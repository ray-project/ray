--- conflicted
+++ resolved
@@ -1,5577 +1,2807 @@
-<<<<<<< HEAD
-# --------------------------------------------------------------------
-# BAZEL/Buildkite-CI test cases.
-# --------------------------------------------------------------------
-
-# To add new RLlib tests, first find the correct category of your new test
-# within this file.
-
-# All new tests - within their category - should be added alphabetically!
-# Do not just add tests to the bottom of the file.
-
-# Currently we have the following categories:
-
-# - Learning tests/regression, tagged:
-# -- "learning_tests_[tf|tf2|torch]": Distinguish tf/tf2 vs torch.
-# -- "learning_tests_[discrete|continuous]_[tf|tf2|torch]": distinguish discrete
-#    actions vs continuous actions AND tf vs torch.
-# -- "fake_gpus_[tf|torch]": Tests that run using 2 fake GPUs.
-
-# - Quick agent compilation/tune-train tests, tagged "quick_train".
-#   NOTE: These should be obsoleted in favor of "trainers_dir" tests as
-#         they cover the same functionaliy.
-
-# - Folder-bound tests, tagged with the name of the top-level dir:
-#   - `env` directory tests.
-#   - `evaluation` directory tests.
-#   - `execution` directory tests.
-#   - `models` directory tests.
-#   - `policy` directory tests.
-#   - `utils` directory tests.
-
-# - Trainer ("agents") tests, tagged "trainers_dir".
-
-# - Tests directory (everything in rllib/tests/...), tagged: "tests_dir" and
-#   "tests_dir_[A-Z]"
-
-# - Examples directory (everything in rllib/examples/...), tagged: "examples" and
-#   "examples_[A-Z]"
-
-# Note: The "examples" and "tests_dir" tags have further sub-tags going by the
-# starting letter of the test name (e.g. "examples_A", or "tests_dir_F") for
-# split-up purposes in buildkite.
-
-# Note: There is a special directory in examples: "documentation" which contains
-# all code that is linked to from within the RLlib docs. This code is tested
-# separately via the "documentation" tag.
-
-# Additional tags are:
-# - "team:ml": Indicating that all tests in this file are the responsibility of
-#   the ML Team.
-# - "needs_gpu": Indicating that a test needs to have a GPU in order to run.
-# - "gpu": Indicating that a test may (but doesn't have to) be run in the GPU
-#   pipeline, defined in .buildkite/pipeline.gpu.yaml.
-# - "multi-gpu": Indicating that a test will definitely be run in the Large GPU
-#   pipeline, defined in .buildkite/pipeline.gpu.large.yaml.
-# - "no_gpu": Indicating that a test should not be run in the GPU pipeline due
-#   to certain incompatibilities.
-# - "no_tf_eager_tracing": Exclude this test from tf-eager tracing tests.
-# - "torch_only": Only run this test case with framework=torch.
-
-# Our .buildkite/pipeline.yml and .buildkite/pipeline.gpu.yml files execute all
-# these tests in n different jobs.
-
-
-# --------------------------------------------------------------------
-# Agents learning regression tests.
-#
-# Tag: learning_tests
-#
-# This will test all yaml files (via `rllib train`)
-# inside rllib/tuned_examples/[algo-name] for actual learning success.
-# --------------------------------------------------------------------
-
-# A2C/A3C
-py_test(
-    name = "learning_tests_cartpole_a2c",
-    main = "tests/run_regression_tests.py",
-    tags = ["team:ml", "learning_tests", "learning_tests_cartpole", "learning_tests_discrete"],
-    size = "large",
-    srcs = ["tests/run_regression_tests.py"],
-    data = ["tuned_examples/a3c/cartpole-a2c.yaml"],
-    args = ["--yaml-dir=tuned_examples/a3c"]
-)
-
-py_test(
-    name = "learning_cartpole_a2c_fake_gpus",
-    main = "tests/run_regression_tests.py",
-    tags = ["team:ml", "learning_tests", "learning_tests_cartpole", "learning_tests_discrete", "fake_gpus"],
-    size = "large",
-    srcs = ["tests/run_regression_tests.py"],
-    data = ["tuned_examples/a3c/cartpole-a2c-fake-gpus.yaml"],
-    args = ["--yaml-dir=tuned_examples/a3c"]
-)
-
-py_test(
-    name = "learning_tests_cartpole_a3c",
-    main = "tests/run_regression_tests.py",
-    tags = ["team:ml", "learning_tests", "learning_tests_cartpole", "learning_tests_discrete"],
-    size = "large",
-    srcs = ["tests/run_regression_tests.py"],
-    data = ["tuned_examples/a3c/cartpole-a3c.yaml"],
-    args = ["--yaml-dir=tuned_examples/a3c"]
-)
-
-# APEX-DQN
-py_test(
-    name = "learning_tests_cartpole_apex",
-    main = "tests/run_regression_tests.py",
-    tags = ["team:ml", "learning_tests", "learning_tests_cartpole", "learning_tests_discrete"],
-    size = "large",
-    srcs = ["tests/run_regression_tests.py"],
-    data = [
-        "tuned_examples/dqn/cartpole-apex.yaml",
-    ],
-    args = ["--yaml-dir=tuned_examples/dqn", "--num-cpus=6"]
-)
-
-# Once APEX supports multi-GPU.
-# py_test(
-#    name = "learning_cartpole_apex_fake_gpus",
-#    main = "tests/run_regression_tests.py",
-#    tags = ["team:ml", "learning_tests", "learning_tests_cartpole", "learning_tests_discrete", "fake_gpus"],
-#    size = "large",
-#    srcs = ["tests/run_regression_tests.py"],
-#    data = ["tuned_examples/dqn/cartpole-apex-fake-gpus.yaml"],
-#    args = ["--yaml-dir=tuned_examples/dqn"]
-# )
-
-# APPO
-py_test(
-    name = "learning_tests_cartpole_appo",
-    main = "tests/run_regression_tests.py",
-    tags = ["team:ml", "learning_tests", "learning_tests_cartpole", "learning_tests_discrete"],
-    size = "large",
-    srcs = ["tests/run_regression_tests.py"],
-    data = [
-        "tuned_examples/ppo/cartpole-appo.yaml",
-        "tuned_examples/ppo/cartpole-appo-vtrace.yaml"
-    ],
-    args = ["--yaml-dir=tuned_examples/ppo"]
-)
-
-py_test(
-    name = "learning_tests_cartpole_separate_losses_appo",
-    main = "tests/run_regression_tests.py",
-    tags = ["team:ml", "tf_only", "learning_tests", "learning_tests_cartpole", "learning_tests_discrete"],
-    size = "large",
-    srcs = ["tests/run_regression_tests.py"],
-    data = [
-        "tuned_examples/ppo/cartpole-appo-vtrace-separate-losses.yaml"
-    ],
-    args = ["--yaml-dir=tuned_examples/ppo"]
-)
-
-py_test(
-    name = "learning_frozenlake_appo",
-    main = "tests/run_regression_tests.py",
-    tags = ["team:ml", "learning_tests", "learning_tests_discrete"],
-    size = "large",
-    srcs = ["tests/run_regression_tests.py"],
-    data = ["tuned_examples/ppo/frozenlake-appo-vtrace.yaml"],
-    args = ["--yaml-dir=tuned_examples/ppo"]
-)
-
-py_test(
-    name = "learning_cartpole_appo_fake_gpus",
-    main = "tests/run_regression_tests.py",
-    tags = ["team:ml", "learning_tests", "learning_tests_cartpole", "learning_tests_discrete", "fake_gpus"],
-    size = "large",
-    srcs = ["tests/run_regression_tests.py"],
-    data = ["tuned_examples/ppo/cartpole-appo-vtrace-fake-gpus.yaml"],
-    args = ["--yaml-dir=tuned_examples/ppo"]
-)
-
-# ARS
-py_test(
-    name = "learning_tests_cartpole_ars",
-    main = "tests/run_regression_tests.py",
-    tags = ["team:ml", "learning_tests", "learning_tests_cartpole", "learning_tests_discrete"],
-    size = "large",
-    srcs = ["tests/run_regression_tests.py"],
-    data = ["tuned_examples/ars/cartpole-ars.yaml"],
-    args = ["--yaml-dir=tuned_examples/ars"]
-)
-
-# CQL
-py_test(
-    name = "learning_tests_pendulum_cql",
-    main = "tests/run_regression_tests.py",
-    tags = ["team:ml", "learning_tests", "learning_tests_pendulum", "learning_tests_continuous", "flaky"],
-    size = "large",
-    srcs = ["tests/run_regression_tests.py"],
-    # Include the zipped json data file as well.
-    data = [
-        "tuned_examples/cql/pendulum-cql.yaml",
-        "tests/data/pendulum/enormous.zip",
-    ],
-    args = ["--yaml-dir=tuned_examples/cql"]
-)
-
-# DDPG
-py_test(
-    name = "learning_tests_pendulum_ddpg",
-    main = "tests/run_regression_tests.py",
-    tags = ["team:ml", "learning_tests", "learning_tests_pendulum", "learning_tests_continuous"],
-    size = "large",
-    srcs = ["tests/run_regression_tests.py"],
-    data = glob(["tuned_examples/ddpg/pendulum-ddpg.yaml"]),
-    args = ["--yaml-dir=tuned_examples/ddpg"]
-)
-
-py_test(
-    name = "learning_pendulum_ddpg_fake_gpus",
-    main = "tests/run_regression_tests.py",
-    tags = ["team:ml", "learning_tests", "learning_tests_pendulum", "learning_tests_continuous", "fake_gpus"],
-    size = "large",
-    srcs = ["tests/run_regression_tests.py"],
-    data = ["tuned_examples/ddpg/pendulum-ddpg-fake-gpus.yaml"],
-    args = ["--yaml-dir=tuned_examples/ddpg"]
-)
-
-# DDPPO
-py_test(
-    name = "learning_tests_cartpole_ddppo",
-    main = "tests/run_regression_tests.py",
-    tags = ["team:ml", "torch_only", "learning_tests", "learning_tests_cartpole", "learning_tests_discrete"],
-    size = "large",
-    srcs = ["tests/run_regression_tests.py"],
-    data = glob(["tuned_examples/ppo/cartpole-ddppo.yaml"]),
-    args = ["--yaml-dir=tuned_examples/ppo"]
-)
-
-# DQN
-py_test(
-    name = "learning_tests_cartpole_dqn",
-    main = "tests/run_regression_tests.py",
-    tags = ["team:ml", "learning_tests", "learning_tests_cartpole", "learning_tests_discrete"],
-    size = "large",
-    srcs = ["tests/run_regression_tests.py"],
-    data = ["tuned_examples/dqn/cartpole-dqn.yaml"],
-    args = ["--yaml-dir=tuned_examples/dqn"]
-)
-
-py_test(
-    name = "learning_tests_cartpole_dqn_softq",
-    main = "tests/run_regression_tests.py",
-    tags = ["team:ml", "learning_tests", "learning_tests_cartpole", "learning_tests_discrete"],
-    size = "large",
-    srcs = ["tests/run_regression_tests.py"],
-    data = ["tuned_examples/dqn/cartpole-dqn-softq.yaml"],
-    args = ["--yaml-dir=tuned_examples/dqn"]
-)
-
-# Does not work with tf-eager tracing due to Exploration's postprocessing
-# method injecting a tensor into a new graph. Revisit when tf-eager tracing
-# is better supported.
-py_test(
-    name = "learning_tests_cartpole_dqn_param_noise",
-    main = "tests/run_regression_tests.py",
-    tags = ["team:ml", "learning_tests", "learning_tests_cartpole", "learning_tests_discrete", "no_tf_eager_tracing"],
-    size = "large",
-    srcs = ["tests/run_regression_tests.py"],
-    data = ["tuned_examples/dqn/cartpole-dqn-param-noise.yaml"],
-    args = ["--yaml-dir=tuned_examples/dqn"]
-)
-
-py_test(
-    name = "learning_cartpole_dqn_fake_gpus",
-    main = "tests/run_regression_tests.py",
-    tags = ["team:ml", "learning_tests", "learning_tests_cartpole", "learning_tests_discrete", "fake_gpus"],
-    size = "large",
-    srcs = ["tests/run_regression_tests.py"],
-    data = ["tuned_examples/dqn/cartpole-dqn-fake-gpus.yaml"],
-    args = ["--yaml-dir=tuned_examples/dqn"]
-)
-
-# Simple-Q
-py_test(
-    name = "learning_tests_cartpole_simpleq",
-    main = "tests/run_regression_tests.py",
-    tags = ["team:ml", "learning_tests", "learning_tests_cartpole", "learning_tests_discrete"],
-    size = "large",
-    srcs = ["tests/run_regression_tests.py"],
-    data = [
-        "tuned_examples/dqn/cartpole-simpleq.yaml",
-    ],
-    args = ["--yaml-dir=tuned_examples/dqn"]
-)
-
-py_test(
-    name = "learning_cartpole_simpleq_fake_gpus",
-    main = "tests/run_regression_tests.py",
-    tags = ["team:ml", "learning_tests", "learning_tests_cartpole", "learning_tests_discrete", "fake_gpus"],
-    size = "medium",
-    srcs = ["tests/run_regression_tests.py"],
-    data = ["tuned_examples/dqn/cartpole-simpleq-fake-gpus.yaml"],
-    args = ["--yaml-dir=tuned_examples/dqn"]
-)
-
-# ES
-py_test(
-    name = "learning_tests_cartpole_es",
-    main = "tests/run_regression_tests.py",
-    tags = ["team:ml", "learning_tests", "learning_tests_cartpole", "learning_tests_discrete"],
-    size = "large",
-    srcs = ["tests/run_regression_tests.py"],
-    data = ["tuned_examples/es/cartpole-es.yaml"],
-    args = ["--yaml-dir=tuned_examples/es"]
-)
-
-# IMPALA
-py_test(
-    name = "learning_tests_cartpole_impala",
-    main = "tests/run_regression_tests.py",
-    tags = ["team:ml", "learning_tests", "learning_tests_cartpole", "learning_tests_discrete"],
-    size = "large",
-    srcs = ["tests/run_regression_tests.py"],
-    data = ["tuned_examples/impala/cartpole-impala.yaml"],
-    args = ["--yaml-dir=tuned_examples/impala"]
-)
-
-py_test(
-    name = "learning_cartpole_impala_fake_gpus",
-    main = "tests/run_regression_tests.py",
-    tags = ["team:ml", "learning_tests", "learning_tests_cartpole", "learning_tests_discrete", "fake_gpus"],
-    size = "large",
-    srcs = ["tests/run_regression_tests.py"],
-    data = ["tuned_examples/impala/cartpole-impala-fake-gpus.yaml"],
-    args = ["--yaml-dir=tuned_examples/impala"]
-)
-
-# Working, but takes a long time to learn (>15min).
-# Removed due to Higher API conflicts with Pytorch-Import tests
-## MB-MPO
-#py_test(
-#    name = "learning_tests_pendulum_mbmpo",
-#    main = "tests/run_regression_tests.py",
-#    tags = ["team:ml", "torch_only", "learning_tests", "learning_tests_pendulum", "learning_tests_continuous"],
-#    size = "large",
-#    srcs = ["tests/run_regression_tests.py"],
-#    data = ["tuned_examples/mbmpo/pendulum-mbmpo.yaml"],
-#    args = ["--yaml-dir=tuned_examples/mbmpo"]
-#)
-
-# PG
-py_test(
-    name = "learning_tests_cartpole_pg",
-    main = "tests/run_regression_tests.py",
-    tags = ["team:ml", "learning_tests", "learning_tests_cartpole", "learning_tests_discrete"],
-    size = "large",
-    srcs = ["tests/run_regression_tests.py"],
-    data = ["tuned_examples/pg/cartpole-pg.yaml"],
-    args = ["--yaml-dir=tuned_examples/pg"]
-)
-
-py_test(
-    name = "learning_cartpole_pg_fake_gpus",
-    main = "tests/run_regression_tests.py",
-    tags = ["team:ml", "learning_tests", "learning_tests_cartpole", "learning_tests_discrete", "fake_gpus"],
-    size = "large",
-    srcs = ["tests/run_regression_tests.py"],
-    data = ["tuned_examples/pg/cartpole-pg-fake-gpus.yaml"],
-    args = ["--yaml-dir=tuned_examples/pg"]
-)
-
-# PPO
-py_test(
-    name = "learning_tests_cartpole_ppo",
-    main = "tests/run_regression_tests.py",
-    tags = ["team:ml", "learning_tests", "learning_tests_cartpole", "learning_tests_discrete"],
-    size = "large",
-    srcs = ["tests/run_regression_tests.py"],
-    data = ["tuned_examples/ppo/cartpole-ppo.yaml"],
-    args = ["--yaml-dir=tuned_examples/ppo"]
-)
-
-py_test(
-    name = "learning_tests_pendulum_ppo",
-    main = "tests/run_regression_tests.py",
-    tags = ["team:ml", "learning_tests", "learning_tests_pendulum", "learning_tests_continuous"],
-    size = "large",
-    srcs = ["tests/run_regression_tests.py"],
-    data = ["tuned_examples/ppo/pendulum-ppo.yaml"],
-    args = ["--yaml-dir=tuned_examples/ppo"]
-)
-
-py_test(
-    name = "learning_tests_transformed_actions_pendulum_ppo",
-    main = "tests/run_regression_tests.py",
-    tags = ["team:ml", "learning_tests", "learning_tests_pendulum", "learning_tests_continuous"],
-    size = "large",
-    srcs = ["tests/run_regression_tests.py"],
-    data = ["tuned_examples/ppo/pendulum-transformed-actions-ppo.yaml"],
-    args = ["--yaml-dir=tuned_examples/ppo"]
-)
-
-py_test(
-    name = "learning_tests_repeat_after_me_ppo",
-    main = "tests/run_regression_tests.py",
-    tags = ["team:ml", "learning_tests", "learning_tests_discrete"],
-    size = "large",
-    srcs = ["tests/run_regression_tests.py"],
-    data = ["tuned_examples/ppo/repeatafterme-ppo-lstm.yaml"],
-    args = ["--yaml-dir=tuned_examples/ppo"]
-)
-
-py_test(
-    name = "learning_cartpole_ppo_fake_gpus",
-    main = "tests/run_regression_tests.py",
-    tags = ["team:ml", "learning_tests", "learning_tests_cartpole", "learning_tests_discrete", "fake_gpus"],
-    size = "large",
-    srcs = ["tests/run_regression_tests.py"],
-    data = ["tuned_examples/ppo/cartpole-ppo-fake-gpus.yaml"],
-    args = ["--yaml-dir=tuned_examples/ppo"]
-)
-
-# R2D2
-py_test(
-    name = "learning_tests_stateless_cartpole_r2d2",
-    main = "tests/run_regression_tests.py",
-    tags = ["team:ml", "learning_tests", "learning_tests_cartpole", "learning_tests_discrete"],
-    size = "large",
-    srcs = ["tests/run_regression_tests.py"],
-    data = ["tuned_examples/dqn/stateless-cartpole-r2d2.yaml"],
-    args = ["--yaml-dir=tuned_examples/dqn"]
-)
-
-py_test(
-    name = "learning_stateless_cartpole_r2d2_fake_gpus",
-    main = "tests/run_regression_tests.py",
-    tags = ["team:ml", "learning_tests", "learning_tests_cartpole", "fake_gpus"],
-    size = "large",
-    srcs = ["tests/run_regression_tests.py"],
-    data = ["tuned_examples/dqn/stateless-cartpole-r2d2-fake-gpus.yaml"],
-    args = ["--yaml-dir=tuned_examples/dqn"]
-)
-
-# SAC
-py_test(
-    name = "learning_tests_cartpole_sac",
-    main = "tests/run_regression_tests.py",
-    tags = ["team:ml", "learning_tests", "learning_tests_cartpole", "learning_tests_discrete"],
-    size = "large",
-    srcs = ["tests/run_regression_tests.py"],
-    data = ["tuned_examples/sac/cartpole-sac.yaml"],
-    args = ["--yaml-dir=tuned_examples/sac"]
-)
-
-py_test(
-    name = "learning_tests_cartpole_continuous_pybullet_sac",
-    main = "tests/run_regression_tests.py",
-    tags = ["team:ml", "learning_tests", "learning_tests_cartpole", "learning_tests_continuous"],
-    size = "large",
-    srcs = ["tests/run_regression_tests.py"],
-    data = ["tuned_examples/sac/cartpole-continuous-pybullet-sac.yaml"],
-    args = ["--yaml-dir=tuned_examples/sac"]
-)
-
-py_test(
-    name = "learning_tests_pendulum_sac",
-    main = "tests/run_regression_tests.py",
-    tags = ["team:ml", "learning_tests", "learning_tests_pendulum", "learning_tests_continuous", "flaky"],
-    size = "large",
-    srcs = ["tests/run_regression_tests.py"],
-    data = ["tuned_examples/sac/pendulum-sac.yaml"],
-    args = ["--yaml-dir=tuned_examples/sac"]
-)
-
-py_test(
-    name = "learning_tests_transformed_actions_pendulum_sac",
-    main = "tests/run_regression_tests.py",
-    tags = ["team:ml", "learning_tests", "learning_tests_pendulum", "learning_tests_continuous", "flaky"],
-    size = "large",
-    srcs = ["tests/run_regression_tests.py"],
-    data = ["tuned_examples/sac/pendulum-transformed-actions-sac.yaml"],
-    args = ["--yaml-dir=tuned_examples/sac"]
-)
-
-py_test(
-    name = "learning_pendulum_sac_fake_gpus",
-    main = "tests/run_regression_tests.py",
-    tags = ["team:ml", "learning_tests", "learning_tests_pendulum", "learning_tests_continuous", "fake_gpus", "flaky"],
-    size = "large",
-    srcs = ["tests/run_regression_tests.py"],
-    data = ["tuned_examples/sac/pendulum-sac-fake-gpus.yaml"],
-    args = ["--yaml-dir=tuned_examples/sac"]
-)
-
-# TD3
-py_test(
-    name = "learning_tests_pendulum_td3",
-    main = "tests/run_regression_tests.py",
-    tags = ["team:ml", "learning_tests", "learning_tests_pendulum", "learning_tests_continuous"],
-    size = "large",
-    srcs = ["tests/run_regression_tests.py"],
-    data = ["tuned_examples/ddpg/pendulum-td3.yaml"],
-    args = ["--yaml-dir=tuned_examples/ddpg"]
-)
-
-
-# --------------------------------------------------------------------
-# Agents (Compilation, Losses, simple agent functionality tests)
-# rllib/agents/
-#
-# Tag: trainers_dir
-# --------------------------------------------------------------------
-
-# Generic (all Trainers)
-py_test(
-    name = "test_trainer",
-    tags = ["team:ml", "trainers_dir"],
-    size = "large",
-    srcs = ["agents/tests/test_trainer.py"]
-)
-
-# A2/3CTrainer
-py_test(
-    name = "test_a2c",
-    tags = ["team:ml", "trainers_dir"],
-    size = "large",
-    srcs = ["agents/a3c/tests/test_a2c.py"]
-)
-
-py_test(
-    name = "test_a3c",
-    tags = ["team:ml", "trainers_dir"],
-    size = "medium",
-    srcs = ["agents/a3c/tests/test_a3c.py"]
-)
-
-# APEXTrainer (DQN)
-py_test(
-    name = "test_apex_dqn",
-    tags = ["team:ml", "trainers_dir"],
-    size = "large",
-    srcs = ["agents/dqn/tests/test_apex_dqn.py"]
-)
-
-# APEXDDPGTrainer
-py_test(
-    name = "test_apex_ddpg",
-    tags = ["team:ml", "trainers_dir"],
-    size = "medium",
-    srcs = ["agents/ddpg/tests/test_apex_ddpg.py"]
-)
-
-# ARS
-py_test(
-    name = "test_ars",
-    tags = ["team:ml", "trainers_dir"],
-    size = "medium",
-    srcs = ["agents/ars/tests/test_ars.py"]
-)
-
-# CQLTrainer
-py_test(
-    name = "test_cql",
-    tags = ["team:ml", "trainers_dir"],
-    size = "medium",
-    srcs = ["agents/cql/tests/test_cql.py"]
-)
-
-# DDPGTrainer
-py_test(
-    name = "test_ddpg",
-    tags = ["team:ml", "trainers_dir"],
-    size = "large",
-    srcs = ["agents/ddpg/tests/test_ddpg.py"]
-)
-
-# DQNTrainer
-py_test(
-    name = "test_dqn",
-    tags = ["team:ml", "trainers_dir"],
-    size = "large",
-    srcs = ["agents/dqn/tests/test_dqn.py"]
-)
-
-# Dreamer
-py_test(
-    name = "test_dreamer",
-    tags = ["team:ml", "trainers_dir"],
-    size = "small",
-    srcs = ["agents/dreamer/tests/test_dreamer.py"]
-)
-
-# ES
-py_test(
-    name = "test_es",
-    tags = ["team:ml", "trainers_dir"],
-    size = "medium",
-    srcs = ["agents/es/tests/test_es.py"]
-)
-
-# IMPALA
-py_test(
-    name = "test_impala",
-    tags = ["team:ml", "trainers_dir"],
-    size = "large",
-    srcs = ["agents/impala/tests/test_impala.py"]
-)
-py_test(
-    name = "test_vtrace",
-    tags = ["team:ml", "trainers_dir"],
-    size = "small",
-    srcs = ["agents/impala/tests/test_vtrace.py"]
-)
-
-# MARWILTrainer
-py_test(
-    name = "test_marwil",
-    tags = ["team:ml", "trainers_dir"],
-    size = "large",
-    # Include the json data file.
-    data = ["tests/data/cartpole/large.json"],
-    srcs = ["agents/marwil/tests/test_marwil.py"]
-)
-
-# BCTrainer (sub-type of MARWIL)
-py_test(
-    name = "test_bc",
-    tags = ["team:ml", "trainers_dir"],
-    size = "large",
-    # Include the json data file.
-    data = ["tests/data/cartpole/large.json"],
-    srcs = ["agents/marwil/tests/test_bc.py"]
-)
-
-# MAMLTrainer
-py_test(
-    name = "test_maml",
-    tags = ["team:ml", "trainers_dir"],
-    size = "medium",
-    srcs = ["agents/maml/tests/test_maml.py"]
-)
-
-# MBMPOTrainer
-py_test(
-    name = "test_mbmpo",
-    tags = ["team:ml", "trainers_dir"],
-    size = "medium",
-    srcs = ["agents/mbmpo/tests/test_mbmpo.py"]
-)
-
-# PGTrainer
-py_test(
-    name = "test_pg",
-    tags = ["team:ml", "trainers_dir"],
-    size = "medium",
-    srcs = ["agents/pg/tests/test_pg.py"]
-)
-
-# PPOTrainer
-py_test(
-    name = "test_ppo",
-    tags = ["team:ml", "trainers_dir"],
-    size = "large",
-    srcs = ["agents/ppo/tests/test_ppo.py"]
-)
-
-# PPO: DDPPO
-py_test(
-    name = "test_ddppo",
-    tags = ["team:ml", "trainers_dir", "flaky"],
-    size = "medium",
-    srcs = ["agents/ppo/tests/test_ddppo.py"]
-)
-
-# PPO: APPO
-py_test(
-    name = "test_appo",
-    tags = ["team:ml", "trainers_dir"],
-    size = "large",
-    srcs = ["agents/ppo/tests/test_appo.py"]
-)
-
-# QMixTrainer
-py_test(
-    name = "test_qmix",
-    tags = ["team:ml", "trainers_dir"],
-    size = "medium",
-    srcs = ["agents/qmix/tests/test_qmix.py"]
-)
-
-# R2D2Trainer
-py_test(
-    name = "test_r2d2",
-    tags = ["team:ml", "trainers_dir"],
-    size = "large",
-    srcs = ["agents/dqn/tests/test_r2d2.py"]
-)
-
-# RNNSACTrainer
-py_test(
-    name = "test_rnnsac",
-    tags = ["team:ml", "trainers_dir"],
-    size = "medium",
-    srcs = ["agents/sac/tests/test_rnnsac.py"]
-)
-
-# SACTrainer
-py_test(
-    name = "test_sac",
-    tags = ["team:ml", "trainers_dir"],
-    size = "large",
-    srcs = ["agents/sac/tests/test_sac.py"]
-)
-
-# SimpleQTrainer
-py_test(
-    name = "test_simple_q",
-    tags = ["team:ml", "trainers_dir"],
-    size = "medium",
-    srcs = ["agents/dqn/tests/test_simple_q.py"]
-)
-
-# TD3Trainer
-py_test(
-    name = "test_td3",
-    tags = ["team:ml", "trainers_dir"],
-    size = "large",
-    srcs = ["agents/ddpg/tests/test_td3.py"]
-)
-
-# --------------------------------------------------------------------
-# contrib Agents
-# --------------------------------------------------------------------
-
-py_test(
-    name = "random_agent",
-    tags = ["team:ml", "trainers_dir"],
-    main = "contrib/random_agent/random_agent.py",
-    size = "small",
-    srcs = ["contrib/random_agent/random_agent.py"]
-)
-
-py_test(
-    name = "alpha_zero_cartpole",
-    tags = ["team:ml", "trainers_dir"],
-    main = "contrib/alpha_zero/examples/train_cartpole.py",
-    size = "large",
-    srcs = ["contrib/alpha_zero/examples/train_cartpole.py"],
-    args = ["--training-iteration=1", "--num-workers=2", "--ray-num-cpus=3"]
-)
-
-
-# --------------------------------------------------------------------
-# Agents (quick training test iterations via `rllib train`)
-#
-# Tag: quick_train
-#
-# These are not(!) learning tests, we only test here compilation and
-# support for certain envs, spaces, setups.
-# Should all be very short tests with label: "quick_train".
-# --------------------------------------------------------------------
-
-# A2C/A3C
-
-py_test(
-    name = "test_a3c_torch_pong_deterministic_v4",
-    main = "train.py", srcs = ["train.py"],
-    tags = ["team:ml", "quick_train"],
-    args = [
-        "--env", "PongDeterministic-v4",
-        "--run", "A3C",
-        "--stop", "'{\"training_iteration\": 1}'",
-        "--config", "'{\"framework\": \"torch\", \"num_workers\": 2, \"sample_async\": false, \"model\": {\"use_lstm\": false, \"grayscale\": true, \"zero_mean\": false, \"dim\": 84}, \"preprocessor_pref\": \"rllib\"}'",
-        "--ray-num-cpus", "4"
-        ]
-)
-
-py_test(
-    name = "test_a3c_tf_pong_ram_v4",
-    main = "train.py", srcs = ["train.py"],
-    tags = ["team:ml", "quick_train"],
-    args = [
-        "--env", "Pong-ram-v4",
-        "--run", "A3C",
-        "--stop", "'{\"training_iteration\": 1}'",
-        "--config", "'{\"framework\": \"tf\", \"num_workers\": 2}'",
-        "--ray-num-cpus", "4"
-        ]
-)
-
-# DDPG/APEX-DDPG/TD3
-
-py_test(
-    name = "test_ddpg_mountaincar_continuous_v0_num_workers_0",
-    main = "train.py", srcs = ["train.py"],
-    tags = ["team:ml", "quick_train"],
-    args = [
-        "--env", "MountainCarContinuous-v0",
-        "--run", "DDPG",
-        "--stop", "'{\"training_iteration\": 1}'",
-        "--config", "'{\"framework\": \"tf\", \"num_workers\": 0}'"
-        ]
-)
-
-py_test(
-    name = "test_ddpg_mountaincar_continuous_v0_num_workers_1",
-    main = "train.py", srcs = ["train.py"],
-    tags = ["team:ml", "quick_train"],
-    args = [
-        "--env", "MountainCarContinuous-v0",
-        "--run", "DDPG",
-        "--stop", "'{\"training_iteration\": 1}'",
-        "--config", "'{\"framework\": \"tf\", \"num_workers\": 1}'"
-        ]
-)
-
-py_test(
-    name = "test_apex_ddpg_pendulum_v0_complete_episode_batches",
-    main = "train.py", srcs = ["train.py"],
-    tags = ["team:ml", "quick_train"],
-    args = [
-        "--env", "Pendulum-v1",
-        "--run", "APEX_DDPG",
-        "--stop", "'{\"training_iteration\": 1}'",
-        "--config", "'{\"framework\": \"tf\", \"num_workers\": 2, \"optimizer\": {\"num_replay_buffer_shards\": 1}, \"learning_starts\": 100, \"min_iter_time_s\": 1, \"batch_mode\": \"complete_episodes\"}'",
-        "--ray-num-cpus", "4",
-        ]
-)
-
-# DQN/APEX
-
-py_test(
-    name = "test_dqn_frozenlake_v1",
-    main = "train.py", srcs = ["train.py"],
-    size = "small",
-    tags = ["team:ml", "quick_train"],
-    args = [
-        "--env", "FrozenLake-v1",
-        "--run", "DQN",
-        "--config", "'{\"framework\": \"tf\"}'",
-        "--stop", "'{\"training_iteration\": 1}'"
-        ]
-)
-
-py_test(
-    name = "test_dqn_cartpole_v0_no_dueling",
-    main = "train.py", srcs = ["train.py"],
-    size = "small",
-    tags = ["team:ml", "quick_train"],
-    args = [
-        "--env", "CartPole-v0",
-        "--run", "DQN",
-        "--stop", "'{\"training_iteration\": 1}'",
-        "--config", "'{\"framework\": \"tf\", \"lr\": 1e-3, \"exploration_config\": {\"epsilon_timesteps\": 10000, \"final_epsilon\": 0.02}, \"dueling\": false, \"hiddens\": [], \"model\": {\"fcnet_hiddens\": [64], \"fcnet_activation\": \"relu\"}}'"
-        ]
-)
-
-py_test(
-    name = "test_dqn_cartpole_v0",
-    main = "train.py", srcs = ["train.py"],
-    tags = ["team:ml", "quick_train"],
-    args = [
-        "--env", "CartPole-v0",
-        "--run", "DQN",
-        "--stop", "'{\"training_iteration\": 1}'",
-        "--config", "'{\"framework\": \"tf\", \"num_workers\": 2}'",
-        "--ray-num-cpus", "4"
-        ]
-)
-
-py_test(
-    name = "test_dqn_cartpole_v0_with_offline_input_and_softq",
-    main = "train.py", srcs = ["train.py"],
-    tags = ["team:ml", "quick_train", "external_files"],
-    size = "small",
-    # Include the json data file.
-    data = ["tests/data/cartpole/small.json"],
-    args = [
-        "--env", "CartPole-v0",
-        "--run", "DQN",
-        "--stop", "'{\"training_iteration\": 1}'",
-        "--config", "'{\"framework\": \"tf\", \"input\": \"tests/data/cartpole\", \"learning_starts\": 0, \"input_evaluation\": [\"wis\", \"is\"], \"exploration_config\": {\"type\": \"SoftQ\"}}'"
-        ]
-)
-
-py_test(
-    name = "test_dqn_pong_deterministic_v4",
-    main = "train.py", srcs = ["train.py"],
-    tags = ["team:ml", "quick_train"],
-    args = [
-        "--env", "PongDeterministic-v4",
-        "--run", "DQN",
-        "--stop", "'{\"training_iteration\": 1}'",
-        "--config", "'{\"framework\": \"tf\", \"lr\": 1e-4, \"exploration_config\": {\"epsilon_timesteps\": 200000, \"final_epsilon\": 0.01}, \"buffer_size\": 10000, \"rollout_fragment_length\": 4, \"learning_starts\": 10000, \"target_network_update_freq\": 1000, \"gamma\": 0.99, \"prioritized_replay\": true}'"
-        ]
-)
-
-# IMPALA
-
-py_test(
-    name = "test_impala_buffers_2",
-    main = "train.py", srcs = ["train.py"],
-    tags = ["team:ml", "quick_train"],
-    args = [
-        "--env", "CartPole-v0",
-        "--run", "IMPALA",
-        "--stop", "'{\"training_iteration\": 1}'",
-        "--config", "'{\"framework\": \"tf\", \"num_gpus\": 0, \"num_workers\": 2, \"min_iter_time_s\": 1, \"num_multi_gpu_tower_stacks\": 2, \"replay_buffer_num_slots\": 100, \"replay_proportion\": 1.0}'",
-        "--ray-num-cpus", "4",
-        ]
-)
-
-py_test(
-    name = "test_impala_cartpole_v0_buffers_2_lstm",
-    main = "train.py",
-    srcs = ["train.py"],
-    tags = ["team:ml", "quick_train"],
-    args = [
-        "--env", "CartPole-v0",
-        "--run", "IMPALA",
-        "--stop", "'{\"training_iteration\": 1}'",
-        "--config", "'{\"framework\": \"tf\", \"num_gpus\": 0, \"num_workers\": 2, \"min_iter_time_s\": 1, \"num_multi_gpu_tower_stacks\": 2, \"replay_buffer_num_slots\": 100, \"replay_proportion\": 1.0, \"model\": {\"use_lstm\": true}}'",
-        "--ray-num-cpus", "4",
-        ]
-)
-
-py_test(
-    name = "test_impala_pong_deterministic_v4_40k_ts_1G_obj_store",
-    main = "train.py",
-    srcs = ["train.py"],
-    tags = ["team:ml", "quick_train"],
-    size = "medium",
-    args = [
-        "--env", "PongDeterministic-v4",
-        "--run", "IMPALA",
-        "--stop", "'{\"timesteps_total\": 30000}'",
-        "--ray-object-store-memory=1000000000",
-        "--config", "'{\"framework\": \"tf\", \"num_workers\": 1, \"num_gpus\": 0, \"num_envs_per_worker\": 32, \"rollout_fragment_length\": 50, \"train_batch_size\": 50, \"learner_queue_size\": 1}'"
-        ]
-)
-
-# PG
-
-py_test(
-    name = "test_pg_tf_cartpole_v0_lstm",
-    main = "train.py", srcs = ["train.py"],
-    tags = ["team:ml", "quick_train"],
-    args = [
-        "--env", "CartPole-v0",
-        "--run", "PG",
-        "--stop", "'{\"training_iteration\": 1}'",
-        "--config", "'{\"framework\": \"tf\", \"rollout_fragment_length\": 500, \"num_workers\": 1, \"model\": {\"use_lstm\": true, \"max_seq_len\": 100}}'"
-        ]
-)
-
-py_test(
-    name = "test_pg_tf_cartpole_v0_multi_envs_per_worker",
-    main = "train.py", srcs = ["train.py"],
-    size = "small",
-    tags = ["team:ml", "quick_train"],
-    args = [
-        "--env", "CartPole-v0",
-        "--run", "PG",
-        "--stop", "'{\"training_iteration\": 1}'",
-        "--config", "'{\"framework\": \"tf\", \"rollout_fragment_length\": 500, \"num_workers\": 1, \"num_envs_per_worker\": 10}'"
-        ]
-)
-
-
-py_test(
-    name = "test_pg_tf_pong_v0",
-    main = "train.py", srcs = ["train.py"],
-    tags = ["team:ml", "quick_train"],
-    args = [
-        "--env", "Pong-v0",
-        "--run", "PG",
-        "--stop", "'{\"training_iteration\": 1}'",
-        "--config", "'{\"framework\": \"tf\", \"rollout_fragment_length\": 500, \"num_workers\": 1}'"
-        ]
-)
-
-# PPO/APPO
-
-py_test(
-    name = "test_ppo_tf_cartpole_v1_complete_episode_batches",
-    main = "train.py", srcs = ["train.py"],
-    tags = ["team:ml", "quick_train"],
-    args = [
-        "--env", "CartPole-v1",
-        "--run", "PPO",
-        "--stop", "'{\"training_iteration\": 1}'",
-        "--config", "'{\"framework\": \"tf\", \"kl_coeff\": 1.0, \"num_sgd_iter\": 10, \"lr\": 1e-4, \"sgd_minibatch_size\": 64, \"train_batch_size\": 2000, \"num_workers\": 1, \"use_gae\": false, \"batch_mode\": \"complete_episodes\"}'"
-        ]
-)
-
-py_test(
-    name = "test_ppo_tf_cartpole_v1_remote_worker_envs",
-    main = "train.py", srcs = ["train.py"],
-    tags = ["team:ml", "quick_train"],
-    args = [
-        "--env", "CartPole-v1",
-        "--run", "PPO",
-        "--stop", "'{\"training_iteration\": 1}'",
-        "--config", "'{\"framework\": \"tf\", \"remote_worker_envs\": true, \"remote_env_batch_wait_ms\": 99999999, \"num_envs_per_worker\": 2, \"num_workers\": 1, \"train_batch_size\": 100, \"sgd_minibatch_size\": 50}'"
-        ]
-)
-
-py_test(
-    name = "test_ppo_tf_cartpole_v1_remote_worker_envs_b",
-    main = "train.py", srcs = ["train.py"],
-    tags = ["team:ml", "quick_train"],
-    args = [
-        "--env", "CartPole-v1",
-        "--run", "PPO",
-        "--stop", "'{\"training_iteration\": 2}'",
-        "--config", "'{\"framework\": \"tf\", \"remote_worker_envs\": true, \"num_envs_per_worker\": 2, \"num_workers\": 1, \"train_batch_size\": 100, \"sgd_minibatch_size\": 50}'"
-        ]
-)
-
-py_test(
-    name = "test_appo_tf_pendulum_v1_no_gpus",
-    main = "train.py", srcs = ["train.py"],
-    tags = ["team:ml", "quick_train"],
-    args = [
-        "--env", "Pendulum-v1",
-        "--run", "APPO",
-        "--stop", "'{\"training_iteration\": 1}'",
-        "--config", "'{\"framework\": \"tf\", \"num_workers\": 2, \"num_gpus\": 0}'",
-        "--ray-num-cpus", "4"
-        ]
-)
-
-# --------------------------------------------------------------------
-# Env tests
-# rllib/env/
-#
-# Tag: env
-# --------------------------------------------------------------------
-
-sh_test(
-    name = "env/tests/test_local_inference_cartpole",
-    tags = ["team:ml", "env"],
-    size = "medium",
-    srcs = ["env/tests/test_policy_client_server_setup.sh"],
-    args = ["local", "cartpole"],
-    data = glob(["examples/serving/*.py"]),
-)
-
-sh_test(
-    name = "env/tests/test_remote_inference_cartpole",
-    tags = ["team:ml", "env"],
-    size = "medium",
-    srcs = ["env/tests/test_policy_client_server_setup.sh"],
-    args = ["remote", "cartpole"],
-    data = glob(["examples/serving/*.py"]),
-)
-
-sh_test(
-    name = "env/tests/test_local_inference_unity3d",
-    tags = ["team:ml", "env"],
-    size = "medium",
-    srcs = ["env/tests/test_policy_client_server_setup.sh"],
-    args = ["local", "unity3d"],
-    data = glob(["examples/serving/*.py"]),
-)
-
-sh_test(
-    name = "env/tests/test_remote_inference_unity3d",
-    tags = ["team:ml", "env"],
-    size = "medium",
-    srcs = ["env/tests/test_policy_client_server_setup.sh"],
-    args = ["remote", "unity3d"],
-    data = glob(["examples/serving/*.py"]),
-)
-
-py_test(
-    name = "env/tests/test_record_env_wrapper",
-    tags = ["team:ml", "env"],
-    size = "small",
-    srcs = ["env/tests/test_record_env_wrapper.py"]
-)
-
-py_test(
-    name = "env/tests/test_remote_worker_envs",
-    tags = ["team:ml", "env"],
-    size = "medium",
-    srcs = ["env/tests/test_remote_worker_envs.py"]
-)
-
-py_test(
-    name = "env/wrappers/tests/test_unity3d_env",
-    tags = ["team:ml", "env"],
-    size = "small",
-    srcs = ["env/wrappers/tests/test_unity3d_env.py"]
-)
-
-py_test(
-    name = "env/wrappers/tests/test_recsim_wrapper",
-    tags = ["team:ml", "env"],
-    size = "small",
-    srcs = ["env/wrappers/tests/test_recsim_wrapper.py"]
-)
-
-py_test(
-    name = "env/wrappers/tests/test_exception_wrapper",
-    tags = ["team:ml", "env"],
-    size = "small",
-    srcs = ["env/wrappers/tests/test_exception_wrapper.py"]
-)
-
-py_test(
-    name = "env/wrappers/tests/test_group_agents_wrapper",
-    tags = ["team:ml", "env"],
-    size = "small",
-    srcs = ["env/wrappers/tests/test_group_agents_wrapper.py"]
-)
-
-# --------------------------------------------------------------------
-# Evaluation components
-# rllib/evaluation/
-#
-# Tag: evaluation
-# --------------------------------------------------------------------
-
-py_test(
-    name = "evaluation/tests/test_postprocessing",
-    tags = ["team:ml", "evaluation"],
-    size = "small",
-    srcs = ["evaluation/tests/test_postprocessing.py"]
-)
-
-py_test(
-    name = "evaluation/tests/test_rollout_worker",
-    tags = ["team:ml", "evaluation"],
-    size = "medium",
-    srcs = ["evaluation/tests/test_rollout_worker.py"]
-)
-
-py_test(
-    name = "evaluation/tests/test_trajectory_view_api",
-    tags = ["team:ml", "evaluation"],
-    size = "medium",
-    srcs = ["evaluation/tests/test_trajectory_view_api.py"]
-)
-
-py_test(
-    name = "evaluation/tests/test_episode",
-    tags = ["team:ml", "evaluation"],
-    size = "small",
-    srcs = ["evaluation/tests/test_episode.py"]
-)
-
-# --------------------------------------------------------------------
-# Optimizers and Memories
-# rllib/execution/
-#
-# Tag: execution
-# --------------------------------------------------------------------
-
-py_test(
-    name = "test_segment_tree",
-    tags = ["team:ml", "execution"],
-    size = "small",
-    srcs = ["execution/tests/test_segment_tree.py"]
-)
-
-py_test(
-    name = "test_prioritized_replay_buffer",
-    tags = ["team:ml", "execution"],
-    size = "small",
-    srcs = ["execution/tests/test_prioritized_replay_buffer.py"]
-)
-
-# --------------------------------------------------------------------
-# Models and Distributions
-# rllib/models/
-#
-# Tag: models
-# --------------------------------------------------------------------
-
-py_test(
-    name = "test_convtranspose2d_stack",
-    tags = ["team:ml", "models"],
-    size = "small",
-    data = glob(["tests/data/images/obstacle_tower.png"]),
-    srcs = ["models/tests/test_convtranspose2d_stack.py"]
-)
-
-py_test(
-    name = "test_distributions",
-    tags = ["team:ml", "models", "flaky"],
-    size = "medium",
-    srcs = ["models/tests/test_distributions.py"]
-)
-
-py_test(
-    name = "test_models",
-    tags = ["team:ml", "models"],
-    size = "medium",
-    srcs = ["models/tests/test_models.py"]
-)
-
-py_test(
-    name = "test_preprocessors",
-    tags = ["team:ml", "models"],
-    size = "medium",
-    srcs = ["models/tests/test_preprocessors.py"]
-)
-
-# --------------------------------------------------------------------
-# Policies
-# rllib/policy/
-#
-# Tag: policy
-# --------------------------------------------------------------------
-
-py_test(
-    name = "policy/tests/test_compute_log_likelihoods",
-    tags = ["team:ml", "policy"],
-    size = "medium",
-    srcs = ["policy/tests/test_compute_log_likelihoods.py"]
-)
-
-py_test(
-    name = "policy/tests/test_policy",
-    tags = ["team:ml", "policy"],
-    size = "medium",
-    srcs = ["policy/tests/test_policy.py"]
-)
-
-py_test(
-    name = "policy/tests/test_rnn_sequencing",
-    tags = ["team:ml", "policy"],
-    size = "small",
-    srcs = ["policy/tests/test_rnn_sequencing.py"]
-)
-
-py_test(
-    name = "policy/tests/test_sample_batch",
-    tags = ["team:ml", "policy"],
-    size = "small",
-    srcs = ["policy/tests/test_sample_batch.py"]
-)
-
-# --------------------------------------------------------------------
-# Utils:
-# rllib/utils/
-#
-# Tag: utils
-# --------------------------------------------------------------------
-
-py_test(
-    name = "test_curiosity",
-    tags = ["team:ml", "utils", "flaky"],
-    size = "large",
-    srcs = ["utils/exploration/tests/test_curiosity.py"]
-)
-
-py_test(
-    name = "test_explorations",
-    tags = ["team:ml", "utils"],
-    size = "large",
-    srcs = ["utils/exploration/tests/test_explorations.py"]
-)
-
-py_test(
-    name = "test_parameter_noise",
-    tags = ["team:ml", "utils"],
-    size = "medium",
-    srcs = ["utils/exploration/tests/test_parameter_noise.py"]
-)
-
-py_test(
-    name = "test_random_encoder",
-    tags = ["team:ml", "utils"],
-    size = "large",
-    srcs = ["utils/exploration/tests/test_random_encoder.py"]
-)
-
-# Schedules
-py_test(
-    name = "test_schedules",
-    tags = ["team:ml", "utils"],
-    size = "small",
-    srcs = ["utils/schedules/tests/test_schedules.py"]
-)
-
-py_test(
-    name = "test_framework_agnostic_components",
-    tags = ["team:ml", "utils"],
-    size = "small",
-    data = glob(["utils/tests/**"]),
-    srcs = ["utils/tests/test_framework_agnostic_components.py"]
-)
-
-# Spaces/Space utils.
-py_test(
-    name = "test_space_utils",
-    tags = ["team:ml", "utils"],
-    size = "large",
-    srcs = ["utils/spaces/tests/test_space_utils.py"]
-)
-
-
-# TaskPool
-py_test(
-    name = "test_taskpool",
-    tags = ["team:ml", "utils"],
-    size = "small",
-    srcs = ["utils/tests/test_taskpool.py"]
-)
-
-# --------------------------------------------------------------------
-# rllib/tests/ directory
-#
-# Tag: tests_dir, tests_dir_[A-Z]
-#
-# NOTE: Add tests alphabetically into this list and make sure, to tag
-# it correctly by its starting letter, e.g. tags=["tests_dir", "tests_dir_A"]
-# for `tests/test_all_stuff.py`.
-# --------------------------------------------------------------------
-
-py_test(
-    name = "tests/test_attention_net_learning",
-    tags = ["team:ml", "tests_dir", "tests_dir_A"],
-    size = "large",
-    srcs = ["tests/test_attention_net_learning.py"]
-)
-
-py_test(
-    name = "tests/test_catalog",
-    tags = ["team:ml", "tests_dir", "tests_dir_C"],
-    size = "medium",
-    srcs = ["tests/test_catalog.py"]
-)
-
-py_test(
-    name = "tests/test_checkpoint_restore_pg",
-    main = "tests/test_checkpoint_restore.py",
-    tags = ["team:ml", "tests_dir", "tests_dir_C"],
-    size = "large",
-    srcs = ["tests/test_checkpoint_restore.py"],
-    args = ["TestCheckpointRestorePG"]
-)
-
-py_test(
-    name = "tests/test_checkpoint_restore_off_policy",
-    main = "tests/test_checkpoint_restore.py",
-    tags = ["team:ml", "tests_dir", "tests_dir_C"],
-    size = "large",
-    srcs = ["tests/test_checkpoint_restore.py"],
-    args = ["TestCheckpointRestoreOffPolicy"]
-)
-
-py_test(
-    name = "tests/test_checkpoint_restore_evolution_algos",
-    main = "tests/test_checkpoint_restore.py",
-    tags = ["team:ml", "tests_dir", "tests_dir_C"],
-    size = "large",
-    srcs = ["tests/test_checkpoint_restore.py"],
-    args = ["TestCheckpointRestoreEvolutionAlgos"]
-)
-
-py_test(
-    name = "tests/test_dependency_tf",
-    tags = ["team:ml", "tests_dir", "tests_dir_D"],
-    size = "small",
-    srcs = ["tests/test_dependency_tf.py"]
-)
-
-py_test(
-    name = "tests/test_dependency_torch",
-    tags = ["team:ml", "tests_dir", "tests_dir_D"],
-    size = "small",
-    srcs = ["tests/test_dependency_torch.py"]
-)
-
-py_test(
-    name = "tests/test_eager_support_pg",
-    main = "tests/test_eager_support.py",
-    tags = ["team:ml", "tests_dir", "tests_dir_E"],
-    size = "large",
-    srcs = ["tests/test_eager_support.py"],
-    args = ["TestEagerSupportPG"]
-)
-
-py_test(
-    name = "tests/test_eager_support_off_policy",
-    main = "tests/test_eager_support.py",
-    tags = ["team:ml", "tests_dir", "tests_dir_E"],
-    size = "large",
-    srcs = ["tests/test_eager_support.py"],
-    args = ["TestEagerSupportOffPolicy"]
-)
-
-py_test(
-    name = "test_env_with_subprocess",
-    main = "tests/test_env_with_subprocess.py",
-    tags = ["team:ml", "tests_dir", "tests_dir_E"],
-    size = "medium",
-    srcs = ["tests/test_env_with_subprocess.py"]
-)
-
-py_test(
-    name = "tests/test_exec_api",
-    tags = ["team:ml", "tests_dir", "tests_dir_E"],
-    size = "medium",
-    srcs = ["tests/test_exec_api.py"]
-)
-
-py_test(
-    name = "tests/test_execution",
-    tags = ["team:ml", "tests_dir", "tests_dir_E"],
-    size = "medium",
-    srcs = ["tests/test_execution.py"]
-)
-
-py_test(
-    name = "tests/test_export",
-    tags = ["team:ml", "tests_dir", "tests_dir_E"],
-    size = "medium",
-    srcs = ["tests/test_export.py"]
-)
-
-py_test(
-    name = "tests/test_external_env",
-    tags = ["team:ml", "tests_dir", "tests_dir_E"],
-    size = "large",
-    srcs = ["tests/test_external_env.py"]
-)
-
-py_test(
-    name = "tests/test_external_multi_agent_env",
-    tags = ["team:ml", "tests_dir", "tests_dir_E"],
-    size = "medium",
-    srcs = ["tests/test_external_multi_agent_env.py"]
-)
-
-py_test(
-    name = "tests/test_filters",
-    tags = ["team:ml", "tests_dir", "tests_dir_F"],
-    size = "small",
-    srcs = ["tests/test_filters.py"]
-)
-
-py_test(
-    name = "tests/test_gpus",
-    tags = ["team:ml", "tests_dir", "tests_dir_G"],
-    size = "large",
-    srcs = ["tests/test_gpus.py"]
-)
-
-py_test(
-    name = "tests/test_ignore_worker_failure",
-    tags = ["team:ml", "tests_dir", "tests_dir_I"],
-    size = "large",
-    srcs = ["tests/test_ignore_worker_failure.py"]
-)
-
-py_test(
-    name = "tests/test_io",
-    tags = ["team:ml", "tests_dir", "tests_dir_I"],
-    size = "large",
-    srcs = ["tests/test_io.py"]
-)
-
-py_test(
-    name = "tests/test_local",
-    tags = ["team:ml", "tests_dir", "tests_dir_L"],
-    size = "medium",
-    srcs = ["tests/test_local.py"]
-)
-
-py_test(
-    name = "tests/test_lstm",
-    tags = ["team:ml", "tests_dir", "tests_dir_L"],
-    size = "medium",
-    srcs = ["tests/test_lstm.py"]
-)
-
-py_test(
-    name = "tests/test_model_imports",
-    tags = ["team:ml", "tests_dir", "tests_dir_M", "model_imports"],
-    size = "medium",
-    data = glob(["tests/data/model_weights/**"]),
-    srcs = ["tests/test_model_imports.py"]
-)
-
-py_test(
-    name = "tests/test_multi_agent_env",
-    tags = ["team:ml", "tests_dir", "tests_dir_M"],
-    size = "medium",
-    srcs = ["tests/test_multi_agent_env.py"]
-)
-
-py_test(
-    name = "tests/test_multi_agent_pendulum",
-    tags = ["team:ml", "tests_dir", "tests_dir_M"],
-    size = "large",
-    srcs = ["tests/test_multi_agent_pendulum.py"]
-)
-
-py_test(
-    name = "tests/test_nested_observation_spaces",
-    main = "tests/test_nested_observation_spaces.py",
-    tags = ["team:ml", "tests_dir", "tests_dir_N"],
-    size = "medium",
-    srcs = ["tests/test_nested_observation_spaces.py"]
-)
-
-py_test(
-    name = "tests/test_nn_framework_import_errors",
-    tags = ["team:ml", "tests_dir", "tests_dir_N"],
-    size = "small",
-    srcs = ["tests/test_nn_framework_import_errors.py"]
-)
-
-py_test(
-    name = "tests/test_pettingzoo_env",
-    tags = ["team:ml", "tests_dir", "tests_dir_P"],
-    size = "medium",
-    srcs = ["tests/test_pettingzoo_env.py"]
-)
-
-py_test(
-    name = "tests/test_placement_groups",
-    tags = ["team:ml", "tests_dir", "tests_dir_P"],
-    size = "medium",
-    srcs = ["tests/test_placement_groups.py"]
-)
-
-py_test(
-    name = "tests/test_ray_client",
-    tags = ["team:ml", "tests_dir", "tests_dir_R"],
-    size = "large",
-    srcs = ["tests/test_ray_client.py"]
-)
-
-py_test(
-    name = "tests/test_reproducibility",
-    tags = ["team:ml", "tests_dir", "tests_dir_R"],
-    size = "medium",
-    srcs = ["tests/test_reproducibility.py"]
-)
-
-# Test [train|evaluate].py scripts (w/o confirming evaluation performance).
-py_test(
-    name = "test_rllib_evaluate_1",
-    main = "tests/test_rllib_train_and_evaluate.py",
-    tags = ["team:ml", "tests_dir", "tests_dir_R"],
-    size = "large",
-    data = ["train.py", "evaluate.py"],
-    srcs = ["tests/test_rllib_train_and_evaluate.py"],
-    args = ["TestEvaluate1"]
-)
-
-py_test(
-    name = "test_rllib_evaluate_2",
-    main = "tests/test_rllib_train_and_evaluate.py",
-    tags = ["team:ml", "tests_dir", "tests_dir_R"],
-    size = "large",
-    data = ["train.py", "evaluate.py"],
-    srcs = ["tests/test_rllib_train_and_evaluate.py"],
-    args = ["TestEvaluate2"]
-)
-
-py_test(
-    name = "test_rllib_evaluate_3",
-    main = "tests/test_rllib_train_and_evaluate.py",
-    tags = ["team:ml", "tests_dir", "tests_dir_R"],
-    size = "large",
-    data = ["train.py", "evaluate.py"],
-    srcs = ["tests/test_rllib_train_and_evaluate.py"],
-    args = ["TestEvaluate3"]
-)
-
-py_test(
-    name = "test_rllib_evaluate_4",
-    main = "tests/test_rllib_train_and_evaluate.py",
-    tags = ["team:ml", "tests_dir", "tests_dir_R"],
-    size = "large",
-    data = ["train.py", "evaluate.py"],
-    srcs = ["tests/test_rllib_train_and_evaluate.py"],
-    args = ["TestEvaluate4"]
-)
-
-# Test [train|evaluate].py scripts (and confirm `rllib evaluate` performance is same
-# as the final one from the `rllib train` run).
-py_test(
-    name = "test_rllib_train_and_evaluate",
-    main = "tests/test_rllib_train_and_evaluate.py",
-    tags = ["team:ml", "tests_dir", "tests_dir_R"],
-    size = "large",
-    data = ["train.py", "evaluate.py"],
-    srcs = ["tests/test_rllib_train_and_evaluate.py"],
-    args = ["TestTrainAndEvaluate"]
-)
-
-py_test(
-    name = "tests/test_supported_multi_agent_pg",
-    main = "tests/test_supported_multi_agent.py",
-    tags = ["team:ml", "tests_dir", "tests_dir_S"],
-    size = "medium",
-    srcs = ["tests/test_supported_multi_agent.py"],
-    args = ["TestSupportedMultiAgentPG"]
-)
-
-py_test(
-    name = "tests/test_supported_multi_agent_off_policy",
-    main = "tests/test_supported_multi_agent.py",
-    tags = ["team:ml", "tests_dir", "tests_dir_S"],
-    size = "medium",
-    srcs = ["tests/test_supported_multi_agent.py"],
-    args = ["TestSupportedMultiAgentOffPolicy"]
-)
-
-py_test(
-     name = "tests/test_supported_spaces_pg",
-     main = "tests/test_supported_spaces.py",
-     tags = ["team:ml", "tests_dir", "tests_dir_S"],
-     size = "large",
-     srcs = ["tests/test_supported_spaces.py"],
-     args = ["TestSupportedSpacesPG"]
- )
-
-py_test(
-    name = "tests/test_supported_spaces_off_policy",
-    main = "tests/test_supported_spaces.py",
-    tags = ["team:ml", "tests_dir", "tests_dir_S"],
-    size = "medium",
-    srcs = ["tests/test_supported_spaces.py"],
-    args = ["TestSupportedSpacesOffPolicy"]
-)
-
-py_test(
-    name = "tests/test_supported_spaces_evolution_algos",
-    main = "tests/test_supported_spaces.py",
-    tags = ["team:ml", "tests_dir", "tests_dir_S", "flaky"],
-    size = "large",
-    srcs = ["tests/test_supported_spaces.py"],
-    args = ["TestSupportedSpacesEvolutionAlgos"]
-)
-
-py_test(
-    name = "tests/test_timesteps",
-    tags = ["team:ml", "tests_dir", "tests_dir_T"],
-    size = "small",
-    srcs = ["tests/test_timesteps.py"]
-)
-
-# --------------------------------------------------------------------
-# examples/ directory (excluding examples/documentation/...)
-#
-# Tag: examples, examples_[A-Z]
-#
-# NOTE: Add tests alphabetically into this list and make sure, to tag
-# it correctly by its starting letter, e.g. tags=["examples", "examples_A"]
-# for `examples/all_stuff.py`.
-# --------------------------------------------------------------------
-
-py_test(
-    name = "examples/action_masking_tf",
-    main = "examples/action_masking.py",
-    tags = ["team:ml", "examples", "examples_A"],
-    size = "medium",
-    srcs = ["examples/action_masking.py"],
-    args = ["--stop-iter=2"]
-)
-
-py_test(
-    name = "examples/action_masking_torch",
-    main = "examples/action_masking.py",
-    tags = ["team:ml", "examples", "examples_A"],
-    size = "medium",
-    srcs = ["examples/action_masking.py"],
-    args = ["--stop-iter=2", "--framework=torch"]
-)
-
-py_test(
-    name = "examples/attention_net_tf",
-    main = "examples/attention_net.py",
-    tags = ["team:ml", "examples", "examples_A"],
-    size = "medium",
-    srcs = ["examples/attention_net.py"],
-    args = ["--as-test", "--stop-reward=70"]
-)
-
-py_test(
-    name = "examples/attention_net_torch",
-    main = "examples/attention_net.py",
-    tags = ["team:ml", "examples", "examples_A"],
-    size = "medium",
-    srcs = ["examples/attention_net.py"],
-    args = ["--as-test", "--stop-reward=70", "--framework torch"]
-)
-
-py_test(
-    name = "examples/autoregressive_action_dist_tf",
-    main = "examples/autoregressive_action_dist.py",
-    tags = ["team:ml", "examples", "examples_A"],
-    size = "medium",
-    srcs = ["examples/autoregressive_action_dist.py"],
-    args = ["--as-test", "--stop-reward=150", "--num-cpus=4"]
-)
-
-py_test(
-    name = "examples/autoregressive_action_dist_torch",
-    main = "examples/autoregressive_action_dist.py",
-    tags = ["team:ml", "examples", "examples_A"],
-    size = "medium",
-    srcs = ["examples/autoregressive_action_dist.py"],
-    args = ["--as-test", "--framework=torch", "--stop-reward=150", "--num-cpus=4"]
-)
-
-py_test(
-    name = "examples/bare_metal_policy_with_custom_view_reqs",
-    main = "examples/bare_metal_policy_with_custom_view_reqs.py",
-    tags = ["team:ml", "examples", "examples_B"],
-    size = "medium",
-    srcs = ["examples/bare_metal_policy_with_custom_view_reqs.py"],
-)
-
-py_test(
-    name = "examples/batch_norm_model_ppo_tf",
-    main = "examples/batch_norm_model.py",
-    tags = ["team:ml", "examples", "examples_B"],
-    size = "medium",
-    srcs = ["examples/batch_norm_model.py"],
-    args = ["--as-test", "--run=PPO", "--stop-reward=80"]
-)
-
-py_test(
-    name = "examples/batch_norm_model_ppo_torch",
-    main = "examples/batch_norm_model.py",
-    tags = ["team:ml", "examples", "examples_B"],
-    size = "medium",
-    srcs = ["examples/batch_norm_model.py"],
-    args = ["--as-test", "--framework=torch", "--run=PPO", "--stop-reward=80"]
-)
-
-py_test(
-    name = "examples/batch_norm_model_dqn_tf",
-    main = "examples/batch_norm_model.py",
-    tags = ["team:ml", "examples", "examples_B"],
-    size = "medium",
-    srcs = ["examples/batch_norm_model.py"],
-    args = ["--as-test", "--run=DQN", "--stop-reward=70"]
-)
-
-py_test(
-    name = "examples/batch_norm_model_dqn_torch",
-    main = "examples/batch_norm_model.py",
-    tags = ["team:ml", "examples", "examples_B"],
-    size = "large",  # DQN learns much slower with BatchNorm.
-    srcs = ["examples/batch_norm_model.py"],
-    args = ["--as-test", "--framework=torch", "--run=DQN", "--stop-reward=70"]
-)
-
-py_test(
-    name = "examples/batch_norm_model_ddpg_tf",
-    main = "examples/batch_norm_model.py",
-    tags = ["team:ml", "examples", "examples_B"],
-    size = "medium",
-    srcs = ["examples/batch_norm_model.py"],
-    args = ["--run=DDPG", "--stop-iters=1"]
-)
-
-py_test(
-    name = "examples/batch_norm_model_ddpg_torch",
-    main = "examples/batch_norm_model.py",
-    tags = ["team:ml", "examples", "examples_B"],
-    size = "medium",
-    srcs = ["examples/batch_norm_model.py"],
-    args = ["--framework=torch", "--run=DDPG", "--stop-iters=1"]
-)
-
-py_test(
-    name = "examples/cartpole_lstm_impala_tf",
-    main = "examples/cartpole_lstm.py",
-    tags = ["team:ml", "examples", "examples_C", "examples_C_AtoT"],
-    size = "medium",
-    srcs = ["examples/cartpole_lstm.py"],
-    args = ["--as-test", "--run=IMPALA", "--stop-reward=40", "--num-cpus=4"]
-)
-
-py_test(
-    name = "examples/cartpole_lstm_impala_torch",
-    main = "examples/cartpole_lstm.py",
-    tags = ["team:ml", "examples", "examples_C", "examples_C_AtoT"],
-    size = "medium",
-    srcs = ["examples/cartpole_lstm.py"],
-    args = ["--as-test", "--framework=torch", "--run=IMPALA", "--stop-reward=40", "--num-cpus=4"]
-)
-
-py_test(
-    name = "examples/cartpole_lstm_ppo_tf",
-    main = "examples/cartpole_lstm.py",
-    tags = ["team:ml", "examples", "examples_C", "examples_C_AtoT"],
-    size = "medium",
-    srcs = ["examples/cartpole_lstm.py"],
-    args = ["--as-test", "--framework=tf", "--run=PPO", "--stop-reward=40", "--num-cpus=4"]
-)
-
-py_test(
-    name = "examples/cartpole_lstm_ppo_tf2",
-    main = "examples/cartpole_lstm.py",
-    tags = ["team:ml", "examples", "examples_C", "examples_C_AtoT"],
-    size = "large",
-    srcs = ["examples/cartpole_lstm.py"],
-    args = ["--as-test", "--framework=tf2", "--run=PPO", "--stop-reward=40", "--num-cpus=4"]
-)
-
-py_test(
-    name = "examples/cartpole_lstm_ppo_torch",
-    main = "examples/cartpole_lstm.py",
-    tags = ["team:ml", "examples", "examples_C", "examples_C_AtoT"],
-    size = "medium",
-    srcs = ["examples/cartpole_lstm.py"],
-    args = ["--as-test", "--framework=torch", "--run=PPO", "--stop-reward=40", "--num-cpus=4"]
-)
-
-py_test(
-    name = "examples/cartpole_lstm_ppo_tf_with_prev_a_and_r",
-    main = "examples/cartpole_lstm.py",
-    tags = ["team:ml", "examples", "examples_C", "examples_C_AtoT"],
-    size = "medium",
-    srcs = ["examples/cartpole_lstm.py"],
-    args = ["--as-test", "--run=PPO", "--stop-reward=40", "--use-prev-action",  "--use-prev-reward", "--num-cpus=4"]
-)
-
-py_test(
-    name = "examples/centralized_critic_tf",
-    main = "examples/centralized_critic.py",
-    tags = ["team:ml", "examples", "examples_C", "examples_C_AtoT"],
-    size = "large",
-    srcs = ["examples/centralized_critic.py"],
-    args = ["--as-test", "--stop-reward=7.2"]
-)
-
-py_test(
-    name = "examples/centralized_critic_torch",
-    main = "examples/centralized_critic.py",
-    tags = ["team:ml", "examples", "examples_C", "examples_C_AtoT"],
-    size = "large",
-    srcs = ["examples/centralized_critic.py"],
-    args = ["--as-test", "--framework=torch", "--stop-reward=7.2"]
-)
-
-py_test(
-    name = "examples/centralized_critic_2_tf",
-    main = "examples/centralized_critic_2.py",
-    tags = ["team:ml", "examples", "examples_C", "examples_C_AtoT"],
-    size = "medium",
-    srcs = ["examples/centralized_critic_2.py"],
-    args = ["--as-test", "--stop-reward=6.0"]
-)
-
-py_test(
-    name = "examples/centralized_critic_2_torch",
-    main = "examples/centralized_critic_2.py",
-    tags = ["team:ml", "examples", "examples_C", "examples_C_AtoT"],
-    size = "medium",
-    srcs = ["examples/centralized_critic_2.py"],
-    args = ["--as-test", "--framework=torch", "--stop-reward=6.0"]
-)
-
-py_test(
-    name = "examples/checkpoint_by_custom_criteria",
-    main = "examples/checkpoint_by_custom_criteria.py",
-    tags = ["team:ml", "examples", "examples_C", "examples_C_AtoT"],
-    size = "medium",
-    srcs = ["examples/checkpoint_by_custom_criteria.py"],
-    args = ["--stop-iters=3 --num-cpus=3"]
-)
-
-py_test(
-    name = "examples/complex_struct_space_tf",
-    main = "examples/complex_struct_space.py",
-    tags = ["team:ml", "examples", "examples_C", "examples_C_AtoT"],
-    size = "medium",
-    srcs = ["examples/complex_struct_space.py"],
-    args = ["--framework=tf"],
-)
-
-py_test(
-    name = "examples/complex_struct_space_tf_eager",
-    main = "examples/complex_struct_space.py",
-    tags = ["team:ml", "examples", "examples_C", "examples_C_AtoT"],
-    size = "medium",
-    srcs = ["examples/complex_struct_space.py"],
-    args = ["--framework=tfe"],
-)
-
-py_test(
-    name = "examples/complex_struct_space_torch",
-    main = "examples/complex_struct_space.py",
-    tags = ["team:ml", "examples", "examples_C", "examples_C_AtoT"],
-    size = "medium",
-    srcs = ["examples/complex_struct_space.py"],
-    args = ["--framework=torch"],
-)
-
-py_test(
-    name = "examples/curriculum_learning",
-    main = "examples/curriculum_learning.py",
-    tags = ["team:ml", "examples", "examples_C", "examples_C_UtoZ"],
-    size = "medium",
-    srcs = ["examples/curriculum_learning.py"],
-    args = ["--as-test", "--stop-reward=800.0"]
-)
-
-py_test(
-    name = "examples/custom_env_tf",
-    main = "examples/custom_env.py",
-    tags = ["team:ml", "examples", "examples_C", "examples_C_UtoZ"],
-    size = "medium",
-    srcs = ["examples/custom_env.py"],
-    args = ["--as-test"]
-)
-
-py_test(
-    name = "examples/custom_env_torch",
-    main = "examples/custom_env.py",
-    tags = ["team:ml", "examples", "examples_C", "examples_C_UtoZ"],
-    size = "large",
-    srcs = ["examples/custom_env.py"],
-    args = ["--as-test", "--framework=torch"]
-)
-
-py_test(
-    name = "examples/custom_eval_tf",
-    main = "examples/custom_eval.py",
-    tags = ["team:ml", "examples", "examples_C", "examples_C_UtoZ"],
-    size = "medium",
-    srcs = ["examples/custom_eval.py"],
-    args = ["--num-cpus=4", "--as-test"]
-)
-
-py_test(
-    name = "examples/custom_eval_torch",
-    main = "examples/custom_eval.py",
-    tags = ["team:ml", "examples", "examples_C", "examples_C_UtoZ"],
-    size = "medium",
-    srcs = ["examples/custom_eval.py"],
-    args = ["--num-cpus=4", "--as-test", "--framework=torch"]
-)
-
-py_test(
-    name = "examples/custom_experiment",
-    main = "examples/custom_experiment.py",
-    tags = ["team:ml", "examples", "examples_C", "examples_C_UtoZ"],
-    size = "medium",
-    srcs = ["examples/custom_experiment.py"],
-    args = ["--train-iterations=10"]
-)
-
-py_test(
-    name = "examples/custom_fast_model_tf",
-    main = "examples/custom_fast_model.py",
-    tags = ["team:ml", "examples", "examples_C", "examples_C_UtoZ"],
-    size = "medium",
-    srcs = ["examples/custom_fast_model.py"],
-    args = ["--stop-iters=1"]
-)
-
-py_test(
-    name = "examples/custom_fast_model_torch",
-    main = "examples/custom_fast_model.py",
-    tags = ["team:ml", "examples", "examples_C", "examples_C_UtoZ"],
-    size = "medium",
-    srcs = ["examples/custom_fast_model.py"],
-    args = ["--stop-iters=1", "--framework=torch"]
-)
-
-py_test(
-    name = "examples/custom_keras_model_a2c",
-    main = "examples/custom_keras_model.py",
-    tags = ["team:ml", "examples", "examples_C", "examples_C_UtoZ"],
-    size = "large",
-    srcs = ["examples/custom_keras_model.py"],
-    args = ["--run=A2C", "--stop=50", "--num-cpus=4"]
-)
-
-py_test(
-    name = "examples/custom_keras_model_dqn",
-    main = "examples/custom_keras_model.py",
-    tags = ["team:ml", "examples", "examples_C", "examples_C_UtoZ"],
-    size = "medium",
-    srcs = ["examples/custom_keras_model.py"],
-    args = ["--run=DQN", "--stop=50"]
-)
-
-py_test(
-    name = "examples/custom_keras_model_ppo",
-    main = "examples/custom_keras_model.py",
-    tags = ["team:ml", "examples", "examples_C", "examples_C_UtoZ"],
-    size = "medium",
-    srcs = ["examples/custom_keras_model.py"],
-    args = ["--run=PPO", "--stop=50", "--num-cpus=4"]
-)
-
-py_test(
-    name = "examples/custom_metrics_and_callbacks",
-    main = "examples/custom_metrics_and_callbacks.py",
-    tags = ["team:ml", "examples", "examples_C", "examples_C_UtoZ"],
-    size = "small",
-    srcs = ["examples/custom_metrics_and_callbacks.py"],
-    args = ["--stop-iters=2"]
-)
-
-py_test(
-    name = "examples/custom_metrics_and_callbacks_legacy",
-    main = "examples/custom_metrics_and_callbacks_legacy.py",
-    tags = ["team:ml", "examples", "examples_C", "examples_C_UtoZ"],
-    size = "small",
-    srcs = ["examples/custom_metrics_and_callbacks_legacy.py"],
-    args = ["--stop-iters=2"]
-)
-
-py_test(
-    name = "examples/custom_model_api_tf",
-    main = "examples/custom_model_api.py",
-    tags = ["team:ml", "examples", "examples_C", "examples_C_UtoZ"],
-    size = "small",
-    srcs = ["examples/custom_model_api.py"],
-)
-
-py_test(
-    name = "examples/custom_model_api_torch",
-    main = "examples/custom_model_api.py",
-    tags = ["team:ml", "examples", "examples_C", "examples_C_UtoZ"],
-    size = "small",
-    srcs = ["examples/custom_model_api.py"],
-    args = ["--framework=torch"],
-)
-
-py_test(
-    name = "examples/custom_model_loss_and_metrics_ppo_tf",
-    main = "examples/custom_model_loss_and_metrics.py",
-    tags = ["team:ml", "examples", "examples_C", "examples_C_UtoZ"],
-    size = "medium",
-    # Include the json data file.
-    data = ["tests/data/cartpole/small.json"],
-    srcs = ["examples/custom_model_loss_and_metrics.py"],
-    args = ["--run=PPO", "--stop-iters=1", "--input-files=tests/data/cartpole"]
-)
-
-py_test(
-    name = "examples/custom_model_loss_and_metrics_ppo_torch",
-    main = "examples/custom_model_loss_and_metrics.py",
-    tags = ["team:ml", "examples", "examples_C", "examples_C_UtoZ"],
-    size = "medium",
-    # Include the json data file.
-    data = ["tests/data/cartpole/small.json"],
-    srcs = ["examples/custom_model_loss_and_metrics.py"],
-    args = ["--run=PPO", "--framework=torch", "--stop-iters=1", "--input-files=tests/data/cartpole"]
-)
-
-py_test(
-    name = "examples/custom_model_loss_and_metrics_pg_tf",
-    main = "examples/custom_model_loss_and_metrics.py",
-    tags = ["team:ml", "examples", "examples_C", "examples_C_UtoZ"],
-    size = "medium",
-    # Include the json data file.
-    data = ["tests/data/cartpole/small.json"],
-    srcs = ["examples/custom_model_loss_and_metrics.py"],
-    args = ["--run=PG", "--stop-iters=1", "--input-files=tests/data/cartpole"]
-)
-
-py_test(
-    name = "examples/custom_model_loss_and_metrics_pg_torch",
-    main = "examples/custom_model_loss_and_metrics.py",
-    tags = ["team:ml", "examples", "examples_C", "examples_C_UtoZ"],
-    size = "medium",
-    # Include the json data file.
-    data = ["tests/data/cartpole/small.json"],
-    srcs = ["examples/custom_model_loss_and_metrics.py"],
-    args = ["--run=PG", "--framework=torch", "--stop-iters=1", "--input-files=tests/data/cartpole"]
-)
-
-py_test(
-    name = "examples/custom_observation_filters",
-    main = "examples/custom_observation_filters.py",
-    tags = ["team:ml", "examples", "examples_C", "examples_C_UtoZ"],
-    size = "medium",
-    srcs = ["examples/custom_observation_filters.py"],
-    args = ["--stop-iters=3"]
-)
-
-py_test(
-    name = "examples/custom_rnn_model_repeat_after_me_tf",
-    main = "examples/custom_rnn_model.py",
-    tags = ["team:ml", "examples", "examples_C", "examples_C_UtoZ"],
-    size = "medium",
-    srcs = ["examples/custom_rnn_model.py"],
-    args = ["--as-test", "--run=PPO", "--stop-reward=40", "--env=RepeatAfterMeEnv", "--num-cpus=4"]
-)
-
-py_test(
-    name = "examples/custom_rnn_model_repeat_initial_obs_tf",
-    main = "examples/custom_rnn_model.py",
-    tags = ["team:ml", "examples", "examples_C", "examples_C_UtoZ"],
-    size = "medium",
-    srcs = ["examples/custom_rnn_model.py"],
-    args = ["--as-test", "--run=PPO", "--stop-reward=10", "--stop-timesteps=300000", "--env=RepeatInitialObsEnv", "--num-cpus=4"]
-)
-
-py_test(
-    name = "examples/custom_rnn_model_repeat_after_me_torch",
-    main = "examples/custom_rnn_model.py",
-    tags = ["team:ml", "examples", "examples_C", "examples_C_UtoZ"],
-    size = "medium",
-    srcs = ["examples/custom_rnn_model.py"],
-    args = ["--as-test", "--framework=torch", "--run=PPO", "--stop-reward=40", "--env=RepeatAfterMeEnv", "--num-cpus=4"]
-)
-
-py_test(
-    name = "examples/custom_rnn_model_repeat_initial_obs_torch",
-    main = "examples/custom_rnn_model.py",
-    tags = ["team:ml", "examples", "examples_C", "examples_C_UtoZ"],
-    size = "medium",
-    srcs = ["examples/custom_rnn_model.py"],
-    args = ["--as-test", "--framework=torch", "--run=PPO", "--stop-reward=10", "--stop-timesteps=300000", "--env=RepeatInitialObsEnv", "--num-cpus=4"]
-)
-
-py_test(
-    name = "examples/custom_tf_policy",
-    tags = ["team:ml", "examples", "examples_C", "examples_C_UtoZ"],
-    size = "medium",
-    srcs = ["examples/custom_tf_policy.py"],
-    args = ["--stop-iters=2", "--num-cpus=4"]
-)
-
-py_test(
-    name = "examples/custom_torch_policy",
-    tags = ["team:ml", "examples", "examples_C", "examples_C_UtoZ"],
-    size = "medium",
-    srcs = ["examples/custom_torch_policy.py"],
-    args = ["--stop-iters=2", "--num-cpus=4"]
-)
-
-py_test(
-    name = "examples/custom_train_fn",
-    main = "examples/custom_train_fn.py",
-    tags = ["team:ml", "examples", "examples_C", "examples_C_UtoZ"],
-    size = "medium",
-    srcs = ["examples/custom_train_fn.py"],
-)
-
-py_test(
-    name = "examples/custom_vector_env_tf",
-    main = "examples/custom_vector_env.py",
-    tags = ["team:ml", "examples", "examples_C", "examples_C_UtoZ"],
-    size = "medium",
-    srcs = ["examples/custom_vector_env.py"],
-    args = ["--as-test", "--stop-reward=40.0"]
-)
-
-py_test(
-    name = "examples/custom_vector_env_torch",
-    main = "examples/custom_vector_env.py",
-    tags = ["team:ml", "examples", "examples_C", "examples_C_UtoZ"],
-    size = "medium",
-    srcs = ["examples/custom_vector_env.py"],
-    args = ["--as-test", "--framework=torch", "--stop-reward=40.0"]
-)
-
-py_test(
-    name = "examples/deterministic_training_tf",
-    main = "examples/deterministic_training.py",
-    tags = ["team:ml", "multi_gpu"],
-    size = "medium",
-    srcs = ["examples/deterministic_training.py"],
-    args = ["--as-test", "--stop-iters=1", "--framework=tf", "--num-gpus-trainer=1", "--num-gpus-per-worker=1"]
-)
-
-py_test(
-    name = "examples/deterministic_training_tf2",
-    main = "examples/deterministic_training.py",
-    tags = ["team:ml", "multi_gpu"],
-    size = "medium",
-    srcs = ["examples/deterministic_training.py"],
-    args = ["--as-test", "--stop-iters=1", "--framework=tf2", "--num-gpus-trainer=1", "--num-gpus-per-worker=1"]
-)
-
-py_test(
-    name = "examples/deterministic_training_torch",
-    main = "examples/deterministic_training.py",
-    tags = ["team:ml", "multi_gpu"],
-    size = "medium",
-    srcs = ["examples/deterministic_training.py"],
-    args = ["--as-test", "--stop-iters=1", "--framework=torch", "--num-gpus-trainer=1", "--num-gpus-per-worker=1"]
-)
-
-py_test(
-    name = "examples/eager_execution",
-    tags = ["team:ml", "examples", "examples_E"],
-    size = "small",
-    srcs = ["examples/eager_execution.py"],
-    args = ["--stop-iters=2"]
-)
-
-py_test(
-    name = "examples/export/cartpole_dqn_export",
-    main = "examples/export/cartpole_dqn_export.py",
-    tags = ["team:ml", "examples", "examples_E"],
-    size = "medium",
-    srcs = ["examples/export/cartpole_dqn_export.py"],
-)
-
-py_test(
-    name = "examples/export/onnx_tf",
-    main = "examples/export/onnx_tf.py",
-    tags = ["team:ml", "examples", "examples_E"],
-    size = "medium",
-    srcs = ["examples/export/onnx_tf.py"],
-)
-
-py_test(
-    name = "examples/export/onnx_torch",
-    main = "examples/export/onnx_torch.py",
-    tags = ["team:ml", "examples", "examples_E"],
-    size = "medium",
-    srcs = ["examples/export/onnx_torch.py"],
-)
-
-py_test(
-    name = "examples/fractional_gpus",
-    main = "examples/fractional_gpus.py",
-    tags = ["team:ml", "examples", "examples_F"],
-    size = "medium",
-    srcs = ["examples/fractional_gpus.py"],
-    args = ["--as-test", "--stop-reward=40.0", "--num-gpus=0", "--num-workers=0"]
-)
-
-py_test(
-    name = "examples/hierarchical_training_tf",
-    main = "examples/hierarchical_training.py",
-    tags = ["team:ml", "examples", "examples_H"],
-    size = "medium",
-    srcs = ["examples/hierarchical_training.py"],
-    args = ["--stop-reward=0.0"]
-)
-
-py_test(
-    name = "examples/hierarchical_training_torch",
-    main = "examples/hierarchical_training.py",
-    tags = ["team:ml", "examples", "examples_H"],
-    size = "medium",
-    srcs = ["examples/hierarchical_training.py"],
-    args = ["--framework=torch", "--stop-reward=0.0"]
-)
-
-# Do not run this test (MobileNetV2 is gigantic and takes forever for 1 iter).
-# py_test(
-#     name = "examples/mobilenet_v2_with_lstm_tf",
-#     main = "examples/mobilenet_v2_with_lstm.py",
-#     tags = ["team:ml", "examples", "examples_M"],
-#     size = "small",
-#     srcs = ["examples/mobilenet_v2_with_lstm.py"]
-# )
-
-py_test(
-    name = "examples/multi_agent_cartpole_tf",
-    main = "examples/multi_agent_cartpole.py",
-    tags = ["team:ml", "examples", "examples_M"],
-    size = "medium",
-    srcs = ["examples/multi_agent_cartpole.py"],
-    args = ["--as-test", "--stop-reward=70.0", "--num-cpus=4"]
-)
-
-py_test(
-    name = "examples/multi_agent_cartpole_torch",
-    main = "examples/multi_agent_cartpole.py",
-    tags = ["team:ml", "examples", "examples_M"],
-    size = "medium",
-    srcs = ["examples/multi_agent_cartpole.py"],
-    args = ["--as-test", "--framework=torch", "--stop-reward=70.0", "--num-cpus=4"]
-)
-
-py_test(
-    name = "examples/multi_agent_custom_policy_tf",
-    main = "examples/multi_agent_custom_policy.py",
-    tags = ["team:ml", "examples", "examples_M"],
-    size = "small",
-    srcs = ["examples/multi_agent_custom_policy.py"],
-    args = ["--as-test", "--stop-reward=80"]
-)
-
-py_test(
-    name = "examples/multi_agent_custom_policy_torch",
-    main = "examples/multi_agent_custom_policy.py",
-    tags = ["team:ml", "examples", "examples_M"],
-    size = "small",
-    srcs = ["examples/multi_agent_custom_policy.py"],
-    args = ["--as-test", "--framework=torch", "--stop-reward=80"]
-)
-
-py_test(
-    name = "examples/multi_agent_two_trainers_tf",
-    main = "examples/multi_agent_two_trainers.py",
-    tags = ["team:ml", "examples", "examples_M"],
-    size = "medium",
-    srcs = ["examples/multi_agent_two_trainers.py"],
-    args = ["--as-test", "--stop-reward=70"]
-)
-
-py_test(
-    name = "examples/multi_agent_two_trainers_torch",
-    main = "examples/multi_agent_two_trainers.py",
-    tags = ["team:ml", "examples", "examples_M"],
-    size = "medium",
-    srcs = ["examples/multi_agent_two_trainers.py"],
-    args = ["--as-test", "--framework=torch", "--stop-reward=70"]
-)
-
-# Taking out this test for now: Mixed torch- and tf- policies within the same
-# Trainer never really worked.
-# py_test(
-#     name = "examples/multi_agent_two_trainers_mixed_torch_tf",
-#     main = "examples/multi_agent_two_trainers.py",
-#     tags = ["team:ml", "examples", "examples_M"],
-#     size = "medium",
-#     srcs = ["examples/multi_agent_two_trainers.py"],
-#     args = ["--as-test", "--mixed-torch-tf", "--stop-reward=70"]
-# )
-
-py_test(
-    name = "examples/nested_action_spaces_ppo_tf",
-    main = "examples/nested_action_spaces.py",
-    tags = ["team:ml", "examples", "examples_N"],
-    size = "medium",
-    srcs = ["examples/nested_action_spaces.py"],
-    args = ["--as-test", "--stop-reward=-600", "--run=PPO"]
-)
-
-py_test(
-    name = "examples/nested_action_spaces_ppo_torch",
-    main = "examples/nested_action_spaces.py",
-    tags = ["team:ml", "examples", "examples_N"],
-    size = "medium",
-    srcs = ["examples/nested_action_spaces.py"],
-    args = ["--as-test", "--framework=torch", "--stop-reward=-600", "--run=PPO"]
-)
-
-py_test(
-    name = "examples/parallel_evaluation_and_training_13_episodes_tf",
-    main = "examples/parallel_evaluation_and_training.py",
-    tags = ["team:ml", "examples", "examples_P"],
-    size = "medium",
-    srcs = ["examples/parallel_evaluation_and_training.py"],
-    args = ["--as-test", "--stop-reward=50.0", "--num-cpus=6", "--evaluation-duration=13"]
-)
-
-py_test(
-    name = "examples/parallel_evaluation_and_training_auto_episodes_tf",
-    main = "examples/parallel_evaluation_and_training.py",
-    tags = ["team:ml", "examples", "examples_P"],
-    size = "medium",
-    srcs = ["examples/parallel_evaluation_and_training.py"],
-    args = ["--as-test", "--stop-reward=50.0", "--num-cpus=6", "--evaluation-duration=auto"]
-)
-
-py_test(
-    name = "examples/parallel_evaluation_and_training_211_ts_tf2",
-    main = "examples/parallel_evaluation_and_training.py",
-    tags = ["team:ml", "examples", "examples_P"],
-    size = "medium",
-    srcs = ["examples/parallel_evaluation_and_training.py"],
-    args = ["--as-test", "--framework=tf2", "--stop-reward=30.0", "--num-cpus=6", "--evaluation-num-workers=3", "--evaluation-duration=211", "--evaluation-duration-unit=timesteps"]
-)
-
-py_test(
-    name = "examples/parallel_evaluation_and_training_auto_ts_torch",
-    main = "examples/parallel_evaluation_and_training.py",
-    tags = ["team:ml", "examples", "examples_P"],
-    size = "medium",
-    srcs = ["examples/parallel_evaluation_and_training.py"],
-    args = ["--as-test", "--framework=torch", "--stop-reward=30.0", "--num-cpus=6", "--evaluation-num-workers=3", "--evaluation-duration=auto", "--evaluation-duration-unit=timesteps"]
-)
-
-py_test(
-    name = "examples/parametric_actions_cartpole_pg_tf",
-    main = "examples/parametric_actions_cartpole.py",
-    tags = ["team:ml", "examples", "examples_P"],
-    size = "medium",
-    srcs = ["examples/parametric_actions_cartpole.py"],
-    args = ["--as-test", "--stop-reward=60.0", "--run=PG"]
-)
-
-py_test(
-    name = "examples/parametric_actions_cartpole_dqn_tf",
-    main = "examples/parametric_actions_cartpole.py",
-    tags = ["team:ml", "examples", "examples_P"],
-    size = "medium",
-    srcs = ["examples/parametric_actions_cartpole.py"],
-    args = ["--as-test", "--stop-reward=60.0", "--run=DQN"]
-)
-
-py_test(
-    name = "examples/parametric_actions_cartpole_pg_torch",
-    main = "examples/parametric_actions_cartpole.py",
-    tags = ["team:ml", "examples", "examples_P"],
-    size = "medium",
-    srcs = ["examples/parametric_actions_cartpole.py"],
-    args = ["--as-test", "--framework=torch", "--stop-reward=60.0", "--run=PG"]
-)
-
-py_test(
-    name = "examples/parametric_actions_cartpole_dqn_torch",
-    main = "examples/parametric_actions_cartpole.py",
-    tags = ["team:ml", "examples", "examples_P"],
-    size = "medium",
-    srcs = ["examples/parametric_actions_cartpole.py"],
-    args = ["--as-test", "--framework=torch", "--stop-reward=60.0", "--run=DQN"]
-)
-
-py_test(
-    name = "examples/parametric_actions_cartpole_embeddings_learnt_by_model",
-    main = "examples/parametric_actions_cartpole_embeddings_learnt_by_model.py",
-    tags = ["team:ml", "examples", "examples_P"],
-    size = "medium",
-    srcs = ["examples/parametric_actions_cartpole_embeddings_learnt_by_model.py"],
-    args = ["--as-test", "--stop-reward=80.0"]
-)
-
-py_test(
-    name = "examples/inference_and_serving/policy_inference_after_training_tf",
-    main = "examples/inference_and_serving/policy_inference_after_training.py",
-    tags = ["team:ml", "examples", "examples_P"],
-    size = "medium",
-    srcs = ["examples/inference_and_serving/policy_inference_after_training.py"],
-    args = ["--stop-iters=3", "--framework=tf"]
-)
-
-py_test(
-    name = "examples/inference_and_serving/policy_inference_after_training_torch",
-    main = "examples/inference_and_serving/policy_inference_after_training.py",
-    tags = ["team:ml", "examples", "examples_P"],
-    size = "medium",
-    srcs = ["examples/inference_and_serving/policy_inference_after_training.py"],
-    args = ["--stop-iters=3", "--framework=torch"]
-)
-
-py_test(
-    name = "examples/inference_and_serving/policy_inference_after_training_with_attention_tf",
-    main = "examples/inference_and_serving/policy_inference_after_training_with_attention.py",
-    tags = ["team:ml", "examples", "examples_P"],
-    size = "medium",
-    srcs = ["examples/inference_and_serving/policy_inference_after_training_with_attention.py"],
-    args = ["--stop-iters=2", "--framework=tf"]
-)
-
-py_test(
-    name = "examples/inference_and_serving/policy_inference_after_training_with_attention_torch",
-    main = "examples/inference_and_serving/policy_inference_after_training_with_attention.py",
-    tags = ["team:ml", "examples", "examples_P"],
-    size = "medium",
-    srcs = ["examples/inference_and_serving/policy_inference_after_training_with_attention.py"],
-    args = ["--stop-iters=2", "--framework=torch"]
-)
-
-py_test(
-    name = "examples/inference_and_serving/policy_inference_after_training_with_lstm_tf",
-    main = "examples/inference_and_serving/policy_inference_after_training_with_lstm.py",
-    tags = ["team:ml", "examples", "examples_P"],
-    size = "medium",
-    srcs = ["examples/inference_and_serving/policy_inference_after_training_with_lstm.py"],
-    args = ["--stop-iters=1", "--framework=tf"]
-)
-
-py_test(
-    name = "examples/inference_and_serving/policy_inference_after_training_with_lstm_torch",
-    main = "examples/inference_and_serving/policy_inference_after_training_with_lstm.py",
-    tags = ["team:ml", "examples", "examples_P"],
-    size = "medium",
-    srcs = ["examples/inference_and_serving/policy_inference_after_training_with_lstm.py"],
-    args = ["--stop-iters=1", "--framework=torch"]
-)
-
-py_test(
-    name = "examples/preprocessing_disabled_tf",
-    main = "examples/preprocessing_disabled.py",
-    tags = ["team:ml", "examples", "examples_P"],
-    size = "medium",
-    srcs = ["examples/preprocessing_disabled.py"],
-    args = ["--stop-iters=2"]
-)
-
-py_test(
-    name = "examples/preprocessing_disabled_torch",
-    main = "examples/preprocessing_disabled.py",
-    tags = ["team:ml", "examples", "examples_P"],
-    size = "medium",
-    srcs = ["examples/preprocessing_disabled.py"],
-    args = ["--framework=torch", "--stop-iters=2"]
-)
-
-py_test(
-    name = "examples/remote_envs_with_inference_done_on_main_node_tf",
-    main = "examples/remote_envs_with_inference_done_on_main_node.py",
-    tags = ["team:ml", "examples", "examples_R"],
-    size = "medium",
-    srcs = ["examples/remote_envs_with_inference_done_on_main_node.py"],
-    args = ["--as-test"],
-)
-
-py_test(
-    name = "examples/remote_envs_with_inference_done_on_main_node_torch",
-    main = "examples/remote_envs_with_inference_done_on_main_node.py",
-    tags = ["team:ml", "examples", "examples_R"],
-    size = "medium",
-    srcs = ["examples/remote_envs_with_inference_done_on_main_node.py"],
-    args = ["--as-test", "--framework=torch"],
-)
-
-py_test(
-    name = "examples/remote_base_env_with_custom_api",
-    tags = ["team:ml", "examples", "examples_R"],
-    size = "medium",
-    srcs = ["examples/remote_base_env_with_custom_api.py"],
-    args = ["--stop-iters=3"]
-)
-
-py_test(
-    name = "examples/restore_1_of_n_agents_from_checkpoint",
-    tags = ["team:ml", "examples", "examples_R"],
-    size = "medium",
-    srcs = ["examples/restore_1_of_n_agents_from_checkpoint.py"],
-    args = ["--pre-training-iters=1", "--stop-iters=1", "--num-cpus=4"]
-)
-
-py_test(
-    name = "examples/rnnsac_stateless_cartpole",
-    tags = ["team:ml", "gpu"],
-    size = "large",
-    srcs = ["examples/rnnsac_stateless_cartpole.py"]
-)
-
-py_test(
-    name = "examples/rollout_worker_custom_workflow",
-    tags = ["team:ml", "examples", "examples_R"],
-    size = "small",
-    srcs = ["examples/rollout_worker_custom_workflow.py"],
-    args = ["--num-cpus=4"]
-)
-
-py_test(
-    name = "examples/rock_paper_scissors_multiagent_tf",
-    main = "examples/rock_paper_scissors_multiagent.py",
-    tags = ["team:ml", "examples", "examples_R"],
-    size = "medium",
-    srcs = ["examples/rock_paper_scissors_multiagent.py"],
-    args = ["--as-test"],
-)
-
-py_test(
-    name = "examples/rock_paper_scissors_multiagent_torch",
-    main = "examples/rock_paper_scissors_multiagent.py",
-    tags = ["team:ml", "examples", "examples_R"],
-    size = "medium",
-    srcs = ["examples/rock_paper_scissors_multiagent.py"],
-    args = ["--as-test", "--framework=torch"],
-)
-
-# Deactivated for now due to open-spiel's dependency on an outdated
-# tensorflow-probability version.
-# py_test(
-#    name = "examples/self_play_with_open_spiel_connect_4_tf",
-#    main = "examples/self_play_with_open_spiel.py",
-#    tags = ["team:ml", "examples", "examples_S"],
-#    size = "medium",
-#    srcs = ["examples/self_play_with_open_spiel.py"],
-#    args = ["--framework=tf", "--env=connect_four", "--win-rate-threshold=0.6", "--stop-iters=2", "--num-episodes-human-play=0"]
-# )
-
-# py_test(
-#    name = "examples/self_play_with_open_spiel_connect_4_torch",
-#    main = "examples/self_play_with_open_spiel.py",
-#    tags = ["team:ml", "examples", "examples_S"],
-#    size = "medium",
-#    srcs = ["examples/self_play_with_open_spiel.py"],
-#    args = ["--framework=torch", "--env=connect_four", "--win-rate-threshold=0.6", "--stop-iters=2", "--num-episodes-human-play=0"]
-# )
-
-# py_test(
-#    name = "examples/self_play_league_based_with_open_spiel_markov_soccer_tf",
-#    main = "examples/self_play_league_based_with_open_spiel.py",
-#    tags = ["team:ml", "examples", "examples_S"],
-#    size = "medium",
-#    srcs = ["examples/self_play_league_based_with_open_spiel.py"],
-#    args = ["--framework=tf", "--env=markov_soccer", "--win-rate-threshold=0.6", "--stop-iters=2", "--num-episodes-human-play=0"]
-# )
-
-# py_test(
-#    name = "examples/self_play_league_based_with_open_spiel_markov_soccer_torch",
-#    main = "examples/self_play_league_based_with_open_spiel.py",
-#    tags = ["team:ml", "examples", "examples_S"],
-#    size = "medium",
-#    srcs = ["examples/self_play_league_based_with_open_spiel_markov_soccer.py"],
-#    args = ["--framework=torch", "--env=markov_soccer", "--win-rate-threshold=0.6", "--stop-iters=2", "--num-episodes-human-play=0"]
-# )
-
-py_test(
-    name = "examples/trajectory_view_api_tf",
-    main = "examples/trajectory_view_api.py",
-    tags = ["team:ml", "examples", "examples_T"],
-    size = "medium",
-    srcs = ["examples/trajectory_view_api.py"],
-    args = ["--as-test", "--framework=tf", "--stop-reward=100.0"]
-)
-
-py_test(
-    name = "examples/trajectory_view_api_torch",
-    main = "examples/trajectory_view_api.py",
-    tags = ["team:ml", "examples", "examples_T"],
-    size = "medium",
-    srcs = ["examples/trajectory_view_api.py"],
-    args = ["--as-test", "--framework=torch", "--stop-reward=100.0"]
-)
-
-py_test(
-    name = "examples/tune/framework",
-    main = "examples/tune/framework.py",
-    tags = ["team:ml", "examples", "examples_F"],
-    size = "medium",
-    srcs = ["examples/tune/framework.py"],
-    args = ["--smoke-test"]
-)
-
-py_test(
-    name = "examples/two_trainer_workflow_tf",
-    main = "examples/two_trainer_workflow.py",
-    tags = ["team:ml", "examples", "examples_T"],
-    size = "small",
-    srcs = ["examples/two_trainer_workflow.py"],
-    args = ["--as-test", "--stop-reward=100.0"]
-)
-
-py_test(
-    name = "examples/two_trainer_workflow_torch",
-    main = "examples/two_trainer_workflow.py",
-    tags = ["team:ml", "examples", "examples_T"],
-    size = "small",
-    srcs = ["examples/two_trainer_workflow.py"],
-    args = ["--as-test", "--torch", "--stop-reward=100.0"]
-)
-
-py_test(
-    name = "examples/two_trainer_workflow_mixed_torch_tf",
-    main = "examples/two_trainer_workflow.py",
-    tags = ["team:ml", "examples", "examples_T"],
-    size = "small",
-    srcs = ["examples/two_trainer_workflow.py"],
-    args = ["--as-test", "--mixed-torch-tf", "--stop-reward=100.0"]
-)
-
-py_test(
-    name = "examples/two_step_game_maddpg",
-    main = "examples/two_step_game.py",
-    tags = ["team:ml", "examples", "examples_T"],
-    size = "medium",
-    srcs = ["examples/two_step_game.py"],
-    args = ["--as-test", "--stop-reward=7.1", "--run=contrib/MADDPG"]
-)
-
-py_test(
-    name = "examples/two_step_game_pg_tf",
-    main = "examples/two_step_game.py",
-    tags = ["team:ml", "examples", "examples_T"],
-    size = "medium",
-    srcs = ["examples/two_step_game.py"],
-    args = ["--as-test", "--stop-reward=7", "--run=PG"]
-)
-
-py_test(
-    name = "examples/two_step_game_pg_torch",
-    main = "examples/two_step_game.py",
-    tags = ["team:ml", "examples", "examples_T"],
-    size = "medium",
-    srcs = ["examples/two_step_game.py"],
-    args = ["--as-test", "--framework=torch", "--stop-reward=7", "--run=PG"]
-)
-
-py_test(
-    name = "examples/two_step_game_qmix",
-    main = "examples/two_step_game.py",
-    tags = ["team:ml", "examples", "examples_T"],
-    size = "large",
-    srcs = ["examples/two_step_game.py"],
-    args = ["--as-test", "--framework=torch", "--stop-reward=7", "--run=QMIX"]
-)
-
-py_test(
-    name = "contrib/bandits/examples/lin_ts",
-    main = "contrib/bandits/examples/simple_context_bandit.py",
-    tags = ["team:ml", "examples", "examples_T"],
-    size = "small",
-    srcs = ["contrib/bandits/examples/simple_context_bandit.py"],
-    args = ["--as-test", "--stop-reward=10", "--run=contrib/LinTS"],
-)
-
-py_test(
-    name = "contrib/bandits/examples/lin_ucb",
-    main = "contrib/bandits/examples/simple_context_bandit.py",
-    tags = ["team:ml", "examples", "examples_U"],
-    size = "small",
-    srcs = ["contrib/bandits/examples/simple_context_bandit.py"],
-    args = ["--as-test", "--stop-reward=10", "--run=contrib/LinUCB"],
-)
-
-py_test(
-    name = "contrib/bandits/examples/lin_ts_train_wheel_env",
-    main = "contrib/bandits/examples/LinTS_train_wheel_env.py",
-    tags = ["team:ml", "examples", "examples_U"],
-    size = "small",
-    srcs = ["contrib/bandits/examples/LinTS_train_wheel_env.py"],
-)
-
-py_test(
-    name = "contrib/bandits/examples/tune_lin_ts_train_wheel_env",
-    main = "contrib/bandits/examples/tune_LinTS_train_wheel_env.py",
-    tags = ["team:ml", "examples", "examples_U"],
-    size = "small",
-    srcs = ["contrib/bandits/examples/tune_LinTS_train_wheel_env.py"],
-)
-
-py_test(
-    name = "contrib/bandits/examples/tune_lin_ucb_train_recommendation",
-    main = "contrib/bandits/examples/tune_LinUCB_train_recommendation.py",
-    tags = ["team:ml", "examples", "examples_U"],
-    size = "small",
-    srcs = ["contrib/bandits/examples/tune_LinUCB_train_recommendation.py"],
-)
-
-# --------------------------------------------------------------------
-# examples/documentation directory
-#
-# Tag: documentation
-#
-# NOTE: Add tests alphabetically to this list.
-# --------------------------------------------------------------------
-
-py_test(
-    name = "examples/documentation/custom_gym_env",
-    main = "examples/documentation/custom_gym_env.py",
-    tags = ["team:ml", "documentation"],
-    size = "medium",
-    srcs = ["examples/documentation/custom_gym_env.py"],
-)
-
-py_test(
-    name = "examples/documentation/rllib_in_60s",
-    main = "examples/documentation/rllib_in_60s.py",
-    tags = ["team:ml", "documentation"],
-    size = "medium",
-    srcs = ["examples/documentation/rllib_in_60s.py"],
-)
-
-py_test(
-    name = "examples/documentation/rllib_on_ray_readme",
-    main = "examples/documentation/rllib_on_ray_readme.py",
-    tags = ["team:ml", "documentation"],
-    size = "medium",
-    srcs = ["examples/documentation/rllib_on_ray_readme.py"],
-)
-
-py_test(
-    name = "examples/documentation/rllib_on_rllib_readme",
-    main = "examples/documentation/rllib_on_rllib_readme.py",
-    tags = ["team:ml", "documentation"],
-    size = "medium",
-    srcs = ["examples/documentation/rllib_on_rllib_readme.py"],
-)
-=======
-# --------------------------------------------------------------------
-# BAZEL/Buildkite-CI test cases.
-# --------------------------------------------------------------------
-
-# To add new RLlib tests, first find the correct category of your new test
-# within this file.
-
-# All new tests - within their category - should be added alphabetically!
-# Do not just add tests to the bottom of the file.
-
-# Currently we have the following categories:
-
-# - Learning tests/regression, tagged:
-# -- "learning_tests_[discrete|continuous]": distinguish discrete
-#    actions vs continuous actions.
-# -- "fake_gpus": Tests that run using 2 fake GPUs.
-
-# - Quick agent compilation/tune-train tests, tagged "quick_train".
-#   NOTE: These should be obsoleted in favor of "trainers_dir" tests as
-#         they cover the same functionaliy.
-
-# - Folder-bound tests, tagged with the name of the top-level dir:
-#   - `env` directory tests.
-#   - `evaluation` directory tests.
-#   - `execution` directory tests.
-#   - `models` directory tests.
-#   - `policy` directory tests.
-#   - `utils` directory tests.
-
-# - Trainer ("agents") tests, tagged "trainers_dir".
-
-# - Tests directory (everything in rllib/tests/...), tagged: "tests_dir" and
-#   "tests_dir_[A-Z]"
-
-# - Examples directory (everything in rllib/examples/...), tagged: "examples" and
-#   "examples_[A-Z]"
-
-# Note: The "examples" and "tests_dir" tags have further sub-tags going by the
-# starting letter of the test name (e.g. "examples_A", or "tests_dir_F") for
-# split-up purposes in buildkite.
-
-# Note: There is a special directory in examples: "documentation" which contains
-# all code that is linked to from within the RLlib docs. This code is tested
-# separately via the "documentation" tag.
-
-# Additional tags are:
-# - "team:ml": Indicating that all tests in this file are the responsibility of
-#   the ML Team.
-# - "needs_gpu": Indicating that a test needs to have a GPU in order to run.
-# - "gpu": Indicating that a test may (but doesn't have to) be run in the GPU
-#   pipeline, defined in .buildkite/pipeline.gpu.yaml.
-# - "multi-gpu": Indicating that a test will definitely be run in the Large GPU
-#   pipeline, defined in .buildkite/pipeline.gpu.large.yaml.
-# - "no_gpu": Indicating that a test should not be run in the GPU pipeline due
-#   to certain incompatibilities.
-# - "no_tf_eager_tracing": Exclude this test from tf-eager tracing tests.
-# - "torch_only": Only run this test case with framework=torch.
-
-# Our .buildkite/pipeline.yml and .buildkite/pipeline.gpu.yml files execute all
-# these tests in n different jobs.
-
-
-# --------------------------------------------------------------------
-# Agents learning regression tests.
-#
-# Tag: learning_tests
-#
-# This will test all yaml files (via `rllib train`)
-# inside rllib/tuned_examples/[algo-name] for actual learning success.
-# --------------------------------------------------------------------
-
-# A2C/A3C
-py_test(
-    name = "learning_tests_cartpole_a2c",
-    main = "tests/run_regression_tests.py",
-    tags = ["team:ml", "learning_tests", "learning_tests_cartpole", "learning_tests_discrete"],
-    size = "large",
-    srcs = ["tests/run_regression_tests.py"],
-    data = ["tuned_examples/a3c/cartpole-a2c.yaml"],
-    args = ["--yaml-dir=tuned_examples/a3c"]
-)
-
-py_test(
-    name = "learning_tests_cartpole_a2c_fake_gpus",
-    main = "tests/run_regression_tests.py",
-    tags = ["team:ml", "learning_tests", "learning_tests_cartpole", "learning_tests_discrete", "fake_gpus"],
-    size = "large",
-    srcs = ["tests/run_regression_tests.py"],
-    data = ["tuned_examples/a3c/cartpole-a2c-fake-gpus.yaml"],
-    args = ["--yaml-dir=tuned_examples/a3c"]
-)
-
-py_test(
-    name = "learning_tests_cartpole_a3c",
-    main = "tests/run_regression_tests.py",
-    tags = ["team:ml", "learning_tests", "learning_tests_cartpole", "learning_tests_discrete"],
-    size = "large",
-    srcs = ["tests/run_regression_tests.py"],
-    data = ["tuned_examples/a3c/cartpole-a3c.yaml"],
-    args = ["--yaml-dir=tuned_examples/a3c"]
-)
-
-# APEX-DQN
-py_test(
-    name = "learning_tests_cartpole_apex",
-    main = "tests/run_regression_tests.py",
-    tags = ["team:ml", "learning_tests", "learning_tests_cartpole", "learning_tests_discrete"],
-    size = "large",
-    srcs = ["tests/run_regression_tests.py"],
-    data = [
-        "tuned_examples/dqn/cartpole-apex.yaml",
-    ],
-    args = ["--yaml-dir=tuned_examples/dqn", "--num-cpus=6"]
-)
-
-# Once APEX supports multi-GPU.
-# py_test(
-#    name = "learning_cartpole_apex_fake_gpus",
-#    main = "tests/run_regression_tests.py",
-#    tags = ["team:ml", "learning_tests", "learning_tests_cartpole", "learning_tests_discrete", "fake_gpus"],
-#    size = "large",
-#    srcs = ["tests/run_regression_tests.py"],
-#    data = ["tuned_examples/dqn/cartpole-apex-fake-gpus.yaml"],
-#    args = ["--yaml-dir=tuned_examples/dqn"]
-# )
-
-# APPO
-py_test(
-    name = "learning_tests_cartpole_appo_no_vtrace",
-    main = "tests/run_regression_tests.py",
-    tags = ["team:ml", "learning_tests", "learning_tests_cartpole", "learning_tests_discrete"],
-    size = "large",
-    srcs = ["tests/run_regression_tests.py"],
-    data = ["tuned_examples/ppo/cartpole-appo.yaml"],
-    args = ["--yaml-dir=tuned_examples/ppo"]
-)
-
-py_test(
-    name = "learning_tests_cartpole_appo_vtrace",
-    main = "tests/run_regression_tests.py",
-    tags = ["team:ml", "learning_tests", "learning_tests_cartpole", "learning_tests_discrete"],
-    size = "large",
-    srcs = ["tests/run_regression_tests.py"],
-    data = ["tuned_examples/ppo/cartpole-appo-vtrace.yaml"],
-    args = ["--yaml-dir=tuned_examples/ppo"]
-)
-
-py_test(
-    name = "learning_tests_cartpole_separate_losses_appo",
-    main = "tests/run_regression_tests.py",
-    tags = ["team:ml", "tf_only", "learning_tests", "learning_tests_cartpole", "learning_tests_discrete"],
-    size = "large",
-    srcs = ["tests/run_regression_tests.py"],
-    data = [
-        "tuned_examples/ppo/cartpole-appo-vtrace-separate-losses.yaml"
-    ],
-    args = ["--yaml-dir=tuned_examples/ppo"]
-)
-
-py_test(
-    name = "learning_tests_frozenlake_appo",
-    main = "tests/run_regression_tests.py",
-    tags = ["team:ml", "learning_tests", "learning_tests_discrete"],
-    size = "large",
-    srcs = ["tests/run_regression_tests.py"],
-    data = ["tuned_examples/ppo/frozenlake-appo-vtrace.yaml"],
-    args = ["--yaml-dir=tuned_examples/ppo"]
-)
-
-py_test(
-    name = "learning_tests_cartpole_appo_fake_gpus",
-    main = "tests/run_regression_tests.py",
-    tags = ["team:ml", "learning_tests", "learning_tests_cartpole", "learning_tests_discrete", "fake_gpus"],
-    size = "large",
-    srcs = ["tests/run_regression_tests.py"],
-    data = ["tuned_examples/ppo/cartpole-appo-vtrace-fake-gpus.yaml"],
-    args = ["--yaml-dir=tuned_examples/ppo"]
-)
-
-# ARS
-py_test(
-    name = "learning_tests_cartpole_ars",
-    main = "tests/run_regression_tests.py",
-    tags = ["team:ml", "learning_tests", "learning_tests_cartpole", "learning_tests_discrete"],
-    size = "large",
-    srcs = ["tests/run_regression_tests.py"],
-    data = ["tuned_examples/ars/cartpole-ars.yaml"],
-    args = ["--yaml-dir=tuned_examples/ars"]
-)
-
-# CQL
-py_test(
-    name = "learning_tests_pendulum_cql",
-    main = "tests/run_regression_tests.py",
-    tags = ["team:ml", "learning_tests", "learning_tests_pendulum", "learning_tests_continuous"],
-    size = "large",
-    srcs = ["tests/run_regression_tests.py"],
-    # Include the zipped json data file as well.
-    data = [
-        "tuned_examples/cql/pendulum-cql.yaml",
-        "tests/data/pendulum/enormous.zip",
-    ],
-    args = ["--yaml-dir=tuned_examples/cql"]
-)
-
-# DDPG
-py_test(
-    name = "learning_tests_pendulum_ddpg",
-    main = "tests/run_regression_tests.py",
-    tags = ["team:ml", "learning_tests", "learning_tests_pendulum", "learning_tests_continuous"],
-    size = "large",
-    srcs = ["tests/run_regression_tests.py"],
-    data = glob(["tuned_examples/ddpg/pendulum-ddpg.yaml"]),
-    args = ["--yaml-dir=tuned_examples/ddpg"]
-)
-
-py_test(
-    name = "learning_tests_pendulum_ddpg_fake_gpus",
-    main = "tests/run_regression_tests.py",
-    tags = ["team:ml", "learning_tests", "learning_tests_pendulum", "learning_tests_continuous", "fake_gpus"],
-    size = "large",
-    srcs = ["tests/run_regression_tests.py"],
-    data = ["tuned_examples/ddpg/pendulum-ddpg-fake-gpus.yaml"],
-    args = ["--yaml-dir=tuned_examples/ddpg"]
-)
-
-# DDPPO
-py_test(
-    name = "learning_tests_cartpole_ddppo",
-    main = "tests/run_regression_tests.py",
-    tags = ["team:ml", "torch_only", "learning_tests", "learning_tests_cartpole", "learning_tests_discrete"],
-    size = "large",
-    srcs = ["tests/run_regression_tests.py"],
-    data = glob(["tuned_examples/ppo/cartpole-ddppo.yaml"]),
-    args = ["--yaml-dir=tuned_examples/ppo"]
-)
-
-# DQN
-py_test(
-    name = "learning_tests_cartpole_dqn",
-    main = "tests/run_regression_tests.py",
-    tags = ["team:ml", "learning_tests", "learning_tests_cartpole", "learning_tests_discrete"],
-    size = "large",
-    srcs = ["tests/run_regression_tests.py"],
-    data = ["tuned_examples/dqn/cartpole-dqn.yaml"],
-    args = ["--yaml-dir=tuned_examples/dqn"]
-)
-
-py_test(
-    name = "learning_tests_cartpole_dqn_softq",
-    main = "tests/run_regression_tests.py",
-    tags = ["team:ml", "learning_tests", "learning_tests_cartpole", "learning_tests_discrete"],
-    size = "large",
-    srcs = ["tests/run_regression_tests.py"],
-    data = ["tuned_examples/dqn/cartpole-dqn-softq.yaml"],
-    args = ["--yaml-dir=tuned_examples/dqn"]
-)
-
-# Does not work with tf-eager tracing due to Exploration's postprocessing
-# method injecting a tensor into a new graph. Revisit when tf-eager tracing
-# is better supported.
-py_test(
-    name = "learning_tests_cartpole_dqn_param_noise",
-    main = "tests/run_regression_tests.py",
-    tags = ["team:ml", "learning_tests", "learning_tests_cartpole", "learning_tests_discrete", "no_tf_eager_tracing"],
-    size = "large",
-    srcs = ["tests/run_regression_tests.py"],
-    data = ["tuned_examples/dqn/cartpole-dqn-param-noise.yaml"],
-    args = ["--yaml-dir=tuned_examples/dqn"]
-)
-
-py_test(
-    name = "learning_tests_cartpole_dqn_fake_gpus",
-    main = "tests/run_regression_tests.py",
-    tags = ["team:ml", "learning_tests", "learning_tests_cartpole", "learning_tests_discrete", "fake_gpus"],
-    size = "large",
-    srcs = ["tests/run_regression_tests.py"],
-    data = ["tuned_examples/dqn/cartpole-dqn-fake-gpus.yaml"],
-    args = ["--yaml-dir=tuned_examples/dqn"]
-)
-
-# Simple-Q
-py_test(
-    name = "learning_tests_cartpole_simpleq",
-    main = "tests/run_regression_tests.py",
-    tags = ["team:ml", "learning_tests", "learning_tests_cartpole", "learning_tests_discrete"],
-    size = "large",
-    srcs = ["tests/run_regression_tests.py"],
-    data = [
-        "tuned_examples/dqn/cartpole-simpleq.yaml",
-    ],
-    args = ["--yaml-dir=tuned_examples/dqn"]
-)
-
-py_test(
-    name = "learning_tests_cartpole_simpleq_fake_gpus",
-    main = "tests/run_regression_tests.py",
-    tags = ["team:ml", "learning_tests", "learning_tests_cartpole", "learning_tests_discrete", "fake_gpus"],
-    size = "medium",
-    srcs = ["tests/run_regression_tests.py"],
-    data = ["tuned_examples/dqn/cartpole-simpleq-fake-gpus.yaml"],
-    args = ["--yaml-dir=tuned_examples/dqn"]
-)
-
-# ES
-py_test(
-    name = "learning_tests_cartpole_es",
-    main = "tests/run_regression_tests.py",
-    tags = ["team:ml", "learning_tests", "learning_tests_cartpole", "learning_tests_discrete"],
-    size = "large",
-    srcs = ["tests/run_regression_tests.py"],
-    data = ["tuned_examples/es/cartpole-es.yaml"],
-    args = ["--yaml-dir=tuned_examples/es"]
-)
-
-# IMPALA
-py_test(
-    name = "learning_tests_cartpole_impala",
-    main = "tests/run_regression_tests.py",
-    tags = ["team:ml", "learning_tests", "learning_tests_cartpole", "learning_tests_discrete"],
-    size = "large",
-    srcs = ["tests/run_regression_tests.py"],
-    data = ["tuned_examples/impala/cartpole-impala.yaml"],
-    args = ["--yaml-dir=tuned_examples/impala"]
-)
-
-py_test(
-    name = "learning_tests_cartpole_impala_fake_gpus",
-    main = "tests/run_regression_tests.py",
-    tags = ["team:ml", "learning_tests", "learning_tests_cartpole", "learning_tests_discrete", "fake_gpus"],
-    size = "large",
-    srcs = ["tests/run_regression_tests.py"],
-    data = ["tuned_examples/impala/cartpole-impala-fake-gpus.yaml"],
-    args = ["--yaml-dir=tuned_examples/impala"]
-)
-
-# Working, but takes a long time to learn (>15min).
-# Removed due to Higher API conflicts with Pytorch-Import tests
-## MB-MPO
-#py_test(
-#    name = "learning_tests_pendulum_mbmpo",
-#    main = "tests/run_regression_tests.py",
-#    tags = ["team:ml", "torch_only", "learning_tests", "learning_tests_pendulum", "learning_tests_continuous"],
-#    size = "large",
-#    srcs = ["tests/run_regression_tests.py"],
-#    data = ["tuned_examples/mbmpo/pendulum-mbmpo.yaml"],
-#    args = ["--yaml-dir=tuned_examples/mbmpo"]
-#)
-
-# PG
-py_test(
-    name = "learning_tests_cartpole_pg",
-    main = "tests/run_regression_tests.py",
-    tags = ["team:ml", "learning_tests", "learning_tests_cartpole", "learning_tests_discrete"],
-    size = "large",
-    srcs = ["tests/run_regression_tests.py"],
-    data = ["tuned_examples/pg/cartpole-pg.yaml"],
-    args = ["--yaml-dir=tuned_examples/pg"]
-)
-
-py_test(
-    name = "learning_tests_cartpole_pg_fake_gpus",
-    main = "tests/run_regression_tests.py",
-    tags = ["team:ml", "learning_tests", "learning_tests_cartpole", "learning_tests_discrete", "fake_gpus"],
-    size = "large",
-    srcs = ["tests/run_regression_tests.py"],
-    data = ["tuned_examples/pg/cartpole-pg-fake-gpus.yaml"],
-    args = ["--yaml-dir=tuned_examples/pg"]
-)
-
-# PPO
-py_test(
-    name = "learning_tests_cartpole_ppo",
-    main = "tests/run_regression_tests.py",
-    tags = ["team:ml", "learning_tests", "learning_tests_cartpole", "learning_tests_discrete"],
-    size = "large",
-    srcs = ["tests/run_regression_tests.py"],
-    data = ["tuned_examples/ppo/cartpole-ppo.yaml"],
-    args = ["--yaml-dir=tuned_examples/ppo"]
-)
-
-py_test(
-    name = "learning_tests_pendulum_ppo",
-    main = "tests/run_regression_tests.py",
-    tags = ["team:ml", "learning_tests", "learning_tests_pendulum", "learning_tests_continuous"],
-    size = "large",
-    srcs = ["tests/run_regression_tests.py"],
-    data = ["tuned_examples/ppo/pendulum-ppo.yaml"],
-    args = ["--yaml-dir=tuned_examples/ppo"]
-)
-
-py_test(
-    name = "learning_tests_transformed_actions_pendulum_ppo",
-    main = "tests/run_regression_tests.py",
-    tags = ["team:ml", "learning_tests", "learning_tests_pendulum", "learning_tests_continuous"],
-    size = "large",
-    srcs = ["tests/run_regression_tests.py"],
-    data = ["tuned_examples/ppo/pendulum-transformed-actions-ppo.yaml"],
-    args = ["--yaml-dir=tuned_examples/ppo"]
-)
-
-py_test(
-    name = "learning_tests_repeat_after_me_ppo",
-    main = "tests/run_regression_tests.py",
-    tags = ["team:ml", "learning_tests", "learning_tests_discrete"],
-    size = "large",
-    srcs = ["tests/run_regression_tests.py"],
-    data = ["tuned_examples/ppo/repeatafterme-ppo-lstm.yaml"],
-    args = ["--yaml-dir=tuned_examples/ppo"]
-)
-
-py_test(
-    name = "learning_tests_cartpole_ppo_fake_gpus",
-    main = "tests/run_regression_tests.py",
-    tags = ["team:ml", "learning_tests", "learning_tests_cartpole", "learning_tests_discrete", "fake_gpus"],
-    size = "large",
-    srcs = ["tests/run_regression_tests.py"],
-    data = ["tuned_examples/ppo/cartpole-ppo-fake-gpus.yaml"],
-    args = ["--yaml-dir=tuned_examples/ppo"]
-)
-
-# QMIX
-py_test(
-    name = "learning_tests_two_step_game_qmix",
-    main = "tests/run_regression_tests.py",
-    tags = ["team:ml", "learning_tests", "learning_tests_discrete"],
-    size = "large",
-    srcs = ["tests/run_regression_tests.py"],
-    data = ["tuned_examples/qmix/two-step-game-qmix.yaml"],
-    args = ["--yaml-dir=tuned_examples/qmix", "--framework=torch"]
-)
-
-py_test(
-    name = "learning_tests_two_step_game_qmix_vdn_mixer",
-    main = "tests/run_regression_tests.py",
-    tags = ["team:ml", "learning_tests", "learning_tests_discrete"],
-    size = "large",
-    srcs = ["tests/run_regression_tests.py"],
-    data = ["tuned_examples/qmix/two-step-game-qmix-vdn-mixer.yaml"],
-    args = ["--yaml-dir=tuned_examples/qmix", "--framework=torch"]
-)
-
-py_test(
-    name = "learning_tests_two_step_game_qmix_no_mixer",
-    main = "tests/run_regression_tests.py",
-    tags = ["team:ml", "learning_tests", "learning_tests_discrete"],
-    size = "large",
-    srcs = ["tests/run_regression_tests.py"],
-    data = ["tuned_examples/qmix/two-step-game-qmix-no-mixer.yaml"],
-    args = ["--yaml-dir=tuned_examples/qmix", "--framework=torch"]
-)
-
-# R2D2
-py_test(
-    name = "learning_tests_stateless_cartpole_r2d2",
-    main = "tests/run_regression_tests.py",
-    tags = ["team:ml", "learning_tests", "learning_tests_cartpole", "learning_tests_discrete"],
-    size = "large",
-    srcs = ["tests/run_regression_tests.py"],
-    data = ["tuned_examples/dqn/stateless-cartpole-r2d2.yaml"],
-    args = ["--yaml-dir=tuned_examples/dqn"]
-)
-
-py_test(
-    name = "learning_tests_stateless_cartpole_r2d2_fake_gpus",
-    main = "tests/run_regression_tests.py",
-    tags = ["team:ml", "learning_tests", "learning_tests_cartpole", "fake_gpus"],
-    size = "large",
-    srcs = ["tests/run_regression_tests.py"],
-    data = ["tuned_examples/dqn/stateless-cartpole-r2d2-fake-gpus.yaml"],
-    args = ["--yaml-dir=tuned_examples/dqn"]
-)
-
-# SAC
-py_test(
-    name = "learning_tests_cartpole_sac",
-    main = "tests/run_regression_tests.py",
-    tags = ["team:ml", "learning_tests", "learning_tests_cartpole", "learning_tests_discrete"],
-    size = "large",
-    srcs = ["tests/run_regression_tests.py"],
-    data = ["tuned_examples/sac/cartpole-sac.yaml"],
-    args = ["--yaml-dir=tuned_examples/sac"]
-)
-
-py_test(
-    name = "learning_tests_cartpole_continuous_pybullet_sac",
-    main = "tests/run_regression_tests.py",
-    tags = ["team:ml", "learning_tests", "learning_tests_cartpole", "learning_tests_continuous"],
-    size = "large",
-    srcs = ["tests/run_regression_tests.py"],
-    data = ["tuned_examples/sac/cartpole-continuous-pybullet-sac.yaml"],
-    args = ["--yaml-dir=tuned_examples/sac"]
-)
-
-py_test(
-    name = "learning_tests_pendulum_sac",
-    main = "tests/run_regression_tests.py",
-    tags = ["team:ml", "learning_tests", "learning_tests_pendulum", "learning_tests_continuous"],
-    size = "large",
-    srcs = ["tests/run_regression_tests.py"],
-    data = ["tuned_examples/sac/pendulum-sac.yaml"],
-    args = ["--yaml-dir=tuned_examples/sac"]
-)
-
-py_test(
-    name = "learning_tests_transformed_actions_pendulum_sac",
-    main = "tests/run_regression_tests.py",
-    tags = ["team:ml", "learning_tests", "learning_tests_pendulum", "learning_tests_continuous"],
-    size = "large",
-    srcs = ["tests/run_regression_tests.py"],
-    data = ["tuned_examples/sac/pendulum-transformed-actions-sac.yaml"],
-    args = ["--yaml-dir=tuned_examples/sac"]
-)
-
-py_test(
-    name = "learning_tests_pendulum_sac_fake_gpus",
-    main = "tests/run_regression_tests.py",
-    tags = ["team:ml", "learning_tests", "learning_tests_pendulum", "learning_tests_continuous", "fake_gpus"],
-    size = "large",
-    srcs = ["tests/run_regression_tests.py"],
-    data = ["tuned_examples/sac/pendulum-sac-fake-gpus.yaml"],
-    args = ["--yaml-dir=tuned_examples/sac"]
-)
-
-# TD3
-py_test(
-    name = "learning_tests_pendulum_td3",
-    main = "tests/run_regression_tests.py",
-    tags = ["team:ml", "learning_tests", "learning_tests_pendulum", "learning_tests_continuous"],
-    size = "large",
-    srcs = ["tests/run_regression_tests.py"],
-    data = ["tuned_examples/ddpg/pendulum-td3.yaml"],
-    args = ["--yaml-dir=tuned_examples/ddpg"]
-)
-
-
-# --------------------------------------------------------------------
-# Agents (Compilation, Losses, simple agent functionality tests)
-# rllib/agents/
-#
-# Tag: trainers_dir
-# --------------------------------------------------------------------
-
-# Generic (all Trainers)
-py_test(
-    name = "test_trainer",
-    tags = ["team:ml", "trainers_dir"],
-    size = "large",
-    srcs = ["agents/tests/test_trainer.py"]
-)
-
-# A2/3CTrainer
-py_test(
-    name = "test_a2c",
-    tags = ["team:ml", "trainers_dir"],
-    size = "large",
-    srcs = ["agents/a3c/tests/test_a2c.py"]
-)
-
-py_test(
-    name = "test_a3c",
-    tags = ["team:ml", "trainers_dir"],
-    size = "medium",
-    srcs = ["agents/a3c/tests/test_a3c.py"]
-)
-
-# APEXTrainer (DQN)
-py_test(
-    name = "test_apex_dqn",
-    tags = ["team:ml", "trainers_dir"],
-    size = "large",
-    srcs = ["agents/dqn/tests/test_apex_dqn.py"]
-)
-
-# APEXDDPGTrainer
-py_test(
-    name = "test_apex_ddpg",
-    tags = ["team:ml", "trainers_dir"],
-    size = "medium",
-    srcs = ["agents/ddpg/tests/test_apex_ddpg.py"]
-)
-
-# ARS
-py_test(
-    name = "test_ars",
-    tags = ["team:ml", "trainers_dir"],
-    size = "medium",
-    srcs = ["agents/ars/tests/test_ars.py"]
-)
-
-# Bandits
-py_test(
-    name = "test_bandits",
-    tags = ["team:ml", "trainers_dir"],
-    size = "small",
-    srcs = ["agents/bandit/tests/test_bandits.py"],
-)
-
-py_test(
-    name = "agents/bandit/tests/lin_ts_train_wheel_env",
-    main = "agents/bandit/tests/LinTS_train_wheel_env.py",
-    tags = ["team:ml", "trainers_dir"],
-    size = "small",
-    srcs = ["agents/bandit/tests/LinTS_train_wheel_env.py"],
-)
-
-py_test(
-    name = "bandit/tune_lin_ts_train_wheel_env",
-    main = "agents/bandit/tests/tune_LinTS_train_wheel_env.py",
-    tags = ["team:ml", "trainers_dir"],
-    size = "small",
-    srcs = ["agents/bandit/tests/tune_LinTS_train_wheel_env.py"],
-)
-
-py_test(
-    name = "bandit/tune_lin_ucb_train_recommendation",
-    main = "agents/bandit/tests/tune_LinUCB_train_recommendation.py",
-    tags = ["team:ml", "trainers_dir"],
-    size = "small",
-    srcs = ["agents/bandit/tests/tune_LinUCB_train_recommendation.py"],
-)
-
-# CQLTrainer
-py_test(
-    name = "test_cql",
-    tags = ["team:ml", "trainers_dir"],
-    size = "medium",
-    srcs = ["agents/cql/tests/test_cql.py"]
-)
-
-# DDPGTrainer
-py_test(
-    name = "test_ddpg",
-    tags = ["team:ml", "trainers_dir"],
-    size = "large",
-    srcs = ["agents/ddpg/tests/test_ddpg.py"]
-)
-
-# DQNTrainer
-py_test(
-    name = "test_dqn",
-    tags = ["team:ml", "trainers_dir"],
-    size = "large",
-    srcs = ["agents/dqn/tests/test_dqn.py"]
-)
-
-# Dreamer
-py_test(
-    name = "test_dreamer",
-    tags = ["team:ml", "trainers_dir"],
-    size = "small",
-    srcs = ["agents/dreamer/tests/test_dreamer.py"]
-)
-
-# ES
-py_test(
-    name = "test_es",
-    tags = ["team:ml", "trainers_dir"],
-    size = "medium",
-    srcs = ["agents/es/tests/test_es.py"]
-)
-
-# IMPALA
-py_test(
-    name = "test_impala",
-    tags = ["team:ml", "trainers_dir"],
-    size = "large",
-    srcs = ["agents/impala/tests/test_impala.py"]
-)
-py_test(
-    name = "test_vtrace",
-    tags = ["team:ml", "trainers_dir"],
-    size = "small",
-    srcs = ["agents/impala/tests/test_vtrace.py"]
-)
-
-# MARWILTrainer
-py_test(
-    name = "test_marwil",
-    tags = ["team:ml", "trainers_dir"],
-    size = "large",
-    # Include the json data file.
-    data = ["tests/data/cartpole/large.json"],
-    srcs = ["agents/marwil/tests/test_marwil.py"]
-)
-
-# BCTrainer (sub-type of MARWIL)
-py_test(
-    name = "test_bc",
-    tags = ["team:ml", "trainers_dir"],
-    size = "large",
-    # Include the json data file.
-    data = ["tests/data/cartpole/large.json"],
-    srcs = ["agents/marwil/tests/test_bc.py"]
-)
-
-# MAMLTrainer
-py_test(
-    name = "test_maml",
-    tags = ["team:ml", "trainers_dir"],
-    size = "medium",
-    srcs = ["agents/maml/tests/test_maml.py"]
-)
-
-# MBMPOTrainer
-py_test(
-    name = "test_mbmpo",
-    tags = ["team:ml", "trainers_dir"],
-    size = "medium",
-    srcs = ["agents/mbmpo/tests/test_mbmpo.py"]
-)
-
-# PGTrainer
-py_test(
-    name = "test_pg",
-    tags = ["team:ml", "trainers_dir"],
-    size = "large",
-    srcs = ["agents/pg/tests/test_pg.py"]
-)
-
-# PPOTrainer
-py_test(
-    name = "test_ppo",
-    tags = ["team:ml", "trainers_dir"],
-    size = "large",
-    srcs = ["agents/ppo/tests/test_ppo.py"]
-)
-
-# PPO: DDPPO
-py_test(
-    name = "test_ddppo",
-    tags = ["team:ml", "trainers_dir"],
-    size = "medium",
-    srcs = ["agents/ppo/tests/test_ddppo.py"]
-)
-
-# PPO: APPO
-py_test(
-    name = "test_appo",
-    tags = ["team:ml", "trainers_dir"],
-    size = "large",
-    srcs = ["agents/ppo/tests/test_appo.py"]
-)
-
-# QMixTrainer
-py_test(
-    name = "test_qmix",
-    tags = ["team:ml", "trainers_dir"],
-    size = "medium",
-    srcs = ["agents/qmix/tests/test_qmix.py"]
-)
-
-# R2D2Trainer
-py_test(
-    name = "test_r2d2",
-    tags = ["team:ml", "trainers_dir"],
-    size = "large",
-    srcs = ["agents/dqn/tests/test_r2d2.py"]
-)
-
-# RNNSACTrainer
-py_test(
-    name = "test_rnnsac",
-    tags = ["team:ml", "trainers_dir"],
-    size = "medium",
-    srcs = ["agents/sac/tests/test_rnnsac.py"]
-)
-
-# SACTrainer
-py_test(
-    name = "test_sac",
-    tags = ["team:ml", "trainers_dir"],
-    size = "large",
-    srcs = ["agents/sac/tests/test_sac.py"]
-)
-
-# SimpleQTrainer
-py_test(
-    name = "test_simple_q",
-    tags = ["team:ml", "trainers_dir"],
-    size = "medium",
-    srcs = ["agents/dqn/tests/test_simple_q.py"]
-)
-
-# TD3Trainer
-py_test(
-    name = "test_td3",
-    tags = ["team:ml", "trainers_dir"],
-    size = "large",
-    srcs = ["agents/ddpg/tests/test_td3.py"]
-)
-
-# --------------------------------------------------------------------
-# contrib Agents
-# --------------------------------------------------------------------
-
-py_test(
-    name = "random_agent",
-    tags = ["team:ml", "trainers_dir"],
-    main = "contrib/random_agent/random_agent.py",
-    size = "small",
-    srcs = ["contrib/random_agent/random_agent.py"]
-)
-
-py_test(
-    name = "alpha_zero_cartpole",
-    tags = ["team:ml", "trainers_dir"],
-    main = "contrib/alpha_zero/examples/train_cartpole.py",
-    size = "large",
-    srcs = ["contrib/alpha_zero/examples/train_cartpole.py"],
-    args = ["--training-iteration=1", "--num-workers=2", "--ray-num-cpus=3"]
-)
-
-
-# --------------------------------------------------------------------
-# Agents (quick training test iterations via `rllib train`)
-#
-# Tag: quick_train
-#
-# These are not(!) learning tests, we only test here compilation and
-# support for certain envs, spaces, setups.
-# Should all be very short tests with label: "quick_train".
-# --------------------------------------------------------------------
-
-# A2C/A3C
-
-py_test(
-    name = "test_a3c_torch_pong_deterministic_v4",
-    main = "train.py", srcs = ["train.py"],
-    tags = ["team:ml", "quick_train"],
-    args = [
-        "--env", "PongDeterministic-v4",
-        "--run", "A3C",
-        "--stop", "'{\"training_iteration\": 1}'",
-        "--config", "'{\"framework\": \"torch\", \"num_workers\": 2, \"sample_async\": false, \"model\": {\"use_lstm\": false, \"grayscale\": true, \"zero_mean\": false, \"dim\": 84}, \"preprocessor_pref\": \"rllib\"}'",
-        "--ray-num-cpus", "4"
-        ]
-)
-
-py_test(
-    name = "test_a3c_tf_pong_ram_v4",
-    main = "train.py", srcs = ["train.py"],
-    tags = ["team:ml", "quick_train"],
-    args = [
-        "--env", "Pong-ram-v4",
-        "--run", "A3C",
-        "--stop", "'{\"training_iteration\": 1}'",
-        "--config", "'{\"framework\": \"tf\", \"num_workers\": 2}'",
-        "--ray-num-cpus", "4"
-        ]
-)
-
-# DDPG/APEX-DDPG/TD3
-
-py_test(
-    name = "test_ddpg_mountaincar_continuous_v0_num_workers_0",
-    main = "train.py", srcs = ["train.py"],
-    tags = ["team:ml", "quick_train"],
-    args = [
-        "--env", "MountainCarContinuous-v0",
-        "--run", "DDPG",
-        "--stop", "'{\"training_iteration\": 1}'",
-        "--config", "'{\"framework\": \"tf\", \"num_workers\": 0}'"
-        ]
-)
-
-py_test(
-    name = "test_ddpg_mountaincar_continuous_v0_num_workers_1",
-    main = "train.py", srcs = ["train.py"],
-    tags = ["team:ml", "quick_train"],
-    args = [
-        "--env", "MountainCarContinuous-v0",
-        "--run", "DDPG",
-        "--stop", "'{\"training_iteration\": 1}'",
-        "--config", "'{\"framework\": \"tf\", \"num_workers\": 1}'"
-        ]
-)
-
-py_test(
-    name = "test_apex_ddpg_pendulum_v0_complete_episode_batches",
-    main = "train.py", srcs = ["train.py"],
-    tags = ["team:ml", "quick_train"],
-    args = [
-        "--env", "Pendulum-v1",
-        "--run", "APEX_DDPG",
-        "--stop", "'{\"training_iteration\": 1}'",
-        "--config", "'{\"framework\": \"tf\", \"num_workers\": 2, \"optimizer\": {\"num_replay_buffer_shards\": 1}, \"learning_starts\": 100, \"min_time_s_per_reporting\": 1, \"batch_mode\": \"complete_episodes\"}'",
-        "--ray-num-cpus", "4",
-        ]
-)
-
-# DQN/APEX
-
-py_test(
-    name = "test_dqn_frozenlake_v1",
-    main = "train.py", srcs = ["train.py"],
-    size = "small",
-    tags = ["team:ml", "quick_train"],
-    args = [
-        "--env", "FrozenLake-v1",
-        "--run", "DQN",
-        "--config", "'{\"framework\": \"tf\"}'",
-        "--stop", "'{\"training_iteration\": 1}'"
-        ]
-)
-
-py_test(
-    name = "test_dqn_cartpole_v0_no_dueling",
-    main = "train.py", srcs = ["train.py"],
-    size = "small",
-    tags = ["team:ml", "quick_train"],
-    args = [
-        "--env", "CartPole-v0",
-        "--run", "DQN",
-        "--stop", "'{\"training_iteration\": 1}'",
-        "--config", "'{\"framework\": \"tf\", \"lr\": 1e-3, \"exploration_config\": {\"epsilon_timesteps\": 10000, \"final_epsilon\": 0.02}, \"dueling\": false, \"hiddens\": [], \"model\": {\"fcnet_hiddens\": [64], \"fcnet_activation\": \"relu\"}}'"
-        ]
-)
-
-py_test(
-    name = "test_dqn_cartpole_v0",
-    main = "train.py", srcs = ["train.py"],
-    tags = ["team:ml", "quick_train"],
-    args = [
-        "--env", "CartPole-v0",
-        "--run", "DQN",
-        "--stop", "'{\"training_iteration\": 1}'",
-        "--config", "'{\"framework\": \"tf\", \"num_workers\": 2}'",
-        "--ray-num-cpus", "4"
-        ]
-)
-
-py_test(
-    name = "test_dqn_cartpole_v0_with_offline_input_and_softq",
-    main = "train.py", srcs = ["train.py"],
-    tags = ["team:ml", "quick_train", "external_files"],
-    size = "small",
-    # Include the json data file.
-    data = ["tests/data/cartpole/small.json"],
-    args = [
-        "--env", "CartPole-v0",
-        "--run", "DQN",
-        "--stop", "'{\"training_iteration\": 1}'",
-        "--config", "'{\"framework\": \"tf\", \"input\": \"tests/data/cartpole\", \"learning_starts\": 0, \"input_evaluation\": [\"wis\", \"is\"], \"exploration_config\": {\"type\": \"SoftQ\"}}'"
-        ]
-)
-
-py_test(
-    name = "test_dqn_pong_deterministic_v4",
-    main = "train.py", srcs = ["train.py"],
-    tags = ["team:ml", "quick_train"],
-    args = [
-        "--env", "PongDeterministic-v4",
-        "--run", "DQN",
-        "--stop", "'{\"training_iteration\": 1}'",
-        "--config", "'{\"framework\": \"tf\", \"lr\": 1e-4, \"exploration_config\": {\"epsilon_timesteps\": 200000, \"final_epsilon\": 0.01}, \"buffer_size\": 10000, \"rollout_fragment_length\": 4, \"learning_starts\": 10000, \"target_network_update_freq\": 1000, \"gamma\": 0.99, \"prioritized_replay\": true}'"
-        ]
-)
-
-# IMPALA
-
-py_test(
-    name = "test_impala_buffers_2",
-    main = "train.py", srcs = ["train.py"],
-    tags = ["team:ml", "quick_train"],
-    args = [
-        "--env", "CartPole-v0",
-        "--run", "IMPALA",
-        "--stop", "'{\"training_iteration\": 1}'",
-        "--config", "'{\"framework\": \"tf\", \"num_gpus\": 0, \"num_workers\": 2, \"min_time_s_per_reporting\": 1, \"num_multi_gpu_tower_stacks\": 2, \"replay_buffer_num_slots\": 100, \"replay_proportion\": 1.0}'",
-        "--ray-num-cpus", "4",
-        ]
-)
-
-py_test(
-    name = "test_impala_cartpole_v0_buffers_2_lstm",
-    main = "train.py",
-    srcs = ["train.py"],
-    tags = ["team:ml", "quick_train"],
-    args = [
-        "--env", "CartPole-v0",
-        "--run", "IMPALA",
-        "--stop", "'{\"training_iteration\": 1}'",
-        "--config", "'{\"framework\": \"tf\", \"num_gpus\": 0, \"num_workers\": 2, \"min_time_s_per_reporting\": 1, \"num_multi_gpu_tower_stacks\": 2, \"replay_buffer_num_slots\": 100, \"replay_proportion\": 1.0, \"model\": {\"use_lstm\": true}}'",
-        "--ray-num-cpus", "4",
-        ]
-)
-
-py_test(
-    name = "test_impala_pong_deterministic_v4_40k_ts_1G_obj_store",
-    main = "train.py",
-    srcs = ["train.py"],
-    tags = ["team:ml", "quick_train"],
-    size = "medium",
-    args = [
-        "--env", "PongDeterministic-v4",
-        "--run", "IMPALA",
-        "--stop", "'{\"timesteps_total\": 30000}'",
-        "--ray-object-store-memory=1000000000",
-        "--config", "'{\"framework\": \"tf\", \"num_workers\": 1, \"num_gpus\": 0, \"num_envs_per_worker\": 32, \"rollout_fragment_length\": 50, \"train_batch_size\": 50, \"learner_queue_size\": 1}'"
-        ]
-)
-
-# PG
-
-py_test(
-    name = "test_pg_tf_cartpole_v0_lstm",
-    main = "train.py", srcs = ["train.py"],
-    tags = ["team:ml", "quick_train"],
-    args = [
-        "--env", "CartPole-v0",
-        "--run", "PG",
-        "--stop", "'{\"training_iteration\": 1}'",
-        "--config", "'{\"framework\": \"tf\", \"rollout_fragment_length\": 500, \"num_workers\": 1, \"model\": {\"use_lstm\": true, \"max_seq_len\": 100}}'"
-        ]
-)
-
-py_test(
-    name = "test_pg_tf_cartpole_v0_multi_envs_per_worker",
-    main = "train.py", srcs = ["train.py"],
-    size = "small",
-    tags = ["team:ml", "quick_train"],
-    args = [
-        "--env", "CartPole-v0",
-        "--run", "PG",
-        "--stop", "'{\"training_iteration\": 1}'",
-        "--config", "'{\"framework\": \"tf\", \"rollout_fragment_length\": 500, \"num_workers\": 1, \"num_envs_per_worker\": 10}'"
-        ]
-)
-
-
-py_test(
-    name = "test_pg_tf_pong_v0",
-    main = "train.py", srcs = ["train.py"],
-    tags = ["team:ml", "quick_train"],
-    args = [
-        "--env", "Pong-v0",
-        "--run", "PG",
-        "--stop", "'{\"training_iteration\": 1}'",
-        "--config", "'{\"framework\": \"tf\", \"rollout_fragment_length\": 500, \"num_workers\": 1}'"
-        ]
-)
-
-# PPO/APPO
-
-py_test(
-    name = "test_ppo_tf_cartpole_v1_complete_episode_batches",
-    main = "train.py", srcs = ["train.py"],
-    tags = ["team:ml", "quick_train"],
-    args = [
-        "--env", "CartPole-v1",
-        "--run", "PPO",
-        "--stop", "'{\"training_iteration\": 1}'",
-        "--config", "'{\"framework\": \"tf\", \"kl_coeff\": 1.0, \"num_sgd_iter\": 10, \"lr\": 1e-4, \"sgd_minibatch_size\": 64, \"train_batch_size\": 2000, \"num_workers\": 1, \"use_gae\": false, \"batch_mode\": \"complete_episodes\"}'"
-        ]
-)
-
-py_test(
-    name = "test_ppo_tf_cartpole_v1_remote_worker_envs",
-    main = "train.py", srcs = ["train.py"],
-    tags = ["team:ml", "quick_train"],
-    args = [
-        "--env", "CartPole-v1",
-        "--run", "PPO",
-        "--stop", "'{\"training_iteration\": 1}'",
-        "--config", "'{\"framework\": \"tf\", \"remote_worker_envs\": true, \"remote_env_batch_wait_ms\": 99999999, \"num_envs_per_worker\": 2, \"num_workers\": 1, \"train_batch_size\": 100, \"sgd_minibatch_size\": 50}'"
-        ]
-)
-
-py_test(
-    name = "test_ppo_tf_cartpole_v1_remote_worker_envs_b",
-    main = "train.py", srcs = ["train.py"],
-    tags = ["team:ml", "quick_train"],
-    args = [
-        "--env", "CartPole-v1",
-        "--run", "PPO",
-        "--stop", "'{\"training_iteration\": 2}'",
-        "--config", "'{\"framework\": \"tf\", \"remote_worker_envs\": true, \"num_envs_per_worker\": 2, \"num_workers\": 1, \"train_batch_size\": 100, \"sgd_minibatch_size\": 50}'"
-        ]
-)
-
-py_test(
-    name = "test_appo_tf_pendulum_v1_no_gpus",
-    main = "train.py", srcs = ["train.py"],
-    tags = ["team:ml", "quick_train"],
-    args = [
-        "--env", "Pendulum-v1",
-        "--run", "APPO",
-        "--stop", "'{\"training_iteration\": 1}'",
-        "--config", "'{\"framework\": \"tf\", \"num_workers\": 2, \"num_gpus\": 0}'",
-        "--ray-num-cpus", "4"
-        ]
-)
-
-# --------------------------------------------------------------------
-# Env tests
-# rllib/env/
-#
-# Tag: env
-# --------------------------------------------------------------------
-
-sh_test(
-    name = "env/tests/test_local_inference_cartpole",
-    tags = ["team:ml", "env"],
-    size = "medium",
-    srcs = ["env/tests/test_policy_client_server_setup.sh"],
-    args = ["local", "cartpole"],
-    data = glob(["examples/serving/*.py"]),
-)
-
-sh_test(
-    name = "env/tests/test_remote_inference_cartpole",
-    tags = ["team:ml", "env"],
-    size = "medium",
-    srcs = ["env/tests/test_policy_client_server_setup.sh"],
-    args = ["remote", "cartpole"],
-    data = glob(["examples/serving/*.py"]),
-)
-
-sh_test(
-    name = "env/tests/test_local_inference_unity3d",
-    tags = ["team:ml", "env"],
-    size = "medium",
-    srcs = ["env/tests/test_policy_client_server_setup.sh"],
-    args = ["local", "unity3d"],
-    data = glob(["examples/serving/*.py"]),
-)
-
-sh_test(
-    name = "env/tests/test_remote_inference_unity3d",
-    tags = ["team:ml", "env"],
-    size = "medium",
-    srcs = ["env/tests/test_policy_client_server_setup.sh"],
-    args = ["remote", "unity3d"],
-    data = glob(["examples/serving/*.py"]),
-)
-
-py_test(
-    name = "env/tests/test_record_env_wrapper",
-    tags = ["team:ml", "env"],
-    size = "small",
-    srcs = ["env/tests/test_record_env_wrapper.py"]
-)
-
-py_test(
-    name = "env/tests/test_remote_worker_envs",
-    tags = ["team:ml", "env"],
-    size = "medium",
-    srcs = ["env/tests/test_remote_worker_envs.py"]
-)
-
-py_test(
-    name = "env/wrappers/tests/test_unity3d_env",
-    tags = ["team:ml", "env"],
-    size = "small",
-    srcs = ["env/wrappers/tests/test_unity3d_env.py"]
-)
-
-py_test(
-    name = "env/wrappers/tests/test_recsim_wrapper",
-    tags = ["team:ml", "env"],
-    size = "small",
-    srcs = ["env/wrappers/tests/test_recsim_wrapper.py"]
-)
-
-py_test(
-    name = "env/wrappers/tests/test_exception_wrapper",
-    tags = ["team:ml", "env"],
-    size = "small",
-    srcs = ["env/wrappers/tests/test_exception_wrapper.py"]
-)
-
-py_test(
-    name = "env/wrappers/tests/test_group_agents_wrapper",
-    tags = ["team:ml", "env"],
-    size = "small",
-    srcs = ["env/wrappers/tests/test_group_agents_wrapper.py"]
-)
-
-# --------------------------------------------------------------------
-# Evaluation components
-# rllib/evaluation/
-#
-# Tag: evaluation
-# --------------------------------------------------------------------
-
-py_test(
-    name = "evaluation/tests/test_postprocessing",
-    tags = ["team:ml", "evaluation"],
-    size = "small",
-    srcs = ["evaluation/tests/test_postprocessing.py"]
-)
-
-py_test(
-    name = "evaluation/tests/test_rollout_worker",
-    tags = ["team:ml", "evaluation"],
-    size = "medium",
-    srcs = ["evaluation/tests/test_rollout_worker.py"]
-)
-
-py_test(
-    name = "evaluation/tests/test_trajectory_view_api",
-    tags = ["team:ml", "evaluation"],
-    size = "medium",
-    srcs = ["evaluation/tests/test_trajectory_view_api.py"]
-)
-
-py_test(
-    name = "evaluation/tests/test_episode",
-    tags = ["team:ml", "evaluation"],
-    size = "small",
-    srcs = ["evaluation/tests/test_episode.py"]
-)
-
-# --------------------------------------------------------------------
-# Optimizers and Memories
-# rllib/execution/
-#
-# Tag: execution
-# --------------------------------------------------------------------
-
-py_test(
-    name = "test_segment_tree",
-    tags = ["team:ml", "execution"],
-    size = "small",
-    srcs = ["execution/tests/test_segment_tree.py"]
-)
-
-py_test(
-    name = "test_prioritized_replay_buffer",
-    tags = ["team:ml", "execution"],
-    size = "small",
-    srcs = ["execution/tests/test_prioritized_replay_buffer.py"]
-)
-
-# --------------------------------------------------------------------
-# Models and Distributions
-# rllib/models/
-#
-# Tag: models
-# --------------------------------------------------------------------
-
-py_test(
-    name = "test_attention_nets",
-    tags = ["team:ml", "models"],
-    size = "large",
-    srcs = ["models/tests/test_attention_nets.py"]
-)
-
-py_test(
-    name = "test_conv2d_default_stacks",
-    tags = ["team:ml", "models"],
-    size = "medium",
-    srcs = ["models/tests/test_conv2d_default_stacks.py"]
-)
-
-py_test(
-    name = "test_convtranspose2d_stack",
-    tags = ["team:ml", "models"],
-    size = "small",
-    data = glob(["tests/data/images/obstacle_tower.png"]),
-    srcs = ["models/tests/test_convtranspose2d_stack.py"]
-)
-
-py_test(
-    name = "test_distributions",
-    tags = ["team:ml", "models"],
-    size = "medium",
-    srcs = ["models/tests/test_distributions.py"]
-)
-
-py_test(
-    name = "test_lstms",
-    tags = ["team:ml", "models"],
-    size = "large",
-    srcs = ["models/tests/test_lstms.py"]
-)
-
-py_test(
-    name = "test_models",
-    tags = ["team:ml", "models"],
-    size = "medium",
-    srcs = ["models/tests/test_models.py"]
-)
-
-py_test(
-    name = "test_preprocessors",
-    tags = ["team:ml", "models"],
-    size = "large",
-    srcs = ["models/tests/test_preprocessors.py"]
-)
-
-# --------------------------------------------------------------------
-# Policies
-# rllib/policy/
-#
-# Tag: policy
-# --------------------------------------------------------------------
-
-py_test(
-    name = "policy/tests/test_compute_log_likelihoods",
-    tags = ["team:ml", "policy"],
-    size = "medium",
-    srcs = ["policy/tests/test_compute_log_likelihoods.py"]
-)
-
-py_test(
-    name = "policy/tests/test_policy",
-    tags = ["team:ml", "policy"],
-    size = "medium",
-    srcs = ["policy/tests/test_policy.py"]
-)
-
-py_test(
-    name = "policy/tests/test_rnn_sequencing",
-    tags = ["team:ml", "policy"],
-    size = "small",
-    srcs = ["policy/tests/test_rnn_sequencing.py"]
-)
-
-py_test(
-    name = "policy/tests/test_sample_batch",
-    tags = ["team:ml", "policy"],
-    size = "small",
-    srcs = ["policy/tests/test_sample_batch.py"]
-)
-
-# --------------------------------------------------------------------
-# Utils:
-# rllib/utils/
-#
-# Tag: utils
-# --------------------------------------------------------------------
-
-py_test(
-    name = "test_curiosity",
-    tags = ["team:ml", "utils"],
-    size = "large",
-    srcs = ["utils/exploration/tests/test_curiosity.py"]
-)
-
-py_test(
-    name = "test_explorations",
-    tags = ["team:ml", "utils"],
-    size = "large",
-    srcs = ["utils/exploration/tests/test_explorations.py"]
-)
-
-py_test(
-    name = "test_parameter_noise",
-    tags = ["team:ml", "utils"],
-    size = "medium",
-    srcs = ["utils/exploration/tests/test_parameter_noise.py"]
-)
-
-py_test(
-    name = "test_random_encoder",
-    tags = ["team:ml", "utils"],
-    size = "large",
-    srcs = ["utils/exploration/tests/test_random_encoder.py"]
-)
-
-# Schedules
-py_test(
-    name = "test_schedules",
-    tags = ["team:ml", "utils"],
-    size = "small",
-    srcs = ["utils/schedules/tests/test_schedules.py"]
-)
-
-py_test(
-    name = "test_framework_agnostic_components",
-    tags = ["team:ml", "utils"],
-    size = "small",
-    data = glob(["utils/tests/**"]),
-    srcs = ["utils/tests/test_framework_agnostic_components.py"]
-)
-
-# Spaces/Space utils.
-py_test(
-    name = "test_space_utils",
-    tags = ["team:ml", "utils"],
-    size = "large",
-    srcs = ["utils/spaces/tests/test_space_utils.py"]
-)
-
-
-# TaskPool
-py_test(
-    name = "test_taskpool",
-    tags = ["team:ml", "utils"],
-    size = "small",
-    srcs = ["utils/tests/test_taskpool.py"]
-)
-
-# --------------------------------------------------------------------
-# rllib/tests/ directory
-#
-# Tag: tests_dir, tests_dir_[A-Z]
-#
-# NOTE: Add tests alphabetically into this list and make sure, to tag
-# it correctly by its starting letter, e.g. tags=["tests_dir", "tests_dir_A"]
-# for `tests/test_all_stuff.py`.
-# --------------------------------------------------------------------
-
-py_test(
-    name = "tests/test_catalog",
-    tags = ["team:ml", "tests_dir", "tests_dir_C"],
-    size = "medium",
-    srcs = ["tests/test_catalog.py"]
-)
-
-py_test(
-    name = "tests/test_checkpoint_restore_pg",
-    main = "tests/test_checkpoint_restore.py",
-    tags = ["team:ml", "tests_dir", "tests_dir_C"],
-    size = "large",
-    srcs = ["tests/test_checkpoint_restore.py"],
-    args = ["TestCheckpointRestorePG"]
-)
-
-py_test(
-    name = "tests/test_checkpoint_restore_off_policy",
-    main = "tests/test_checkpoint_restore.py",
-    tags = ["team:ml", "tests_dir", "tests_dir_C"],
-    size = "large",
-    srcs = ["tests/test_checkpoint_restore.py"],
-    args = ["TestCheckpointRestoreOffPolicy"]
-)
-
-py_test(
-    name = "tests/test_checkpoint_restore_evolution_algos",
-    main = "tests/test_checkpoint_restore.py",
-    tags = ["team:ml", "tests_dir", "tests_dir_C"],
-    size = "large",
-    srcs = ["tests/test_checkpoint_restore.py"],
-    args = ["TestCheckpointRestoreEvolutionAlgos"]
-)
-
-py_test(
-    name = "tests/test_dependency_tf",
-    tags = ["team:ml", "tests_dir", "tests_dir_D"],
-    size = "small",
-    srcs = ["tests/test_dependency_tf.py"]
-)
-
-py_test(
-    name = "tests/test_dependency_torch",
-    tags = ["team:ml", "tests_dir", "tests_dir_D"],
-    size = "small",
-    srcs = ["tests/test_dependency_torch.py"]
-)
-
-py_test(
-    name = "tests/test_eager_support_pg",
-    main = "tests/test_eager_support.py",
-    tags = ["team:ml", "tests_dir", "tests_dir_E"],
-    size = "large",
-    srcs = ["tests/test_eager_support.py"],
-    args = ["TestEagerSupportPG"]
-)
-
-py_test(
-    name = "tests/test_eager_support_off_policy",
-    main = "tests/test_eager_support.py",
-    tags = ["team:ml", "tests_dir", "tests_dir_E"],
-    size = "large",
-    srcs = ["tests/test_eager_support.py"],
-    args = ["TestEagerSupportOffPolicy"]
-)
-
-py_test(
-    name = "test_env_with_subprocess",
-    main = "tests/test_env_with_subprocess.py",
-    tags = ["team:ml", "tests_dir", "tests_dir_E"],
-    size = "medium",
-    srcs = ["tests/test_env_with_subprocess.py"]
-)
-
-py_test(
-    name = "tests/test_exec_api",
-    tags = ["team:ml", "tests_dir", "tests_dir_E"],
-    size = "medium",
-    srcs = ["tests/test_exec_api.py"]
-)
-
-py_test(
-    name = "tests/test_execution",
-    tags = ["team:ml", "tests_dir", "tests_dir_E"],
-    size = "medium",
-    srcs = ["tests/test_execution.py"]
-)
-
-py_test(
-    name = "tests/test_export",
-    tags = ["team:ml", "tests_dir", "tests_dir_E"],
-    size = "medium",
-    srcs = ["tests/test_export.py"]
-)
-
-py_test(
-    name = "tests/test_external_env",
-    tags = ["team:ml", "tests_dir", "tests_dir_E"],
-    size = "large",
-    srcs = ["tests/test_external_env.py"]
-)
-
-py_test(
-    name = "tests/test_external_multi_agent_env",
-    tags = ["team:ml", "tests_dir", "tests_dir_E"],
-    size = "medium",
-    srcs = ["tests/test_external_multi_agent_env.py"]
-)
-
-py_test(
-    name = "tests/test_filters",
-    tags = ["team:ml", "tests_dir", "tests_dir_F"],
-    size = "small",
-    srcs = ["tests/test_filters.py"]
-)
-
-py_test(
-    name = "tests/test_gpus",
-    tags = ["team:ml", "tests_dir", "tests_dir_G"],
-    size = "large",
-    srcs = ["tests/test_gpus.py"]
-)
-
-py_test(
-    name = "tests/test_ignore_worker_failure",
-    tags = ["team:ml", "tests_dir", "tests_dir_I"],
-    size = "large",
-    srcs = ["tests/test_ignore_worker_failure.py"]
-)
-
-py_test(
-    name = "tests/test_io",
-    tags = ["team:ml", "tests_dir", "tests_dir_I"],
-    size = "large",
-    srcs = ["tests/test_io.py"]
-)
-
-py_test(
-    name = "tests/test_local",
-    tags = ["team:ml", "tests_dir", "tests_dir_L"],
-    size = "medium",
-    srcs = ["tests/test_local.py"]
-)
-
-py_test(
-    name = "tests/test_lstm",
-    tags = ["team:ml", "tests_dir", "tests_dir_L"],
-    size = "medium",
-    srcs = ["tests/test_lstm.py"]
-)
-
-py_test(
-    name = "tests/test_model_imports",
-    tags = ["team:ml", "tests_dir", "tests_dir_M", "model_imports"],
-    size = "medium",
-    data = glob(["tests/data/model_weights/**"]),
-    srcs = ["tests/test_model_imports.py"]
-)
-
-py_test(
-    name = "tests/test_multi_agent_env",
-    tags = ["team:ml", "tests_dir", "tests_dir_M"],
-    size = "medium",
-    srcs = ["tests/test_multi_agent_env.py"]
-)
-
-py_test(
-    name = "tests/test_multi_agent_pendulum",
-    tags = ["team:ml", "tests_dir", "tests_dir_M"],
-    size = "large",
-    srcs = ["tests/test_multi_agent_pendulum.py"]
-)
-
-py_test(
-    name = "tests/test_nested_action_spaces",
-    main = "tests/test_nested_action_spaces.py",
-    tags = ["team:ml", "tests_dir", "tests_dir_N"],
-    size = "medium",
-    srcs = ["tests/test_nested_action_spaces.py"]
-)
-
-py_test(
-    name = "tests/test_nested_observation_spaces",
-    main = "tests/test_nested_observation_spaces.py",
-    tags = ["team:ml", "tests_dir", "tests_dir_N"],
-    size = "medium",
-    srcs = ["tests/test_nested_observation_spaces.py"]
-)
-
-py_test(
-    name = "tests/test_nn_framework_import_errors",
-    tags = ["team:ml", "tests_dir", "tests_dir_N"],
-    size = "small",
-    srcs = ["tests/test_nn_framework_import_errors.py"]
-)
-
-py_test(
-    name = "tests/test_pettingzoo_env",
-    tags = ["team:ml", "tests_dir", "tests_dir_P"],
-    size = "medium",
-    srcs = ["tests/test_pettingzoo_env.py"]
-)
-
-py_test(
-    name = "tests/test_placement_groups",
-    tags = ["team:ml", "tests_dir", "tests_dir_P"],
-    size = "medium",
-    srcs = ["tests/test_placement_groups.py"]
-)
-
-py_test(
-    name = "tests/test_ray_client",
-    tags = ["team:ml", "tests_dir", "tests_dir_R"],
-    size = "large",
-    srcs = ["tests/test_ray_client.py"]
-)
-
-py_test(
-    name = "tests/test_reproducibility",
-    tags = ["team:ml", "tests_dir", "tests_dir_R"],
-    size = "medium",
-    srcs = ["tests/test_reproducibility.py"]
-)
-
-# Test [train|evaluate].py scripts (w/o confirming evaluation performance).
-py_test(
-    name = "test_rllib_evaluate_1",
-    main = "tests/test_rllib_train_and_evaluate.py",
-    tags = ["team:ml", "tests_dir", "tests_dir_R"],
-    size = "large",
-    data = ["train.py", "evaluate.py"],
-    srcs = ["tests/test_rllib_train_and_evaluate.py"],
-    args = ["TestEvaluate1"]
-)
-
-py_test(
-    name = "test_rllib_evaluate_2",
-    main = "tests/test_rllib_train_and_evaluate.py",
-    tags = ["team:ml", "tests_dir", "tests_dir_R"],
-    size = "large",
-    data = ["train.py", "evaluate.py"],
-    srcs = ["tests/test_rllib_train_and_evaluate.py"],
-    args = ["TestEvaluate2"]
-)
-
-py_test(
-    name = "test_rllib_evaluate_3",
-    main = "tests/test_rllib_train_and_evaluate.py",
-    tags = ["team:ml", "tests_dir", "tests_dir_R"],
-    size = "large",
-    data = ["train.py", "evaluate.py"],
-    srcs = ["tests/test_rllib_train_and_evaluate.py"],
-    args = ["TestEvaluate3"]
-)
-
-py_test(
-    name = "test_rllib_evaluate_4",
-    main = "tests/test_rllib_train_and_evaluate.py",
-    tags = ["team:ml", "tests_dir", "tests_dir_R"],
-    size = "large",
-    data = ["train.py", "evaluate.py"],
-    srcs = ["tests/test_rllib_train_and_evaluate.py"],
-    args = ["TestEvaluate4"]
-)
-
-# Test [train|evaluate].py scripts (and confirm `rllib evaluate` performance is same
-# as the final one from the `rllib train` run).
-py_test(
-    name = "test_rllib_train_and_evaluate",
-    main = "tests/test_rllib_train_and_evaluate.py",
-    tags = ["team:ml", "tests_dir", "tests_dir_R"],
-    size = "large",
-    data = ["train.py", "evaluate.py"],
-    srcs = ["tests/test_rllib_train_and_evaluate.py"],
-    args = ["TestTrainAndEvaluate"]
-)
-
-py_test(
-    name = "tests/test_supported_multi_agent_pg",
-    main = "tests/test_supported_multi_agent.py",
-    tags = ["team:ml", "tests_dir", "tests_dir_S"],
-    size = "medium",
-    srcs = ["tests/test_supported_multi_agent.py"],
-    args = ["TestSupportedMultiAgentPG"]
-)
-
-py_test(
-    name = "tests/test_supported_multi_agent_off_policy",
-    main = "tests/test_supported_multi_agent.py",
-    tags = ["team:ml", "tests_dir", "tests_dir_S"],
-    size = "medium",
-    srcs = ["tests/test_supported_multi_agent.py"],
-    args = ["TestSupportedMultiAgentOffPolicy"]
-)
-
-py_test(
-     name = "tests/test_supported_spaces_pg",
-     main = "tests/test_supported_spaces.py",
-     tags = ["team:ml", "tests_dir", "tests_dir_S"],
-     size = "large",
-     srcs = ["tests/test_supported_spaces.py"],
-     args = ["TestSupportedSpacesPG"]
- )
-
-py_test(
-    name = "tests/test_supported_spaces_off_policy",
-    main = "tests/test_supported_spaces.py",
-    tags = ["team:ml", "tests_dir", "tests_dir_S"],
-    size = "medium",
-    srcs = ["tests/test_supported_spaces.py"],
-    args = ["TestSupportedSpacesOffPolicy"]
-)
-
-py_test(
-    name = "tests/test_supported_spaces_evolution_algos",
-    main = "tests/test_supported_spaces.py",
-    tags = ["team:ml", "tests_dir", "tests_dir_S"],
-    size = "large",
-    srcs = ["tests/test_supported_spaces.py"],
-    args = ["TestSupportedSpacesEvolutionAlgos"]
-)
-
-py_test(
-    name = "tests/test_timesteps",
-    tags = ["team:ml", "tests_dir", "tests_dir_T"],
-    size = "small",
-    srcs = ["tests/test_timesteps.py"]
-)
-
-# --------------------------------------------------------------------
-# examples/ directory (excluding examples/documentation/...)
-#
-# Tag: examples, examples_[A-Z]
-#
-# NOTE: Add tests alphabetically into this list and make sure, to tag
-# it correctly by its starting letter, e.g. tags=["examples", "examples_A"]
-# for `examples/all_stuff.py`.
-# --------------------------------------------------------------------
-
-py_test(
-    name = "examples/action_masking_tf",
-    main = "examples/action_masking.py",
-    tags = ["team:ml", "examples", "examples_A"],
-    size = "medium",
-    srcs = ["examples/action_masking.py"],
-    args = ["--stop-iter=2"]
-)
-
-py_test(
-    name = "examples/action_masking_torch",
-    main = "examples/action_masking.py",
-    tags = ["team:ml", "examples", "examples_A"],
-    size = "medium",
-    srcs = ["examples/action_masking.py"],
-    args = ["--stop-iter=2", "--framework=torch"]
-)
-
-py_test(
-    name = "examples/attention_net_tf",
-    main = "examples/attention_net.py",
-    tags = ["team:ml", "examples", "examples_A"],
-    size = "medium",
-    srcs = ["examples/attention_net.py"],
-    args = ["--as-test", "--stop-reward=70"]
-)
-
-py_test(
-    name = "examples/attention_net_torch",
-    main = "examples/attention_net.py",
-    tags = ["team:ml", "examples", "examples_A"],
-    size = "medium",
-    srcs = ["examples/attention_net.py"],
-    args = ["--as-test", "--stop-reward=70", "--framework torch"]
-)
-
-py_test(
-    name = "examples/autoregressive_action_dist_tf",
-    main = "examples/autoregressive_action_dist.py",
-    tags = ["team:ml", "examples", "examples_A"],
-    size = "medium",
-    srcs = ["examples/autoregressive_action_dist.py"],
-    args = ["--as-test", "--stop-reward=150", "--num-cpus=4"]
-)
-
-py_test(
-    name = "examples/autoregressive_action_dist_torch",
-    main = "examples/autoregressive_action_dist.py",
-    tags = ["team:ml", "examples", "examples_A"],
-    size = "medium",
-    srcs = ["examples/autoregressive_action_dist.py"],
-    args = ["--as-test", "--framework=torch", "--stop-reward=150", "--num-cpus=4"]
-)
-
-py_test(
-    name = "examples/bare_metal_policy_with_custom_view_reqs",
-    main = "examples/bare_metal_policy_with_custom_view_reqs.py",
-    tags = ["team:ml", "examples", "examples_B"],
-    size = "medium",
-    srcs = ["examples/bare_metal_policy_with_custom_view_reqs.py"],
-)
-
-py_test(
-    name = "examples/batch_norm_model_ppo_tf",
-    main = "examples/batch_norm_model.py",
-    tags = ["team:ml", "examples", "examples_B"],
-    size = "medium",
-    srcs = ["examples/batch_norm_model.py"],
-    args = ["--as-test", "--run=PPO", "--stop-reward=80"]
-)
-
-py_test(
-    name = "examples/batch_norm_model_ppo_torch",
-    main = "examples/batch_norm_model.py",
-    tags = ["team:ml", "examples", "examples_B"],
-    size = "medium",
-    srcs = ["examples/batch_norm_model.py"],
-    args = ["--as-test", "--framework=torch", "--run=PPO", "--stop-reward=80"]
-)
-
-py_test(
-    name = "examples/batch_norm_model_dqn_tf",
-    main = "examples/batch_norm_model.py",
-    tags = ["team:ml", "examples", "examples_B"],
-    size = "medium",
-    srcs = ["examples/batch_norm_model.py"],
-    args = ["--as-test", "--run=DQN", "--stop-reward=70"]
-)
-
-py_test(
-    name = "examples/batch_norm_model_dqn_torch",
-    main = "examples/batch_norm_model.py",
-    tags = ["team:ml", "examples", "examples_B"],
-    size = "large",  # DQN learns much slower with BatchNorm.
-    srcs = ["examples/batch_norm_model.py"],
-    args = ["--as-test", "--framework=torch", "--run=DQN", "--stop-reward=70"]
-)
-
-py_test(
-    name = "examples/batch_norm_model_ddpg_tf",
-    main = "examples/batch_norm_model.py",
-    tags = ["team:ml", "examples", "examples_B"],
-    size = "medium",
-    srcs = ["examples/batch_norm_model.py"],
-    args = ["--run=DDPG", "--stop-iters=1"]
-)
-
-py_test(
-    name = "examples/batch_norm_model_ddpg_torch",
-    main = "examples/batch_norm_model.py",
-    tags = ["team:ml", "examples", "examples_B"],
-    size = "medium",
-    srcs = ["examples/batch_norm_model.py"],
-    args = ["--framework=torch", "--run=DDPG", "--stop-iters=1"]
-)
-
-py_test(
-    name = "examples/cartpole_lstm_impala_tf",
-    main = "examples/cartpole_lstm.py",
-    tags = ["team:ml", "examples", "examples_C", "examples_C_AtoT"],
-    size = "medium",
-    srcs = ["examples/cartpole_lstm.py"],
-    args = ["--as-test", "--run=IMPALA", "--stop-reward=40", "--num-cpus=4"]
-)
-
-py_test(
-    name = "examples/cartpole_lstm_impala_torch",
-    main = "examples/cartpole_lstm.py",
-    tags = ["team:ml", "examples", "examples_C", "examples_C_AtoT"],
-    size = "medium",
-    srcs = ["examples/cartpole_lstm.py"],
-    args = ["--as-test", "--framework=torch", "--run=IMPALA", "--stop-reward=40", "--num-cpus=4"]
-)
-
-py_test(
-    name = "examples/cartpole_lstm_ppo_tf",
-    main = "examples/cartpole_lstm.py",
-    tags = ["team:ml", "examples", "examples_C", "examples_C_AtoT"],
-    size = "medium",
-    srcs = ["examples/cartpole_lstm.py"],
-    args = ["--as-test", "--framework=tf", "--run=PPO", "--stop-reward=40", "--num-cpus=4"]
-)
-
-py_test(
-    name = "examples/cartpole_lstm_ppo_tf2",
-    main = "examples/cartpole_lstm.py",
-    tags = ["team:ml", "examples", "examples_C", "examples_C_AtoT"],
-    size = "large",
-    srcs = ["examples/cartpole_lstm.py"],
-    args = ["--as-test", "--framework=tf2", "--run=PPO", "--stop-reward=40", "--num-cpus=4"]
-)
-
-py_test(
-    name = "examples/cartpole_lstm_ppo_torch",
-    main = "examples/cartpole_lstm.py",
-    tags = ["team:ml", "examples", "examples_C", "examples_C_AtoT"],
-    size = "medium",
-    srcs = ["examples/cartpole_lstm.py"],
-    args = ["--as-test", "--framework=torch", "--run=PPO", "--stop-reward=40", "--num-cpus=4"]
-)
-
-py_test(
-    name = "examples/cartpole_lstm_ppo_tf_with_prev_a_and_r",
-    main = "examples/cartpole_lstm.py",
-    tags = ["team:ml", "examples", "examples_C", "examples_C_AtoT"],
-    size = "medium",
-    srcs = ["examples/cartpole_lstm.py"],
-    args = ["--as-test", "--run=PPO", "--stop-reward=40", "--use-prev-action",  "--use-prev-reward", "--num-cpus=4"]
-)
-
-py_test(
-    name = "examples/centralized_critic_tf",
-    main = "examples/centralized_critic.py",
-    tags = ["team:ml", "examples", "examples_C", "examples_C_AtoT"],
-    size = "large",
-    srcs = ["examples/centralized_critic.py"],
-    args = ["--as-test", "--stop-reward=7.2"]
-)
-
-py_test(
-    name = "examples/centralized_critic_torch",
-    main = "examples/centralized_critic.py",
-    tags = ["team:ml", "examples", "examples_C", "examples_C_AtoT"],
-    size = "large",
-    srcs = ["examples/centralized_critic.py"],
-    args = ["--as-test", "--framework=torch", "--stop-reward=7.2"]
-)
-
-py_test(
-    name = "examples/centralized_critic_2_tf",
-    main = "examples/centralized_critic_2.py",
-    tags = ["team:ml", "examples", "examples_C", "examples_C_AtoT"],
-    size = "medium",
-    srcs = ["examples/centralized_critic_2.py"],
-    args = ["--as-test", "--stop-reward=6.0"]
-)
-
-py_test(
-    name = "examples/centralized_critic_2_torch",
-    main = "examples/centralized_critic_2.py",
-    tags = ["team:ml", "examples", "examples_C", "examples_C_AtoT"],
-    size = "medium",
-    srcs = ["examples/centralized_critic_2.py"],
-    args = ["--as-test", "--framework=torch", "--stop-reward=6.0"]
-)
-
-py_test(
-    name = "examples/checkpoint_by_custom_criteria",
-    main = "examples/checkpoint_by_custom_criteria.py",
-    tags = ["team:ml", "examples", "examples_C", "examples_C_AtoT"],
-    size = "medium",
-    srcs = ["examples/checkpoint_by_custom_criteria.py"],
-    args = ["--stop-iters=3 --num-cpus=3"]
-)
-
-py_test(
-    name = "examples/complex_struct_space_tf",
-    main = "examples/complex_struct_space.py",
-    tags = ["team:ml", "examples", "examples_C", "examples_C_AtoT"],
-    size = "medium",
-    srcs = ["examples/complex_struct_space.py"],
-    args = ["--framework=tf"],
-)
-
-py_test(
-    name = "examples/complex_struct_space_tf_eager",
-    main = "examples/complex_struct_space.py",
-    tags = ["team:ml", "examples", "examples_C", "examples_C_AtoT"],
-    size = "medium",
-    srcs = ["examples/complex_struct_space.py"],
-    args = ["--framework=tfe"],
-)
-
-py_test(
-    name = "examples/complex_struct_space_torch",
-    main = "examples/complex_struct_space.py",
-    tags = ["team:ml", "examples", "examples_C", "examples_C_AtoT"],
-    size = "medium",
-    srcs = ["examples/complex_struct_space.py"],
-    args = ["--framework=torch"],
-)
-
-py_test(
-    name = "examples/curriculum_learning",
-    main = "examples/curriculum_learning.py",
-    tags = ["team:ml", "examples", "examples_C", "examples_C_UtoZ"],
-    size = "medium",
-    srcs = ["examples/curriculum_learning.py"],
-    args = ["--as-test", "--stop-reward=800.0"]
-)
-
-py_test(
-    name = "examples/custom_env_tf",
-    main = "examples/custom_env.py",
-    tags = ["team:ml", "examples", "examples_C", "examples_C_UtoZ"],
-    size = "medium",
-    srcs = ["examples/custom_env.py"],
-    args = ["--as-test"]
-)
-
-py_test(
-    name = "examples/custom_env_torch",
-    main = "examples/custom_env.py",
-    tags = ["team:ml", "examples", "examples_C", "examples_C_UtoZ"],
-    size = "large",
-    srcs = ["examples/custom_env.py"],
-    args = ["--as-test", "--framework=torch"]
-)
-
-py_test(
-    name = "examples/custom_eval_tf",
-    main = "examples/custom_eval.py",
-    tags = ["team:ml", "examples", "examples_C", "examples_C_UtoZ"],
-    size = "medium",
-    srcs = ["examples/custom_eval.py"],
-    args = ["--num-cpus=4", "--as-test"]
-)
-
-py_test(
-    name = "examples/custom_eval_torch",
-    main = "examples/custom_eval.py",
-    tags = ["team:ml", "examples", "examples_C", "examples_C_UtoZ"],
-    size = "medium",
-    srcs = ["examples/custom_eval.py"],
-    args = ["--num-cpus=4", "--as-test", "--framework=torch"]
-)
-
-py_test(
-    name = "examples/custom_experiment",
-    main = "examples/custom_experiment.py",
-    tags = ["team:ml", "examples", "examples_C", "examples_C_UtoZ"],
-    size = "medium",
-    srcs = ["examples/custom_experiment.py"],
-    args = ["--train-iterations=10"]
-)
-
-py_test(
-    name = "examples/custom_fast_model_tf",
-    main = "examples/custom_fast_model.py",
-    tags = ["team:ml", "examples", "examples_C", "examples_C_UtoZ"],
-    size = "medium",
-    srcs = ["examples/custom_fast_model.py"],
-    args = ["--stop-iters=1"]
-)
-
-py_test(
-    name = "examples/custom_fast_model_torch",
-    main = "examples/custom_fast_model.py",
-    tags = ["team:ml", "examples", "examples_C", "examples_C_UtoZ"],
-    size = "medium",
-    srcs = ["examples/custom_fast_model.py"],
-    args = ["--stop-iters=1", "--framework=torch"]
-)
-
-py_test(
-    name = "examples/custom_keras_model_a2c",
-    main = "examples/custom_keras_model.py",
-    tags = ["team:ml", "examples", "examples_C", "examples_C_UtoZ"],
-    size = "large",
-    srcs = ["examples/custom_keras_model.py"],
-    args = ["--run=A2C", "--stop=50", "--num-cpus=4"]
-)
-
-py_test(
-    name = "examples/custom_keras_model_dqn",
-    main = "examples/custom_keras_model.py",
-    tags = ["team:ml", "examples", "examples_C", "examples_C_UtoZ"],
-    size = "medium",
-    srcs = ["examples/custom_keras_model.py"],
-    args = ["--run=DQN", "--stop=50"]
-)
-
-py_test(
-    name = "examples/custom_keras_model_ppo",
-    main = "examples/custom_keras_model.py",
-    tags = ["team:ml", "examples", "examples_C", "examples_C_UtoZ"],
-    size = "medium",
-    srcs = ["examples/custom_keras_model.py"],
-    args = ["--run=PPO", "--stop=50", "--num-cpus=4"]
-)
-
-py_test(
-    name = "examples/custom_metrics_and_callbacks",
-    main = "examples/custom_metrics_and_callbacks.py",
-    tags = ["team:ml", "examples", "examples_C", "examples_C_UtoZ"],
-    size = "small",
-    srcs = ["examples/custom_metrics_and_callbacks.py"],
-    args = ["--stop-iters=2"]
-)
-
-py_test(
-    name = "examples/custom_metrics_and_callbacks_legacy",
-    main = "examples/custom_metrics_and_callbacks_legacy.py",
-    tags = ["team:ml", "examples", "examples_C", "examples_C_UtoZ"],
-    size = "small",
-    srcs = ["examples/custom_metrics_and_callbacks_legacy.py"],
-    args = ["--stop-iters=2"]
-)
-
-py_test(
-    name = "examples/custom_model_api_tf",
-    main = "examples/custom_model_api.py",
-    tags = ["team:ml", "examples", "examples_C", "examples_C_UtoZ"],
-    size = "small",
-    srcs = ["examples/custom_model_api.py"],
-)
-
-py_test(
-    name = "examples/custom_model_api_torch",
-    main = "examples/custom_model_api.py",
-    tags = ["team:ml", "examples", "examples_C", "examples_C_UtoZ"],
-    size = "small",
-    srcs = ["examples/custom_model_api.py"],
-    args = ["--framework=torch"],
-)
-
-py_test(
-    name = "examples/custom_model_loss_and_metrics_ppo_tf",
-    main = "examples/custom_model_loss_and_metrics.py",
-    tags = ["team:ml", "examples", "examples_C", "examples_C_UtoZ"],
-    size = "medium",
-    # Include the json data file.
-    data = ["tests/data/cartpole/small.json"],
-    srcs = ["examples/custom_model_loss_and_metrics.py"],
-    args = ["--run=PPO", "--stop-iters=1", "--input-files=tests/data/cartpole"]
-)
-
-py_test(
-    name = "examples/custom_model_loss_and_metrics_ppo_torch",
-    main = "examples/custom_model_loss_and_metrics.py",
-    tags = ["team:ml", "examples", "examples_C", "examples_C_UtoZ"],
-    size = "medium",
-    # Include the json data file.
-    data = ["tests/data/cartpole/small.json"],
-    srcs = ["examples/custom_model_loss_and_metrics.py"],
-    args = ["--run=PPO", "--framework=torch", "--stop-iters=1", "--input-files=tests/data/cartpole"]
-)
-
-py_test(
-    name = "examples/custom_model_loss_and_metrics_pg_tf",
-    main = "examples/custom_model_loss_and_metrics.py",
-    tags = ["team:ml", "examples", "examples_C", "examples_C_UtoZ"],
-    size = "medium",
-    # Include the json data file.
-    data = ["tests/data/cartpole/small.json"],
-    srcs = ["examples/custom_model_loss_and_metrics.py"],
-    args = ["--run=PG", "--stop-iters=1", "--input-files=tests/data/cartpole"]
-)
-
-py_test(
-    name = "examples/custom_model_loss_and_metrics_pg_torch",
-    main = "examples/custom_model_loss_and_metrics.py",
-    tags = ["team:ml", "examples", "examples_C", "examples_C_UtoZ"],
-    size = "medium",
-    # Include the json data file.
-    data = ["tests/data/cartpole/small.json"],
-    srcs = ["examples/custom_model_loss_and_metrics.py"],
-    args = ["--run=PG", "--framework=torch", "--stop-iters=1", "--input-files=tests/data/cartpole"]
-)
-
-py_test(
-    name = "examples/custom_observation_filters",
-    main = "examples/custom_observation_filters.py",
-    tags = ["team:ml", "examples", "examples_C", "examples_C_UtoZ"],
-    size = "medium",
-    srcs = ["examples/custom_observation_filters.py"],
-    args = ["--stop-iters=3"]
-)
-
-py_test(
-    name = "examples/custom_rnn_model_repeat_after_me_tf",
-    main = "examples/custom_rnn_model.py",
-    tags = ["team:ml", "examples", "examples_C", "examples_C_UtoZ"],
-    size = "medium",
-    srcs = ["examples/custom_rnn_model.py"],
-    args = ["--as-test", "--run=PPO", "--stop-reward=40", "--env=RepeatAfterMeEnv", "--num-cpus=4"]
-)
-
-py_test(
-    name = "examples/custom_rnn_model_repeat_initial_obs_tf",
-    main = "examples/custom_rnn_model.py",
-    tags = ["team:ml", "examples", "examples_C", "examples_C_UtoZ"],
-    size = "medium",
-    srcs = ["examples/custom_rnn_model.py"],
-    args = ["--as-test", "--run=PPO", "--stop-reward=10", "--stop-timesteps=300000", "--env=RepeatInitialObsEnv", "--num-cpus=4"]
-)
-
-py_test(
-    name = "examples/custom_rnn_model_repeat_after_me_torch",
-    main = "examples/custom_rnn_model.py",
-    tags = ["team:ml", "examples", "examples_C", "examples_C_UtoZ"],
-    size = "medium",
-    srcs = ["examples/custom_rnn_model.py"],
-    args = ["--as-test", "--framework=torch", "--run=PPO", "--stop-reward=40", "--env=RepeatAfterMeEnv", "--num-cpus=4"]
-)
-
-py_test(
-    name = "examples/custom_rnn_model_repeat_initial_obs_torch",
-    main = "examples/custom_rnn_model.py",
-    tags = ["team:ml", "examples", "examples_C", "examples_C_UtoZ"],
-    size = "medium",
-    srcs = ["examples/custom_rnn_model.py"],
-    args = ["--as-test", "--framework=torch", "--run=PPO", "--stop-reward=10", "--stop-timesteps=300000", "--env=RepeatInitialObsEnv", "--num-cpus=4"]
-)
-
-py_test(
-    name = "examples/custom_tf_policy",
-    tags = ["team:ml", "examples", "examples_C", "examples_C_UtoZ"],
-    size = "medium",
-    srcs = ["examples/custom_tf_policy.py"],
-    args = ["--stop-iters=2", "--num-cpus=4"]
-)
-
-py_test(
-    name = "examples/custom_torch_policy",
-    tags = ["team:ml", "examples", "examples_C", "examples_C_UtoZ"],
-    size = "medium",
-    srcs = ["examples/custom_torch_policy.py"],
-    args = ["--stop-iters=2", "--num-cpus=4"]
-)
-
-py_test(
-    name = "examples/custom_train_fn",
-    main = "examples/custom_train_fn.py",
-    tags = ["team:ml", "examples", "examples_C", "examples_C_UtoZ"],
-    size = "medium",
-    srcs = ["examples/custom_train_fn.py"],
-)
-
-py_test(
-    name = "examples/custom_vector_env_tf",
-    main = "examples/custom_vector_env.py",
-    tags = ["team:ml", "examples", "examples_C", "examples_C_UtoZ"],
-    size = "medium",
-    srcs = ["examples/custom_vector_env.py"],
-    args = ["--as-test", "--stop-reward=40.0"]
-)
-
-py_test(
-    name = "examples/custom_vector_env_torch",
-    main = "examples/custom_vector_env.py",
-    tags = ["team:ml", "examples", "examples_C", "examples_C_UtoZ"],
-    size = "medium",
-    srcs = ["examples/custom_vector_env.py"],
-    args = ["--as-test", "--framework=torch", "--stop-reward=40.0"]
-)
-
-py_test(
-    name = "examples/deterministic_training_tf",
-    main = "examples/deterministic_training.py",
-    tags = ["team:ml", "multi_gpu"],
-    size = "medium",
-    srcs = ["examples/deterministic_training.py"],
-    args = ["--as-test", "--stop-iters=1", "--framework=tf", "--num-gpus-trainer=1", "--num-gpus-per-worker=1"]
-)
-
-py_test(
-    name = "examples/deterministic_training_tf2",
-    main = "examples/deterministic_training.py",
-    tags = ["team:ml", "multi_gpu"],
-    size = "medium",
-    srcs = ["examples/deterministic_training.py"],
-    args = ["--as-test", "--stop-iters=1", "--framework=tf2", "--num-gpus-trainer=1", "--num-gpus-per-worker=1"]
-)
-
-py_test(
-    name = "examples/deterministic_training_torch",
-    main = "examples/deterministic_training.py",
-    tags = ["team:ml", "multi_gpu"],
-    size = "medium",
-    srcs = ["examples/deterministic_training.py"],
-    args = ["--as-test", "--stop-iters=1", "--framework=torch", "--num-gpus-trainer=1", "--num-gpus-per-worker=1"]
-)
-
-py_test(
-    name = "examples/eager_execution",
-    tags = ["team:ml", "examples", "examples_E"],
-    size = "small",
-    srcs = ["examples/eager_execution.py"],
-    args = ["--stop-iters=2"]
-)
-
-py_test(
-    name = "examples/export/cartpole_dqn_export",
-    main = "examples/export/cartpole_dqn_export.py",
-    tags = ["team:ml", "examples", "examples_E"],
-    size = "medium",
-    srcs = ["examples/export/cartpole_dqn_export.py"],
-)
-
-py_test(
-    name = "examples/export/onnx_tf",
-    main = "examples/export/onnx_tf.py",
-    tags = ["team:ml", "examples", "examples_E"],
-    size = "medium",
-    srcs = ["examples/export/onnx_tf.py"],
-)
-
-py_test(
-    name = "examples/export/onnx_torch",
-    main = "examples/export/onnx_torch.py",
-    tags = ["team:ml", "examples", "examples_E"],
-    size = "medium",
-    srcs = ["examples/export/onnx_torch.py"],
-)
-
-py_test(
-    name = "examples/fractional_gpus",
-    main = "examples/fractional_gpus.py",
-    tags = ["team:ml", "examples", "examples_F"],
-    size = "medium",
-    srcs = ["examples/fractional_gpus.py"],
-    args = ["--as-test", "--stop-reward=40.0", "--num-gpus=0", "--num-workers=0"]
-)
-
-py_test(
-    name = "examples/hierarchical_training_tf",
-    main = "examples/hierarchical_training.py",
-    tags = ["team:ml", "examples", "examples_H"],
-    size = "medium",
-    srcs = ["examples/hierarchical_training.py"],
-    args = ["--stop-reward=0.0"]
-)
-
-py_test(
-    name = "examples/hierarchical_training_torch",
-    main = "examples/hierarchical_training.py",
-    tags = ["team:ml", "examples", "examples_H"],
-    size = "medium",
-    srcs = ["examples/hierarchical_training.py"],
-    args = ["--framework=torch", "--stop-reward=0.0"]
-)
-
-# Do not run this test (MobileNetV2 is gigantic and takes forever for 1 iter).
-# py_test(
-#     name = "examples/mobilenet_v2_with_lstm_tf",
-#     main = "examples/mobilenet_v2_with_lstm.py",
-#     tags = ["team:ml", "examples", "examples_M"],
-#     size = "small",
-#     srcs = ["examples/mobilenet_v2_with_lstm.py"]
-# )
-
-py_test(
-    name = "examples/multi_agent_cartpole_tf",
-    main = "examples/multi_agent_cartpole.py",
-    tags = ["team:ml", "examples", "examples_M"],
-    size = "medium",
-    srcs = ["examples/multi_agent_cartpole.py"],
-    args = ["--as-test", "--stop-reward=70.0", "--num-cpus=4"]
-)
-
-py_test(
-    name = "examples/multi_agent_cartpole_torch",
-    main = "examples/multi_agent_cartpole.py",
-    tags = ["team:ml", "examples", "examples_M"],
-    size = "medium",
-    srcs = ["examples/multi_agent_cartpole.py"],
-    args = ["--as-test", "--framework=torch", "--stop-reward=70.0", "--num-cpus=4"]
-)
-
-py_test(
-    name = "examples/multi_agent_custom_policy_tf",
-    main = "examples/multi_agent_custom_policy.py",
-    tags = ["team:ml", "examples", "examples_M"],
-    size = "small",
-    srcs = ["examples/multi_agent_custom_policy.py"],
-    args = ["--as-test", "--stop-reward=80"]
-)
-
-py_test(
-    name = "examples/multi_agent_custom_policy_torch",
-    main = "examples/multi_agent_custom_policy.py",
-    tags = ["team:ml", "examples", "examples_M"],
-    size = "small",
-    srcs = ["examples/multi_agent_custom_policy.py"],
-    args = ["--as-test", "--framework=torch", "--stop-reward=80"]
-)
-
-py_test(
-    name = "examples/multi_agent_two_trainers_tf",
-    main = "examples/multi_agent_two_trainers.py",
-    tags = ["team:ml", "examples", "examples_M"],
-    size = "medium",
-    srcs = ["examples/multi_agent_two_trainers.py"],
-    args = ["--as-test", "--stop-reward=70"]
-)
-
-py_test(
-    name = "examples/multi_agent_two_trainers_torch",
-    main = "examples/multi_agent_two_trainers.py",
-    tags = ["team:ml", "examples", "examples_M"],
-    size = "medium",
-    srcs = ["examples/multi_agent_two_trainers.py"],
-    args = ["--as-test", "--framework=torch", "--stop-reward=70"]
-)
-
-# Taking out this test for now: Mixed torch- and tf- policies within the same
-# Trainer never really worked.
-# py_test(
-#     name = "examples/multi_agent_two_trainers_mixed_torch_tf",
-#     main = "examples/multi_agent_two_trainers.py",
-#     tags = ["team:ml", "examples", "examples_M"],
-#     size = "medium",
-#     srcs = ["examples/multi_agent_two_trainers.py"],
-#     args = ["--as-test", "--mixed-torch-tf", "--stop-reward=70"]
-# )
-
-py_test(
-    name = "examples/nested_action_spaces_ppo_tf",
-    main = "examples/nested_action_spaces.py",
-    tags = ["team:ml", "examples", "examples_N"],
-    size = "medium",
-    srcs = ["examples/nested_action_spaces.py"],
-    args = ["--as-test", "--stop-reward=-600", "--run=PPO"]
-)
-
-py_test(
-    name = "examples/nested_action_spaces_ppo_torch",
-    main = "examples/nested_action_spaces.py",
-    tags = ["team:ml", "examples", "examples_N"],
-    size = "medium",
-    srcs = ["examples/nested_action_spaces.py"],
-    args = ["--as-test", "--framework=torch", "--stop-reward=-600", "--run=PPO"]
-)
-
-py_test(
-    name = "examples/parallel_evaluation_and_training_13_episodes_tf",
-    main = "examples/parallel_evaluation_and_training.py",
-    tags = ["team:ml", "examples", "examples_P"],
-    size = "medium",
-    srcs = ["examples/parallel_evaluation_and_training.py"],
-    args = ["--as-test", "--stop-reward=50.0", "--num-cpus=6", "--evaluation-duration=13"]
-)
-
-py_test(
-    name = "examples/parallel_evaluation_and_training_auto_episodes_tf",
-    main = "examples/parallel_evaluation_and_training.py",
-    tags = ["team:ml", "examples", "examples_P"],
-    size = "medium",
-    srcs = ["examples/parallel_evaluation_and_training.py"],
-    args = ["--as-test", "--stop-reward=50.0", "--num-cpus=6", "--evaluation-duration=auto"]
-)
-
-py_test(
-    name = "examples/parallel_evaluation_and_training_211_ts_tf2",
-    main = "examples/parallel_evaluation_and_training.py",
-    tags = ["team:ml", "examples", "examples_P"],
-    size = "medium",
-    srcs = ["examples/parallel_evaluation_and_training.py"],
-    args = ["--as-test", "--framework=tf2", "--stop-reward=30.0", "--num-cpus=6", "--evaluation-num-workers=3", "--evaluation-duration=211", "--evaluation-duration-unit=timesteps"]
-)
-
-py_test(
-    name = "examples/parallel_evaluation_and_training_auto_ts_torch",
-    main = "examples/parallel_evaluation_and_training.py",
-    tags = ["team:ml", "examples", "examples_P"],
-    size = "medium",
-    srcs = ["examples/parallel_evaluation_and_training.py"],
-    args = ["--as-test", "--framework=torch", "--stop-reward=30.0", "--num-cpus=6", "--evaluation-num-workers=3", "--evaluation-duration=auto", "--evaluation-duration-unit=timesteps"]
-)
-
-py_test(
-    name = "examples/parametric_actions_cartpole_pg_tf",
-    main = "examples/parametric_actions_cartpole.py",
-    tags = ["team:ml", "examples", "examples_P"],
-    size = "medium",
-    srcs = ["examples/parametric_actions_cartpole.py"],
-    args = ["--as-test", "--stop-reward=60.0", "--run=PG"]
-)
-
-py_test(
-    name = "examples/parametric_actions_cartpole_dqn_tf",
-    main = "examples/parametric_actions_cartpole.py",
-    tags = ["team:ml", "examples", "examples_P"],
-    size = "medium",
-    srcs = ["examples/parametric_actions_cartpole.py"],
-    args = ["--as-test", "--stop-reward=60.0", "--run=DQN"]
-)
-
-py_test(
-    name = "examples/parametric_actions_cartpole_pg_torch",
-    main = "examples/parametric_actions_cartpole.py",
-    tags = ["team:ml", "examples", "examples_P"],
-    size = "medium",
-    srcs = ["examples/parametric_actions_cartpole.py"],
-    args = ["--as-test", "--framework=torch", "--stop-reward=60.0", "--run=PG"]
-)
-
-py_test(
-    name = "examples/parametric_actions_cartpole_dqn_torch",
-    main = "examples/parametric_actions_cartpole.py",
-    tags = ["team:ml", "examples", "examples_P"],
-    size = "medium",
-    srcs = ["examples/parametric_actions_cartpole.py"],
-    args = ["--as-test", "--framework=torch", "--stop-reward=60.0", "--run=DQN"]
-)
-
-py_test(
-    name = "examples/parametric_actions_cartpole_embeddings_learnt_by_model",
-    main = "examples/parametric_actions_cartpole_embeddings_learnt_by_model.py",
-    tags = ["team:ml", "examples", "examples_P"],
-    size = "medium",
-    srcs = ["examples/parametric_actions_cartpole_embeddings_learnt_by_model.py"],
-    args = ["--as-test", "--stop-reward=80.0"]
-)
-
-py_test(
-    name = "examples/inference_and_serving/policy_inference_after_training_tf",
-    main = "examples/inference_and_serving/policy_inference_after_training.py",
-    tags = ["team:ml", "examples", "examples_P"],
-    size = "medium",
-    srcs = ["examples/inference_and_serving/policy_inference_after_training.py"],
-    args = ["--stop-iters=3", "--framework=tf"]
-)
-
-py_test(
-    name = "examples/inference_and_serving/policy_inference_after_training_torch",
-    main = "examples/inference_and_serving/policy_inference_after_training.py",
-    tags = ["team:ml", "examples", "examples_P"],
-    size = "medium",
-    srcs = ["examples/inference_and_serving/policy_inference_after_training.py"],
-    args = ["--stop-iters=3", "--framework=torch"]
-)
-
-py_test(
-    name = "examples/inference_and_serving/policy_inference_after_training_with_attention_tf",
-    main = "examples/inference_and_serving/policy_inference_after_training_with_attention.py",
-    tags = ["team:ml", "examples", "examples_P"],
-    size = "medium",
-    srcs = ["examples/inference_and_serving/policy_inference_after_training_with_attention.py"],
-    args = ["--stop-iters=2", "--framework=tf"]
-)
-
-py_test(
-    name = "examples/inference_and_serving/policy_inference_after_training_with_attention_torch",
-    main = "examples/inference_and_serving/policy_inference_after_training_with_attention.py",
-    tags = ["team:ml", "examples", "examples_P"],
-    size = "medium",
-    srcs = ["examples/inference_and_serving/policy_inference_after_training_with_attention.py"],
-    args = ["--stop-iters=2", "--framework=torch"]
-)
-
-py_test(
-    name = "examples/inference_and_serving/policy_inference_after_training_with_lstm_tf",
-    main = "examples/inference_and_serving/policy_inference_after_training_with_lstm.py",
-    tags = ["team:ml", "examples", "examples_P"],
-    size = "medium",
-    srcs = ["examples/inference_and_serving/policy_inference_after_training_with_lstm.py"],
-    args = ["--stop-iters=1", "--framework=tf"]
-)
-
-py_test(
-    name = "examples/inference_and_serving/policy_inference_after_training_with_lstm_torch",
-    main = "examples/inference_and_serving/policy_inference_after_training_with_lstm.py",
-    tags = ["team:ml", "examples", "examples_P"],
-    size = "medium",
-    srcs = ["examples/inference_and_serving/policy_inference_after_training_with_lstm.py"],
-    args = ["--stop-iters=1", "--framework=torch"]
-)
-
-py_test(
-    name = "examples/preprocessing_disabled_tf",
-    main = "examples/preprocessing_disabled.py",
-    tags = ["team:ml", "examples", "examples_P"],
-    size = "medium",
-    srcs = ["examples/preprocessing_disabled.py"],
-    args = ["--stop-iters=2"]
-)
-
-py_test(
-    name = "examples/preprocessing_disabled_torch",
-    main = "examples/preprocessing_disabled.py",
-    tags = ["team:ml", "examples", "examples_P"],
-    size = "medium",
-    srcs = ["examples/preprocessing_disabled.py"],
-    args = ["--framework=torch", "--stop-iters=2"]
-)
-
-py_test(
-    name = "examples/remote_envs_with_inference_done_on_main_node_tf",
-    main = "examples/remote_envs_with_inference_done_on_main_node.py",
-    tags = ["team:ml", "examples", "examples_R"],
-    size = "medium",
-    srcs = ["examples/remote_envs_with_inference_done_on_main_node.py"],
-    args = ["--as-test"],
-)
-
-py_test(
-    name = "examples/remote_envs_with_inference_done_on_main_node_torch",
-    main = "examples/remote_envs_with_inference_done_on_main_node.py",
-    tags = ["team:ml", "examples", "examples_R"],
-    size = "medium",
-    srcs = ["examples/remote_envs_with_inference_done_on_main_node.py"],
-    args = ["--as-test", "--framework=torch"],
-)
-
-py_test(
-    name = "examples/remote_base_env_with_custom_api",
-    tags = ["team:ml", "examples", "examples_R"],
-    size = "medium",
-    srcs = ["examples/remote_base_env_with_custom_api.py"],
-    args = ["--stop-iters=3"]
-)
-
-py_test(
-    name = "examples/restore_1_of_n_agents_from_checkpoint",
-    tags = ["team:ml", "examples", "examples_R"],
-    size = "medium",
-    srcs = ["examples/restore_1_of_n_agents_from_checkpoint.py"],
-    args = ["--pre-training-iters=1", "--stop-iters=1", "--num-cpus=4"]
-)
-
-py_test(
-    name = "examples/rnnsac_stateless_cartpole",
-    tags = ["team:ml", "gpu"],
-    size = "large",
-    srcs = ["examples/rnnsac_stateless_cartpole.py"]
-)
-
-py_test(
-    name = "examples/rollout_worker_custom_workflow",
-    tags = ["team:ml", "examples", "examples_R"],
-    size = "small",
-    srcs = ["examples/rollout_worker_custom_workflow.py"],
-    args = ["--num-cpus=4"]
-)
-
-py_test(
-    name = "examples/rock_paper_scissors_multiagent_tf",
-    main = "examples/rock_paper_scissors_multiagent.py",
-    tags = ["team:ml", "examples", "examples_R"],
-    size = "medium",
-    srcs = ["examples/rock_paper_scissors_multiagent.py"],
-    args = ["--as-test"],
-)
-
-py_test(
-    name = "examples/rock_paper_scissors_multiagent_torch",
-    main = "examples/rock_paper_scissors_multiagent.py",
-    tags = ["team:ml", "examples", "examples_R"],
-    size = "medium",
-    srcs = ["examples/rock_paper_scissors_multiagent.py"],
-    args = ["--as-test", "--framework=torch"],
-)
-
-# Deactivated for now due to open-spiel's dependency on an outdated
-# tensorflow-probability version.
-# py_test(
-#    name = "examples/self_play_with_open_spiel_connect_4_tf",
-#    main = "examples/self_play_with_open_spiel.py",
-#    tags = ["team:ml", "examples", "examples_S"],
-#    size = "medium",
-#    srcs = ["examples/self_play_with_open_spiel.py"],
-#    args = ["--framework=tf", "--env=connect_four", "--win-rate-threshold=0.6", "--stop-iters=2", "--num-episodes-human-play=0"]
-# )
-
-# py_test(
-#    name = "examples/self_play_with_open_spiel_connect_4_torch",
-#    main = "examples/self_play_with_open_spiel.py",
-#    tags = ["team:ml", "examples", "examples_S"],
-#    size = "medium",
-#    srcs = ["examples/self_play_with_open_spiel.py"],
-#    args = ["--framework=torch", "--env=connect_four", "--win-rate-threshold=0.6", "--stop-iters=2", "--num-episodes-human-play=0"]
-# )
-
-# py_test(
-#    name = "examples/self_play_league_based_with_open_spiel_markov_soccer_tf",
-#    main = "examples/self_play_league_based_with_open_spiel.py",
-#    tags = ["team:ml", "examples", "examples_S"],
-#    size = "medium",
-#    srcs = ["examples/self_play_league_based_with_open_spiel.py"],
-#    args = ["--framework=tf", "--env=markov_soccer", "--win-rate-threshold=0.6", "--stop-iters=2", "--num-episodes-human-play=0"]
-# )
-
-# py_test(
-#    name = "examples/self_play_league_based_with_open_spiel_markov_soccer_torch",
-#    main = "examples/self_play_league_based_with_open_spiel.py",
-#    tags = ["team:ml", "examples", "examples_S"],
-#    size = "medium",
-#    srcs = ["examples/self_play_league_based_with_open_spiel_markov_soccer.py"],
-#    args = ["--framework=torch", "--env=markov_soccer", "--win-rate-threshold=0.6", "--stop-iters=2", "--num-episodes-human-play=0"]
-# )
-
-py_test(
-    name = "examples/trajectory_view_api_tf",
-    main = "examples/trajectory_view_api.py",
-    tags = ["team:ml", "examples", "examples_T"],
-    size = "medium",
-    srcs = ["examples/trajectory_view_api.py"],
-    args = ["--as-test", "--framework=tf", "--stop-reward=100.0"]
-)
-
-py_test(
-    name = "examples/trajectory_view_api_torch",
-    main = "examples/trajectory_view_api.py",
-    tags = ["team:ml", "examples", "examples_T"],
-    size = "medium",
-    srcs = ["examples/trajectory_view_api.py"],
-    args = ["--as-test", "--framework=torch", "--stop-reward=100.0"]
-)
-
-py_test(
-    name = "examples/tune/framework",
-    main = "examples/tune/framework.py",
-    tags = ["team:ml", "examples", "examples_F"],
-    size = "medium",
-    srcs = ["examples/tune/framework.py"],
-    args = ["--smoke-test"]
-)
-
-py_test(
-    name = "examples/two_trainer_workflow_tf",
-    main = "examples/two_trainer_workflow.py",
-    tags = ["team:ml", "examples", "examples_T"],
-    size = "small",
-    srcs = ["examples/two_trainer_workflow.py"],
-    args = ["--as-test", "--stop-reward=100.0"]
-)
-
-py_test(
-    name = "examples/two_trainer_workflow_torch",
-    main = "examples/two_trainer_workflow.py",
-    tags = ["team:ml", "examples", "examples_T"],
-    size = "small",
-    srcs = ["examples/two_trainer_workflow.py"],
-    args = ["--as-test", "--torch", "--stop-reward=100.0"]
-)
-
-py_test(
-    name = "examples/two_trainer_workflow_mixed_torch_tf",
-    main = "examples/two_trainer_workflow.py",
-    tags = ["team:ml", "examples", "examples_T"],
-    size = "small",
-    srcs = ["examples/two_trainer_workflow.py"],
-    args = ["--as-test", "--mixed-torch-tf", "--stop-reward=100.0"]
-)
-
-py_test(
-    name = "examples/two_step_game_maddpg",
-    main = "examples/two_step_game.py",
-    tags = ["team:ml", "examples", "examples_T"],
-    size = "medium",
-    srcs = ["examples/two_step_game.py"],
-    args = ["--as-test", "--stop-reward=7.1", "--run=contrib/MADDPG"]
-)
-
-py_test(
-    name = "examples/two_step_game_pg_tf",
-    main = "examples/two_step_game.py",
-    tags = ["team:ml", "examples", "examples_T"],
-    size = "medium",
-    srcs = ["examples/two_step_game.py"],
-    args = ["--as-test", "--stop-reward=7", "--run=PG"]
-)
-
-py_test(
-    name = "examples/two_step_game_pg_torch",
-    main = "examples/two_step_game.py",
-    tags = ["team:ml", "examples", "examples_T"],
-    size = "medium",
-    srcs = ["examples/two_step_game.py"],
-    args = ["--as-test", "--framework=torch", "--stop-reward=7", "--run=PG"]
-)
-
-# --------------------------------------------------------------------
-# examples/documentation directory
-#
-# Tag: documentation
-#
-# NOTE: Add tests alphabetically to this list.
-# --------------------------------------------------------------------
-
-py_test(
-    name = "examples/documentation/custom_gym_env",
-    main = "examples/documentation/custom_gym_env.py",
-    tags = ["team:ml", "documentation"],
-    size = "medium",
-    srcs = ["examples/documentation/custom_gym_env.py"],
-)
-
-py_test(
-    name = "examples/documentation/rllib_in_60s",
-    main = "examples/documentation/rllib_in_60s.py",
-    tags = ["team:ml", "documentation"],
-    size = "medium",
-    srcs = ["examples/documentation/rllib_in_60s.py"],
-)
-
-py_test(
-    name = "examples/documentation/rllib_on_ray_readme",
-    main = "examples/documentation/rllib_on_ray_readme.py",
-    tags = ["team:ml", "documentation"],
-    size = "medium",
-    srcs = ["examples/documentation/rllib_on_ray_readme.py"],
-)
-
-py_test(
-    name = "examples/documentation/rllib_on_rllib_readme",
-    main = "examples/documentation/rllib_on_rllib_readme.py",
-    tags = ["team:ml", "documentation"],
-    size = "medium",
-    srcs = ["examples/documentation/rllib_on_rllib_readme.py"],
-)
->>>>>>> 19672688
+# --------------------------------------------------------------------
+# BAZEL/Buildkite-CI test cases.
+# --------------------------------------------------------------------
+
+# To add new RLlib tests, first find the correct category of your new test
+# within this file.
+
+# All new tests - within their category - should be added alphabetically!
+# Do not just add tests to the bottom of the file.
+
+# Currently we have the following categories:
+
+# - Learning tests/regression, tagged:
+# -- "learning_tests_[discrete|continuous]": distinguish discrete
+#    actions vs continuous actions.
+# -- "fake_gpus": Tests that run using 2 fake GPUs.
+
+# - Quick agent compilation/tune-train tests, tagged "quick_train".
+#   NOTE: These should be obsoleted in favor of "trainers_dir" tests as
+#         they cover the same functionaliy.
+
+# - Folder-bound tests, tagged with the name of the top-level dir:
+#   - `env` directory tests.
+#   - `evaluation` directory tests.
+#   - `execution` directory tests.
+#   - `models` directory tests.
+#   - `policy` directory tests.
+#   - `utils` directory tests.
+
+# - Trainer ("agents") tests, tagged "trainers_dir".
+
+# - Tests directory (everything in rllib/tests/...), tagged: "tests_dir" and
+#   "tests_dir_[A-Z]"
+
+# - Examples directory (everything in rllib/examples/...), tagged: "examples" and
+#   "examples_[A-Z]"
+
+# Note: The "examples" and "tests_dir" tags have further sub-tags going by the
+# starting letter of the test name (e.g. "examples_A", or "tests_dir_F") for
+# split-up purposes in buildkite.
+
+# Note: There is a special directory in examples: "documentation" which contains
+# all code that is linked to from within the RLlib docs. This code is tested
+# separately via the "documentation" tag.
+
+# Additional tags are:
+# - "team:ml": Indicating that all tests in this file are the responsibility of
+#   the ML Team.
+# - "needs_gpu": Indicating that a test needs to have a GPU in order to run.
+# - "gpu": Indicating that a test may (but doesn't have to) be run in the GPU
+#   pipeline, defined in .buildkite/pipeline.gpu.yaml.
+# - "multi-gpu": Indicating that a test will definitely be run in the Large GPU
+#   pipeline, defined in .buildkite/pipeline.gpu.large.yaml.
+# - "no_gpu": Indicating that a test should not be run in the GPU pipeline due
+#   to certain incompatibilities.
+# - "no_tf_eager_tracing": Exclude this test from tf-eager tracing tests.
+# - "torch_only": Only run this test case with framework=torch.
+
+# Our .buildkite/pipeline.yml and .buildkite/pipeline.gpu.yml files execute all
+# these tests in n different jobs.
+
+
+# --------------------------------------------------------------------
+# Agents learning regression tests.
+#
+# Tag: learning_tests
+#
+# This will test all yaml files (via `rllib train`)
+# inside rllib/tuned_examples/[algo-name] for actual learning success.
+# --------------------------------------------------------------------
+
+# A2C/A3C
+py_test(
+    name = "learning_tests_cartpole_a2c",
+    main = "tests/run_regression_tests.py",
+    tags = ["team:ml", "learning_tests", "learning_tests_cartpole", "learning_tests_discrete"],
+    size = "large",
+    srcs = ["tests/run_regression_tests.py"],
+    data = ["tuned_examples/a3c/cartpole-a2c.yaml"],
+    args = ["--yaml-dir=tuned_examples/a3c"]
+)
+
+py_test(
+    name = "learning_tests_cartpole_a2c_fake_gpus",
+    main = "tests/run_regression_tests.py",
+    tags = ["team:ml", "learning_tests", "learning_tests_cartpole", "learning_tests_discrete", "fake_gpus"],
+    size = "large",
+    srcs = ["tests/run_regression_tests.py"],
+    data = ["tuned_examples/a3c/cartpole-a2c-fake-gpus.yaml"],
+    args = ["--yaml-dir=tuned_examples/a3c"]
+)
+
+py_test(
+    name = "learning_tests_cartpole_a3c",
+    main = "tests/run_regression_tests.py",
+    tags = ["team:ml", "learning_tests", "learning_tests_cartpole", "learning_tests_discrete"],
+    size = "large",
+    srcs = ["tests/run_regression_tests.py"],
+    data = ["tuned_examples/a3c/cartpole-a3c.yaml"],
+    args = ["--yaml-dir=tuned_examples/a3c"]
+)
+
+# APEX-DQN
+py_test(
+    name = "learning_tests_cartpole_apex",
+    main = "tests/run_regression_tests.py",
+    tags = ["team:ml", "learning_tests", "learning_tests_cartpole", "learning_tests_discrete"],
+    size = "large",
+    srcs = ["tests/run_regression_tests.py"],
+    data = [
+        "tuned_examples/dqn/cartpole-apex.yaml",
+    ],
+    args = ["--yaml-dir=tuned_examples/dqn", "--num-cpus=6"]
+)
+
+# Once APEX supports multi-GPU.
+# py_test(
+#    name = "learning_cartpole_apex_fake_gpus",
+#    main = "tests/run_regression_tests.py",
+#    tags = ["team:ml", "learning_tests", "learning_tests_cartpole", "learning_tests_discrete", "fake_gpus"],
+#    size = "large",
+#    srcs = ["tests/run_regression_tests.py"],
+#    data = ["tuned_examples/dqn/cartpole-apex-fake-gpus.yaml"],
+#    args = ["--yaml-dir=tuned_examples/dqn"]
+# )
+
+# APPO
+py_test(
+    name = "learning_tests_cartpole_appo_no_vtrace",
+    main = "tests/run_regression_tests.py",
+    tags = ["team:ml", "learning_tests", "learning_tests_cartpole", "learning_tests_discrete"],
+    size = "large",
+    srcs = ["tests/run_regression_tests.py"],
+    data = ["tuned_examples/ppo/cartpole-appo.yaml"],
+    args = ["--yaml-dir=tuned_examples/ppo"]
+)
+
+py_test(
+    name = "learning_tests_cartpole_appo_vtrace",
+    main = "tests/run_regression_tests.py",
+    tags = ["team:ml", "learning_tests", "learning_tests_cartpole", "learning_tests_discrete"],
+    size = "large",
+    srcs = ["tests/run_regression_tests.py"],
+    data = ["tuned_examples/ppo/cartpole-appo-vtrace.yaml"],
+    args = ["--yaml-dir=tuned_examples/ppo"]
+)
+
+py_test(
+    name = "learning_tests_cartpole_separate_losses_appo",
+    main = "tests/run_regression_tests.py",
+    tags = ["team:ml", "tf_only", "learning_tests", "learning_tests_cartpole", "learning_tests_discrete"],
+    size = "large",
+    srcs = ["tests/run_regression_tests.py"],
+    data = [
+        "tuned_examples/ppo/cartpole-appo-vtrace-separate-losses.yaml"
+    ],
+    args = ["--yaml-dir=tuned_examples/ppo"]
+)
+
+py_test(
+    name = "learning_tests_frozenlake_appo",
+    main = "tests/run_regression_tests.py",
+    tags = ["team:ml", "learning_tests", "learning_tests_discrete"],
+    size = "large",
+    srcs = ["tests/run_regression_tests.py"],
+    data = ["tuned_examples/ppo/frozenlake-appo-vtrace.yaml"],
+    args = ["--yaml-dir=tuned_examples/ppo"]
+)
+
+py_test(
+    name = "learning_tests_cartpole_appo_fake_gpus",
+    main = "tests/run_regression_tests.py",
+    tags = ["team:ml", "learning_tests", "learning_tests_cartpole", "learning_tests_discrete", "fake_gpus"],
+    size = "large",
+    srcs = ["tests/run_regression_tests.py"],
+    data = ["tuned_examples/ppo/cartpole-appo-vtrace-fake-gpus.yaml"],
+    args = ["--yaml-dir=tuned_examples/ppo"]
+)
+
+# ARS
+py_test(
+    name = "learning_tests_cartpole_ars",
+    main = "tests/run_regression_tests.py",
+    tags = ["team:ml", "learning_tests", "learning_tests_cartpole", "learning_tests_discrete"],
+    size = "large",
+    srcs = ["tests/run_regression_tests.py"],
+    data = ["tuned_examples/ars/cartpole-ars.yaml"],
+    args = ["--yaml-dir=tuned_examples/ars"]
+)
+
+# CQL
+py_test(
+    name = "learning_tests_pendulum_cql",
+    main = "tests/run_regression_tests.py",
+    tags = ["team:ml", "learning_tests", "learning_tests_pendulum", "learning_tests_continuous"],
+    size = "large",
+    srcs = ["tests/run_regression_tests.py"],
+    # Include the zipped json data file as well.
+    data = [
+        "tuned_examples/cql/pendulum-cql.yaml",
+        "tests/data/pendulum/enormous.zip",
+    ],
+    args = ["--yaml-dir=tuned_examples/cql"]
+)
+
+# DDPG
+py_test(
+    name = "learning_tests_pendulum_ddpg",
+    main = "tests/run_regression_tests.py",
+    tags = ["team:ml", "learning_tests", "learning_tests_pendulum", "learning_tests_continuous"],
+    size = "large",
+    srcs = ["tests/run_regression_tests.py"],
+    data = glob(["tuned_examples/ddpg/pendulum-ddpg.yaml"]),
+    args = ["--yaml-dir=tuned_examples/ddpg"]
+)
+
+py_test(
+    name = "learning_tests_pendulum_ddpg_fake_gpus",
+    main = "tests/run_regression_tests.py",
+    tags = ["team:ml", "learning_tests", "learning_tests_pendulum", "learning_tests_continuous", "fake_gpus"],
+    size = "large",
+    srcs = ["tests/run_regression_tests.py"],
+    data = ["tuned_examples/ddpg/pendulum-ddpg-fake-gpus.yaml"],
+    args = ["--yaml-dir=tuned_examples/ddpg"]
+)
+
+# DDPPO
+py_test(
+    name = "learning_tests_cartpole_ddppo",
+    main = "tests/run_regression_tests.py",
+    tags = ["team:ml", "torch_only", "learning_tests", "learning_tests_cartpole", "learning_tests_discrete"],
+    size = "large",
+    srcs = ["tests/run_regression_tests.py"],
+    data = glob(["tuned_examples/ppo/cartpole-ddppo.yaml"]),
+    args = ["--yaml-dir=tuned_examples/ppo"]
+)
+
+# DQN
+py_test(
+    name = "learning_tests_cartpole_dqn",
+    main = "tests/run_regression_tests.py",
+    tags = ["team:ml", "learning_tests", "learning_tests_cartpole", "learning_tests_discrete"],
+    size = "large",
+    srcs = ["tests/run_regression_tests.py"],
+    data = ["tuned_examples/dqn/cartpole-dqn.yaml"],
+    args = ["--yaml-dir=tuned_examples/dqn"]
+)
+
+py_test(
+    name = "learning_tests_cartpole_dqn_softq",
+    main = "tests/run_regression_tests.py",
+    tags = ["team:ml", "learning_tests", "learning_tests_cartpole", "learning_tests_discrete"],
+    size = "large",
+    srcs = ["tests/run_regression_tests.py"],
+    data = ["tuned_examples/dqn/cartpole-dqn-softq.yaml"],
+    args = ["--yaml-dir=tuned_examples/dqn"]
+)
+
+# Does not work with tf-eager tracing due to Exploration's postprocessing
+# method injecting a tensor into a new graph. Revisit when tf-eager tracing
+# is better supported.
+py_test(
+    name = "learning_tests_cartpole_dqn_param_noise",
+    main = "tests/run_regression_tests.py",
+    tags = ["team:ml", "learning_tests", "learning_tests_cartpole", "learning_tests_discrete", "no_tf_eager_tracing"],
+    size = "large",
+    srcs = ["tests/run_regression_tests.py"],
+    data = ["tuned_examples/dqn/cartpole-dqn-param-noise.yaml"],
+    args = ["--yaml-dir=tuned_examples/dqn"]
+)
+
+py_test(
+    name = "learning_tests_cartpole_dqn_fake_gpus",
+    main = "tests/run_regression_tests.py",
+    tags = ["team:ml", "learning_tests", "learning_tests_cartpole", "learning_tests_discrete", "fake_gpus"],
+    size = "large",
+    srcs = ["tests/run_regression_tests.py"],
+    data = ["tuned_examples/dqn/cartpole-dqn-fake-gpus.yaml"],
+    args = ["--yaml-dir=tuned_examples/dqn"]
+)
+
+# Simple-Q
+py_test(
+    name = "learning_tests_cartpole_simpleq",
+    main = "tests/run_regression_tests.py",
+    tags = ["team:ml", "learning_tests", "learning_tests_cartpole", "learning_tests_discrete"],
+    size = "large",
+    srcs = ["tests/run_regression_tests.py"],
+    data = [
+        "tuned_examples/dqn/cartpole-simpleq.yaml",
+    ],
+    args = ["--yaml-dir=tuned_examples/dqn"]
+)
+
+py_test(
+    name = "learning_tests_cartpole_simpleq_fake_gpus",
+    main = "tests/run_regression_tests.py",
+    tags = ["team:ml", "learning_tests", "learning_tests_cartpole", "learning_tests_discrete", "fake_gpus"],
+    size = "medium",
+    srcs = ["tests/run_regression_tests.py"],
+    data = ["tuned_examples/dqn/cartpole-simpleq-fake-gpus.yaml"],
+    args = ["--yaml-dir=tuned_examples/dqn"]
+)
+
+# ES
+py_test(
+    name = "learning_tests_cartpole_es",
+    main = "tests/run_regression_tests.py",
+    tags = ["team:ml", "learning_tests", "learning_tests_cartpole", "learning_tests_discrete"],
+    size = "large",
+    srcs = ["tests/run_regression_tests.py"],
+    data = ["tuned_examples/es/cartpole-es.yaml"],
+    args = ["--yaml-dir=tuned_examples/es"]
+)
+
+# IMPALA
+py_test(
+    name = "learning_tests_cartpole_impala",
+    main = "tests/run_regression_tests.py",
+    tags = ["team:ml", "learning_tests", "learning_tests_cartpole", "learning_tests_discrete"],
+    size = "large",
+    srcs = ["tests/run_regression_tests.py"],
+    data = ["tuned_examples/impala/cartpole-impala.yaml"],
+    args = ["--yaml-dir=tuned_examples/impala"]
+)
+
+py_test(
+    name = "learning_tests_cartpole_impala_fake_gpus",
+    main = "tests/run_regression_tests.py",
+    tags = ["team:ml", "learning_tests", "learning_tests_cartpole", "learning_tests_discrete", "fake_gpus"],
+    size = "large",
+    srcs = ["tests/run_regression_tests.py"],
+    data = ["tuned_examples/impala/cartpole-impala-fake-gpus.yaml"],
+    args = ["--yaml-dir=tuned_examples/impala"]
+)
+
+# Working, but takes a long time to learn (>15min).
+# Removed due to Higher API conflicts with Pytorch-Import tests
+## MB-MPO
+#py_test(
+#    name = "learning_tests_pendulum_mbmpo",
+#    main = "tests/run_regression_tests.py",
+#    tags = ["team:ml", "torch_only", "learning_tests", "learning_tests_pendulum", "learning_tests_continuous"],
+#    size = "large",
+#    srcs = ["tests/run_regression_tests.py"],
+#    data = ["tuned_examples/mbmpo/pendulum-mbmpo.yaml"],
+#    args = ["--yaml-dir=tuned_examples/mbmpo"]
+#)
+
+# PG
+py_test(
+    name = "learning_tests_cartpole_pg",
+    main = "tests/run_regression_tests.py",
+    tags = ["team:ml", "learning_tests", "learning_tests_cartpole", "learning_tests_discrete"],
+    size = "large",
+    srcs = ["tests/run_regression_tests.py"],
+    data = ["tuned_examples/pg/cartpole-pg.yaml"],
+    args = ["--yaml-dir=tuned_examples/pg"]
+)
+
+py_test(
+    name = "learning_tests_cartpole_pg_fake_gpus",
+    main = "tests/run_regression_tests.py",
+    tags = ["team:ml", "learning_tests", "learning_tests_cartpole", "learning_tests_discrete", "fake_gpus"],
+    size = "large",
+    srcs = ["tests/run_regression_tests.py"],
+    data = ["tuned_examples/pg/cartpole-pg-fake-gpus.yaml"],
+    args = ["--yaml-dir=tuned_examples/pg"]
+)
+
+# PPO
+py_test(
+    name = "learning_tests_cartpole_ppo",
+    main = "tests/run_regression_tests.py",
+    tags = ["team:ml", "learning_tests", "learning_tests_cartpole", "learning_tests_discrete"],
+    size = "large",
+    srcs = ["tests/run_regression_tests.py"],
+    data = ["tuned_examples/ppo/cartpole-ppo.yaml"],
+    args = ["--yaml-dir=tuned_examples/ppo"]
+)
+
+py_test(
+    name = "learning_tests_pendulum_ppo",
+    main = "tests/run_regression_tests.py",
+    tags = ["team:ml", "learning_tests", "learning_tests_pendulum", "learning_tests_continuous"],
+    size = "large",
+    srcs = ["tests/run_regression_tests.py"],
+    data = ["tuned_examples/ppo/pendulum-ppo.yaml"],
+    args = ["--yaml-dir=tuned_examples/ppo"]
+)
+
+py_test(
+    name = "learning_tests_transformed_actions_pendulum_ppo",
+    main = "tests/run_regression_tests.py",
+    tags = ["team:ml", "learning_tests", "learning_tests_pendulum", "learning_tests_continuous"],
+    size = "large",
+    srcs = ["tests/run_regression_tests.py"],
+    data = ["tuned_examples/ppo/pendulum-transformed-actions-ppo.yaml"],
+    args = ["--yaml-dir=tuned_examples/ppo"]
+)
+
+py_test(
+    name = "learning_tests_repeat_after_me_ppo",
+    main = "tests/run_regression_tests.py",
+    tags = ["team:ml", "learning_tests", "learning_tests_discrete"],
+    size = "large",
+    srcs = ["tests/run_regression_tests.py"],
+    data = ["tuned_examples/ppo/repeatafterme-ppo-lstm.yaml"],
+    args = ["--yaml-dir=tuned_examples/ppo"]
+)
+
+py_test(
+    name = "learning_tests_cartpole_ppo_fake_gpus",
+    main = "tests/run_regression_tests.py",
+    tags = ["team:ml", "learning_tests", "learning_tests_cartpole", "learning_tests_discrete", "fake_gpus"],
+    size = "large",
+    srcs = ["tests/run_regression_tests.py"],
+    data = ["tuned_examples/ppo/cartpole-ppo-fake-gpus.yaml"],
+    args = ["--yaml-dir=tuned_examples/ppo"]
+)
+
+# QMIX
+py_test(
+    name = "learning_tests_two_step_game_qmix",
+    main = "tests/run_regression_tests.py",
+    tags = ["team:ml", "learning_tests", "learning_tests_discrete"],
+    size = "large",
+    srcs = ["tests/run_regression_tests.py"],
+    data = ["tuned_examples/qmix/two-step-game-qmix.yaml"],
+    args = ["--yaml-dir=tuned_examples/qmix", "--framework=torch"]
+)
+
+py_test(
+    name = "learning_tests_two_step_game_qmix_vdn_mixer",
+    main = "tests/run_regression_tests.py",
+    tags = ["team:ml", "learning_tests", "learning_tests_discrete"],
+    size = "large",
+    srcs = ["tests/run_regression_tests.py"],
+    data = ["tuned_examples/qmix/two-step-game-qmix-vdn-mixer.yaml"],
+    args = ["--yaml-dir=tuned_examples/qmix", "--framework=torch"]
+)
+
+py_test(
+    name = "learning_tests_two_step_game_qmix_no_mixer",
+    main = "tests/run_regression_tests.py",
+    tags = ["team:ml", "learning_tests", "learning_tests_discrete"],
+    size = "large",
+    srcs = ["tests/run_regression_tests.py"],
+    data = ["tuned_examples/qmix/two-step-game-qmix-no-mixer.yaml"],
+    args = ["--yaml-dir=tuned_examples/qmix", "--framework=torch"]
+)
+
+# R2D2
+py_test(
+    name = "learning_tests_stateless_cartpole_r2d2",
+    main = "tests/run_regression_tests.py",
+    tags = ["team:ml", "learning_tests", "learning_tests_cartpole", "learning_tests_discrete"],
+    size = "large",
+    srcs = ["tests/run_regression_tests.py"],
+    data = ["tuned_examples/dqn/stateless-cartpole-r2d2.yaml"],
+    args = ["--yaml-dir=tuned_examples/dqn"]
+)
+
+py_test(
+    name = "learning_tests_stateless_cartpole_r2d2_fake_gpus",
+    main = "tests/run_regression_tests.py",
+    tags = ["team:ml", "learning_tests", "learning_tests_cartpole", "fake_gpus"],
+    size = "large",
+    srcs = ["tests/run_regression_tests.py"],
+    data = ["tuned_examples/dqn/stateless-cartpole-r2d2-fake-gpus.yaml"],
+    args = ["--yaml-dir=tuned_examples/dqn"]
+)
+
+# SAC
+py_test(
+    name = "learning_tests_cartpole_sac",
+    main = "tests/run_regression_tests.py",
+    tags = ["team:ml", "learning_tests", "learning_tests_cartpole", "learning_tests_discrete"],
+    size = "large",
+    srcs = ["tests/run_regression_tests.py"],
+    data = ["tuned_examples/sac/cartpole-sac.yaml"],
+    args = ["--yaml-dir=tuned_examples/sac"]
+)
+
+py_test(
+    name = "learning_tests_cartpole_continuous_pybullet_sac",
+    main = "tests/run_regression_tests.py",
+    tags = ["team:ml", "learning_tests", "learning_tests_cartpole", "learning_tests_continuous"],
+    size = "large",
+    srcs = ["tests/run_regression_tests.py"],
+    data = ["tuned_examples/sac/cartpole-continuous-pybullet-sac.yaml"],
+    args = ["--yaml-dir=tuned_examples/sac"]
+)
+
+py_test(
+    name = "learning_tests_pendulum_sac",
+    main = "tests/run_regression_tests.py",
+    tags = ["team:ml", "learning_tests", "learning_tests_pendulum", "learning_tests_continuous"],
+    size = "large",
+    srcs = ["tests/run_regression_tests.py"],
+    data = ["tuned_examples/sac/pendulum-sac.yaml"],
+    args = ["--yaml-dir=tuned_examples/sac"]
+)
+
+py_test(
+    name = "learning_tests_transformed_actions_pendulum_sac",
+    main = "tests/run_regression_tests.py",
+    tags = ["team:ml", "learning_tests", "learning_tests_pendulum", "learning_tests_continuous"],
+    size = "large",
+    srcs = ["tests/run_regression_tests.py"],
+    data = ["tuned_examples/sac/pendulum-transformed-actions-sac.yaml"],
+    args = ["--yaml-dir=tuned_examples/sac"]
+)
+
+py_test(
+    name = "learning_tests_pendulum_sac_fake_gpus",
+    main = "tests/run_regression_tests.py",
+    tags = ["team:ml", "learning_tests", "learning_tests_pendulum", "learning_tests_continuous", "fake_gpus"],
+    size = "large",
+    srcs = ["tests/run_regression_tests.py"],
+    data = ["tuned_examples/sac/pendulum-sac-fake-gpus.yaml"],
+    args = ["--yaml-dir=tuned_examples/sac"]
+)
+
+# TD3
+py_test(
+    name = "learning_tests_pendulum_td3",
+    main = "tests/run_regression_tests.py",
+    tags = ["team:ml", "learning_tests", "learning_tests_pendulum", "learning_tests_continuous"],
+    size = "large",
+    srcs = ["tests/run_regression_tests.py"],
+    data = ["tuned_examples/ddpg/pendulum-td3.yaml"],
+    args = ["--yaml-dir=tuned_examples/ddpg"]
+)
+
+
+# --------------------------------------------------------------------
+# Agents (Compilation, Losses, simple agent functionality tests)
+# rllib/agents/
+#
+# Tag: trainers_dir
+# --------------------------------------------------------------------
+
+# Generic (all Trainers)
+py_test(
+    name = "test_trainer",
+    tags = ["team:ml", "trainers_dir"],
+    size = "large",
+    srcs = ["agents/tests/test_trainer.py"]
+)
+
+# A2/3CTrainer
+py_test(
+    name = "test_a2c",
+    tags = ["team:ml", "trainers_dir"],
+    size = "large",
+    srcs = ["agents/a3c/tests/test_a2c.py"]
+)
+
+py_test(
+    name = "test_a3c",
+    tags = ["team:ml", "trainers_dir"],
+    size = "medium",
+    srcs = ["agents/a3c/tests/test_a3c.py"]
+)
+
+# APEXTrainer (DQN)
+py_test(
+    name = "test_apex_dqn",
+    tags = ["team:ml", "trainers_dir"],
+    size = "large",
+    srcs = ["agents/dqn/tests/test_apex_dqn.py"]
+)
+
+# APEXDDPGTrainer
+py_test(
+    name = "test_apex_ddpg",
+    tags = ["team:ml", "trainers_dir"],
+    size = "medium",
+    srcs = ["agents/ddpg/tests/test_apex_ddpg.py"]
+)
+
+# ARS
+py_test(
+    name = "test_ars",
+    tags = ["team:ml", "trainers_dir"],
+    size = "medium",
+    srcs = ["agents/ars/tests/test_ars.py"]
+)
+
+# Bandits
+py_test(
+    name = "test_bandits",
+    tags = ["team:ml", "trainers_dir"],
+    size = "small",
+    srcs = ["agents/bandit/tests/test_bandits.py"],
+)
+
+py_test(
+    name = "agents/bandit/tests/lin_ts_train_wheel_env",
+    main = "agents/bandit/tests/LinTS_train_wheel_env.py",
+    tags = ["team:ml", "trainers_dir"],
+    size = "small",
+    srcs = ["agents/bandit/tests/LinTS_train_wheel_env.py"],
+)
+
+py_test(
+    name = "bandit/tune_lin_ts_train_wheel_env",
+    main = "agents/bandit/tests/tune_LinTS_train_wheel_env.py",
+    tags = ["team:ml", "trainers_dir"],
+    size = "small",
+    srcs = ["agents/bandit/tests/tune_LinTS_train_wheel_env.py"],
+)
+
+py_test(
+    name = "bandit/tune_lin_ucb_train_recommendation",
+    main = "agents/bandit/tests/tune_LinUCB_train_recommendation.py",
+    tags = ["team:ml", "trainers_dir"],
+    size = "small",
+    srcs = ["agents/bandit/tests/tune_LinUCB_train_recommendation.py"],
+)
+
+# CQLTrainer
+py_test(
+    name = "test_cql",
+    tags = ["team:ml", "trainers_dir"],
+    size = "medium",
+    srcs = ["agents/cql/tests/test_cql.py"]
+)
+
+# DDPGTrainer
+py_test(
+    name = "test_ddpg",
+    tags = ["team:ml", "trainers_dir"],
+    size = "large",
+    srcs = ["agents/ddpg/tests/test_ddpg.py"]
+)
+
+# DQNTrainer
+py_test(
+    name = "test_dqn",
+    tags = ["team:ml", "trainers_dir"],
+    size = "large",
+    srcs = ["agents/dqn/tests/test_dqn.py"]
+)
+
+# Dreamer
+py_test(
+    name = "test_dreamer",
+    tags = ["team:ml", "trainers_dir"],
+    size = "small",
+    srcs = ["agents/dreamer/tests/test_dreamer.py"]
+)
+
+# ES
+py_test(
+    name = "test_es",
+    tags = ["team:ml", "trainers_dir"],
+    size = "medium",
+    srcs = ["agents/es/tests/test_es.py"]
+)
+
+# IMPALA
+py_test(
+    name = "test_impala",
+    tags = ["team:ml", "trainers_dir"],
+    size = "large",
+    srcs = ["agents/impala/tests/test_impala.py"]
+)
+py_test(
+    name = "test_vtrace",
+    tags = ["team:ml", "trainers_dir"],
+    size = "small",
+    srcs = ["agents/impala/tests/test_vtrace.py"]
+)
+
+# MARWILTrainer
+py_test(
+    name = "test_marwil",
+    tags = ["team:ml", "trainers_dir"],
+    size = "large",
+    # Include the json data file.
+    data = ["tests/data/cartpole/large.json"],
+    srcs = ["agents/marwil/tests/test_marwil.py"]
+)
+
+# BCTrainer (sub-type of MARWIL)
+py_test(
+    name = "test_bc",
+    tags = ["team:ml", "trainers_dir"],
+    size = "large",
+    # Include the json data file.
+    data = ["tests/data/cartpole/large.json"],
+    srcs = ["agents/marwil/tests/test_bc.py"]
+)
+
+# MAMLTrainer
+py_test(
+    name = "test_maml",
+    tags = ["team:ml", "trainers_dir"],
+    size = "medium",
+    srcs = ["agents/maml/tests/test_maml.py"]
+)
+
+# MBMPOTrainer
+py_test(
+    name = "test_mbmpo",
+    tags = ["team:ml", "trainers_dir"],
+    size = "medium",
+    srcs = ["agents/mbmpo/tests/test_mbmpo.py"]
+)
+
+# PGTrainer
+py_test(
+    name = "test_pg",
+    tags = ["team:ml", "trainers_dir"],
+    size = "large",
+    srcs = ["agents/pg/tests/test_pg.py"]
+)
+
+# PPOTrainer
+py_test(
+    name = "test_ppo",
+    tags = ["team:ml", "trainers_dir"],
+    size = "large",
+    srcs = ["agents/ppo/tests/test_ppo.py"]
+)
+
+# PPO: DDPPO
+py_test(
+    name = "test_ddppo",
+    tags = ["team:ml", "trainers_dir"],
+    size = "medium",
+    srcs = ["agents/ppo/tests/test_ddppo.py"]
+)
+
+# PPO: APPO
+py_test(
+    name = "test_appo",
+    tags = ["team:ml", "trainers_dir"],
+    size = "large",
+    srcs = ["agents/ppo/tests/test_appo.py"]
+)
+
+# QMixTrainer
+py_test(
+    name = "test_qmix",
+    tags = ["team:ml", "trainers_dir"],
+    size = "medium",
+    srcs = ["agents/qmix/tests/test_qmix.py"]
+)
+
+# R2D2Trainer
+py_test(
+    name = "test_r2d2",
+    tags = ["team:ml", "trainers_dir"],
+    size = "large",
+    srcs = ["agents/dqn/tests/test_r2d2.py"]
+)
+
+# RNNSACTrainer
+py_test(
+    name = "test_rnnsac",
+    tags = ["team:ml", "trainers_dir"],
+    size = "medium",
+    srcs = ["agents/sac/tests/test_rnnsac.py"]
+)
+
+# SACTrainer
+py_test(
+    name = "test_sac",
+    tags = ["team:ml", "trainers_dir"],
+    size = "large",
+    srcs = ["agents/sac/tests/test_sac.py"]
+)
+
+# SimpleQTrainer
+py_test(
+    name = "test_simple_q",
+    tags = ["team:ml", "trainers_dir"],
+    size = "medium",
+    srcs = ["agents/dqn/tests/test_simple_q.py"]
+)
+
+# TD3Trainer
+py_test(
+    name = "test_td3",
+    tags = ["team:ml", "trainers_dir"],
+    size = "large",
+    srcs = ["agents/ddpg/tests/test_td3.py"]
+)
+
+# --------------------------------------------------------------------
+# contrib Agents
+# --------------------------------------------------------------------
+
+py_test(
+    name = "random_agent",
+    tags = ["team:ml", "trainers_dir"],
+    main = "contrib/random_agent/random_agent.py",
+    size = "small",
+    srcs = ["contrib/random_agent/random_agent.py"]
+)
+
+py_test(
+    name = "alpha_zero_cartpole",
+    tags = ["team:ml", "trainers_dir"],
+    main = "contrib/alpha_zero/examples/train_cartpole.py",
+    size = "large",
+    srcs = ["contrib/alpha_zero/examples/train_cartpole.py"],
+    args = ["--training-iteration=1", "--num-workers=2", "--ray-num-cpus=3"]
+)
+
+
+# --------------------------------------------------------------------
+# Agents (quick training test iterations via `rllib train`)
+#
+# Tag: quick_train
+#
+# These are not(!) learning tests, we only test here compilation and
+# support for certain envs, spaces, setups.
+# Should all be very short tests with label: "quick_train".
+# --------------------------------------------------------------------
+
+# A2C/A3C
+
+py_test(
+    name = "test_a3c_torch_pong_deterministic_v4",
+    main = "train.py", srcs = ["train.py"],
+    tags = ["team:ml", "quick_train"],
+    args = [
+        "--env", "PongDeterministic-v4",
+        "--run", "A3C",
+        "--stop", "'{\"training_iteration\": 1}'",
+        "--config", "'{\"framework\": \"torch\", \"num_workers\": 2, \"sample_async\": false, \"model\": {\"use_lstm\": false, \"grayscale\": true, \"zero_mean\": false, \"dim\": 84}, \"preprocessor_pref\": \"rllib\"}'",
+        "--ray-num-cpus", "4"
+        ]
+)
+
+py_test(
+    name = "test_a3c_tf_pong_ram_v4",
+    main = "train.py", srcs = ["train.py"],
+    tags = ["team:ml", "quick_train"],
+    args = [
+        "--env", "Pong-ram-v4",
+        "--run", "A3C",
+        "--stop", "'{\"training_iteration\": 1}'",
+        "--config", "'{\"framework\": \"tf\", \"num_workers\": 2}'",
+        "--ray-num-cpus", "4"
+        ]
+)
+
+# DDPG/APEX-DDPG/TD3
+
+py_test(
+    name = "test_ddpg_mountaincar_continuous_v0_num_workers_0",
+    main = "train.py", srcs = ["train.py"],
+    tags = ["team:ml", "quick_train"],
+    args = [
+        "--env", "MountainCarContinuous-v0",
+        "--run", "DDPG",
+        "--stop", "'{\"training_iteration\": 1}'",
+        "--config", "'{\"framework\": \"tf\", \"num_workers\": 0}'"
+        ]
+)
+
+py_test(
+    name = "test_ddpg_mountaincar_continuous_v0_num_workers_1",
+    main = "train.py", srcs = ["train.py"],
+    tags = ["team:ml", "quick_train"],
+    args = [
+        "--env", "MountainCarContinuous-v0",
+        "--run", "DDPG",
+        "--stop", "'{\"training_iteration\": 1}'",
+        "--config", "'{\"framework\": \"tf\", \"num_workers\": 1}'"
+        ]
+)
+
+py_test(
+    name = "test_apex_ddpg_pendulum_v0_complete_episode_batches",
+    main = "train.py", srcs = ["train.py"],
+    tags = ["team:ml", "quick_train"],
+    args = [
+        "--env", "Pendulum-v1",
+        "--run", "APEX_DDPG",
+        "--stop", "'{\"training_iteration\": 1}'",
+        "--config", "'{\"framework\": \"tf\", \"num_workers\": 2, \"optimizer\": {\"num_replay_buffer_shards\": 1}, \"learning_starts\": 100, \"min_time_s_per_reporting\": 1, \"batch_mode\": \"complete_episodes\"}'",
+        "--ray-num-cpus", "4",
+        ]
+)
+
+# DQN/APEX
+
+py_test(
+    name = "test_dqn_frozenlake_v1",
+    main = "train.py", srcs = ["train.py"],
+    size = "small",
+    tags = ["team:ml", "quick_train"],
+    args = [
+        "--env", "FrozenLake-v1",
+        "--run", "DQN",
+        "--config", "'{\"framework\": \"tf\"}'",
+        "--stop", "'{\"training_iteration\": 1}'"
+        ]
+)
+
+py_test(
+    name = "test_dqn_cartpole_v0_no_dueling",
+    main = "train.py", srcs = ["train.py"],
+    size = "small",
+    tags = ["team:ml", "quick_train"],
+    args = [
+        "--env", "CartPole-v0",
+        "--run", "DQN",
+        "--stop", "'{\"training_iteration\": 1}'",
+        "--config", "'{\"framework\": \"tf\", \"lr\": 1e-3, \"exploration_config\": {\"epsilon_timesteps\": 10000, \"final_epsilon\": 0.02}, \"dueling\": false, \"hiddens\": [], \"model\": {\"fcnet_hiddens\": [64], \"fcnet_activation\": \"relu\"}}'"
+        ]
+)
+
+py_test(
+    name = "test_dqn_cartpole_v0",
+    main = "train.py", srcs = ["train.py"],
+    tags = ["team:ml", "quick_train"],
+    args = [
+        "--env", "CartPole-v0",
+        "--run", "DQN",
+        "--stop", "'{\"training_iteration\": 1}'",
+        "--config", "'{\"framework\": \"tf\", \"num_workers\": 2}'",
+        "--ray-num-cpus", "4"
+        ]
+)
+
+py_test(
+    name = "test_dqn_cartpole_v0_with_offline_input_and_softq",
+    main = "train.py", srcs = ["train.py"],
+    tags = ["team:ml", "quick_train", "external_files"],
+    size = "small",
+    # Include the json data file.
+    data = ["tests/data/cartpole/small.json"],
+    args = [
+        "--env", "CartPole-v0",
+        "--run", "DQN",
+        "--stop", "'{\"training_iteration\": 1}'",
+        "--config", "'{\"framework\": \"tf\", \"input\": \"tests/data/cartpole\", \"learning_starts\": 0, \"input_evaluation\": [\"wis\", \"is\"], \"exploration_config\": {\"type\": \"SoftQ\"}}'"
+        ]
+)
+
+py_test(
+    name = "test_dqn_pong_deterministic_v4",
+    main = "train.py", srcs = ["train.py"],
+    tags = ["team:ml", "quick_train"],
+    args = [
+        "--env", "PongDeterministic-v4",
+        "--run", "DQN",
+        "--stop", "'{\"training_iteration\": 1}'",
+        "--config", "'{\"framework\": \"tf\", \"lr\": 1e-4, \"exploration_config\": {\"epsilon_timesteps\": 200000, \"final_epsilon\": 0.01}, \"buffer_size\": 10000, \"rollout_fragment_length\": 4, \"learning_starts\": 10000, \"target_network_update_freq\": 1000, \"gamma\": 0.99, \"prioritized_replay\": true}'"
+        ]
+)
+
+# IMPALA
+
+py_test(
+    name = "test_impala_buffers_2",
+    main = "train.py", srcs = ["train.py"],
+    tags = ["team:ml", "quick_train"],
+    args = [
+        "--env", "CartPole-v0",
+        "--run", "IMPALA",
+        "--stop", "'{\"training_iteration\": 1}'",
+        "--config", "'{\"framework\": \"tf\", \"num_gpus\": 0, \"num_workers\": 2, \"min_time_s_per_reporting\": 1, \"num_multi_gpu_tower_stacks\": 2, \"replay_buffer_num_slots\": 100, \"replay_proportion\": 1.0}'",
+        "--ray-num-cpus", "4",
+        ]
+)
+
+py_test(
+    name = "test_impala_cartpole_v0_buffers_2_lstm",
+    main = "train.py",
+    srcs = ["train.py"],
+    tags = ["team:ml", "quick_train"],
+    args = [
+        "--env", "CartPole-v0",
+        "--run", "IMPALA",
+        "--stop", "'{\"training_iteration\": 1}'",
+        "--config", "'{\"framework\": \"tf\", \"num_gpus\": 0, \"num_workers\": 2, \"min_time_s_per_reporting\": 1, \"num_multi_gpu_tower_stacks\": 2, \"replay_buffer_num_slots\": 100, \"replay_proportion\": 1.0, \"model\": {\"use_lstm\": true}}'",
+        "--ray-num-cpus", "4",
+        ]
+)
+
+py_test(
+    name = "test_impala_pong_deterministic_v4_40k_ts_1G_obj_store",
+    main = "train.py",
+    srcs = ["train.py"],
+    tags = ["team:ml", "quick_train"],
+    size = "medium",
+    args = [
+        "--env", "PongDeterministic-v4",
+        "--run", "IMPALA",
+        "--stop", "'{\"timesteps_total\": 30000}'",
+        "--ray-object-store-memory=1000000000",
+        "--config", "'{\"framework\": \"tf\", \"num_workers\": 1, \"num_gpus\": 0, \"num_envs_per_worker\": 32, \"rollout_fragment_length\": 50, \"train_batch_size\": 50, \"learner_queue_size\": 1}'"
+        ]
+)
+
+# PG
+
+py_test(
+    name = "test_pg_tf_cartpole_v0_lstm",
+    main = "train.py", srcs = ["train.py"],
+    tags = ["team:ml", "quick_train"],
+    args = [
+        "--env", "CartPole-v0",
+        "--run", "PG",
+        "--stop", "'{\"training_iteration\": 1}'",
+        "--config", "'{\"framework\": \"tf\", \"rollout_fragment_length\": 500, \"num_workers\": 1, \"model\": {\"use_lstm\": true, \"max_seq_len\": 100}}'"
+        ]
+)
+
+py_test(
+    name = "test_pg_tf_cartpole_v0_multi_envs_per_worker",
+    main = "train.py", srcs = ["train.py"],
+    size = "small",
+    tags = ["team:ml", "quick_train"],
+    args = [
+        "--env", "CartPole-v0",
+        "--run", "PG",
+        "--stop", "'{\"training_iteration\": 1}'",
+        "--config", "'{\"framework\": \"tf\", \"rollout_fragment_length\": 500, \"num_workers\": 1, \"num_envs_per_worker\": 10}'"
+        ]
+)
+
+
+py_test(
+    name = "test_pg_tf_pong_v0",
+    main = "train.py", srcs = ["train.py"],
+    tags = ["team:ml", "quick_train"],
+    args = [
+        "--env", "Pong-v0",
+        "--run", "PG",
+        "--stop", "'{\"training_iteration\": 1}'",
+        "--config", "'{\"framework\": \"tf\", \"rollout_fragment_length\": 500, \"num_workers\": 1}'"
+        ]
+)
+
+# PPO/APPO
+
+py_test(
+    name = "test_ppo_tf_cartpole_v1_complete_episode_batches",
+    main = "train.py", srcs = ["train.py"],
+    tags = ["team:ml", "quick_train"],
+    args = [
+        "--env", "CartPole-v1",
+        "--run", "PPO",
+        "--stop", "'{\"training_iteration\": 1}'",
+        "--config", "'{\"framework\": \"tf\", \"kl_coeff\": 1.0, \"num_sgd_iter\": 10, \"lr\": 1e-4, \"sgd_minibatch_size\": 64, \"train_batch_size\": 2000, \"num_workers\": 1, \"use_gae\": false, \"batch_mode\": \"complete_episodes\"}'"
+        ]
+)
+
+py_test(
+    name = "test_ppo_tf_cartpole_v1_remote_worker_envs",
+    main = "train.py", srcs = ["train.py"],
+    tags = ["team:ml", "quick_train"],
+    args = [
+        "--env", "CartPole-v1",
+        "--run", "PPO",
+        "--stop", "'{\"training_iteration\": 1}'",
+        "--config", "'{\"framework\": \"tf\", \"remote_worker_envs\": true, \"remote_env_batch_wait_ms\": 99999999, \"num_envs_per_worker\": 2, \"num_workers\": 1, \"train_batch_size\": 100, \"sgd_minibatch_size\": 50}'"
+        ]
+)
+
+py_test(
+    name = "test_ppo_tf_cartpole_v1_remote_worker_envs_b",
+    main = "train.py", srcs = ["train.py"],
+    tags = ["team:ml", "quick_train"],
+    args = [
+        "--env", "CartPole-v1",
+        "--run", "PPO",
+        "--stop", "'{\"training_iteration\": 2}'",
+        "--config", "'{\"framework\": \"tf\", \"remote_worker_envs\": true, \"num_envs_per_worker\": 2, \"num_workers\": 1, \"train_batch_size\": 100, \"sgd_minibatch_size\": 50}'"
+        ]
+)
+
+py_test(
+    name = "test_appo_tf_pendulum_v1_no_gpus",
+    main = "train.py", srcs = ["train.py"],
+    tags = ["team:ml", "quick_train"],
+    args = [
+        "--env", "Pendulum-v1",
+        "--run", "APPO",
+        "--stop", "'{\"training_iteration\": 1}'",
+        "--config", "'{\"framework\": \"tf\", \"num_workers\": 2, \"num_gpus\": 0}'",
+        "--ray-num-cpus", "4"
+        ]
+)
+
+# --------------------------------------------------------------------
+# Env tests
+# rllib/env/
+#
+# Tag: env
+# --------------------------------------------------------------------
+
+sh_test(
+    name = "env/tests/test_local_inference_cartpole",
+    tags = ["team:ml", "env"],
+    size = "medium",
+    srcs = ["env/tests/test_policy_client_server_setup.sh"],
+    args = ["local", "cartpole"],
+    data = glob(["examples/serving/*.py"]),
+)
+
+sh_test(
+    name = "env/tests/test_remote_inference_cartpole",
+    tags = ["team:ml", "env"],
+    size = "medium",
+    srcs = ["env/tests/test_policy_client_server_setup.sh"],
+    args = ["remote", "cartpole"],
+    data = glob(["examples/serving/*.py"]),
+)
+
+sh_test(
+    name = "env/tests/test_local_inference_unity3d",
+    tags = ["team:ml", "env"],
+    size = "medium",
+    srcs = ["env/tests/test_policy_client_server_setup.sh"],
+    args = ["local", "unity3d"],
+    data = glob(["examples/serving/*.py"]),
+)
+
+sh_test(
+    name = "env/tests/test_remote_inference_unity3d",
+    tags = ["team:ml", "env"],
+    size = "medium",
+    srcs = ["env/tests/test_policy_client_server_setup.sh"],
+    args = ["remote", "unity3d"],
+    data = glob(["examples/serving/*.py"]),
+)
+
+py_test(
+    name = "env/tests/test_record_env_wrapper",
+    tags = ["team:ml", "env"],
+    size = "small",
+    srcs = ["env/tests/test_record_env_wrapper.py"]
+)
+
+py_test(
+    name = "env/tests/test_remote_worker_envs",
+    tags = ["team:ml", "env"],
+    size = "medium",
+    srcs = ["env/tests/test_remote_worker_envs.py"]
+)
+
+py_test(
+    name = "env/wrappers/tests/test_unity3d_env",
+    tags = ["team:ml", "env"],
+    size = "small",
+    srcs = ["env/wrappers/tests/test_unity3d_env.py"]
+)
+
+py_test(
+    name = "env/wrappers/tests/test_recsim_wrapper",
+    tags = ["team:ml", "env"],
+    size = "small",
+    srcs = ["env/wrappers/tests/test_recsim_wrapper.py"]
+)
+
+py_test(
+    name = "env/wrappers/tests/test_exception_wrapper",
+    tags = ["team:ml", "env"],
+    size = "small",
+    srcs = ["env/wrappers/tests/test_exception_wrapper.py"]
+)
+
+py_test(
+    name = "env/wrappers/tests/test_group_agents_wrapper",
+    tags = ["team:ml", "env"],
+    size = "small",
+    srcs = ["env/wrappers/tests/test_group_agents_wrapper.py"]
+)
+
+# --------------------------------------------------------------------
+# Evaluation components
+# rllib/evaluation/
+#
+# Tag: evaluation
+# --------------------------------------------------------------------
+
+py_test(
+    name = "evaluation/tests/test_postprocessing",
+    tags = ["team:ml", "evaluation"],
+    size = "small",
+    srcs = ["evaluation/tests/test_postprocessing.py"]
+)
+
+py_test(
+    name = "evaluation/tests/test_rollout_worker",
+    tags = ["team:ml", "evaluation"],
+    size = "medium",
+    srcs = ["evaluation/tests/test_rollout_worker.py"]
+)
+
+py_test(
+    name = "evaluation/tests/test_trajectory_view_api",
+    tags = ["team:ml", "evaluation"],
+    size = "medium",
+    srcs = ["evaluation/tests/test_trajectory_view_api.py"]
+)
+
+py_test(
+    name = "evaluation/tests/test_episode",
+    tags = ["team:ml", "evaluation"],
+    size = "small",
+    srcs = ["evaluation/tests/test_episode.py"]
+)
+
+# --------------------------------------------------------------------
+# Optimizers and Memories
+# rllib/execution/
+#
+# Tag: execution
+# --------------------------------------------------------------------
+
+py_test(
+    name = "test_segment_tree",
+    tags = ["team:ml", "execution"],
+    size = "small",
+    srcs = ["execution/tests/test_segment_tree.py"]
+)
+
+py_test(
+    name = "test_prioritized_replay_buffer",
+    tags = ["team:ml", "execution"],
+    size = "small",
+    srcs = ["execution/tests/test_prioritized_replay_buffer.py"]
+)
+
+# --------------------------------------------------------------------
+# Models and Distributions
+# rllib/models/
+#
+# Tag: models
+# --------------------------------------------------------------------
+
+py_test(
+    name = "test_attention_nets",
+    tags = ["team:ml", "models"],
+    size = "large",
+    srcs = ["models/tests/test_attention_nets.py"]
+)
+
+py_test(
+    name = "test_conv2d_default_stacks",
+    tags = ["team:ml", "models"],
+    size = "medium",
+    srcs = ["models/tests/test_conv2d_default_stacks.py"]
+)
+
+py_test(
+    name = "test_convtranspose2d_stack",
+    tags = ["team:ml", "models"],
+    size = "small",
+    data = glob(["tests/data/images/obstacle_tower.png"]),
+    srcs = ["models/tests/test_convtranspose2d_stack.py"]
+)
+
+py_test(
+    name = "test_distributions",
+    tags = ["team:ml", "models"],
+    size = "medium",
+    srcs = ["models/tests/test_distributions.py"]
+)
+
+py_test(
+    name = "test_lstms",
+    tags = ["team:ml", "models"],
+    size = "large",
+    srcs = ["models/tests/test_lstms.py"]
+)
+
+py_test(
+    name = "test_models",
+    tags = ["team:ml", "models"],
+    size = "medium",
+    srcs = ["models/tests/test_models.py"]
+)
+
+py_test(
+    name = "test_preprocessors",
+    tags = ["team:ml", "models"],
+    size = "large",
+    srcs = ["models/tests/test_preprocessors.py"]
+)
+
+# --------------------------------------------------------------------
+# Policies
+# rllib/policy/
+#
+# Tag: policy
+# --------------------------------------------------------------------
+
+py_test(
+    name = "policy/tests/test_compute_log_likelihoods",
+    tags = ["team:ml", "policy"],
+    size = "medium",
+    srcs = ["policy/tests/test_compute_log_likelihoods.py"]
+)
+
+py_test(
+    name = "policy/tests/test_policy",
+    tags = ["team:ml", "policy"],
+    size = "medium",
+    srcs = ["policy/tests/test_policy.py"]
+)
+
+py_test(
+    name = "policy/tests/test_rnn_sequencing",
+    tags = ["team:ml", "policy"],
+    size = "small",
+    srcs = ["policy/tests/test_rnn_sequencing.py"]
+)
+
+py_test(
+    name = "policy/tests/test_sample_batch",
+    tags = ["team:ml", "policy"],
+    size = "small",
+    srcs = ["policy/tests/test_sample_batch.py"]
+)
+
+# --------------------------------------------------------------------
+# Utils:
+# rllib/utils/
+#
+# Tag: utils
+# --------------------------------------------------------------------
+
+py_test(
+    name = "test_curiosity",
+    tags = ["team:ml", "utils"],
+    size = "large",
+    srcs = ["utils/exploration/tests/test_curiosity.py"]
+)
+
+py_test(
+    name = "test_explorations",
+    tags = ["team:ml", "utils"],
+    size = "large",
+    srcs = ["utils/exploration/tests/test_explorations.py"]
+)
+
+py_test(
+    name = "test_parameter_noise",
+    tags = ["team:ml", "utils"],
+    size = "medium",
+    srcs = ["utils/exploration/tests/test_parameter_noise.py"]
+)
+
+py_test(
+    name = "test_random_encoder",
+    tags = ["team:ml", "utils"],
+    size = "large",
+    srcs = ["utils/exploration/tests/test_random_encoder.py"]
+)
+
+# Schedules
+py_test(
+    name = "test_schedules",
+    tags = ["team:ml", "utils"],
+    size = "small",
+    srcs = ["utils/schedules/tests/test_schedules.py"]
+)
+
+py_test(
+    name = "test_framework_agnostic_components",
+    tags = ["team:ml", "utils"],
+    size = "small",
+    data = glob(["utils/tests/**"]),
+    srcs = ["utils/tests/test_framework_agnostic_components.py"]
+)
+
+# Spaces/Space utils.
+py_test(
+    name = "test_space_utils",
+    tags = ["team:ml", "utils"],
+    size = "large",
+    srcs = ["utils/spaces/tests/test_space_utils.py"]
+)
+
+
+# TaskPool
+py_test(
+    name = "test_taskpool",
+    tags = ["team:ml", "utils"],
+    size = "small",
+    srcs = ["utils/tests/test_taskpool.py"]
+)
+
+# --------------------------------------------------------------------
+# rllib/tests/ directory
+#
+# Tag: tests_dir, tests_dir_[A-Z]
+#
+# NOTE: Add tests alphabetically into this list and make sure, to tag
+# it correctly by its starting letter, e.g. tags=["tests_dir", "tests_dir_A"]
+# for `tests/test_all_stuff.py`.
+# --------------------------------------------------------------------
+
+py_test(
+    name = "tests/test_catalog",
+    tags = ["team:ml", "tests_dir", "tests_dir_C"],
+    size = "medium",
+    srcs = ["tests/test_catalog.py"]
+)
+
+py_test(
+    name = "tests/test_checkpoint_restore_pg",
+    main = "tests/test_checkpoint_restore.py",
+    tags = ["team:ml", "tests_dir", "tests_dir_C"],
+    size = "large",
+    srcs = ["tests/test_checkpoint_restore.py"],
+    args = ["TestCheckpointRestorePG"]
+)
+
+py_test(
+    name = "tests/test_checkpoint_restore_off_policy",
+    main = "tests/test_checkpoint_restore.py",
+    tags = ["team:ml", "tests_dir", "tests_dir_C"],
+    size = "large",
+    srcs = ["tests/test_checkpoint_restore.py"],
+    args = ["TestCheckpointRestoreOffPolicy"]
+)
+
+py_test(
+    name = "tests/test_checkpoint_restore_evolution_algos",
+    main = "tests/test_checkpoint_restore.py",
+    tags = ["team:ml", "tests_dir", "tests_dir_C"],
+    size = "large",
+    srcs = ["tests/test_checkpoint_restore.py"],
+    args = ["TestCheckpointRestoreEvolutionAlgos"]
+)
+
+py_test(
+    name = "tests/test_dependency_tf",
+    tags = ["team:ml", "tests_dir", "tests_dir_D"],
+    size = "small",
+    srcs = ["tests/test_dependency_tf.py"]
+)
+
+py_test(
+    name = "tests/test_dependency_torch",
+    tags = ["team:ml", "tests_dir", "tests_dir_D"],
+    size = "small",
+    srcs = ["tests/test_dependency_torch.py"]
+)
+
+py_test(
+    name = "tests/test_eager_support_pg",
+    main = "tests/test_eager_support.py",
+    tags = ["team:ml", "tests_dir", "tests_dir_E"],
+    size = "large",
+    srcs = ["tests/test_eager_support.py"],
+    args = ["TestEagerSupportPG"]
+)
+
+py_test(
+    name = "tests/test_eager_support_off_policy",
+    main = "tests/test_eager_support.py",
+    tags = ["team:ml", "tests_dir", "tests_dir_E"],
+    size = "large",
+    srcs = ["tests/test_eager_support.py"],
+    args = ["TestEagerSupportOffPolicy"]
+)
+
+py_test(
+    name = "test_env_with_subprocess",
+    main = "tests/test_env_with_subprocess.py",
+    tags = ["team:ml", "tests_dir", "tests_dir_E"],
+    size = "medium",
+    srcs = ["tests/test_env_with_subprocess.py"]
+)
+
+py_test(
+    name = "tests/test_exec_api",
+    tags = ["team:ml", "tests_dir", "tests_dir_E"],
+    size = "medium",
+    srcs = ["tests/test_exec_api.py"]
+)
+
+py_test(
+    name = "tests/test_execution",
+    tags = ["team:ml", "tests_dir", "tests_dir_E"],
+    size = "medium",
+    srcs = ["tests/test_execution.py"]
+)
+
+py_test(
+    name = "tests/test_export",
+    tags = ["team:ml", "tests_dir", "tests_dir_E"],
+    size = "medium",
+    srcs = ["tests/test_export.py"]
+)
+
+py_test(
+    name = "tests/test_external_env",
+    tags = ["team:ml", "tests_dir", "tests_dir_E"],
+    size = "large",
+    srcs = ["tests/test_external_env.py"]
+)
+
+py_test(
+    name = "tests/test_external_multi_agent_env",
+    tags = ["team:ml", "tests_dir", "tests_dir_E"],
+    size = "medium",
+    srcs = ["tests/test_external_multi_agent_env.py"]
+)
+
+py_test(
+    name = "tests/test_filters",
+    tags = ["team:ml", "tests_dir", "tests_dir_F"],
+    size = "small",
+    srcs = ["tests/test_filters.py"]
+)
+
+py_test(
+    name = "tests/test_gpus",
+    tags = ["team:ml", "tests_dir", "tests_dir_G"],
+    size = "large",
+    srcs = ["tests/test_gpus.py"]
+)
+
+py_test(
+    name = "tests/test_ignore_worker_failure",
+    tags = ["team:ml", "tests_dir", "tests_dir_I"],
+    size = "large",
+    srcs = ["tests/test_ignore_worker_failure.py"]
+)
+
+py_test(
+    name = "tests/test_io",
+    tags = ["team:ml", "tests_dir", "tests_dir_I"],
+    size = "large",
+    srcs = ["tests/test_io.py"]
+)
+
+py_test(
+    name = "tests/test_local",
+    tags = ["team:ml", "tests_dir", "tests_dir_L"],
+    size = "medium",
+    srcs = ["tests/test_local.py"]
+)
+
+py_test(
+    name = "tests/test_lstm",
+    tags = ["team:ml", "tests_dir", "tests_dir_L"],
+    size = "medium",
+    srcs = ["tests/test_lstm.py"]
+)
+
+py_test(
+    name = "tests/test_model_imports",
+    tags = ["team:ml", "tests_dir", "tests_dir_M", "model_imports"],
+    size = "medium",
+    data = glob(["tests/data/model_weights/**"]),
+    srcs = ["tests/test_model_imports.py"]
+)
+
+py_test(
+    name = "tests/test_multi_agent_env",
+    tags = ["team:ml", "tests_dir", "tests_dir_M"],
+    size = "medium",
+    srcs = ["tests/test_multi_agent_env.py"]
+)
+
+py_test(
+    name = "tests/test_multi_agent_pendulum",
+    tags = ["team:ml", "tests_dir", "tests_dir_M"],
+    size = "large",
+    srcs = ["tests/test_multi_agent_pendulum.py"]
+)
+
+py_test(
+    name = "tests/test_nested_action_spaces",
+    main = "tests/test_nested_action_spaces.py",
+    tags = ["team:ml", "tests_dir", "tests_dir_N"],
+    size = "medium",
+    srcs = ["tests/test_nested_action_spaces.py"]
+)
+
+py_test(
+    name = "tests/test_nested_observation_spaces",
+    main = "tests/test_nested_observation_spaces.py",
+    tags = ["team:ml", "tests_dir", "tests_dir_N"],
+    size = "medium",
+    srcs = ["tests/test_nested_observation_spaces.py"]
+)
+
+py_test(
+    name = "tests/test_nn_framework_import_errors",
+    tags = ["team:ml", "tests_dir", "tests_dir_N"],
+    size = "small",
+    srcs = ["tests/test_nn_framework_import_errors.py"]
+)
+
+py_test(
+    name = "tests/test_pettingzoo_env",
+    tags = ["team:ml", "tests_dir", "tests_dir_P"],
+    size = "medium",
+    srcs = ["tests/test_pettingzoo_env.py"]
+)
+
+py_test(
+    name = "tests/test_placement_groups",
+    tags = ["team:ml", "tests_dir", "tests_dir_P"],
+    size = "medium",
+    srcs = ["tests/test_placement_groups.py"]
+)
+
+py_test(
+    name = "tests/test_ray_client",
+    tags = ["team:ml", "tests_dir", "tests_dir_R"],
+    size = "large",
+    srcs = ["tests/test_ray_client.py"]
+)
+
+py_test(
+    name = "tests/test_reproducibility",
+    tags = ["team:ml", "tests_dir", "tests_dir_R"],
+    size = "medium",
+    srcs = ["tests/test_reproducibility.py"]
+)
+
+# Test [train|evaluate].py scripts (w/o confirming evaluation performance).
+py_test(
+    name = "test_rllib_evaluate_1",
+    main = "tests/test_rllib_train_and_evaluate.py",
+    tags = ["team:ml", "tests_dir", "tests_dir_R"],
+    size = "large",
+    data = ["train.py", "evaluate.py"],
+    srcs = ["tests/test_rllib_train_and_evaluate.py"],
+    args = ["TestEvaluate1"]
+)
+
+py_test(
+    name = "test_rllib_evaluate_2",
+    main = "tests/test_rllib_train_and_evaluate.py",
+    tags = ["team:ml", "tests_dir", "tests_dir_R"],
+    size = "large",
+    data = ["train.py", "evaluate.py"],
+    srcs = ["tests/test_rllib_train_and_evaluate.py"],
+    args = ["TestEvaluate2"]
+)
+
+py_test(
+    name = "test_rllib_evaluate_3",
+    main = "tests/test_rllib_train_and_evaluate.py",
+    tags = ["team:ml", "tests_dir", "tests_dir_R"],
+    size = "large",
+    data = ["train.py", "evaluate.py"],
+    srcs = ["tests/test_rllib_train_and_evaluate.py"],
+    args = ["TestEvaluate3"]
+)
+
+py_test(
+    name = "test_rllib_evaluate_4",
+    main = "tests/test_rllib_train_and_evaluate.py",
+    tags = ["team:ml", "tests_dir", "tests_dir_R"],
+    size = "large",
+    data = ["train.py", "evaluate.py"],
+    srcs = ["tests/test_rllib_train_and_evaluate.py"],
+    args = ["TestEvaluate4"]
+)
+
+# Test [train|evaluate].py scripts (and confirm `rllib evaluate` performance is same
+# as the final one from the `rllib train` run).
+py_test(
+    name = "test_rllib_train_and_evaluate",
+    main = "tests/test_rllib_train_and_evaluate.py",
+    tags = ["team:ml", "tests_dir", "tests_dir_R"],
+    size = "large",
+    data = ["train.py", "evaluate.py"],
+    srcs = ["tests/test_rllib_train_and_evaluate.py"],
+    args = ["TestTrainAndEvaluate"]
+)
+
+py_test(
+    name = "tests/test_supported_multi_agent_pg",
+    main = "tests/test_supported_multi_agent.py",
+    tags = ["team:ml", "tests_dir", "tests_dir_S"],
+    size = "medium",
+    srcs = ["tests/test_supported_multi_agent.py"],
+    args = ["TestSupportedMultiAgentPG"]
+)
+
+py_test(
+    name = "tests/test_supported_multi_agent_off_policy",
+    main = "tests/test_supported_multi_agent.py",
+    tags = ["team:ml", "tests_dir", "tests_dir_S"],
+    size = "medium",
+    srcs = ["tests/test_supported_multi_agent.py"],
+    args = ["TestSupportedMultiAgentOffPolicy"]
+)
+
+py_test(
+     name = "tests/test_supported_spaces_pg",
+     main = "tests/test_supported_spaces.py",
+     tags = ["team:ml", "tests_dir", "tests_dir_S"],
+     size = "large",
+     srcs = ["tests/test_supported_spaces.py"],
+     args = ["TestSupportedSpacesPG"]
+ )
+
+py_test(
+    name = "tests/test_supported_spaces_off_policy",
+    main = "tests/test_supported_spaces.py",
+    tags = ["team:ml", "tests_dir", "tests_dir_S"],
+    size = "medium",
+    srcs = ["tests/test_supported_spaces.py"],
+    args = ["TestSupportedSpacesOffPolicy"]
+)
+
+py_test(
+    name = "tests/test_supported_spaces_evolution_algos",
+    main = "tests/test_supported_spaces.py",
+    tags = ["team:ml", "tests_dir", "tests_dir_S"],
+    size = "large",
+    srcs = ["tests/test_supported_spaces.py"],
+    args = ["TestSupportedSpacesEvolutionAlgos"]
+)
+
+py_test(
+    name = "tests/test_timesteps",
+    tags = ["team:ml", "tests_dir", "tests_dir_T"],
+    size = "small",
+    srcs = ["tests/test_timesteps.py"]
+)
+
+# --------------------------------------------------------------------
+# examples/ directory (excluding examples/documentation/...)
+#
+# Tag: examples, examples_[A-Z]
+#
+# NOTE: Add tests alphabetically into this list and make sure, to tag
+# it correctly by its starting letter, e.g. tags=["examples", "examples_A"]
+# for `examples/all_stuff.py`.
+# --------------------------------------------------------------------
+
+py_test(
+    name = "examples/action_masking_tf",
+    main = "examples/action_masking.py",
+    tags = ["team:ml", "examples", "examples_A"],
+    size = "medium",
+    srcs = ["examples/action_masking.py"],
+    args = ["--stop-iter=2"]
+)
+
+py_test(
+    name = "examples/action_masking_torch",
+    main = "examples/action_masking.py",
+    tags = ["team:ml", "examples", "examples_A"],
+    size = "medium",
+    srcs = ["examples/action_masking.py"],
+    args = ["--stop-iter=2", "--framework=torch"]
+)
+
+py_test(
+    name = "examples/attention_net_tf",
+    main = "examples/attention_net.py",
+    tags = ["team:ml", "examples", "examples_A"],
+    size = "medium",
+    srcs = ["examples/attention_net.py"],
+    args = ["--as-test", "--stop-reward=70"]
+)
+
+py_test(
+    name = "examples/attention_net_torch",
+    main = "examples/attention_net.py",
+    tags = ["team:ml", "examples", "examples_A"],
+    size = "medium",
+    srcs = ["examples/attention_net.py"],
+    args = ["--as-test", "--stop-reward=70", "--framework torch"]
+)
+
+py_test(
+    name = "examples/autoregressive_action_dist_tf",
+    main = "examples/autoregressive_action_dist.py",
+    tags = ["team:ml", "examples", "examples_A"],
+    size = "medium",
+    srcs = ["examples/autoregressive_action_dist.py"],
+    args = ["--as-test", "--stop-reward=150", "--num-cpus=4"]
+)
+
+py_test(
+    name = "examples/autoregressive_action_dist_torch",
+    main = "examples/autoregressive_action_dist.py",
+    tags = ["team:ml", "examples", "examples_A"],
+    size = "medium",
+    srcs = ["examples/autoregressive_action_dist.py"],
+    args = ["--as-test", "--framework=torch", "--stop-reward=150", "--num-cpus=4"]
+)
+
+py_test(
+    name = "examples/bare_metal_policy_with_custom_view_reqs",
+    main = "examples/bare_metal_policy_with_custom_view_reqs.py",
+    tags = ["team:ml", "examples", "examples_B"],
+    size = "medium",
+    srcs = ["examples/bare_metal_policy_with_custom_view_reqs.py"],
+)
+
+py_test(
+    name = "examples/batch_norm_model_ppo_tf",
+    main = "examples/batch_norm_model.py",
+    tags = ["team:ml", "examples", "examples_B"],
+    size = "medium",
+    srcs = ["examples/batch_norm_model.py"],
+    args = ["--as-test", "--run=PPO", "--stop-reward=80"]
+)
+
+py_test(
+    name = "examples/batch_norm_model_ppo_torch",
+    main = "examples/batch_norm_model.py",
+    tags = ["team:ml", "examples", "examples_B"],
+    size = "medium",
+    srcs = ["examples/batch_norm_model.py"],
+    args = ["--as-test", "--framework=torch", "--run=PPO", "--stop-reward=80"]
+)
+
+py_test(
+    name = "examples/batch_norm_model_dqn_tf",
+    main = "examples/batch_norm_model.py",
+    tags = ["team:ml", "examples", "examples_B"],
+    size = "medium",
+    srcs = ["examples/batch_norm_model.py"],
+    args = ["--as-test", "--run=DQN", "--stop-reward=70"]
+)
+
+py_test(
+    name = "examples/batch_norm_model_dqn_torch",
+    main = "examples/batch_norm_model.py",
+    tags = ["team:ml", "examples", "examples_B"],
+    size = "large",  # DQN learns much slower with BatchNorm.
+    srcs = ["examples/batch_norm_model.py"],
+    args = ["--as-test", "--framework=torch", "--run=DQN", "--stop-reward=70"]
+)
+
+py_test(
+    name = "examples/batch_norm_model_ddpg_tf",
+    main = "examples/batch_norm_model.py",
+    tags = ["team:ml", "examples", "examples_B"],
+    size = "medium",
+    srcs = ["examples/batch_norm_model.py"],
+    args = ["--run=DDPG", "--stop-iters=1"]
+)
+
+py_test(
+    name = "examples/batch_norm_model_ddpg_torch",
+    main = "examples/batch_norm_model.py",
+    tags = ["team:ml", "examples", "examples_B"],
+    size = "medium",
+    srcs = ["examples/batch_norm_model.py"],
+    args = ["--framework=torch", "--run=DDPG", "--stop-iters=1"]
+)
+
+py_test(
+    name = "examples/cartpole_lstm_impala_tf",
+    main = "examples/cartpole_lstm.py",
+    tags = ["team:ml", "examples", "examples_C", "examples_C_AtoT"],
+    size = "medium",
+    srcs = ["examples/cartpole_lstm.py"],
+    args = ["--as-test", "--run=IMPALA", "--stop-reward=40", "--num-cpus=4"]
+)
+
+py_test(
+    name = "examples/cartpole_lstm_impala_torch",
+    main = "examples/cartpole_lstm.py",
+    tags = ["team:ml", "examples", "examples_C", "examples_C_AtoT"],
+    size = "medium",
+    srcs = ["examples/cartpole_lstm.py"],
+    args = ["--as-test", "--framework=torch", "--run=IMPALA", "--stop-reward=40", "--num-cpus=4"]
+)
+
+py_test(
+    name = "examples/cartpole_lstm_ppo_tf",
+    main = "examples/cartpole_lstm.py",
+    tags = ["team:ml", "examples", "examples_C", "examples_C_AtoT"],
+    size = "medium",
+    srcs = ["examples/cartpole_lstm.py"],
+    args = ["--as-test", "--framework=tf", "--run=PPO", "--stop-reward=40", "--num-cpus=4"]
+)
+
+py_test(
+    name = "examples/cartpole_lstm_ppo_tf2",
+    main = "examples/cartpole_lstm.py",
+    tags = ["team:ml", "examples", "examples_C", "examples_C_AtoT"],
+    size = "large",
+    srcs = ["examples/cartpole_lstm.py"],
+    args = ["--as-test", "--framework=tf2", "--run=PPO", "--stop-reward=40", "--num-cpus=4"]
+)
+
+py_test(
+    name = "examples/cartpole_lstm_ppo_torch",
+    main = "examples/cartpole_lstm.py",
+    tags = ["team:ml", "examples", "examples_C", "examples_C_AtoT"],
+    size = "medium",
+    srcs = ["examples/cartpole_lstm.py"],
+    args = ["--as-test", "--framework=torch", "--run=PPO", "--stop-reward=40", "--num-cpus=4"]
+)
+
+py_test(
+    name = "examples/cartpole_lstm_ppo_tf_with_prev_a_and_r",
+    main = "examples/cartpole_lstm.py",
+    tags = ["team:ml", "examples", "examples_C", "examples_C_AtoT"],
+    size = "medium",
+    srcs = ["examples/cartpole_lstm.py"],
+    args = ["--as-test", "--run=PPO", "--stop-reward=40", "--use-prev-action",  "--use-prev-reward", "--num-cpus=4"]
+)
+
+py_test(
+    name = "examples/centralized_critic_tf",
+    main = "examples/centralized_critic.py",
+    tags = ["team:ml", "examples", "examples_C", "examples_C_AtoT"],
+    size = "large",
+    srcs = ["examples/centralized_critic.py"],
+    args = ["--as-test", "--stop-reward=7.2"]
+)
+
+py_test(
+    name = "examples/centralized_critic_torch",
+    main = "examples/centralized_critic.py",
+    tags = ["team:ml", "examples", "examples_C", "examples_C_AtoT"],
+    size = "large",
+    srcs = ["examples/centralized_critic.py"],
+    args = ["--as-test", "--framework=torch", "--stop-reward=7.2"]
+)
+
+py_test(
+    name = "examples/centralized_critic_2_tf",
+    main = "examples/centralized_critic_2.py",
+    tags = ["team:ml", "examples", "examples_C", "examples_C_AtoT"],
+    size = "medium",
+    srcs = ["examples/centralized_critic_2.py"],
+    args = ["--as-test", "--stop-reward=6.0"]
+)
+
+py_test(
+    name = "examples/centralized_critic_2_torch",
+    main = "examples/centralized_critic_2.py",
+    tags = ["team:ml", "examples", "examples_C", "examples_C_AtoT"],
+    size = "medium",
+    srcs = ["examples/centralized_critic_2.py"],
+    args = ["--as-test", "--framework=torch", "--stop-reward=6.0"]
+)
+
+py_test(
+    name = "examples/checkpoint_by_custom_criteria",
+    main = "examples/checkpoint_by_custom_criteria.py",
+    tags = ["team:ml", "examples", "examples_C", "examples_C_AtoT"],
+    size = "medium",
+    srcs = ["examples/checkpoint_by_custom_criteria.py"],
+    args = ["--stop-iters=3 --num-cpus=3"]
+)
+
+py_test(
+    name = "examples/complex_struct_space_tf",
+    main = "examples/complex_struct_space.py",
+    tags = ["team:ml", "examples", "examples_C", "examples_C_AtoT"],
+    size = "medium",
+    srcs = ["examples/complex_struct_space.py"],
+    args = ["--framework=tf"],
+)
+
+py_test(
+    name = "examples/complex_struct_space_tf_eager",
+    main = "examples/complex_struct_space.py",
+    tags = ["team:ml", "examples", "examples_C", "examples_C_AtoT"],
+    size = "medium",
+    srcs = ["examples/complex_struct_space.py"],
+    args = ["--framework=tfe"],
+)
+
+py_test(
+    name = "examples/complex_struct_space_torch",
+    main = "examples/complex_struct_space.py",
+    tags = ["team:ml", "examples", "examples_C", "examples_C_AtoT"],
+    size = "medium",
+    srcs = ["examples/complex_struct_space.py"],
+    args = ["--framework=torch"],
+)
+
+py_test(
+    name = "examples/curriculum_learning",
+    main = "examples/curriculum_learning.py",
+    tags = ["team:ml", "examples", "examples_C", "examples_C_UtoZ"],
+    size = "medium",
+    srcs = ["examples/curriculum_learning.py"],
+    args = ["--as-test", "--stop-reward=800.0"]
+)
+
+py_test(
+    name = "examples/custom_env_tf",
+    main = "examples/custom_env.py",
+    tags = ["team:ml", "examples", "examples_C", "examples_C_UtoZ"],
+    size = "medium",
+    srcs = ["examples/custom_env.py"],
+    args = ["--as-test"]
+)
+
+py_test(
+    name = "examples/custom_env_torch",
+    main = "examples/custom_env.py",
+    tags = ["team:ml", "examples", "examples_C", "examples_C_UtoZ"],
+    size = "large",
+    srcs = ["examples/custom_env.py"],
+    args = ["--as-test", "--framework=torch"]
+)
+
+py_test(
+    name = "examples/custom_eval_tf",
+    main = "examples/custom_eval.py",
+    tags = ["team:ml", "examples", "examples_C", "examples_C_UtoZ"],
+    size = "medium",
+    srcs = ["examples/custom_eval.py"],
+    args = ["--num-cpus=4", "--as-test"]
+)
+
+py_test(
+    name = "examples/custom_eval_torch",
+    main = "examples/custom_eval.py",
+    tags = ["team:ml", "examples", "examples_C", "examples_C_UtoZ"],
+    size = "medium",
+    srcs = ["examples/custom_eval.py"],
+    args = ["--num-cpus=4", "--as-test", "--framework=torch"]
+)
+
+py_test(
+    name = "examples/custom_experiment",
+    main = "examples/custom_experiment.py",
+    tags = ["team:ml", "examples", "examples_C", "examples_C_UtoZ"],
+    size = "medium",
+    srcs = ["examples/custom_experiment.py"],
+    args = ["--train-iterations=10"]
+)
+
+py_test(
+    name = "examples/custom_fast_model_tf",
+    main = "examples/custom_fast_model.py",
+    tags = ["team:ml", "examples", "examples_C", "examples_C_UtoZ"],
+    size = "medium",
+    srcs = ["examples/custom_fast_model.py"],
+    args = ["--stop-iters=1"]
+)
+
+py_test(
+    name = "examples/custom_fast_model_torch",
+    main = "examples/custom_fast_model.py",
+    tags = ["team:ml", "examples", "examples_C", "examples_C_UtoZ"],
+    size = "medium",
+    srcs = ["examples/custom_fast_model.py"],
+    args = ["--stop-iters=1", "--framework=torch"]
+)
+
+py_test(
+    name = "examples/custom_keras_model_a2c",
+    main = "examples/custom_keras_model.py",
+    tags = ["team:ml", "examples", "examples_C", "examples_C_UtoZ"],
+    size = "large",
+    srcs = ["examples/custom_keras_model.py"],
+    args = ["--run=A2C", "--stop=50", "--num-cpus=4"]
+)
+
+py_test(
+    name = "examples/custom_keras_model_dqn",
+    main = "examples/custom_keras_model.py",
+    tags = ["team:ml", "examples", "examples_C", "examples_C_UtoZ"],
+    size = "medium",
+    srcs = ["examples/custom_keras_model.py"],
+    args = ["--run=DQN", "--stop=50"]
+)
+
+py_test(
+    name = "examples/custom_keras_model_ppo",
+    main = "examples/custom_keras_model.py",
+    tags = ["team:ml", "examples", "examples_C", "examples_C_UtoZ"],
+    size = "medium",
+    srcs = ["examples/custom_keras_model.py"],
+    args = ["--run=PPO", "--stop=50", "--num-cpus=4"]
+)
+
+py_test(
+    name = "examples/custom_metrics_and_callbacks",
+    main = "examples/custom_metrics_and_callbacks.py",
+    tags = ["team:ml", "examples", "examples_C", "examples_C_UtoZ"],
+    size = "small",
+    srcs = ["examples/custom_metrics_and_callbacks.py"],
+    args = ["--stop-iters=2"]
+)
+
+py_test(
+    name = "examples/custom_metrics_and_callbacks_legacy",
+    main = "examples/custom_metrics_and_callbacks_legacy.py",
+    tags = ["team:ml", "examples", "examples_C", "examples_C_UtoZ"],
+    size = "small",
+    srcs = ["examples/custom_metrics_and_callbacks_legacy.py"],
+    args = ["--stop-iters=2"]
+)
+
+py_test(
+    name = "examples/custom_model_api_tf",
+    main = "examples/custom_model_api.py",
+    tags = ["team:ml", "examples", "examples_C", "examples_C_UtoZ"],
+    size = "small",
+    srcs = ["examples/custom_model_api.py"],
+)
+
+py_test(
+    name = "examples/custom_model_api_torch",
+    main = "examples/custom_model_api.py",
+    tags = ["team:ml", "examples", "examples_C", "examples_C_UtoZ"],
+    size = "small",
+    srcs = ["examples/custom_model_api.py"],
+    args = ["--framework=torch"],
+)
+
+py_test(
+    name = "examples/custom_model_loss_and_metrics_ppo_tf",
+    main = "examples/custom_model_loss_and_metrics.py",
+    tags = ["team:ml", "examples", "examples_C", "examples_C_UtoZ"],
+    size = "medium",
+    # Include the json data file.
+    data = ["tests/data/cartpole/small.json"],
+    srcs = ["examples/custom_model_loss_and_metrics.py"],
+    args = ["--run=PPO", "--stop-iters=1", "--input-files=tests/data/cartpole"]
+)
+
+py_test(
+    name = "examples/custom_model_loss_and_metrics_ppo_torch",
+    main = "examples/custom_model_loss_and_metrics.py",
+    tags = ["team:ml", "examples", "examples_C", "examples_C_UtoZ"],
+    size = "medium",
+    # Include the json data file.
+    data = ["tests/data/cartpole/small.json"],
+    srcs = ["examples/custom_model_loss_and_metrics.py"],
+    args = ["--run=PPO", "--framework=torch", "--stop-iters=1", "--input-files=tests/data/cartpole"]
+)
+
+py_test(
+    name = "examples/custom_model_loss_and_metrics_pg_tf",
+    main = "examples/custom_model_loss_and_metrics.py",
+    tags = ["team:ml", "examples", "examples_C", "examples_C_UtoZ"],
+    size = "medium",
+    # Include the json data file.
+    data = ["tests/data/cartpole/small.json"],
+    srcs = ["examples/custom_model_loss_and_metrics.py"],
+    args = ["--run=PG", "--stop-iters=1", "--input-files=tests/data/cartpole"]
+)
+
+py_test(
+    name = "examples/custom_model_loss_and_metrics_pg_torch",
+    main = "examples/custom_model_loss_and_metrics.py",
+    tags = ["team:ml", "examples", "examples_C", "examples_C_UtoZ"],
+    size = "medium",
+    # Include the json data file.
+    data = ["tests/data/cartpole/small.json"],
+    srcs = ["examples/custom_model_loss_and_metrics.py"],
+    args = ["--run=PG", "--framework=torch", "--stop-iters=1", "--input-files=tests/data/cartpole"]
+)
+
+py_test(
+    name = "examples/custom_observation_filters",
+    main = "examples/custom_observation_filters.py",
+    tags = ["team:ml", "examples", "examples_C", "examples_C_UtoZ"],
+    size = "medium",
+    srcs = ["examples/custom_observation_filters.py"],
+    args = ["--stop-iters=3"]
+)
+
+py_test(
+    name = "examples/custom_rnn_model_repeat_after_me_tf",
+    main = "examples/custom_rnn_model.py",
+    tags = ["team:ml", "examples", "examples_C", "examples_C_UtoZ"],
+    size = "medium",
+    srcs = ["examples/custom_rnn_model.py"],
+    args = ["--as-test", "--run=PPO", "--stop-reward=40", "--env=RepeatAfterMeEnv", "--num-cpus=4"]
+)
+
+py_test(
+    name = "examples/custom_rnn_model_repeat_initial_obs_tf",
+    main = "examples/custom_rnn_model.py",
+    tags = ["team:ml", "examples", "examples_C", "examples_C_UtoZ"],
+    size = "medium",
+    srcs = ["examples/custom_rnn_model.py"],
+    args = ["--as-test", "--run=PPO", "--stop-reward=10", "--stop-timesteps=300000", "--env=RepeatInitialObsEnv", "--num-cpus=4"]
+)
+
+py_test(
+    name = "examples/custom_rnn_model_repeat_after_me_torch",
+    main = "examples/custom_rnn_model.py",
+    tags = ["team:ml", "examples", "examples_C", "examples_C_UtoZ"],
+    size = "medium",
+    srcs = ["examples/custom_rnn_model.py"],
+    args = ["--as-test", "--framework=torch", "--run=PPO", "--stop-reward=40", "--env=RepeatAfterMeEnv", "--num-cpus=4"]
+)
+
+py_test(
+    name = "examples/custom_rnn_model_repeat_initial_obs_torch",
+    main = "examples/custom_rnn_model.py",
+    tags = ["team:ml", "examples", "examples_C", "examples_C_UtoZ"],
+    size = "medium",
+    srcs = ["examples/custom_rnn_model.py"],
+    args = ["--as-test", "--framework=torch", "--run=PPO", "--stop-reward=10", "--stop-timesteps=300000", "--env=RepeatInitialObsEnv", "--num-cpus=4"]
+)
+
+py_test(
+    name = "examples/custom_tf_policy",
+    tags = ["team:ml", "examples", "examples_C", "examples_C_UtoZ"],
+    size = "medium",
+    srcs = ["examples/custom_tf_policy.py"],
+    args = ["--stop-iters=2", "--num-cpus=4"]
+)
+
+py_test(
+    name = "examples/custom_torch_policy",
+    tags = ["team:ml", "examples", "examples_C", "examples_C_UtoZ"],
+    size = "medium",
+    srcs = ["examples/custom_torch_policy.py"],
+    args = ["--stop-iters=2", "--num-cpus=4"]
+)
+
+py_test(
+    name = "examples/custom_train_fn",
+    main = "examples/custom_train_fn.py",
+    tags = ["team:ml", "examples", "examples_C", "examples_C_UtoZ"],
+    size = "medium",
+    srcs = ["examples/custom_train_fn.py"],
+)
+
+py_test(
+    name = "examples/custom_vector_env_tf",
+    main = "examples/custom_vector_env.py",
+    tags = ["team:ml", "examples", "examples_C", "examples_C_UtoZ"],
+    size = "medium",
+    srcs = ["examples/custom_vector_env.py"],
+    args = ["--as-test", "--stop-reward=40.0"]
+)
+
+py_test(
+    name = "examples/custom_vector_env_torch",
+    main = "examples/custom_vector_env.py",
+    tags = ["team:ml", "examples", "examples_C", "examples_C_UtoZ"],
+    size = "medium",
+    srcs = ["examples/custom_vector_env.py"],
+    args = ["--as-test", "--framework=torch", "--stop-reward=40.0"]
+)
+
+py_test(
+    name = "examples/deterministic_training_tf",
+    main = "examples/deterministic_training.py",
+    tags = ["team:ml", "multi_gpu"],
+    size = "medium",
+    srcs = ["examples/deterministic_training.py"],
+    args = ["--as-test", "--stop-iters=1", "--framework=tf", "--num-gpus-trainer=1", "--num-gpus-per-worker=1"]
+)
+
+py_test(
+    name = "examples/deterministic_training_tf2",
+    main = "examples/deterministic_training.py",
+    tags = ["team:ml", "multi_gpu"],
+    size = "medium",
+    srcs = ["examples/deterministic_training.py"],
+    args = ["--as-test", "--stop-iters=1", "--framework=tf2", "--num-gpus-trainer=1", "--num-gpus-per-worker=1"]
+)
+
+py_test(
+    name = "examples/deterministic_training_torch",
+    main = "examples/deterministic_training.py",
+    tags = ["team:ml", "multi_gpu"],
+    size = "medium",
+    srcs = ["examples/deterministic_training.py"],
+    args = ["--as-test", "--stop-iters=1", "--framework=torch", "--num-gpus-trainer=1", "--num-gpus-per-worker=1"]
+)
+
+py_test(
+    name = "examples/eager_execution",
+    tags = ["team:ml", "examples", "examples_E"],
+    size = "small",
+    srcs = ["examples/eager_execution.py"],
+    args = ["--stop-iters=2"]
+)
+
+py_test(
+    name = "examples/export/cartpole_dqn_export",
+    main = "examples/export/cartpole_dqn_export.py",
+    tags = ["team:ml", "examples", "examples_E"],
+    size = "medium",
+    srcs = ["examples/export/cartpole_dqn_export.py"],
+)
+
+py_test(
+    name = "examples/export/onnx_tf",
+    main = "examples/export/onnx_tf.py",
+    tags = ["team:ml", "examples", "examples_E"],
+    size = "medium",
+    srcs = ["examples/export/onnx_tf.py"],
+)
+
+py_test(
+    name = "examples/export/onnx_torch",
+    main = "examples/export/onnx_torch.py",
+    tags = ["team:ml", "examples", "examples_E"],
+    size = "medium",
+    srcs = ["examples/export/onnx_torch.py"],
+)
+
+py_test(
+    name = "examples/fractional_gpus",
+    main = "examples/fractional_gpus.py",
+    tags = ["team:ml", "examples", "examples_F"],
+    size = "medium",
+    srcs = ["examples/fractional_gpus.py"],
+    args = ["--as-test", "--stop-reward=40.0", "--num-gpus=0", "--num-workers=0"]
+)
+
+py_test(
+    name = "examples/hierarchical_training_tf",
+    main = "examples/hierarchical_training.py",
+    tags = ["team:ml", "examples", "examples_H"],
+    size = "medium",
+    srcs = ["examples/hierarchical_training.py"],
+    args = ["--stop-reward=0.0"]
+)
+
+py_test(
+    name = "examples/hierarchical_training_torch",
+    main = "examples/hierarchical_training.py",
+    tags = ["team:ml", "examples", "examples_H"],
+    size = "medium",
+    srcs = ["examples/hierarchical_training.py"],
+    args = ["--framework=torch", "--stop-reward=0.0"]
+)
+
+# Do not run this test (MobileNetV2 is gigantic and takes forever for 1 iter).
+# py_test(
+#     name = "examples/mobilenet_v2_with_lstm_tf",
+#     main = "examples/mobilenet_v2_with_lstm.py",
+#     tags = ["team:ml", "examples", "examples_M"],
+#     size = "small",
+#     srcs = ["examples/mobilenet_v2_with_lstm.py"]
+# )
+
+py_test(
+    name = "examples/multi_agent_cartpole_tf",
+    main = "examples/multi_agent_cartpole.py",
+    tags = ["team:ml", "examples", "examples_M"],
+    size = "medium",
+    srcs = ["examples/multi_agent_cartpole.py"],
+    args = ["--as-test", "--stop-reward=70.0", "--num-cpus=4"]
+)
+
+py_test(
+    name = "examples/multi_agent_cartpole_torch",
+    main = "examples/multi_agent_cartpole.py",
+    tags = ["team:ml", "examples", "examples_M"],
+    size = "medium",
+    srcs = ["examples/multi_agent_cartpole.py"],
+    args = ["--as-test", "--framework=torch", "--stop-reward=70.0", "--num-cpus=4"]
+)
+
+py_test(
+    name = "examples/multi_agent_custom_policy_tf",
+    main = "examples/multi_agent_custom_policy.py",
+    tags = ["team:ml", "examples", "examples_M"],
+    size = "small",
+    srcs = ["examples/multi_agent_custom_policy.py"],
+    args = ["--as-test", "--stop-reward=80"]
+)
+
+py_test(
+    name = "examples/multi_agent_custom_policy_torch",
+    main = "examples/multi_agent_custom_policy.py",
+    tags = ["team:ml", "examples", "examples_M"],
+    size = "small",
+    srcs = ["examples/multi_agent_custom_policy.py"],
+    args = ["--as-test", "--framework=torch", "--stop-reward=80"]
+)
+
+py_test(
+    name = "examples/multi_agent_two_trainers_tf",
+    main = "examples/multi_agent_two_trainers.py",
+    tags = ["team:ml", "examples", "examples_M"],
+    size = "medium",
+    srcs = ["examples/multi_agent_two_trainers.py"],
+    args = ["--as-test", "--stop-reward=70"]
+)
+
+py_test(
+    name = "examples/multi_agent_two_trainers_torch",
+    main = "examples/multi_agent_two_trainers.py",
+    tags = ["team:ml", "examples", "examples_M"],
+    size = "medium",
+    srcs = ["examples/multi_agent_two_trainers.py"],
+    args = ["--as-test", "--framework=torch", "--stop-reward=70"]
+)
+
+# Taking out this test for now: Mixed torch- and tf- policies within the same
+# Trainer never really worked.
+# py_test(
+#     name = "examples/multi_agent_two_trainers_mixed_torch_tf",
+#     main = "examples/multi_agent_two_trainers.py",
+#     tags = ["team:ml", "examples", "examples_M"],
+#     size = "medium",
+#     srcs = ["examples/multi_agent_two_trainers.py"],
+#     args = ["--as-test", "--mixed-torch-tf", "--stop-reward=70"]
+# )
+
+py_test(
+    name = "examples/nested_action_spaces_ppo_tf",
+    main = "examples/nested_action_spaces.py",
+    tags = ["team:ml", "examples", "examples_N"],
+    size = "medium",
+    srcs = ["examples/nested_action_spaces.py"],
+    args = ["--as-test", "--stop-reward=-600", "--run=PPO"]
+)
+
+py_test(
+    name = "examples/nested_action_spaces_ppo_torch",
+    main = "examples/nested_action_spaces.py",
+    tags = ["team:ml", "examples", "examples_N"],
+    size = "medium",
+    srcs = ["examples/nested_action_spaces.py"],
+    args = ["--as-test", "--framework=torch", "--stop-reward=-600", "--run=PPO"]
+)
+
+py_test(
+    name = "examples/parallel_evaluation_and_training_13_episodes_tf",
+    main = "examples/parallel_evaluation_and_training.py",
+    tags = ["team:ml", "examples", "examples_P"],
+    size = "medium",
+    srcs = ["examples/parallel_evaluation_and_training.py"],
+    args = ["--as-test", "--stop-reward=50.0", "--num-cpus=6", "--evaluation-duration=13"]
+)
+
+py_test(
+    name = "examples/parallel_evaluation_and_training_auto_episodes_tf",
+    main = "examples/parallel_evaluation_and_training.py",
+    tags = ["team:ml", "examples", "examples_P"],
+    size = "medium",
+    srcs = ["examples/parallel_evaluation_and_training.py"],
+    args = ["--as-test", "--stop-reward=50.0", "--num-cpus=6", "--evaluation-duration=auto"]
+)
+
+py_test(
+    name = "examples/parallel_evaluation_and_training_211_ts_tf2",
+    main = "examples/parallel_evaluation_and_training.py",
+    tags = ["team:ml", "examples", "examples_P"],
+    size = "medium",
+    srcs = ["examples/parallel_evaluation_and_training.py"],
+    args = ["--as-test", "--framework=tf2", "--stop-reward=30.0", "--num-cpus=6", "--evaluation-num-workers=3", "--evaluation-duration=211", "--evaluation-duration-unit=timesteps"]
+)
+
+py_test(
+    name = "examples/parallel_evaluation_and_training_auto_ts_torch",
+    main = "examples/parallel_evaluation_and_training.py",
+    tags = ["team:ml", "examples", "examples_P"],
+    size = "medium",
+    srcs = ["examples/parallel_evaluation_and_training.py"],
+    args = ["--as-test", "--framework=torch", "--stop-reward=30.0", "--num-cpus=6", "--evaluation-num-workers=3", "--evaluation-duration=auto", "--evaluation-duration-unit=timesteps"]
+)
+
+py_test(
+    name = "examples/parametric_actions_cartpole_pg_tf",
+    main = "examples/parametric_actions_cartpole.py",
+    tags = ["team:ml", "examples", "examples_P"],
+    size = "medium",
+    srcs = ["examples/parametric_actions_cartpole.py"],
+    args = ["--as-test", "--stop-reward=60.0", "--run=PG"]
+)
+
+py_test(
+    name = "examples/parametric_actions_cartpole_dqn_tf",
+    main = "examples/parametric_actions_cartpole.py",
+    tags = ["team:ml", "examples", "examples_P"],
+    size = "medium",
+    srcs = ["examples/parametric_actions_cartpole.py"],
+    args = ["--as-test", "--stop-reward=60.0", "--run=DQN"]
+)
+
+py_test(
+    name = "examples/parametric_actions_cartpole_pg_torch",
+    main = "examples/parametric_actions_cartpole.py",
+    tags = ["team:ml", "examples", "examples_P"],
+    size = "medium",
+    srcs = ["examples/parametric_actions_cartpole.py"],
+    args = ["--as-test", "--framework=torch", "--stop-reward=60.0", "--run=PG"]
+)
+
+py_test(
+    name = "examples/parametric_actions_cartpole_dqn_torch",
+    main = "examples/parametric_actions_cartpole.py",
+    tags = ["team:ml", "examples", "examples_P"],
+    size = "medium",
+    srcs = ["examples/parametric_actions_cartpole.py"],
+    args = ["--as-test", "--framework=torch", "--stop-reward=60.0", "--run=DQN"]
+)
+
+py_test(
+    name = "examples/parametric_actions_cartpole_embeddings_learnt_by_model",
+    main = "examples/parametric_actions_cartpole_embeddings_learnt_by_model.py",
+    tags = ["team:ml", "examples", "examples_P"],
+    size = "medium",
+    srcs = ["examples/parametric_actions_cartpole_embeddings_learnt_by_model.py"],
+    args = ["--as-test", "--stop-reward=80.0"]
+)
+
+py_test(
+    name = "examples/inference_and_serving/policy_inference_after_training_tf",
+    main = "examples/inference_and_serving/policy_inference_after_training.py",
+    tags = ["team:ml", "examples", "examples_P"],
+    size = "medium",
+    srcs = ["examples/inference_and_serving/policy_inference_after_training.py"],
+    args = ["--stop-iters=3", "--framework=tf"]
+)
+
+py_test(
+    name = "examples/inference_and_serving/policy_inference_after_training_torch",
+    main = "examples/inference_and_serving/policy_inference_after_training.py",
+    tags = ["team:ml", "examples", "examples_P"],
+    size = "medium",
+    srcs = ["examples/inference_and_serving/policy_inference_after_training.py"],
+    args = ["--stop-iters=3", "--framework=torch"]
+)
+
+py_test(
+    name = "examples/inference_and_serving/policy_inference_after_training_with_attention_tf",
+    main = "examples/inference_and_serving/policy_inference_after_training_with_attention.py",
+    tags = ["team:ml", "examples", "examples_P"],
+    size = "medium",
+    srcs = ["examples/inference_and_serving/policy_inference_after_training_with_attention.py"],
+    args = ["--stop-iters=2", "--framework=tf"]
+)
+
+py_test(
+    name = "examples/inference_and_serving/policy_inference_after_training_with_attention_torch",
+    main = "examples/inference_and_serving/policy_inference_after_training_with_attention.py",
+    tags = ["team:ml", "examples", "examples_P"],
+    size = "medium",
+    srcs = ["examples/inference_and_serving/policy_inference_after_training_with_attention.py"],
+    args = ["--stop-iters=2", "--framework=torch"]
+)
+
+py_test(
+    name = "examples/inference_and_serving/policy_inference_after_training_with_lstm_tf",
+    main = "examples/inference_and_serving/policy_inference_after_training_with_lstm.py",
+    tags = ["team:ml", "examples", "examples_P"],
+    size = "medium",
+    srcs = ["examples/inference_and_serving/policy_inference_after_training_with_lstm.py"],
+    args = ["--stop-iters=1", "--framework=tf"]
+)
+
+py_test(
+    name = "examples/inference_and_serving/policy_inference_after_training_with_lstm_torch",
+    main = "examples/inference_and_serving/policy_inference_after_training_with_lstm.py",
+    tags = ["team:ml", "examples", "examples_P"],
+    size = "medium",
+    srcs = ["examples/inference_and_serving/policy_inference_after_training_with_lstm.py"],
+    args = ["--stop-iters=1", "--framework=torch"]
+)
+
+py_test(
+    name = "examples/preprocessing_disabled_tf",
+    main = "examples/preprocessing_disabled.py",
+    tags = ["team:ml", "examples", "examples_P"],
+    size = "medium",
+    srcs = ["examples/preprocessing_disabled.py"],
+    args = ["--stop-iters=2"]
+)
+
+py_test(
+    name = "examples/preprocessing_disabled_torch",
+    main = "examples/preprocessing_disabled.py",
+    tags = ["team:ml", "examples", "examples_P"],
+    size = "medium",
+    srcs = ["examples/preprocessing_disabled.py"],
+    args = ["--framework=torch", "--stop-iters=2"]
+)
+
+py_test(
+    name = "examples/remote_envs_with_inference_done_on_main_node_tf",
+    main = "examples/remote_envs_with_inference_done_on_main_node.py",
+    tags = ["team:ml", "examples", "examples_R"],
+    size = "medium",
+    srcs = ["examples/remote_envs_with_inference_done_on_main_node.py"],
+    args = ["--as-test"],
+)
+
+py_test(
+    name = "examples/remote_envs_with_inference_done_on_main_node_torch",
+    main = "examples/remote_envs_with_inference_done_on_main_node.py",
+    tags = ["team:ml", "examples", "examples_R"],
+    size = "medium",
+    srcs = ["examples/remote_envs_with_inference_done_on_main_node.py"],
+    args = ["--as-test", "--framework=torch"],
+)
+
+py_test(
+    name = "examples/remote_base_env_with_custom_api",
+    tags = ["team:ml", "examples", "examples_R"],
+    size = "medium",
+    srcs = ["examples/remote_base_env_with_custom_api.py"],
+    args = ["--stop-iters=3"]
+)
+
+py_test(
+    name = "examples/restore_1_of_n_agents_from_checkpoint",
+    tags = ["team:ml", "examples", "examples_R"],
+    size = "medium",
+    srcs = ["examples/restore_1_of_n_agents_from_checkpoint.py"],
+    args = ["--pre-training-iters=1", "--stop-iters=1", "--num-cpus=4"]
+)
+
+py_test(
+    name = "examples/rnnsac_stateless_cartpole",
+    tags = ["team:ml", "gpu"],
+    size = "large",
+    srcs = ["examples/rnnsac_stateless_cartpole.py"]
+)
+
+py_test(
+    name = "examples/rollout_worker_custom_workflow",
+    tags = ["team:ml", "examples", "examples_R"],
+    size = "small",
+    srcs = ["examples/rollout_worker_custom_workflow.py"],
+    args = ["--num-cpus=4"]
+)
+
+py_test(
+    name = "examples/rock_paper_scissors_multiagent_tf",
+    main = "examples/rock_paper_scissors_multiagent.py",
+    tags = ["team:ml", "examples", "examples_R"],
+    size = "medium",
+    srcs = ["examples/rock_paper_scissors_multiagent.py"],
+    args = ["--as-test"],
+)
+
+py_test(
+    name = "examples/rock_paper_scissors_multiagent_torch",
+    main = "examples/rock_paper_scissors_multiagent.py",
+    tags = ["team:ml", "examples", "examples_R"],
+    size = "medium",
+    srcs = ["examples/rock_paper_scissors_multiagent.py"],
+    args = ["--as-test", "--framework=torch"],
+)
+
+# Deactivated for now due to open-spiel's dependency on an outdated
+# tensorflow-probability version.
+# py_test(
+#    name = "examples/self_play_with_open_spiel_connect_4_tf",
+#    main = "examples/self_play_with_open_spiel.py",
+#    tags = ["team:ml", "examples", "examples_S"],
+#    size = "medium",
+#    srcs = ["examples/self_play_with_open_spiel.py"],
+#    args = ["--framework=tf", "--env=connect_four", "--win-rate-threshold=0.6", "--stop-iters=2", "--num-episodes-human-play=0"]
+# )
+
+# py_test(
+#    name = "examples/self_play_with_open_spiel_connect_4_torch",
+#    main = "examples/self_play_with_open_spiel.py",
+#    tags = ["team:ml", "examples", "examples_S"],
+#    size = "medium",
+#    srcs = ["examples/self_play_with_open_spiel.py"],
+#    args = ["--framework=torch", "--env=connect_four", "--win-rate-threshold=0.6", "--stop-iters=2", "--num-episodes-human-play=0"]
+# )
+
+# py_test(
+#    name = "examples/self_play_league_based_with_open_spiel_markov_soccer_tf",
+#    main = "examples/self_play_league_based_with_open_spiel.py",
+#    tags = ["team:ml", "examples", "examples_S"],
+#    size = "medium",
+#    srcs = ["examples/self_play_league_based_with_open_spiel.py"],
+#    args = ["--framework=tf", "--env=markov_soccer", "--win-rate-threshold=0.6", "--stop-iters=2", "--num-episodes-human-play=0"]
+# )
+
+# py_test(
+#    name = "examples/self_play_league_based_with_open_spiel_markov_soccer_torch",
+#    main = "examples/self_play_league_based_with_open_spiel.py",
+#    tags = ["team:ml", "examples", "examples_S"],
+#    size = "medium",
+#    srcs = ["examples/self_play_league_based_with_open_spiel_markov_soccer.py"],
+#    args = ["--framework=torch", "--env=markov_soccer", "--win-rate-threshold=0.6", "--stop-iters=2", "--num-episodes-human-play=0"]
+# )
+
+py_test(
+    name = "examples/trajectory_view_api_tf",
+    main = "examples/trajectory_view_api.py",
+    tags = ["team:ml", "examples", "examples_T"],
+    size = "medium",
+    srcs = ["examples/trajectory_view_api.py"],
+    args = ["--as-test", "--framework=tf", "--stop-reward=100.0"]
+)
+
+py_test(
+    name = "examples/trajectory_view_api_torch",
+    main = "examples/trajectory_view_api.py",
+    tags = ["team:ml", "examples", "examples_T"],
+    size = "medium",
+    srcs = ["examples/trajectory_view_api.py"],
+    args = ["--as-test", "--framework=torch", "--stop-reward=100.0"]
+)
+
+py_test(
+    name = "examples/tune/framework",
+    main = "examples/tune/framework.py",
+    tags = ["team:ml", "examples", "examples_F"],
+    size = "medium",
+    srcs = ["examples/tune/framework.py"],
+    args = ["--smoke-test"]
+)
+
+py_test(
+    name = "examples/two_trainer_workflow_tf",
+    main = "examples/two_trainer_workflow.py",
+    tags = ["team:ml", "examples", "examples_T"],
+    size = "small",
+    srcs = ["examples/two_trainer_workflow.py"],
+    args = ["--as-test", "--stop-reward=100.0"]
+)
+
+py_test(
+    name = "examples/two_trainer_workflow_torch",
+    main = "examples/two_trainer_workflow.py",
+    tags = ["team:ml", "examples", "examples_T"],
+    size = "small",
+    srcs = ["examples/two_trainer_workflow.py"],
+    args = ["--as-test", "--torch", "--stop-reward=100.0"]
+)
+
+py_test(
+    name = "examples/two_trainer_workflow_mixed_torch_tf",
+    main = "examples/two_trainer_workflow.py",
+    tags = ["team:ml", "examples", "examples_T"],
+    size = "small",
+    srcs = ["examples/two_trainer_workflow.py"],
+    args = ["--as-test", "--mixed-torch-tf", "--stop-reward=100.0"]
+)
+
+py_test(
+    name = "examples/two_step_game_maddpg",
+    main = "examples/two_step_game.py",
+    tags = ["team:ml", "examples", "examples_T"],
+    size = "medium",
+    srcs = ["examples/two_step_game.py"],
+    args = ["--as-test", "--stop-reward=7.1", "--run=contrib/MADDPG"]
+)
+
+py_test(
+    name = "examples/two_step_game_pg_tf",
+    main = "examples/two_step_game.py",
+    tags = ["team:ml", "examples", "examples_T"],
+    size = "medium",
+    srcs = ["examples/two_step_game.py"],
+    args = ["--as-test", "--stop-reward=7", "--run=PG"]
+)
+
+py_test(
+    name = "examples/two_step_game_pg_torch",
+    main = "examples/two_step_game.py",
+    tags = ["team:ml", "examples", "examples_T"],
+    size = "medium",
+    srcs = ["examples/two_step_game.py"],
+    args = ["--as-test", "--framework=torch", "--stop-reward=7", "--run=PG"]
+)
+
+# --------------------------------------------------------------------
+# examples/documentation directory
+#
+# Tag: documentation
+#
+# NOTE: Add tests alphabetically to this list.
+# --------------------------------------------------------------------
+
+py_test(
+    name = "examples/documentation/custom_gym_env",
+    main = "examples/documentation/custom_gym_env.py",
+    tags = ["team:ml", "documentation"],
+    size = "medium",
+    srcs = ["examples/documentation/custom_gym_env.py"],
+)
+
+py_test(
+    name = "examples/documentation/rllib_in_60s",
+    main = "examples/documentation/rllib_in_60s.py",
+    tags = ["team:ml", "documentation"],
+    size = "medium",
+    srcs = ["examples/documentation/rllib_in_60s.py"],
+)
+
+py_test(
+    name = "examples/documentation/rllib_on_ray_readme",
+    main = "examples/documentation/rllib_on_ray_readme.py",
+    tags = ["team:ml", "documentation"],
+    size = "medium",
+    srcs = ["examples/documentation/rllib_on_ray_readme.py"],
+)
+
+py_test(
+    name = "examples/documentation/rllib_on_rllib_readme",
+    main = "examples/documentation/rllib_on_rllib_readme.py",
+    tags = ["team:ml", "documentation"],
+    size = "medium",
+    srcs = ["examples/documentation/rllib_on_rllib_readme.py"],
+)