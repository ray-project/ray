--- conflicted
+++ resolved
@@ -2304,12 +2304,6 @@
     name = "examples/multi_agent_and_self_play/multi_agent_cartpole_multi_gpu",
     main = "examples/multi_agent_and_self_play/multi_agent_cartpole.py",
     tags = ["team:rllib", "exclusive", "examples", "multi_gpu"],
-<<<<<<< HEAD
-    size = "medium",
-    srcs = ["examples/multi_agent_and_self_play/multi_agent_cartpole.py"],
-    args = ["--enable-new-api-stack", "--num-agents=2", "--as-test", "--framework=torch", "--stop-reward=600.0", "--num-cpus=4", "--num-gpus=2"]
-)
-=======
     size = "large",
     srcs = ["examples/multi_agent_and_self_play/multi_agent_cartpole.py"],
     args = ["--enable-new-api-stack", "--num-agents=2", "--as-test", "--framework=torch", "--stop-reward=600.0", "--num-cpus=4", "--num-gpus=2"]
@@ -2323,7 +2317,6 @@
     srcs = ["examples/multi_agent_and_self_play/multi_agent_pendulum.py"],
     args = ["--enable-new-api-stack", "--num-agents=2", "--as-test", "--framework=torch", "--stop-reward=-500.0", "--num-cpus=4", "--num-gpus=2"]
 )
->>>>>>> 842bbcf4
 
 py_test(
     name = "examples/multi_agent_and_self_play/pettingzoo_parameter_sharing",
