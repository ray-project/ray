--- conflicted
+++ resolved
@@ -144,39 +144,16 @@
     data = [
         "tuned_examples/ppo/cartpole-appo-vtrace-separate-losses.yaml"
     ],
-<<<<<<< HEAD
-    args = ["--yaml-dir=tuned_examples/ppo", "--framework=torch"]
-)
-
-py_test(
-    name = "run_regression_tests_frozenlake_appo_tf",
-    main = "tests/run_regression_tests.py",
-    tags = ["team:ml", "learning_tests_tf", "learning_tests_discrete_tf"],
+    args = ["--yaml-dir=tuned_examples/ppo"]
+)
+
+py_test(
+    name = "run_regression_tests_frozenlake_appo",
+    main = "tests/run_regression_tests.py",
+    tags = ["team:ml", "learning_tests", "learning_tests_discrete"],
     size = "large",
     srcs = ["tests/run_regression_tests.py"],
     data = ["tuned_examples/ppo/frozenlake-appo-vtrace.yaml"],
-    args = ["--yaml-dir=tuned_examples/ppo"]
-)
-
-py_test(
-    name = "run_regression_tests_frozenlake_appo_torch",
-    main = "tests/run_regression_tests.py",
-    tags = ["team:ml", "learning_tests_torch", "learning_tests_discrete_torch"],
-    size = "large",
-    srcs = ["tests/run_regression_tests.py"],
-    data = ["tuned_examples/ppo/frozenlake-appo-vtrace.yaml"],
-    args = ["--yaml-dir=tuned_examples/ppo", "--framework=torch"]
-)
-
-py_test(
-    name = "learning_cartpole_appo_tf_fake_gpus",
-    main = "tests/run_regression_tests.py",
-    tags = ["team:ml", "learning_tests_tf", "learning_tests_cartpole", "learning_tests_discrete_tf", "fake_gpus_tf"],
-    size = "large",
-    srcs = ["tests/run_regression_tests.py"],
-    data = ["tuned_examples/ppo/cartpole-appo-vtrace-fake-gpus.yaml"],
-=======
->>>>>>> 9385b6c1
     args = ["--yaml-dir=tuned_examples/ppo"]
 )
 
@@ -831,7 +808,7 @@
     main = "train.py", srcs = ["train.py"],
     tags = ["team:ml", "quick_train"],
     args = [
-        "--env", "Pendulum-v1",
+        "--env", "Pendulum-v0",
         "--run", "APEX_DDPG",
         "--stop", "'{\"training_iteration\": 1}'",
         "--config", "'{\"framework\": \"tf\", \"num_workers\": 2, \"optimizer\": {\"num_replay_buffer_shards\": 1}, \"learning_starts\": 100, \"min_iter_time_s\": 1, \"batch_mode\": \"complete_episodes\"}'",
@@ -847,7 +824,7 @@
     size = "small",
     tags = ["team:ml", "quick_train"],
     args = [
-        "--env", "FrozenLake-v1",
+        "--env", "FrozenLake-v0",
         "--run", "DQN",
         "--config", "'{\"framework\": \"tf\"}'",
         "--stop", "'{\"training_iteration\": 1}'"
@@ -1034,7 +1011,7 @@
     main = "train.py", srcs = ["train.py"],
     tags = ["team:ml", "quick_train"],
     args = [
-        "--env", "Pendulum-v1",
+        "--env", "Pendulum-v0",
         "--run", "APPO",
         "--stop", "'{\"training_iteration\": 1}'",
         "--config", "'{\"framework\": \"tf\", \"num_workers\": 2, \"num_gpus\": 0}'",
