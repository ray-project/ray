# --------------------------------------------------------------------
# BAZEL/Buildkite-CI test cases.
# --------------------------------------------------------------------

# To add new RLlib tests, first find the correct category of your new test
# within this file.

# All new tests - within their category - should be added alphabetically!
# Do not just add tests to the bottom of the file.

# Currently we have the following categories:

# - Learning tests/regression, tagged:
# -- "learning_tests_[discrete|continuous]": distinguish discrete
#    actions vs continuous actions.
# -- "crashing_cartpole" and "stateless_cartpole" to distinguish between
#    simple CartPole and more advanced variants of it.
# -- "fake_gpus": Tests that run using 2 fake GPUs.

# - Quick algo compilation/tune-train tests, tagged "quick_train".
#   NOTE: These should be obsoleted in favor of "algorithms_dir" tests as
#         they cover the same functionality.

# - Folder-bound tests, tagged with the name of the top-level dir:
#   - `env` directory tests.
#   - `evaluation` directory tests.
#   - `execution` directory tests.
#   - `models` directory tests.
#   - `offline` directory tests.
#   - `policy` directory tests.
#   - `utils` directory tests.

# - Algorithm tests, tagged "algorithms_dir".

# - Tests directory (everything in rllib/tests/...), tagged: "tests_dir"

# - Examples directory (everything in rllib/examples/...), tagged: "examples"

# - Memory leak tests tagged "memory_leak_tests".

# Note: There is a special directory in examples: "documentation" which contains
# all code that is linked to from within the RLlib docs. This code is tested
# separately via the "documentation" tag.

# Additional tags are:
# - "team:rllib": Indicating that all tests in this file are the responsibility of
#   the RLlib Team.
# - "needs_gpu": Indicating that a test needs to have a GPU in order to run.
# - "gpu": Indicating that a test may (but doesn't have to) be run in the GPU
#   pipeline, defined in .buildkite/pipeline.gpu.yml.
# - "multi-gpu": Indicating that a test will definitely be run in the Large GPU
#   pipeline, defined in .buildkite/pipeline.gpu.large.yml.
# - "no_gpu": Indicating that a test should not be run in the GPU pipeline due
#   to certain incompatibilities.
# - "no_tf_eager_tracing": Exclude this test from tf-eager tracing tests.
# - "torch_only": Only run this test case with framework=torch.

# Our .buildkite/pipeline.yml and .buildkite/pipeline.gpu.yml files execute all
# these tests in n different jobs.

load("//bazel:python.bzl", "py_test_module_list")

# --------------------------------------------------------------------
# Algorithms learning regression tests.
#
# Tag: learning_tests
#
# This will test all yaml files (via `rllib train`)
# inside rllib/tuned_examples/[algo-name] for actual learning success.
# --------------------------------------------------------------------

# A2C
# py_test(
#    name = "learning_tests_cartpole_a2c",
#    main = "tests/run_regression_tests.py",
#    tags = ["team:rllib", "", "learning_tests", "learning_tests_cartpole", "learning_tests_discrete"],
#    size = "large",
#    srcs = ["tests/run_regression_tests.py"],
#    data = ["tuned_examples/a2c/cartpole-a2c.yaml"],
#    args = ["--dir=tuned_examples/a2c"]
# )

py_test(
    name = "learning_tests_cartpole_a2c_microbatch",
    main = "tests/run_regression_tests.py",
    tags = ["team:rllib", "exclusive", "learning_tests", "learning_tests_cartpole", "learning_tests_discrete"],
    size = "large",
    srcs = ["tests/run_regression_tests.py"],
    data = ["tuned_examples/a2c/cartpole-a2c-microbatch.yaml"],
    args = ["--dir=tuned_examples/a2c"]
)

py_test(
    name = "learning_tests_cartpole_a2c_fake_gpus",
    main = "tests/run_regression_tests.py",
    tags = ["team:rllib", "exclusive", "learning_tests", "learning_tests_cartpole", "learning_tests_discrete", "fake_gpus"],
    size = "medium",
    srcs = ["tests/run_regression_tests.py"],
    data = ["tuned_examples/a2c/cartpole-a2c-fake-gpus.yaml"],
    args = ["--dir=tuned_examples/a2c"]
)

# A3C

# py_test(
#    name = "learning_tests_cartpole_a3c",
#    main = "tests/run_regression_tests.py",
#    tags = ["team:rllib", "exclusive", "learning_tests", "learning_tests_cartpole", "learning_tests_discrete"],
#    size = "large",
#    srcs = ["tests/run_regression_tests.py"],
#    data = ["tuned_examples/a3c/cartpole-a3c.yaml"],
#    args = ["--dir=tuned_examples/a3c"]
# )

# AlphaStar
py_test(
    name = "learning_tests_cartpole_alpha_star",
    main = "tests/run_regression_tests.py",
    tags = ["team:rllib", "exclusive", "learning_tests", "learning_tests_cartpole", "learning_tests_discrete"],
    size = "medium",
    srcs = ["tests/run_regression_tests.py"],
    data = ["tuned_examples/alpha_star/multi-agent-cartpole-alpha-star.yaml"],
    args = ["--dir=tuned_examples/alpha_star", "--num-cpus=10"]
)

# AlphaZero
py_test(
    name = "learning_tests_cartpole_sparse_rewards_alpha_zero",
    tags = ["team:rllib", "exclusive", "torch_only", "learning_tests", "learning_tests_discrete"],
    main = "tests/run_regression_tests.py",
    size = "medium",
    srcs = ["tests/run_regression_tests.py"],
    data = ["tuned_examples/alpha_zero/cartpole-sparse-rewards-alpha-zero.yaml"],
    args = ["--dir=tuned_examples/alpha_zero", "--num-cpus=8"]
)

# APEX-DQN
# py_test(
#    name = "learning_tests_cartpole_apex",
#    main = "tests/run_regression_tests.py",
#    tags = ["team:rllib", "exclusive", "learning_tests", "learning_tests_cartpole", "learning_tests_discrete"],
#    size = "large",
#    srcs = ["tests/run_regression_tests.py"],
#    data = [
#        "tuned_examples/apex_dqn/cartpole-apex.yaml",
#    ],
#    args = ["--dir=tuned_examples/apex_dqn", "--num-cpus=6"]
# )

# Once APEX supports multi-GPU.
# py_test(
#    name = "learning_cartpole_apex_fake_gpus",
#    main = "tests/run_regression_tests.py",
#    tags = ["team:rllib", "exclusive", "learning_tests", "learning_tests_cartpole", "learning_tests_discrete", "fake_gpus"],
#    size = "large",
#    srcs = ["tests/run_regression_tests.py"],
#    data = ["tuned_examples/apex_dqn/cartpole-apex-fake-gpus.yaml"],
#    args = ["--dir=tuned_examples/apex_dqn"]
# )

# APPO
py_test(
    name = "learning_tests_cartpole_appo_no_vtrace",
    main = "tests/run_regression_tests.py",
    tags = ["team:rllib", "exclusive", "learning_tests", "learning_tests_cartpole", "learning_tests_discrete"],
    size = "medium", # bazel may complain about it being too long sometimes - medium is on purpose as some frameworks take longer
    srcs = ["tests/run_regression_tests.py"],
    data = ["tuned_examples/appo/cartpole-appo.yaml"],
    args = ["--dir=tuned_examples/appo"]
)

# py_test(
#    name = "learning_tests_cartpole_appo_vtrace",
#    main = "tests/run_regression_tests.py",
#    tags = ["team:rllib", "exclusive", "learning_tests", "learning_tests_cartpole", "learning_tests_discrete"],
#    size = "large",
#    srcs = ["tests/run_regression_tests.py"],
#    data = ["tuned_examples/appo/cartpole-appo-vtrace.yaml"],
#    args = ["--dir=tuned_examples/appo"]
# )

py_test(
    name = "learning_tests_cartpole_separate_losses_appo",
    main = "tests/run_regression_tests.py",
    tags = ["team:rllib", "tf_only", "exclusive", "learning_tests", "learning_tests_cartpole", "learning_tests_discrete"],
    size = "medium",
    srcs = ["tests/run_regression_tests.py"],
    data = [
        "tuned_examples/appo/cartpole-appo-vtrace-separate-losses.yaml"
    ],
    args = ["--dir=tuned_examples/appo"]
)

py_test(
    name = "learning_tests_multi_agent_cartpole_appo",
    main = "tests/run_regression_tests.py",
    tags = ["team:rllib", "exclusive", "learning_tests", "learning_tests_cartpole", "learning_tests_discrete"],
    size = "medium",
    srcs = ["tests/run_regression_tests.py"],
    data = ["tuned_examples/appo/multi-agent-cartpole-appo.yaml"],
    args = ["--dir=tuned_examples/appo"]
)

py_test(
    name = "learning_tests_multi_agent_cartpole_w_100_policies_appo",
    main = "tests/run_regression_tests.py",
    tags = ["team:rllib", "exclusive", "learning_tests", "learning_tests_cartpole", "learning_tests_discrete"],
    size = "large",
    srcs = ["tests/run_regression_tests.py"],
    data = ["tuned_examples/appo/multi-agent-cartpole-w-100-policies-appo.py"],
    args = ["--dir=tuned_examples/appo"]
)

# py_test(
#    name = "learning_tests_frozenlake_appo",
#    main = "tests/run_regression_tests.py",
#    tags = ["team:rllib", "exclusive", "learning_tests", "learning_tests_discrete"],
#    size = "large",
#    srcs = ["tests/run_regression_tests.py"],
#    data = ["tuned_examples/appo/frozenlake-appo-vtrace.yaml"],
#    args = ["--dir=tuned_examples/appo"]
# )

py_test(
    name = "learning_tests_cartpole_appo_fake_gpus",
    main = "tests/run_regression_tests.py",
    tags = ["team:rllib", "exclusive", "learning_tests", "learning_tests_cartpole", "learning_tests_discrete", "fake_gpus"],
    size = "medium",
    srcs = ["tests/run_regression_tests.py"],
    data = ["tuned_examples/appo/cartpole-appo-vtrace-fake-gpus.yaml"],
    args = ["--dir=tuned_examples/appo"]
)

# ARS
py_test(
    name = "learning_tests_cartpole_ars",
    main = "tests/run_regression_tests.py",
    tags = ["team:rllib", "exclusive", "learning_tests", "learning_tests_cartpole", "learning_tests_discrete"],
    size = "medium",
    srcs = ["tests/run_regression_tests.py"],
    data = ["tuned_examples/ars/cartpole-ars.yaml"],
    args = ["--dir=tuned_examples/ars"]
)

# CQL
py_test(
    name = "learning_tests_pendulum_cql",
    main = "tests/run_regression_tests.py",
    tags = ["team:rllib", "exclusive", "learning_tests", "learning_tests_pendulum", "learning_tests_continuous"],
    size = "medium",
    srcs = ["tests/run_regression_tests.py"],
    # Include the zipped json data file as well.
    data = [
        "tuned_examples/cql/pendulum-cql.yaml",
        "tests/data/pendulum/enormous.zip",
    ],
    args = ["--dir=tuned_examples/cql"]
)


# CRR
py_test(
   name = "learning_tests_pendulum_crr",
   main = "tests/run_regression_tests.py",
   tags = ["team:rllib", "torch_only", "learning_tests", "learning_tests_pendulum", "learning_tests_continuous"],
   size = "large",
   srcs = ["tests/run_regression_tests.py"],
   # Include an offline json data file as well.
   data = [
       "tuned_examples/crr/pendulum-v1-crr.yaml",
       "tests/data/pendulum/pendulum_replay_v1.1.0.zip",
   ],
   args = ["--dir=tuned_examples/crr"]
)

py_test(
    name = "learning_tests_cartpole_crr",
    main = "tests/run_regression_tests.py",
    tags = ["team:rllib", "torch_only", "learning_tests", "learning_tests_cartpole", "learning_tests_discrete"],
    size = "medium",
    srcs = ["tests/run_regression_tests.py"],
    # Include an offline json data file as well.
    data = [
        "tuned_examples/crr/cartpole-v1-crr.yaml",
        "tests/data/cartpole/large.json",
    ],
    args = ["--dir=tuned_examples/crr", '--framework=torch']
)

py_test(
    name = "learning_tests_cartpole_crr_expectation",
    main = "tests/run_regression_tests.py",
    tags = ["team:rllib", "torch_only", "learning_tests", "learning_tests_cartpole", "learning_tests_discrete"],
    size = "large",
    srcs = ["tests/run_regression_tests.py"],
    # Include an offline json data file as well.
    data = [
        "tuned_examples/crr/cartpole-v1-crr_expectation.yaml",
        "tests/data/cartpole/large.json",
    ],
    args = ["--dir=tuned_examples/crr", '--framework=torch']
)

# DDPG
# py_test(
#   name = "learning_tests_pendulum_ddpg",
#   main = "tests/run_regression_tests.py",
#   tags = ["team:rllib", "exclusive", "learning_tests", "learning_tests_pendulum", "learning_tests_continuous"],
#   size = "large",
#   srcs = ["tests/run_regression_tests.py"],
#   data = glob(["tuned_examples/ddpg/pendulum-ddpg.yaml"]),
#   args = ["--dir=tuned_examples/ddpg"]
# )

py_test(
   name = "learning_tests_pendulum_ddpg_fake_gpus",
   main = "tests/run_regression_tests.py",
   tags = ["team:rllib", "exclusive", "learning_tests", "learning_tests_pendulum", "learning_tests_continuous", "fake_gpus"],
   size = "large",
   srcs = ["tests/run_regression_tests.py"],
   data = ["tuned_examples/ddpg/pendulum-ddpg-fake-gpus.yaml"],
   args = ["--dir=tuned_examples/ddpg"]
)

# DDPPO
py_test(
    name = "learning_tests_cartpole_ddppo",
    main = "tests/run_regression_tests.py",
    tags = ["team:rllib", "exclusive", "torch_only", "learning_tests", "learning_tests_cartpole", "learning_tests_discrete"],
    size = "small",
    srcs = ["tests/run_regression_tests.py"],
    data = glob(["tuned_examples/ddppo/cartpole-ddppo.yaml"]),
    args = ["--dir=tuned_examples/ddppo"]
)

py_test(
    name = "learning_tests_pendulum_ddppo",
    main = "tests/run_regression_tests.py",
    tags = ["team:rllib", "exclusive", "torch_only", "learning_tests", "learning_tests_pendulum", "learning_tests_continuous"],
    size = "large",
    srcs = ["tests/run_regression_tests.py"],
    data = glob(["tuned_examples/ddppo/pendulum-ddppo.yaml"]),
    args = ["--dir=tuned_examples/ddppo"]
)

# DQN
# py_test(
#    name = "learning_tests_cartpole_dqn",
#    main = "tests/run_regression_tests.py",
#    tags = ["team:rllib", "exclusive", "learning_tests", "learning_tests_cartpole", "learning_tests_discrete"],
#    size = "large",
#    srcs = ["tests/run_regression_tests.py"],
#    data = ["tuned_examples/dqn/cartpole-dqn.yaml"],
#    args = ["--dir=tuned_examples/dqn"]
# )

py_test(
    name = "learning_tests_cartpole_dqn_softq",
    main = "tests/run_regression_tests.py",
    tags = ["team:rllib", "exclusive", "learning_tests", "learning_tests_cartpole", "learning_tests_discrete"],
    size = "large", # bazel may complain about it being too long sometimes - large is on purpose as some frameworks take longer
    srcs = ["tests/run_regression_tests.py"],
    data = ["tuned_examples/dqn/cartpole-dqn-softq.yaml"],
    args = ["--dir=tuned_examples/dqn"]
)

# Does not work with tf-eager tracing due to Exploration's postprocessing
# method injecting a tensor into a new graph. Revisit when tf-eager tracing
# is better supported.
py_test(
    name = "learning_tests_cartpole_dqn_param_noise",
    main = "tests/run_regression_tests.py",
    tags = ["team:rllib", "exclusive", "learning_tests", "learning_tests_cartpole", "learning_tests_discrete", "no_tf_eager_tracing"],
    size = "medium",
    srcs = ["tests/run_regression_tests.py"],
    data = ["tuned_examples/dqn/cartpole-dqn-param-noise.yaml"],
    args = ["--dir=tuned_examples/dqn"]
)

py_test(
    name = "learning_tests_cartpole_dqn_fake_gpus",
    main = "tests/run_regression_tests.py",
    tags = ["team:rllib", "exclusive", "learning_tests", "learning_tests_cartpole", "learning_tests_discrete", "fake_gpus"],
    size = "large",
    srcs = ["tests/run_regression_tests.py"],
    data = ["tuned_examples/dqn/cartpole-dqn-fake-gpus.yaml"],
    args = ["--dir=tuned_examples/dqn"]
)

# DT
py_test(
   name = "learning_tests_pendulum_dt",
   main = "tests/run_regression_tests.py",
   tags = ["team:rllib", "torch_only", "learning_tests", "learning_tests_pendulum", "learning_tests_continuous"],
   size = "large",
   srcs = ["tests/run_regression_tests.py"],
   # Include an offline json data file as well.
   data = [
       "tuned_examples/dt/pendulum-v1-dt.yaml",
       "tests/data/pendulum/pendulum_expert_sac_50eps.zip",
   ],
   args = ["--dir=tuned_examples/dt"]
)

py_test(
    name = "learning_tests_cartpole_dt",
    main = "tests/run_regression_tests.py",
    tags = ["team:rllib", "torch_only", "learning_tests", "learning_tests_cartpole", "learning_tests_discrete"],
    size = "medium",
    srcs = ["tests/run_regression_tests.py"],
    # Include an offline json data file as well.
    data = [
        "tuned_examples/dt/cartpole-v1-dt.yaml",
        "tests/data/cartpole/large.json",
    ],
    args = ["--dir=tuned_examples/dt"]
)

# Simple-Q
py_test(
    name = "learning_tests_cartpole_simpleq",
    main = "tests/run_regression_tests.py",
    tags = ["team:rllib", "exclusive", "learning_tests", "learning_tests_cartpole", "learning_tests_discrete"],
    size = "medium",
    srcs = ["tests/run_regression_tests.py"],
    data = [
        "tuned_examples/simple_q/cartpole-simpleq.yaml",
    ],
    args = ["--dir=tuned_examples/simple_q"]
)

py_test(
    name = "learning_tests_cartpole_simpleq_fake_gpus",
    main = "tests/run_regression_tests.py",
    tags = ["team:rllib", "exclusive", "learning_tests", "learning_tests_cartpole", "learning_tests_discrete", "fake_gpus"],
    size = "medium",
    srcs = ["tests/run_regression_tests.py"],
    data = ["tuned_examples/simple_q/cartpole-simpleq-fake-gpus.yaml"],
    args = ["--dir=tuned_examples/simple_q"]
)

# ES
# py_test(
#    name = "learning_tests_cartpole_es",
#    main = "tests/run_regression_tests.py",
#    tags = ["team:rllib", "exclusive", "learning_tests", "learning_tests_cartpole", "learning_tests_discrete"],
#    size = "large",
#    srcs = ["tests/run_regression_tests.py"],
#    data = ["tuned_examples/es/cartpole-es.yaml"],
#    args = ["--dir=tuned_examples/es"]
# )

# IMPALA
# py_test(
#    name = "learning_tests_cartpole_impala",
#    main = "tests/run_regression_tests.py",
#    tags = ["team:rllib", "exclusive", "learning_tests", "learning_tests_cartpole", "learning_tests_discrete"],
#    size = "large",
#    srcs = ["tests/run_regression_tests.py"],
#    data = ["tuned_examples/impala/cartpole-impala.yaml"],
#    args = ["--dir=tuned_examples/impala"]
# )

py_test(
    name = "learning_tests_multi_agent_cartpole_impala",
    main = "tests/run_regression_tests.py",
    tags = ["team:rllib", "exclusive", "learning_tests", "learning_tests_cartpole", "learning_tests_discrete"],
    size = "medium",
    srcs = ["tests/run_regression_tests.py"],
    data = ["tuned_examples/impala/multi-agent-cartpole-impala.yaml"],
    args = ["--dir=tuned_examples/impala"]
)

py_test(
    name = "learning_tests_cartpole_impala_fake_gpus",
    main = "tests/run_regression_tests.py",
    tags = ["team:rllib", "exclusive", "learning_tests", "learning_tests_cartpole", "learning_tests_discrete", "fake_gpus"],
    size = "large",
    srcs = ["tests/run_regression_tests.py"],
    data = ["tuned_examples/impala/cartpole-impala-fake-gpus.yaml"],
    args = ["--dir=tuned_examples/impala"]
)

# MADDPG
py_test(
    name = "learning_tests_two_step_game_maddpg",
    main = "tests/run_regression_tests.py",
    tags = ["team:rllib", "exclusive", "tf_only", "no_tf_eager_tracing", "learning_tests", "learning_tests_discrete"],
    size = "large", # bazel may complain about it being too long sometimes - large is on purpose as some frameworks take longer
    srcs = ["tests/run_regression_tests.py"],
    data = ["tuned_examples/maddpg/two-step-game-maddpg.yaml"],
    args = ["--dir=tuned_examples/maddpg", "--framework=tf"]
)

# Working, but takes a long time to learn (>15min).
# Removed due to Higher API conflicts with Pytorch-Import tests
## MB-MPO
#py_test(
#    name = "learning_tests_pendulum_mbmpo",
#    main = "tests/run_regression_tests.py",
#    tags = ["team:rllib", "exclusive", "torch_only", "learning_tests", "learning_tests_pendulum", "learning_tests_continuous"],
#    size = "large",
#    srcs = ["tests/run_regression_tests.py"],
#    data = ["tuned_examples/mbmpo/pendulum-mbmpo.yaml"],
#    args = ["--dir=tuned_examples/mbmpo"]
#)

# PG
py_test(
    name = "learning_tests_cartpole_pg",
    main = "tests/run_regression_tests.py",
    tags = ["team:rllib", "exclusive", "learning_tests", "learning_tests_cartpole", "learning_tests_discrete"],
    size = "medium", # bazel may complain about it being too long sometimes - medium is on purpose as some frameworks take longer
    srcs = ["tests/run_regression_tests.py"],
    data = ["tuned_examples/pg/cartpole-pg.yaml"],
    args = ["--dir=tuned_examples/pg"]
)

py_test(
    name = "learning_tests_cartpole_crashing_pg",
    main = "tests/run_regression_tests.py",
    tags = ["team:rllib", "exclusive", "learning_tests", "learning_tests_cartpole", "learning_tests_discrete", "crashing_cartpole"],
    size = "large", # bazel may complain about it being too long sometimes - large is on purpose as some frameworks take longer
    srcs = ["tests/run_regression_tests.py"],
    data = ["tuned_examples/pg/cartpole-crashing-pg.yaml"],
    args = ["--dir=tuned_examples/pg"]
)

py_test(
    name = "learning_tests_cartpole_crashing_with_remote_envs_pg",
    main = "tests/run_regression_tests.py",
    tags = ["team:rllib", "exclusive", "learning_tests", "learning_tests_cartpole", "learning_tests_discrete", "crashing_cartpole"],
    size = "large", # bazel may complain about it being too long sometimes - large is on purpose as some frameworks take longer
    srcs = ["tests/run_regression_tests.py"],
    data = ["tuned_examples/pg/cartpole-crashing-with-remote-envs-pg.yaml"],
    args = ["--dir=tuned_examples/pg"]
)

py_test(
    name = "learning_tests_multi_agent_cartpole_crashing_restart_sub_envs_pg",
    main = "tests/run_regression_tests.py",
    tags = ["team:rllib", "exclusive", "learning_tests", "learning_tests_cartpole", "learning_tests_discrete", "crashing_cartpole"],
    size = "large", # bazel may complain about it being too long sometimes - large is on purpose as some frameworks take longer
    srcs = ["tests/run_regression_tests.py"],
    data = ["tuned_examples/pg/multi-agent-cartpole-crashing-restart-sub-envs-pg.yaml"],
    args = ["--dir=tuned_examples/pg"]
)

py_test(
    name = "learning_tests_multi_agent_cartpole_crashing_with_remote_envs_pg",
    main = "tests/run_regression_tests.py",
    tags = ["team:rllib", "exclusive", "learning_tests", "learning_tests_cartpole", "learning_tests_discrete", "crashing_cartpole"],
    size = "large", # bazel may complain about it being too long sometimes - large is on purpose as some frameworks take longer
    srcs = ["tests/run_regression_tests.py"],
    data = ["tuned_examples/pg/multi-agent-cartpole-crashing-with-remote-envs-pg.yaml"],
    args = ["--dir=tuned_examples/pg", "--num-cpus=14"]
)

py_test(
    name = "learning_tests_cartpole_pg_fake_gpus",
    main = "tests/run_regression_tests.py",
    tags = ["team:rllib", "exclusive", "learning_tests", "learning_tests_cartpole", "learning_tests_discrete", "fake_gpus"],
    size = "medium",
    srcs = ["tests/run_regression_tests.py"],
    data = ["tuned_examples/pg/cartpole-pg-fake-gpus.yaml"],
    args = ["--dir=tuned_examples/pg"]
)

# PPO
# py_test(
#    name = "learning_tests_cartpole_ppo",
#    main = "tests/run_regression_tests.py",
#    tags = ["team:rllib", "exclusive", "learning_tests", "learning_tests_cartpole", "learning_tests_discrete"],
#    size = "large",
#    srcs = ["tests/run_regression_tests.py"],
#    data = ["tuned_examples/ppo/cartpole-ppo.yaml"],
#    args = ["--dir=tuned_examples/ppo"]
# )

py_test(
    name = "learning_tests_pendulum_ppo",
    main = "tests/run_regression_tests.py",
    tags = ["team:rllib", "exclusive", "learning_tests", "learning_tests_pendulum", "learning_tests_continuous"],
    size = "large", # bazel may complain about it being too long sometimes - large is on purpose as some frameworks take longer
    srcs = ["tests/run_regression_tests.py"],
    data = ["tuned_examples/ppo/pendulum-ppo.yaml"],
    args = ["--dir=tuned_examples/ppo"]
)

py_test(
    name = "learning_tests_pendulum_ppo_with_rl_module",
    main = "tests/run_regression_tests.py",
    tags = ["team:rllib", "exclusive", "learning_tests", "learning_tests_pendulum", "learning_tests_continuous", "torch_only"],
    size = "large", # bazel may complain about it being too long sometimes - large is on purpose as some frameworks take longer
    srcs = ["tests/run_regression_tests.py"],
    data = ["tuned_examples/ppo/pendulum-ppo-with-rl-module.yaml"],
    args = ["--dir=tuned_examples/ppo"]
)

py_test(
    name = "learning_tests_multi_agent_pendulum_ppo",
    main = "tests/run_regression_tests.py",
    tags = ["team:rllib", "exclusive", "learning_tests", "learning_tests_pendulum", "learning_tests_continuous"],
    size = "large", # bazel may complain about it being too long sometimes - large is on purpose as some frameworks take longer
    srcs = ["tests/run_regression_tests.py"],
    data = ["tuned_examples/ppo/multi_agent_pendulum_ppo.py"],
    args = ["--dir=tuned_examples/ppo"]
)

py_test(
    name = "learning_tests_transformed_actions_pendulum_ppo",
    main = "tests/run_regression_tests.py",
    tags = ["team:rllib", "exclusive", "learning_tests", "learning_tests_pendulum", "learning_tests_continuous"],
    size = "large", # bazel may complain about it being too long sometimes - large is on purpose as some frameworks take longer
    srcs = ["tests/run_regression_tests.py"],
    data = ["tuned_examples/ppo/pendulum-transformed-actions-ppo.yaml"],
    args = ["--dir=tuned_examples/ppo"]
)

py_test(
    name = "learning_tests_repeat_after_me_ppo",
    main = "tests/run_regression_tests.py",
    tags = ["team:rllib", "exclusive", "learning_tests", "learning_tests_discrete"],
    size = "medium",
    srcs = ["tests/run_regression_tests.py"],
    data = ["tuned_examples/ppo/repeatafterme-ppo-lstm.yaml"],
    args = ["--dir=tuned_examples/ppo"]
)

py_test(
    name = "learning_tests_cartpole_ppo_fake_gpus",
    main = "tests/run_regression_tests.py",
    tags = ["team:rllib", "exclusive", "learning_tests", "learning_tests_cartpole", "learning_tests_discrete", "fake_gpus"],
    size = "large",
    srcs = ["tests/run_regression_tests.py"],
    data = ["tuned_examples/ppo/cartpole-ppo-fake-gpus.yaml"],
    args = ["--dir=tuned_examples/ppo"]
)

# QMIX
py_test(
    name = "learning_tests_two_step_game_qmix",
    main = "tests/run_regression_tests.py",
    tags = ["team:rllib", "exclusive", "learning_tests", "learning_tests_discrete"],
    size = "medium", # bazel may complain about it being too long sometimes - medium is on purpose as some frameworks take longer
    srcs = ["tests/run_regression_tests.py"],
    data = ["tuned_examples/qmix/two-step-game-qmix.yaml"],
    args = ["--dir=tuned_examples/qmix", "--framework=torch"]
)

py_test(
    name = "learning_tests_two_step_game_qmix_vdn_mixer",
    main = "tests/run_regression_tests.py",
    tags = ["team:rllib", "exclusive", "learning_tests", "learning_tests_discrete"],
    size = "medium", # bazel may complain about it being too long sometimes - medium is on purpose as some frameworks take longer
    srcs = ["tests/run_regression_tests.py"],
    data = ["tuned_examples/qmix/two-step-game-qmix-vdn-mixer.yaml"],
    args = ["--dir=tuned_examples/qmix", "--framework=torch"]
)

py_test(
    name = "learning_tests_two_step_game_qmix_no_mixer",
    main = "tests/run_regression_tests.py",
    tags = ["team:rllib", "exclusive", "learning_tests", "learning_tests_discrete"],
    size = "medium", # bazel may complain about it being too long sometimes - medium is on purpose as some frameworks take longer
    srcs = ["tests/run_regression_tests.py"],
    data = ["tuned_examples/qmix/two-step-game-qmix-no-mixer.yaml"],
    args = ["--dir=tuned_examples/qmix", "--framework=torch"]
)

# R2D2
py_test(
    name = "learning_tests_stateless_cartpole_r2d2",
    main = "tests/run_regression_tests.py",
    tags = ["team:rllib", "exclusive", "learning_tests", "learning_tests_cartpole", "learning_tests_discrete", "stateless_cartpole"],
    size = "large",
    srcs = ["tests/run_regression_tests.py"],
    data = ["tuned_examples/r2d2/stateless-cartpole-r2d2.yaml"],
    args = ["--dir=tuned_examples/r2d2"]
)

py_test(
    name = "learning_tests_stateless_cartpole_r2d2_fake_gpus",
    main = "tests/run_regression_tests.py",
    tags = ["team:rllib", "exclusive", "learning_tests", "learning_tests_cartpole", "stateless_cartpole", "fake_gpus"],
    size = "large",
    srcs = ["tests/run_regression_tests.py"],
    data = ["tuned_examples/r2d2/stateless-cartpole-r2d2-fake-gpus.yaml"],
    args = ["--dir=tuned_examples/r2d2"]
)

# SAC
py_test(
    name = "learning_tests_cartpole_sac",
    main = "tests/run_regression_tests.py",
    tags = ["team:rllib", "exclusive", "learning_tests", "learning_tests_cartpole", "learning_tests_discrete"],
    size = "large",
    srcs = ["tests/run_regression_tests.py"],
    data = ["tuned_examples/sac/cartpole-sac.yaml"],
    args = ["--dir=tuned_examples/sac"]
)

# py_test(
#    name = "learning_tests_cartpole_continuous_pybullet_sac",
#    main = "tests/run_regression_tests.py",
#    tags = ["team:rllib", "exclusive", "learning_tests", "learning_tests_cartpole", "learning_tests_continuous"],
#    size = "large",
#    srcs = ["tests/run_regression_tests.py"],
#    data = ["tuned_examples/sac/cartpole-continuous-pybullet-sac.yaml"],
#    args = ["--dir=tuned_examples/sac"]
# )

# py_test(
#    name = "learning_tests_pendulum_sac",
#    main = "tests/run_regression_tests.py",
#    tags = ["team:rllib", "exclusive", "learning_tests", "learning_tests_pendulum", "learning_tests_continuous"],
#    size = "large",
#    srcs = ["tests/run_regression_tests.py"],
#    data = ["tuned_examples/sac/pendulum-sac.yaml"],
#    args = ["--dir=tuned_examples/sac"]
# )

# py_test(
#    name = "learning_tests_transformed_actions_pendulum_sac",
#    main = "tests/run_regression_tests.py",
#    tags = ["team:rllib", "exclusive", "learning_tests", "learning_tests_pendulum", "learning_tests_continuous"],
#    size = "large",
#    srcs = ["tests/run_regression_tests.py"],
#    data = ["tuned_examples/sac/pendulum-transformed-actions-sac.yaml"],
#    args = ["--dir=tuned_examples/sac"]
# )

# py_test(
#    name = "learning_tests_pendulum_sac_fake_gpus",
#    main = "tests/run_regression_tests.py",
#    tags = ["team:rllib", "exclusive", "learning_tests", "learning_tests_pendulum", "learning_tests_continuous", "fake_gpus"],
#    size = "large",
#    srcs = ["tests/run_regression_tests.py"],
#    data = ["tuned_examples/sac/pendulum-sac-fake-gpus.yaml"],
#    args = ["--dir=tuned_examples/sac"]
# )

# SlateQ
# py_test(
#    name = "learning_tests_interest_evolution_10_candidates_recsim_env_slateq",
#    main = "tests/run_regression_tests.py",
#    tags = ["team:rllib", "exclusive", "learning_tests", "learning_tests_discrete"],
#    size = "large",
#    srcs = ["tests/run_regression_tests.py"],
#    data = ["tuned_examples/slateq/interest-evolution-10-candidates-recsim-env-slateq.yaml"],
#    args = ["--dir=tuned_examples/slateq"]
# )

py_test(
    name = "learning_tests_interest_evolution_10_candidates_recsim_env_slateq_fake_gpus",
    main = "tests/run_regression_tests.py",
    tags = ["team:rllib", "exclusive", "learning_tests", "learning_tests_discrete", "fake_gpus"],
    size = "large",
    srcs = ["tests/run_regression_tests.py"],
    data = ["tuned_examples/slateq/interest-evolution-10-candidates-recsim-env-slateq.yaml"],
    args = ["--dir=tuned_examples/slateq"]
)

# TD3
# py_test(
#    name = "learning_tests_pendulum_td3",
#    main = "tests/run_regression_tests.py",
#    tags = ["team:rllib", "exclusive", "learning_tests", "learning_tests_pendulum", "learning_tests_continuous"],
#    size = "large",
#    srcs = ["tests/run_regression_tests.py"],
#    data = ["tuned_examples/ddpg/pendulum-td3.yaml"],
#    args = ["--dir=tuned_examples/ddpg"]
# )


# --------------------------------------------------------------------
# Algorithms (Compilation, Losses, simple functionality tests)
# rllib/algorithms/
#
# Tag: algorithms_dir
# --------------------------------------------------------------------

# Generic (all Algorithms)

py_test(
    name = "test_algorithm",
    tags = ["team:rllib", "algorithms_dir", "algorithms_dir_generic"],
    size = "large",
    srcs = ["algorithms/tests/test_algorithm.py"],
    data = ["tests/data/cartpole/small.json"],
)

py_test(
    name = "test_algorithm_config",
    tags = ["team:rllib", "algorithms_dir", "algorithms_dir_generic"],
    size = "small",
    srcs = ["algorithms/tests/test_algorithm_config.py"],
)

py_test(
    name = "test_algorithm_export_checkpoint",
    tags = ["team:rllib", "algorithms_dir", "algorithms_dir_generic"],
    size = "medium",
    srcs = ["algorithms/tests/test_algorithm_export_checkpoint.py"],
)

py_test(
    name = "test_callbacks",
    tags = ["team:rllib", "algorithms_dir", "algorithms_dir_generic"],
    size = "large",
    srcs = ["algorithms/tests/test_callbacks.py"]
)

py_test(
    name = "test_memory_leaks_generic",
    main = "algorithms/tests/test_memory_leaks.py",
    tags = ["team:rllib", "algorithms_dir"],
    size = "medium",
    srcs = ["algorithms/tests/test_memory_leaks.py"]
)

py_test(
    name = "test_node_failure",
    tags = ["team:rllib", "tests_dir", "exclusive"],
    size = "medium",
    srcs = ["tests/test_node_failure.py"],
)

py_test(
    name = "test_registry",
    tags = ["team:rllib", "algorithms_dir", "algorithms_dir_generic"],
    size = "small",
    srcs = ["algorithms/tests/test_registry.py"],
)

py_test(
    name = "test_worker_failures",
    tags = ["team:rllib", "algorithms_dir", "algorithms_dir_generic", "exclusive"],
    size = "large",
    srcs = ["algorithms/tests/test_worker_failures.py"]
)

# Specific Algorithms

# A2C
py_test(
    name = "test_a2c",
    tags = ["team:rllib", "algorithms_dir"],
    size = "large",
    srcs = ["algorithms/a2c/tests/test_a2c.py"]
)

# A3C
py_test(
    name = "test_a3c",
    tags = ["team:rllib", "algorithms_dir"],
    size = "large",
    srcs = ["algorithms/a3c/tests/test_a3c.py"]
)

# AlphaStar
py_test(
    name = "test_alpha_star",
    tags = ["team:rllib", "algorithms_dir"],
    size = "large",
    srcs = ["algorithms/alpha_star/tests/test_alpha_star.py"]
)

# AlphaZero
py_test(
    name = "test_alpha_zero",
    tags = ["team:rllib", "algorithms_dir"],
    size = "medium",
    srcs = ["algorithms/alpha_zero/tests/test_alpha_zero.py"]
)

# APEX-DQN
py_test(
    name = "test_apex_dqn",
    tags = ["team:rllib", "algorithms_dir"],
    size = "large",
    srcs = ["algorithms/apex_dqn/tests/test_apex_dqn.py"]
)

# APEX-DDPG
py_test(
    name = "test_apex_ddpg",
    tags = ["team:rllib", "algorithms_dir"],
    size = "medium",
    srcs = ["algorithms/apex_ddpg/tests/test_apex_ddpg.py"]
)

# APPO
py_test(
    name = "test_appo",
    tags = ["team:rllib", "algorithms_dir"],
    size = "large",
    srcs = ["algorithms/appo/tests/test_appo.py"]
)

# ARS
py_test(
    name = "test_ars",
    tags = ["team:rllib", "algorithms_dir"],
    size = "medium",
    srcs = ["algorithms/ars/tests/test_ars.py"]
)

# Bandits
py_test(
    name = "test_bandits",
    tags = ["team:rllib", "algorithms_dir"],
    size = "large",
    srcs = ["algorithms/bandit/tests/test_bandits.py"],
)

# BC
py_test(
    name = "test_bc",
    tags = ["team:rllib", "algorithms_dir"],
    size = "medium",
    # Include the json data file.
    data = ["tests/data/cartpole/large.json"],
    srcs = ["algorithms/bc/tests/test_bc.py"]
)

# CQL
py_test(
    name = "test_cql",
    tags = ["team:rllib", "algorithms_dir"],
    size = "large",
    data = ["tests/data/pendulum/small.json"],
    srcs = ["algorithms/cql/tests/test_cql.py"]
)

# CRR
py_test(
    name = "test_crr",
    tags = ["team:rllib", "algorithms_dir"],
    size = "medium",
    srcs = ["algorithms/crr/tests/test_crr.py"],
    data = ["tests/data/pendulum/large.json"],
)

# DDPG
py_test(
    name = "test_ddpg",
    tags = ["team:rllib", "algorithms_dir"],
    size = "large",
    srcs = ["algorithms/ddpg/tests/test_ddpg.py"]
)

# DDPPO
py_test(
    name = "test_ddppo",
    tags = ["team:rllib", "algorithms_dir"],
    size = "medium",
    srcs = ["algorithms/ddppo/tests/test_ddppo.py"]
)

# DQN
py_test(
    name = "test_dqn",
    tags = ["team:rllib", "algorithms_dir"],
    size = "large",
    srcs = ["algorithms/dqn/tests/test_dqn.py"]
)

# DQN Reproducibility
py_test(
    name = "test_repro_dqn",
    tags = ["team:rllib", "algorithms_dir", "gpu"],
    size = "large",
    srcs = ["algorithms/dqn/tests/test_repro_dqn.py"]
)

# Dreamer
py_test(
    name = "test_dreamer",
    tags = ["team:rllib", "algorithms_dir"],
    size = "medium",
    srcs = ["algorithms/dreamer/tests/test_dreamer.py"]
)

# DT
py_test(
    name = "test_segmentation_buffer",
    tags = ["team:rllib", "algorithms_dir"],
    size = "small",
    srcs = ["algorithms/dt/tests/test_segmentation_buffer.py"]
)

py_test(
    name = "test_dt_model",
    tags = ["team:rllib", "algorithms_dir"],
    size = "small",
    srcs = ["algorithms/dt/tests/test_dt_model.py"]
)

py_test(
    name = "test_dt_policy",
    tags = ["team:rllib", "algorithms_dir"],
    size = "small",
    srcs = ["algorithms/dt/tests/test_dt_policy.py"]
)

py_test(
    name = "test_dt",
    tags = ["team:rllib", "algorithms_dir"],
    size = "medium",
    srcs = ["algorithms/dt/tests/test_dt.py"],
    data = ["tests/data/pendulum/large.json"],
)

# ES
py_test(
    name = "test_es",
    tags = ["team:rllib", "algorithms_dir"],
    size = "medium",
    srcs = ["algorithms/es/tests/test_es.py"]
)

# Impala
py_test(
    name = "test_impala",
    tags = ["team:rllib", "algorithms_dir"],
    size = "large",
    srcs = ["algorithms/impala/tests/test_impala.py"]
)
py_test(
    name = "test_vtrace",
    tags = ["team:rllib", "algorithms_dir"],
    size = "small",
    srcs = ["algorithms/impala/tests/test_vtrace.py"]
)

# MARWIL
py_test(
    name = "test_marwil",
    tags = ["team:rllib", "algorithms_dir"],
    size = "large",
    # Include the json data file.
    data = [
        "tests/data/cartpole/large.json",
        "tests/data/pendulum/large.json",
        "tests/data/cartpole/small.json",
    ],
    srcs = ["algorithms/marwil/tests/test_marwil.py"]
)

# MADDPG
py_test(
    name = "test_maddpg",
    tags = ["team:rllib", "algorithms_dir"],
    size = "medium",
    srcs = ["algorithms/maddpg/tests/test_maddpg.py"]
)

# MAML
py_test(
    name = "test_maml",
    tags = ["team:rllib", "algorithms_dir"],
    size = "medium",
    srcs = ["algorithms/maml/tests/test_maml.py"]
)

# MBMPO
py_test(
    name = "test_mbmpo",
    tags = ["team:rllib", "algorithms_dir"],
    size = "medium",
    srcs = ["algorithms/mbmpo/tests/test_mbmpo.py"]
)

# PG
py_test(
    name = "test_pg",
    tags = ["team:rllib", "algorithms_dir"],
    size = "large",
    srcs = ["algorithms/pg/tests/test_pg.py"]
)

# PPO
py_test(
    name = "test_ppo",
    tags = ["team:rllib", "algorithms_dir"],
    size = "large",
    srcs = ["algorithms/ppo/tests/test_ppo.py"]
)

py_test(
    name = "test_ppo_with_rl_module",
    tags = ["team:rllib", "algorithms_dir"],
    size = "large",
    srcs = ["algorithms/ppo/tests/test_ppo_with_rl_module.py"]
)

# PPO Reproducibility
py_test(
    name = "test_repro_ppo",
    tags = ["team:rllib", "algorithms_dir", "gpu"],
    size = "large",
    srcs = ["algorithms/ppo/tests/test_repro_ppo.py"]
)

# QMix
py_test(
    name = "test_qmix",
    tags = ["team:rllib", "algorithms_dir"],
    size = "medium",
    srcs = ["algorithms/qmix/tests/test_qmix.py"]
)

# R2D2
py_test(
    name = "test_r2d2",
    tags = ["team:rllib", "algorithms_dir"],
    size = "medium",
    srcs = ["algorithms/r2d2/tests/test_r2d2.py"]
)

# RNNSAC
py_test(
    name = "test_rnnsac",
    tags = ["team:rllib", "algorithms_dir"],
    size = "small",
    srcs = ["algorithms/sac/tests/test_rnnsac.py"]
)

# SAC
py_test(
    name = "test_sac",
    tags = ["team:rllib", "algorithms_dir"],
    size = "large",
    srcs = ["algorithms/sac/tests/test_sac.py"]
)

# SimpleQ
py_test(
    name = "test_simple_q",
    tags = ["team:rllib", "algorithms_dir"],
    size = "medium",
    srcs = ["algorithms/simple_q/tests/test_simple_q.py"]
)

# SimpleQ Reproducibility
py_test(
    name = "test_repro_simple_q",
    tags = ["team:rllib", "algorithms_dir", "gpu"],
    size = "large",
    srcs = ["algorithms/simple_q/tests/test_repro_simple_q.py"]
)

# SlateQ
py_test(
    name = "test_slateq",
    tags = ["team:rllib", "algorithms_dir"],
    size = "medium",
    srcs = ["algorithms/slateq/tests/test_slateq.py"]
)

# TD3
py_test(
    name = "test_td3",
    tags = ["team:rllib", "algorithms_dir"],
    size = "medium",
    srcs = ["algorithms/td3/tests/test_td3.py"]
)

# --------------------------------------------------------------------
# contrib Algorithms
# --------------------------------------------------------------------

py_test(
    name = "random_agent",
    tags = ["team:rllib", "algorithms_dir"],
    main = "contrib/random_agent/random_agent.py",
    size = "small",
    srcs = ["contrib/random_agent/random_agent.py"]
)


# --------------------------------------------------------------------
# Memory leak tests
#
# Tag: memory_leak_tests
# --------------------------------------------------------------------

py_test(
    name = "test_memory_leak_a3c",
    tags = ["team:rllib", "memory_leak_tests"],
    main = "utils/tests/run_memory_leak_tests.py",
    size = "large",
    srcs = ["utils/tests/run_memory_leak_tests.py"],
    data = ["tuned_examples/a3c/memory-leak-test-a3c.yaml"],
    args = ["--dir=tuned_examples/a3c"]
)

py_test(
    name = "test_memory_leak_appo",
    tags = ["team:rllib", "memory_leak_tests"],
    main = "utils/tests/run_memory_leak_tests.py",
    size = "large",
    srcs = ["utils/tests/run_memory_leak_tests.py"],
    data = ["tuned_examples/appo/memory-leak-test-appo.yaml"],
    args = ["--dir=tuned_examples/appo"]
)

py_test(
    name = "test_memory_leak_ddpg",
    tags = ["team:rllib", "memory_leak_tests"],
    main = "utils/tests/run_memory_leak_tests.py",
    size = "large",
    srcs = ["utils/tests/run_memory_leak_tests.py"],
    data = ["tuned_examples/ddpg/memory-leak-test-ddpg.yaml"],
    args = ["--dir=tuned_examples/ddpg"]
)

py_test(
    name = "test_memory_leak_dqn",
    tags = ["team:rllib", "memory_leak_tests"],
    main = "utils/tests/run_memory_leak_tests.py",
    size = "large",
    srcs = ["utils/tests/run_memory_leak_tests.py"],
    data = ["tuned_examples/dqn/memory-leak-test-dqn.yaml"],
    args = ["--dir=tuned_examples/dqn"]
)

py_test(
    name = "test_memory_leak_impala",
    tags = ["team:rllib", "memory_leak_tests"],
    main = "utils/tests/run_memory_leak_tests.py",
    size = "large",
    srcs = ["utils/tests/run_memory_leak_tests.py"],
    data = ["tuned_examples/impala/memory-leak-test-impala.yaml"],
    args = ["--dir=tuned_examples/impala"]
)

py_test(
    name = "test_memory_leak_ppo",
    tags = ["team:rllib", "memory_leak_tests"],
    main = "utils/tests/run_memory_leak_tests.py",
    size = "large",
    srcs = ["utils/tests/run_memory_leak_tests.py"],
    data = ["tuned_examples/ppo/memory-leak-test-ppo.yaml"],
    args = ["--dir=tuned_examples/ppo"]
)

py_test(
    name = "test_memory_leak_sac",
    tags = ["team:rllib", "memory_leak_tests"],
    main = "utils/tests/run_memory_leak_tests.py",
    size = "large",
    srcs = ["utils/tests/run_memory_leak_tests.py"],
    data = ["tuned_examples/sac/memory-leak-test-sac.yaml"],
    args = ["--dir=tuned_examples/sac"]
)

# --------------------------------------------------------------------
# Algorithms (quick training test iterations via `rllib train`)
#
# Tag: quick_train
#
# These are not(!) learning tests, we only test here compilation and
# support for certain envs, spaces, setups.
# Should all be very short tests with label: "quick_train".
# --------------------------------------------------------------------

# A2C/A3C

py_test(
    name = "test_a3c_torch_pong_deterministic_v4",
    main = "train.py", srcs = ["train.py"],
    tags = ["team:rllib", "quick_train"],
    args = [
        "--env", "PongDeterministic-v4",
        "--run", "A3C",
        "--stop", "'{\"training_iteration\": 1}'",
        "--config", "'{\"framework\": \"torch\", \"num_workers\": 2, \"sample_async\": false, \"model\": {\"use_lstm\": false, \"grayscale\": true, \"zero_mean\": false, \"dim\": 84}, \"preprocessor_pref\": \"rllib\"}'",
        "--ray-num-cpus", "4"
        ]
)

py_test(
    name = "test_a3c_tf_pong_ram_v4",
    main = "train.py", srcs = ["train.py"],
    tags = ["team:rllib", "quick_train"],
    args = [
        "--env", "Pong-ram-v4",
        "--run", "A3C",
        "--stop", "'{\"training_iteration\": 1}'",
        "--config", "'{\"framework\": \"tf\", \"num_workers\": 2}'",
        "--ray-num-cpus", "4"
        ]
)

# DDPG/APEX-DDPG/TD3

py_test(
    name = "test_ddpg_mountaincar_continuous_v0_num_workers_0",
    main = "train.py", srcs = ["train.py"],
    tags = ["team:rllib", "quick_train"],
    args = [
        "--env", "MountainCarContinuous-v0",
        "--run", "DDPG",
        "--stop", "'{\"training_iteration\": 1}'",
        "--config", "'{\"framework\": \"tf\", \"num_workers\": 0}'"
        ]
)

py_test(
    name = "test_ddpg_mountaincar_continuous_v0_num_workers_1",
    main = "train.py", srcs = ["train.py"],
    tags = ["team:rllib", "quick_train"],
    args = [
        "--env", "MountainCarContinuous-v0",
        "--run", "DDPG",
        "--stop", "'{\"training_iteration\": 1}'",
        "--config", "'{\"framework\": \"tf\", \"num_workers\": 1}'"
        ]
)

py_test(
    name = "test_apex_ddpg_pendulum_v1_complete_episode_batches",
    main = "train.py", srcs = ["train.py"],
    tags = ["team:rllib", "quick_train"],
    args = [
        "--env", "Pendulum-v1",
        "--run", "APEX_DDPG",
        "--stop", "'{\"training_iteration\": 1}'",
        "--config", "'{\"framework\": \"tf\", \"num_workers\": 2, \"optimizer\": {\"num_replay_buffer_shards\": 1}, \"num_steps_sampled_before_learning_starts\": 100, \"min_time_s_per_iteration\": 1, \"batch_mode\": \"complete_episodes\"}'",
        "--ray-num-cpus", "4",
        ]
)

# DQN/APEX

py_test(
    name = "test_dqn_frozenlake_v1",
    main = "train.py", srcs = ["train.py"],
    size = "medium",
    tags = ["team:rllib", "quick_train"],
    args = [
        "--env", "FrozenLake-v1",
        "--run", "DQN",
        "--config", "'{\"framework\": \"tf\"}'",
        "--stop", "'{\"training_iteration\": 1}'"
        ]
)

py_test(
    name = "test_dqn_cartpole_v1_no_dueling",
    main = "train.py", srcs = ["train.py"],
    size = "medium",
    tags = ["team:rllib", "quick_train"],
    args = [
        "--env", "CartPole-v1",
        "--run", "DQN",
        "--stop", "'{\"training_iteration\": 1}'",
        "--config", "'{\"framework\": \"tf\", \"lr\": 1e-3, \"exploration_config\": {\"epsilon_timesteps\": 10000, \"final_epsilon\": 0.02}, \"dueling\": false, \"hiddens\": [], \"model\": {\"fcnet_hiddens\": [64], \"fcnet_activation\": \"relu\"}}'"
        ]
)

py_test(
    name = "test_dqn_cartpole_v1",
    main = "train.py", srcs = ["train.py"],
    tags = ["team:rllib", "quick_train"],
    args = [
        "--env", "CartPole-v1",
        "--run", "DQN",
        "--stop", "'{\"training_iteration\": 1}'",
        "--config", "'{\"framework\": \"tf\", \"num_workers\": 2}'",
        "--ray-num-cpus", "4"
        ]
)

py_test(
    name = "test_dqn_cartpole_v1_with_offline_input_and_softq",
    main = "train.py", srcs = ["train.py"],
    tags = ["team:rllib", "quick_train", "external_files"],
    size = "medium",
    # Include the json data file.
    data = ["tests/data/cartpole/small.json"],
    args = [
        "--env", "CartPole-v1",
        "--run", "DQN",
        "--stop", "'{\"training_iteration\": 1}'",
        "--config", "'{\"framework\": \"tf\", \"input\": \"tests/data/cartpole\", \"num_steps_sampled_before_learning_starts\": 0, \"off_policy_estimation_methods\": {\"wis\": {\"type\": \"ray.rllib.offline.estimators.weighted_importance_sampling.WeightedImportanceSampling\"}, \"is\": {\"type\": \"ray.rllib.offline.estimators.importance_sampling.ImportanceSampling\"}}, \"exploration_config\": {\"type\": \"SoftQ\"}}'"
        ]
)

py_test(
    name = "test_dqn_pong_deterministic_v4",
    main = "train.py", srcs = ["train.py"],
    tags = ["team:rllib", "quick_train"],
    args = [
        "--env", "PongDeterministic-v4",
        "--run", "DQN",
        "--stop", "'{\"training_iteration\": 1}'",
        "--config", "'{\"framework\": \"tf\", \"lr\": 1e-4, \"exploration_config\": {\"epsilon_timesteps\": 200000, \"final_epsilon\": 0.01}, \"replay_buffer_config\": {\"capacity\": 10000}, \"num_steps_sampled_before_learning_starts\": 10000, \"rollout_fragment_length\": 4, \"target_network_update_freq\": 1000, \"gamma\": 0.99}'"
        ]
)

# IMPALA

py_test(
    name = "test_impala_buffers_2",
    main = "train.py", srcs = ["train.py"],
    tags = ["team:rllib", "quick_train"],
    args = [
        "--env", "CartPole-v1",
        "--run", "IMPALA",
        "--stop", "'{\"training_iteration\": 1}'",
        "--config", "'{\"framework\": \"tf\", \"num_gpus\": 0, \"num_workers\": 2, \"min_time_s_per_iteration\": 1, \"num_multi_gpu_tower_stacks\": 2, \"replay_buffer_num_slots\": 100, \"replay_proportion\": 1.0}'",
        "--ray-num-cpus", "4",
        ]
)

py_test(
    name = "test_impala_cartpole_v1_buffers_2_lstm",
    main = "train.py",
    srcs = ["train.py"],
    tags = ["team:rllib", "quick_train"],
    args = [
        "--env", "CartPole-v1",
        "--run", "IMPALA",
        "--stop", "'{\"training_iteration\": 1}'",
        "--config", "'{\"framework\": \"tf\", \"num_gpus\": 0, \"num_workers\": 2, \"min_time_s_per_iteration\": 1, \"num_multi_gpu_tower_stacks\": 2, \"replay_buffer_num_slots\": 100, \"replay_proportion\": 1.0, \"model\": {\"use_lstm\": true}}'",
        "--ray-num-cpus", "4",
        ]
)

py_test(
    name = "test_impala_pong_deterministic_v4_40k_ts_1G_obj_store",
    main = "train.py",
    srcs = ["train.py"],
    tags = ["team:rllib", "quick_train"],
    size = "large", # bazel may complain about it being too long sometimes - large is on purpose as some frameworks take longer
    args = [
        "--env", "PongDeterministic-v4",
        "--run", "IMPALA",
        "--stop", "'{\"timesteps_total\": 30000}'",
        "--ray-object-store-memory=1000000000",
        "--config", "'{\"framework\": \"tf\", \"num_workers\": 1, \"num_gpus\": 0, \"num_envs_per_worker\": 32, \"rollout_fragment_length\": 50, \"train_batch_size\": 50, \"learner_queue_size\": 1}'"
        ]
)

# PG

py_test(
    name = "test_pg_tf_cartpole_v1_lstm",
    main = "train.py", srcs = ["train.py"],
    tags = ["team:rllib", "quick_train"],
    args = [
        "--env", "CartPole-v1",
        "--run", "PG",
        "--stop", "'{\"training_iteration\": 1}'",
        "--config", "'{\"framework\": \"tf\", \"train_batch_size\": 500, \"num_workers\": 1, \"model\": {\"use_lstm\": true, \"max_seq_len\": 100}}'"
        ]
)

py_test(
    name = "test_pg_tf_cartpole_v1_multi_envs_per_worker",
    main = "train.py", srcs = ["train.py"],
    size = "medium",
    tags = ["team:rllib", "quick_train"],
    args = [
        "--env", "CartPole-v1",
        "--run", "PG",
        "--stop", "'{\"training_iteration\": 1}'",
        "--config", "'{\"framework\": \"tf\", \"train_batch_size\": 5000, \"num_workers\": 1, \"num_envs_per_worker\": 10}'"
        ]
)


py_test(
    name = "test_pg_tf_pong_v0",
    main = "train.py", srcs = ["train.py"],
    tags = ["team:rllib", "quick_train"],
    args = [
        "--env", "Pong-v0",
        "--run", "PG",
        "--stop", "'{\"training_iteration\": 1}'",
        "--config", "'{\"framework\": \"tf\", \"train_batch_size\": 500, \"num_workers\": 1}'"
        ]
)

# PPO/APPO

py_test(
    name = "test_ppo_tf_cartpole_v1_complete_episode_batches",
    main = "train.py", srcs = ["train.py"],
    tags = ["team:rllib", "quick_train"],
    args = [
        "--env", "CartPole-v1",
        "--run", "PPO",
        "--stop", "'{\"training_iteration\": 1}'",
        "--config", "'{\"framework\": \"tf\", \"kl_coeff\": 1.0, \"num_sgd_iter\": 10, \"lr\": 1e-4, \"sgd_minibatch_size\": 64, \"train_batch_size\": 2000, \"num_workers\": 1, \"use_gae\": false, \"batch_mode\": \"complete_episodes\"}'"
        ]
)

py_test(
    name = "test_ppo_tf_cartpole_v1_remote_worker_envs",
    main = "train.py", srcs = ["train.py"],
    tags = ["team:rllib", "quick_train"],
    args = [
        "--env", "CartPole-v1",
        "--run", "PPO",
        "--stop", "'{\"training_iteration\": 1}'",
        "--config", "'{\"framework\": \"tf\", \"remote_worker_envs\": true, \"remote_env_batch_wait_ms\": 99999999, \"num_envs_per_worker\": 2, \"num_workers\": 1, \"train_batch_size\": 100, \"sgd_minibatch_size\": 50}'"
        ]
)

py_test(
    name = "test_ppo_tf_cartpole_v1_remote_worker_envs_b",
    main = "train.py", srcs = ["train.py"],
    tags = ["team:rllib", "quick_train"],
    args = [
        "--env", "CartPole-v1",
        "--run", "PPO",
        "--stop", "'{\"training_iteration\": 2}'",
        "--config", "'{\"framework\": \"tf\", \"remote_worker_envs\": true, \"num_envs_per_worker\": 2, \"num_workers\": 1, \"train_batch_size\": 100, \"sgd_minibatch_size\": 50}'"
        ]
)

py_test(
    name = "test_appo_tf_pendulum_v1_no_gpus",
    main = "train.py", srcs = ["train.py"],
    tags = ["team:rllib", "quick_train"],
    args = [
        "--env", "Pendulum-v1",
        "--run", "APPO",
        "--stop", "'{\"training_iteration\": 1}'",
        "--config", "'{\"framework\": \"tf\", \"num_workers\": 2, \"num_gpus\": 0}'",
        "--ray-num-cpus", "4"
        ]
)

# --------------------------------------------------------------------
# Connector tests
# rllib/connector/
#
# Tag: connector
# --------------------------------------------------------------------

py_test(
    name = "connectors/tests/test_connector",
    tags = ["team:rllib", "connector"],
    size = "small",
    srcs = ["connectors/tests/test_connector.py"]
)

py_test(
    name = "connectors/tests/test_action",
    tags = ["team:rllib", "connector"],
    size = "small",
    srcs = ["connectors/tests/test_action.py"]
)

py_test(
    name = "connectors/tests/test_agent",
    tags = ["team:rllib", "connector"],
    size = "small",
    srcs = ["connectors/tests/test_agent.py"]
)

# --------------------------------------------------------------------
# Env tests
# rllib/env/
#
# Tag: env
# --------------------------------------------------------------------

py_test(
    name = "env/tests/test_env_with_subprocess",
    tags = ["team:rllib", "env"],
    size = "medium",
    srcs = ["env/tests/test_env_with_subprocess.py"]
)

py_test(
    name = "env/tests/test_external_env",
    tags = ["team:rllib", "env"],
    size = "large",
    srcs = ["env/tests/test_external_env.py"]
)

py_test(
    name = "env/tests/test_external_multi_agent_env",
    tags = ["team:rllib", "env"],
    size = "small",
    srcs = ["env/tests/test_external_multi_agent_env.py"]
)

sh_test(
    name = "env/tests/test_local_inference_cartpole",
    tags = ["team:rllib", "env"],
    size = "medium",
    srcs = ["env/tests/test_policy_client_server_setup.sh"],
    args = ["local", "cartpole", "8800"],
    data = glob(["examples/serving/*.py"]),
)

sh_test(
    name = "env/tests/test_local_inference_cartpole_w_2_concurrent_episodes",
    tags = ["team:rllib", "env"],
    size = "medium",
    srcs = ["env/tests/test_policy_client_server_setup.sh"],
    args = ["local", "cartpole-dummy-2-episodes", "8830"],
    data = glob(["examples/serving/*.py"]),
)

sh_test(
    name = "env/tests/test_local_inference_unity3d",
    tags = ["team:rllib", "env"],
    size = "large", # bazel may complain about it being too long sometimes - large is on purpose as some frameworks take longer
    srcs = ["env/tests/test_policy_client_server_setup.sh"],
    args = ["local", "unity3d", "8850"],
    data = glob(["examples/serving/*.py"]),
)

py_test(
    name = "env/tests/test_multi_agent_env",
    tags = ["team:rllib", "tests_dir"],
    size = "medium",
    srcs = ["env/tests/test_multi_agent_env.py"]
)

sh_test(
    name = "env/tests/test_remote_inference_cartpole",
    tags = ["team:rllib", "env", "exclusive"],
    size = "large", # bazel may complain about it being too long sometimes - large is on purpose as some frameworks take longer
    srcs = ["env/tests/test_policy_client_server_setup.sh"],
    args = ["remote", "cartpole", "8810"],
    data = glob(["examples/serving/*.py"]),
)

sh_test(
    name = "env/tests/test_remote_inference_cartpole_lstm",
    tags = ["team:rllib", "env", "exclusive"],
    size = "large", # bazel may complain about it being too long sometimes - large is on purpose as some frameworks take longer
    srcs = ["env/tests/test_policy_client_server_setup.sh"],
    args = ["remote", "cartpole_lstm", "8820"],
    data = glob(["examples/serving/*.py"]),
)

sh_test(
    name = "env/tests/test_remote_inference_cartpole_w_2_concurrent_episodes",
    tags = ["team:rllib", "env", "exclusive"],
    size = "large", # bazel may complain about it being too long sometimes - large is on purpose as some frameworks take longer
    srcs = ["env/tests/test_policy_client_server_setup.sh"],
    args = ["remote", "cartpole-dummy-2-episodes", "8840"],
    data = glob(["examples/serving/*.py"]),
)

sh_test(
    name = "env/tests/test_remote_inference_unity3d",
    tags = ["team:rllib", "env", "exclusive"],
    size = "small",
    srcs = ["env/tests/test_policy_client_server_setup.sh"],
    args = ["remote", "unity3d", "8860"],
    data = glob(["examples/serving/*.py"]),
)

py_test(
    name = "env/tests/test_remote_worker_envs",
    tags = ["team:rllib", "env"],
    size = "medium",
    srcs = ["env/tests/test_remote_worker_envs.py"]
)

py_test(
    name = "env/wrappers/tests/test_exception_wrapper",
    tags = ["team:rllib", "env"],
    size = "small",
    srcs = ["env/wrappers/tests/test_exception_wrapper.py"]
)

py_test(
    name = "env/wrappers/tests/test_group_agents_wrapper",
    tags = ["team:rllib", "env"],
    size = "small",
    srcs = ["env/wrappers/tests/test_group_agents_wrapper.py"]
)

py_test(
    name = "env/wrappers/tests/test_recsim_wrapper",
    tags = ["team:rllib", "env"],
    size = "small",
    srcs = ["env/wrappers/tests/test_recsim_wrapper.py"]
)

py_test(
    name = "env/wrappers/tests/test_unity3d_env",
    tags = ["team:rllib", "env"],
    size = "small",
    srcs = ["env/wrappers/tests/test_unity3d_env.py"]
)

# --------------------------------------------------------------------
# Evaluation components
# rllib/evaluation/
#
# Tag: evaluation
# --------------------------------------------------------------------
py_test(
    name = "evaluation/tests/test_agent_collector",
    tags = ["team:rllib", "evaluation"],
    size = "small",
    srcs = ["evaluation/tests/test_agent_collector.py"]
)

py_test(
    name = "evaluation/tests/test_envs_that_crash",
    tags = ["team:rllib", "evaluation"],
    size = "medium",
    srcs = ["evaluation/tests/test_envs_that_crash.py"]
)

py_test(
    name = "evaluation/tests/test_episode",
    tags = ["team:rllib", "evaluation"],
    size = "small",
    srcs = ["evaluation/tests/test_episode.py"]
)

py_test(
    name = "evaluation/tests/test_env_runner_v2",
    tags = ["team:rllib", "evaluation"],
    size = "small",
    srcs = ["evaluation/tests/test_env_runner_v2.py"]
)

py_test(
    name = "evaluation/tests/test_episode_v2",
    tags = ["team:rllib", "evaluation"],
    size = "small",
    srcs = ["evaluation/tests/test_episode_v2.py"]
)

py_test(
    name = "evaluation/tests/test_postprocessing",
    tags = ["team:rllib", "evaluation"],
    size = "small",
    srcs = ["evaluation/tests/test_postprocessing.py"]
)

py_test(
    name = "evaluation/tests/test_worker_set",
    tags = ["team:rllib", "evaluation", "exclusive"],
    size = "small",
    srcs = ["evaluation/tests/test_worker_set.py"]
)

py_test(
    name = "evaluation/tests/test_rollout_worker",
    tags = ["team:rllib", "evaluation", "exclusive"],
    size = "large",
    srcs = ["evaluation/tests/test_rollout_worker.py"]
)

py_test(
    name = "evaluation/tests/test_trajectory_view_api",
    tags = ["team:rllib", "evaluation"],
    size = "large",
    srcs = ["evaluation/tests/test_trajectory_view_api.py"]
)

# --------------------------------------------------------------------
# Execution Utils
# rllib/execution/
#
# Tag: execution
# --------------------------------------------------------------------

py_test(
    name = "test_async_requests_manager",
    tags = ["team:rllib", "execution", "exclusive"],
    size = "medium",
    srcs = ["execution/tests/test_async_requests_manager.py"]
)

# --------------------------------------------------------------------
# RLlib core
# rllib/core/
#
# Tag: core
# --------------------------------------------------------------------

py_test(
    name = "test_torch_rl_module",
    tags = ["team:rllib", "core"],
    size = "medium",
    srcs = ["core/rl_module/torch/tests/test_torch_rl_module.py"]
)

py_test(
    name = "test_torch_marl_module",
    tags = ["team:rllib", "core"],
    size = "medium",
    srcs = ["core/rl_module/torch/tests/test_torch_marl_module.py"]
)

py_test(
<<<<<<< HEAD
    name = "test_rl_optimizer_torch",
    tags = ["team:rllib", "core"],
    size = "medium",
    srcs = ["core/optim/tests/test_rl_optimizer_torch.py"]
)

py_test(
    name = "test_rl_optimizer_tf",
    tags = ["team:rllib", "core"],
    size = "medium",
    srcs = ["core/optim/tests/test_rl_optimizer_tf.py"]
=======
    name = "test_rl_optimizer",
    tags = ["team:rllib", "core"],
    size = "medium",
    srcs = ["core/optim/tests/test_rl_optimizer.py"]
>>>>>>> 282844db
)

# --------------------------------------------------------------------
# Models and Distributions
# rllib/models/
#
# Tag: models
# --------------------------------------------------------------------

py_test(
    name = "test_attention_nets",
    tags = ["team:rllib", "models"],
    size = "large",
    srcs = ["models/tests/test_attention_nets.py"]
)

py_test(
    name = "test_check_specs",
    tags = ["team:rllib", "models"],
    size = "small",
    srcs = ["models/specs/tests/test_check_specs.py"]
)

py_test(
    name = "test_conv2d_default_stacks",
    tags = ["team:rllib", "models"],
    size = "small",
    srcs = ["models/tests/test_conv2d_default_stacks.py"]
)

py_test(
    name = "test_convtranspose2d_stack",
    tags = ["team:rllib", "models"],
    size = "small",
    data = glob(["tests/data/images/obstacle_tower.png"]),
    srcs = ["models/tests/test_convtranspose2d_stack.py"]
)

py_test(
    name = "test_action_distributions",
    tags = ["team:rllib", "models"],
    size = "medium",
    srcs = ["models/tests/test_action_distributions.py"]
)

py_test(
    name = "test_distributions",
    tags = ["team:rllib", "models"],
    size = "small",
    srcs = ["models/tests/test_distributions.py"]
)

py_test(
    name = "test_lstms",
    tags = ["team:rllib", "models"],
    size = "large",
    srcs = ["models/tests/test_lstms.py"]
)

py_test(
    name = "test_models",
    tags = ["team:rllib", "models"],
    size = "medium",
    srcs = ["models/tests/test_models.py"]
)

py_test(
    name = "test_preprocessors",
    tags = ["team:rllib", "models"],
    size = "medium",
    srcs = ["models/tests/test_preprocessors.py"]
)

# Test Tensor specs
py_test(
    name = "test_tensor_spec",
    tags = ["team:rllib", "models"],
    size = "small",
    srcs = ["models/specs/tests/test_tensor_spec.py"]
)

# test abstract base models
py_test(
    name = "test_base_model",
    tags = ["team:rllib", "models"],
    size = "small",
    srcs = ["models/tests/test_base_model.py"]
)

# test torch base models
py_test(
    name = "test_torch_model",
    tags = ["team:rllib", "models"],
    size = "small",
    srcs = ["models/tests/test_torch_model.py"]
)

# test ModelSpec
py_test(
    name = "test_model_spec",
    tags = ["team:rllib", "models"],
    size = "small",
    srcs = ["models/specs/tests/test_model_spec.py"]
)


# --------------------------------------------------------------------
# Offline
# rllib/offline/
#
# Tag: offline
# --------------------------------------------------------------------

py_test(
    name = "test_dataset_reader",
    tags = ["team:rllib", "offline"],
    size = "small",
    srcs = ["offline/tests/test_dataset_reader.py"],
    data = [
        "tests/data/pendulum/large.json",
        "tests/data/pendulum/enormous.zip",
    ],
)

py_test(
    name = "test_feature_importance",
    tags = ["team:rllib", "offline", "torch_only"],
    size = "medium",
    srcs = ["offline/tests/test_feature_importance.py"]
)

py_test(
    name = "test_json_reader",
    tags = ["team:rllib", "offline"],
    size = "small",
    srcs = ["offline/tests/test_json_reader.py"],
    data = ["tests/data/pendulum/large.json"],
)

py_test(
    name = "test_ope",
    tags = ["team:rllib", "offline"],
    size = "medium",
    srcs = ["offline/estimators/tests/test_ope.py"],
    data = ["tests/data/cartpole/small.json"],
)

py_test(
    name = "test_ope_math",
    tags = ["team:rllib", "offline"],
    size = "small",
    srcs = ["offline/estimators/tests/test_ope_math.py"]
)

py_test(
    name = "test_dm_learning",
    tags = ["team:rllib", "offline"],
    size = "large",
    srcs = ["offline/estimators/tests/test_dm_learning.py"],
)

py_test(
    name = "test_dr_learning",
    tags = ["team:rllib", "offline"],
    size = "large",
    srcs = ["offline/estimators/tests/test_dr_learning.py"],
)

# --------------------------------------------------------------------
# Policies
# rllib/policy/
#
# Tag: policy
# --------------------------------------------------------------------

py_test(
    name = "policy/tests/test_compute_log_likelihoods",
    tags = ["team:rllib", "policy"],
    size = "medium",
    srcs = ["policy/tests/test_compute_log_likelihoods.py"]
)

py_test(
    name = "policy/tests/test_export_checkpoint_and_model",
    tags = ["team:rllib", "policy"],
    size = "large",
    srcs = ["policy/tests/test_export_checkpoint_and_model.py"]
)

py_test(
    name = "policy/tests/test_multi_agent_batch",
    tags = ["team:rllib", "policy"],
    size = "small",
    srcs = ["policy/tests/test_multi_agent_batch.py"]
)

py_test(
    name = "policy/tests/test_policy",
    tags = ["team:rllib", "policy"],
    size = "medium",
    srcs = ["policy/tests/test_policy.py"]
)

py_test(
    name = "policy/tests/test_policy_map",
    tags = ["team:rllib", "policy"],
    size = "medium",
    srcs = ["policy/tests/test_policy_map.py"]
)

py_test(
    name = "policy/tests/test_policy_state_swapping",
    tags = ["team:rllib", "policy", "gpu"],
    size = "medium",
    srcs = ["policy/tests/test_policy_state_swapping.py"]
)

py_test(
    name = "policy/tests/test_rnn_sequencing",
    tags = ["team:rllib", "policy"],
    size = "small",
    srcs = ["policy/tests/test_rnn_sequencing.py"]
)

py_test(
    name = "policy/tests/test_sample_batch",
    tags = ["team:rllib", "policy", "gpu"],
    size = "small",
    srcs = ["policy/tests/test_sample_batch.py"]
)

py_test(
    name = "policy/tests/test_view_requirement",
    tags = ["team:rllib", "policy"],
    size = "small",
    srcs = ["policy/tests/test_view_requirement.py"]
)


# --------------------------------------------------------------------
# Utils:
# rllib/utils/
#
# Tag: utils
# --------------------------------------------------------------------

# Checkpoint Utils
py_test(
    name = "test_checkpoint_utils",
    tags = ["team:rllib", "utils"],
    size = "small",
    srcs = ["utils/tests/test_checkpoint_utils.py"]
)

py_test(
    name = "test_errors",
    tags = ["team:rllib", "utils"],
    size = "medium",
    srcs = ["utils/tests/test_errors.py"]
)

py_test(
    name = "test_nested_dict",
    tags = ["team:rllib", "utils"],
    size = "small",
    srcs = ["utils/tests/test_nested_dict.py"]
)

py_test(
    name = "test_serialization",
    tags = ["team:rllib", "utils"],
    size = "small",
    srcs = ["utils/tests/test_serialization.py"]
)

py_test(
    name = "test_curiosity",
    tags = ["team:rllib", "utils"],
    size = "large",
    srcs = ["utils/exploration/tests/test_curiosity.py"]
)

py_test(
    name = "test_explorations",
    tags = ["team:rllib", "utils"],
    size = "large",
    srcs = ["utils/exploration/tests/test_explorations.py"]
)

py_test(
    name = "test_parameter_noise",
    tags = ["team:rllib", "utils"],
    size = "medium",
    srcs = ["utils/exploration/tests/test_parameter_noise.py"]
)

py_test(
    name = "test_random_encoder",
    tags = ["team:rllib", "utils"],
    size = "large",
    srcs = ["utils/exploration/tests/test_random_encoder.py"]
)

# Schedules
py_test(
    name = "test_schedules",
    tags = ["team:rllib", "utils"],
    size = "small",
    srcs = ["utils/schedules/tests/test_schedules.py"]
)

py_test(
    name = "test_framework_agnostic_components",
    tags = ["team:rllib", "utils"],
    size = "small",
    data = glob(["utils/tests/**"]),
    srcs = ["utils/tests/test_framework_agnostic_components.py"]
)

# Spaces/Space utils.
py_test(
    name = "test_space_utils",
    tags = ["team:rllib", "utils"],
    size = "small",
    srcs = ["utils/spaces/tests/test_space_utils.py"]
)

# TaskPool
py_test(
    name = "test_taskpool",
    tags = ["team:rllib", "utils"],
    size = "small",
    srcs = ["utils/tests/test_taskpool.py"]
)

# ReplayBuffers
py_test(
    name = "test_multi_agent_mixin_replay_buffer",
    tags = ["team:rllib", "utils"],
    size = "small",
    srcs = ["utils/replay_buffers/tests/test_multi_agent_mixin_replay_buffer.py"]
)

py_test(
    name = "test_multi_agent_prioritized_replay_buffer",
    tags = ["team:rllib", "utils"],
    size = "small",
    srcs = ["utils/replay_buffers/tests/test_multi_agent_prioritized_replay_buffer.py"]
)

py_test(
    name = "test_multi_agent_replay_buffer",
    tags = ["team:rllib", "utils"],
    size = "small",
    srcs = ["utils/replay_buffers/tests/test_multi_agent_replay_buffer.py"]
)

py_test(
    name = "test_prioritized_replay_buffer_replay_buffer_api",
    tags = ["team:rllib", "utils"],
    size = "small",
    srcs = ["utils/replay_buffers/tests/test_prioritized_replay_buffer_replay_buffer_api.py"]
)

py_test(
    name = "test_replay_buffer",
    tags = ["team:rllib", "utils"],
    size = "small",
    srcs = ["utils/replay_buffers/tests/test_replay_buffer.py"]
)

py_test(
    name = "test_fifo_replay_buffer",
    tags = ["team:rllib", "utils"],
    size = "small",
    srcs = ["utils/replay_buffers/tests/test_fifo_replay_buffer.py"]
)

py_test(
    name = "test_reservoir_buffer",
    tags = ["team:rllib", "utils"],
    size = "small",
    srcs = ["utils/replay_buffers/tests/test_reservoir_buffer.py"]
)

py_test(
    name = "test_segment_tree_replay_buffer_api",
    tags = ["team:rllib", "utils"],
    size = "small",
    srcs = ["utils/replay_buffers/tests/test_segment_tree_replay_buffer_api.py"]
)

py_test(
    name = "test_check_env",
    tags = ["team:rllib", "utils"],
    size = "small",
    srcs = ["utils/tests/test_check_env.py"]
)

py_test(
    name = "test_check_multi_agent",
    tags = ["team:rllib", "utils"],
    size = "small",
    srcs = ["utils/tests/test_check_multi_agent.py"]
)

py_test(
    name = "test_actor_manager",
    tags = ["team:rllib", "utils", "exclusive"],
    size = "medium",
    srcs = ["utils/tests/test_actor_manager.py"],
    data = ["utils/tests/random_numbers.pkl"],
)

# --------------------------------------------------------------------
# rllib/tests/ directory
#
# Tag: tests_dir
#
# NOTE: Add tests alphabetically into this list.
# --------------------------------------------------------------------

py_test(
    name = "tests/backward_compat/test_backward_compat",
    tags = ["team:rllib", "tests_dir"],
    size = "medium",
    srcs = ["tests/backward_compat/test_backward_compat.py"],
    data = glob(["tests/backward_compat/checkpoints/**"]),
)

py_test(
    name = "tests/test_algorithm_imports",
    tags = ["team:rllib", "tests_dir"],
    size = "small",
    srcs = ["tests/test_algorithm_imports.py"]
)

py_test(
    name = "tests/test_catalog",
    tags = ["team:rllib", "tests_dir"],
    size = "medium",
    srcs = ["tests/test_catalog.py"]
)

py_test(
    name = "tests/test_checkpoint_restore_pg",
    main = "tests/test_algorithm_checkpoint_restore.py",
    tags = ["team:rllib", "tests_dir"],
    size = "large",
    srcs = ["tests/test_algorithm_checkpoint_restore.py"],
    args = ["TestCheckpointRestorePG"]
)

py_test(
    name = "tests/test_checkpoint_restore_off_policy",
    main = "tests/test_algorithm_checkpoint_restore.py",
    tags = ["team:rllib", "tests_dir"],
    size = "large",
    srcs = ["tests/test_algorithm_checkpoint_restore.py"],
    args = ["TestCheckpointRestoreOffPolicy"]
)

py_test(
    name = "tests/test_checkpoint_restore_evolution_algos",
    main = "tests/test_algorithm_checkpoint_restore.py",
    tags = ["team:rllib", "tests_dir"],
    size = "medium",
    srcs = ["tests/test_algorithm_checkpoint_restore.py"],
    args = ["TestCheckpointRestoreEvolutionAlgos"]
)

py_test(
    name = "policy/tests/test_policy_checkpoint_restore",
    main = "policy/tests/test_policy_checkpoint_restore.py",
    tags = ["team:rllib", "tests_dir"],
    size = "large",
    data = glob([
        "tests/data/checkpoints/APPO_CartPole-v1-connector-enabled/**",
    ]),
    srcs = ["policy/tests/test_policy_checkpoint_restore.py"],
)

py_test(
    name = "tests/test_custom_resource",
    tags = ["team:rllib", "tests_dir"],
    size = "large", # bazel may complain about it being too long sometimes - large is on purpose as some frameworks take longer
    srcs = ["tests/test_custom_resource.py"]
)

py_test(
    name = "tests/test_dependency_tf",
    tags = ["team:rllib", "tests_dir"],
    size = "small",
    srcs = ["tests/test_dependency_tf.py"]
)

py_test(
    name = "tests/test_dependency_torch",
    tags = ["team:rllib", "tests_dir"],
    size = "small",
    srcs = ["tests/test_dependency_torch.py"]
)

py_test(
    name = "tests/test_eager_support_pg",
    main = "tests/test_eager_support.py",
    tags = ["team:rllib", "tests_dir"],
    size = "small",
    srcs = ["tests/test_eager_support.py"],
    args = ["TestEagerSupportPG"]
)

py_test(
    name = "tests/test_eager_support_off_policy",
    main = "tests/test_eager_support.py",
    tags = ["team:rllib", "tests_dir"],
    size = "small",
    srcs = ["tests/test_eager_support.py"],
    args = ["TestEagerSupportOffPolicy"]
)

py_test(
    name = "tests/test_filters",
    tags = ["team:rllib", "tests_dir"],
    size = "small",
    srcs = ["tests/test_filters.py"]
)

py_test(
    name = "tests/test_gpus",
    tags = ["team:rllib", "tests_dir"],
    size = "large",
    srcs = ["tests/test_gpus.py"]
)

py_test(
    name = "tests/test_io",
    tags = ["team:rllib", "tests_dir"],
    size = "large",
    srcs = ["tests/test_io.py"]
)

py_test(
    name = "tests/test_local",
    tags = ["team:rllib", "tests_dir"],
    size = "small",
    srcs = ["tests/test_local.py"]
)

py_test(
    name = "tests/test_lstm",
    tags = ["team:rllib", "tests_dir"],
    size = "medium",
    srcs = ["tests/test_lstm.py"]
)

py_test(
    name = "tests/test_model_imports",
    tags = ["team:rllib", "tests_dir", "model_imports"],
    size = "medium",
    data = glob(["tests/data/model_weights/**"]),
    srcs = ["tests/test_model_imports.py"]
)

py_test(
    name = "tests/test_nested_action_spaces",
    main = "tests/test_nested_action_spaces.py",
    tags = ["team:rllib", "tests_dir"],
    size = "medium",
    srcs = ["tests/test_nested_action_spaces.py"]
)

py_test(
    name = "tests/test_nested_observation_spaces",
    main = "tests/test_nested_observation_spaces.py",
    tags = ["team:rllib", "tests_dir"],
    size = "medium",
    srcs = ["tests/test_nested_observation_spaces.py"]
)

py_test(
    name = "tests/test_nn_framework_import_errors",
    tags = ["team:rllib", "tests_dir"],
    size = "small",
    srcs = ["tests/test_nn_framework_import_errors.py"]
)

py_test(
    name = "tests/test_pettingzoo_env",
    tags = ["team:rllib", "tests_dir"],
    size = "medium",
    srcs = ["tests/test_pettingzoo_env.py"]
)

py_test(
    name = "tests/test_placement_groups",
    tags = ["team:rllib", "tests_dir"],
    size = "large", # bazel may complain about it being too long sometimes - large is on purpose as some frameworks take longer
    srcs = ["tests/test_placement_groups.py"]
)

py_test(
    name = "tests/test_ray_client",
    tags = ["team:rllib", "tests_dir"],
    size = "large",
    srcs = ["tests/test_ray_client.py"]
)

py_test(
    name = "tests/test_reproducibility",
    tags = ["team:rllib", "tests_dir"],
    size = "medium",
    srcs = ["tests/test_reproducibility.py"]
)

# Test [train|evaluate].py scripts (w/o confirming evaluation performance).
py_test(
    name = "test_rllib_evaluate_1",
    main = "tests/test_rllib_train_and_evaluate.py",
    tags = ["team:rllib", "tests_dir"],
    size = "large",
    data = ["train.py", "evaluate.py"],
    srcs = ["tests/test_rllib_train_and_evaluate.py"],
    args = ["TestEvaluate1"]
)

py_test(
    name = "test_rllib_evaluate_2",
    main = "tests/test_rllib_train_and_evaluate.py",
    tags = ["team:rllib", "tests_dir"],
    size = "large",
    data = ["train.py", "evaluate.py"],
    srcs = ["tests/test_rllib_train_and_evaluate.py"],
    args = ["TestEvaluate2"]
)

py_test(
    name = "test_rllib_evaluate_3",
    main = "tests/test_rllib_train_and_evaluate.py",
    tags = ["team:rllib", "tests_dir"],
    size = "large",
    data = ["train.py", "evaluate.py"],
    srcs = ["tests/test_rllib_train_and_evaluate.py"],
    args = ["TestEvaluate3"]
)

py_test(
    name = "test_rllib_evaluate_4",
    main = "tests/test_rllib_train_and_evaluate.py",
    tags = ["team:rllib", "tests_dir"],
    size = "large",
    data = ["train.py", "evaluate.py"],
    srcs = ["tests/test_rllib_train_and_evaluate.py"],
    args = ["TestEvaluate4"]
)

# Test [train|evaluate].py scripts (and confirm `rllib evaluate` performance is same
# as the final one from the `rllib train` run).
py_test(
    name = "test_rllib_train_and_evaluate",
    main = "tests/test_rllib_train_and_evaluate.py",
    tags = ["team:rllib", "tests_dir"],
    size = "large",
    data = ["train.py", "evaluate.py"],
    srcs = ["tests/test_rllib_train_and_evaluate.py"],
    args = ["TestTrainAndEvaluate"]
)

py_test(
    name = "tests/test_supported_multi_agent_pg",
    main = "tests/test_supported_multi_agent.py",
    tags = ["team:rllib", "tests_dir"],
    size = "large",
    srcs = ["tests/test_supported_multi_agent.py"],
    args = ["TestSupportedMultiAgentPG"]
)

py_test(
    name = "tests/test_supported_multi_agent_off_policy",
    main = "tests/test_supported_multi_agent.py",
    tags = ["team:rllib", "tests_dir"],
    size = "large",
    srcs = ["tests/test_supported_multi_agent.py"],
    args = ["TestSupportedMultiAgentOffPolicy"]
)

py_test(
     name = "tests/test_supported_spaces_pg",
     main = "tests/test_supported_spaces.py",
     tags = ["team:rllib", "tests_dir"],
     size = "large",
     srcs = ["tests/test_supported_spaces.py"],
     args = ["TestSupportedSpacesPG"]
 )

py_test(
    name = "tests/test_supported_spaces_off_policy",
    main = "tests/test_supported_spaces.py",
    tags = ["team:rllib", "tests_dir"],
    size = "medium",
    srcs = ["tests/test_supported_spaces.py"],
    args = ["TestSupportedSpacesOffPolicy"]
)

py_test(
    name = "tests/test_supported_spaces_evolution_algos",
    main = "tests/test_supported_spaces.py",
    tags = ["team:rllib", "tests_dir"],
    size = "large",
    srcs = ["tests/test_supported_spaces.py"],
    args = ["TestSupportedSpacesEvolutionAlgos"]
)

py_test(
    name = "tests/test_timesteps",
    tags = ["team:rllib", "tests_dir"],
    size = "small",
    srcs = ["tests/test_timesteps.py"]
)

# --------------------------------------------------------------------
# examples/ directory (excluding examples/documentation/...)
#
# Tag: examples
#
# NOTE: Add tests alphabetically into this list.
# --------------------------------------------------------------------

py_test(
    name = "examples/action_masking_tf",
    main = "examples/action_masking.py",
    tags = ["team:rllib", "exclusive", "examples"],
    size = "small",
    srcs = ["examples/action_masking.py"],
    args = ["--stop-iter=2"]
)

py_test(
    name = "examples/action_masking_torch",
    main = "examples/action_masking.py",
    tags = ["team:rllib", "exclusive", "examples"],
    size = "small",
    srcs = ["examples/action_masking.py"],
    args = ["--stop-iter=2", "--framework=torch"]
)

py_test(
    name = "examples/attention_net_tf",
    main = "examples/attention_net.py",
    tags = ["team:rllib", "exclusive", "examples"],
    size = "medium",
    srcs = ["examples/attention_net.py"],
    args = ["--as-test", "--stop-reward=70"]
)

py_test(
    name = "examples/attention_net_torch",
    main = "examples/attention_net.py",
    tags = ["team:rllib", "exclusive", "examples"],
    size = "medium",
    srcs = ["examples/attention_net.py"],
    args = ["--as-test", "--stop-reward=70", "--framework torch"]
)

py_test(
    name = "examples/autoregressive_action_dist_tf",
    main = "examples/autoregressive_action_dist.py",
    tags = ["team:rllib", "exclusive", "examples"],
    size = "medium",
    srcs = ["examples/autoregressive_action_dist.py"],
    args = ["--as-test", "--stop-reward=150", "--num-cpus=4"]
)

py_test(
    name = "examples/autoregressive_action_dist_torch",
    main = "examples/autoregressive_action_dist.py",
    tags = ["team:rllib", "exclusive", "examples"],
    size = "medium",
    srcs = ["examples/autoregressive_action_dist.py"],
    args = ["--as-test", "--framework=torch", "--stop-reward=150", "--num-cpus=4"]
)

py_test(
    name = "examples/bare_metal_policy_with_custom_view_reqs",
    main = "examples/bare_metal_policy_with_custom_view_reqs.py",
    tags = ["team:rllib", "exclusive", "examples"],
    size = "small",
    srcs = ["examples/bare_metal_policy_with_custom_view_reqs.py"],
)

py_test(
    name = "examples/batch_norm_model_ppo_tf",
    main = "examples/batch_norm_model.py",
    tags = ["team:rllib", "exclusive", "examples"],
    size = "medium",
    srcs = ["examples/batch_norm_model.py"],
    args = ["--as-test", "--run=PPO", "--stop-reward=80"]
)

py_test(
    name = "examples/batch_norm_model_ppo_torch",
    main = "examples/batch_norm_model.py",
    tags = ["team:rllib", "exclusive", "examples"],
    size = "medium",
    srcs = ["examples/batch_norm_model.py"],
    args = ["--as-test", "--framework=torch", "--run=PPO", "--stop-reward=80"]
)

py_test(
    name = "examples/batch_norm_model_dqn_tf",
    main = "examples/batch_norm_model.py",
    tags = ["team:rllib", "exclusive", "examples"],
    size = "medium",
    srcs = ["examples/batch_norm_model.py"],
    args = ["--as-test", "--run=DQN", "--stop-reward=70"]
)

py_test(
    name = "examples/batch_norm_model_dqn_torch",
    main = "examples/batch_norm_model.py",
    tags = ["team:rllib", "exclusive", "examples"],
    size = "medium",  # DQN learns much slower with BatchNorm.
    srcs = ["examples/batch_norm_model.py"],
    args = ["--as-test", "--framework=torch", "--run=DQN", "--stop-reward=70"]
)

py_test(
    name = "examples/batch_norm_model_ddpg_tf",
    main = "examples/batch_norm_model.py",
    tags = ["team:rllib", "exclusive", "examples"],
    size = "small",
    srcs = ["examples/batch_norm_model.py"],
    args = ["--run=DDPG", "--stop-iters=1"]
)

py_test(
    name = "examples/batch_norm_model_ddpg_torch",
    main = "examples/batch_norm_model.py",
    tags = ["team:rllib", "exclusive", "examples"],
    size = "small",
    srcs = ["examples/batch_norm_model.py"],
    args = ["--framework=torch", "--run=DDPG", "--stop-iters=1"]
)

py_test(
    name = "examples/cartpole_lstm_impala_tf",
    main = "examples/cartpole_lstm.py",
    tags = ["team:rllib", "exclusive", "examples"],
    size = "medium",
    srcs = ["examples/cartpole_lstm.py"],
    args = ["--as-test", "--run=IMPALA", "--stop-reward=40", "--num-cpus=4"]
)

py_test(
    name = "examples/cartpole_lstm_impala_torch",
    main = "examples/cartpole_lstm.py",
    tags = ["team:rllib", "exclusive", "examples"],
    size = "medium",
    srcs = ["examples/cartpole_lstm.py"],
    args = ["--as-test", "--framework=torch", "--run=IMPALA", "--stop-reward=40", "--num-cpus=4"]
)

py_test(
    name = "examples/cartpole_lstm_ppo_tf",
    main = "examples/cartpole_lstm.py",
    tags = ["team:rllib", "exclusive", "examples"],
    size = "medium",
    srcs = ["examples/cartpole_lstm.py"],
    args = ["--as-test", "--framework=tf", "--run=PPO", "--stop-reward=40", "--num-cpus=4"]
)

py_test(
    name = "examples/cartpole_lstm_ppo_tf2",
    main = "examples/cartpole_lstm.py",
    tags = ["team:rllib", "exclusive", "examples"],
    size = "medium",
    srcs = ["examples/cartpole_lstm.py"],
    args = ["--as-test", "--framework=tf2", "--run=PPO", "--stop-reward=40", "--num-cpus=4"]
)

py_test(
    name = "examples/cartpole_lstm_ppo_torch",
    main = "examples/cartpole_lstm.py",
    tags = ["team:rllib", "exclusive", "examples"],
    size = "medium",
    srcs = ["examples/cartpole_lstm.py"],
    args = ["--as-test", "--framework=torch", "--run=PPO", "--stop-reward=40", "--num-cpus=4"]
)

py_test(
    name = "examples/cartpole_lstm_ppo_tf_with_prev_a_and_r",
    main = "examples/cartpole_lstm.py",
    tags = ["team:rllib", "exclusive", "examples"],
    size = "medium",
    srcs = ["examples/cartpole_lstm.py"],
    args = ["--as-test", "--run=PPO", "--stop-reward=40", "--use-prev-action",  "--use-prev-reward", "--num-cpus=4"]
)

py_test(
    name = "examples/centralized_critic_tf",
    main = "examples/centralized_critic.py",
    tags = ["team:rllib", "exclusive", "examples"],
    size = "medium",
    srcs = ["examples/centralized_critic.py"],
    args = ["--as-test", "--stop-reward=7.2"]
)

py_test(
    name = "examples/centralized_critic_torch",
    main = "examples/centralized_critic.py",
    tags = ["team:rllib", "exclusive", "examples"],
    size = "medium",
    srcs = ["examples/centralized_critic.py"],
    args = ["--as-test", "--framework=torch", "--stop-reward=7.2"]
)

py_test(
    name = "examples/centralized_critic_2_tf",
    main = "examples/centralized_critic_2.py",
    tags = ["team:rllib", "exclusive", "examples"],
    size = "medium",
    srcs = ["examples/centralized_critic_2.py"],
    args = ["--as-test", "--stop-reward=6.0"]
)

py_test(
    name = "examples/centralized_critic_2_torch",
    main = "examples/centralized_critic_2.py",
    tags = ["team:rllib", "exclusive", "examples"],
    size = "medium",
    srcs = ["examples/centralized_critic_2.py"],
    args = ["--as-test", "--framework=torch", "--stop-reward=6.0"]
)

py_test(
    name = "examples/checkpoint_by_custom_criteria",
    main = "examples/checkpoint_by_custom_criteria.py",
    tags = ["team:rllib", "exclusive", "examples"],
    size = "medium",
    srcs = ["examples/checkpoint_by_custom_criteria.py"],
    args = ["--stop-iters=3 --num-cpus=3"]
)

py_test(
    name = "examples/complex_struct_space_tf",
    main = "examples/complex_struct_space.py",
    tags = ["team:rllib", "exclusive", "examples"],
    size = "small",
    srcs = ["examples/complex_struct_space.py"],
    args = ["--framework=tf"],
)

py_test(
    name = "examples/complex_struct_space_tf_eager",
    main = "examples/complex_struct_space.py",
    tags = ["team:rllib", "exclusive", "examples"],
    size = "small",
    srcs = ["examples/complex_struct_space.py"],
    args = ["--framework=tf2"],
)

py_test(
    name = "examples/complex_struct_space_torch",
    main = "examples/complex_struct_space.py",
    tags = ["team:rllib", "exclusive", "examples"],
    size = "small",
    srcs = ["examples/complex_struct_space.py"],
    args = ["--framework=torch"],
)

py_test(
    name = "examples/curriculum_learning",
    main = "examples/curriculum_learning.py",
    tags = ["team:rllib", "exclusive", "examples"],
    size = "medium",
    srcs = ["examples/curriculum_learning.py"],
    args = ["--as-test", "--stop-reward=800.0"]
)

py_test(
    name = "examples/custom_env_tf",
    main = "examples/custom_env.py",
    tags = ["team:rllib", "exclusive", "examples"],
    size = "medium",
    srcs = ["examples/custom_env.py"],
    args = ["--as-test"]
)

py_test(
    name = "examples/custom_env_torch",
    main = "examples/custom_env.py",
    tags = ["team:rllib", "exclusive", "examples"],
    size = "medium",
    srcs = ["examples/custom_env.py"],
    args = ["--as-test", "--framework=torch"]
)

py_test(
    name = "examples/custom_eval_tf",
    main = "examples/custom_eval.py",
    tags = ["team:rllib", "exclusive", "examples"],
    size = "small",
    srcs = ["examples/custom_eval.py"],
    args = ["--num-cpus=4", "--as-test"]
)

py_test(
    name = "examples/custom_eval_torch",
    main = "examples/custom_eval.py",
    tags = ["team:rllib", "exclusive", "examples"],
    size = "small",
    srcs = ["examples/custom_eval.py"],
    args = ["--num-cpus=4", "--as-test", "--framework=torch"]
)

py_test(
    name = "examples/custom_eval_parallel_to_training_torch",
    main = "examples/custom_eval.py",
    tags = ["team:rllib", "exclusive", "examples"],
    size = "small",
    srcs = ["examples/custom_eval.py"],
    args = ["--num-cpus=4", "--as-test", "--framework=torch", "--evaluation-parallel-to-training"]
)

py_test(
    name = "examples/custom_experiment",
    main = "examples/custom_experiment.py",
    tags = ["team:rllib", "exclusive", "examples"],
    size = "medium",
    srcs = ["examples/custom_experiment.py"],
    args = ["--train-iterations=10"]
)

py_test(
    name = "examples/custom_fast_model_tf",
    main = "examples/custom_fast_model.py",
    tags = ["team:rllib", "exclusive", "examples"],
    size = "medium",
    srcs = ["examples/custom_fast_model.py"],
    args = ["--stop-iters=1"]
)

py_test(
    name = "examples/custom_fast_model_torch",
    main = "examples/custom_fast_model.py",
    tags = ["team:rllib", "exclusive", "examples"],
    size = "medium",
    srcs = ["examples/custom_fast_model.py"],
    args = ["--stop-iters=1", "--framework=torch"]
)

py_test(
    name = "examples/custom_keras_model_a2c",
    main = "examples/custom_keras_model.py",
    tags = ["team:rllib", "exclusive", "examples"],
    size = "small",
    srcs = ["examples/custom_keras_model.py"],
    args = ["--run=A2C", "--stop=50", "--num-cpus=4"]
)

py_test(
    name = "examples/custom_keras_model_dqn",
    main = "examples/custom_keras_model.py",
    tags = ["team:rllib", "exclusive", "examples"],
    size = "small",
    srcs = ["examples/custom_keras_model.py"],
    args = ["--run=DQN", "--stop=50"]
)

py_test(
    name = "examples/custom_keras_model_ppo",
    main = "examples/custom_keras_model.py",
    tags = ["team:rllib", "exclusive", "examples"],
    size = "small",
    srcs = ["examples/custom_keras_model.py"],
    args = ["--run=PPO", "--stop=50", "--num-cpus=4"]
)

py_test(
    name = "examples/custom_metrics_and_callbacks",
    main = "examples/custom_metrics_and_callbacks.py",
    tags = ["team:rllib", "exclusive", "examples"],
    size = "small",
    srcs = ["examples/custom_metrics_and_callbacks.py"],
    args = ["--stop-iters=2"]
)

py_test(
    name = "examples/custom_model_api_tf",
    main = "examples/custom_model_api.py",
    tags = ["team:rllib", "exclusive", "examples"],
    size = "small",
    srcs = ["examples/custom_model_api.py"],
)

py_test(
    name = "examples/custom_model_api_torch",
    main = "examples/custom_model_api.py",
    tags = ["team:rllib", "exclusive", "examples"],
    size = "small",
    srcs = ["examples/custom_model_api.py"],
    args = ["--framework=torch"],
)

py_test(
    name = "examples/custom_model_loss_and_metrics_ppo_tf",
    main = "examples/custom_model_loss_and_metrics.py",
    tags = ["team:rllib", "exclusive", "examples"],
    size = "small",
    # Include the json data file.
    data = ["tests/data/cartpole/small.json"],
    srcs = ["examples/custom_model_loss_and_metrics.py"],
    args = ["--run=PPO", "--stop-iters=1", "--input-files=tests/data/cartpole"]
)

py_test(
    name = "examples/custom_model_loss_and_metrics_ppo_torch",
    main = "examples/custom_model_loss_and_metrics.py",
    tags = ["team:rllib", "exclusive", "examples"],
    size = "small",
    # Include the json data file.
    data = ["tests/data/cartpole/small.json"],
    srcs = ["examples/custom_model_loss_and_metrics.py"],
    args = ["--run=PPO", "--framework=torch", "--stop-iters=1", "--input-files=tests/data/cartpole"]
)

py_test(
    name = "examples/custom_model_loss_and_metrics_pg_tf",
    main = "examples/custom_model_loss_and_metrics.py",
    tags = ["team:rllib", "exclusive", "examples"],
    size = "small",
    # Include the json data file.
    data = ["tests/data/cartpole/small.json"],
    srcs = ["examples/custom_model_loss_and_metrics.py"],
    args = ["--run=PG", "--stop-iters=1", "--input-files=tests/data/cartpole"]
)

py_test(
    name = "examples/custom_model_loss_and_metrics_pg_torch",
    main = "examples/custom_model_loss_and_metrics.py",
    tags = ["team:rllib", "exclusive", "examples"],
    size = "small",
    # Include the json data file.
    data = ["tests/data/cartpole/small.json"],
    srcs = ["examples/custom_model_loss_and_metrics.py"],
    args = ["--run=PG", "--framework=torch", "--stop-iters=1", "--input-files=tests/data/cartpole"]
)

py_test(
    name = "examples/custom_observation_filters",
    main = "examples/custom_observation_filters.py",
    tags = ["team:rllib", "exclusive", "examples"],
    size = "medium",
    srcs = ["examples/custom_observation_filters.py"],
    args = ["--stop-iters=3"]
)

py_test(
    name = "examples/custom_rnn_model_repeat_after_me_tf",
    main = "examples/custom_rnn_model.py",
    tags = ["team:rllib", "exclusive", "examples"],
    size = "medium",
    srcs = ["examples/custom_rnn_model.py"],
    args = ["--as-test", "--run=PPO", "--stop-reward=40", "--env=RepeatAfterMeEnv", "--num-cpus=4"]
)

py_test(
    name = "examples/custom_rnn_model_repeat_initial_obs_tf",
    main = "examples/custom_rnn_model.py",
    tags = ["team:rllib", "exclusive", "examples"],
    size = "medium",
    srcs = ["examples/custom_rnn_model.py"],
    args = ["--as-test", "--run=PPO", "--stop-reward=10", "--stop-timesteps=300000", "--env=RepeatInitialObsEnv", "--num-cpus=4"]
)

py_test(
    name = "examples/custom_rnn_model_repeat_after_me_torch",
    main = "examples/custom_rnn_model.py",
    tags = ["team:rllib", "exclusive", "examples"],
    size = "medium",
    srcs = ["examples/custom_rnn_model.py"],
    args = ["--as-test", "--framework=torch", "--run=PPO", "--stop-reward=40", "--env=RepeatAfterMeEnv", "--num-cpus=4"]
)

py_test(
    name = "examples/custom_rnn_model_repeat_initial_obs_torch",
    main = "examples/custom_rnn_model.py",
    tags = ["team:rllib", "exclusive", "examples"],
    size = "medium",
    srcs = ["examples/custom_rnn_model.py"],
    args = ["--as-test", "--framework=torch", "--run=PPO", "--stop-reward=10", "--stop-timesteps=300000", "--env=RepeatInitialObsEnv", "--num-cpus=4"]
)

py_test(
    name = "examples/custom_tf_policy",
    tags = ["team:rllib", "exclusive", "examples"],
    size = "small",
    srcs = ["examples/custom_tf_policy.py"],
    args = ["--stop-iters=2", "--num-cpus=4"]
)

py_test(
    name = "examples/custom_torch_policy",
    tags = ["team:rllib", "exclusive", "examples"],
    size = "small",
    srcs = ["examples/custom_torch_policy.py"],
    args = ["--stop-iters=2", "--num-cpus=4"]
)

py_test(
    name = "examples/custom_train_fn",
    main = "examples/custom_train_fn.py",
    tags = ["team:rllib", "exclusive", "examples"],
    size = "medium",
    srcs = ["examples/custom_train_fn.py"],
)

py_test(
    name = "examples/custom_vector_env_tf",
    main = "examples/custom_vector_env.py",
    tags = ["team:rllib", "exclusive", "examples"],
    size = "medium",
    srcs = ["examples/custom_vector_env.py"],
    args = ["--as-test", "--stop-reward=40.0"]
)

py_test(
    name = "examples/custom_vector_env_torch",
    main = "examples/custom_vector_env.py",
    tags = ["team:rllib", "exclusive", "examples"],
    size = "medium",
    srcs = ["examples/custom_vector_env.py"],
    args = ["--as-test", "--framework=torch", "--stop-reward=40.0"]
)

py_test(
    name = "examples/deterministic_training_tf",
    main = "examples/deterministic_training.py",
    tags = ["team:rllib", "exclusive", "multi_gpu", "examples"],
    size = "medium",
    srcs = ["examples/deterministic_training.py"],
    args = ["--as-test", "--stop-iters=1", "--framework=tf", "--num-gpus=1", "--num-gpus-per-worker=1"]
)

py_test(
    name = "examples/deterministic_training_tf2",
    main = "examples/deterministic_training.py",
    tags = ["team:rllib", "exclusive", "multi_gpu", "examples"],
    size = "medium",
    srcs = ["examples/deterministic_training.py"],
    args = ["--as-test", "--stop-iters=1", "--framework=tf2", "--num-gpus=1", "--num-gpus-per-worker=1"]
)

py_test(
    name = "examples/deterministic_training_torch",
    main = "examples/deterministic_training.py",
    tags = ["team:rllib", "exclusive", "multi_gpu", "examples"],
    size = "medium",
    srcs = ["examples/deterministic_training.py"],
    args = ["--as-test", "--stop-iters=1", "--framework=torch", "--num-gpus=1", "--num-gpus-per-worker=1"]
)

py_test(
    name = "examples/eager_execution",
    tags = ["team:rllib", "exclusive", "examples"],
    size = "small",
    srcs = ["examples/eager_execution.py"],
    args = ["--stop-iters=2"]
)

py_test(
    name = "examples/export/cartpole_dqn_export",
    main = "examples/export/cartpole_dqn_export.py",
    tags = ["team:rllib", "exclusive", "examples"],
    size = "small",
    srcs = ["examples/export/cartpole_dqn_export.py"],
)

py_test(
    name = "examples/export/onnx_tf",
    main = "examples/export/onnx_tf.py",
    tags = ["team:rllib", "exclusive", "examples", "no_main"],
    size = "small",
    srcs = ["examples/export/onnx_tf.py"],
    args = ["--framework=tf"],
)

py_test(
    name = "examples/export/onnx_tf2",
    main = "examples/export/onnx_tf.py",
    tags = ["team:rllib", "exclusive", "examples", "no_main"],
    size = "small",
    srcs = ["examples/export/onnx_tf.py"],
    args = ["--framework=tf2"],
)

py_test(
    name = "examples/export/onnx_torch",
    main = "examples/export/onnx_torch.py",
    tags = ["team:rllib", "exclusive", "examples", "no_main"],
    size = "small",
    srcs = ["examples/export/onnx_torch.py"],
)

py_test(
    name = "examples/fractional_gpus",
    main = "examples/fractional_gpus.py",
    tags = ["team:rllib", "exclusive", "examples"],
    size = "medium",
    srcs = ["examples/fractional_gpus.py"],
    args = ["--as-test", "--stop-reward=40.0", "--num-gpus=0", "--num-workers=0"]
)

py_test(
    name = "examples/hierarchical_training_tf",
    main = "examples/hierarchical_training.py",
    tags = ["team:rllib", "exclusive", "examples"],
    size = "medium",
    srcs = ["examples/hierarchical_training.py"],
    args = ["--stop-reward=0.0"]
)

py_test(
    name = "examples/hierarchical_training_torch",
    main = "examples/hierarchical_training.py",
    tags = ["team:rllib", "exclusive", "examples"],
    size = "medium",
    srcs = ["examples/hierarchical_training.py"],
    args = ["--framework=torch", "--stop-reward=0.0"]
)

# Do not run this test (MobileNetV2 is gigantic and takes forever for 1 iter).
# py_test(
#     name = "examples/mobilenet_v2_with_lstm_tf",
#     main = "examples/mobilenet_v2_with_lstm.py",
#     tags = ["team:rllib", "examples"],
#     size = "small",
#     srcs = ["examples/mobilenet_v2_with_lstm.py"]
# )

py_test(
    name = "examples/multi_agent_cartpole_tf",
    main = "examples/multi_agent_cartpole.py",
    tags = ["team:rllib", "exclusive", "examples"],
    size = "small",
    srcs = ["examples/multi_agent_cartpole.py"],
    args = ["--as-test", "--stop-reward=70.0", "--num-cpus=4"]
)

py_test(
    name = "examples/multi_agent_cartpole_torch",
    main = "examples/multi_agent_cartpole.py",
    tags = ["team:rllib", "exclusive", "examples"],
    size = "small",
    srcs = ["examples/multi_agent_cartpole.py"],
    args = ["--as-test", "--framework=torch", "--stop-reward=70.0", "--num-cpus=4"]
)

py_test(
    name = "examples/multi_agent_custom_policy_tf",
    main = "examples/multi_agent_custom_policy.py",
    tags = ["team:rllib", "exclusive", "examples"],
    size = "small",
    srcs = ["examples/multi_agent_custom_policy.py"],
    args = ["--as-test", "--stop-reward=80"]
)

py_test(
    name = "examples/multi_agent_custom_policy_torch",
    main = "examples/multi_agent_custom_policy.py",
    tags = ["team:rllib", "exclusive", "examples"],
    size = "small",
    srcs = ["examples/multi_agent_custom_policy.py"],
    args = ["--as-test", "--framework=torch", "--stop-reward=80"]
)

py_test(
    name = "examples/multi_agent_different_spaces_for_agents_tf2",
    main = "examples/multi_agent_different_spaces_for_agents.py",
    tags = ["team:rllib", "exclusive", "examples"],
    size = "medium",
    srcs = ["examples/multi_agent_different_spaces_for_agents.py"],
    args = ["--stop-iters=4", "--framework=tf2", "--eager-tracing"]
)

py_test(
    name = "examples/multi_agent_different_spaces_for_agents_torch",
    main = "examples/multi_agent_different_spaces_for_agents.py",
    tags = ["team:rllib", "exclusive", "examples"],
    size = "medium",
    srcs = ["examples/multi_agent_different_spaces_for_agents.py"],
    args = ["--stop-iters=4", "--framework=torch"]
)

py_test(
    name = "examples/multi_agent_two_trainers_tf",
    main = "examples/multi_agent_two_trainers.py",
    tags = ["team:rllib", "exclusive", "examples"],
    size = "medium",
    srcs = ["examples/multi_agent_two_trainers.py"],
    args = ["--as-test", "--stop-reward=70"]
)

py_test(
    name = "examples/multi_agent_two_trainers_torch",
    main = "examples/multi_agent_two_trainers.py",
    tags = ["team:rllib", "exclusive", "examples"],
    size = "small",
    srcs = ["examples/multi_agent_two_trainers.py"],
    args = ["--as-test", "--framework=torch", "--stop-reward=70"]
)

py_test(
    name = "examples/offline_rl_torch",
    main = "examples/offline_rl.py",
    tags = ["team:rllib", "exclusive", "examples"],
    size = "medium",
    srcs = ["examples/offline_rl.py"],
    args = ["--as-test", "--stop-reward=-300", "--stop-iters=1"]
)

# Taking out this test for now: Mixed torch- and tf- policies within the same
# Trainer never really worked.
# py_test(
#     name = "examples/multi_agent_two_trainers_mixed_torch_tf",
#     main = "examples/multi_agent_two_trainers.py",
#     tags = ["team:rllib", "exclusive", "examples"],
#     size = "medium",
#     srcs = ["examples/multi_agent_two_trainers.py"],
#     args = ["--as-test", "--mixed-torch-tf", "--stop-reward=70"]
# )

py_test(
    name = "examples/nested_action_spaces_ppo_tf",
    main = "examples/nested_action_spaces.py",
    tags = ["team:rllib", "exclusive", "examples"],
    size = "medium",
    srcs = ["examples/nested_action_spaces.py"],
    args = ["--as-test", "--stop-reward=-600", "--run=PPO"]
)

py_test(
    name = "examples/nested_action_spaces_ppo_torch",
    main = "examples/nested_action_spaces.py",
    tags = ["team:rllib", "exclusive", "examples"],
    size = "medium",
    srcs = ["examples/nested_action_spaces.py"],
    args = ["--as-test", "--framework=torch", "--stop-reward=-600", "--run=PPO"]
)

py_test(
    name = "examples/parallel_evaluation_and_training_13_episodes_tf",
    main = "examples/parallel_evaluation_and_training.py",
    tags = ["team:rllib", "exclusive", "examples"],
    size = "medium",
    srcs = ["examples/parallel_evaluation_and_training.py"],
    args = ["--as-test", "--stop-reward=50.0", "--num-cpus=6", "--evaluation-duration=13"]
)

py_test(
    name = "examples/parallel_evaluation_and_training_auto_episodes_tf",
    main = "examples/parallel_evaluation_and_training.py",
    tags = ["team:rllib", "exclusive", "examples"],
    size = "medium",
    srcs = ["examples/parallel_evaluation_and_training.py"],
    args = ["--as-test", "--stop-reward=50.0", "--num-cpus=6", "--evaluation-duration=auto"]
)

py_test(
    name = "examples/parallel_evaluation_and_training_211_ts_tf2",
    main = "examples/parallel_evaluation_and_training.py",
    tags = ["team:rllib", "exclusive", "examples"],
    size = "medium",
    srcs = ["examples/parallel_evaluation_and_training.py"],
    args = ["--as-test", "--framework=tf2", "--stop-reward=30.0", "--num-cpus=6", "--evaluation-num-workers=3", "--evaluation-duration=211", "--evaluation-duration-unit=timesteps"]
)

py_test(
    name = "examples/parallel_evaluation_and_training_auto_ts_torch",
    main = "examples/parallel_evaluation_and_training.py",
    tags = ["team:rllib", "exclusive", "examples"],
    size = "medium",
    srcs = ["examples/parallel_evaluation_and_training.py"],
    args = ["--as-test", "--framework=torch", "--stop-reward=30.0", "--num-cpus=6", "--evaluation-num-workers=3", "--evaluation-duration=auto", "--evaluation-duration-unit=timesteps"]
)

py_test(
    name = "examples/parametric_actions_cartpole_pg_tf",
    main = "examples/parametric_actions_cartpole.py",
    tags = ["team:rllib", "exclusive", "examples"],
    size = "small",
    srcs = ["examples/parametric_actions_cartpole.py"],
    args = ["--as-test", "--stop-reward=60.0", "--run=PG"]
)

py_test(
    name = "examples/parametric_actions_cartpole_dqn_tf",
    main = "examples/parametric_actions_cartpole.py",
    tags = ["team:rllib", "exclusive", "examples"],
    size = "medium",
    srcs = ["examples/parametric_actions_cartpole.py"],
    args = ["--as-test", "--stop-reward=60.0", "--run=DQN"]
)

py_test(
    name = "examples/parametric_actions_cartpole_pg_torch",
    main = "examples/parametric_actions_cartpole.py",
    tags = ["team:rllib", "exclusive", "examples"],
    size = "small",
    srcs = ["examples/parametric_actions_cartpole.py"],
    args = ["--as-test", "--framework=torch", "--stop-reward=60.0", "--run=PG"]
)

py_test(
    name = "examples/parametric_actions_cartpole_dqn_torch",
    main = "examples/parametric_actions_cartpole.py",
    tags = ["team:rllib", "exclusive", "examples"],
    size = "medium",
    srcs = ["examples/parametric_actions_cartpole.py"],
    args = ["--as-test", "--framework=torch", "--stop-reward=60.0", "--run=DQN"]
)

py_test(
    name = "examples/parametric_actions_cartpole_embeddings_learnt_by_model",
    main = "examples/parametric_actions_cartpole_embeddings_learnt_by_model.py",
    tags = ["team:rllib", "exclusive", "examples"],
    size = "medium",
    srcs = ["examples/parametric_actions_cartpole_embeddings_learnt_by_model.py"],
    args = ["--as-test", "--stop-reward=80.0"]
)

py_test(
    name = "examples/inference_and_serving/policy_inference_after_training_tf",
    main = "examples/inference_and_serving/policy_inference_after_training.py",
    tags = ["team:rllib", "exclusive", "examples"],
    size = "medium",
    srcs = ["examples/inference_and_serving/policy_inference_after_training.py"],
    args = ["--stop-iters=3", "--framework=tf"]
)

py_test(
    name = "examples/inference_and_serving/policy_inference_after_training_torch",
    main = "examples/inference_and_serving/policy_inference_after_training.py",
    tags = ["team:rllib", "exclusive", "examples"],
    size = "medium",
    srcs = ["examples/inference_and_serving/policy_inference_after_training.py"],
    args = ["--stop-iters=3", "--framework=torch"]
)

py_test(
    name = "examples/inference_and_serving/policy_inference_after_training_with_attention_tf",
    main = "examples/inference_and_serving/policy_inference_after_training_with_attention.py",
    tags = ["team:rllib", "exclusive", "examples"],
    size = "medium",
    srcs = ["examples/inference_and_serving/policy_inference_after_training_with_attention.py"],
    args = ["--stop-iters=2", "--framework=tf"]
)

py_test(
    name = "examples/inference_and_serving/policy_inference_after_training_with_attention_torch",
    main = "examples/inference_and_serving/policy_inference_after_training_with_attention.py",
    tags = ["team:rllib", "exclusive", "examples"],
    size = "medium",
    srcs = ["examples/inference_and_serving/policy_inference_after_training_with_attention.py"],
    args = ["--stop-iters=2", "--framework=torch"]
)

py_test(
    name = "examples/inference_and_serving/policy_inference_after_training_with_dt_torch",
    main = "examples/inference_and_serving/policy_inference_after_training_with_dt.py",
    tags = ["team:rllib", "exclusive", "examples"],
    size = "medium",
    srcs = ["examples/inference_and_serving/policy_inference_after_training_with_dt.py"],
    data = ["tests/data/cartpole/large.json"],
    args = ["--input-files=tests/data/cartpole/large.json"]
)

py_test(
    name = "examples/inference_and_serving/policy_inference_after_training_with_lstm_tf",
    main = "examples/inference_and_serving/policy_inference_after_training_with_lstm.py",
    tags = ["team:rllib", "exclusive", "examples"],
    size = "medium",
    srcs = ["examples/inference_and_serving/policy_inference_after_training_with_lstm.py"],
    args = ["--stop-iters=1", "--framework=tf"]
)

py_test(
    name = "examples/inference_and_serving/policy_inference_after_training_with_lstm_torch",
    main = "examples/inference_and_serving/policy_inference_after_training_with_lstm.py",
    tags = ["team:rllib", "exclusive", "examples"],
    size = "medium",
    srcs = ["examples/inference_and_serving/policy_inference_after_training_with_lstm.py"],
    args = ["--stop-iters=1", "--framework=torch"]
)

py_test(
    name = "examples/preprocessing_disabled_tf",
    main = "examples/preprocessing_disabled.py",
    tags = ["team:rllib", "exclusive", "examples"],
    size = "medium",
    srcs = ["examples/preprocessing_disabled.py"],
    args = ["--stop-iters=2"]
)

py_test(
    name = "examples/preprocessing_disabled_torch",
    main = "examples/preprocessing_disabled.py",
    tags = ["team:rllib", "exclusive", "examples"],
    size = "medium",
    srcs = ["examples/preprocessing_disabled.py"],
    args = ["--framework=torch", "--stop-iters=2"]
)

py_test(
    name = "examples/recommender_system_with_recsim_and_slateq_tf2",
    main = "examples/recommender_system_with_recsim_and_slateq.py",
    tags = ["team:rllib", "exclusive", "examples"],
    size = "large",
    srcs = ["examples/recommender_system_with_recsim_and_slateq.py"],
    args = ["--stop-iters=2", "--num-steps-sampled-before-learning_starts=100", "--framework=tf2", "--use-tune", "--random-test-episodes=10", "--env-num-candidates=50", "--env-slate-size=2"],
)

py_test(
    name = "examples/remote_envs_with_inference_done_on_main_node_tf",
    main = "examples/remote_envs_with_inference_done_on_main_node.py",
    tags = ["team:rllib", "exclusive", "examples"],
    size = "medium",
    srcs = ["examples/remote_envs_with_inference_done_on_main_node.py"],
    args = ["--as-test"],
)

py_test(
    name = "examples/remote_envs_with_inference_done_on_main_node_torch",
    main = "examples/remote_envs_with_inference_done_on_main_node.py",
    tags = ["team:rllib", "exclusive", "examples"],
    size = "medium",
    srcs = ["examples/remote_envs_with_inference_done_on_main_node.py"],
    args = ["--as-test", "--framework=torch"],
)

# py_test(
#    name = "examples/remote_base_env_with_custom_api",
#    tags = ["team:rllib", "exclusive", "examples"],
#    size = "medium",
#    srcs = ["examples/remote_base_env_with_custom_api.py"],
#    args = ["--stop-iters=3"]
# )

py_test(
    name = "examples/replay_buffer_api",
    tags = ["team:rllib", "examples"],
    size = "large",
    srcs = ["examples/replay_buffer_api.py"],
)

py_test(
    name = "examples/restore_1_of_n_agents_from_checkpoint",
    tags = ["team:rllib", "exclusive", "examples"],
    size = "medium",
    srcs = ["examples/restore_1_of_n_agents_from_checkpoint.py"],
    args = ["--pre-training-iters=1", "--stop-iters=1", "--num-cpus=4"]
)

py_test(
    name = "examples/rnnsac_stateless_cartpole",
    tags = ["team:rllib", "exclusive", "gpu"],
    size = "medium",
    srcs = ["examples/rnnsac_stateless_cartpole.py"]
)

py_test(
    name = "examples/rollout_worker_custom_workflow",
    tags = ["team:rllib", "exclusive", "examples"],
    size = "small",
    srcs = ["examples/rollout_worker_custom_workflow.py"],
    args = ["--num-cpus=4"]
)

py_test(
    name = "examples/rock_paper_scissors_multiagent_tf",
    main = "examples/rock_paper_scissors_multiagent.py",
    tags = ["team:rllib", "exclusive", "examples"],
    size = "medium",
    srcs = ["examples/rock_paper_scissors_multiagent.py"],
    args = ["--as-test"],
)

py_test(
    name = "examples/rock_paper_scissors_multiagent_torch",
    main = "examples/rock_paper_scissors_multiagent.py",
    tags = ["team:rllib", "exclusive", "examples"],
    size = "medium",
    srcs = ["examples/rock_paper_scissors_multiagent.py"],
    args = ["--as-test", "--framework=torch"],
)

py_test(
    name = "examples/self_play_with_open_spiel_connect_4_tf",
    main = "examples/self_play_with_open_spiel.py",
    tags = ["team:rllib", "exclusive", "examples"],
    size = "small",
    srcs = ["examples/self_play_with_open_spiel.py"],
    args = ["--framework=tf", "--env=connect_four", "--win-rate-threshold=0.6", "--stop-iters=2", "--num-episodes-human-play=0"]
)

py_test(
    name = "examples/self_play_with_open_spiel_connect_4_torch",
    main = "examples/self_play_with_open_spiel.py",
    tags = ["team:rllib", "exclusive", "examples"],
    size = "medium",
    srcs = ["examples/self_play_with_open_spiel.py"],
    args = ["--framework=torch", "--env=connect_four", "--win-rate-threshold=0.6", "--stop-iters=2", "--num-episodes-human-play=0"]
)

py_test(
    name = "examples/self_play_league_based_with_open_spiel_markov_soccer_tf",
    main = "examples/self_play_league_based_with_open_spiel.py",
    tags = ["team:rllib", "exclusive", "examples"],
    size = "medium",
    srcs = ["examples/self_play_league_based_with_open_spiel.py"],
    args = ["--framework=tf", "--env=markov_soccer", "--win-rate-threshold=0.6", "--stop-iters=2", "--num-episodes-human-play=0"]
)

py_test(
    name = "examples/self_play_league_based_with_open_spiel_markov_soccer_torch",
    main = "examples/self_play_league_based_with_open_spiel.py",
    tags = ["team:rllib", "exclusive", "examples"],
    size = "medium",
    srcs = ["examples/self_play_league_based_with_open_spiel.py"],
    args = ["--framework=torch", "--env=markov_soccer", "--win-rate-threshold=0.6", "--stop-iters=2", "--num-episodes-human-play=0"]
)

py_test(
    name = "examples/trajectory_view_api_tf",
    main = "examples/trajectory_view_api.py",
    tags = ["team:rllib", "exclusive", "examples"],
    size = "medium",
    srcs = ["examples/trajectory_view_api.py"],
    args = ["--as-test", "--framework=tf", "--stop-reward=100.0"]
)

py_test(
    name = "examples/trajectory_view_api_torch",
    main = "examples/trajectory_view_api.py",
    tags = ["team:rllib", "exclusive", "examples"],
    size = "medium",
    srcs = ["examples/trajectory_view_api.py"],
    args = ["--as-test", "--framework=torch", "--stop-reward=100.0"]
)

py_test(
    name = "examples/tune/framework",
    main = "examples/tune/framework.py",
    tags = ["team:rllib", "exclusive", "examples"],
    size = "medium",
    srcs = ["examples/tune/framework.py"],
    args = ["--smoke-test"]
)

py_test(
    name = "examples/two_trainer_workflow_tf",
    main = "examples/two_trainer_workflow.py",
    tags = ["team:rllib", "exclusive", "examples"],
    size = "medium",
    srcs = ["examples/two_trainer_workflow.py"],
    args = ["--as-test", "--stop-reward=450.0"]
)

py_test(
    name = "examples/two_trainer_workflow_torch",
    main = "examples/two_trainer_workflow.py",
    tags = ["team:rllib", "exclusive", "examples"],
    size = "medium",
    srcs = ["examples/two_trainer_workflow.py"],
    args = ["--as-test", "--torch", "--stop-reward=450.0"]
)

py_test(
    name = "examples/two_trainer_workflow_mixed_torch_tf",
    main = "examples/two_trainer_workflow.py",
    tags = ["team:rllib", "exclusive", "examples"],
    size = "medium",
    srcs = ["examples/two_trainer_workflow.py"],
    args = ["--as-test", "--mixed-torch-tf", "--stop-reward=450.0"]
)

py_test(
    name = "examples/two_step_game_pg_tf",
    main = "examples/two_step_game.py",
    tags = ["team:rllib", "exclusive", "examples"],
    size = "small",
    srcs = ["examples/two_step_game.py"],
    args = ["--as-test", "--stop-reward=7", "--run=PG"]
)

py_test(
    name = "examples/two_step_game_pg_torch",
    main = "examples/two_step_game.py",
    tags = ["team:rllib", "exclusive", "examples"],
    size = "small",
    srcs = ["examples/two_step_game.py"],
    args = ["--as-test", "--framework=torch", "--stop-reward=7", "--run=PG"]
)


py_test(
    name = "examples/bandit/lin_ts_train_wheel_env",
    main = "examples/bandit/lin_ts_train_wheel_env.py",
    tags = ["team:rllib", "exclusive", "examples"],
    size = "small",
    srcs = ["examples/bandit/lin_ts_train_wheel_env.py"],
)

py_test(
    name = "examples/bandit/tune_lin_ts_train_wheel_env",
    main = "examples/bandit/tune_lin_ts_train_wheel_env.py",
    tags = ["team:rllib", "exclusive", "examples"],
    size = "small",
    srcs = ["examples/bandit/tune_lin_ts_train_wheel_env.py"],
)

py_test(
    name = "examples/bandit/tune_lin_ucb_train_recommendation",
    main = "examples/bandit/tune_lin_ucb_train_recommendation.py",
    tags = ["team:rllib","exclusive",  "examples"],
    size = "small",
    srcs = ["examples/bandit/tune_lin_ucb_train_recommendation.py"],
)

py_test(
    name = "examples/bandit/tune_lin_ucb_train_recsim_env",
    main = "examples/bandit/tune_lin_ucb_train_recsim_env.py",
    tags = ["team:rllib", "exclusive", "examples"],
    size = "small",
    srcs = ["examples/bandit/tune_lin_ucb_train_recsim_env.py"],
)

py_test(
    name = "examples/connectors/run_connector_policy",
    main = "examples/connectors/run_connector_policy.py",
    tags = ["team:rllib", "exclusive", "examples"],
    size = "small",
    srcs = ["examples/connectors/run_connector_policy.py"],
    data = glob([
        "tests/data/checkpoints/APPO_CartPole-v0_checkpoint-6-08062022",
    ]),
    args = ["--checkpoint_file=tests/data/checkpoints/APPO_CartPole-v0_checkpoint-6-08062022"]
)

py_test(
    name = "examples/connectors/adapt_connector_policy",
    main = "examples/connectors/adapt_connector_policy.py",
    tags = ["team:rllib", "exclusive", "examples"],
    size = "small",
    srcs = ["examples/connectors/adapt_connector_policy.py"],
    data = glob([
        "tests/data/checkpoints/APPO_CartPole-v0_checkpoint-6-07092022",
    ]),
    args = ["--checkpoint_file=tests/data/checkpoints/APPO_CartPole-v0_checkpoint-6-07092022"]
)

py_test(
    name = "examples/connectors/self_play_with_policy_checkpoint",
    main = "examples/connectors/self_play_with_policy_checkpoint.py",
    tags = ["team:rllib", "exclusive", "examples"],
    size = "small",
    srcs = ["examples/connectors/self_play_with_policy_checkpoint.py"],
    data = glob([
        "tests/data/checkpoints/PPO_open_spiel_checkpoint-6",
    ]),
    args = [
        "--checkpoint_file=tests/data/checkpoints/PPO_open_spiel_checkpoint-6",
        "--train_iteration=1"  # Smoke test.
    ]
)

# --------------------------------------------------------------------
# examples/documentation directory
#
# Tag: documentation
#
# NOTE: Add tests alphabetically to this list.
# --------------------------------------------------------------------

py_test(
    name = "examples/documentation/custom_gym_env",
    main = "examples/documentation/custom_gym_env.py",
    tags = ["team:rllib", "documentation", "no_main"],
    size = "medium",
    srcs = ["examples/documentation/custom_gym_env.py"],
)

py_test(
    name = "examples/documentation/saving_and_loading_algos_and_policies",
    main = "examples/documentation/saving_and_loading_algos_and_policies.py",
    tags = ["team:rllib", "documentation", "no_main"],
    size = "medium",
    srcs = ["examples/documentation/saving_and_loading_algos_and_policies.py"],
)

py_test(
    name = "examples/documentation/replay_buffer_demo",
    main = "examples/documentation/replay_buffer_demo.py",
    tags = ["team:rllib", "documentation", "no_main"],
    size = "medium",
    srcs = ["examples/documentation/replay_buffer_demo.py"],
)

py_test(
    name = "examples/documentation/rllib_on_ray_readme",
    main = "examples/documentation/rllib_on_ray_readme.py",
    tags = ["team:rllib", "documentation", "no_main"],
    size = "medium",
    srcs = ["examples/documentation/rllib_on_ray_readme.py"],
)

py_test(
    name = "examples/documentation/rllib_on_rllib_readme",
    main = "examples/documentation/rllib_on_rllib_readme.py",
    tags = ["team:rllib", "documentation", "no_main"],
    size = "medium",
    srcs = ["examples/documentation/rllib_on_rllib_readme.py"],
)

# --------------------------------------------------------------------
# Manual/disabled tests
# --------------------------------------------------------------------
py_test_module_list(
  files = [
    "tests/test_dnc.py",
    "tests/test_perf.py",
    "env/wrappers/tests/test_kaggle_wrapper.py",
    "examples/env/tests/test_cliff_walking_wall_env.py",
    "examples/env/tests/test_coin_game_non_vectorized_env.py",
    "examples/env/tests/test_coin_game_vectorized_env.py",
    "examples/env/tests/test_matrix_sequential_social_dilemma.py",
    "examples/env/tests/test_wrappers.py",
    "utils/tests/test_utils.py",
  ],
  size = "large",
  extra_srcs = [],
  deps = [],
  tags = ["manual", "team:rllib", "no_main"],
)<|MERGE_RESOLUTION|>--- conflicted
+++ resolved
@@ -1802,7 +1802,6 @@
 )
 
 py_test(
-<<<<<<< HEAD
     name = "test_rl_optimizer_torch",
     tags = ["team:rllib", "core"],
     size = "medium",
@@ -1814,12 +1813,6 @@
     tags = ["team:rllib", "core"],
     size = "medium",
     srcs = ["core/optim/tests/test_rl_optimizer_tf.py"]
-=======
-    name = "test_rl_optimizer",
-    tags = ["team:rllib", "core"],
-    size = "medium",
-    srcs = ["core/optim/tests/test_rl_optimizer.py"]
->>>>>>> 282844db
 )
 
 # --------------------------------------------------------------------
