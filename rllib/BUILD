--- conflicted
+++ resolved
@@ -1594,10 +1594,7 @@
     name = "utils/tests/test_checkpointable",
     tags = ["team:rllib", "utils"],
     size = "large",
-<<<<<<< HEAD
-=======
     data = glob(["utils/tests/old_checkpoints/**"]),
->>>>>>> 47423733
     srcs = ["utils/tests/test_checkpointable.py"]
 )
 
