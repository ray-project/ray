--- conflicted
+++ resolved
@@ -11,17 +11,11 @@
 # Currently we have the following categories:
 
 # - Learning tests/regression, tagged:
-<<<<<<< HEAD
-#   "learning_tests_[tf|tf2|torch]", "learning_tests_[cartpole|pendulum]",
-#   and "learning_tests_[discrete|continuous]_[tf|tf2|torch]".
-=======
-# -- "learning_tests_[tf|torch]": Distinguish tf vs torch.
-# -- "learning_tests_[cartpole|pendulum]": distinguish cartpole vs pendulum.
-# -- "learning_tests_[discrete|continuous]_[tf|torch]": distinguish discrete
+# -- "learning_tests_[tf|tf2|torch]": Distinguish tf/tf2 vs torch.
+# -- "learning_tests_[discrete|continuous]_[tf|tf2|torch]": distinguish discrete
 #    actions vs continuous actions AND tf vs torch.
 # -- "fake_gpus_[tf|torch]": Tests that run using 2 fake GPUs.
 
->>>>>>> 11931893
 # - Quick agent compilation/tune-train tests, tagged "quick_train".
 #   NOTE: These should be obsoleted in favor of "trainers_dir" tests as
 #         they cover the same functionaliy.
