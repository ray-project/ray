--- conflicted
+++ resolved
@@ -2110,17 +2110,10 @@
 )
 
 py_test(
-<<<<<<< HEAD
-    name = "policy/tests/test_torch_utils",
-    tags = ["team:rllib", "policy"],
-    size = "small",
-    srcs = ["policy/tests/test_torch_utils.py"]
-=======
     name = "utils/tests/test_torch_utils",
-    tags = ["team:rllib", "policutils"],
+    tags = ["team:rllib", "utils"],
     size = "small",
     srcs = ["utils/tests/test_torch_utils.py"]
->>>>>>> c9648781
 )
 
 # Schedules
