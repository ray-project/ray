# --------------------------------------------------------------------
# BAZEL/Buildkite-CI test cases.
# --------------------------------------------------------------------

# To add new RLlib tests, first find the correct category of your new test
# within this file.

# All new tests - within their category - should be added alphabetically!
# Do not just add tests to the bottom of the file.

# Currently we have the following categories:

# - Learning tests/regression, tagged:
# -- "learning_tests_[discrete|continuous]": distinguish discrete
#    actions vs continuous actions.
# -- "fake_gpus": Tests that run using 2 fake GPUs.

# - Quick algo compilation/tune-train tests, tagged "quick_train".
#   NOTE: These should be obsoleted in favor of "algorithms_dir" tests as
#         they cover the same functionaliy.

# - Folder-bound tests, tagged with the name of the top-level dir:
#   - `env` directory tests.
#   - `evaluation` directory tests.
#   - `execution` directory tests.
#   - `models` directory tests.
#   - `offline` directory tests.
#   - `policy` directory tests.
#   - `utils` directory tests.

# - Algorithm tests, tagged "algorithms_dir".

# - Tests directory (everything in rllib/tests/...), tagged: "tests_dir" and
#   "tests_dir_[A-Z]"

# - Examples directory (everything in rllib/examples/...), tagged: "examples" and
#   "examples_[A-Z]"

# - Memory leak tests tagged "memory_leak_tests".

# Note: The "examples" and "tests_dir" tags have further sub-tags going by the
# starting letter of the test name (e.g. "examples_A", or "tests_dir_F") for
# split-up purposes in buildkite.

# Note: There is a special directory in examples: "documentation" which contains
# all code that is linked to from within the RLlib docs. This code is tested
# separately via the "documentation" tag.

# Additional tags are:
# - "team:rllib": Indicating that all tests in this file are the responsibility of
#   the RLlib Team.
# - "needs_gpu": Indicating that a test needs to have a GPU in order to run.
# - "gpu": Indicating that a test may (but doesn't have to) be run in the GPU
#   pipeline, defined in .buildkite/pipeline.gpu.yaml.
# - "multi-gpu": Indicating that a test will definitely be run in the Large GPU
#   pipeline, defined in .buildkite/pipeline.gpu.large.yaml.
# - "no_gpu": Indicating that a test should not be run in the GPU pipeline due
#   to certain incompatibilities.
# - "no_tf_eager_tracing": Exclude this test from tf-eager tracing tests.
# - "torch_only": Only run this test case with framework=torch.

# Our .buildkite/pipeline.yml and .buildkite/pipeline.gpu.yml files execute all
# these tests in n different jobs.

load("//bazel:python.bzl", "py_test_module_list")

# --------------------------------------------------------------------
# Algorithms learning regression tests.
#
# Tag: learning_tests
#
# This will test all yaml files (via `rllib train`)
# inside rllib/tuned_examples/[algo-name] for actual learning success.
# --------------------------------------------------------------------

# A2C
# py_test(
#    name = "learning_tests_cartpole_a2c",
#    main = "tests/run_regression_tests.py",
#    tags = ["team:rllib", "", "learning_tests", "learning_tests_cartpole", "learning_tests_discrete"],
#    size = "large",
#    srcs = ["tests/run_regression_tests.py"],
#    data = ["tuned_examples/a2c/cartpole-a2c.yaml"],
#    args = ["--yaml-dir=tuned_examples/a2c"]
# )

py_test(
    name = "learning_tests_cartpole_a2c_microbatch",
    main = "tests/run_regression_tests.py",
    tags = ["team:rllib", "exclusive", "learning_tests", "learning_tests_cartpole", "learning_tests_discrete"],
    size = "large",
    srcs = ["tests/run_regression_tests.py"],
    data = ["tuned_examples/a2c/cartpole-a2c-microbatch.yaml"],
    args = ["--yaml-dir=tuned_examples/a2c"]
)

py_test(
    name = "learning_tests_cartpole_a2c_fake_gpus",
    main = "tests/run_regression_tests.py",
    tags = ["team:rllib", "exclusive", "learning_tests", "learning_tests_cartpole", "learning_tests_discrete", "fake_gpus"],
    size = "large",
    srcs = ["tests/run_regression_tests.py"],
    data = ["tuned_examples/a2c/cartpole-a2c-fake-gpus.yaml"],
    args = ["--yaml-dir=tuned_examples/a2c"]
)

# A3C

# py_test(
#    name = "learning_tests_cartpole_a3c",
#    main = "tests/run_regression_tests.py",
#    tags = ["team:rllib", "exclusive", "learning_tests", "learning_tests_cartpole", "learning_tests_discrete"],
#    size = "large",
#    srcs = ["tests/run_regression_tests.py"],
#    data = ["tuned_examples/a3c/cartpole-a3c.yaml"],
#    args = ["--yaml-dir=tuned_examples/a3c"]
# )

# AlphaStar
py_test(
    name = "learning_tests_cartpole_alpha_star",
    main = "tests/run_regression_tests.py",
    tags = ["team:rllib", "exclusive", "learning_tests", "learning_tests_cartpole", "learning_tests_discrete"],
    size = "large",
    srcs = ["tests/run_regression_tests.py"],
    data = ["tuned_examples/alpha_star/multi-agent-cartpole-alpha-star.yaml"],
    args = ["--yaml-dir=tuned_examples/alpha_star", "--num-cpus=10"]
)

# AlphaZero
py_test(
    name = "learning_tests_cartpole_sparse_rewards_alpha_zero",
    tags = ["team:rllib", "exclusive", "torch_only", "learning_tests", "learning_tests_discrete"],
    main = "tests/run_regression_tests.py",
    size = "large",
    srcs = ["tests/run_regression_tests.py"],
    data = ["tuned_examples/alpha_zero/cartpole-sparse-rewards-alpha-zero.yaml"],
    args = ["--yaml-dir=tuned_examples/alpha_zero", "--num-cpus=8"]
)

# APEX-DQN
# py_test(
#    name = "learning_tests_cartpole_apex",
#    main = "tests/run_regression_tests.py",
#    tags = ["team:rllib", "exclusive", "learning_tests", "learning_tests_cartpole", "learning_tests_discrete"],
#    size = "large",
#    srcs = ["tests/run_regression_tests.py"],
#    data = [
#        "tuned_examples/apex_dqn/cartpole-apex.yaml",
#    ],
#    args = ["--yaml-dir=tuned_examples/apex_dqn", "--num-cpus=6"]
# )

# Once APEX supports multi-GPU.
# py_test(
#    name = "learning_cartpole_apex_fake_gpus",
#    main = "tests/run_regression_tests.py",
#    tags = ["team:rllib", "exclusive", "learning_tests", "learning_tests_cartpole", "learning_tests_discrete", "fake_gpus"],
#    size = "large",
#    srcs = ["tests/run_regression_tests.py"],
#    data = ["tuned_examples/apex_dqn/cartpole-apex-fake-gpus.yaml"],
#    args = ["--yaml-dir=tuned_examples/apex_dqn"]
# )

# APPO
py_test(
    name = "learning_tests_cartpole_appo_no_vtrace",
    main = "tests/run_regression_tests.py",
    tags = ["team:rllib", "exclusive", "learning_tests", "learning_tests_cartpole", "learning_tests_discrete"],
    size = "large",
    srcs = ["tests/run_regression_tests.py"],
    data = ["tuned_examples/appo/cartpole-appo.yaml"],
    args = ["--yaml-dir=tuned_examples/appo"]
)

# py_test(
#    name = "learning_tests_cartpole_appo_vtrace",
#    main = "tests/run_regression_tests.py",
#    tags = ["team:rllib", "exclusive", "learning_tests", "learning_tests_cartpole", "learning_tests_discrete"],
#    size = "large",
#    srcs = ["tests/run_regression_tests.py"],
#    data = ["tuned_examples/appo/cartpole-appo-vtrace.yaml"],
#    args = ["--yaml-dir=tuned_examples/appo"]
# )

py_test(
    name = "learning_tests_cartpole_separate_losses_appo",
    main = "tests/run_regression_tests.py",
    tags = ["team:rllib", "tf_only", "exclusive", "learning_tests", "learning_tests_cartpole", "learning_tests_discrete"],
    size = "large",
    srcs = ["tests/run_regression_tests.py"],
    data = [
        "tuned_examples/appo/cartpole-appo-vtrace-separate-losses.yaml"
    ],
    args = ["--yaml-dir=tuned_examples/appo"]
)

py_test(
    name = "learning_tests_multi_agent_cartpole_appo",
    main = "tests/run_regression_tests.py",
    tags = ["team:rllib", "exclusive", "learning_tests", "learning_tests_cartpole", "learning_tests_discrete"],
    size = "large",
    srcs = ["tests/run_regression_tests.py"],
    data = ["tuned_examples/appo/multi-agent-cartpole-appo.yaml"],
    args = ["--yaml-dir=tuned_examples/appo"]
)

# py_test(
#    name = "learning_tests_frozenlake_appo",
#    main = "tests/run_regression_tests.py",
#    tags = ["team:rllib", "exclusive", "learning_tests", "learning_tests_discrete"],
#    size = "large",
#    srcs = ["tests/run_regression_tests.py"],
#    data = ["tuned_examples/appo/frozenlake-appo-vtrace.yaml"],
#    args = ["--yaml-dir=tuned_examples/appo"]
# )

py_test(
    name = "learning_tests_cartpole_appo_fake_gpus",
    main = "tests/run_regression_tests.py",
    tags = ["team:rllib", "exclusive", "learning_tests", "learning_tests_cartpole", "learning_tests_discrete", "fake_gpus"],
    size = "large",
    srcs = ["tests/run_regression_tests.py"],
    data = ["tuned_examples/appo/cartpole-appo-vtrace-fake-gpus.yaml"],
    args = ["--yaml-dir=tuned_examples/appo"]
)

# ARS
py_test(
    name = "learning_tests_cartpole_ars",
    main = "tests/run_regression_tests.py",
    tags = ["team:rllib", "exclusive", "learning_tests", "learning_tests_cartpole", "learning_tests_discrete"],
    size = "large",
    srcs = ["tests/run_regression_tests.py"],
    data = ["tuned_examples/ars/cartpole-ars.yaml"],
    args = ["--yaml-dir=tuned_examples/ars"]
)

# CQL
py_test(
    name = "learning_tests_pendulum_cql",
    main = "tests/run_regression_tests.py",
    tags = ["team:rllib", "exclusive", "learning_tests", "learning_tests_pendulum", "learning_tests_continuous"],
    size = "large",
    srcs = ["tests/run_regression_tests.py"],
    # Include the zipped json data file as well.
    data = [
        "tuned_examples/cql/pendulum-cql.yaml",
        "tests/data/pendulum/enormous.zip",
    ],
    args = ["--yaml-dir=tuned_examples/cql"]
)


# CRR
py_test(
   name = "learning_tests_pendulum_crr",
   main = "tests/run_regression_tests.py",
   tags = ["team:rllib", "torch_only", "learning_tests", "learning_tests_pendulum", "learning_tests_continuous"],
   size = "large",
   srcs = ["tests/run_regression_tests.py"],
   # Include an offline json data file as well.
   data = [
       "tuned_examples/crr/pendulum-v1-crr.yaml",
       "tests/data/pendulum/pendulum_replay_v1.1.0.zip",
   ],
   args = ["--yaml-dir=tuned_examples/crr"]
)

py_test(
    name = "learning_tests_cartpole_crr",
    main = "tests/run_regression_tests.py",
    tags = ["team:rllib", "torch_only", "learning_tests", "learning_tests_cartpole", "learning_tests_discrete"],
    size = "large",
    srcs = ["tests/run_regression_tests.py"],
    # Include an offline json data file as well.
    data = [
        "tuned_examples/crr/cartpole-v0-crr.yaml",
        "tests/data/cartpole/large.json",
    ],
    args = ["--yaml-dir=tuned_examples/crr", '--framework=torch']
)

py_test(
    name = "learning_tests_cartpole_crr_expectation",
    main = "tests/run_regression_tests.py",
    tags = ["team:rllib", "torch_only", "learning_tests", "learning_tests_cartpole", "learning_tests_discrete"],
    size = "large",
    srcs = ["tests/run_regression_tests.py"],
    # Include an offline json data file as well.
    data = [
        "tuned_examples/crr/cartpole-v0-crr_expectation.yaml",
        "tests/data/cartpole/large.json",
    ],
    args = ["--yaml-dir=tuned_examples/crr", '--framework=torch']
)

# DDPG
# py_test(
#   name = "learning_tests_pendulum_ddpg",
#   main = "tests/run_regression_tests.py",
#   tags = ["team:rllib", "exclusive", "learning_tests", "learning_tests_pendulum", "learning_tests_continuous"],
#   size = "large",
#   srcs = ["tests/run_regression_tests.py"],
#   data = glob(["tuned_examples/ddpg/pendulum-ddpg.yaml"]),
#   args = ["--yaml-dir=tuned_examples/ddpg"]
# )

py_test(
   name = "learning_tests_pendulum_ddpg_fake_gpus",
   main = "tests/run_regression_tests.py",
   tags = ["team:rllib", "exclusive", "learning_tests", "learning_tests_pendulum", "learning_tests_continuous", "fake_gpus"],
   size = "large",
   srcs = ["tests/run_regression_tests.py"],
   data = ["tuned_examples/ddpg/pendulum-ddpg-fake-gpus.yaml"],
   args = ["--yaml-dir=tuned_examples/ddpg"]
)

# DDPPO
py_test(
    name = "learning_tests_cartpole_ddppo",
    main = "tests/run_regression_tests.py",
    tags = ["team:rllib", "exclusive", "torch_only", "learning_tests", "learning_tests_cartpole", "learning_tests_discrete"],
    size = "large",
    srcs = ["tests/run_regression_tests.py"],
    data = glob(["tuned_examples/ddppo/cartpole-ddppo.yaml"]),
    args = ["--yaml-dir=tuned_examples/ddppo"]
)

py_test(
    name = "learning_tests_pendulum_ddppo",
    main = "tests/run_regression_tests.py",
    tags = ["team:rllib", "exclusive", "torch_only", "learning_tests", "learning_tests_pendulum", "learning_tests_continuous"],
    size = "large",
    srcs = ["tests/run_regression_tests.py"],
    data = glob(["tuned_examples/ddppo/pendulum-ddppo.yaml"]),
    args = ["--yaml-dir=tuned_examples/ddppo"]
)

# DQN
# py_test(
#    name = "learning_tests_cartpole_dqn",
#    main = "tests/run_regression_tests.py",
#    tags = ["team:rllib", "exclusive", "learning_tests", "learning_tests_cartpole", "learning_tests_discrete"],
#    size = "large",
#    srcs = ["tests/run_regression_tests.py"],
#    data = ["tuned_examples/dqn/cartpole-dqn.yaml"],
#    args = ["--yaml-dir=tuned_examples/dqn"]
# )

py_test(
    name = "learning_tests_cartpole_dqn_softq",
    main = "tests/run_regression_tests.py",
    tags = ["team:rllib", "exclusive", "learning_tests", "learning_tests_cartpole", "learning_tests_discrete"],
    size = "large",
    srcs = ["tests/run_regression_tests.py"],
    data = ["tuned_examples/dqn/cartpole-dqn-softq.yaml"],
    args = ["--yaml-dir=tuned_examples/dqn"]
)

# Does not work with tf-eager tracing due to Exploration's postprocessing
# method injecting a tensor into a new graph. Revisit when tf-eager tracing
# is better supported.
py_test(
    name = "learning_tests_cartpole_dqn_param_noise",
    main = "tests/run_regression_tests.py",
    tags = ["team:rllib", "exclusive", "learning_tests", "learning_tests_cartpole", "learning_tests_discrete", "no_tf_eager_tracing"],
    size = "large",
    srcs = ["tests/run_regression_tests.py"],
    data = ["tuned_examples/dqn/cartpole-dqn-param-noise.yaml"],
    args = ["--yaml-dir=tuned_examples/dqn"]
)

py_test(
    name = "learning_tests_cartpole_dqn_fake_gpus",
    main = "tests/run_regression_tests.py",
    tags = ["team:rllib", "exclusive", "learning_tests", "learning_tests_cartpole", "learning_tests_discrete", "fake_gpus"],
    size = "large",
    srcs = ["tests/run_regression_tests.py"],
    data = ["tuned_examples/dqn/cartpole-dqn-fake-gpus.yaml"],
    args = ["--yaml-dir=tuned_examples/dqn"]
)

# Simple-Q
py_test(
    name = "learning_tests_cartpole_simpleq",
    main = "tests/run_regression_tests.py",
    tags = ["team:rllib", "exclusive", "learning_tests", "learning_tests_cartpole", "learning_tests_discrete"],
    size = "large",
    srcs = ["tests/run_regression_tests.py"],
    data = [
        "tuned_examples/simple_q/cartpole-simpleq.yaml",
    ],
    args = ["--yaml-dir=tuned_examples/simple_q"]
)

py_test(
    name = "learning_tests_cartpole_simpleq_fake_gpus",
    main = "tests/run_regression_tests.py",
    tags = ["team:rllib", "exclusive", "learning_tests", "learning_tests_cartpole", "learning_tests_discrete", "fake_gpus"],
    size = "large",
    srcs = ["tests/run_regression_tests.py"],
    data = ["tuned_examples/simple_q/cartpole-simpleq-fake-gpus.yaml"],
    args = ["--yaml-dir=tuned_examples/simple_q"]
)

# ES
# py_test(
#    name = "learning_tests_cartpole_es",
#    main = "tests/run_regression_tests.py",
#    tags = ["team:rllib", "exclusive", "learning_tests", "learning_tests_cartpole", "learning_tests_discrete"],
#    size = "large",
#    srcs = ["tests/run_regression_tests.py"],
#    data = ["tuned_examples/es/cartpole-es.yaml"],
#    args = ["--yaml-dir=tuned_examples/es"]
# )

# IMPALA
# py_test(
#    name = "learning_tests_cartpole_impala",
#    main = "tests/run_regression_tests.py",
#    tags = ["team:rllib", "exclusive", "learning_tests", "learning_tests_cartpole", "learning_tests_discrete"],
#    size = "large",
#    srcs = ["tests/run_regression_tests.py"],
#    data = ["tuned_examples/impala/cartpole-impala.yaml"],
#    args = ["--yaml-dir=tuned_examples/impala"]
# )

py_test(
    name = "learning_tests_multi_agent_cartpole_impala",
    main = "tests/run_regression_tests.py",
    tags = ["team:rllib", "exclusive", "learning_tests", "learning_tests_cartpole", "learning_tests_discrete"],
    size = "large",
    srcs = ["tests/run_regression_tests.py"],
    data = ["tuned_examples/impala/multi-agent-cartpole-impala.yaml"],
    args = ["--yaml-dir=tuned_examples/impala"]
)

py_test(
    name = "learning_tests_cartpole_impala_fake_gpus",
    main = "tests/run_regression_tests.py",
    tags = ["team:rllib", "exclusive", "learning_tests", "learning_tests_cartpole", "learning_tests_discrete", "fake_gpus"],
    size = "large",
    srcs = ["tests/run_regression_tests.py"],
    data = ["tuned_examples/impala/cartpole-impala-fake-gpus.yaml"],
    args = ["--yaml-dir=tuned_examples/impala"]
)

# MADDPG
py_test(
    name = "learning_tests_two_step_game_maddpg",
    main = "tests/run_regression_tests.py",
    tags = ["team:rllib", "exclusive", "tf_only", "no_tf_eager_tracing", "learning_tests", "learning_tests_discrete"],
    size = "large",
    srcs = ["tests/run_regression_tests.py"],
    data = ["tuned_examples/maddpg/two-step-game-maddpg.yaml"],
    args = ["--yaml-dir=tuned_examples/maddpg", "--framework=tf"]
)

# Working, but takes a long time to learn (>15min).
# Removed due to Higher API conflicts with Pytorch-Import tests
## MB-MPO
#py_test(
#    name = "learning_tests_pendulum_mbmpo",
#    main = "tests/run_regression_tests.py",
#    tags = ["team:rllib", "exclusive", "torch_only", "learning_tests", "learning_tests_pendulum", "learning_tests_continuous"],
#    size = "large",
#    srcs = ["tests/run_regression_tests.py"],
#    data = ["tuned_examples/mbmpo/pendulum-mbmpo.yaml"],
#    args = ["--yaml-dir=tuned_examples/mbmpo"]
#)

# PG
py_test(
    name = "learning_tests_cartpole_pg",
    main = "tests/run_regression_tests.py",
    tags = ["team:rllib", "exclusive", "learning_tests", "learning_tests_cartpole", "learning_tests_discrete"],
    size = "large",
    srcs = ["tests/run_regression_tests.py"],
    data = ["tuned_examples/pg/cartpole-pg.yaml"],
    args = ["--yaml-dir=tuned_examples/pg"]
)

py_test(
    name = "learning_tests_cartpole_crashing_pg",
    main = "tests/run_regression_tests.py",
    tags = ["team:rllib", "exclusive", "learning_tests", "learning_tests_cartpole", "learning_tests_discrete"],
    size = "large",
    srcs = ["tests/run_regression_tests.py"],
    data = ["tuned_examples/pg/cartpole-crashing-pg.yaml"],
    args = ["--yaml-dir=tuned_examples/pg"]
)

py_test(
    name = "learning_tests_cartpole_crashing_with_remote_envs_pg",
    main = "tests/run_regression_tests.py",
    tags = ["team:rllib", "exclusive", "learning_tests", "learning_tests_cartpole", "learning_tests_discrete"],
    size = "large",
    srcs = ["tests/run_regression_tests.py"],
    data = ["tuned_examples/pg/cartpole-crashing-with_remote-envs-pg.yaml"],
    args = ["--yaml-dir=tuned_examples/pg"]
)

py_test(
    name = "learning_tests_cartpole_pg_fake_gpus",
    main = "tests/run_regression_tests.py",
    tags = ["team:rllib", "exclusive", "learning_tests", "learning_tests_cartpole", "learning_tests_discrete", "fake_gpus"],
    size = "large",
    srcs = ["tests/run_regression_tests.py"],
    data = ["tuned_examples/pg/cartpole-pg-fake-gpus.yaml"],
    args = ["--yaml-dir=tuned_examples/pg"]
)

# PPO
# py_test(
#    name = "learning_tests_cartpole_ppo",
#    main = "tests/run_regression_tests.py",
#    tags = ["team:rllib", "exclusive", "learning_tests", "learning_tests_cartpole", "learning_tests_discrete"],
#    size = "large",
#    srcs = ["tests/run_regression_tests.py"],
#    data = ["tuned_examples/ppo/cartpole-ppo.yaml"],
#    args = ["--yaml-dir=tuned_examples/ppo"]
# )

py_test(
    name = "learning_tests_pendulum_ppo",
    main = "tests/run_regression_tests.py",
    tags = ["team:rllib", "exclusive", "learning_tests", "learning_tests_pendulum", "learning_tests_continuous"],
    size = "large",
    srcs = ["tests/run_regression_tests.py"],
    data = ["tuned_examples/ppo/pendulum-ppo.yaml"],
    args = ["--yaml-dir=tuned_examples/ppo"]
)

py_test(
    name = "learning_tests_transformed_actions_pendulum_ppo",
    main = "tests/run_regression_tests.py",
    tags = ["team:rllib", "exclusive", "learning_tests", "learning_tests_pendulum", "learning_tests_continuous"],
    size = "large",
    srcs = ["tests/run_regression_tests.py"],
    data = ["tuned_examples/ppo/pendulum-transformed-actions-ppo.yaml"],
    args = ["--yaml-dir=tuned_examples/ppo"]
)

py_test(
    name = "learning_tests_repeat_after_me_ppo",
    main = "tests/run_regression_tests.py",
    tags = ["team:rllib", "exclusive", "learning_tests", "learning_tests_discrete"],
    size = "large",
    srcs = ["tests/run_regression_tests.py"],
    data = ["tuned_examples/ppo/repeatafterme-ppo-lstm.yaml"],
    args = ["--yaml-dir=tuned_examples/ppo"]
)

py_test(
    name = "learning_tests_cartpole_ppo_fake_gpus",
    main = "tests/run_regression_tests.py",
    tags = ["team:rllib", "exclusive", "learning_tests", "learning_tests_cartpole", "learning_tests_discrete", "fake_gpus"],
    size = "large",
    srcs = ["tests/run_regression_tests.py"],
    data = ["tuned_examples/ppo/cartpole-ppo-fake-gpus.yaml"],
    args = ["--yaml-dir=tuned_examples/ppo"]
)

# QMIX
py_test(
    name = "learning_tests_two_step_game_qmix",
    main = "tests/run_regression_tests.py",
    tags = ["team:rllib", "exclusive", "learning_tests", "learning_tests_discrete"],
    size = "large",
    srcs = ["tests/run_regression_tests.py"],
    data = ["tuned_examples/qmix/two-step-game-qmix.yaml"],
    args = ["--yaml-dir=tuned_examples/qmix", "--framework=torch"]
)

py_test(
    name = "learning_tests_two_step_game_qmix_vdn_mixer",
    main = "tests/run_regression_tests.py",
    tags = ["team:rllib", "exclusive", "learning_tests", "learning_tests_discrete"],
    size = "large",
    srcs = ["tests/run_regression_tests.py"],
    data = ["tuned_examples/qmix/two-step-game-qmix-vdn-mixer.yaml"],
    args = ["--yaml-dir=tuned_examples/qmix", "--framework=torch"]
)

py_test(
    name = "learning_tests_two_step_game_qmix_no_mixer",
    main = "tests/run_regression_tests.py",
    tags = ["team:rllib", "exclusive", "learning_tests", "learning_tests_discrete"],
    size = "large",
    srcs = ["tests/run_regression_tests.py"],
    data = ["tuned_examples/qmix/two-step-game-qmix-no-mixer.yaml"],
    args = ["--yaml-dir=tuned_examples/qmix", "--framework=torch"]
)

# R2D2
py_test(
    name = "learning_tests_stateless_cartpole_r2d2",
    main = "tests/run_regression_tests.py",
    tags = ["team:rllib", "exclusive", "learning_tests", "learning_tests_cartpole", "learning_tests_discrete"],
    size = "large",
    srcs = ["tests/run_regression_tests.py"],
    data = ["tuned_examples/r2d2/stateless-cartpole-r2d2.yaml"],
    args = ["--yaml-dir=tuned_examples/r2d2"]
)

py_test(
    name = "learning_tests_stateless_cartpole_r2d2_fake_gpus",
    main = "tests/run_regression_tests.py",
    tags = ["team:rllib", "exclusive", "learning_tests", "learning_tests_cartpole", "fake_gpus"],
    size = "large",
    srcs = ["tests/run_regression_tests.py"],
    data = ["tuned_examples/r2d2/stateless-cartpole-r2d2-fake-gpus.yaml"],
    args = ["--yaml-dir=tuned_examples/r2d2"]
)

# SAC
py_test(
    name = "learning_tests_cartpole_sac",
    main = "tests/run_regression_tests.py",
    tags = ["team:rllib", "exclusive", "learning_tests", "learning_tests_cartpole", "learning_tests_discrete"],
    size = "large",
    srcs = ["tests/run_regression_tests.py"],
    data = ["tuned_examples/sac/cartpole-sac.yaml"],
    args = ["--yaml-dir=tuned_examples/sac"]
)

# py_test(
#    name = "learning_tests_cartpole_continuous_pybullet_sac",
#    main = "tests/run_regression_tests.py",
#    tags = ["team:rllib", "exclusive", "learning_tests", "learning_tests_cartpole", "learning_tests_continuous"],
#    size = "large",
#    srcs = ["tests/run_regression_tests.py"],
#    data = ["tuned_examples/sac/cartpole-continuous-pybullet-sac.yaml"],
#    args = ["--yaml-dir=tuned_examples/sac"]
# )

# py_test(
#    name = "learning_tests_pendulum_sac",
#    main = "tests/run_regression_tests.py",
#    tags = ["team:rllib", "exclusive", "learning_tests", "learning_tests_pendulum", "learning_tests_continuous"],
#    size = "large",
#    srcs = ["tests/run_regression_tests.py"],
#    data = ["tuned_examples/sac/pendulum-sac.yaml"],
#    args = ["--yaml-dir=tuned_examples/sac"]
# )

# py_test(
#    name = "learning_tests_transformed_actions_pendulum_sac",
#    main = "tests/run_regression_tests.py",
#    tags = ["team:rllib", "exclusive", "learning_tests", "learning_tests_pendulum", "learning_tests_continuous"],
#    size = "large",
#    srcs = ["tests/run_regression_tests.py"],
#    data = ["tuned_examples/sac/pendulum-transformed-actions-sac.yaml"],
#    args = ["--yaml-dir=tuned_examples/sac"]
# )

# py_test(
#    name = "learning_tests_pendulum_sac_fake_gpus",
#    main = "tests/run_regression_tests.py",
#    tags = ["team:rllib", "exclusive", "learning_tests", "learning_tests_pendulum", "learning_tests_continuous", "fake_gpus"],
#    size = "large",
#    srcs = ["tests/run_regression_tests.py"],
#    data = ["tuned_examples/sac/pendulum-sac-fake-gpus.yaml"],
#    args = ["--yaml-dir=tuned_examples/sac"]
# )

# SlateQ
# py_test(
#    name = "learning_tests_interest_evolution_10_candidates_recsim_env_slateq",
#    main = "tests/run_regression_tests.py",
#    tags = ["team:rllib", "exclusive", "learning_tests", "learning_tests_discrete"],
#    size = "large",
#    srcs = ["tests/run_regression_tests.py"],
#    data = ["tuned_examples/slateq/interest-evolution-10-candidates-recsim-env-slateq.yaml"],
#    args = ["--yaml-dir=tuned_examples/slateq"]
# )

py_test(
    name = "learning_tests_interest_evolution_10_candidates_recsim_env_slateq_fake_gpus",
    main = "tests/run_regression_tests.py",
    tags = ["team:rllib", "exclusive", "learning_tests", "learning_tests_discrete", "fake_gpus"],
    size = "large",
    srcs = ["tests/run_regression_tests.py"],
    data = ["tuned_examples/slateq/interest-evolution-10-candidates-recsim-env-slateq.yaml"],
    args = ["--yaml-dir=tuned_examples/slateq"]
)

# TD3
# py_test(
#    name = "learning_tests_pendulum_td3",
#    main = "tests/run_regression_tests.py",
#    tags = ["team:rllib", "exclusive", "learning_tests", "learning_tests_pendulum", "learning_tests_continuous"],
#    size = "large",
#    srcs = ["tests/run_regression_tests.py"],
#    data = ["tuned_examples/ddpg/pendulum-td3.yaml"],
#    args = ["--yaml-dir=tuned_examples/ddpg"]
# )


# --------------------------------------------------------------------
# Algorithms (Compilation, Losses, simple functionality tests)
# rllib/algorithms/
#
# Tag: algorithms_dir
# --------------------------------------------------------------------

# Generic (all Algorithms)

py_test(
    name = "test_algorithm",
    tags = ["team:rllib", "algorithms_dir", "algorithms_dir_generic"],
    size = "large",
    srcs = ["algorithms/tests/test_algorithm.py"]
)

py_test(
    name = "test_callbacks",
    tags = ["team:rllib", "algorithms_dir", "algorithms_dir_generic"],
    size = "medium",
    srcs = ["algorithms/tests/test_callbacks.py"]
)

py_test(
    name = "test_memory_leaks_generic",
    main = "algorithms/tests/test_memory_leaks.py",
    tags = ["team:rllib", "algorithms_dir"],
    size = "large",
    srcs = ["algorithms/tests/test_memory_leaks.py"]
)

py_test(
    name = "tests/test_worker_failures",
    tags = ["team:rllib", "tests_dir", "algorithms_dir_generic"],
    size = "large",
    srcs = ["algorithms/tests/test_worker_failures.py"]
)

# Specific Algorithms

# A2C
py_test(
    name = "test_a2c",
    tags = ["team:rllib", "algorithms_dir"],
    size = "large",
    srcs = ["algorithms/a2c/tests/test_a2c.py"]
)

# A3C
py_test(
    name = "test_a3c",
    tags = ["team:rllib", "algorithms_dir"],
    size = "large",
    srcs = ["algorithms/a3c/tests/test_a3c.py"]
)

# AlphaStar
py_test(
    name = "test_alpha_star",
    tags = ["team:rllib", "algorithms_dir"],
    size = "large",
    srcs = ["algorithms/alpha_star/tests/test_alpha_star.py"]
)

# AlphaZero
py_test(
    name = "test_alpha_zero",
    tags = ["team:rllib", "algorithms_dir"],
    size = "large",
    srcs = ["algorithms/alpha_zero/tests/test_alpha_zero.py"]
)

# APEX-DQN
py_test(
    name = "test_apex_dqn",
    tags = ["team:rllib", "algorithms_dir"],
    size = "large",
    srcs = ["algorithms/apex_dqn/tests/test_apex_dqn.py"]
)

# APEX-DDPG
py_test(
    name = "test_apex_ddpg",
    tags = ["team:rllib", "algorithms_dir"],
    size = "medium",
    srcs = ["algorithms/apex_ddpg/tests/test_apex_ddpg.py"]
)

# APPO
py_test(
    name = "test_appo",
    tags = ["team:rllib", "algorithms_dir"],
    size = "large",
    srcs = ["algorithms/appo/tests/test_appo.py"]
)

# ARS
py_test(
    name = "test_ars",
    tags = ["team:rllib", "algorithms_dir"],
    size = "medium",
    srcs = ["algorithms/ars/tests/test_ars.py"]
)

# Bandits
py_test(
    name = "test_bandits",
    tags = ["team:rllib", "algorithms_dir"],
    size = "medium",
    srcs = ["algorithms/bandit/tests/test_bandits.py"],
)

# BC
py_test(
    name = "test_bc",
    tags = ["team:rllib", "algorithms_dir"],
    size = "large",
    # Include the json data file.
    data = ["tests/data/cartpole/large.json"],
    srcs = ["algorithms/bc/tests/test_bc.py"]
)

# CQL
py_test(
    name = "test_cql",
    tags = ["team:rllib", "algorithms_dir"],
    size = "large",
    srcs = ["algorithms/cql/tests/test_cql.py"]
)

# CRR
py_test(
    name = "test_crr",
    tags = ["team:rllib", "algorithms_dir"],
    size = "medium",
    srcs = ["algorithms/crr/tests/test_crr.py"]
)

# DDPG
py_test(
    name = "test_ddpg",
    tags = ["team:rllib", "algorithms_dir"],
    size = "large",
    srcs = ["algorithms/ddpg/tests/test_ddpg.py"]
)

# DDPPO
py_test(
    name = "test_ddppo",
    tags = ["team:rllib", "algorithms_dir"],
    size = "medium",
    srcs = ["algorithms/ddppo/tests/test_ddppo.py"]
)

# DQN
py_test(
    name = "test_dqn",
    tags = ["team:rllib", "algorithms_dir"],
    size = "large",
    srcs = ["algorithms/dqn/tests/test_dqn.py"]
)

# Dreamer
py_test(
    name = "test_dreamer",
    tags = ["team:rllib", "algorithms_dir"],
    size = "medium",
    srcs = ["algorithms/dreamer/tests/test_dreamer.py"]
)

# ES
py_test(
    name = "test_es",
    tags = ["team:rllib", "algorithms_dir"],
    size = "medium",
    srcs = ["algorithms/es/tests/test_es.py"]
)

# Impala
py_test(
    name = "test_impala",
    tags = ["team:rllib", "algorithms_dir"],
    size = "large",
    srcs = ["algorithms/impala/tests/test_impala.py"]
)
py_test(
    name = "test_vtrace",
    tags = ["team:rllib", "algorithms_dir"],
    size = "small",
    srcs = ["algorithms/impala/tests/test_vtrace.py"]
)

# MARWIL
py_test(
    name = "test_marwil",
    tags = ["team:rllib", "algorithms_dir"],
    size = "large",
    # Include the json data file.
    data = ["tests/data/cartpole/large.json"],
    srcs = ["algorithms/marwil/tests/test_marwil.py"]
)

# MADDPG
py_test(
    name = "test_maddpg",
    tags = ["team:rllib", "algorithms_dir"],
    size = "medium",
    srcs = ["algorithms/maddpg/tests/test_maddpg.py"]
)

# MAML
py_test(
    name = "test_maml",
    tags = ["team:rllib", "algorithms_dir"],
    size = "medium",
    srcs = ["algorithms/maml/tests/test_maml.py"]
)

# MBMPO
py_test(
    name = "test_mbmpo",
    tags = ["team:rllib", "algorithms_dir"],
    size = "medium",
    srcs = ["algorithms/mbmpo/tests/test_mbmpo.py"]
)

# PG
py_test(
    name = "test_pg",
    tags = ["team:rllib", "algorithms_dir"],
    size = "large",
    srcs = ["algorithms/pg/tests/test_pg.py"]
)

# PPO
py_test(
    name = "test_ppo",
    tags = ["team:rllib", "algorithms_dir"],
    size = "large",
    srcs = ["algorithms/ppo/tests/test_ppo.py"]
)

# QMix
py_test(
    name = "test_qmix",
    tags = ["team:rllib", "algorithms_dir"],
    size = "medium",
    srcs = ["algorithms/qmix/tests/test_qmix.py"]
)

# R2D2
py_test(
    name = "test_r2d2",
    tags = ["team:rllib", "algorithms_dir"],
    size = "large",
    srcs = ["algorithms/r2d2/tests/test_r2d2.py"]
)

# RNNSAC
py_test(
    name = "test_rnnsac",
    tags = ["team:rllib", "algorithms_dir"],
    size = "medium",
    srcs = ["algorithms/sac/tests/test_rnnsac.py"]
)

# SAC
py_test(
    name = "test_sac",
    tags = ["team:rllib", "algorithms_dir"],
    size = "large",
    srcs = ["algorithms/sac/tests/test_sac.py"]
)

# SimpleQ
py_test(
    name = "test_simple_q",
    tags = ["team:rllib", "algorithms_dir"],
    size = "medium",
    srcs = ["algorithms/simple_q/tests/test_simple_q.py"]
)

# SlateQ
py_test(
    name = "test_slateq",
    tags = ["team:rllib", "algorithms_dir"],
    size = "medium",
    srcs = ["algorithms/slateq/tests/test_slateq.py"]
)

# TD3
py_test(
    name = "test_td3",
    tags = ["team:rllib", "algorithms_dir"],
    size = "large",
    srcs = ["algorithms/td3/tests/test_td3.py"]
)

# --------------------------------------------------------------------
# contrib Algorithms
# --------------------------------------------------------------------

py_test(
    name = "random_agent",
    tags = ["team:rllib", "algorithms_dir"],
    main = "contrib/random_agent/random_agent.py",
    size = "small",
    srcs = ["contrib/random_agent/random_agent.py"]
)


# --------------------------------------------------------------------
# Memory leak tests
#
# Tag: memory_leak_tests
# --------------------------------------------------------------------

py_test(
    name = "test_memory_leak_a3c",
    tags = ["team:rllib", "memory_leak_tests"],
    main = "utils/tests/run_memory_leak_tests.py",
    size = "large",
    srcs = ["utils/tests/run_memory_leak_tests.py"],
    data = ["tuned_examples/a3c/memory-leak-test-a3c.yaml"],
    args = ["--yaml-dir=tuned_examples/a3c"]
)

py_test(
    name = "test_memory_leak_appo",
    tags = ["team:rllib", "memory_leak_tests"],
    main = "utils/tests/run_memory_leak_tests.py",
    size = "large",
    srcs = ["utils/tests/run_memory_leak_tests.py"],
    data = ["tuned_examples/appo/memory-leak-test-appo.yaml"],
    args = ["--yaml-dir=tuned_examples/appo"]
)

py_test(
    name = "test_memory_leak_ddpg",
    tags = ["team:rllib", "memory_leak_tests"],
    main = "utils/tests/run_memory_leak_tests.py",
    size = "large",
    srcs = ["utils/tests/run_memory_leak_tests.py"],
    data = ["tuned_examples/ddpg/memory-leak-test-ddpg.yaml"],
    args = ["--yaml-dir=tuned_examples/ddpg"]
)

py_test(
    name = "test_memory_leak_dqn",
    tags = ["team:rllib", "memory_leak_tests"],
    main = "utils/tests/run_memory_leak_tests.py",
    size = "large",
    srcs = ["utils/tests/run_memory_leak_tests.py"],
    data = ["tuned_examples/dqn/memory-leak-test-dqn.yaml"],
    args = ["--yaml-dir=tuned_examples/dqn"]
)

py_test(
    name = "test_memory_leak_impala",
    tags = ["team:rllib", "memory_leak_tests"],
    main = "utils/tests/run_memory_leak_tests.py",
    size = "large",
    srcs = ["utils/tests/run_memory_leak_tests.py"],
    data = ["tuned_examples/impala/memory-leak-test-impala.yaml"],
    args = ["--yaml-dir=tuned_examples/impala"]
)

py_test(
    name = "test_memory_leak_ppo",
    tags = ["team:rllib", "memory_leak_tests"],
    main = "utils/tests/run_memory_leak_tests.py",
    size = "large",
    srcs = ["utils/tests/run_memory_leak_tests.py"],
    data = ["tuned_examples/ppo/memory-leak-test-ppo.yaml"],
    args = ["--yaml-dir=tuned_examples/ppo"]
)

py_test(
    name = "test_memory_leak_sac",
    tags = ["team:rllib", "memory_leak_tests"],
    main = "utils/tests/run_memory_leak_tests.py",
    size = "large",
    srcs = ["utils/tests/run_memory_leak_tests.py"],
    data = ["tuned_examples/sac/memory-leak-test-sac.yaml"],
    args = ["--yaml-dir=tuned_examples/sac"]
)

# --------------------------------------------------------------------
# Algorithms (quick training test iterations via `rllib train`)
#
# Tag: quick_train
#
# These are not(!) learning tests, we only test here compilation and
# support for certain envs, spaces, setups.
# Should all be very short tests with label: "quick_train".
# --------------------------------------------------------------------

# A2C/A3C

py_test(
    name = "test_a3c_torch_pong_deterministic_v4",
    main = "train.py", srcs = ["train.py"],
    tags = ["team:rllib", "quick_train"],
    args = [
        "--env", "PongDeterministic-v4",
        "--run", "A3C",
        "--stop", "'{\"training_iteration\": 1}'",
        "--config", "'{\"framework\": \"torch\", \"num_workers\": 2, \"sample_async\": false, \"model\": {\"use_lstm\": false, \"grayscale\": true, \"zero_mean\": false, \"dim\": 84}, \"preprocessor_pref\": \"rllib\"}'",
        "--ray-num-cpus", "4"
        ]
)

py_test(
    name = "test_a3c_tf_pong_ram_v4",
    main = "train.py", srcs = ["train.py"],
    tags = ["team:rllib", "quick_train"],
    args = [
        "--env", "Pong-ram-v4",
        "--run", "A3C",
        "--stop", "'{\"training_iteration\": 1}'",
        "--config", "'{\"framework\": \"tf\", \"num_workers\": 2}'",
        "--ray-num-cpus", "4"
        ]
)

# DDPG/APEX-DDPG/TD3

py_test(
    name = "test_ddpg_mountaincar_continuous_v0_num_workers_0",
    main = "train.py", srcs = ["train.py"],
    tags = ["team:rllib", "quick_train"],
    args = [
        "--env", "MountainCarContinuous-v0",
        "--run", "DDPG",
        "--stop", "'{\"training_iteration\": 1}'",
        "--config", "'{\"framework\": \"tf\", \"num_workers\": 0}'"
        ]
)

py_test(
    name = "test_ddpg_mountaincar_continuous_v0_num_workers_1",
    main = "train.py", srcs = ["train.py"],
    tags = ["team:rllib", "quick_train"],
    args = [
        "--env", "MountainCarContinuous-v0",
        "--run", "DDPG",
        "--stop", "'{\"training_iteration\": 1}'",
        "--config", "'{\"framework\": \"tf\", \"num_workers\": 1}'"
        ]
)

py_test(
    name = "test_apex_ddpg_pendulum_v0_complete_episode_batches",
    main = "train.py", srcs = ["train.py"],
    tags = ["team:rllib", "quick_train"],
    args = [
        "--env", "Pendulum-v1",
        "--run", "APEX_DDPG",
        "--stop", "'{\"training_iteration\": 1}'",
        "--config", "'{\"framework\": \"tf\", \"num_workers\": 2, \"optimizer\": {\"num_replay_buffer_shards\": 1}, \"replay_buffer_config\": {\"learning_starts\": 100}, \"min_time_s_per_iteration\": 1, \"batch_mode\": \"complete_episodes\"}'",
        "--ray-num-cpus", "4",
        ]
)

# DQN/APEX

py_test(
    name = "test_dqn_frozenlake_v1",
    main = "train.py", srcs = ["train.py"],
    size = "small",
    tags = ["team:rllib", "quick_train"],
    args = [
        "--env", "FrozenLake-v1",
        "--run", "DQN",
        "--config", "'{\"framework\": \"tf\"}'",
        "--stop", "'{\"training_iteration\": 1}'"
        ]
)

py_test(
    name = "test_dqn_cartpole_v0_no_dueling",
    main = "train.py", srcs = ["train.py"],
    size = "small",
    tags = ["team:rllib", "quick_train"],
    args = [
        "--env", "CartPole-v0",
        "--run", "DQN",
        "--stop", "'{\"training_iteration\": 1}'",
        "--config", "'{\"framework\": \"tf\", \"lr\": 1e-3, \"exploration_config\": {\"epsilon_timesteps\": 10000, \"final_epsilon\": 0.02}, \"dueling\": false, \"hiddens\": [], \"model\": {\"fcnet_hiddens\": [64], \"fcnet_activation\": \"relu\"}}'"
        ]
)

py_test(
    name = "test_dqn_cartpole_v0",
    main = "train.py", srcs = ["train.py"],
    tags = ["team:rllib", "quick_train"],
    args = [
        "--env", "CartPole-v0",
        "--run", "DQN",
        "--stop", "'{\"training_iteration\": 1}'",
        "--config", "'{\"framework\": \"tf\", \"num_workers\": 2}'",
        "--ray-num-cpus", "4"
        ]
)

py_test(
    name = "test_dqn_cartpole_v0_with_offline_input_and_softq",
    main = "train.py", srcs = ["train.py"],
    tags = ["team:rllib", "quick_train", "external_files"],
    size = "small",
    # Include the json data file.
    data = ["tests/data/cartpole/small.json"],
    args = [
        "--env", "CartPole-v0",
        "--run", "DQN",
        "--stop", "'{\"training_iteration\": 1}'",
        "--config", "'{\"framework\": \"tf\", \"input\": \"tests/data/cartpole\", \"replay_buffer_config\": {\"learning_starts\": 0}, \"off_policy_estimation_methods\": {\"wis\": {\"type\": \"wis\"}, \"is\": {\"type\": \"is\"}}, \"exploration_config\": {\"type\": \"SoftQ\"}}'"
        ]
)

py_test(
    name = "test_dqn_pong_deterministic_v4",
    main = "train.py", srcs = ["train.py"],
    tags = ["team:rllib", "quick_train"],
    args = [
        "--env", "PongDeterministic-v4",
        "--run", "DQN",
        "--stop", "'{\"training_iteration\": 1}'",
        "--config", "'{\"framework\": \"tf\", \"lr\": 1e-4, \"exploration_config\": {\"epsilon_timesteps\": 200000, \"final_epsilon\": 0.01}, \"replay_buffer_config\": {\"capacity\": 10000, \"learning_starts\": 10000}, \"rollout_fragment_length\": 4, \"target_network_update_freq\": 1000, \"gamma\": 0.99}'"
        ]
)

# IMPALA

py_test(
    name = "test_impala_buffers_2",
    main = "train.py", srcs = ["train.py"],
    tags = ["team:rllib", "quick_train"],
    args = [
        "--env", "CartPole-v0",
        "--run", "IMPALA",
        "--stop", "'{\"training_iteration\": 1}'",
        "--config", "'{\"framework\": \"tf\", \"num_gpus\": 0, \"num_workers\": 2, \"min_time_s_per_iteration\": 1, \"num_multi_gpu_tower_stacks\": 2, \"replay_buffer_num_slots\": 100, \"replay_proportion\": 1.0}'",
        "--ray-num-cpus", "4",
        ]
)

py_test(
    name = "test_impala_cartpole_v0_buffers_2_lstm",
    main = "train.py",
    srcs = ["train.py"],
    tags = ["team:rllib", "quick_train"],
    args = [
        "--env", "CartPole-v0",
        "--run", "IMPALA",
        "--stop", "'{\"training_iteration\": 1}'",
        "--config", "'{\"framework\": \"tf\", \"num_gpus\": 0, \"num_workers\": 2, \"min_time_s_per_iteration\": 1, \"num_multi_gpu_tower_stacks\": 2, \"replay_buffer_num_slots\": 100, \"replay_proportion\": 1.0, \"model\": {\"use_lstm\": true}}'",
        "--ray-num-cpus", "4",
        ]
)

py_test(
    name = "test_impala_pong_deterministic_v4_40k_ts_1G_obj_store",
    main = "train.py",
    srcs = ["train.py"],
    tags = ["team:rllib", "quick_train"],
    size = "medium",
    args = [
        "--env", "PongDeterministic-v4",
        "--run", "IMPALA",
        "--stop", "'{\"timesteps_total\": 30000}'",
        "--ray-object-store-memory=1000000000",
        "--config", "'{\"framework\": \"tf\", \"num_workers\": 1, \"num_gpus\": 0, \"num_envs_per_worker\": 32, \"rollout_fragment_length\": 50, \"train_batch_size\": 50, \"learner_queue_size\": 1}'"
        ]
)

# PG

py_test(
    name = "test_pg_tf_cartpole_v0_lstm",
    main = "train.py", srcs = ["train.py"],
    tags = ["team:rllib", "quick_train"],
    args = [
        "--env", "CartPole-v0",
        "--run", "PG",
        "--stop", "'{\"training_iteration\": 1}'",
        "--config", "'{\"framework\": \"tf\", \"rollout_fragment_length\": 500, \"num_workers\": 1, \"model\": {\"use_lstm\": true, \"max_seq_len\": 100}}'"
        ]
)

py_test(
    name = "test_pg_tf_cartpole_v0_multi_envs_per_worker",
    main = "train.py", srcs = ["train.py"],
    size = "small",
    tags = ["team:rllib", "quick_train"],
    args = [
        "--env", "CartPole-v0",
        "--run", "PG",
        "--stop", "'{\"training_iteration\": 1}'",
        "--config", "'{\"framework\": \"tf\", \"rollout_fragment_length\": 500, \"num_workers\": 1, \"num_envs_per_worker\": 10}'"
        ]
)


py_test(
    name = "test_pg_tf_pong_v0",
    main = "train.py", srcs = ["train.py"],
    tags = ["team:rllib", "quick_train"],
    args = [
        "--env", "Pong-v0",
        "--run", "PG",
        "--stop", "'{\"training_iteration\": 1}'",
        "--config", "'{\"framework\": \"tf\", \"rollout_fragment_length\": 500, \"num_workers\": 1}'"
        ]
)

# PPO/APPO

py_test(
    name = "test_ppo_tf_cartpole_v1_complete_episode_batches",
    main = "train.py", srcs = ["train.py"],
    tags = ["team:rllib", "quick_train"],
    args = [
        "--env", "CartPole-v1",
        "--run", "PPO",
        "--stop", "'{\"training_iteration\": 1}'",
        "--config", "'{\"framework\": \"tf\", \"kl_coeff\": 1.0, \"num_sgd_iter\": 10, \"lr\": 1e-4, \"sgd_minibatch_size\": 64, \"train_batch_size\": 2000, \"num_workers\": 1, \"use_gae\": false, \"batch_mode\": \"complete_episodes\"}'"
        ]
)

py_test(
    name = "test_ppo_tf_cartpole_v1_remote_worker_envs",
    main = "train.py", srcs = ["train.py"],
    tags = ["team:rllib", "quick_train"],
    args = [
        "--env", "CartPole-v1",
        "--run", "PPO",
        "--stop", "'{\"training_iteration\": 1}'",
        "--config", "'{\"framework\": \"tf\", \"remote_worker_envs\": true, \"remote_env_batch_wait_ms\": 99999999, \"num_envs_per_worker\": 2, \"num_workers\": 1, \"train_batch_size\": 100, \"sgd_minibatch_size\": 50}'"
        ]
)

py_test(
    name = "test_ppo_tf_cartpole_v1_remote_worker_envs_b",
    main = "train.py", srcs = ["train.py"],
    tags = ["team:rllib", "quick_train"],
    args = [
        "--env", "CartPole-v1",
        "--run", "PPO",
        "--stop", "'{\"training_iteration\": 2}'",
        "--config", "'{\"framework\": \"tf\", \"remote_worker_envs\": true, \"num_envs_per_worker\": 2, \"num_workers\": 1, \"train_batch_size\": 100, \"sgd_minibatch_size\": 50}'"
        ]
)

py_test(
    name = "test_appo_tf_pendulum_v1_no_gpus",
    main = "train.py", srcs = ["train.py"],
    tags = ["team:rllib", "quick_train"],
    args = [
        "--env", "Pendulum-v1",
        "--run", "APPO",
        "--stop", "'{\"training_iteration\": 1}'",
        "--config", "'{\"framework\": \"tf\", \"num_workers\": 2, \"num_gpus\": 0}'",
        "--ray-num-cpus", "4"
        ]
)

# --------------------------------------------------------------------
# Connector tests
# rllib/connector/
#
# Tag: connector
# --------------------------------------------------------------------

py_test(
    name = "test_connector",
    tags = ["team:rllib", "connector"],
    size = "small",
    srcs = ["connectors/tests/test_connector.py"]
)

py_test(
    name = "test_action",
    tags = ["team:rllib", "connector"],
    size = "small",
    srcs = ["connectors/tests/test_action.py"]
)

py_test(
    name = "test_agent",
    tags = ["team:rllib", "connector"],
    size = "small",
    srcs = ["connectors/tests/test_agent.py"]
)

# --------------------------------------------------------------------
# Env tests
# rllib/env/
#
# Tag: env
# --------------------------------------------------------------------

py_test(
    name = "env/tests/test_external_env",
    tags = ["team:rllib", "env"],
    size = "large",
    srcs = ["env/tests/test_external_env.py"]
)

py_test(
    name = "env/tests/test_external_multi_agent_env",
    tags = ["team:rllib", "env"],
    size = "medium",
    srcs = ["env/tests/test_external_multi_agent_env.py"]
)

sh_test(
    name = "env/tests/test_local_inference_cartpole",
    tags = ["team:rllib", "env"],
    size = "medium",
    srcs = ["env/tests/test_policy_client_server_setup.sh"],
    args = ["local", "cartpole", "8800"],
    data = glob(["examples/serving/*.py"]),
)

sh_test(
    name = "env/tests/test_remote_inference_cartpole",
    tags = ["team:rllib", "env"],
    size = "medium",
    srcs = ["env/tests/test_policy_client_server_setup.sh"],
    args = ["remote", "cartpole", "8810"],
    data = glob(["examples/serving/*.py"]),
)

sh_test(
    name = "env/tests/test_remote_inference_cartpole_lstm",
    tags = ["team:rllib", "env"],
    size = "large",
    srcs = ["env/tests/test_policy_client_server_setup.sh"],
    args = ["remote", "cartpole_lstm", "8820"],
    data = glob(["examples/serving/*.py"]),
)

sh_test(
    name = "env/tests/test_local_inference_cartpole_w_2_concurrent_episodes",
    tags = ["team:rllib", "env"],
    size = "medium",
    srcs = ["env/tests/test_policy_client_server_setup.sh"],
    args = ["local", "cartpole-dummy-2-episodes", "8830"],
    data = glob(["examples/serving/*.py"]),
)

sh_test(
    name = "env/tests/test_remote_inference_cartpole_w_2_concurrent_episodes",
    tags = ["team:rllib", "env"],
    size = "medium",
    srcs = ["env/tests/test_policy_client_server_setup.sh"],
    args = ["remote", "cartpole-dummy-2-episodes", "8840"],
    data = glob(["examples/serving/*.py"]),
)

sh_test(
    name = "env/tests/test_local_inference_unity3d",
    tags = ["team:rllib", "env"],
    size = "medium",
    srcs = ["env/tests/test_policy_client_server_setup.sh"],
    args = ["local", "unity3d", "8850"],
    data = glob(["examples/serving/*.py"]),
)

sh_test(
    name = "env/tests/test_remote_inference_unity3d",
    tags = ["team:rllib", "env"],
    size = "medium",
    srcs = ["env/tests/test_policy_client_server_setup.sh"],
    args = ["remote", "unity3d", "8860"],
    data = glob(["examples/serving/*.py"]),
)


py_test(
    name = "env/tests/test_remote_worker_envs",
    tags = ["team:rllib", "env"],
    size = "medium",
    srcs = ["env/tests/test_remote_worker_envs.py"]
)

py_test(
    name = "env/tests/test_env_with_subprocess",
    tags = ["team:rllib", "env"],
    size = "medium",
    srcs = ["env/tests/test_env_with_subprocess.py"]
)

py_test(
    name = "env/wrappers/tests/test_unity3d_env",
    tags = ["team:rllib", "env"],
    size = "small",
    srcs = ["env/wrappers/tests/test_unity3d_env.py"]
)

py_test(
    name = "env/wrappers/tests/test_recsim_wrapper",
    tags = ["team:rllib", "env"],
    size = "small",
    srcs = ["env/wrappers/tests/test_recsim_wrapper.py"]
)

py_test(
    name = "env/wrappers/tests/test_exception_wrapper",
    tags = ["team:rllib", "env"],
    size = "small",
    srcs = ["env/wrappers/tests/test_exception_wrapper.py"]
)

py_test(
    name = "env/wrappers/tests/test_group_agents_wrapper",
    tags = ["team:rllib", "env"],
    size = "small",
    srcs = ["env/wrappers/tests/test_group_agents_wrapper.py"]
)

# --------------------------------------------------------------------
# Evaluation components
# rllib/evaluation/
#
# Tag: evaluation
# --------------------------------------------------------------------

py_test(
    name = "evaluation/tests/test_envs_that_crash",
    tags = ["team:rllib", "evaluation"],
    size = "medium",
    srcs = ["evaluation/tests/test_envs_that_crash.py"]
)

py_test(
    name = "evaluation/tests/test_episode",
    tags = ["team:rllib", "evaluation"],
    size = "small",
    srcs = ["evaluation/tests/test_episode.py"]
)

py_test(
    name = "evaluation/tests/test_episode_v2",
    tags = ["team:rllib", "evaluation"],
    size = "small",
    srcs = ["evaluation/tests/test_episode_v2.py"]
)

py_test(
    name = "evaluation/tests/test_postprocessing",
    tags = ["team:rllib", "evaluation"],
    size = "small",
    srcs = ["evaluation/tests/test_postprocessing.py"]
)

py_test(
    name = "evaluation/tests/test_rollout_worker",
    tags = ["team:rllib", "evaluation"],
    size = "medium",
    srcs = ["evaluation/tests/test_rollout_worker.py"]
)

py_test(
    name = "evaluation/tests/test_trajectory_view_api",
    tags = ["team:rllib", "evaluation"],
    size = "medium",
    srcs = ["evaluation/tests/test_trajectory_view_api.py"]
)

# --------------------------------------------------------------------
# Execution Utils
# rllib/execution/
#
# Tag: execution
# --------------------------------------------------------------------

py_test(
    name = "test_async_requests_manager",
    tags = ["team:rllib", "execution"],
    size = "medium",
    srcs = ["execution/tests/test_async_requests_manager.py"]
)

# --------------------------------------------------------------------
# Models and Distributions
# rllib/models/
#
# Tag: models
# --------------------------------------------------------------------

py_test(
    name = "test_attention_nets",
    tags = ["team:rllib", "models"],
    size = "large",
    srcs = ["models/tests/test_attention_nets.py"]
)

py_test(
    name = "test_conv2d_default_stacks",
    tags = ["team:rllib", "models"],
    size = "medium",
    srcs = ["models/tests/test_conv2d_default_stacks.py"]
)

py_test(
    name = "test_convtranspose2d_stack",
    tags = ["team:rllib", "models"],
    size = "small",
    data = glob(["tests/data/images/obstacle_tower.png"]),
    srcs = ["models/tests/test_convtranspose2d_stack.py"]
)

py_test(
    name = "test_distributions",
    tags = ["team:rllib", "models"],
    size = "medium",
    srcs = ["models/tests/test_distributions.py"]
)

py_test(
    name = "test_lstms",
    tags = ["team:rllib", "models"],
    size = "large",
    srcs = ["models/tests/test_lstms.py"]
)

py_test(
    name = "test_models",
    tags = ["team:rllib", "models"],
    size = "medium",
    srcs = ["models/tests/test_models.py"]
)

py_test(
    name = "test_preprocessors",
    tags = ["team:rllib", "models"],
    size = "large",
    srcs = ["models/tests/test_preprocessors.py"]
)

# --------------------------------------------------------------------
# Offline
# rllib/offline/
#
# Tag: offline
# --------------------------------------------------------------------

py_test(
    name = "test_ope",
    tags = ["team:rllib", "offline", "torch_only"],
    size = "medium",
    srcs = ["offline/estimators/tests/test_ope.py"]
)

py_test(
    name = "test_json_reader",
    tags = ["team:rllib", "offline"],
    size = "small",
    srcs = ["offline/tests/test_json_reader.py"]
)

py_test(
    name = "test_dataset_reader",
    tags = ["team:rllib", "offline"],
    size = "small",
    srcs = ["offline/tests/test_dataset_reader.py"]
)


# --------------------------------------------------------------------
# Policies
# rllib/policy/
#
# Tag: policy
# --------------------------------------------------------------------

py_test(
    name = "policy/tests/test_compute_log_likelihoods",
    tags = ["team:rllib", "policy"],
    size = "medium",
    srcs = ["policy/tests/test_compute_log_likelihoods.py"]
)

py_test(
    name = "policy/tests/test_multi_agent_batch",
    tags = ["team:rllib", "policy"],
    size = "small",
    srcs = ["policy/tests/test_multi_agent_batch.py"]
)

py_test(
    name = "policy/tests/test_policy",
    tags = ["team:rllib", "policy"],
    size = "medium",
    srcs = ["policy/tests/test_policy.py"]
)

py_test(
    name = "policy/tests/test_rnn_sequencing",
    tags = ["team:rllib", "policy"],
    size = "small",
    srcs = ["policy/tests/test_rnn_sequencing.py"]
)

py_test(
    name = "policy/tests/test_sample_batch",
    tags = ["team:rllib", "policy"],
    size = "small",
    srcs = ["policy/tests/test_sample_batch.py"]
)

py_test(
    name = "policy/tests/test_view_requirement",
    tags = ["team:rllib", "policy"],
    size = "small",
    srcs = ["policy/tests/test_view_requirement.py"]
)


# --------------------------------------------------------------------
# Utils:
# rllib/utils/
#
# Tag: utils
# --------------------------------------------------------------------

py_test(
    name = "test_serialization",
    tags = ["team:rllib", "utils"],
    size = "large",
    srcs = ["utils/tests/test_serialization.py"]
)

py_test(
    name = "test_curiosity",
    tags = ["team:rllib", "utils"],
    size = "large",
    srcs = ["utils/exploration/tests/test_curiosity.py"]
)

py_test(
    name = "test_explorations",
    tags = ["team:rllib", "utils"],
    size = "large",
    srcs = ["utils/exploration/tests/test_explorations.py"]
)

py_test(
    name = "test_parameter_noise",
    tags = ["team:rllib", "utils"],
    size = "medium",
    srcs = ["utils/exploration/tests/test_parameter_noise.py"]
)

py_test(
    name = "test_random_encoder",
    tags = ["team:rllib", "utils"],
    size = "large",
    srcs = ["utils/exploration/tests/test_random_encoder.py"]
)

# Schedules
py_test(
    name = "test_schedules",
    tags = ["team:rllib", "utils"],
    size = "small",
    srcs = ["utils/schedules/tests/test_schedules.py"]
)

py_test(
    name = "test_framework_agnostic_components",
    tags = ["team:rllib", "utils"],
    size = "small",
    data = glob(["utils/tests/**"]),
    srcs = ["utils/tests/test_framework_agnostic_components.py"]
)

# Spaces/Space utils.
py_test(
    name = "test_space_utils",
    tags = ["team:rllib", "utils"],
    size = "large",
    srcs = ["utils/spaces/tests/test_space_utils.py"]
)

# TaskPool
py_test(
    name = "test_taskpool",
    tags = ["team:rllib", "utils"],
    size = "small",
    srcs = ["utils/tests/test_taskpool.py"]
)

# ReplayBuffers
py_test(
    name = "test_multi_agent_mixin_replay_buffer",
    tags = ["team:rllib", "utils"],
    size = "small",
    srcs = ["utils/replay_buffers/tests/test_multi_agent_mixin_replay_buffer.py"]
)

py_test(
    name = "test_multi_agent_prioritized_replay_buffer",
    tags = ["team:rllib", "utils"],
    size = "small",
    srcs = ["utils/replay_buffers/tests/test_multi_agent_prioritized_replay_buffer.py"]
)

py_test(
    name = "test_multi_agent_replay_buffer",
    tags = ["team:rllib", "utils"],
    size = "small",
    srcs = ["utils/replay_buffers/tests/test_multi_agent_replay_buffer.py"]
)

py_test(
    name = "test_prioritized_replay_buffer_replay_buffer_api",
    tags = ["team:rllib", "utils"],
    size = "small",
    srcs = ["utils/replay_buffers/tests/test_prioritized_replay_buffer_replay_buffer_api.py"]
)

py_test(
    name = "test_replay_buffer",
    tags = ["team:rllib", "utils"],
    size = "small",
    srcs = ["utils/replay_buffers/tests/test_replay_buffer.py"]
)

py_test(
    name = "test_reservoir_buffer",
    tags = ["team:rllib", "utils"],
    size = "small",
    srcs = ["utils/replay_buffers/tests/test_reservoir_buffer.py"]
)

py_test(
    name = "test_segment_tree_replay_buffer_api",
    tags = ["team:rllib", "utils"],
    size = "small",
    srcs = ["utils/replay_buffers/tests/test_segment_tree_replay_buffer_api.py"]
)

py_test(
<<<<<<< HEAD
    name = "test_storage",
    tags = ["team:ml", "utils"],
    size = "small",
    srcs = ["utils/replay_buffers/tests/test_storage.py"]
=======
    name = "test_check_env",
    tags = ["team:rllib", "utils"],
    size = "small",
    srcs = ["utils/tests/test_check_env.py"]
)

py_test(
    name = "test_check_multi_agent",
    tags = ["team:rllib", "utils"],
    size = "small",
    srcs = ["utils/tests/test_check_multi_agent.py"]
>>>>>>> 2f28d05f
)

# --------------------------------------------------------------------
# rllib/tests/ directory
#
# Tag: tests_dir, tests_dir_[A-Z]
#
# NOTE: Add tests alphabetically into this list and make sure, to tag
# it correctly by its starting letter, e.g. tags=["tests_dir", "tests_dir_A"]
# for `tests/test_all_stuff.py`.
# --------------------------------------------------------------------

py_test(
    name = "tests/backward_compat/test_backward_compat",
    tags = ["team:rllib", "tests_dir", "tests_dir_B"],
    size = "medium",
    srcs = ["tests/backward_compat/test_backward_compat.py"]
)

py_test(
    name = "tests/test_algorithm_imports",
    tags = ["team:rllib", "tests_dir", "tests_dir_C"],
    size = "small",
    srcs = ["tests/test_algorithm_imports.py"]
)

py_test(
    name = "tests/test_catalog",
    tags = ["team:rllib", "tests_dir", "tests_dir_C"],
    size = "medium",
    srcs = ["tests/test_catalog.py"]
)

py_test(
    name = "tests/test_checkpoint_restore_pg",
    main = "tests/test_checkpoint_restore.py",
    tags = ["team:rllib", "tests_dir", "tests_dir_C"],
    size = "large",
    srcs = ["tests/test_checkpoint_restore.py"],
    args = ["TestCheckpointRestorePG"]
)

py_test(
    name = "tests/test_checkpoint_restore_off_policy",
    main = "tests/test_checkpoint_restore.py",
    tags = ["team:rllib", "tests_dir", "tests_dir_C"],
    size = "large",
    srcs = ["tests/test_checkpoint_restore.py"],
    args = ["TestCheckpointRestoreOffPolicy"]
)

py_test(
    name = "tests/test_checkpoint_restore_evolution_algos",
    main = "tests/test_checkpoint_restore.py",
    tags = ["team:rllib", "tests_dir", "tests_dir_C"],
    size = "large",
    srcs = ["tests/test_checkpoint_restore.py"],
    args = ["TestCheckpointRestoreEvolutionAlgos"]
)

py_test(
    name = "tests/test_custom_resource",
    tags = ["team:rllib", "tests_dir", "tests_dir_C"],
    size = "medium",
    srcs = ["tests/test_custom_resource.py"]
)

py_test(
    name = "tests/test_dependency_tf",
    tags = ["team:rllib", "tests_dir", "tests_dir_D"],
    size = "small",
    srcs = ["tests/test_dependency_tf.py"]
)

py_test(
    name = "tests/test_dependency_torch",
    tags = ["team:rllib", "tests_dir", "tests_dir_D"],
    size = "small",
    srcs = ["tests/test_dependency_torch.py"]
)

py_test(
    name = "tests/test_eager_support_pg",
    main = "tests/test_eager_support.py",
    tags = ["team:rllib", "tests_dir", "tests_dir_E"],
    size = "large",
    srcs = ["tests/test_eager_support.py"],
    args = ["TestEagerSupportPG"]
)

py_test(
    name = "tests/test_eager_support_off_policy",
    main = "tests/test_eager_support.py",
    tags = ["team:rllib", "tests_dir", "tests_dir_E"],
    size = "large",
    srcs = ["tests/test_eager_support.py"],
    args = ["TestEagerSupportOffPolicy"]
)

py_test(
    name = "tests/test_execution",
    tags = ["team:rllib", "tests_dir", "tests_dir_E"],
    size = "medium",
    srcs = ["tests/test_execution.py"]
)

py_test(
    name = "tests/test_export",
    tags = ["team:rllib", "tests_dir", "tests_dir_E"],
    size = "medium",
    srcs = ["tests/test_export.py"]
)

py_test(
    name = "tests/test_filters",
    tags = ["team:rllib", "tests_dir", "tests_dir_F"],
    size = "small",
    srcs = ["tests/test_filters.py"]
)

py_test(
    name = "tests/test_gpus",
    tags = ["team:rllib", "tests_dir", "tests_dir_G"],
    size = "large",
    srcs = ["tests/test_gpus.py"]
)

py_test(
    name = "tests/test_io",
    tags = ["team:rllib", "tests_dir", "tests_dir_I"],
    size = "large",
    srcs = ["tests/test_io.py"]
)

py_test(
    name = "tests/test_local",
    tags = ["team:rllib", "tests_dir", "tests_dir_L"],
    size = "medium",
    srcs = ["tests/test_local.py"]
)

py_test(
    name = "tests/test_lstm",
    tags = ["team:rllib", "tests_dir", "tests_dir_L"],
    size = "medium",
    srcs = ["tests/test_lstm.py"]
)

py_test(
    name = "tests/test_model_imports",
    tags = ["team:rllib", "tests_dir", "tests_dir_M", "model_imports"],
    size = "medium",
    data = glob(["tests/data/model_weights/**"]),
    srcs = ["tests/test_model_imports.py"]
)

py_test(
    name = "tests/test_multi_agent_env",
    tags = ["team:rllib", "tests_dir", "tests_dir_M"],
    size = "medium",
    srcs = ["tests/test_multi_agent_env.py"]
)

py_test(
    name = "tests/test_multi_agent_pendulum",
    tags = ["team:rllib", "tests_dir", "tests_dir_M"],
    size = "large",
    srcs = ["tests/test_multi_agent_pendulum.py"]
)

py_test(
    name = "tests/test_nested_action_spaces",
    main = "tests/test_nested_action_spaces.py",
    tags = ["team:rllib", "tests_dir", "tests_dir_N"],
    size = "medium",
    srcs = ["tests/test_nested_action_spaces.py"]
)

py_test(
    name = "tests/test_nested_observation_spaces",
    main = "tests/test_nested_observation_spaces.py",
    tags = ["team:rllib", "tests_dir", "tests_dir_N"],
    size = "medium",
    srcs = ["tests/test_nested_observation_spaces.py"]
)

py_test(
    name = "tests/test_nn_framework_import_errors",
    tags = ["team:rllib", "tests_dir", "tests_dir_N"],
    size = "small",
    srcs = ["tests/test_nn_framework_import_errors.py"]
)

py_test(
    name = "tests/test_pettingzoo_env",
    tags = ["team:rllib", "tests_dir", "tests_dir_P"],
    size = "medium",
    srcs = ["tests/test_pettingzoo_env.py"]
)

py_test(
    name = "tests/test_placement_groups",
    tags = ["team:rllib", "tests_dir", "tests_dir_P"],
    size = "medium",
    srcs = ["tests/test_placement_groups.py"]
)

py_test(
    name = "tests/test_ray_client",
    tags = ["team:rllib", "tests_dir", "tests_dir_R"],
    size = "large",
    srcs = ["tests/test_ray_client.py"]
)

py_test(
    name = "tests/test_reproducibility",
    tags = ["team:rllib", "tests_dir", "tests_dir_R"],
    size = "medium",
    srcs = ["tests/test_reproducibility.py"]
)

# Test [train|evaluate].py scripts (w/o confirming evaluation performance).
py_test(
    name = "test_rllib_evaluate_1",
    main = "tests/test_rllib_train_and_evaluate.py",
    tags = ["team:rllib", "tests_dir", "tests_dir_R"],
    size = "large",
    data = ["train.py", "evaluate.py"],
    srcs = ["tests/test_rllib_train_and_evaluate.py"],
    args = ["TestEvaluate1"]
)

py_test(
    name = "test_rllib_evaluate_2",
    main = "tests/test_rllib_train_and_evaluate.py",
    tags = ["team:rllib", "tests_dir", "tests_dir_R"],
    size = "large",
    data = ["train.py", "evaluate.py"],
    srcs = ["tests/test_rllib_train_and_evaluate.py"],
    args = ["TestEvaluate2"]
)

py_test(
    name = "test_rllib_evaluate_3",
    main = "tests/test_rllib_train_and_evaluate.py",
    tags = ["team:rllib", "tests_dir", "tests_dir_R"],
    size = "large",
    data = ["train.py", "evaluate.py"],
    srcs = ["tests/test_rllib_train_and_evaluate.py"],
    args = ["TestEvaluate3"]
)

py_test(
    name = "test_rllib_evaluate_4",
    main = "tests/test_rllib_train_and_evaluate.py",
    tags = ["team:rllib", "tests_dir", "tests_dir_R"],
    size = "large",
    data = ["train.py", "evaluate.py"],
    srcs = ["tests/test_rllib_train_and_evaluate.py"],
    args = ["TestEvaluate4"]
)

# Test [train|evaluate].py scripts (and confirm `rllib evaluate` performance is same
# as the final one from the `rllib train` run).
py_test(
    name = "test_rllib_train_and_evaluate",
    main = "tests/test_rllib_train_and_evaluate.py",
    tags = ["team:rllib", "tests_dir", "tests_dir_R"],
    size = "large",
    data = ["train.py", "evaluate.py"],
    srcs = ["tests/test_rllib_train_and_evaluate.py"],
    args = ["TestTrainAndEvaluate"]
)

py_test(
    name = "tests/test_supported_multi_agent_pg",
    main = "tests/test_supported_multi_agent.py",
    tags = ["team:rllib", "tests_dir", "tests_dir_S"],
    size = "medium",
    srcs = ["tests/test_supported_multi_agent.py"],
    args = ["TestSupportedMultiAgentPG"]
)

py_test(
    name = "tests/test_supported_multi_agent_off_policy",
    main = "tests/test_supported_multi_agent.py",
    tags = ["team:rllib", "tests_dir", "tests_dir_S"],
    size = "medium",
    srcs = ["tests/test_supported_multi_agent.py"],
    args = ["TestSupportedMultiAgentOffPolicy"]
)

py_test(
     name = "tests/test_supported_spaces_pg",
     main = "tests/test_supported_spaces.py",
     tags = ["team:rllib", "tests_dir", "tests_dir_S"],
     size = "large",
     srcs = ["tests/test_supported_spaces.py"],
     args = ["TestSupportedSpacesPG"]
 )

py_test(
    name = "tests/test_supported_spaces_off_policy",
    main = "tests/test_supported_spaces.py",
    tags = ["team:rllib", "tests_dir", "tests_dir_S"],
    size = "medium",
    srcs = ["tests/test_supported_spaces.py"],
    args = ["TestSupportedSpacesOffPolicy"]
)

py_test(
    name = "tests/test_supported_spaces_evolution_algos",
    main = "tests/test_supported_spaces.py",
    tags = ["team:rllib", "tests_dir", "tests_dir_S"],
    size = "large",
    srcs = ["tests/test_supported_spaces.py"],
    args = ["TestSupportedSpacesEvolutionAlgos"]
)

py_test(
    name = "tests/test_timesteps",
    tags = ["team:rllib", "tests_dir", "tests_dir_T"],
    size = "small",
    srcs = ["tests/test_timesteps.py"]
)

# --------------------------------------------------------------------
# examples/ directory (excluding examples/documentation/...)
#
# Tag: examples, examples_[A-Z]
#
# NOTE: Add tests alphabetically into this list and make sure, to tag
# it correctly by its starting letter, e.g. tags=["examples", "examples_A"]
# for `examples/all_stuff.py`.
# --------------------------------------------------------------------

py_test(
    name = "examples/action_masking_tf",
    main = "examples/action_masking.py",
    tags = ["team:rllib", "exclusive", "examples", "examples_A"],
    size = "medium",
    srcs = ["examples/action_masking.py"],
    args = ["--stop-iter=2"]
)

py_test(
    name = "examples/action_masking_torch",
    main = "examples/action_masking.py",
    tags = ["team:rllib", "exclusive", "examples", "examples_A"],
    size = "medium",
    srcs = ["examples/action_masking.py"],
    args = ["--stop-iter=2", "--framework=torch"]
)

py_test(
    name = "examples/attention_net_tf",
    main = "examples/attention_net.py",
    tags = ["team:rllib", "exclusive", "examples", "examples_A"],
    size = "medium",
    srcs = ["examples/attention_net.py"],
    args = ["--as-test", "--stop-reward=70"]
)

py_test(
    name = "examples/attention_net_torch",
    main = "examples/attention_net.py",
    tags = ["team:rllib", "exclusive", "examples", "examples_A"],
    size = "medium",
    srcs = ["examples/attention_net.py"],
    args = ["--as-test", "--stop-reward=70", "--framework torch"]
)

py_test(
    name = "examples/autoregressive_action_dist_tf",
    main = "examples/autoregressive_action_dist.py",
    tags = ["team:rllib", "exclusive", "examples", "examples_A"],
    size = "medium",
    srcs = ["examples/autoregressive_action_dist.py"],
    args = ["--as-test", "--stop-reward=150", "--num-cpus=4"]
)

py_test(
    name = "examples/autoregressive_action_dist_torch",
    main = "examples/autoregressive_action_dist.py",
    tags = ["team:rllib", "exclusive", "examples", "examples_A"],
    size = "medium",
    srcs = ["examples/autoregressive_action_dist.py"],
    args = ["--as-test", "--framework=torch", "--stop-reward=150", "--num-cpus=4"]
)

py_test(
    name = "examples/bare_metal_policy_with_custom_view_reqs",
    main = "examples/bare_metal_policy_with_custom_view_reqs.py",
    tags = ["team:rllib", "exclusive", "examples", "examples_B"],
    size = "medium",
    srcs = ["examples/bare_metal_policy_with_custom_view_reqs.py"],
)

py_test(
    name = "examples/batch_norm_model_ppo_tf",
    main = "examples/batch_norm_model.py",
    tags = ["team:rllib", "exclusive", "examples", "examples_B"],
    size = "medium",
    srcs = ["examples/batch_norm_model.py"],
    args = ["--as-test", "--run=PPO", "--stop-reward=80"]
)

py_test(
    name = "examples/batch_norm_model_ppo_torch",
    main = "examples/batch_norm_model.py",
    tags = ["team:rllib", "exclusive", "examples", "examples_B"],
    size = "medium",
    srcs = ["examples/batch_norm_model.py"],
    args = ["--as-test", "--framework=torch", "--run=PPO", "--stop-reward=80"]
)

py_test(
    name = "examples/batch_norm_model_dqn_tf",
    main = "examples/batch_norm_model.py",
    tags = ["team:rllib", "exclusive", "examples", "examples_B"],
    size = "medium",
    srcs = ["examples/batch_norm_model.py"],
    args = ["--as-test", "--run=DQN", "--stop-reward=70"]
)

py_test(
    name = "examples/batch_norm_model_dqn_torch",
    main = "examples/batch_norm_model.py",
    tags = ["team:rllib", "exclusive", "examples", "examples_B"],
    size = "large",  # DQN learns much slower with BatchNorm.
    srcs = ["examples/batch_norm_model.py"],
    args = ["--as-test", "--framework=torch", "--run=DQN", "--stop-reward=70"]
)

py_test(
    name = "examples/batch_norm_model_ddpg_tf",
    main = "examples/batch_norm_model.py",
    tags = ["team:rllib", "exclusive", "examples", "examples_B"],
    size = "medium",
    srcs = ["examples/batch_norm_model.py"],
    args = ["--run=DDPG", "--stop-iters=1"]
)

py_test(
    name = "examples/batch_norm_model_ddpg_torch",
    main = "examples/batch_norm_model.py",
    tags = ["team:rllib", "exclusive", "examples", "examples_B"],
    size = "medium",
    srcs = ["examples/batch_norm_model.py"],
    args = ["--framework=torch", "--run=DDPG", "--stop-iters=1"]
)

py_test(
    name = "examples/cartpole_lstm_impala_tf",
    main = "examples/cartpole_lstm.py",
    tags = ["team:rllib", "exclusive", "examples", "examples_C", "examples_C_AtoT"],
    size = "medium",
    srcs = ["examples/cartpole_lstm.py"],
    args = ["--as-test", "--run=IMPALA", "--stop-reward=40", "--num-cpus=4"]
)

py_test(
    name = "examples/cartpole_lstm_impala_torch",
    main = "examples/cartpole_lstm.py",
    tags = ["team:rllib", "exclusive", "examples", "examples_C", "examples_C_AtoT"],
    size = "medium",
    srcs = ["examples/cartpole_lstm.py"],
    args = ["--as-test", "--framework=torch", "--run=IMPALA", "--stop-reward=40", "--num-cpus=4"]
)

py_test(
    name = "examples/cartpole_lstm_ppo_tf",
    main = "examples/cartpole_lstm.py",
    tags = ["team:rllib", "exclusive", "examples", "examples_C", "examples_C_AtoT"],
    size = "medium",
    srcs = ["examples/cartpole_lstm.py"],
    args = ["--as-test", "--framework=tf", "--run=PPO", "--stop-reward=40", "--num-cpus=4"]
)

py_test(
    name = "examples/cartpole_lstm_ppo_tf2",
    main = "examples/cartpole_lstm.py",
    tags = ["team:rllib", "exclusive", "examples", "examples_C", "examples_C_AtoT"],
    size = "large",
    srcs = ["examples/cartpole_lstm.py"],
    args = ["--as-test", "--framework=tf2", "--run=PPO", "--stop-reward=40", "--num-cpus=4"]
)

py_test(
    name = "examples/cartpole_lstm_ppo_torch",
    main = "examples/cartpole_lstm.py",
    tags = ["team:rllib", "exclusive", "examples", "examples_C", "examples_C_AtoT"],
    size = "medium",
    srcs = ["examples/cartpole_lstm.py"],
    args = ["--as-test", "--framework=torch", "--run=PPO", "--stop-reward=40", "--num-cpus=4"]
)

py_test(
    name = "examples/cartpole_lstm_ppo_tf_with_prev_a_and_r",
    main = "examples/cartpole_lstm.py",
    tags = ["team:rllib", "exclusive", "examples", "examples_C", "examples_C_AtoT"],
    size = "medium",
    srcs = ["examples/cartpole_lstm.py"],
    args = ["--as-test", "--run=PPO", "--stop-reward=40", "--use-prev-action",  "--use-prev-reward", "--num-cpus=4"]
)

py_test(
    name = "examples/centralized_critic_tf",
    main = "examples/centralized_critic.py",
    tags = ["team:rllib", "exclusive", "examples", "examples_C", "examples_C_AtoT"],
    size = "large",
    srcs = ["examples/centralized_critic.py"],
    args = ["--as-test", "--stop-reward=7.2"]
)

py_test(
    name = "examples/centralized_critic_torch",
    main = "examples/centralized_critic.py",
    tags = ["team:rllib", "exclusive", "examples", "examples_C", "examples_C_AtoT"],
    size = "large",
    srcs = ["examples/centralized_critic.py"],
    args = ["--as-test", "--framework=torch", "--stop-reward=7.2"]
)

py_test(
    name = "examples/centralized_critic_2_tf",
    main = "examples/centralized_critic_2.py",
    tags = ["team:rllib", "exclusive", "examples", "examples_C", "examples_C_AtoT"],
    size = "medium",
    srcs = ["examples/centralized_critic_2.py"],
    args = ["--as-test", "--stop-reward=6.0"]
)

py_test(
    name = "examples/centralized_critic_2_torch",
    main = "examples/centralized_critic_2.py",
    tags = ["team:rllib", "exclusive", "examples", "examples_C", "examples_C_AtoT"],
    size = "medium",
    srcs = ["examples/centralized_critic_2.py"],
    args = ["--as-test", "--framework=torch", "--stop-reward=6.0"]
)

py_test(
    name = "examples/checkpoint_by_custom_criteria",
    main = "examples/checkpoint_by_custom_criteria.py",
    tags = ["team:rllib", "exclusive", "examples", "examples_C", "examples_C_AtoT"],
    size = "medium",
    srcs = ["examples/checkpoint_by_custom_criteria.py"],
    args = ["--stop-iters=3 --num-cpus=3"]
)

py_test(
    name = "examples/complex_struct_space_tf",
    main = "examples/complex_struct_space.py",
    tags = ["team:rllib", "exclusive", "examples", "examples_C", "examples_C_AtoT"],
    size = "medium",
    srcs = ["examples/complex_struct_space.py"],
    args = ["--framework=tf"],
)

py_test(
    name = "examples/complex_struct_space_tf_eager",
    main = "examples/complex_struct_space.py",
    tags = ["team:rllib", "exclusive", "examples", "examples_C", "examples_C_AtoT"],
    size = "medium",
    srcs = ["examples/complex_struct_space.py"],
    args = ["--framework=tfe"],
)

py_test(
    name = "examples/complex_struct_space_torch",
    main = "examples/complex_struct_space.py",
    tags = ["team:rllib", "exclusive", "examples", "examples_C", "examples_C_AtoT"],
    size = "medium",
    srcs = ["examples/complex_struct_space.py"],
    args = ["--framework=torch"],
)

py_test(
    name = "examples/curriculum_learning",
    main = "examples/curriculum_learning.py",
    tags = ["team:rllib", "exclusive", "examples", "examples_C", "examples_C_UtoZ"],
    size = "medium",
    srcs = ["examples/curriculum_learning.py"],
    args = ["--as-test", "--stop-reward=800.0"]
)

py_test(
    name = "examples/custom_env_tf",
    main = "examples/custom_env.py",
    tags = ["team:rllib", "exclusive", "examples", "examples_C", "examples_C_UtoZ"],
    size = "medium",
    srcs = ["examples/custom_env.py"],
    args = ["--as-test"]
)

py_test(
    name = "examples/custom_env_torch",
    main = "examples/custom_env.py",
    tags = ["team:rllib", "exclusive", "examples", "examples_C", "examples_C_UtoZ"],
    size = "large",
    srcs = ["examples/custom_env.py"],
    args = ["--as-test", "--framework=torch"]
)

py_test(
    name = "examples/custom_eval_tf",
    main = "examples/custom_eval.py",
    tags = ["team:rllib", "exclusive", "examples", "examples_C", "examples_C_UtoZ"],
    size = "medium",
    srcs = ["examples/custom_eval.py"],
    args = ["--num-cpus=4", "--as-test"]
)

py_test(
    name = "examples/custom_eval_torch",
    main = "examples/custom_eval.py",
    tags = ["team:rllib", "exclusive", "examples", "examples_C", "examples_C_UtoZ"],
    size = "medium",
    srcs = ["examples/custom_eval.py"],
    args = ["--num-cpus=4", "--as-test", "--framework=torch"]
)

py_test(
    name = "examples/custom_experiment",
    main = "examples/custom_experiment.py",
    tags = ["team:rllib", "exclusive", "examples", "examples_C", "examples_C_UtoZ"],
    size = "medium",
    srcs = ["examples/custom_experiment.py"],
    args = ["--train-iterations=10"]
)

py_test(
    name = "examples/custom_fast_model_tf",
    main = "examples/custom_fast_model.py",
    tags = ["team:rllib", "exclusive", "examples", "examples_C", "examples_C_UtoZ"],
    size = "medium",
    srcs = ["examples/custom_fast_model.py"],
    args = ["--stop-iters=1"]
)

py_test(
    name = "examples/custom_fast_model_torch",
    main = "examples/custom_fast_model.py",
    tags = ["team:rllib", "exclusive", "examples", "examples_C", "examples_C_UtoZ"],
    size = "medium",
    srcs = ["examples/custom_fast_model.py"],
    args = ["--stop-iters=1", "--framework=torch"]
)

py_test(
    name = "examples/custom_keras_model_a2c",
    main = "examples/custom_keras_model.py",
    tags = ["team:rllib", "exclusive", "examples", "examples_C", "examples_C_UtoZ"],
    size = "large",
    srcs = ["examples/custom_keras_model.py"],
    args = ["--run=A2C", "--stop=50", "--num-cpus=4"]
)

py_test(
    name = "examples/custom_keras_model_dqn",
    main = "examples/custom_keras_model.py",
    tags = ["team:rllib", "exclusive", "examples", "examples_C", "examples_C_UtoZ"],
    size = "medium",
    srcs = ["examples/custom_keras_model.py"],
    args = ["--run=DQN", "--stop=50"]
)

py_test(
    name = "examples/custom_keras_model_ppo",
    main = "examples/custom_keras_model.py",
    tags = ["team:rllib", "exclusive", "examples", "examples_C", "examples_C_UtoZ"],
    size = "medium",
    srcs = ["examples/custom_keras_model.py"],
    args = ["--run=PPO", "--stop=50", "--num-cpus=4"]
)

py_test(
    name = "examples/custom_metrics_and_callbacks",
    main = "examples/custom_metrics_and_callbacks.py",
    tags = ["team:rllib", "exclusive", "examples", "examples_C", "examples_C_UtoZ"],
    size = "small",
    srcs = ["examples/custom_metrics_and_callbacks.py"],
    args = ["--stop-iters=2"]
)

py_test(
    name = "examples/custom_metrics_and_callbacks_legacy",
    main = "examples/custom_metrics_and_callbacks_legacy.py",
    tags = ["team:rllib", "exclusive", "examples", "examples_C", "examples_C_UtoZ"],
    size = "small",
    srcs = ["examples/custom_metrics_and_callbacks_legacy.py"],
    args = ["--stop-iters=2"]
)

py_test(
    name = "examples/custom_model_api_tf",
    main = "examples/custom_model_api.py",
    tags = ["team:rllib", "exclusive", "examples", "examples_C", "examples_C_UtoZ"],
    size = "small",
    srcs = ["examples/custom_model_api.py"],
)

py_test(
    name = "examples/custom_model_api_torch",
    main = "examples/custom_model_api.py",
    tags = ["team:rllib", "exclusive", "examples", "examples_C", "examples_C_UtoZ"],
    size = "small",
    srcs = ["examples/custom_model_api.py"],
    args = ["--framework=torch"],
)

py_test(
    name = "examples/custom_model_loss_and_metrics_ppo_tf",
    main = "examples/custom_model_loss_and_metrics.py",
    tags = ["team:rllib", "exclusive", "examples", "examples_C", "examples_C_UtoZ"],
    size = "medium",
    # Include the json data file.
    data = ["tests/data/cartpole/small.json"],
    srcs = ["examples/custom_model_loss_and_metrics.py"],
    args = ["--run=PPO", "--stop-iters=1", "--input-files=tests/data/cartpole"]
)

py_test(
    name = "examples/custom_model_loss_and_metrics_ppo_torch",
    main = "examples/custom_model_loss_and_metrics.py",
    tags = ["team:rllib", "exclusive", "examples", "examples_C", "examples_C_UtoZ"],
    size = "medium",
    # Include the json data file.
    data = ["tests/data/cartpole/small.json"],
    srcs = ["examples/custom_model_loss_and_metrics.py"],
    args = ["--run=PPO", "--framework=torch", "--stop-iters=1", "--input-files=tests/data/cartpole"]
)

py_test(
    name = "examples/custom_model_loss_and_metrics_pg_tf",
    main = "examples/custom_model_loss_and_metrics.py",
    tags = ["team:rllib", "exclusive", "examples", "examples_C", "examples_C_UtoZ"],
    size = "medium",
    # Include the json data file.
    data = ["tests/data/cartpole/small.json"],
    srcs = ["examples/custom_model_loss_and_metrics.py"],
    args = ["--run=PG", "--stop-iters=1", "--input-files=tests/data/cartpole"]
)

py_test(
    name = "examples/custom_model_loss_and_metrics_pg_torch",
    main = "examples/custom_model_loss_and_metrics.py",
    tags = ["team:rllib", "exclusive", "examples", "examples_C", "examples_C_UtoZ"],
    size = "medium",
    # Include the json data file.
    data = ["tests/data/cartpole/small.json"],
    srcs = ["examples/custom_model_loss_and_metrics.py"],
    args = ["--run=PG", "--framework=torch", "--stop-iters=1", "--input-files=tests/data/cartpole"]
)

py_test(
    name = "examples/custom_observation_filters",
    main = "examples/custom_observation_filters.py",
    tags = ["team:rllib", "exclusive", "examples", "examples_C", "examples_C_UtoZ"],
    size = "medium",
    srcs = ["examples/custom_observation_filters.py"],
    args = ["--stop-iters=3"]
)

py_test(
    name = "examples/custom_rnn_model_repeat_after_me_tf",
    main = "examples/custom_rnn_model.py",
    tags = ["team:rllib", "exclusive", "examples", "examples_C", "examples_C_UtoZ"],
    size = "medium",
    srcs = ["examples/custom_rnn_model.py"],
    args = ["--as-test", "--run=PPO", "--stop-reward=40", "--env=RepeatAfterMeEnv", "--num-cpus=4"]
)

py_test(
    name = "examples/custom_rnn_model_repeat_initial_obs_tf",
    main = "examples/custom_rnn_model.py",
    tags = ["team:rllib", "exclusive", "examples", "examples_C", "examples_C_UtoZ"],
    size = "medium",
    srcs = ["examples/custom_rnn_model.py"],
    args = ["--as-test", "--run=PPO", "--stop-reward=10", "--stop-timesteps=300000", "--env=RepeatInitialObsEnv", "--num-cpus=4"]
)

py_test(
    name = "examples/custom_rnn_model_repeat_after_me_torch",
    main = "examples/custom_rnn_model.py",
    tags = ["team:rllib", "exclusive", "examples", "examples_C", "examples_C_UtoZ"],
    size = "medium",
    srcs = ["examples/custom_rnn_model.py"],
    args = ["--as-test", "--framework=torch", "--run=PPO", "--stop-reward=40", "--env=RepeatAfterMeEnv", "--num-cpus=4"]
)

py_test(
    name = "examples/custom_rnn_model_repeat_initial_obs_torch",
    main = "examples/custom_rnn_model.py",
    tags = ["team:rllib", "exclusive", "examples", "examples_C", "examples_C_UtoZ"],
    size = "medium",
    srcs = ["examples/custom_rnn_model.py"],
    args = ["--as-test", "--framework=torch", "--run=PPO", "--stop-reward=10", "--stop-timesteps=300000", "--env=RepeatInitialObsEnv", "--num-cpus=4"]
)

py_test(
    name = "examples/custom_tf_policy",
    tags = ["team:rllib", "exclusive", "examples", "examples_C", "examples_C_UtoZ"],
    size = "medium",
    srcs = ["examples/custom_tf_policy.py"],
    args = ["--stop-iters=2", "--num-cpus=4"]
)

py_test(
    name = "examples/custom_torch_policy",
    tags = ["team:rllib", "exclusive", "examples", "examples_C", "examples_C_UtoZ"],
    size = "medium",
    srcs = ["examples/custom_torch_policy.py"],
    args = ["--stop-iters=2", "--num-cpus=4"]
)

py_test(
    name = "examples/custom_train_fn",
    main = "examples/custom_train_fn.py",
    tags = ["team:rllib", "exclusive", "examples", "examples_C", "examples_C_UtoZ"],
    size = "medium",
    srcs = ["examples/custom_train_fn.py"],
)

py_test(
    name = "examples/custom_vector_env_tf",
    main = "examples/custom_vector_env.py",
    tags = ["team:rllib", "exclusive", "examples", "examples_C", "examples_C_UtoZ"],
    size = "medium",
    srcs = ["examples/custom_vector_env.py"],
    args = ["--as-test", "--stop-reward=40.0"]
)

py_test(
    name = "examples/custom_vector_env_torch",
    main = "examples/custom_vector_env.py",
    tags = ["team:rllib", "exclusive", "examples", "examples_C", "examples_C_UtoZ"],
    size = "medium",
    srcs = ["examples/custom_vector_env.py"],
    args = ["--as-test", "--framework=torch", "--stop-reward=40.0"]
)

py_test(
    name = "examples/deterministic_training_tf",
    main = "examples/deterministic_training.py",
    tags = ["team:rllib", "exclusive", "multi_gpu", "examples"],
    size = "medium",
    srcs = ["examples/deterministic_training.py"],
    args = ["--as-test", "--stop-iters=1", "--framework=tf", "--num-gpus=1", "--num-gpus-per-worker=1"]
)

py_test(
    name = "examples/deterministic_training_tf2",
    main = "examples/deterministic_training.py",
    tags = ["team:rllib", "exclusive", "multi_gpu", "examples"],
    size = "medium",
    srcs = ["examples/deterministic_training.py"],
    args = ["--as-test", "--stop-iters=1", "--framework=tf2", "--num-gpus=1", "--num-gpus-per-worker=1"]
)

py_test(
    name = "examples/deterministic_training_torch",
    main = "examples/deterministic_training.py",
    tags = ["team:rllib", "exclusive", "multi_gpu", "examples"],
    size = "medium",
    srcs = ["examples/deterministic_training.py"],
    args = ["--as-test", "--stop-iters=1", "--framework=torch", "--num-gpus=1", "--num-gpus-per-worker=1"]
)

py_test(
    name = "examples/eager_execution",
    tags = ["team:rllib", "exclusive", "examples", "examples_E"],
    size = "small",
    srcs = ["examples/eager_execution.py"],
    args = ["--stop-iters=2"]
)

py_test(
    name = "examples/export/cartpole_dqn_export",
    main = "examples/export/cartpole_dqn_export.py",
    tags = ["team:rllib", "exclusive", "examples", "examples_E"],
    size = "medium",
    srcs = ["examples/export/cartpole_dqn_export.py"],
)

py_test(
    name = "examples/export/onnx_tf",
    main = "examples/export/onnx_tf.py",
    tags = ["team:rllib", "exclusive", "examples", "examples_E", "no_main"],
    size = "medium",
    srcs = ["examples/export/onnx_tf.py"],
)

py_test(
    name = "examples/export/onnx_torch",
    main = "examples/export/onnx_torch.py",
    tags = ["team:rllib", "exclusive", "examples", "examples_E", "no_main"],
    size = "medium",
    srcs = ["examples/export/onnx_torch.py"],
)

py_test(
    name = "examples/fractional_gpus",
    main = "examples/fractional_gpus.py",
    tags = ["team:rllib", "exclusive", "examples", "examples_F"],
    size = "medium",
    srcs = ["examples/fractional_gpus.py"],
    args = ["--as-test", "--stop-reward=40.0", "--num-gpus=0", "--num-workers=0"]
)

py_test(
    name = "examples/hierarchical_training_tf",
    main = "examples/hierarchical_training.py",
    tags = ["team:rllib", "exclusive", "examples", "examples_H"],
    size = "medium",
    srcs = ["examples/hierarchical_training.py"],
    args = ["--stop-reward=0.0"]
)

py_test(
    name = "examples/hierarchical_training_torch",
    main = "examples/hierarchical_training.py",
    tags = ["team:rllib", "exclusive", "examples", "examples_H"],
    size = "medium",
    srcs = ["examples/hierarchical_training.py"],
    args = ["--framework=torch", "--stop-reward=0.0"]
)

# Do not run this test (MobileNetV2 is gigantic and takes forever for 1 iter).
# py_test(
#     name = "examples/mobilenet_v2_with_lstm_tf",
#     main = "examples/mobilenet_v2_with_lstm.py",
#     tags = ["team:rllib", "examples", "examples_M"],
#     size = "small",
#     srcs = ["examples/mobilenet_v2_with_lstm.py"]
# )

py_test(
    name = "examples/multi_agent_cartpole_tf",
    main = "examples/multi_agent_cartpole.py",
    tags = ["team:rllib", "exclusive", "examples", "examples_M"],
    size = "medium",
    srcs = ["examples/multi_agent_cartpole.py"],
    args = ["--as-test", "--stop-reward=70.0", "--num-cpus=4"]
)

py_test(
    name = "examples/multi_agent_cartpole_torch",
    main = "examples/multi_agent_cartpole.py",
    tags = ["team:rllib", "exclusive", "examples", "examples_M"],
    size = "medium",
    srcs = ["examples/multi_agent_cartpole.py"],
    args = ["--as-test", "--framework=torch", "--stop-reward=70.0", "--num-cpus=4"]
)

py_test(
    name = "examples/multi_agent_custom_policy_tf",
    main = "examples/multi_agent_custom_policy.py",
    tags = ["team:rllib", "exclusive", "examples", "examples_M"],
    size = "small",
    srcs = ["examples/multi_agent_custom_policy.py"],
    args = ["--as-test", "--stop-reward=80"]
)

py_test(
    name = "examples/multi_agent_custom_policy_torch",
    main = "examples/multi_agent_custom_policy.py",
    tags = ["team:rllib", "exclusive", "examples", "examples_M"],
    size = "small",
    srcs = ["examples/multi_agent_custom_policy.py"],
    args = ["--as-test", "--framework=torch", "--stop-reward=80"]
)

py_test(
    name = "examples/multi_agent_different_spaces_for_agents_tf2",
    main = "examples/multi_agent_different_spaces_for_agents.py",
    tags = ["team:rllib", "exclusive", "examples", "examples_M"],
    size = "medium",
    srcs = ["examples/multi_agent_different_spaces_for_agents.py"],
    args = ["--stop-iters=4", "--framework=tf2", "--eager-tracing"]
)

py_test(
    name = "examples/multi_agent_different_spaces_for_agents_torch",
    main = "examples/multi_agent_different_spaces_for_agents.py",
    tags = ["team:rllib", "exclusive", "examples", "examples_M"],
    size = "medium",
    srcs = ["examples/multi_agent_different_spaces_for_agents.py"],
    args = ["--stop-iters=4", "--framework=torch"]
)

py_test(
    name = "examples/multi_agent_two_trainers_tf",
    main = "examples/multi_agent_two_trainers.py",
    tags = ["team:rllib", "exclusive", "examples", "examples_M"],
    size = "medium",
    srcs = ["examples/multi_agent_two_trainers.py"],
    args = ["--as-test", "--stop-reward=70"]
)

py_test(
    name = "examples/multi_agent_two_trainers_torch",
    main = "examples/multi_agent_two_trainers.py",
    tags = ["team:rllib", "exclusive", "examples", "examples_M"],
    size = "medium",
    srcs = ["examples/multi_agent_two_trainers.py"],
    args = ["--as-test", "--framework=torch", "--stop-reward=70"]
)

# Taking out this test for now: Mixed torch- and tf- policies within the same
# Trainer never really worked.
# py_test(
#     name = "examples/multi_agent_two_trainers_mixed_torch_tf",
#     main = "examples/multi_agent_two_trainers.py",
#     tags = ["team:rllib", "exclusive", "examples", "examples_M"],
#     size = "medium",
#     srcs = ["examples/multi_agent_two_trainers.py"],
#     args = ["--as-test", "--mixed-torch-tf", "--stop-reward=70"]
# )

py_test(
    name = "examples/nested_action_spaces_ppo_tf",
    main = "examples/nested_action_spaces.py",
    tags = ["team:rllib", "exclusive", "examples", "examples_N"],
    size = "medium",
    srcs = ["examples/nested_action_spaces.py"],
    args = ["--as-test", "--stop-reward=-600", "--run=PPO"]
)

py_test(
    name = "examples/nested_action_spaces_ppo_torch",
    main = "examples/nested_action_spaces.py",
    tags = ["team:rllib", "exclusive", "examples", "examples_N"],
    size = "medium",
    srcs = ["examples/nested_action_spaces.py"],
    args = ["--as-test", "--framework=torch", "--stop-reward=-600", "--run=PPO"]
)

py_test(
    name = "examples/parallel_evaluation_and_training_13_episodes_tf",
    main = "examples/parallel_evaluation_and_training.py",
    tags = ["team:rllib", "exclusive", "examples", "examples_P"],
    size = "medium",
    srcs = ["examples/parallel_evaluation_and_training.py"],
    args = ["--as-test", "--stop-reward=50.0", "--num-cpus=6", "--evaluation-duration=13"]
)

py_test(
    name = "examples/parallel_evaluation_and_training_auto_episodes_tf",
    main = "examples/parallel_evaluation_and_training.py",
    tags = ["team:rllib", "exclusive", "examples", "examples_P"],
    size = "medium",
    srcs = ["examples/parallel_evaluation_and_training.py"],
    args = ["--as-test", "--stop-reward=50.0", "--num-cpus=6", "--evaluation-duration=auto"]
)

py_test(
    name = "examples/parallel_evaluation_and_training_211_ts_tf2",
    main = "examples/parallel_evaluation_and_training.py",
    tags = ["team:rllib", "exclusive", "examples", "examples_P"],
    size = "medium",
    srcs = ["examples/parallel_evaluation_and_training.py"],
    args = ["--as-test", "--framework=tf2", "--stop-reward=30.0", "--num-cpus=6", "--evaluation-num-workers=3", "--evaluation-duration=211", "--evaluation-duration-unit=timesteps"]
)

py_test(
    name = "examples/parallel_evaluation_and_training_auto_ts_torch",
    main = "examples/parallel_evaluation_and_training.py",
    tags = ["team:rllib", "exclusive", "examples", "examples_P"],
    size = "medium",
    srcs = ["examples/parallel_evaluation_and_training.py"],
    args = ["--as-test", "--framework=torch", "--stop-reward=30.0", "--num-cpus=6", "--evaluation-num-workers=3", "--evaluation-duration=auto", "--evaluation-duration-unit=timesteps"]
)

py_test(
    name = "examples/parametric_actions_cartpole_pg_tf",
    main = "examples/parametric_actions_cartpole.py",
    tags = ["team:rllib", "exclusive", "examples", "examples_P"],
    size = "medium",
    srcs = ["examples/parametric_actions_cartpole.py"],
    args = ["--as-test", "--stop-reward=60.0", "--run=PG"]
)

py_test(
    name = "examples/parametric_actions_cartpole_dqn_tf",
    main = "examples/parametric_actions_cartpole.py",
    tags = ["team:rllib", "exclusive", "examples", "examples_P"],
    size = "medium",
    srcs = ["examples/parametric_actions_cartpole.py"],
    args = ["--as-test", "--stop-reward=60.0", "--run=DQN"]
)

py_test(
    name = "examples/parametric_actions_cartpole_pg_torch",
    main = "examples/parametric_actions_cartpole.py",
    tags = ["team:rllib", "exclusive", "examples", "examples_P"],
    size = "medium",
    srcs = ["examples/parametric_actions_cartpole.py"],
    args = ["--as-test", "--framework=torch", "--stop-reward=60.0", "--run=PG"]
)

py_test(
    name = "examples/parametric_actions_cartpole_dqn_torch",
    main = "examples/parametric_actions_cartpole.py",
    tags = ["team:rllib", "exclusive", "examples", "examples_P"],
    size = "medium",
    srcs = ["examples/parametric_actions_cartpole.py"],
    args = ["--as-test", "--framework=torch", "--stop-reward=60.0", "--run=DQN"]
)

py_test(
    name = "examples/parametric_actions_cartpole_embeddings_learnt_by_model",
    main = "examples/parametric_actions_cartpole_embeddings_learnt_by_model.py",
    tags = ["team:rllib", "exclusive", "examples", "examples_P"],
    size = "medium",
    srcs = ["examples/parametric_actions_cartpole_embeddings_learnt_by_model.py"],
    args = ["--as-test", "--stop-reward=80.0"]
)

py_test(
    name = "examples/inference_and_serving/policy_inference_after_training_tf",
    main = "examples/inference_and_serving/policy_inference_after_training.py",
    tags = ["team:rllib", "exclusive", "examples", "examples_P"],
    size = "medium",
    srcs = ["examples/inference_and_serving/policy_inference_after_training.py"],
    args = ["--stop-iters=3", "--framework=tf"]
)

py_test(
    name = "examples/inference_and_serving/policy_inference_after_training_torch",
    main = "examples/inference_and_serving/policy_inference_after_training.py",
    tags = ["team:rllib", "exclusive", "examples", "examples_P"],
    size = "medium",
    srcs = ["examples/inference_and_serving/policy_inference_after_training.py"],
    args = ["--stop-iters=3", "--framework=torch"]
)

py_test(
    name = "examples/inference_and_serving/policy_inference_after_training_with_attention_tf",
    main = "examples/inference_and_serving/policy_inference_after_training_with_attention.py",
    tags = ["team:rllib", "exclusive", "examples", "examples_P"],
    size = "medium",
    srcs = ["examples/inference_and_serving/policy_inference_after_training_with_attention.py"],
    args = ["--stop-iters=2", "--framework=tf"]
)

py_test(
    name = "examples/inference_and_serving/policy_inference_after_training_with_attention_torch",
    main = "examples/inference_and_serving/policy_inference_after_training_with_attention.py",
    tags = ["team:rllib", "exclusive", "examples", "examples_P"],
    size = "medium",
    srcs = ["examples/inference_and_serving/policy_inference_after_training_with_attention.py"],
    args = ["--stop-iters=2", "--framework=torch"]
)

py_test(
    name = "examples/inference_and_serving/policy_inference_after_training_with_lstm_tf",
    main = "examples/inference_and_serving/policy_inference_after_training_with_lstm.py",
    tags = ["team:rllib", "exclusive", "examples", "examples_P"],
    size = "medium",
    srcs = ["examples/inference_and_serving/policy_inference_after_training_with_lstm.py"],
    args = ["--stop-iters=1", "--framework=tf"]
)

py_test(
    name = "examples/inference_and_serving/policy_inference_after_training_with_lstm_torch",
    main = "examples/inference_and_serving/policy_inference_after_training_with_lstm.py",
    tags = ["team:rllib", "exclusive", "examples", "examples_P"],
    size = "medium",
    srcs = ["examples/inference_and_serving/policy_inference_after_training_with_lstm.py"],
    args = ["--stop-iters=1", "--framework=torch"]
)

py_test(
    name = "examples/preprocessing_disabled_tf",
    main = "examples/preprocessing_disabled.py",
    tags = ["team:rllib", "exclusive", "examples", "examples_P"],
    size = "medium",
    srcs = ["examples/preprocessing_disabled.py"],
    args = ["--stop-iters=2"]
)

py_test(
    name = "examples/preprocessing_disabled_torch",
    main = "examples/preprocessing_disabled.py",
    tags = ["team:rllib", "exclusive", "examples", "examples_P"],
    size = "medium",
    srcs = ["examples/preprocessing_disabled.py"],
    args = ["--framework=torch", "--stop-iters=2"]
)

py_test(
    name = "examples/recommender_system_with_recsim_and_slateq_tf2",
    main = "examples/recommender_system_with_recsim_and_slateq.py",
    tags = ["team:rllib", "exclusive", "examples", "examples_R"],
    size = "large",
    srcs = ["examples/recommender_system_with_recsim_and_slateq.py"],
    args = ["--stop-iters=2", "--learning-starts=100", "--framework=tf2", "--use-tune", "--random-test-episodes=10", "--env-num-candidates=50", "--env-slate-size=2"],
)

py_test(
    name = "examples/remote_envs_with_inference_done_on_main_node_tf",
    main = "examples/remote_envs_with_inference_done_on_main_node.py",
    tags = ["team:rllib", "exclusive", "examples", "examples_R"],
    size = "medium",
    srcs = ["examples/remote_envs_with_inference_done_on_main_node.py"],
    args = ["--as-test"],
)

py_test(
    name = "examples/remote_envs_with_inference_done_on_main_node_torch",
    main = "examples/remote_envs_with_inference_done_on_main_node.py",
    tags = ["team:rllib", "exclusive", "examples", "examples_R"],
    size = "medium",
    srcs = ["examples/remote_envs_with_inference_done_on_main_node.py"],
    args = ["--as-test", "--framework=torch"],
)

# py_test(
#    name = "examples/remote_base_env_with_custom_api",
#    tags = ["team:rllib", "exclusive", "examples", "examples_R"],
#    size = "medium",
#    srcs = ["examples/remote_base_env_with_custom_api.py"],
#    args = ["--stop-iters=3"]
# )

py_test(
    name = "examples/replay_buffer_api",
    tags = ["team:rllib", "examples"],
    size = "large",
    srcs = ["examples/replay_buffer_api.py"],
    args = ["--as-test", "--stop-reward=70"]
)

py_test(
    name = "examples/restore_1_of_n_agents_from_checkpoint",
    tags = ["team:rllib", "exclusive", "examples", "examples_R"],
    size = "medium",
    srcs = ["examples/restore_1_of_n_agents_from_checkpoint.py"],
    args = ["--pre-training-iters=1", "--stop-iters=1", "--num-cpus=4"]
)

py_test(
    name = "examples/rnnsac_stateless_cartpole",
    tags = ["team:rllib", "exclusive", "gpu"],
    size = "large",
    srcs = ["examples/rnnsac_stateless_cartpole.py"]
)

py_test(
    name = "examples/rollout_worker_custom_workflow",
    tags = ["team:rllib", "exclusive", "examples", "examples_R"],
    size = "medium",
    srcs = ["examples/rollout_worker_custom_workflow.py"],
    args = ["--num-cpus=4"]
)

py_test(
    name = "examples/rock_paper_scissors_multiagent_tf",
    main = "examples/rock_paper_scissors_multiagent.py",
    tags = ["team:rllib", "exclusive", "examples", "examples_R"],
    size = "medium",
    srcs = ["examples/rock_paper_scissors_multiagent.py"],
    args = ["--as-test"],
)

py_test(
    name = "examples/rock_paper_scissors_multiagent_torch",
    main = "examples/rock_paper_scissors_multiagent.py",
    tags = ["team:rllib", "exclusive", "examples", "examples_R"],
    size = "medium",
    srcs = ["examples/rock_paper_scissors_multiagent.py"],
    args = ["--as-test", "--framework=torch"],
)

py_test(
    name = "examples/self_play_with_open_spiel_connect_4_tf",
    main = "examples/self_play_with_open_spiel.py",
    tags = ["team:rllib", "exclusive", "examples", "examples_S"],
    size = "medium",
    srcs = ["examples/self_play_with_open_spiel.py"],
    args = ["--framework=tf", "--env=connect_four", "--win-rate-threshold=0.6", "--stop-iters=2", "--num-episodes-human-play=0"]
)

py_test(
    name = "examples/self_play_with_open_spiel_connect_4_torch",
    main = "examples/self_play_with_open_spiel.py",
    tags = ["team:rllib", "exclusive", "examples", "examples_S"],
    size = "medium",
    srcs = ["examples/self_play_with_open_spiel.py"],
    args = ["--framework=torch", "--env=connect_four", "--win-rate-threshold=0.6", "--stop-iters=2", "--num-episodes-human-play=0"]
)

py_test(
    name = "examples/self_play_league_based_with_open_spiel_markov_soccer_tf",
    main = "examples/self_play_league_based_with_open_spiel.py",
    tags = ["team:rllib", "exclusive", "examples", "examples_S"],
    size = "medium",
    srcs = ["examples/self_play_league_based_with_open_spiel.py"],
    args = ["--framework=tf", "--env=markov_soccer", "--win-rate-threshold=0.6", "--stop-iters=2", "--num-episodes-human-play=0"]
)

py_test(
    name = "examples/self_play_league_based_with_open_spiel_markov_soccer_torch",
    main = "examples/self_play_league_based_with_open_spiel.py",
    tags = ["team:rllib", "exclusive", "examples", "examples_S"],
    size = "medium",
    srcs = ["examples/self_play_league_based_with_open_spiel.py"],
    args = ["--framework=torch", "--env=markov_soccer", "--win-rate-threshold=0.6", "--stop-iters=2", "--num-episodes-human-play=0"]
)

py_test(
    name = "examples/trajectory_view_api_tf",
    main = "examples/trajectory_view_api.py",
    tags = ["team:rllib", "exclusive", "examples", "examples_T"],
    size = "medium",
    srcs = ["examples/trajectory_view_api.py"],
    args = ["--as-test", "--framework=tf", "--stop-reward=100.0"]
)

py_test(
    name = "examples/trajectory_view_api_torch",
    main = "examples/trajectory_view_api.py",
    tags = ["team:rllib", "exclusive", "examples", "examples_T"],
    size = "medium",
    srcs = ["examples/trajectory_view_api.py"],
    args = ["--as-test", "--framework=torch", "--stop-reward=100.0"]
)

py_test(
    name = "examples/tune/framework",
    main = "examples/tune/framework.py",
    tags = ["team:rllib", "exclusive", "examples", "examples_F"],
    size = "medium",
    srcs = ["examples/tune/framework.py"],
    args = ["--smoke-test"]
)

py_test(
    name = "examples/two_trainer_workflow_tf",
    main = "examples/two_trainer_workflow.py",
    tags = ["team:rllib", "exclusive", "examples", "examples_T"],
    size = "medium",
    srcs = ["examples/two_trainer_workflow.py"],
    args = ["--as-test", "--stop-reward=450.0"]
)

py_test(
    name = "examples/two_trainer_workflow_torch",
    main = "examples/two_trainer_workflow.py",
    tags = ["team:rllib", "exclusive", "examples", "examples_T"],
    size = "medium",
    srcs = ["examples/two_trainer_workflow.py"],
    args = ["--as-test", "--torch", "--stop-reward=450.0"]
)

py_test(
    name = "examples/two_trainer_workflow_mixed_torch_tf",
    main = "examples/two_trainer_workflow.py",
    tags = ["team:rllib", "exclusive", "examples", "examples_T"],
    size = "medium",
    srcs = ["examples/two_trainer_workflow.py"],
    args = ["--as-test", "--mixed-torch-tf", "--stop-reward=450.0"]
)

py_test(
    name = "examples/two_step_game_pg_tf",
    main = "examples/two_step_game.py",
    tags = ["team:rllib", "exclusive", "examples", "examples_T"],
    size = "medium",
    srcs = ["examples/two_step_game.py"],
    args = ["--as-test", "--stop-reward=7", "--run=PG"]
)

py_test(
    name = "examples/two_step_game_pg_torch",
    main = "examples/two_step_game.py",
    tags = ["team:rllib", "exclusive", "examples", "examples_T"],
    size = "medium",
    srcs = ["examples/two_step_game.py"],
    args = ["--as-test", "--framework=torch", "--stop-reward=7", "--run=PG"]
)


py_test(
    name = "examples/bandit/lin_ts_train_wheel_env",
    main = "examples/bandit/lin_ts_train_wheel_env.py",
    tags = ["team:rllib", "exclusive", "examples"],
    size = "small",
    srcs = ["examples/bandit/lin_ts_train_wheel_env.py"],
)

py_test(
    name = "examples/bandit/tune_lin_ts_train_wheel_env",
    main = "examples/bandit/tune_lin_ts_train_wheel_env.py",
    tags = ["team:rllib", "exclusive", "examples"],
    size = "small",
    srcs = ["examples/bandit/tune_lin_ts_train_wheel_env.py"],
)

py_test(
    name = "examples/bandit/tune_lin_ucb_train_recommendation",
    main = "examples/bandit/tune_lin_ucb_train_recommendation.py",
    tags = ["team:rllib","exclusive",  "examples", ],
    size = "small",
    srcs = ["examples/bandit/tune_lin_ucb_train_recommendation.py"],
)

py_test(
    name = "examples/bandit/tune_lin_ucb_train_recsim_env",
    main = "examples/bandit/tune_lin_ucb_train_recsim_env.py",
    tags = ["team:rllib", "exclusive", "examples", ],
    size = "small",
    srcs = ["examples/bandit/tune_lin_ucb_train_recsim_env.py"],
)

py_test(
    name = "examples/connectors/run_connector_policy",
    main = "examples/connectors/run_connector_policy.py",
    tags = ["team:rllib", "exclusive", "examples", ],
    size = "small",
    srcs = ["examples/connectors/run_connector_policy.py"],
    data = [
        "tests/data/checkpoints/APPO_CartPole-v0_checkpoint-6",
    ],
    args = ["--checkpoint_file=tests/data/checkpoints/APPO_CartPole-v0_checkpoint-6"]
)

py_test(
    name = "examples/connectors/adapt_connector_policy",
    main = "examples/connectors/adapt_connector_policy.py",
    tags = ["team:rllib", "exclusive", "examples", ],
    size = "small",
    srcs = ["examples/connectors/adapt_connector_policy.py"],
    data = [
        "tests/data/checkpoints/APPO_CartPole-v0_checkpoint-6",
    ],
    args = ["--checkpoint_file=tests/data/checkpoints/APPO_CartPole-v0_checkpoint-6"]
)

py_test(
    name = "examples/connectors/self_play_with_policy_checkpoint",
    main = "examples/connectors/self_play_with_policy_checkpoint.py",
    tags = ["team:rllib", "exclusive", "examples", ],
    size = "small",
    srcs = ["examples/connectors/self_play_with_policy_checkpoint.py"],
    data = [
        "tests/data/checkpoints/PPO_open_spiel_checkpoint-6",
    ],
    args = [
        "--checkpoint_file=tests/data/checkpoints/PPO_open_spiel_checkpoint-6",
        "--train_iteration=1"  # Smoke test.
    ]
)

# --------------------------------------------------------------------
# examples/documentation directory
#
# Tag: documentation
#
# NOTE: Add tests alphabetically to this list.
# --------------------------------------------------------------------

py_test(
    name = "examples/documentation/replay_buffer_demo",
    main = "examples/documentation/replay_buffer_demo.py",
    tags = ["team:rllib", "documentation", "no_main"],
    size = "medium",
    srcs = ["examples/documentation/replay_buffer_demo.py"],
)

py_test(
    name = "examples/documentation/custom_gym_env",
    main = "examples/documentation/custom_gym_env.py",
    tags = ["team:rllib", "documentation", "no_main"],
    size = "medium",
    srcs = ["examples/documentation/custom_gym_env.py"],
)

py_test(
    name = "examples/documentation/rllib_in_60s",
    main = "examples/documentation/rllib_in_60s.py",
    tags = ["team:rllib", "documentation", "no_main"],
    size = "medium",
    srcs = ["examples/documentation/rllib_in_60s.py"],
)

py_test(
    name = "examples/documentation/rllib_on_ray_readme",
    main = "examples/documentation/rllib_on_ray_readme.py",
    tags = ["team:rllib", "documentation", "no_main"],
    size = "medium",
    srcs = ["examples/documentation/rllib_on_ray_readme.py"],
)

py_test(
    name = "examples/documentation/rllib_on_rllib_readme",
    main = "examples/documentation/rllib_on_rllib_readme.py",
    tags = ["team:rllib", "documentation", "no_main"],
    size = "medium",
    srcs = ["examples/documentation/rllib_on_rllib_readme.py"],
)

# --------------------------------------------------------------------
# Manual/disabled tests
# --------------------------------------------------------------------
py_test_module_list(
  files = [
    "tests/test_dnc.py",
    "tests/test_perf.py",
    "tests/test_vector_env.py",
    "env/tests/test_multi_agent_env.py",
    "env/wrappers/tests/test_kaggle_wrapper.py",
    "examples/env/tests/test_coin_game_non_vectorized_env.py",
    "examples/env/tests/test_coin_game_vectorized_env.py",
    "examples/env/tests/test_matrix_sequential_social_dilemma.py",
    "examples/env/tests/test_wrappers.py",
    "execution/tests/test_mixin_multi_agent_replay_buffer.py",
    "utils/tests/test_errors.py",
    "utils/tests/test_utils.py",
  ],
  size = "large",
  extra_srcs = [],
  deps = [],
  tags = ["manual", "team:rllib", "no_main"],
)<|MERGE_RESOLUTION|>--- conflicted
+++ resolved
@@ -1844,12 +1844,6 @@
 )
 
 py_test(
-<<<<<<< HEAD
-    name = "test_storage",
-    tags = ["team:ml", "utils"],
-    size = "small",
-    srcs = ["utils/replay_buffers/tests/test_storage.py"]
-=======
     name = "test_check_env",
     tags = ["team:rllib", "utils"],
     size = "small",
@@ -1861,7 +1855,13 @@
     tags = ["team:rllib", "utils"],
     size = "small",
     srcs = ["utils/tests/test_check_multi_agent.py"]
->>>>>>> 2f28d05f
+)
+
+py_test(
+    name = "test_storage",
+    tags = ["team:rllib", "utils"],
+    size = "small",
+    srcs = ["utils/replay_buffers/tests/test_storage.py"]
 )
 
 # --------------------------------------------------------------------
