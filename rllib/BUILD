--- conflicted
+++ resolved
@@ -30,18 +30,14 @@
 #   - `utils` directory tests.
 
 # - Trainer ("agents") tests, tagged "trainers_dir".
-<<<<<<< HEAD
-# - Tests directory (everything in rllib/tests/...), tagged: "tests_dir"
-# - Examples directory (everything in rllib/examples/...), tagged: "examples"
-# - Memory leak tests tagged "memory_leak_tests".
-=======
->>>>>>> f60d3122
 
 # - Tests directory (everything in rllib/tests/...), tagged: "tests_dir" and
 #   "tests_dir_[A-Z]"
 
 # - Examples directory (everything in rllib/examples/...), tagged: "examples" and
 #   "examples_[A-Z]"
+
+# - Memory leak tests tagged "memory_leak_tests".
 
 # Note: The "examples" and "tests_dir" tags have further sub-tags going by the
 # starting letter of the test name (e.g. "examples_A", or "tests_dir_F") for
