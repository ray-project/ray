--- conflicted
+++ resolved
@@ -567,11 +567,7 @@
 # Generic (all Trainers)
 py_test(
     name = "test_trainer",
-<<<<<<< HEAD
-    tags = ["agents_dir"],
-=======
     tags = ["trainers_dir"],
->>>>>>> 8227e244
     size = "large",
     srcs = ["agents/tests/test_trainer.py"]
 )
