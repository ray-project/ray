--- conflicted
+++ resolved
@@ -1076,16 +1076,6 @@
     srcs = ["policy/tests/test_compute_log_likelihoods.py"]
 )
 
-<<<<<<< HEAD
-py_test(
-    name = "policy/tests/test_trajectory_view_api",
-    tags = ["policy"],
-    size = "medium",
-    srcs = ["policy/tests/test_trajectory_view_api.py"]
-)
-
-=======
->>>>>>> e968b52c
 # --------------------------------------------------------------------
 # Utils:
 # rllib/utils/
