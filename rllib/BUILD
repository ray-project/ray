--- conflicted
+++ resolved
@@ -1805,7 +1805,6 @@
     tags = ["team:rllib", "models"],
     size = "small",
     srcs = ["models/tests/test_base_model.py"]
-<<<<<<< HEAD
 
 # Test torch base models
 py_test(
@@ -1813,8 +1812,6 @@
     tags = ["team:rllib", "models"],
     size = "small",
     srcs = ["models/tests/test_torch_model.py"]
-=======
->>>>>>> 184b405a
 )
 
 # --------------------------------------------------------------------
