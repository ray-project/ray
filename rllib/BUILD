--- conflicted
+++ resolved
@@ -1075,23 +1075,12 @@
 )
 
 # DreamerV3
-<<<<<<< HEAD
 py_test(
     name = "test_dreamerv3",
     tags = ["team:rllib", "algorithms_dir"],
     size = "large",
     srcs = ["algorithms/dreamerv3/tests/test_dreamerv3.py"]
 )
-=======
-# TODO (sven): Enable once the version conflict for gymnasium/supersuit/pettingzoo
-#  /shimmy/mujoco has been resolved.
-#py_test(
-#    name = "test_dreamerv3",
-#    tags = ["team:rllib", "algorithms_dir"],
-#    size = "large",
-#    srcs = ["algorithms/dreamerv3/tests/test_dreamerv3.py"]
-#)
->>>>>>> 66535d5f
 
 # DT
 py_test(
