--- conflicted
+++ resolved
@@ -1442,9 +1442,9 @@
     ]
 )
 
-<<<<<<< HEAD
 # TODO (sven, simon): This runs fine locally, but fails in the CI
 # py_test(
+#    # TODO(#50340): test is flaky.
 #    name = "test_offline_prelearner",
 #    tags = ["team:rllib", "offline"],
 #    size = "medium",
@@ -1455,20 +1455,6 @@
 #        "tests/data/cartpole/large.json",
 #    ]
 # )
-=======
-py_test(
-    # TODO(#50340): test is flaky.
-    name = "test_offline_prelearner",
-    tags = ["team:rllib", "offline", "manual"],
-    size = "medium",
-    srcs = ["offline/tests/test_offline_prelearner.py"],
-    # Include the offline data files.
-    data = [
-        "tests/data/cartpole/cartpole-v1_large",
-        "tests/data/cartpole/large.json",
-    ]
-)
->>>>>>> e2945875
 
 # --------------------------------------------------------------------
 # Policies
