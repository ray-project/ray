# --------------------------------------------------------------------
# BAZEL/Buildkite-CI test cases.
# --------------------------------------------------------------------

# To add new RLlib tests, first find the correct category of your new test
# within this file.

# All new tests - within their category - should be added alphabetically!
# Do not just add tests to the bottom of the file.

# Currently we have the following categories:

# - Learning tests/regression, tagged:
# -- "learning_tests_[discrete|continuous]": distinguish discrete
#    actions vs continuous actions.
# -- "crashing_cartpole" and "stateless_cartpole" to distinguish between
#    simple CartPole and more advanced variants of it.
# -- "fake_gpus": Tests that run using 2 fake GPUs.
# -- "ray_data": Tests that rely on ray_data.
# -- "learning_tests_with_ray_data": Learning tests that rely on ray_data.

# - Folder-bound tests, tagged with the name of the top-level dir:
#   - `env` directory tests.
#   - `evaluation` directory tests.
#   - `models` directory tests.
#   - `offline` directory tests.
#   - `policy` directory tests.
#   - `utils` directory tests.

# - Algorithm tests, tagged "algorithms_dir".

# - Tests directory (everything in rllib/tests/...), tagged: "tests_dir"

# - Examples directory (everything in rllib/examples/...), tagged: "examples"

# - Memory leak tests tagged "memory_leak_tests".

# Note: There is a special directory in examples: "documentation" which contains
# all code that is linked to from within the RLlib docs. This code is tested
# separately via the "documentation" tag.

# Additional tags are:
# - "team:rllib": Indicating that all tests in this file are the responsibility of
#   the RLlib Team.
# - "needs_gpu": Indicating that a test needs to have a GPU in order to run.
# - "gpu": Indicating that a test may (but doesn't have to) be run in the GPU
#   pipeline, defined in .buildkite/pipeline.gpu.yml.
# - "multi_gpu": Indicating that a test will definitely be run in the Large GPU
#   pipeline, defined in .buildkite/pipeline.gpu.large.yml.
# - "no_gpu": Indicating that a test should not be run in the GPU pipeline due
#   to certain incompatibilities.
# - "no_tf_eager_tracing": Exclude this test from tf-eager tracing tests.
# - "torch_only": Only run this test case with framework=torch.

# Our .buildkite/pipeline.yml and .buildkite/pipeline.gpu.yml files execute all
# these tests in n different jobs.

load("//bazel:python.bzl", "py_test_module_list")
load("//bazel:python.bzl", "doctest")

doctest(
    files = glob(
        ["**/*.py"],
        exclude=[
            "**/examples/**",
            "**/tests/**",
            "**/test_*.py",
            # Deprecated modules
            "utils/window_stat.py",
            "utils/timer.py",
            "utils/memory.py",
            "offline/off_policy_estimator.py",
            "offline/estimators/feature_importance.py",
            "env/wrappers/recsim_wrapper.py",
            "env/remote_vector_env.py",
            # Missing imports
            "algorithms/dreamerv3/**",
            # FIXME: These modules contain broken examples that weren't previously
            # tested.
            "algorithms/algorithm_config.py",
            "algorithms/alpha_star/alpha_star.py",
            "algorithms/r2d2/r2d2.py",
            "algorithms/sac/rnnsac.py",
            "algorithms/simple_q/simple_q.py",
            "core/models/base.py",
            "core/models/specs/specs_base.py",
            "core/models/specs/specs_dict.py",
            "env/wrappers/pettingzoo_env.py",
            "evaluation/collectors/sample_collector.py",
            "evaluation/episode.py",
            "evaluation/metrics.py",
            "evaluation/observation_function.py",
            "evaluation/postprocessing.py",
            "execution/buffers/mixin_replay_buffer.py",
            "models/base_model.py",
            "models/catalog.py",
            "models/preprocessors.py",
            "models/repeated_values.py",
            "models/tf/tf_distributions.py",
            "models/torch/model.py",
            "models/torch/torch_distributions.py",
            "policy/rnn_sequencing.py",
            "utils/actor_manager.py",
            "utils/filter.py",
            "utils/from_config.py",
            "utils/metrics/window_stat.py",
            "utils/nested_dict.py",
            "utils/pre_checks/env.py",
            "utils/replay_buffers/multi_agent_mixin_replay_buffer.py",
            "utils/spaces/space_utils.py"
        ]
    ),
    tags = ["team:rllib"],
    size = "enormous"
)

# --------------------------------------------------------------------
# Benchmarks
#
# Tag: benchmark
#
# This is smoke-testing the benchmark scripts.
# --------------------------------------------------------------------
py_test(
    name = "torch_compile_inference_bm",
    main = "benchmarks/torch_compile/run_inference_bm.py",
    tags = ["team:rllib", "exclusive", "benchmark", "torch_2.x_only_benchmark"],
    size = "small",
    srcs = ["benchmarks/torch_compile/run_inference_bm.py"],
    args = ["--smoke-test"]
)

py_test(
    name = "torch_compile_ppo_with_inference",
    main = "benchmarks/torch_compile/run_ppo_with_inference_bm.py",
    tags = ["team:rllib", "exclusive", "benchmark", "torch_2.x_only_benchmark"],
    size = "medium",
    srcs = ["benchmarks/torch_compile/run_ppo_with_inference_bm.py"],
    args = ["--smoke-test"]
)


# --------------------------------------------------------------------
# Algorithms learning regression tests.
#
# Tag: learning_tests
#
# This will test all yaml files (via `rllib train`)
# inside rllib/tuned_examples/[algo-name] for actual learning success.
# --------------------------------------------------------------------

# APPO
py_test(
    name = "learning_tests_cartpole_appo_w_rl_modules_and_learner",
    main = "tests/run_regression_tests.py",
    tags = ["team:rllib", "exclusive", "learning_tests", "learning_tests_cartpole", "learning_tests_discrete", "no_tf_static_graph"],
    size = "medium", # bazel may complain about it being too long sometimes - medium is on purpose as some frameworks take longer
    srcs = ["tests/run_regression_tests.py"],
    data = ["tuned_examples/appo/cartpole-appo-w-rl-modules-and-learner.yaml"],
    args = ["--dir=tuned_examples/appo"]
)

py_test(
    name = "learning_tests_cartpole_separate_losses_appo",
    main = "tests/run_regression_tests.py",
    tags = ["team:rllib", "exclusive", "learning_tests", "learning_tests_cartpole", "learning_tests_discrete"],
    size = "medium",
    srcs = ["tests/run_regression_tests.py"],
    data = [
        "tuned_examples/appo/cartpole-appo-separate-losses.py"
    ],
    args = ["--dir=tuned_examples/appo"]
)

py_test(
    name = "learning_tests_multi_agent_cartpole_appo",
    main = "tests/run_regression_tests.py",
    tags = ["team:rllib", "exclusive", "learning_tests", "learning_tests_cartpole", "learning_tests_discrete"],
    size = "medium",
    srcs = ["tests/run_regression_tests.py"],
    data = ["tuned_examples/appo/multi-agent-cartpole-appo.yaml"],
    args = ["--dir=tuned_examples/appo"]
)

py_test(
    name = "learning_tests_multi_agent_cartpole_w_100_policies_appo",
    main = "tests/run_regression_tests.py",
    tags = ["team:rllib", "exclusive", "learning_tests", "learning_tests_cartpole", "learning_tests_discrete"],
    size = "enormous",
    srcs = ["tests/run_regression_tests.py"],
    data = ["tuned_examples/appo/multi-agent-cartpole-w-100-policies-appo.py"],
    args = ["--dir=tuned_examples/appo"]
)

py_test(
    name = "learning_tests_cartpole_appo_fake_gpus",
    main = "tests/run_regression_tests.py",
    tags = ["team:rllib", "exclusive", "learning_tests", "learning_tests_cartpole", "learning_tests_discrete", "fake_gpus"],
    size = "medium",
    srcs = ["tests/run_regression_tests.py"],
    data = ["tuned_examples/appo/cartpole-appo-fake-gpus.yaml"],
    args = ["--dir=tuned_examples/appo"]
)

py_test(
    name = "learning_tests_stateless_cartpole_appo",
    main = "tests/run_regression_tests.py",
    tags = ["team:rllib", "exclusive", "learning_tests", "learning_tests_cartpole", "learning_tests_discrete"],
    size = "enormous",
    srcs = ["tests/run_regression_tests.py"],
    data = ["tuned_examples/appo/stateless_cartpole_appo.py"],
    args = ["--dir=tuned_examples/appo"]
)

# Tests against crashing or hanging environments.
# Single-agent: Crash only.
py_test(
    name = "learning_tests_cartpole_crashing_appo",
    main = "tests/run_regression_tests.py",
    tags = ["team:rllib", "exclusive", "learning_tests", "learning_tests_cartpole", "learning_tests_discrete", "crashing_cartpole"],
    size = "large",
    srcs = ["tests/run_regression_tests.py"],
    data = ["tuned_examples/appo/cartpole-crashing-recreate-workers-appo.py"],
    args = ["--dir=tuned_examples/appo", "--num-cpus=6"]
)
# Single-agent: Crash and stall.
py_test(
    name = "learning_tests_cartpole_crashing_and_stalling_appo",
    main = "tests/run_regression_tests.py",
    tags = ["team:rllib", "exclusive", "learning_tests", "learning_tests_cartpole", "learning_tests_discrete", "crashing_cartpole"],
    size = "large",
    srcs = ["tests/run_regression_tests.py"],
    data = ["tuned_examples/appo/cartpole-crashing-and-stalling-recreate-workers-appo.py"],
    args = ["--dir=tuned_examples/appo", "--num-cpus=6"]
)
# Multi-agent: Crash only.
py_test(
    name = "learning_tests_multi_agent_cartpole_crashing_appo",
    main = "tests/run_regression_tests.py",
    tags = ["team:rllib", "exclusive", "learning_tests", "learning_tests_cartpole", "learning_tests_discrete", "crashing_cartpole"],
    size = "large",
    srcs = ["tests/run_regression_tests.py"],
    data = ["tuned_examples/appo/multi-agent-cartpole-crashing-recreate-workers-appo.py"],
    args = ["--dir=tuned_examples/appo", "--num-cpus=6"]
)
# Multi-agent: Crash and stall.
py_test(
    name = "learning_tests_multi_agent_cartpole_crashing_and_stalling_appo",
    main = "tests/run_regression_tests.py",
    tags = ["team:rllib", "exclusive", "learning_tests", "learning_tests_cartpole", "learning_tests_discrete", "crashing_cartpole"],
    size = "large",
    srcs = ["tests/run_regression_tests.py"],
    data = ["tuned_examples/appo/multi-agent-cartpole-crashing-and-stalling-recreate-workers-appo.py"],
    args = ["--dir=tuned_examples/appo", "--num-cpus=6"]
)

# CQL
py_test(
    name = "learning_tests_pendulum_cql",
    main = "tests/run_regression_tests.py",
    tags = ["team:rllib", "exclusive", "learning_tests", "learning_tests_pendulum", "learning_tests_continuous", "learning_tests_with_ray_data"],
    size = "medium",
    srcs = ["tests/run_regression_tests.py"],
    # Include the zipped json data file as well.
    data = [
        "tuned_examples/cql/pendulum-cql.yaml",
        "tests/data/pendulum/enormous.zip",
    ],
    args = ["--dir=tuned_examples/cql"]
)

# DQN
# py_test(
#    name = "learning_tests_cartpole_dqn",
#    main = "tests/run_regression_tests.py",
#    tags = ["team:rllib", "exclusive", "learning_tests", "learning_tests_cartpole", "learning_tests_discrete"],
#    size = "large",
#    srcs = ["tests/run_regression_tests.py"],
#    data = ["tuned_examples/dqn/cartpole-dqn.yaml"],
#    args = ["--dir=tuned_examples/dqn"]
# )

py_test(
    name = "learning_tests_cartpole_dqn_softq",
    main = "tests/run_regression_tests.py",
    tags = ["team:rllib", "exclusive", "learning_tests", "learning_tests_cartpole", "learning_tests_discrete"],
    size = "large", # bazel may complain about it being too long sometimes - large is on purpose as some frameworks take longer
    srcs = ["tests/run_regression_tests.py"],
    data = ["tuned_examples/dqn/cartpole-dqn-softq.yaml"],
    args = ["--dir=tuned_examples/dqn"]
)

py_test(
    name = "learning_tests_cartpole_dqn_fake_gpus",
    main = "tests/run_regression_tests.py",
    tags = ["team:rllib", "exclusive", "learning_tests", "learning_tests_cartpole", "learning_tests_discrete", "fake_gpus"],
    size = "large",
    srcs = ["tests/run_regression_tests.py"],
    data = ["tuned_examples/dqn/cartpole-dqn-fake-gpus.yaml"],
    args = ["--dir=tuned_examples/dqn"]
)

# IMPALA
# py_test(
#    name = "learning_tests_cartpole_impala",
#    main = "tests/run_regression_tests.py",
#    tags = ["team:rllib", "exclusive", "learning_tests", "learning_tests_cartpole", "learning_tests_discrete"],
#    size = "large",
#    srcs = ["tests/run_regression_tests.py"],
#    data = ["tuned_examples/impala/cartpole-impala.yaml"],
#    args = ["--dir=tuned_examples/impala"]
# )

py_test(
    name = "learning_tests_cartpole_separate_losses_impala",
    main = "tests/run_regression_tests.py",
    tags = ["team:rllib", "exclusive", "learning_tests", "learning_tests_cartpole", "learning_tests_discrete"],
    size = "medium",
    srcs = ["tests/run_regression_tests.py"],
    data = [
        "tuned_examples/impala/cartpole-impala-separate-losses.py"
    ],
    args = ["--dir=tuned_examples/impala"]
)

py_test(
    name = "learning_tests_multi_agent_cartpole_impala",
    main = "tests/run_regression_tests.py",
    tags = ["team:rllib", "exclusive", "learning_tests", "learning_tests_cartpole", "learning_tests_discrete"],
    size = "medium",
    srcs = ["tests/run_regression_tests.py"],
    data = ["tuned_examples/impala/multi-agent-cartpole-impala.yaml"],
    args = ["--dir=tuned_examples/impala"]
)

py_test(
    name = "learning_tests_cartpole_impala_fake_gpus",
    main = "tests/run_regression_tests.py",
    tags = ["team:rllib", "exclusive", "learning_tests", "learning_tests_cartpole", "learning_tests_discrete", "fake_gpus"],
    size = "large",
    srcs = ["tests/run_regression_tests.py"],
    data = ["tuned_examples/impala/cartpole-impala-fake-gpus.yaml"],
    args = ["--dir=tuned_examples/impala"]
)

# PPO
# w/ new EnvRunner
py_test(
    name = "learning_tests_cartpole_ppo_w_env_runner",
    main = "tests/run_regression_tests.py",
    tags = ["team:rllib", "exclusive", "learning_tests", "learning_tests_cartpole", "learning_tests_discrete", "no_tf_static_graph"],
    size = "large",
    srcs = ["tests/run_regression_tests.py"],
    data = ["tuned_examples/ppo/cartpole_ppo_envrunner.py"],
    args = ["--dir=tuned_examples/ppo"]
)

# TODO (sven): Remove the torch only flag for this test (tf2 is still very slow for EnvRunner and we need to debug this further).
py_test(
    name = "learning_tests_pendulum_ppo_w_env_runner",
    main = "tests/run_regression_tests.py",
    tags = ["torch_only", "team:rllib", "exclusive", "learning_tests", "learning_tests_pendulum", "learning_tests_continuous"],
    size = "large",
    srcs = ["tests/run_regression_tests.py"],
    data = ["tuned_examples/ppo/pendulum_ppo_envrunner.py"],
    args = ["--dir=tuned_examples/ppo"]
)

# w/o EnvRunner (using RolloutWorker)
py_test(
    name = "learning_tests_cartpole_truncated_ppo",
    main = "tests/run_regression_tests.py",
    tags = ["team:rllib", "exclusive", "learning_tests", "learning_tests_cartpole", "learning_tests_discrete", "no_tf_static_graph"],
    size = "large",
    srcs = ["tests/run_regression_tests.py"],
    data = ["tuned_examples/ppo/cartpole_truncated_ppo.py"],
    args = ["--dir=tuned_examples/ppo"]
)

py_test(
    name = "learning_tests_pendulum_ppo",
    main = "tests/run_regression_tests.py",
    tags = ["team:rllib", "exclusive", "learning_tests", "learning_tests_pendulum", "learning_tests_continuous", "no_tf_static_graph"],
    size = "large", # bazel may complain about it being too long sometimes - large is on purpose as some frameworks take longer
    srcs = ["tests/run_regression_tests.py"],
    data = ["tuned_examples/ppo/pendulum-ppo.yaml"],
    args = ["--dir=tuned_examples/ppo"]
)

# py_test(
#    name = "learning_tests_multi_agent_pendulum_ppo_envrunner",
#    main = "tests/run_regression_tests.py",
#    tags = ["team:rllib", "exclusive", "learning_tests", "learning_tests_pendulum", "learning_tests_continuous", "no_tf_static_graph"],
#    size = "large", # bazel may complain about it being too long sometimes - large is on purpose as some frameworks take longer
#    srcs = ["tests/run_regression_tests.py"],
#    data = ["tuned_examples/ppo/multi_agent_pendulum_ppo_envrunner.py"],
#    args = ["--dir=tuned_examples/ppo"]
# )

py_test(
    name = "learning_tests_transformed_actions_pendulum_ppo",
    main = "tests/run_regression_tests.py",
    tags = ["team:rllib", "exclusive", "learning_tests", "learning_tests_pendulum", "learning_tests_continuous", "no_tf_static_graph"],
    size = "large", # bazel may complain about it being too long sometimes - large is on purpose as some frameworks take longer
    srcs = ["tests/run_regression_tests.py"],
    data = ["tuned_examples/ppo/pendulum-transformed-actions-ppo.yaml"],
    args = ["--dir=tuned_examples/ppo"]
)

py_test(
    name = "learning_tests_repeat_after_me_ppo_wo_rl_module",
    main = "tests/run_regression_tests.py",
    tags = ["team:rllib", "exclusive", "learning_tests", "learning_tests_discrete"],
    size = "medium",
    srcs = ["tests/run_regression_tests.py"],
    data = ["tuned_examples/ppo/repeatafterme-ppo-lstm.yaml"],
    args = ["--dir=tuned_examples/ppo"]
)

py_test(
    name = "learning_tests_cartpole_ppo_fake_gpus",
    main = "tests/run_regression_tests.py",
    tags = ["team:rllib", "exclusive", "learning_tests", "learning_tests_cartpole", "learning_tests_discrete", "fake_gpus"],
    size = "large",
    srcs = ["tests/run_regression_tests.py"],
    data = ["tuned_examples/ppo/cartpole-ppo-fake-gpus.yaml"],
    args = ["--dir=tuned_examples/ppo"]
)

# SAC
py_test(
    name = "learning_tests_cartpole_sac",
    main = "tests/run_regression_tests.py",
    tags = ["team:rllib", "exclusive", "learning_tests", "learning_tests_cartpole", "learning_tests_discrete"],
    size = "large",
    srcs = ["tests/run_regression_tests.py"],
    data = ["tuned_examples/sac/cartpole-sac.yaml"],
    args = ["--dir=tuned_examples/sac"]
)

# --------------------------------------------------------------------
# Algorithms (Compilation, Losses, simple functionality tests)
# rllib/algorithms/
#
# Tag: algorithms_dir
# --------------------------------------------------------------------

# Generic (all Algorithms)

py_test(
    name = "test_algorithm",
    tags = ["team:rllib", "algorithms_dir", "algorithms_dir_generic"],
    size = "large",
    srcs = ["algorithms/tests/test_algorithm.py"],
    data = ["tests/data/cartpole/small.json"],
)

py_test(
    name = "test_algorithm_config",
    tags = ["team:rllib", "algorithms_dir", "algorithms_dir_generic"],
    size = "medium",
    srcs = ["algorithms/tests/test_algorithm_config.py"],
)

py_test(
    name = "test_algorithm_export_checkpoint",
    tags = ["team:rllib", "algorithms_dir", "algorithms_dir_generic"],
    size = "medium",
    srcs = ["algorithms/tests/test_algorithm_export_checkpoint.py"],
)

py_test(
    name = "test_callbacks_on_algorithm",
    tags = ["team:rllib", "algorithms_dir", "algorithms_dir_generic"],
    size = "large",
    srcs = ["algorithms/tests/test_callbacks_on_algorithm.py"]
)
py_test(
    name = "test_callbacks_on_env_runner",
    tags = ["team:rllib", "algorithms_dir", "algorithms_dir_generic"],
    size = "medium",
    srcs = ["algorithms/tests/test_callbacks_on_env_runner.py"]
)
py_test(
    name = "test_callbacks_old_stack",
    tags = ["team:rllib", "algorithms_dir", "algorithms_dir_generic"],
    size = "medium",
    srcs = ["algorithms/tests/test_callbacks_old_stack.py"]
)

py_test(
    name = "test_memory_leaks_generic",
    main = "algorithms/tests/test_memory_leaks.py",
    tags = ["team:rllib", "algorithms_dir"],
    size = "medium",
    srcs = ["algorithms/tests/test_memory_leaks.py"]
)

py_test(
    name = "test_node_failure",
    tags = ["team:rllib", "tests_dir", "exclusive"],
    size = "medium",
    srcs = ["tests/test_node_failure.py"],
)

py_test(
    name = "test_registry",
    tags = ["team:rllib", "algorithms_dir", "algorithms_dir_generic"],
    size = "small",
    srcs = ["algorithms/tests/test_registry.py"],
)

py_test(
    name = "test_worker_failures",
    tags = ["team:rllib", "algorithms_dir", "algorithms_dir_generic", "exclusive"],
    size = "large",
    srcs = ["algorithms/tests/test_worker_failures.py"]
)

# Specific Algorithms

# APPO
py_test(
    name = "test_appo",
    tags = ["team:rllib", "algorithms_dir"],
    size = "large",
    srcs = ["algorithms/appo/tests/test_appo.py"]
)
py_test(
    name = "test_appo_off_policyness",
    tags = ["team:rllib", "algorithms_dir", "multi_gpu", "exclusive"],
    size = "large",
    srcs = ["algorithms/appo/tests/test_appo_off_policyness.py"]
)
py_test(
    name = "test_appo_learner",
    tags = ["team:rllib", "algorithms_dir"],
    size = "medium",
    srcs = ["algorithms/appo/tests/test_appo_learner.py"]
)

# BC
py_test(
    name = "test_bc",
    tags = ["team:rllib", "algorithms_dir"],
    size = "medium",
    # Include the json data file.
    data = ["tests/data/cartpole/large.json"],
    srcs = ["algorithms/bc/tests/test_bc.py"]
)

# CQL
py_test(
    name = "test_cql",
    tags = ["team:rllib", "algorithms_dir"],
    size = "large",
    data = ["tests/data/pendulum/small.json"],
    srcs = ["algorithms/cql/tests/test_cql.py"]
)

# DQN
py_test(
    name = "test_dqn",
    tags = ["team:rllib", "algorithms_dir"],
    size = "large",
    srcs = ["algorithms/dqn/tests/test_dqn.py"]
)
py_test(
    name = "test_repro_dqn",
    tags = ["team:rllib", "algorithms_dir", "gpu"],
    size = "large",
    srcs = ["algorithms/dqn/tests/test_repro_dqn.py"]
)

# DreamerV3
py_test(
    name = "test_dreamerv3",
    tags = ["team:rllib", "algorithms_dir"],
    size = "large",
    srcs = ["algorithms/dreamerv3/tests/test_dreamerv3.py"]
)

# Impala
py_test(
    name = "test_impala",
    tags = ["team:rllib", "algorithms_dir"],
    size = "large",
    srcs = ["algorithms/impala/tests/test_impala.py"]
)
py_test(
    name = "test_vtrace",
    tags = ["team:rllib", "algorithms_dir"],
    size = "small",
    srcs = ["algorithms/impala/tests/test_vtrace.py"]
)
py_test(
    name = "test_vtrace_v2",
    tags = ["team:rllib", "algorithms_dir"],
    size = "small",
    srcs = ["algorithms/impala/tests/test_vtrace_v2.py"]
)
py_test(
    name = "test_impala_off_policyness",
    tags = ["team:rllib", "algorithms_dir", "exclusive"],
    size = "large",
    srcs = ["algorithms/impala/tests/test_impala_off_policyness.py"]
)
py_test(
    name = "test_impala_learner",
    tags = ["team:rllib", "algorithms_dir"],
    size = "medium",
    srcs = ["algorithms/impala/tests/test_impala_learner.py"]
)

# MARWIL
py_test(
    name = "test_marwil",
    tags = ["team:rllib", "algorithms_dir"],
    size = "large",
    # Include the json data file.
    data = [
        "tests/data/cartpole/large.json",
        "tests/data/pendulum/large.json",
        "tests/data/cartpole/small.json",
    ],
    srcs = ["algorithms/marwil/tests/test_marwil.py"]
)

# PPO
py_test(
    name = "test_ppo_with_env_runner",
    tags = ["team:rllib", "algorithms_dir"],
    size = "medium",
    srcs = ["algorithms/ppo/tests/test_ppo_with_env_runner.py"]
)

py_test(
    name = "test_ppo",
    tags = ["team:rllib", "algorithms_dir"],
    size = "large",
    srcs = ["algorithms/ppo/tests/test_ppo.py"]
)
py_test(
    name = "test_ppo_with_rl_module",
    tags = ["team:rllib", "algorithms_dir"],
    size = "large",
    srcs = ["algorithms/ppo/tests/test_ppo_with_rl_module.py"]
)
py_test(
    name = "test_ppo_rl_module",
    tags = ["team:rllib", "algorithms_dir"],
    size = "large",
    srcs = ["algorithms/ppo/tests/test_ppo_rl_module.py"]
)
py_test(
    name = "test_ppo_learner",
    tags = ["team:rllib", "algorithms_dir"],
    size = "large",
    srcs = ["algorithms/ppo/tests/test_ppo_learner.py"]
)
py_test(
    name = "test_repro_ppo",
    tags = ["team:rllib", "algorithms_dir", "gpu"],
    size = "large",
    srcs = ["algorithms/ppo/tests/test_repro_ppo.py"]
)

# SAC
py_test(
    name = "test_sac",
    tags = ["team:rllib", "algorithms_dir"],
    size = "large",
    srcs = ["algorithms/sac/tests/test_sac.py"]
)

# RNNSAC
py_test(
    name = "test_rnnsac",
    tags = ["team:rllib", "algorithms_dir"],
    size = "small",
    srcs = ["algorithms/sac/tests/test_rnnsac.py"]
)

# --------------------------------------------------------------------
# Memory leak tests
#
# Tag: memory_leak_tests
# --------------------------------------------------------------------

py_test(
    name = "test_memory_leak_appo",
    tags = ["team:rllib", "memory_leak_tests"],
    main = "utils/tests/run_memory_leak_tests.py",
    size = "large",
    srcs = ["utils/tests/run_memory_leak_tests.py"],
    data = ["tuned_examples/appo/memory-leak-test-appo.yaml"],
    args = ["--dir=tuned_examples/appo"]
)

py_test(
    name = "test_memory_leak_dqn",
    tags = ["team:rllib", "memory_leak_tests"],
    main = "utils/tests/run_memory_leak_tests.py",
    size = "large",
    srcs = ["utils/tests/run_memory_leak_tests.py"],
    data = ["tuned_examples/dqn/memory-leak-test-dqn.yaml"],
    args = ["--dir=tuned_examples/dqn"]
)

py_test(
    name = "test_memory_leak_impala",
    tags = ["team:rllib", "memory_leak_tests"],
    main = "utils/tests/run_memory_leak_tests.py",
    size = "large",
    srcs = ["utils/tests/run_memory_leak_tests.py"],
    data = ["tuned_examples/impala/memory-leak-test-impala.yaml"],
    args = ["--dir=tuned_examples/impala"]
)

py_test(
    name = "test_memory_leak_ppo",
    tags = ["team:rllib", "memory_leak_tests"],
    main = "utils/tests/run_memory_leak_tests.py",
    size = "large",
    srcs = ["utils/tests/run_memory_leak_tests.py"],
    data = ["tuned_examples/ppo/memory-leak-test-ppo.yaml"],
    args = ["--dir=tuned_examples/ppo"]
)

py_test(
    name = "test_memory_leak_ppo_new_stack",
    tags = ["team:rllib", "memory_leak_tests"],
    main = "utils/tests/run_memory_leak_tests.py",
    size = "large",
    srcs = ["utils/tests/run_memory_leak_tests.py"],
    data = ["tuned_examples/ppo/memory_leak_test_ppo_new_stack.py"],
    args = ["--dir=tuned_examples/ppo", "--to-check=rollout_worker"]
)

py_test(
    name = "test_memory_leak_sac",
    tags = ["team:rllib", "memory_leak_tests"],
    main = "utils/tests/run_memory_leak_tests.py",
    size = "large",
    srcs = ["utils/tests/run_memory_leak_tests.py"],
    data = ["tuned_examples/sac/memory-leak-test-sac.yaml"],
    args = ["--dir=tuned_examples/sac"]
)


# --------------------------------------------------------------------
# Connector(V1) tests
# rllib/connector/
#
# Tag: connector
# --------------------------------------------------------------------

py_test(
    name = "connectors/tests/test_connectors",
    tags = ["team:rllib", "connector"],
    size = "small",
    srcs = ["connectors/tests/test_connectors.py"]
)

py_test(
    name = "connectors/tests/test_action_connectors",
    tags = ["team:rllib", "connector"],
    size = "small",
    srcs = ["connectors/tests/test_action_connectors.py"]
)

py_test(
    name = "connectors/tests/test_agent_connectors",
    tags = ["team:rllib", "connector"],
    size = "medium",
    srcs = ["connectors/tests/test_agent_connectors.py"]
)

# --------------------------------------------------------------------
# ConnectorV2 tests
# rllib/connector/
#
# Tag: connector_v2
# --------------------------------------------------------------------

# TODO (sven): Add these tests in a separate PR.
# py_test(
#    name = "connectors/tests/test_connector_v2",
#    tags = ["team:rllib", "connector_v2"],
#    size = "small",
#    srcs = ["connectors/tests/test_connector_v2.py"]
# )

# --------------------------------------------------------------------
# Env tests
# rllib/env/
#
# Tag: env
# --------------------------------------------------------------------

py_test(
    name = "env/tests/test_infinite_lookback_buffer",
    tags = ["team:rllib", "env"],
    size = "small",
    srcs = ["env/tests/test_infinite_lookback_buffer.py"]
)

sh_test(
    name = "env/tests/test_local_inference_cartpole",
    tags = ["team:rllib", "env"],
    size = "medium",
    srcs = ["env/tests/test_policy_client_server_setup.sh"],
    args = ["local", "cartpole", "8800"],
    data = glob(["examples/serving/*.py"]),
)

sh_test(
    name = "env/tests/test_local_inference_cartpole_w_2_concurrent_episodes",
    tags = ["team:rllib", "env"],
    size = "medium",
    srcs = ["env/tests/test_policy_client_server_setup.sh"],
    args = ["local", "cartpole-dummy-2-episodes", "8830"],
    data = glob(["examples/serving/*.py"]),
)

# Tests with unity 3d and external envs currently don't work
# see: https://github.com/ray-project/ray/issues/34290 for more details
# sh_test(
#     name = "env/tests/test_local_inference_unity3d",
#     tags = ["team:rllib", "env"],
#     size = "large", # bazel may complain about it being too long sometimes - large is on purpose as some frameworks take longer
#     srcs = ["env/tests/test_policy_client_server_setup.sh"],
#     args = ["local", "unity3d", "8850"],
#     data = glob(["examples/serving/*.py"]),
# )

py_test(
    name = "env/tests/test_multi_agent_env",
    tags = ["team:rllib", "tests_dir"],
    size = "large",
    srcs = ["env/tests/test_multi_agent_env.py"]
)

py_test(
    name = "env/tests/test_multi_agent_env_runner",
    tags = ["team:rllib", "env"],
    size = "medium",
    srcs = ["env/tests/test_multi_agent_env_runner.py"]
)

py_test(
    name = "env/tests/test_multi_agent_episode",
    tags = ["team:rllib", "env"],
    size = "medium",
    srcs = ["env/tests/test_multi_agent_episode.py"]
)

sh_test(
    name = "env/tests/test_remote_inference_cartpole",
    tags = ["team:rllib", "env", "exclusive"],
    size = "large", # bazel may complain about it being too long sometimes - large is on purpose as some frameworks take longer
    srcs = ["env/tests/test_policy_client_server_setup.sh"],
    args = ["remote", "cartpole", "8810"],
    data = glob(["examples/serving/*.py"]),
)

sh_test(
    name = "env/tests/test_remote_inference_cartpole_lstm",
    tags = ["team:rllib", "env", "exclusive"],
    size = "large", # bazel may complain about it being too long sometimes - large is on purpose as some frameworks take longer
    srcs = ["env/tests/test_policy_client_server_setup.sh"],
    args = ["remote", "cartpole_lstm", "8820"],
    data = glob(["examples/serving/*.py"]),
)

sh_test(
    name = "env/tests/test_remote_inference_cartpole_w_2_concurrent_episodes",
    tags = ["team:rllib", "env", "exclusive"],
    size = "large", # bazel may complain about it being too long sometimes - large is on purpose as some frameworks take longer
    srcs = ["env/tests/test_policy_client_server_setup.sh"],
    args = ["remote", "cartpole-dummy-2-episodes", "8840"],
    data = glob(["examples/serving/*.py"]),
)

# Tests with unity 3d and external envs currently don't work
# see: https://github.com/ray-project/ray/issues/34290 for more details
# sh_test(
#     name = "env/tests/test_remote_inference_unity3d",
#     tags = ["team:rllib", "env", "exclusive"],
#     size = "small",
#     srcs = ["env/tests/test_policy_client_server_setup.sh"],
#     args = ["remote", "unity3d", "8860"],
#     data = glob(["examples/serving/*.py"]),
# )

py_test(
    name = "env/tests/test_single_agent_env_runner",
    tags = ["team:rllib", "env"],
    size = "medium",
    srcs = ["env/tests/test_single_agent_env_runner.py"]
)

py_test(
    name = "env/tests/test_single_agent_episode",
    tags = ["team:rllib", "env"],
    size = "small",
    srcs = ["env/tests/test_single_agent_episode.py"]
)

py_test(
<<<<<<< HEAD
    name = "env/tests/test_infinite_lookback_buffer",
    tags = ["team:rllib", "env"],
    size = "small",
    srcs = ["env/tests/test_infinite_lookback_buffer.py"]
)

py_test(
=======
>>>>>>> 3dea811e
    name = "env/wrappers/tests/test_exception_wrapper",
    tags = ["team:rllib", "env"],
    size = "small",
    srcs = ["env/wrappers/tests/test_exception_wrapper.py"]
)

py_test(
    name = "env/wrappers/tests/test_group_agents_wrapper",
    tags = ["team:rllib", "env"],
    size = "small",
    srcs = ["env/wrappers/tests/test_group_agents_wrapper.py"]
)

py_test(
    name = "env/wrappers/tests/test_recsim_wrapper",
    tags = ["team:rllib", "env"],
    size = "small",
    srcs = ["env/wrappers/tests/test_recsim_wrapper.py"]
)

py_test(
    name = "env/wrappers/tests/test_unity3d_env",
    tags = ["team:rllib", "env"],
    size = "small",
    srcs = ["env/wrappers/tests/test_unity3d_env.py"]
)

# --------------------------------------------------------------------
# Evaluation components
# rllib/evaluation/
#
# Tag: evaluation
# --------------------------------------------------------------------
py_test(
    name = "evaluation/tests/test_agent_collector",
    tags = ["team:rllib", "evaluation"],
    size = "small",
    srcs = ["evaluation/tests/test_agent_collector.py"]
)

py_test(
    name = "evaluation/tests/test_envs_that_crash",
    tags = ["team:rllib", "evaluation"],
    size = "large",
    srcs = ["evaluation/tests/test_envs_that_crash.py"]
)

py_test(
    name = "evaluation/tests/test_episode",
    tags = ["team:rllib", "evaluation"],
    size = "small",
    srcs = ["evaluation/tests/test_episode.py"]
)

py_test(
    name = "evaluation/tests/test_env_runner_v2",
    tags = ["team:rllib", "evaluation"],
    size = "small",
    srcs = ["evaluation/tests/test_env_runner_v2.py"]
)

py_test(
    name = "evaluation/tests/test_episode_v2",
    tags = ["team:rllib", "evaluation"],
    size = "small",
    srcs = ["evaluation/tests/test_episode_v2.py"]
)

py_test(
    name = "evaluation/tests/test_postprocessing",
    tags = ["team:rllib", "evaluation"],
    size = "small",
    srcs = ["evaluation/tests/test_postprocessing.py"]
)

py_test(
    name = "evaluation/tests/test_worker_set",
    tags = ["team:rllib", "evaluation", "exclusive"],
    size = "small",
    srcs = ["evaluation/tests/test_worker_set.py"]
)

py_test(
    name = "evaluation/tests/test_rollout_worker",
    tags = ["team:rllib", "evaluation", "exclusive"],
    size = "large",
    srcs = ["evaluation/tests/test_rollout_worker.py"]
)

py_test(
    name = "evaluation/tests/test_trajectory_view_api",
    tags = ["team:rllib", "evaluation"],
    size = "large",
    srcs = ["evaluation/tests/test_trajectory_view_api.py"]
)

# --------------------------------------------------------------------
# RLlib core
# rllib/core/
#
# Tag: core
# --------------------------------------------------------------------

# Catalog
py_test(
    name = "test_catalog",
    tags = ["team:rllib", "core"],
    size = "medium",
    srcs = ["core/models/tests/test_catalog.py"]
)

# Default Models
py_test(
    name = "test_base_models",
    tags = ["team:rllib", "core"],
    size = "small",
    srcs = ["core/models/tests/test_base_models.py"]
)

py_test(
    name = "test_cnn_encoders",
    tags = ["team:rllib", "core", "models"],
    size = "large",
    srcs = ["core/models/tests/test_cnn_encoders.py"]
)

py_test(
    name = "test_cnn_transpose_heads",
    tags = ["team:rllib", "core", "models"],
    size = "medium",
    srcs = ["core/models/tests/test_cnn_transpose_heads.py"]
)

py_test(
    name = "test_mlp_encoders",
    tags = ["team:rllib", "core", "models"],
    size = "medium",
    srcs = ["core/models/tests/test_mlp_encoders.py"]
)

py_test(
    name = "test_mlp_heads",
    tags = ["team:rllib", "core", "models"],
    size = "medium",
    srcs = ["core/models/tests/test_mlp_heads.py"]
)

py_test(
    name = "test_recurrent_encoders",
    tags = ["team:rllib", "core", "models"],
    size = "medium",
    srcs = ["core/models/tests/test_recurrent_encoders.py"]
)

# Specs
py_test(
    name = "test_check_specs",
    tags = ["team:rllib", "models"],
    size = "small",
    srcs = ["core/models/specs/tests/test_check_specs.py"]
)

py_test(
    name = "test_tensor_spec",
    tags = ["team:rllib", "models"],
    size = "small",
    srcs = ["core/models/specs/tests/test_tensor_spec.py"]
)

py_test(
    name = "test_spec_dict",
    tags = ["team:rllib", "models"],
    size = "small",
    srcs = ["core/models/specs/tests/test_spec_dict.py"]
)

# RLModule
py_test(
    name = "test_torch_rl_module",
    tags = ["team:rllib", "core"],
    size = "medium",
    srcs = ["core/rl_module/torch/tests/test_torch_rl_module.py"],
    args = ["TestRLModule"],
)

# TODO(Artur): Comment this back in as soon as we can test with GPU
# py_test(
#    name = "test_torch_rl_module_gpu",
#    main = "core/rl_module/torch/tests/test_torch_rl_module.py",
#    tags = ["team:rllib", "core", "gpu", "exclusive"],
#    size = "medium",
#    srcs = ["core/rl_module/torch/tests/test_torch_rl_module.py"],
#    args = ["TestRLModuleGPU"],
# )

py_test(
    name = "test_tf_rl_module",
    tags = ["team:rllib", "core"],
    size = "medium",
    srcs = ["core/rl_module/tf/tests/test_tf_rl_module.py"]
)

py_test(
    name = "test_marl_module",
    tags = ["team:rllib", "core"],
    size = "medium",
    srcs = ["core/rl_module/tests/test_marl_module.py"]
)

py_test(
    name = "test_rl_module_specs",
    tags = ["team:rllib", "core"],
    size = "medium",
    srcs = ["core/rl_module/tests/test_rl_module_specs.py"]
)

# Learner
py_test(
    name = "TestLearnerGroupSyncUpdate",
    main = "core/learner/tests/test_learner_group.py",
    tags = ["team:rllib", "multi_gpu", "exclusive"],
    size = "large",
    srcs = ["core/learner/tests/test_learner_group.py"],
    args = ["TestLearnerGroupSyncUpdate"]
)

py_test(
    name = "TestLearnerGroupCheckpointRestore",
    main = "core/learner/tests/test_learner_group.py",
    tags = ["team:rllib", "multi_gpu", "exclusive"],
    size = "large",
    srcs = ["core/learner/tests/test_learner_group.py"],
    args = ["TestLearnerGroupCheckpointRestore"]
)

py_test(
    name = "TestLearnerGroupAsyncUpdate",
    main = "core/learner/tests/test_learner_group.py",
    tags = ["team:rllib", "multi_gpu", "exclusive"],
    size = "large",
    srcs = ["core/learner/tests/test_learner_group.py"],
    args = ["TestLearnerGroupAsyncUpdate"]
)

py_test(
    name = "TestLearnerGroupSaveLoadState",
    main = "core/learner/tests/test_learner_group.py",
    tags = ["team:rllib", "multi_gpu", "exclusive"],
    size = "large",
    srcs = ["core/learner/tests/test_learner_group.py"],
    args = ["TestLearnerGroupSaveLoadState"]
)

py_test(
    name = "test_learner",
    tags = ["team:rllib", "core", "ray_data"],
    size = "medium",
    srcs = ["core/learner/tests/test_learner.py"]
)

py_test(
    name = "test_torch_learner_compile",
    tags = ["team:rllib", "core", "ray_data"],
    size = "medium",
    srcs = ["core/learner/torch/tests/test_torch_learner_compile.py"]
)

py_test(
    name ="tests/test_algorithm_save_load_checkpoint_learner",
    tags = ["team:rllib", "core"],
    size = "medium",
    srcs = ["tests/test_algorithm_save_load_checkpoint_learner.py"]
)

py_test(
    name="test_algorithm_rl_module_restore",
    tags=["team:rllib", "core"],
    size="large",
    srcs=["tests/test_algorithm_rl_module_restore.py"]
)

py_test(
    name = "test_bc_algorithm",
    tags = ["team:rllib", "core"],
    size = "medium",
    srcs = ["core/testing/tests/test_bc_algorithm.py"]
)

# --------------------------------------------------------------------
# Models and Distributions
# rllib/models/
#
# Tag: models
# --------------------------------------------------------------------

py_test(
    name = "test_attention_nets",
    tags = ["team:rllib", "models"],
    size = "large",
    srcs = ["models/tests/test_attention_nets.py"]
)

py_test(
    name = "test_conv2d_default_stacks",
    tags = ["team:rllib", "models"],
    size = "small",
    srcs = ["models/tests/test_conv2d_default_stacks.py"]
)

py_test(
    name = "test_convtranspose2d_stack",
    tags = ["team:rllib", "models"],
    size = "medium",
    data = glob(["tests/data/images/obstacle_tower.png"]),
    srcs = ["models/tests/test_convtranspose2d_stack.py"]
)

py_test(
    name = "test_action_distributions",
    tags = ["team:rllib", "models"],
    size = "medium",
    srcs = ["models/tests/test_action_distributions.py"]
)

py_test(
    name = "test_distributions",
    tags = ["team:rllib", "models"],
    size = "small",
    srcs = ["models/tests/test_distributions.py"]
)

py_test(
    name = "test_lstms",
    tags = ["team:rllib", "models"],
    size = "large",
    srcs = ["models/tests/test_lstms.py"]
)

py_test(
    name = "test_models",
    tags = ["team:rllib", "models"],
    size = "medium",
    srcs = ["models/tests/test_models.py"]
)

py_test(
    name = "test_preprocessors",
    tags = ["team:rllib", "models"],
    size = "medium",
    srcs = ["models/tests/test_preprocessors.py"]
)


# --------------------------------------------------------------------
# Offline
# rllib/offline/
#
# Tag: offline
# --------------------------------------------------------------------

py_test(
    name = "test_dataset_reader",
    tags = ["team:rllib", "offline"],
    size = "small",
    srcs = ["offline/tests/test_dataset_reader.py"],
    data = [
        "tests/data/pendulum/large.json",
        "tests/data/pendulum/enormous.zip",
    ],
)

py_test(
    name = "test_feature_importance",
    tags = ["team:rllib", "offline", "torch_only"],
    size = "medium",
    srcs = ["offline/tests/test_feature_importance.py"]
)

py_test(
    name = "test_json_reader",
    tags = ["team:rllib", "offline"],
    size = "small",
    srcs = ["offline/tests/test_json_reader.py"],
    data = ["tests/data/pendulum/large.json"],
)

py_test(
    name = "test_ope",
    tags = ["team:rllib", "offline", "ray_data"],
    size = "medium",
    srcs = ["offline/estimators/tests/test_ope.py"],
    data = ["tests/data/cartpole/small.json"],
)

py_test(
    name = "test_ope_math",
    tags = ["team:rllib", "offline"],
    size = "small",
    srcs = ["offline/estimators/tests/test_ope_math.py"]
)

py_test(
    name = "test_dm_learning",
    tags = ["team:rllib", "offline"],
    size = "large",
    srcs = ["offline/estimators/tests/test_dm_learning.py"],
)

py_test(
    name = "test_dr_learning",
    tags = ["team:rllib", "offline"],
    size = "large",
    srcs = ["offline/estimators/tests/test_dr_learning.py"],
)

# --------------------------------------------------------------------
# Policies
# rllib/policy/
#
# Tag: policy
# --------------------------------------------------------------------

py_test(
    name = "policy/tests/test_compute_log_likelihoods",
    tags = ["team:rllib", "policy"],
    size = "medium",
    srcs = ["policy/tests/test_compute_log_likelihoods.py"]
)

py_test(
    name = "policy/tests/test_export_checkpoint_and_model",
    tags = ["team:rllib", "policy"],
    size = "large",
    srcs = ["policy/tests/test_export_checkpoint_and_model.py"]
)

py_test(
    name = "policy/tests/test_multi_agent_batch",
    tags = ["team:rllib", "policy"],
    size = "small",
    srcs = ["policy/tests/test_multi_agent_batch.py"]
)

py_test(
    name = "policy/tests/test_policy",
    tags = ["team:rllib", "policy"],
    size = "medium",
    srcs = ["policy/tests/test_policy.py"]
)

py_test(
    name = "policy/tests/test_policy_map",
    tags = ["team:rllib", "policy"],
    size = "medium",
    srcs = ["policy/tests/test_policy_map.py"]
)

py_test(
    name = "policy/tests/test_policy_state_swapping",
    tags = ["team:rllib", "policy", "gpu"],
    size = "medium",
    srcs = ["policy/tests/test_policy_state_swapping.py"]
)

py_test(
    name = "policy/tests/test_rnn_sequencing",
    tags = ["team:rllib", "policy"],
    size = "small",
    srcs = ["policy/tests/test_rnn_sequencing.py"]
)

py_test(
    name = "policy/tests/test_sample_batch",
    tags = ["team:rllib", "policy", "multi_gpu"],
    size = "small",
    srcs = ["policy/tests/test_sample_batch.py"]
)

py_test(
    name = "policy/tests/test_view_requirement",
    tags = ["team:rllib", "policy"],
    size = "small",
    srcs = ["policy/tests/test_view_requirement.py"]
)


# --------------------------------------------------------------------
# Utils:
# rllib/utils/
#
# Tag: utils
# --------------------------------------------------------------------

py_test(
    name = "test_checkpoint_utils",
    tags = ["team:rllib", "utils"],
    size = "small",
    srcs = ["utils/tests/test_checkpoint_utils.py"]
)

py_test(
    name = "test_errors",
    tags = ["team:rllib", "utils"],
    size = "medium",
    srcs = ["utils/tests/test_errors.py"]
)

py_test(
    name = "test_minibatch_utils",
    tags = ["team:rllib", "utils"],
    size = "small",
    srcs = ["utils/tests/test_minibatch_utils.py"]
)

py_test(
    name = "test_nested_dict",
    tags = ["team:rllib", "utils"],
    size = "small",
    srcs = ["utils/tests/test_nested_dict.py"]
)

py_test(
    name = "test_serialization",
    tags = ["team:rllib", "utils"],
    size = "small",
    srcs = ["utils/tests/test_serialization.py"]
)

py_test(
    name = "test_curiosity",
    tags = ["team:rllib", "utils"],
    size = "large",
    srcs = ["utils/exploration/tests/test_curiosity.py"]
)

py_test(
    name = "test_explorations",
    tags = ["team:rllib", "utils"],
    size = "large",
    srcs = ["utils/exploration/tests/test_explorations.py"]
)

py_test(
    name = "test_value_predictions",
    tags = ["team:rllib", "utils"],
    size = "small",
    srcs = ["utils/postprocessing/tests/test_value_predictions.py"]
)

py_test(
    name = "test_random_encoder",
    tags = ["team:rllib", "utils"],
    size = "large",
    srcs = ["utils/exploration/tests/test_random_encoder.py"]
)

py_test(
    name = "test_torch_utils",
    tags = ["team:rllib", "utils", "gpu"],
    size = "medium",
    srcs = ["utils/tests/test_torch_utils.py"]
)

# Schedules
py_test(
    name = "test_schedules",
    tags = ["team:rllib", "utils"],
    size = "small",
    srcs = ["utils/schedules/tests/test_schedules.py"]
)

py_test(
    name = "test_framework_agnostic_components",
    tags = ["team:rllib", "utils"],
    size = "small",
    data = glob(["utils/tests/**"]),
    srcs = ["utils/tests/test_framework_agnostic_components.py"]
)

# Spaces/Space utils.
py_test(
    name = "test_space_utils",
    tags = ["team:rllib", "utils"],
    size = "small",
    srcs = ["utils/spaces/tests/test_space_utils.py"]
)

# TaskPool
py_test(
    name = "test_taskpool",
    tags = ["team:rllib", "utils"],
    size = "small",
    srcs = ["utils/tests/test_taskpool.py"]
)

# ReplayBuffers
py_test(
    name = "test_episode_replay_buffer",
    tags = ["team:rllib", "utils"],
    size = "small",
    srcs = ["utils/replay_buffers/tests/test_episode_replay_buffer.py"]
)

py_test(
    name = "test_multi_agent_mixin_replay_buffer",
    tags = ["team:rllib", "utils"],
    size = "small",
    srcs = ["utils/replay_buffers/tests/test_multi_agent_mixin_replay_buffer.py"]
)

py_test(
    name = "test_multi_agent_prioritized_replay_buffer",
    tags = ["team:rllib", "utils"],
    size = "small",
    srcs = ["utils/replay_buffers/tests/test_multi_agent_prioritized_replay_buffer.py"]
)

py_test(
    name = "test_multi_agent_replay_buffer",
    tags = ["team:rllib", "utils"],
    size = "small",
    srcs = ["utils/replay_buffers/tests/test_multi_agent_replay_buffer.py"]
)

py_test(
    name = "test_prioritized_replay_buffer_replay_buffer_api",
    tags = ["team:rllib", "utils"],
    size = "small",
    srcs = ["utils/replay_buffers/tests/test_prioritized_replay_buffer_replay_buffer_api.py"]
)

py_test(
    name = "test_replay_buffer",
    tags = ["team:rllib", "utils"],
    size = "small",
    srcs = ["utils/replay_buffers/tests/test_replay_buffer.py"]
)

py_test(
    name = "test_fifo_replay_buffer",
    tags = ["team:rllib", "utils"],
    size = "small",
    srcs = ["utils/replay_buffers/tests/test_fifo_replay_buffer.py"]
)

py_test(
    name = "test_reservoir_buffer",
    tags = ["team:rllib", "utils"],
    size = "small",
    srcs = ["utils/replay_buffers/tests/test_reservoir_buffer.py"]
)

py_test(
    name = "test_segment_tree_replay_buffer_api",
    tags = ["team:rllib", "utils"],
    size = "small",
    srcs = ["utils/replay_buffers/tests/test_segment_tree_replay_buffer_api.py"]
)

py_test(
    name = "test_check_env",
    tags = ["team:rllib", "utils"],
    size = "small",
    srcs = ["utils/tests/test_check_env.py"]
)

py_test(
    name = "test_check_multi_agent",
    tags = ["team:rllib", "utils"],
    size = "small",
    srcs = ["utils/tests/test_check_multi_agent.py"]
)

py_test(
    name = "test_actor_manager",
    tags = ["team:rllib", "utils", "exclusive"],
    size = "medium",
    srcs = ["utils/tests/test_actor_manager.py"],
    data = ["utils/tests/random_numbers.pkl"],
)

# --------------------------------------------------------------------
# rllib/tests/ directory
#
# Tag: tests_dir
#
# NOTE: Add tests alphabetically into this list.
# --------------------------------------------------------------------

py_test(
    name = "tests/backward_compat/test_backward_compat",
    tags = ["team:rllib", "tests_dir"],
    size = "medium",
    srcs = ["tests/backward_compat/test_backward_compat.py"],
    data = glob(["tests/backward_compat/checkpoints/**"]),
)

py_test(
    name = "tests/backward_compat/test_gym_env_apis",
    tags = ["team:rllib", "env"],
    size = "large",
    srcs = ["tests/backward_compat/test_gym_env_apis.py"]
)

py_test(
    name = "tests/test_algorithm_imports",
    tags = ["team:rllib", "tests_dir"],
    size = "small",
    srcs = ["tests/test_algorithm_imports.py"]
)

py_test(
    name = "tests/test_catalog",
    tags = ["team:rllib", "tests_dir"],
    size = "medium",
    srcs = ["tests/test_catalog.py"]
)

py_test(
    name = "tests/test_checkpoint_restore_ppo",
    main = "tests/test_algorithm_checkpoint_restore.py",
    tags = ["team:rllib", "tests_dir"],
    size = "large",
    srcs = ["tests/test_algorithm_checkpoint_restore.py"],
    args = ["TestCheckpointRestorePPO"]
)

py_test(
    name = "tests/test_checkpoint_restore_ppo_gpu",
    main = "tests/test_algorithm_checkpoint_restore.py",
    tags = ["team:rllib", "tests_dir", "gpu"],
    size = "large",
    srcs = ["tests/test_algorithm_checkpoint_restore.py"],
    args = ["TestCheckpointRestorePPO"]
)

py_test(
    name = "tests/test_checkpoint_restore_off_policy",
    main = "tests/test_algorithm_checkpoint_restore.py",
    tags = ["team:rllib", "tests_dir"],
    size = "large",
    srcs = ["tests/test_algorithm_checkpoint_restore.py"],
    args = ["TestCheckpointRestoreOffPolicy"]
)

py_test(
    name = "tests/test_checkpoint_restore_off_policy_gpu",
    main = "tests/test_algorithm_checkpoint_restore.py",
    tags = ["team:rllib", "tests_dir", "gpu"],
    size = "large",
    srcs = ["tests/test_algorithm_checkpoint_restore.py"],
    args = ["TestCheckpointRestoreOffPolicy"]
)

py_test(
    name = "policy/tests/test_policy_checkpoint_restore",
    main = "policy/tests/test_policy_checkpoint_restore.py",
    tags = ["team:rllib", "tests_dir"],
    size = "large",
    data = glob([
        "tests/data/checkpoints/APPO_CartPole-v1-connector-enabled/**",
    ]),
    srcs = ["policy/tests/test_policy_checkpoint_restore.py"],
)

py_test(
    name = "tests/test_custom_resource",
    tags = ["team:rllib", "tests_dir"],
    size = "large", # bazel may complain about it being too long sometimes - large is on purpose as some frameworks take longer
    srcs = ["tests/test_custom_resource.py"]
)

py_test(
    name = "tests/test_dependency_tf",
    tags = ["team:rllib", "tests_dir"],
    size = "small",
    srcs = ["tests/test_dependency_tf.py"]
)

py_test(
    name = "tests/test_dependency_torch",
    tags = ["team:rllib", "tests_dir"],
    size = "small",
    srcs = ["tests/test_dependency_torch.py"]
)

py_test(
    name = "tests/test_eager_support_policy_gradient",
    main = "tests/test_eager_support.py",
    tags = ["team:rllib", "tests_dir"],
    size = "small",
    srcs = ["tests/test_eager_support.py"],
    args = ["TestEagerSupportPolicyGradient"]
)

py_test(
    name = "tests/test_eager_support_off_policy",
    main = "tests/test_eager_support.py",
    tags = ["team:rllib", "tests_dir"],
    size = "small",
    srcs = ["tests/test_eager_support.py"],
    args = ["TestEagerSupportOffPolicy"]
)

py_test(
    name = "tests/test_filters",
    tags = ["team:rllib", "tests_dir"],
    size = "small",
    srcs = ["tests/test_filters.py"]
)

py_test(
    name = "tests/test_gpus",
    tags = ["team:rllib", "tests_dir"],
    size = "large",
    srcs = ["tests/test_gpus.py"]
)

py_test(
    name = "tests/test_io",
    tags = ["team:rllib", "tests_dir"],
    size = "large",
    srcs = ["tests/test_io.py"]
)

py_test(
    name = "tests/test_local",
    tags = ["team:rllib", "tests_dir"],
    size = "small",
    srcs = ["tests/test_local.py"]
)

py_test(
    name = "tests/test_lstm",
    tags = ["team:rllib", "tests_dir"],
    size = "medium",
    srcs = ["tests/test_lstm.py"]
)

py_test(
    name = "tests/test_model_imports",
    tags = ["team:rllib", "tests_dir", "model_imports"],
    size = "medium",
    data = glob(["tests/data/model_weights/**"]),
    srcs = ["tests/test_model_imports.py"]
)

py_test(
    name = "tests/test_nested_action_spaces",
    main = "tests/test_nested_action_spaces.py",
    tags = ["team:rllib", "tests_dir"],
    size = "large",
    srcs = ["tests/test_nested_action_spaces.py"]
)

py_test(
    name = "tests/test_nested_observation_spaces",
    main = "tests/test_nested_observation_spaces.py",
    tags = ["team:rllib", "tests_dir"],
    size = "medium",
    srcs = ["tests/test_nested_observation_spaces.py"]
)

py_test(
    name = "tests/test_nn_framework_import_errors",
    tags = ["team:rllib", "tests_dir"],
    size = "small",
    srcs = ["tests/test_nn_framework_import_errors.py"]
)

py_test(
    name = "tests/test_pettingzoo_env",
    tags = ["team:rllib", "tests_dir"],
    size = "medium",
    srcs = ["tests/test_pettingzoo_env.py"]
)

py_test(
    name = "tests/test_placement_groups",
    tags = ["team:rllib", "tests_dir"],
    size = "large", # bazel may complain about it being too long sometimes - large is on purpose as some frameworks take longer
    srcs = ["tests/test_placement_groups.py"]
)

py_test(
    name = "tests/test_ray_client",
    tags = ["team:rllib", "tests_dir"],
    size = "large",
    srcs = ["tests/test_ray_client.py"]
)

py_test(
    name = "tests/test_reproducibility",
    tags = ["team:rllib", "tests_dir"],
    size = "medium",
    srcs = ["tests/test_reproducibility.py"]
)

# Test [train|evaluate].py scripts (w/o confirming evaluation performance).
py_test(
    name = "test_rllib_evaluate_1",
    main = "tests/test_rllib_train_and_evaluate.py",
    tags = ["team:rllib", "tests_dir"],
    size = "large",
    data = ["train.py", "evaluate.py"],
    srcs = ["tests/test_rllib_train_and_evaluate.py"],
    args = ["TestEvaluate1"]
)

py_test(
    name = "test_rllib_evaluate_2",
    main = "tests/test_rllib_train_and_evaluate.py",
    tags = ["team:rllib", "tests_dir"],
    size = "large",
    data = ["train.py", "evaluate.py"],
    srcs = ["tests/test_rllib_train_and_evaluate.py"],
    args = ["TestEvaluate2"]
)

py_test(
    name = "test_rllib_evaluate_3",
    main = "tests/test_rllib_train_and_evaluate.py",
    tags = ["team:rllib", "tests_dir"],
    size = "large",
    data = ["train.py", "evaluate.py"],
    srcs = ["tests/test_rllib_train_and_evaluate.py"],
    args = ["TestEvaluate3"]
)

# Test [train|evaluate].py scripts (and confirm `rllib evaluate` performance is same
# as the final one from the `rllib train` run).
py_test(
    name = "test_rllib_train_and_evaluate",
    main = "tests/test_rllib_train_and_evaluate.py",
    tags = ["team:rllib", "tests_dir"],
    size = "large",
    data = ["train.py", "evaluate.py"],
    srcs = ["tests/test_rllib_train_and_evaluate.py"],
    args = ["TestTrainAndEvaluate"]
)

py_test(
    name = "tests/test_supported_multi_agent_multi_gpu",
    main = "tests/test_supported_multi_agent.py",
    tags = ["team:rllib", "tests_dir", "multi_gpu"],
    size = "medium",
    srcs = ["tests/test_supported_multi_agent.py"],
    args = ["TestSupportedMultiAgentMultiGPU"]
)


py_test(
    name = "tests/test_supported_multi_agent_policy_gradient",
    main = "tests/test_supported_multi_agent.py",
    tags = ["team:rllib", "tests_dir"],
    size = "large",
    srcs = ["tests/test_supported_multi_agent.py"],
    args = ["TestSupportedMultiAgentPolicyGradient"]
)

py_test(
    name = "tests/test_supported_multi_agent_off_policy",
    main = "tests/test_supported_multi_agent.py",
    tags = ["team:rllib", "tests_dir"],
    size = "large",
    srcs = ["tests/test_supported_multi_agent.py"],
    args = ["TestSupportedMultiAgentOffPolicy"]
)

py_test(
     name = "tests/test_supported_spaces_appo",
     main = "tests/test_supported_spaces.py",
     tags = ["team:rllib", "tests_dir", "exclusive"],
     size = "large",
     srcs = ["tests/test_supported_spaces.py"],
     args = ["TestSupportedSpacesAPPO"]
 )

py_test(
     name = "tests/test_supported_spaces_impala",
     main = "tests/test_supported_spaces.py",
     tags = ["team:rllib", "tests_dir", "exclusive"],
     size = "large",
     srcs = ["tests/test_supported_spaces.py"],
     args = ["TestSupportedSpacesIMPALA"]
)

py_test(
     name = "tests/test_supported_spaces_ppo",
     main = "tests/test_supported_spaces.py",
     tags = ["team:rllib", "tests_dir"],
     size = "large",
     srcs = ["tests/test_supported_spaces.py"],
     args = ["TestSupportedSpacesPPO"]
 )

py_test(
    name="tests/test_supported_spaces_dqn",
    main="tests/test_supported_spaces.py",
    tags=["team:rllib", "tests_dir"],
    size="large",
    srcs=["tests/test_supported_spaces.py"],
    args=["TestSupportedSpacesDQN"]
)

py_test(
     name = "tests/test_supported_spaces_ppo_no_preprocessor_gpu",
     main = "tests/test_supported_spaces.py",
     tags = ["team:rllib", "gpu", "no_cpu"],
     size = "large",
     srcs = ["tests/test_supported_spaces.py"],
     args = ["TestSupportedSpacesPPONoPreprocessorGPU"]
 )

py_test(
    name = "tests/test_supported_spaces_off_policy",
    main = "tests/test_supported_spaces.py",
    tags = ["team:rllib", "tests_dir", "exclusive"],
    size = "medium",
    srcs = ["tests/test_supported_spaces.py"],
    args = ["TestSupportedSpacesOffPolicy"]
)

py_test(
    name = "tests/test_timesteps",
    tags = ["team:rllib", "tests_dir"],
    size = "small",
    srcs = ["tests/test_timesteps.py"]
)

# --------------------------------------------------------------------
# examples/ directory (excluding examples/documentation/...)
#
# Tag: examples
#
# NOTE: Add tests alphabetically into this list.
# --------------------------------------------------------------------

py_test(
    name = "examples/action_masking_tf2",
    main = "examples/action_masking.py",
    tags = ["team:rllib", "exclusive", "examples"],
    size = "small",
    srcs = ["examples/action_masking.py"],
    args = ["--stop-iter=2", "--framework=tf2"]
)

py_test(
    name = "examples/action_masking_torch",
    main = "examples/action_masking.py",
    tags = ["team:rllib", "exclusive", "examples"],
    size = "small",
    srcs = ["examples/action_masking.py"],
    args = ["--stop-iter=2", "--framework=torch"]
)

py_test(
    name = "examples/autoregressive_action_dist_tf",
    main = "examples/autoregressive_action_dist.py",
    tags = ["team:rllib", "exclusive", "examples"],
    size = "medium",
    srcs = ["examples/autoregressive_action_dist.py"],
    args = ["--as-test", "--framework=tf", "--stop-reward=150", "--num-cpus=4"]
)

py_test(
    name = "examples/autoregressive_action_dist_torch",
    main = "examples/autoregressive_action_dist.py",
    tags = ["team:rllib", "exclusive", "examples"],
    size = "medium",
    srcs = ["examples/autoregressive_action_dist.py"],
    args = ["--as-test", "--framework=torch", "--stop-reward=150", "--num-cpus=4"]
)

py_test(
    name = "examples/cartpole_lstm_impala_tf2",
    main = "examples/cartpole_lstm.py",
    tags = ["team:rllib", "exclusive", "examples"],
    size = "medium",
    srcs = ["examples/cartpole_lstm.py"],
    args = ["--run=IMPALA", "--as-test", "--framework=tf2", "--stop-reward=28", "--num-cpus=4"]
)

py_test(
    name = "examples/cartpole_lstm_impala_torch",
    main = "examples/cartpole_lstm.py",
    tags = ["team:rllib", "exclusive", "examples"],
    size = "medium",
    srcs = ["examples/cartpole_lstm.py"],
    args = ["--run=IMPALA", "--as-test", "--framework=torch", "--stop-reward=28", "--num-cpus=4"]
)


# TODO (Kourosh): tf2 ~5x slower compared to torch on the new stack
py_test(
    name = "examples/cartpole_lstm_ppo_tf2",
    main = "examples/cartpole_lstm.py",
    tags = ["team:rllib", "exclusive", "examples"],
    size = "large",
    srcs = ["examples/cartpole_lstm.py"],
    args = ["--run=PPO", "--as-test", "--framework=tf2", "--stop-reward=28", "--num-cpus=4"]
)

py_test(
    name = "examples/cartpole_lstm_ppo_torch",
    main = "examples/cartpole_lstm.py",
    tags = ["team:rllib", "exclusive", "examples"],
    size = "medium",
    srcs = ["examples/cartpole_lstm.py"],
    args = ["--run=PPO", "--as-test", "--framework=torch", "--stop-reward=28", "--num-cpus=4"]
)

py_test(
    name = "examples/cartpole_lstm_ppo_torch_with_prev_a_and_r",
    main = "examples/cartpole_lstm.py",
    tags = ["team:rllib", "exclusive", "examples"],
    size = "medium",
    srcs = ["examples/cartpole_lstm.py"],
    args = ["--run=PPO", "--as-test", "--framework=torch", "--stop-reward=28", "--num-cpus=4", "--use-prev-action",  "--use-prev-reward"]
)

py_test(
    name = "examples/catalog/custom_action_distribution",
    main = "examples/catalog/custom_action_distribution.py",
    tags = ["team:rllib", "examples", "no_main"],
    size = "small",
    srcs = ["examples/catalog/custom_action_distribution.py"],
)


py_test(
    name = "examples/catalog/mobilenet_v2_encoder",
    main = "examples/catalog/mobilenet_v2_encoder.py",
    tags = ["team:rllib", "examples", "no_main"],
    size = "small",
    srcs = ["examples/catalog/mobilenet_v2_encoder.py"],
)


py_test(
    name = "examples/rl_module/mobilenet_rlm",
    main = "examples/rl_module/mobilenet_rlm.py",
    tags = ["team:rllib", "examples", "no_main"],
    size = "small",
    srcs = ["examples/rl_module/mobilenet_rlm.py"],
)

py_test(
    name = "examples/centralized_critic_tf",
    main = "examples/centralized_critic.py",
    tags = ["team:rllib", "exclusive", "examples"],
    size = "medium",
    srcs = ["examples/centralized_critic.py"],
    args = ["--as-test", "--framework=tf", "--stop-reward=7.2"]
)

py_test(
    name = "examples/centralized_critic_torch",
    main = "examples/centralized_critic.py",
    tags = ["team:rllib", "exclusive", "examples"],
    size = "medium",
    srcs = ["examples/centralized_critic.py"],
    args = ["--as-test", "--framework=torch", "--stop-reward=7.2"]
)

py_test(
    name = "examples/centralized_critic_2_tf",
    main = "examples/centralized_critic_2.py",
    tags = ["team:rllib", "exclusive", "examples"],
    size = "medium",
    srcs = ["examples/centralized_critic_2.py"],
    args = ["--as-test", "--framework=tf", "--stop-reward=6.0"]
)

py_test(
    name = "examples/centralized_critic_2_torch",
    main = "examples/centralized_critic_2.py",
    tags = ["team:rllib", "exclusive", "examples"],
    size = "medium",
    srcs = ["examples/centralized_critic_2.py"],
    args = ["--as-test", "--framework=torch", "--stop-reward=6.0"]
)

py_test(
    name = "examples/checkpoint_by_custom_criteria",
    main = "examples/checkpoint_by_custom_criteria.py",
    tags = ["team:rllib", "exclusive", "examples"],
    size = "medium",
    srcs = ["examples/checkpoint_by_custom_criteria.py"],
    args = ["--stop-iters=3 --num-cpus=3"]
)

py_test(
    name = "examples/complex_struct_space_tf",
    main = "examples/complex_struct_space.py",
    tags = ["team:rllib", "exclusive", "examples"],
    size = "small",
    srcs = ["examples/complex_struct_space.py"],
    args = ["--framework=tf"],
)

py_test(
    name = "examples/complex_struct_space_tf_eager",
    main = "examples/complex_struct_space.py",
    tags = ["team:rllib", "exclusive", "examples"],
    size = "small",
    srcs = ["examples/complex_struct_space.py"],
    args = ["--framework=tf2"],
)

py_test(
    name = "examples/complex_struct_space_torch",
    main = "examples/complex_struct_space.py",
    tags = ["team:rllib", "exclusive", "examples"],
    size = "small",
    srcs = ["examples/complex_struct_space.py"],
    args = ["--framework=torch"],
)

py_test(
    name = "examples/curriculum_learning",
    main = "examples/curriculum_learning.py",
    tags = ["team:rllib", "exclusive", "examples"],
    size = "medium",
    srcs = ["examples/curriculum_learning.py"],
    args = ["--as-test", "--stop-reward=800.0"]
)

py_test(
    name = "examples/custom_env_tf",
    main = "examples/custom_env.py",
    tags = ["team:rllib", "exclusive", "examples"],
    size = "medium",
    srcs = ["examples/custom_env.py"],
    args = ["--as-test", "--framework=tf"]
)

py_test(
    name = "examples/custom_env_torch",
    main = "examples/custom_env.py",
    tags = ["team:rllib", "exclusive", "examples"],
    size = "medium",
    srcs = ["examples/custom_env.py"],
    args = ["--as-test", "--framework=torch"]
)

py_test(
    name = "examples/custom_eval_tf",
    main = "examples/custom_eval.py",
    tags = ["team:rllib", "exclusive", "examples"],
    size = "small",
    srcs = ["examples/custom_eval.py"],
    args = ["--num-cpus=4", "--framework=tf", "--as-test"]
)

py_test(
    name = "examples/custom_eval_torch",
    main = "examples/custom_eval.py",
    tags = ["team:rllib", "exclusive", "examples"],
    size = "small",
    srcs = ["examples/custom_eval.py"],
    args = ["--num-cpus=4", "--as-test", "--framework=torch"]
)

py_test(
    name = "examples/custom_eval_parallel_to_training_torch",
    main = "examples/custom_eval.py",
    tags = ["team:rllib", "exclusive", "examples"],
    size = "small",
    srcs = ["examples/custom_eval.py"],
    args = ["--num-cpus=4", "--as-test", "--framework=torch", "--evaluation-parallel-to-training"]
)

py_test(
    name = "examples/custom_experiment",
    main = "examples/custom_experiment.py",
    tags = ["team:rllib", "exclusive", "examples"],
    size = "medium",
    srcs = ["examples/custom_experiment.py"],
    args = ["--train-iterations=10"]
)

py_test(
    name = "examples/custom_metrics_and_callbacks",
    main = "examples/custom_metrics_and_callbacks.py",
    tags = ["team:rllib", "exclusive", "examples"],
    size = "small",
    srcs = ["examples/custom_metrics_and_callbacks.py"],
    args = ["--stop-iters=2"]
)

py_test(
    name = "examples/custom_model_loss_and_metrics_ppo_tf",
    main = "examples/custom_model_loss_and_metrics.py",
    tags = ["team:rllib", "exclusive", "examples"],
    size = "small",
    # Include the json data file.
    data = ["tests/data/cartpole/small.json"],
    srcs = ["examples/custom_model_loss_and_metrics.py"],
    args = ["--run=PPO", "--stop-iters=1", "--framework=tf","--input-files=tests/data/cartpole"]
)

py_test(
    name = "examples/custom_model_loss_and_metrics_ppo_torch",
    main = "examples/custom_model_loss_and_metrics.py",
    tags = ["team:rllib", "exclusive", "examples"],
    size = "small",
    # Include the json data file.
    data = ["tests/data/cartpole/small.json"],
    srcs = ["examples/custom_model_loss_and_metrics.py"],
    args = ["--run=PPO", "--framework=torch", "--stop-iters=1", "--input-files=tests/data/cartpole"]
)

py_test(
    name = "examples/custom_model_loss_and_metrics_pg_tf",
    main = "examples/custom_model_loss_and_metrics.py",
    tags = ["team:rllib", "exclusive", "examples"],
    size = "small",
    # Include the json data file.
    data = ["tests/data/cartpole/small.json"],
    srcs = ["examples/custom_model_loss_and_metrics.py"],
    args = ["--stop-iters=1", "--framework=tf", "--input-files=tests/data/cartpole"]
)

py_test(
    name = "examples/custom_model_loss_and_metrics_pg_torch",
    main = "examples/custom_model_loss_and_metrics.py",
    tags = ["team:rllib", "exclusive", "examples"],
    size = "small",
    # Include the json data file.
    data = ["tests/data/cartpole/small.json"],
    srcs = ["examples/custom_model_loss_and_metrics.py"],
    args = ["--framework=torch", "--stop-iters=1", "--input-files=tests/data/cartpole"]
)

py_test(
    name = "examples/custom_recurrent_rnn_tokenizer_repeat_after_me_tf2",
    main = "examples/custom_recurrent_rnn_tokenizer.py",
    tags = ["team:rllib", "exclusive", "examples"],
    size = "medium",
    srcs = ["examples/custom_recurrent_rnn_tokenizer.py"],
    args = ["--as-test", "--framework=tf2", "--stop-reward=40", "--env=RepeatAfterMeEnv", "--num-cpus=4"]
)

py_test(
    name = "examples/custom_recurrent_rnn_tokenizer_repeat_initial_obs_env_tf2",
    main = "examples/custom_recurrent_rnn_tokenizer.py",
    tags = ["team:rllib", "examples"],
    size = "medium",
    srcs = ["examples/custom_recurrent_rnn_tokenizer.py"],
    args = ["--as-test", "--framework=tf2", "--stop-reward=10", "--stop-timesteps=300000", "--env=RepeatInitialObsEnv", "--num-cpus=4"]
)

py_test(
    name = "examples/custom_recurrent_rnn_tokenizer_repeat_after_me_torch",
    main = "examples/custom_recurrent_rnn_tokenizer.py",
    tags = ["team:rllib", "exclusive", "examples"],
    size = "medium",
    srcs = ["examples/custom_recurrent_rnn_tokenizer.py"],
    args = ["--as-test", "--framework=torch", "--stop-reward=40", "--env=RepeatAfterMeEnv", "--num-cpus=4"]
)

py_test(
    name = "examples/custom_recurrent_rnn_tokenizer_repeat_initial_obs_env_torch",
    main = "examples/custom_recurrent_rnn_tokenizer.py",
    tags = ["team:rllib", "exclusive", "examples"],
    size = "medium",
    srcs = ["examples/custom_recurrent_rnn_tokenizer.py"],
    args = ["--as-test", "--framework=torch", "--stop-reward=10", "--stop-timesteps=300000", "--env=RepeatInitialObsEnv", "--num-cpus=4"]
)

py_test(
    name = "examples/custom_train_fn",
    main = "examples/custom_train_fn.py",
    tags = ["team:rllib", "exclusive", "examples"],
    size = "medium",
    srcs = ["examples/custom_train_fn.py"],
)

py_test(
    name = "examples/deterministic_training_tf",
    main = "examples/deterministic_training.py",
    tags = ["team:rllib", "exclusive", "multi_gpu", "examples"],
    size = "medium",
    srcs = ["examples/deterministic_training.py"],
    args = ["--as-test", "--stop-iters=1", "--framework=tf", "--num-gpus=1", "--num-gpus-per-worker=1"]
)

py_test(
    name = "examples/deterministic_training_tf2",
    main = "examples/deterministic_training.py",
    tags = ["team:rllib", "exclusive", "multi_gpu", "examples"],
    size = "medium",
    srcs = ["examples/deterministic_training.py"],
    args = ["--as-test", "--stop-iters=1", "--framework=tf2", "--num-gpus=1", "--num-gpus-per-worker=1"]
)

py_test(
    name = "examples/deterministic_training_torch",
    main = "examples/deterministic_training.py",
    tags = ["team:rllib", "exclusive", "multi_gpu", "examples"],
    size = "medium",
    srcs = ["examples/deterministic_training.py"],
    args = ["--as-test", "--stop-iters=1", "--framework=torch", "--num-gpus=1", "--num-gpus-per-worker=1"]
)

py_test(
    name = "examples/env/greyscale_env",
    tags = ["team:rllib", "examples", "no_main"],
    size = "medium",
    srcs = ["examples/env/greyscale_env.py"],
    args = ["--stop-iters=1 --as-test --framework torch"]
)

py_test(
    name = "examples/export/cartpole_dqn_export",
    main = "examples/export/cartpole_dqn_export.py",
    tags = ["team:rllib", "exclusive", "examples"],
    size = "small",
    srcs = ["examples/export/cartpole_dqn_export.py"],
)

py_test(
    name = "examples/export/onnx_tf",
    main = "examples/export/onnx_tf.py",
    tags = ["team:rllib", "exclusive", "examples", "no_main"],
    size = "small",
    srcs = ["examples/export/onnx_tf.py"],
    args = ["--framework=tf"],
)

py_test(
    name = "examples/export/onnx_tf2",
    main = "examples/export/onnx_tf.py",
    tags = ["team:rllib", "exclusive", "examples", "no_main"],
    size = "small",
    srcs = ["examples/export/onnx_tf.py"],
    args = ["--framework=tf2"],
)

py_test(
    name = "examples/export/onnx_torch",
    main = "examples/export/onnx_torch.py",
    tags = ["team:rllib", "exclusive", "examples", "no_main"],
    size = "small",
    srcs = ["examples/export/onnx_torch.py"],
)

py_test(
    name = "examples/fractional_gpus",
    main = "examples/fractional_gpus.py",
    tags = ["team:rllib", "exclusive", "examples"],
    size = "medium",
    srcs = ["examples/fractional_gpus.py"],
    args = ["--as-test", "--stop-reward=40.0", "--num-gpus=0", "--num-workers=0"]
)

py_test(
    name = "examples/hierarchical_training_tf",
    main = "examples/hierarchical_training.py",
    tags = ["team:rllib", "exclusive", "examples"],
    size = "medium",
    srcs = ["examples/hierarchical_training.py"],
    args = [ "--framework=tf", "--stop-reward=0.0"]
)

py_test(
    name = "examples/hierarchical_training_torch",
    main = "examples/hierarchical_training.py",
    tags = ["team:rllib", "exclusive", "examples"],
    size = "medium",
    srcs = ["examples/hierarchical_training.py"],
    args = ["--framework=torch", "--stop-reward=0.0"]
)

py_test(
    name = "examples/multi_agent_cartpole_tf",
    main = "examples/multi_agent_cartpole.py",
    tags = ["team:rllib", "exclusive", "examples"],
    size = "small",
    srcs = ["examples/multi_agent_cartpole.py"],
    args = ["--as-test", "--framework=tf", "--stop-reward=70.0", "--num-cpus=4"]
)

py_test(
    name = "examples/multi_agent_cartpole_torch",
    main = "examples/multi_agent_cartpole.py",
    tags = ["team:rllib", "exclusive", "examples"],
    size = "small",
    srcs = ["examples/multi_agent_cartpole.py"],
    args = ["--as-test", "--framework=torch", "--stop-reward=70.0", "--num-cpus=4"]
)

py_test(
    name = "examples/multi_agent_cartpole_w_rlm_torch",
    main = "examples/multi_agent_cartpole.py",
    tags = ["team:rllib", "exclusive", "examples", "rlm"],
    size = "medium",
    srcs = ["examples/multi_agent_cartpole.py"],
    args = ["--as-test", "--framework=torch", "--stop-reward=70.0", "--num-cpus=4"]
)

py_test(
    name = "examples/multi_agent_cartpole_w_rlm_tf2",
    main = "examples/multi_agent_cartpole.py",
    tags = ["team:rllib", "exclusive", "examples", "rlm"],
    size = "medium",
    srcs = ["examples/multi_agent_cartpole.py"],
    args = ["--as-test", "--framework=tf2", "--stop-reward=70.0", "--num-cpus=4"]
)

py_test(
    name = "examples/multi_agent_custom_policy_tf",
    main = "examples/multi_agent_custom_policy.py",
    tags = ["team:rllib", "exclusive", "examples"],
    size = "medium",
    srcs = ["examples/multi_agent_custom_policy.py"],
    args = ["--as-test", "--framework=tf", "--stop-reward=80"]
)

py_test(
    name = "examples/multi_agent_custom_policy_torch",
    main = "examples/multi_agent_custom_policy.py",
    tags = ["team:rllib", "exclusive", "examples"],
    size = "medium",
    srcs = ["examples/multi_agent_custom_policy.py"],
    args = ["--as-test", "--framework=torch", "--stop-reward=80"]
)

py_test(
    name = "examples/multi_agent_custom_policy_w_rlm_torch",
    main = "examples/multi_agent_custom_policy.py",
    tags = ["team:rllib", "exclusive", "examples", "rlm"],
    size = "medium",
    srcs = ["examples/multi_agent_custom_policy.py"],
    args = ["--as-test", "--framework=torch", "--stop-reward=80"]
)

py_test(
    name = "examples/multi_agent_custom_policy_w_rlm_tf2",
    main = "examples/multi_agent_custom_policy.py",
    tags = ["team:rllib", "exclusive", "examples", "rlm"],
    size = "medium",
    srcs = ["examples/multi_agent_custom_policy.py"],
    args = ["--as-test", "--framework=tf2", "--stop-reward=80"]
)

py_test(
    name = "examples/multi_agent_different_spaces_for_agents_tf2",
    main = "examples/multi_agent_different_spaces_for_agents.py",
    tags = ["team:rllib", "exclusive", "examples"],
    size = "medium",
    srcs = ["examples/multi_agent_different_spaces_for_agents.py"],
    args = ["--stop-iters=4", "--framework=tf2"]
)

py_test(
    name = "examples/multi_agent_different_spaces_for_agents_torch",
    main = "examples/multi_agent_different_spaces_for_agents.py",
    tags = ["team:rllib", "exclusive", "examples"],
    size = "medium",
    srcs = ["examples/multi_agent_different_spaces_for_agents.py"],
    args = ["--stop-iters=4", "--framework=torch"]
)

py_test(
    name = "examples/multi_agent_different_spaces_for_agents_w_rlm_torch",
    main = "examples/multi_agent_different_spaces_for_agents.py",
    tags = ["team:rllib", "exclusive", "examples", "rlm"],
    size = "medium",
    srcs = ["examples/multi_agent_different_spaces_for_agents.py"],
    args = ["--stop-iters=4", "--framework=torch"]
)

py_test(
    name = "examples/multi_agent_different_spaces_for_agents_w_rlm_tf2",
    main = "examples/multi_agent_different_spaces_for_agents.py",
    tags = ["team:rllib", "exclusive", "examples", "rlm"],
    size = "medium",
    srcs = ["examples/multi_agent_different_spaces_for_agents.py"],
    args = ["--stop-iters=4", "--framework=tf2"]
)

py_test(
    name = "examples/multi_agent_independent_learning",
    main = "examples/multi_agent_independent_learning.py",
    tags = ["team:rllib", "examples"],
    size = "medium",
    srcs = ["examples/multi_agent_independent_learning.py"],
    args = ["--num-gpus=0", "--as-test"]
)

py_test(
    name = "examples/multi_agent_two_trainers_tf",
    main = "examples/multi_agent_two_trainers.py",
    tags = ["team:rllib", "exclusive", "examples"],
    size = "medium",
    srcs = ["examples/multi_agent_two_trainers.py"],
    args = ["--as-test", "--framework=tf", "--stop-reward=70"]
)

py_test(
    name = "examples/multi_agent_two_trainers_torch",
    main = "examples/multi_agent_two_trainers.py",
    tags = ["team:rllib", "exclusive", "examples"],
    size = "small",
    srcs = ["examples/multi_agent_two_trainers.py"],
    args = ["--as-test", "--framework=torch", "--stop-reward=70"]
)

py_test(
    name = "examples/offline_rl_torch",
    main = "examples/offline_rl.py",
    tags = ["team:rllib", "exclusive", "examples"],
    size = "medium",
    srcs = ["examples/offline_rl.py"],
    args = ["--as-test", "--stop-reward=-300", "--stop-iters=1"]
)

py_test(
    name = "examples/nested_action_spaces_ppo_tf",
    main = "examples/nested_action_spaces.py",
    tags = ["team:rllib", "exclusive", "examples"],
    size = "medium",
    srcs = ["examples/nested_action_spaces.py"],
    args = ["--as-test", "--framework=tf", "--stop-reward=-600", "--run=PPO"]
)

py_test(
    name = "examples/nested_action_spaces_ppo_torch",
    main = "examples/nested_action_spaces.py",
    tags = ["team:rllib", "exclusive", "examples"],
    size = "medium",
    srcs = ["examples/nested_action_spaces.py"],
    args = ["--as-test", "--framework=torch", "--stop-reward=-600", "--run=PPO"]
)

py_test(
    name = "examples/parallel_evaluation_and_training_13_episodes_tf",
    main = "examples/parallel_evaluation_and_training.py",
    tags = ["team:rllib", "exclusive", "examples"],
    size = "medium",
    srcs = ["examples/parallel_evaluation_and_training.py"],
    args = ["--as-test", "--framework=tf", "--stop-reward=50.0", "--num-cpus=6", "--evaluation-duration=13"]
)

py_test(
    name = "examples/parallel_evaluation_and_training_auto_episodes_tf",
    main = "examples/parallel_evaluation_and_training.py",
    tags = ["team:rllib", "exclusive", "examples"],
    size = "medium",
    srcs = ["examples/parallel_evaluation_and_training.py"],
    args = ["--as-test", "--stop-reward=50.0", "--num-cpus=6", "--evaluation-duration=auto"]
)

py_test(
    name = "examples/parallel_evaluation_and_training_211_ts_tf2",
    main = "examples/parallel_evaluation_and_training.py",
    tags = ["team:rllib", "exclusive", "examples"],
    size = "medium",
    srcs = ["examples/parallel_evaluation_and_training.py"],
    args = ["--as-test", "--framework=tf2", "--stop-reward=30.0", "--num-cpus=6", "--evaluation-num-workers=3", "--evaluation-duration=211", "--evaluation-duration-unit=timesteps"]
)

py_test(
    name = "examples/parallel_evaluation_and_training_auto_ts_torch",
    main = "examples/parallel_evaluation_and_training.py",
    tags = ["team:rllib", "exclusive", "examples"],
    size = "medium",
    srcs = ["examples/parallel_evaluation_and_training.py"],
    args = ["--as-test", "--framework=torch", "--stop-reward=30.0", "--num-cpus=6", "--evaluation-num-workers=3", "--evaluation-duration=auto", "--evaluation-duration-unit=timesteps"]
)

py_test(
    name = "examples/parametric_actions_cartpole_dqn_tf",
    main = "examples/parametric_actions_cartpole.py",
    tags = ["team:rllib", "exclusive", "examples"],
    size = "medium",
    srcs = ["examples/parametric_actions_cartpole.py"],
    args = ["--as-test", "--framework=tf", "--stop-reward=60.0", "--run=DQN"]
)

py_test(
    name = "examples/parametric_actions_cartpole_dqn_torch",
    main = "examples/parametric_actions_cartpole.py",
    tags = ["team:rllib", "exclusive", "examples"],
    size = "medium",
    srcs = ["examples/parametric_actions_cartpole.py"],
    args = ["--as-test", "--framework=torch", "--stop-reward=60.0", "--run=DQN"]
)

py_test(
    name = "examples/parametric_actions_cartpole_embeddings_learnt_by_model",
    main = "examples/parametric_actions_cartpole_embeddings_learnt_by_model.py",
    tags = ["team:rllib", "exclusive", "examples"],
    size = "medium",
    srcs = ["examples/parametric_actions_cartpole_embeddings_learnt_by_model.py"],
    args = ["--as-test", "--stop-reward=80.0"]
)

py_test(
    name = "examples/inference_and_serving/policy_inference_after_training_tf",
    main = "examples/inference_and_serving/policy_inference_after_training.py",
    tags = ["team:rllib", "exclusive", "examples"],
    size = "medium",
    srcs = ["examples/inference_and_serving/policy_inference_after_training.py"],
    args = ["--stop-iters=3", "--framework=tf"]
)

py_test(
    name = "examples/inference_and_serving/policy_inference_after_training_torch",
    main = "examples/inference_and_serving/policy_inference_after_training.py",
    tags = ["team:rllib", "exclusive", "examples"],
    size = "medium",
    srcs = ["examples/inference_and_serving/policy_inference_after_training.py"],
    args = ["--stop-iters=3", "--framework=torch"]
)

py_test(
    name = "examples/inference_and_serving/policy_inference_after_training_with_attention_tf",
    main = "examples/inference_and_serving/policy_inference_after_training_with_attention.py",
    tags = ["team:rllib", "exclusive", "examples"],
    size = "medium",
    srcs = ["examples/inference_and_serving/policy_inference_after_training_with_attention.py"],
    args = ["--stop-iters=2", "--framework=tf"]
)

py_test(
    name = "examples/inference_and_serving/policy_inference_after_training_with_attention_torch",
    main = "examples/inference_and_serving/policy_inference_after_training_with_attention.py",
    tags = ["team:rllib", "exclusive", "examples"],
    size = "medium",
    srcs = ["examples/inference_and_serving/policy_inference_after_training_with_attention.py"],
    args = ["--stop-iters=2", "--framework=torch"]
)

py_test(
    name = "examples/inference_and_serving/policy_inference_after_training_with_lstm_tf",
    main = "examples/inference_and_serving/policy_inference_after_training_with_lstm.py",
    tags = ["team:rllib", "exclusive", "examples"],
    size = "medium",
    srcs = ["examples/inference_and_serving/policy_inference_after_training_with_lstm.py"],
    args = ["--stop-iters=1", "--framework=tf"]
)

py_test(
    name = "examples/inference_and_serving/policy_inference_after_training_with_lstm_torch",
    main = "examples/inference_and_serving/policy_inference_after_training_with_lstm.py",
    tags = ["team:rllib", "exclusive", "examples"],
    size = "medium",
    srcs = ["examples/inference_and_serving/policy_inference_after_training_with_lstm.py"],
    args = ["--stop-iters=1", "--framework=torch"]
)

py_test(
    name = "examples/replay_buffer_api",
    tags = ["team:rllib", "examples"],
    size = "large",
    srcs = ["examples/replay_buffer_api.py"],
)

py_test(
    name = "examples/restore_1_of_n_agents_from_checkpoint",
    tags = ["team:rllib", "exclusive", "examples"],
    size = "medium",
    srcs = ["examples/restore_1_of_n_agents_from_checkpoint.py"],
    args = ["--pre-training-iters=1", "--stop-iters=1", "--num-cpus=4"]
)

py_test(
    name = "examples/rock_paper_scissors_multiagent_tf",
    main = "examples/rock_paper_scissors_multiagent.py",
    tags = ["team:rllib", "exclusive", "examples"],
    size = "medium",
    srcs = ["examples/rock_paper_scissors_multiagent.py"],
    args = ["--as-test", "--framework=tf"],
)

py_test(
    name = "examples/rock_paper_scissors_multiagent_torch",
    main = "examples/rock_paper_scissors_multiagent.py",
    tags = ["team:rllib", "exclusive", "examples"],
    size = "medium",
    srcs = ["examples/rock_paper_scissors_multiagent.py"],
    args = ["--as-test", "--framework=torch"],
)

py_test(
    name = "examples/self_play_with_open_spiel_connect_4_ppo_tf",
    main = "examples/self_play_with_open_spiel.py",
    tags = ["team:rllib", "exclusive", "examples"],
    size = "medium",
    srcs = ["examples/self_play_with_open_spiel.py"],
    args = ["--framework=tf", "--env=connect_four", "--win-rate-threshold=0.9", "--num-episodes-human-play=0", "--as-test", "--min-league-size=3"]
)

py_test(
    name = "examples/self_play_with_open_spiel_connect_4_ppo_torch",
    main = "examples/self_play_with_open_spiel.py",
    tags = ["team:rllib", "exclusive", "examples"],
    size = "medium",
    srcs = ["examples/self_play_with_open_spiel.py"],
    args = ["--framework=torch", "--env=connect_four", "--win-rate-threshold=0.9", "--num-episodes-human-play=0", "--as-test", "--min-league-size=3"]
)

py_test(
    name = "examples/self_play_with_open_spiel_connect_4_ppo_w_rlm_torch",
    main = "examples/self_play_with_open_spiel.py",
    tags = ["team:rllib", "exclusive", "examples", "rlm"],
    size = "medium",
    srcs = ["examples/self_play_with_open_spiel.py"],
    args = ["--framework=torch", "--env=connect_four", "--win-rate-threshold=0.9", "--num-episodes-human-play=0", "--as-test", "--min-league-size=3", "--enable-new-api-stack"]
)

py_test(
    name = "examples/self_play_with_open_spiel_connect_4_ppo_w_rlm_tf2",
    main = "examples/self_play_with_open_spiel.py",
    tags = ["team:rllib", "exclusive", "examples", "rlm"],
    size = "medium",
    srcs = ["examples/self_play_with_open_spiel.py"],
    args = ["--framework=tf2", "--env=connect_four", "--win-rate-threshold=0.9", "--num-episodes-human-play=0", "--as-test", "--min-league-size=3", "--enable-new-api-stack"]
)

py_test(
    name = "examples/self_play_with_open_spiel_connect_4_appo_w_rlm_torch",
    main = "examples/self_play_with_open_spiel.py",
    tags = ["team:rllib", "exclusive", "examples", "rlm"],
    size = "medium",
    srcs = ["examples/self_play_with_open_spiel.py"],
    args = ["--enable-new-api-stack", "--framework=torch", "--algo=APPO", "--env=connect_four", "--win-rate-threshold=0.8", "--num-episodes-human-play=0", "--as-test", "--min-league-size=4"]
)

py_test(
    name = "examples/self_play_with_open_spiel_connect_4_appo_w_rlm_tf2",
    main = "examples/self_play_with_open_spiel.py",
    tags = ["team:rllib", "exclusive", "examples", "rlm"],
    size = "medium",
    srcs = ["examples/self_play_with_open_spiel.py"],
    args = ["--enable-new-api-stack", "--framework=tf2", "--algo=APPO", "--env=connect_four", "--win-rate-threshold=0.8", "--num-episodes-human-play=0", "--as-test", "--min-league-size=4"]
)

py_test(
    name = "examples/self_play_league_based_with_open_spiel_markov_soccer_tf",
    main = "examples/self_play_league_based_with_open_spiel.py",
    tags = ["team:rllib", "exclusive", "examples"],
    size = "medium",
    srcs = ["examples/self_play_league_based_with_open_spiel.py"],
    args = ["--framework=tf", "--env=markov_soccer", "--win-rate-threshold=0.6", "--stop-iters=2", "--num-episodes-human-play=0"]
)

py_test(
    name = "examples/self_play_league_based_with_open_spiel_markov_soccer_torch",
    main = "examples/self_play_league_based_with_open_spiel.py",
    tags = ["team:rllib", "exclusive", "examples"],
    size = "medium",
    srcs = ["examples/self_play_league_based_with_open_spiel.py"],
    args = ["--framework=torch", "--env=markov_soccer", "--win-rate-threshold=0.6", "--stop-iters=2", "--num-episodes-human-play=0"]
)

py_test(
    name = "examples/two_trainer_workflow_tf",
    main = "examples/two_trainer_workflow.py",
    tags = ["team:rllib", "exclusive", "examples"],
    size = "medium",
    srcs = ["examples/two_trainer_workflow.py"],
    args = ["--as-test", "--stop-reward=450.0"]
)

py_test(
    name = "examples/two_trainer_workflow_torch",
    main = "examples/two_trainer_workflow.py",
    tags = ["team:rllib", "exclusive", "examples"],
    size = "medium",
    srcs = ["examples/two_trainer_workflow.py"],
    args = ["--as-test", "--torch", "--stop-reward=450.0"]
)

py_test(
    name = "examples/two_step_game_ppo_tf",
    main = "examples/two_step_game.py",
    tags = ["team:rllib", "exclusive", "examples"],
    size = "medium",
    srcs = ["examples/two_step_game.py"],
    args = ["--as-test", "--framework=tf", "--stop-reward=7"]
)

py_test(
    name = "examples/two_step_game_ppo_torch",
    main = "examples/two_step_game.py",
    tags = ["team:rllib", "exclusive", "examples"],
    size = "medium",
    srcs = ["examples/two_step_game.py"],
    args = ["--as-test", "--framework=torch", "--stop-reward=7"]
)

py_test(
    name = "examples/connectors/run_connector_policy",
    main = "examples/connectors/run_connector_policy.py",
    tags = ["team:rllib", "exclusive", "examples"],
    size = "small",
    srcs = ["examples/connectors/run_connector_policy.py"],
)

py_test(
    name = "examples/connectors/adapt_connector_policy",
    main = "examples/connectors/adapt_connector_policy.py",
    tags = ["team:rllib", "exclusive", "examples"],
    size = "small",
    srcs = ["examples/connectors/adapt_connector_policy.py"],
)

py_test(
    name = "examples/connectors/self_play_with_policy_checkpoint",
    main = "examples/connectors/self_play_with_policy_checkpoint.py",
    tags = ["team:rllib", "exclusive", "examples"],
    size = "small",
    srcs = ["examples/connectors/self_play_with_policy_checkpoint.py"],
    args = [
        "--train_iteration=1"  # Smoke test.
    ]
)

# --------------------------------------------------------------------
# examples/learner directory
#
#
# Description: These are RLlib tests for the new multi-gpu enabled
# training stack via Learners.
#
# NOTE: Add tests alphabetically to this list.
# --------------------------------------------------------------------

py_test(
    name = "examples/learner/multi_agent_cartpole_ppo_torch",
    main = "examples/learner/multi_agent_cartpole_ppo.py",
    tags = ["team:rllib", "examples"],
    size = "medium",
    srcs = ["examples/learner/multi_agent_cartpole_ppo.py"],
    args = ["--as-test", "--framework=torch", "--num-gpus=0"]
)

py_test(
    name = "examples/learner/multi_agent_cartpole_ppo_torch_gpu",
    main = "examples/learner/multi_agent_cartpole_ppo.py",
    tags = ["team:rllib", "exclusive", "examples", "gpu"],
    size = "medium",
    srcs = ["examples/learner/multi_agent_cartpole_ppo.py"],
    args = ["--as-test", "--framework=torch", "--num-gpus=1"]
)


py_test(
    name = "examples/learner/multi_agent_cartpole_ppo_torch_multi_gpu",
    main = "examples/learner/multi_agent_cartpole_ppo.py",
    tags = ["team:rllib", "exclusive", "examples", "multi_gpu"],
    size = "medium",
    srcs = ["examples/learner/multi_agent_cartpole_ppo.py"],
    args = ["--as-test", "--framework=torch", "--num-gpus=2"]
)

py_test(
    name = "examples/learner/ppo_tuner_local_cpu_torch",
    main = "examples/learner/ppo_tuner.py",
    tags = ["team:rllib", "examples"],
    size = "medium",
    srcs = ["examples/learner/ppo_tuner.py"],
    args = ["--framework=torch", "--config=local-cpu"]
)

py_test(
    name = "examples/learner/ppo_tuner_local_cpu_tf2",
    main = "examples/learner/ppo_tuner.py",
    tags = ["team:rllib", "examples"],
    size = "medium",
    srcs = ["examples/learner/ppo_tuner.py"],
    args = ["--framework=tf2", "--config=local-cpu"]
)

py_test(
    name = "examples/learner/ppo_tuner_local_gpu_torch",
    main = "examples/learner/ppo_tuner.py",
    tags = ["team:rllib", "examples", "gpu"],
    size = "medium",
    srcs = ["examples/learner/ppo_tuner.py"],
    args = ["--framework=torch", "--config=local-gpu"]
)

py_test(
    name = "examples/learner/ppo_tuner_local_gpu_tf2",
    main = "examples/learner/ppo_tuner.py",
    tags = ["team:rllib", "examples", "gpu", "exclusive"],
    size = "medium",
    srcs = ["examples/learner/ppo_tuner.py"],
    args = ["--framework=tf2", "--config=local-gpu"]
)

py_test(
    name = "examples/learner/ppo_tuner_remote_cpu_torch",
    main = "examples/learner/ppo_tuner.py",
    tags = ["team:rllib", "examples"],
    size = "medium",
    srcs = ["examples/learner/ppo_tuner.py"],
    args = ["--framework=torch", "--config=remote-cpu"]
)

py_test(
    name = "examples/learner/ppo_tuner_remote_cpu_tf2",
    main = "examples/learner/ppo_tuner.py",
    tags = ["team:rllib", "examples"],
    size = "medium",
    srcs = ["examples/learner/ppo_tuner.py"],
    args = ["--framework=tf2", "--config=remote-cpu"]
)

py_test(
    name = "examples/learner/ppo_tuner_remote_gpu_torch",
    main = "examples/learner/ppo_tuner.py",
    tags = ["team:rllib", "examples", "gpu", "exclusive"],
    size = "medium",
    srcs = ["examples/learner/ppo_tuner.py"],
    args = ["--framework=torch", "--config=remote-gpu"]
)

py_test(
    name = "examples/learner/ppo_tuner_remote_gpu_tf2",
    main = "examples/learner/ppo_tuner.py",
    tags = ["team:rllib", "examples", "gpu", "exclusive"],
    size = "medium",
    srcs = ["examples/learner/ppo_tuner.py"],
    args = ["--framework=tf2", "--config=remote-gpu"]
)

py_test(
    name = "examples/learner/ppo_tuner_multi_gpu_torch",
    main = "examples/learner/ppo_tuner.py",
    tags = ["team:rllib", "examples", "multi_gpu", "exclusive"],
    size = "medium",
    srcs = ["examples/learner/ppo_tuner.py"],
    args = ["--framework=torch", "--config=multi-gpu-ddp"]
)

py_test(
    name = "examples/learner/ppo_tuner_multi_gpu_tf2",
    main = "examples/learner/ppo_tuner.py",
    tags = ["team:rllib", "examples", "multi_gpu", "exclusive"],
    size = "medium",
    srcs = ["examples/learner/ppo_tuner.py"],
    args = ["--framework=tf2", "--config=multi-gpu-ddp"]
)

py_test(
    name = "examples/learner/train_w_bc_finetune_w_ppo",
    main = "examples/learner/train_w_bc_finetune_w_ppo.py",
    tags = ["team:rllib", "examples", "exclusive"],
    size = "medium",
    srcs = ["examples/learner/train_w_bc_finetune_w_ppo.py"],
)

# --------------------------------------------------------------------
# examples/documentation directory
#
# Tag: documentation
#
# NOTE: Add tests alphabetically to this list.
# --------------------------------------------------------------------

py_test(
    name = "examples/documentation/custom_gym_env",
    main = "examples/documentation/custom_gym_env.py",
    tags = ["team:rllib", "documentation", "no_main"],
    size = "medium",
    srcs = ["examples/documentation/custom_gym_env.py"],
)

py_test(
    name = "examples/documentation/saving_and_loading_algos_and_policies",
    main = "examples/documentation/saving_and_loading_algos_and_policies.py",
    tags = ["team:rllib", "documentation", "no_main"],
    size = "large",
    srcs = ["examples/documentation/saving_and_loading_algos_and_policies.py"],
)

py_test(
    name = "examples/documentation/replay_buffer_demo",
    main = "examples/documentation/replay_buffer_demo.py",
    tags = ["team:rllib", "documentation", "no_main"],
    size = "medium",
    srcs = ["examples/documentation/replay_buffer_demo.py"],
)

py_test(
    name = "examples/documentation/rllib_on_ray_readme",
    main = "examples/documentation/rllib_on_ray_readme.py",
    tags = ["team:rllib", "documentation", "no_main"],
    size = "medium",
    srcs = ["examples/documentation/rllib_on_ray_readme.py"],
)

py_test(
    name = "examples/documentation/rllib_on_rllib_readme",
    main = "examples/documentation/rllib_on_rllib_readme.py",
    tags = ["team:rllib", "documentation", "no_main"],
    size = "medium",
    srcs = ["examples/documentation/rllib_on_rllib_readme.py"],
)

# --------------------------------------------------------------------
# Manual/disabled tests
# --------------------------------------------------------------------
py_test_module_list(
  files = [
    "env/wrappers/tests/test_kaggle_wrapper.py",
    "examples/env/tests/test_cliff_walking_wall_env.py",
    "examples/env/tests/test_coin_game_non_vectorized_env.py",
    "examples/env/tests/test_coin_game_vectorized_env.py",
    "examples/env/tests/test_matrix_sequential_social_dilemma.py",
    "examples/env/tests/test_wrappers.py",
    "tests/test_dnc.py",
    "tests/test_perf.py",
    "utils/tests/test_utils.py",
  ],
  size = "large",
  extra_srcs = [],
  deps = [],
  tags = ["manual", "team:rllib", "no_main"],
)<|MERGE_RESOLUTION|>--- conflicted
+++ resolved
@@ -387,15 +387,15 @@
     args = ["--dir=tuned_examples/ppo"]
 )
 
-# py_test(
-#    name = "learning_tests_multi_agent_pendulum_ppo_envrunner",
-#    main = "tests/run_regression_tests.py",
-#    tags = ["team:rllib", "exclusive", "learning_tests", "learning_tests_pendulum", "learning_tests_continuous", "no_tf_static_graph"],
-#    size = "large", # bazel may complain about it being too long sometimes - large is on purpose as some frameworks take longer
-#    srcs = ["tests/run_regression_tests.py"],
-#    data = ["tuned_examples/ppo/multi_agent_pendulum_ppo_envrunner.py"],
-#    args = ["--dir=tuned_examples/ppo"]
-# )
+py_test(
+    name = "learning_tests_multi_agent_pendulum_ppo",
+    main = "tests/run_regression_tests.py",
+    tags = ["team:rllib", "exclusive", "learning_tests", "learning_tests_pendulum", "learning_tests_continuous", "no_tf_static_graph"],
+    size = "large", # bazel may complain about it being too long sometimes - large is on purpose as some frameworks take longer
+    srcs = ["tests/run_regression_tests.py"],
+    data = ["tuned_examples/ppo/multi_agent_pendulum_ppo.py"],
+    args = ["--dir=tuned_examples/ppo"]
+)
 
 py_test(
     name = "learning_tests_transformed_actions_pendulum_ppo",
@@ -908,16 +908,6 @@
 )
 
 py_test(
-<<<<<<< HEAD
-    name = "env/tests/test_infinite_lookback_buffer",
-    tags = ["team:rllib", "env"],
-    size = "small",
-    srcs = ["env/tests/test_infinite_lookback_buffer.py"]
-)
-
-py_test(
-=======
->>>>>>> 3dea811e
     name = "env/wrappers/tests/test_exception_wrapper",
     tags = ["team:rllib", "env"],
     size = "small",
