# --------------------------------------------------------------------
# BAZEL/Buildkite-CI test cases.
# --------------------------------------------------------------------

# To add new RLlib tests, first find the correct category of your new test
# within this file.

# All new tests - within their category - should be added alphabetically!
# Do not just add tests to the bottom of the file.

# Currently we have the following categories:

# - Learning tests/regression, tagged:
# -- "learning_tests_[tf|torch]": Distinguish tf vs torch.
# -- "learning_tests_[cartpole|pendulum]": distinguish cartpole vs pendulum.
# -- "learning_tests_[discrete|continuous]_[tf|torch]": distinguish discrete
#    actions vs continuous actions AND tf vs torch.
# -- "fake_gpus_[tf|torch]": Tests that run using 2 fake GPUs.

# - Quick agent compilation/tune-train tests, tagged "quick_train".
#   NOTE: These should be obsoleted in favor of "trainers_dir" tests as
#         they cover the same functionaliy.

# - Folder-bound tests, tagged with the name of the top-level dir:
#   - `env` directory tests.
#   - `evaluation` directory tests.
#   - `execution` directory tests.
#   - `models` directory tests.
#   - `policy` directory tests.
#   - `utils` directory tests.

# - Trainer ("agents") tests, tagged "trainers_dir".

# - Tests directory (everything in rllib/tests/...), tagged: "tests_dir" and
#   "tests_dir_[A-Z]"

# - Examples directory (everything in rllib/examples/...), tagged: "examples" and
#   "examples_[A-Z]"

# Note: The "examples" and "tests_dir" tags have further sub-tags going by the
# starting letter of the test name (e.g. "examples_A", or "tests_dir_F") for
# split-up purposes in buildkite.

# Additional tags are:
# - "team:ml": Indicating that all tests in this file are the responsibility of
#   the ML Team.
# - "gpu": Indicating that a test may (but doesn't have to) be run in the GPU
#   pipeline, defined in .buildkite/pipeline.gpu.yaml.
# - "no_gpu": Indicating that a test should not be run in the GPU pipeline due
#   to certain incompatibilities.

# Our .buildkite/pipeline.yml and .buildkite/pipeline.gpu.yml files execute all
# these tests in n different jobs.


# --------------------------------------------------------------------
# Agents learning regression tests.
#
# Tag: learning_tests
#
# This will test all yaml files (via `rllib train`)
# inside rllib/tuned_examples/[algo-name] for actual learning success.
# --------------------------------------------------------------------

# A2C/A3C
py_test(
    name = "run_regression_tests_cartpole_a2c_tf",
    main = "tests/run_regression_tests.py",
    tags = ["team:ml", "learning_tests_tf", "learning_tests_cartpole", "learning_tests_discrete_tf"],
    size = "large",
    srcs = ["tests/run_regression_tests.py"],
    data = ["tuned_examples/a3c/cartpole-a2c.yaml"],
    args = ["--yaml-dir=tuned_examples/a3c"]
)

py_test(
    name = "run_regression_tests_cartpole_a2c_torch",
    main = "tests/run_regression_tests.py",
    tags = ["team:ml", "learning_tests_torch", "learning_tests_cartpole", "learning_tests_discrete_torch"],
    size = "large",
    srcs = ["tests/run_regression_tests.py"],
    data = ["tuned_examples/a3c/cartpole-a2c.yaml"],
    args = ["--yaml-dir=tuned_examples/a3c", "--framework=torch"]
)

py_test(
    name = "learning_cartpole_a2c_tf_fake_gpus",
    main = "tests/run_regression_tests.py",
    tags = ["team:ml", "learning_tests_tf", "learning_tests_cartpole", "learning_tests_discrete_tf", "fake_gpus_tf"],
    size = "large",
    srcs = ["tests/run_regression_tests.py"],
    data = ["tuned_examples/a3c/cartpole-a2c-fake-gpus.yaml"],
    args = ["--yaml-dir=tuned_examples/a3c"]
)

py_test(
    name = "learning_cartpole_a2c_torch_fake_gpus",
    main = "tests/run_regression_tests.py",
    tags = ["team:ml", "learning_tests_torch", "learning_tests_cartpole", "learning_tests_discrete_torch", "fake_gpus_torch"],
    size = "large",
    srcs = ["tests/run_regression_tests.py"],
    data = ["tuned_examples/a3c/cartpole-a2c-fake-gpus.yaml"],
    args = ["--yaml-dir=tuned_examples/a3c", "--framework=torch"]
)

py_test(
    name = "run_regression_tests_cartpole_a3c_tf",
    main = "tests/run_regression_tests.py",
    tags = ["team:ml", "learning_tests_tf", "learning_tests_cartpole", "learning_tests_discrete_tf"],
    size = "large",
    srcs = ["tests/run_regression_tests.py"],
    data = ["tuned_examples/a3c/cartpole-a3c.yaml"],
    args = ["--yaml-dir=tuned_examples/a3c"]
)

py_test(
    name = "run_regression_tests_cartpole_a3c_torch",
    main = "tests/run_regression_tests.py",
    tags = ["team:ml", "learning_tests_torch", "learning_tests_cartpole", "learning_tests_discrete_torch"],
    size = "large",
    srcs = ["tests/run_regression_tests.py"],
    data = ["tuned_examples/a3c/cartpole-a3c.yaml"],
    args = ["--yaml-dir=tuned_examples/a3c", "--framework=torch"]
)

# APEX-DQN
py_test(
    name = "run_regression_tests_cartpole_apex_tf",
    main = "tests/run_regression_tests.py",
    tags = ["team:ml", "learning_tests_tf", "learning_tests_cartpole", "learning_tests_discrete_tf"],
    size = "large",
    srcs = ["tests/run_regression_tests.py"],
    data = [
        "tuned_examples/dqn/cartpole-apex.yaml",
    ],
    args = ["--yaml-dir=tuned_examples/dqn", "--num-cpus=6"]
)

py_test(
    name = "run_regression_tests_cartpole_apex_torch",
    main = "tests/run_regression_tests.py",
    tags = ["team:ml", "learning_tests_torch", "learning_tests_cartpole", "learning_tests_discrete_torch"],
    size = "large",
    srcs = ["tests/run_regression_tests.py"],
    data = [
        "tuned_examples/dqn/cartpole-apex.yaml",
    ],
    args = ["--yaml-dir=tuned_examples/dqn", "--num-cpus=6", "--framework=torch"]
)

# Once APEX supports multi-GPU.
# py_test(
#    name = "learning_cartpole_apex_tf_fake_gpus",
#    main = "tests/run_regression_tests.py",
#    tags = ["team:ml", "learning_tests_tf", "learning_tests_cartpole", "learning_tests_discrete_tf", "fake_gpus_tf"],
#    size = "large",
#    srcs = ["tests/run_regression_tests.py"],
#    data = ["tuned_examples/dqn/cartpole-apex-fake-gpus.yaml"],
#    args = ["--yaml-dir=tuned_examples/dqn"]
# )

# py_test(
#    name = "learning_cartpole_apex_torch_fake_gpus",
#    main = "tests/run_regression_tests.py",
#    tags = ["team:ml", "learning_tests_torch", "learning_tests_cartpole", "learning_tests_discrete_torch", "fake_gpus_torch"],
#    size = "large",
#    srcs = ["tests/run_regression_tests.py"],
#    data = ["tuned_examples/dqn/cartpole-apex-fake-gpus.yaml"],
#    args = ["--yaml-dir=tuned_examples/dqn", "--framework=torch"]
# )

# APPO
py_test(
    name = "run_regression_tests_cartpole_appo_tf",
    main = "tests/run_regression_tests.py",
    tags = ["team:ml", "learning_tests_tf", "learning_tests_cartpole", "learning_tests_discrete_tf"],
    size = "large",
    srcs = ["tests/run_regression_tests.py"],
    data = [
        "tuned_examples/ppo/cartpole-appo.yaml",
        "tuned_examples/ppo/cartpole-appo-vtrace.yaml"
    ],
    args = ["--yaml-dir=tuned_examples/ppo"]
)

py_test(
    name = "run_regression_tests_cartpole_appo_torch",
    main = "tests/run_regression_tests.py",
    tags = ["team:ml", "learning_tests_torch", "learning_tests_cartpole", "learning_tests_discrete_torch"],
    size = "large",
    srcs = ["tests/run_regression_tests.py"],
    data = [
        "tuned_examples/ppo/cartpole-appo.yaml",
        "tuned_examples/ppo/cartpole-appo-vtrace.yaml"
    ],
    args = ["--yaml-dir=tuned_examples/ppo", "--framework=torch"]
)

py_test(
    name = "learning_cartpole_appo_tf_fake_gpus",
    main = "tests/run_regression_tests.py",
    tags = ["team:ml", "learning_tests_tf", "learning_tests_cartpole", "learning_tests_discrete_tf", "fake_gpus_tf"],
    size = "large",
    srcs = ["tests/run_regression_tests.py"],
    data = ["tuned_examples/ppo/cartpole-appo-vtrace-fake-gpus.yaml"],
    args = ["--yaml-dir=tuned_examples/ppo"]
)

py_test(
    name = "learning_cartpole_appo_torch_fake_gpus",
    main = "tests/run_regression_tests.py",
    tags = ["team:ml", "learning_tests_torch", "learning_tests_cartpole", "learning_tests_discrete_torch", "fake_gpus_torch"],
    size = "large",
    srcs = ["tests/run_regression_tests.py"],
    data = ["tuned_examples/ppo/cartpole-appo-vtrace-fake-gpus.yaml"],
    args = ["--yaml-dir=tuned_examples/ppo", "--framework=torch"]
)

# ARS
py_test(
    name = "run_regression_tests_cartpole_ars_tf",
    main = "tests/run_regression_tests.py",
    tags = ["team:ml", "learning_tests_tf", "learning_tests_cartpole", "learning_tests_discrete_tf"],
    size = "large",
    srcs = ["tests/run_regression_tests.py"],
    data = ["tuned_examples/ars/cartpole-ars.yaml"],
    args = ["--yaml-dir=tuned_examples/ars"]
)

py_test(
    name = "run_regression_tests_cartpole_ars_torch",
    main = "tests/run_regression_tests.py",
    tags = ["team:ml", "learning_tests_torch", "learning_tests_cartpole", "learning_tests_discrete_torch"],
    size = "large",
    srcs = ["tests/run_regression_tests.py"],
    data = ["tuned_examples/ars/cartpole-ars.yaml"],
    args = ["--yaml-dir=tuned_examples/ars", "--framework=torch"]
)

# CQL
py_test(
    name = "run_regression_tests_pendulum_cql_tf",
    main = "tests/run_regression_tests.py",
    tags = ["team:ml", "learning_tests_tf", "learning_tests_pendulum", "learning_tests_continuous_tf", "flaky"],
    size = "large",
    srcs = ["tests/run_regression_tests.py"],
    # Include the zipped json data file as well.
    data = [
        "tuned_examples/cql/pendulum-cql.yaml",
        "tests/data/pendulum/enormous.zip",
    ],
    args = ["--yaml-dir=tuned_examples/cql"]
)

py_test(
    name = "run_regression_tests_pendulum_cql_torch",
    main = "tests/run_regression_tests.py",
    tags = ["team:ml", "learning_tests_torch", "learning_tests_pendulum", "learning_tests_continuous_torch", "flaky"],
    size = "large",
    srcs = ["tests/run_regression_tests.py"],
    # Include the zipped json data file as well.
    data = [
        "tuned_examples/cql/pendulum-cql.yaml",
        "tests/data/pendulum/enormous.zip",
    ],
    args = ["--yaml-dir=tuned_examples/cql", "--framework=torch"]
)

# DDPG
py_test(
    name = "run_regression_tests_pendulum_ddpg_tf",
    main = "tests/run_regression_tests.py",
    tags = ["team:ml", "learning_tests_tf", "learning_tests_pendulum", "learning_tests_continuous_tf"],
    size = "large",
    srcs = ["tests/run_regression_tests.py"],
    data = glob(["tuned_examples/ddpg/pendulum-ddpg.yaml"]),
    args = ["--yaml-dir=tuned_examples/ddpg"]
)

py_test(
    name = "run_regression_tests_pendulum_ddpg_torch",
    main = "tests/run_regression_tests.py",
    tags = ["team:ml", "learning_tests_torch", "learning_tests_pendulum", "learning_tests_continuous_torch"],
    size = "large",
    srcs = ["tests/run_regression_tests.py"],
    data = glob(["tuned_examples/ddpg/pendulum-ddpg.yaml"]),
    args = ["--yaml-dir=tuned_examples/ddpg", "--framework=torch"]
)

py_test(
    name = "learning_pendulum_ddpg_tf_fake_gpus",
    main = "tests/run_regression_tests.py",
    tags = ["team:ml", "learning_tests_tf", "learning_tests_pendulum", "learning_tests_continuous_tf", "fake_gpus_tf"],
    size = "large",
    srcs = ["tests/run_regression_tests.py"],
    data = ["tuned_examples/ddpg/pendulum-ddpg-fake-gpus.yaml"],
    args = ["--yaml-dir=tuned_examples/ddpg"]
)

py_test(
    name = "learning_pendulum_ddpg_torch_fake_gpus",
    main = "tests/run_regression_tests.py",
    tags = ["team:ml", "learning_tests_torch", "learning_tests_pendulum", "learning_tests_continuous_torch", "fake_gpus_torch"],
    size = "large",
    srcs = ["tests/run_regression_tests.py"],
    data = ["tuned_examples/ddpg/pendulum-ddpg-fake-gpus.yaml"],
    args = ["--yaml-dir=tuned_examples/ddpg", "--framework=torch"]
)

# DDPPO
py_test(
    name = "run_regression_tests_cartpole_ddppo_torch",
    main = "tests/run_regression_tests.py",
    tags = ["team:ml", "learning_tests_torch", "learning_tests_cartpole", "learning_tests_discrete_torch"],
    size = "large",
    srcs = ["tests/run_regression_tests.py"],
    data = glob(["tuned_examples/ppo/cartpole-ddppo.yaml"]),
    args = ["--yaml-dir=tuned_examples/ppo", "--framework=torch"]
)

# DQN
py_test(
    name = "run_regression_tests_cartpole_dqn_tf",
    main = "tests/run_regression_tests.py",
    tags = ["team:ml", "learning_tests_tf", "learning_tests_cartpole", "learning_tests_discrete_tf"],
    size = "large",
    srcs = ["tests/run_regression_tests.py"],
    data = ["tuned_examples/dqn/cartpole-dqn.yaml"],
    args = ["--yaml-dir=tuned_examples/dqn"]
)

py_test(
    name = "run_regression_tests_cartpole_dqn_softq_tf",
    main = "tests/run_regression_tests.py",
    tags = ["team:ml", "learning_tests_tf", "learning_tests_cartpole", "learning_tests_discrete_tf"],
    size = "large",
    srcs = ["tests/run_regression_tests.py"],
    data = ["tuned_examples/dqn/cartpole-dqn-softq.yaml"],
    args = ["--yaml-dir=tuned_examples/dqn"]
)

py_test(
    name = "run_regression_tests_cartpole_dqn_param_noise_tf",
    main = "tests/run_regression_tests.py",
    tags = ["team:ml", "learning_tests_tf", "learning_tests_cartpole", "learning_tests_discrete_tf"],
    size = "large",
    srcs = ["tests/run_regression_tests.py"],
    data = ["tuned_examples/dqn/cartpole-dqn-param-noise.yaml"],
    args = ["--yaml-dir=tuned_examples/dqn"]
)

py_test(
    name = "run_regression_tests_cartpole_dqn_torch",
    main = "tests/run_regression_tests.py",
    tags = ["team:ml", "learning_tests_torch", "learning_tests_cartpole", "learning_tests_discrete_torch"],
    size = "large",
    srcs = ["tests/run_regression_tests.py"],
    data = ["tuned_examples/dqn/cartpole-dqn.yaml"],
    args = ["--yaml-dir=tuned_examples/dqn", "--framework=torch"]
)

py_test(
    name = "run_regression_tests_cartpole_dqn_softq_torch",
    main = "tests/run_regression_tests.py",
    tags = ["team:ml", "learning_tests_torch", "learning_tests_cartpole", "learning_tests_discrete_torch"],
    size = "large",
    srcs = ["tests/run_regression_tests.py"],
    data = ["tuned_examples/dqn/cartpole-dqn-softq.yaml"],
    args = ["--yaml-dir=tuned_examples/dqn", "--framework=torch"]
)

py_test(
    name = "run_regression_tests_cartpole_dqn_param_noise_torch",
    main = "tests/run_regression_tests.py",
    tags = ["team:ml", "learning_tests_torch", "learning_tests_cartpole", "learning_tests_discrete_torch"],
    size = "large",
    srcs = ["tests/run_regression_tests.py"],
    data = ["tuned_examples/dqn/cartpole-dqn-param-noise.yaml"],
    args = ["--yaml-dir=tuned_examples/dqn", "--framework=torch"]
)

py_test(
    name = "learning_cartpole_dqn_tf_fake_gpus",
    main = "tests/run_regression_tests.py",
    tags = ["team:ml", "learning_tests_tf", "learning_tests_cartpole", "learning_tests_discrete_tf", "fake_gpus_tf"],
    size = "large",
    srcs = ["tests/run_regression_tests.py"],
    data = ["tuned_examples/dqn/cartpole-dqn-fake-gpus.yaml"],
    args = ["--yaml-dir=tuned_examples/dqn"]
)

py_test(
    name = "learning_cartpole_dqn_torch_fake_gpus",
    main = "tests/run_regression_tests.py",
    tags = ["team:ml", "learning_tests_torch", "learning_tests_cartpole", "learning_tests_discrete_torch", "fake_gpus_torch"],
    size = "large",
    srcs = ["tests/run_regression_tests.py"],
    data = ["tuned_examples/dqn/cartpole-dqn-fake-gpus.yaml"],
    args = ["--yaml-dir=tuned_examples/dqn", "--framework=torch"]
)

# Simple-Q
py_test(
    name = "run_regression_tests_cartpole_simpleq_tf",
    main = "tests/run_regression_tests.py",
    tags = ["team:ml", "learning_tests_tf", "learning_tests_cartpole", "learning_tests_discrete_tf"],
    size = "large",
    srcs = ["tests/run_regression_tests.py"],
    data = [
        "tuned_examples/dqn/cartpole-simpleq.yaml",
    ],
    args = ["--yaml-dir=tuned_examples/dqn"]
)

py_test(
    name = "run_regression_tests_cartpole_simpleq_torch",
    main = "tests/run_regression_tests.py",
    tags = ["team:ml", "learning_tests_torch", "learning_tests_cartpole", "learning_tests_discrete_torch"],
    size = "large",
    srcs = ["tests/run_regression_tests.py"],
    data = [
        "tuned_examples/dqn/cartpole-simpleq.yaml",
    ],
    args = ["--yaml-dir=tuned_examples/dqn", "--framework=torch"]
)

py_test(
    name = "learning_cartpole_simpleq_tf_fake_gpus",
    main = "tests/run_regression_tests.py",
    tags = ["team:ml", "learning_tests_tf", "learning_tests_cartpole", "learning_tests_discrete_tf", "fake_gpus_tf"],
    size = "large",
    srcs = ["tests/run_regression_tests.py"],
    data = ["tuned_examples/dqn/cartpole-simpleq-fake-gpus.yaml"],
    args = ["--yaml-dir=tuned_examples/dqn"]
)

py_test(
    name = "learning_cartpole_simpleq_torch_fake_gpus",
    main = "tests/run_regression_tests.py",
    tags = ["team:ml", "learning_tests_torch", "learning_tests_cartpole", "learning_tests_discrete_torch", "fake_gpus_torch"],
    size = "large",
    srcs = ["tests/run_regression_tests.py"],
    data = ["tuned_examples/dqn/cartpole-simpleq-fake-gpus.yaml"],
    args = ["--yaml-dir=tuned_examples/dqn", "--framework=torch"]
)

# ES
py_test(
    name = "run_regression_tests_cartpole_es_tf",
    main = "tests/run_regression_tests.py",
    tags = ["team:ml", "learning_tests_tf", "learning_tests_cartpole", "learning_tests_discrete_tf"],
    size = "large",
    srcs = ["tests/run_regression_tests.py"],
    data = ["tuned_examples/es/cartpole-es.yaml"],
    args = ["--yaml-dir=tuned_examples/es"]
)

py_test(
    name = "run_regression_tests_cartpole_es_torch",
    main = "tests/run_regression_tests.py",
    tags = ["team:ml", "learning_tests_torch", "learning_tests_cartpole", "learning_tests_discrete_torch"],
    size = "large",
    srcs = ["tests/run_regression_tests.py"],
    data = ["tuned_examples/es/cartpole-es.yaml"],
    args = ["--yaml-dir=tuned_examples/es", "--framework=torch"]
)

# IMPALA
py_test(
    name = "run_regression_tests_cartpole_impala_tf",
    main = "tests/run_regression_tests.py",
    tags = ["team:ml", "learning_tests_tf", "learning_tests_cartpole", "learning_tests_discrete_tf"],
    size = "large",
    srcs = ["tests/run_regression_tests.py"],
    data = ["tuned_examples/impala/cartpole-impala.yaml"],
    args = ["--yaml-dir=tuned_examples/impala"]
)

py_test(
    name = "run_regression_tests_cartpole_impala_torch",
    main = "tests/run_regression_tests.py",
    tags = ["team:ml", "learning_tests_torch", "learning_tests_cartpole", "learning_tests_discrete_torch"],
    size = "large",
    srcs = ["tests/run_regression_tests.py"],
    data = ["tuned_examples/impala/cartpole-impala.yaml"],
    args = ["--yaml-dir=tuned_examples/impala", "--framework=torch"]
)

py_test(
    name = "learning_cartpole_impala_tf_fake_gpus",
    main = "tests/run_regression_tests.py",
    tags = ["team:ml", "learning_tests_tf", "learning_tests_cartpole", "learning_tests_discrete_tf", "fake_gpus_tf"],
    size = "large",
    srcs = ["tests/run_regression_tests.py"],
    data = ["tuned_examples/impala/cartpole-impala-fake-gpus.yaml"],
    args = ["--yaml-dir=tuned_examples/impala"]
)

py_test(
    name = "learning_cartpole_impala_torch_fake_gpus",
    main = "tests/run_regression_tests.py",
    tags = ["team:ml", "learning_tests_torch", "learning_tests_cartpole", "learning_tests_discrete_torch", "fake_gpus_torch"],
    size = "large",
    srcs = ["tests/run_regression_tests.py"],
    data = ["tuned_examples/impala/cartpole-impala-fake-gpus.yaml"],
    args = ["--yaml-dir=tuned_examples/impala", "--framework=torch"]
)

# Working, but takes a long time to learn (>15min).
# Removed due to Higher API conflicts with Pytorch-Import tests
## MB-MPO
#py_test(
#    name = "run_regression_tests_pendulum_mbmpo_torch",
#    main = "tests/run_regression_tests.py",
#    tags = ["team:ml", "learning_tests_torch", "learning_tests_pendulum", "learning_tests_continuous_torch"],
#    size = "large",
#    srcs = ["tests/run_regression_tests.py"],
#    data = ["tuned_examples/mbmpo/pendulum-mbmpo.yaml"],
#    args = ["--framework=torch", "--yaml-dir=tuned_examples/mbmpo"]
#)

# PG
py_test(
    name = "run_regression_tests_cartpole_pg_tf",
    main = "tests/run_regression_tests.py",
    tags = ["team:ml", "learning_tests_tf", "learning_tests_cartpole", "learning_tests_discrete_tf"],
    size = "large",
    srcs = ["tests/run_regression_tests.py"],
    data = ["tuned_examples/pg/cartpole-pg.yaml"],
    args = ["--yaml-dir=tuned_examples/pg"]
)

py_test(
    name = "run_regression_tests_cartpole_pg_torch",
    main = "tests/run_regression_tests.py",
    tags = ["team:ml", "learning_tests_torch", "learning_tests_cartpole", "learning_tests_discrete_torch"],
    size = "large",
    srcs = ["tests/run_regression_tests.py"],
    data = ["tuned_examples/pg/cartpole-pg.yaml"],
    args = ["--yaml-dir=tuned_examples/pg", "--framework=torch"]
)

py_test(
    name = "learning_cartpole_pg_tf_fake_gpus",
    main = "tests/run_regression_tests.py",
    tags = ["team:ml", "learning_tests_tf", "learning_tests_cartpole", "learning_tests_discrete_tf", "fake_gpus_tf"],
    size = "large",
    srcs = ["tests/run_regression_tests.py"],
    data = ["tuned_examples/pg/cartpole-pg-fake-gpus.yaml"],
    args = ["--yaml-dir=tuned_examples/pg"]
)

py_test(
    name = "learning_cartpole_pg_torch_fake_gpus",
    main = "tests/run_regression_tests.py",
    tags = ["team:ml", "learning_tests_torch", "learning_tests_cartpole", "learning_tests_discrete_torch", "fake_gpus_torch"],
    size = "large",
    srcs = ["tests/run_regression_tests.py"],
    data = ["tuned_examples/pg/cartpole-pg-fake-gpus.yaml"],
    args = ["--yaml-dir=tuned_examples/pg", "--framework=torch"]
)

# PPO
py_test(
    name = "run_regression_tests_cartpole_ppo_tf",
    main = "tests/run_regression_tests.py",
    tags = ["team:ml", "learning_tests_tf", "learning_tests_cartpole", "learning_tests_discrete_tf"],
    size = "large",
    srcs = ["tests/run_regression_tests.py"],
    data = ["tuned_examples/ppo/cartpole-ppo.yaml"],
    args = ["--yaml-dir=tuned_examples/ppo"]
)

py_test(
    name = "run_regression_tests_cartpole_ppo_torch",
    main = "tests/run_regression_tests.py",
    tags = ["team:ml", "learning_tests_torch", "learning_tests_cartpole", "learning_tests_discrete_torch"],
    size = "large",
    srcs = ["tests/run_regression_tests.py"],
    data = ["tuned_examples/ppo/cartpole-ppo.yaml"],
    args = ["--yaml-dir=tuned_examples/ppo", "--framework=torch"]
)

py_test(
    name = "run_regression_tests_pendulum_ppo_tf",
    main = "tests/run_regression_tests.py",
    tags = ["team:ml", "learning_tests_tf", "learning_tests_pendulum", "learning_tests_continuous_tf"],
    size = "large",
    srcs = ["tests/run_regression_tests.py"],
    data = ["tuned_examples/ppo/pendulum-ppo.yaml"],
    args = ["--yaml-dir=tuned_examples/ppo"]
)

py_test(
    name = "run_regression_tests_pendulum_ppo_torch",
    main = "tests/run_regression_tests.py",
    tags = ["team:ml", "learning_tests_torch", "learning_tests_pendulum", "learning_tests_continuous_torch"],
    size = "large",
    srcs = ["tests/run_regression_tests.py"],
    data = ["tuned_examples/ppo/pendulum-ppo.yaml"],
    args = ["--yaml-dir=tuned_examples/ppo", "--framework=torch"]
)

py_test(
    name = "run_regression_tests_transformed_actions_pendulum_ppo_tf",
    main = "tests/run_regression_tests.py",
    tags = ["team:ml", "learning_tests_tf", "learning_tests_pendulum", "learning_tests_continuous_tf"],
    size = "large",
    srcs = ["tests/run_regression_tests.py"],
    data = ["tuned_examples/ppo/pendulum-transformed-actions-ppo.yaml"],
    args = ["--yaml-dir=tuned_examples/ppo"]
)

py_test(
    name = "run_regression_tests_transformed_actions_pendulum_ppo_torch",
    main = "tests/run_regression_tests.py",
    tags = ["team:ml", "learning_tests_torch", "learning_tests_pendulum", "learning_tests_continuous_torch"],
    size = "large",
    srcs = ["tests/run_regression_tests.py"],
    data = ["tuned_examples/ppo/pendulum-transformed-actions-ppo.yaml"],
    args = ["--yaml-dir=tuned_examples/ppo", "--framework=torch"]
)

py_test(
    name = "run_regression_tests_repeat_after_me_ppo_tf",
    main = "tests/run_regression_tests.py",
    tags = ["team:ml", "learning_tests_tf", "learning_tests_discrete_tf"],
    size = "large",
    srcs = ["tests/run_regression_tests.py"],
    data = ["tuned_examples/ppo/repeatafterme-ppo-lstm.yaml"],
    args = ["--yaml-dir=tuned_examples/ppo"]
)

py_test(
    name = "run_regression_tests_repeat_after_me_ppo_torch",
    main = "tests/run_regression_tests.py",
    tags = ["team:ml", "learning_tests_torch", "learning_tests_discrete_torch"],
    size = "large",
    srcs = ["tests/run_regression_tests.py"],
    data = ["tuned_examples/ppo/repeatafterme-ppo-lstm.yaml"],
    args = ["--yaml-dir=tuned_examples/ppo", "--framework=torch"]
)

py_test(
    name = "learning_cartpole_ppo_tf_fake_gpus",
    main = "tests/run_regression_tests.py",
    tags = ["team:ml", "learning_tests_tf", "learning_tests_cartpole", "learning_tests_discrete_tf", "fake_gpus_tf"],
    size = "large",
    srcs = ["tests/run_regression_tests.py"],
    data = ["tuned_examples/ppo/cartpole-ppo-fake-gpus.yaml"],
    args = ["--yaml-dir=tuned_examples/ppo"]
)

py_test(
    name = "learning_cartpole_ppo_torch_fake_gpus",
    main = "tests/run_regression_tests.py",
    tags = ["team:ml", "learning_tests_torch", "learning_tests_cartpole", "learning_tests_discrete_torch", "fake_gpus_torch"],
    size = "large",
    srcs = ["tests/run_regression_tests.py"],
    data = ["tuned_examples/ppo/cartpole-ppo-fake-gpus.yaml"],
    args = ["--yaml-dir=tuned_examples/ppo", "--framework=torch"]
)

# R2D2
py_test(
    name = "run_regression_tests_stateless_cartpole_r2d2_tf",
    main = "tests/run_regression_tests.py",
    tags = ["team:ml", "learning_tests_tf", "learning_tests_cartpole", "learning_tests_discrete_tf"],
    size = "large",
    srcs = ["tests/run_regression_tests.py"],
    data = ["tuned_examples/dqn/stateless-cartpole-r2d2.yaml"],
    args = ["--yaml-dir=tuned_examples/dqn"]
)

py_test(
    name = "run_regression_tests_stateless_cartpole_r2d2_torch",
    main = "tests/run_regression_tests.py",
    tags = ["team:ml", "learning_tests_torch", "learning_tests_cartpole", "learning_tests_discrete_torch"],
    size = "large",
    srcs = ["tests/run_regression_tests.py"],
    data = ["tuned_examples/dqn/stateless-cartpole-r2d2.yaml"],
    args = ["--yaml-dir=tuned_examples/dqn", "--framework=torch"]
)

py_test(
    name = "learning_stateless_cartpole_r2d2_tf_fake_gpus",
    main = "tests/run_regression_tests.py",
    tags = ["team:ml", "learning_tests_tf", "learning_tests_cartpole", "fake_gpus"],
    size = "large",
    srcs = ["tests/run_regression_tests.py"],
    data = ["tuned_examples/dqn/stateless-cartpole-r2d2-fake-gpus.yaml"],
    args = ["--yaml-dir=tuned_examples/dqn"]
)

py_test(
    name = "learning_stateless_cartpole_r2d2_torch_fake_gpus",
    main = "tests/run_regression_tests.py",
    tags = ["team:ml", "learning_tests_torch", "learning_tests_cartpole", "fake_gpus"],
    size = "large",
    srcs = ["tests/run_regression_tests.py"],
    data = ["tuned_examples/dqn/stateless-cartpole-r2d2-fake-gpus.yaml"],
    args = ["--yaml-dir=tuned_examples/dqn", "--framework=torch"]
)

# SAC
py_test(
    name = "run_regression_tests_cartpole_sac_tf",
    main = "tests/run_regression_tests.py",
    tags = ["team:ml", "learning_tests_tf", "learning_tests_cartpole", "learning_tests_discrete_tf"],
    size = "large",
    srcs = ["tests/run_regression_tests.py"],
    data = ["tuned_examples/sac/cartpole-sac.yaml"],
    args = ["--yaml-dir=tuned_examples/sac"]
)

py_test(
    name = "run_regression_tests_cartpole_continuous_pybullet_sac_tf",
    main = "tests/run_regression_tests.py",
    tags = ["team:ml", "learning_tests_tf", "learning_tests_cartpole", "learning_tests_continuous_tf"],
    size = "large",
    srcs = ["tests/run_regression_tests.py"],
    data = ["tuned_examples/sac/cartpole-continuous-pybullet-sac.yaml"],
    args = ["--yaml-dir=tuned_examples/sac"]
)

py_test(
    name = "run_regression_tests_cartpole_sac_torch",
    main = "tests/run_regression_tests.py",
    tags = ["team:ml", "learning_tests_torch", "learning_tests_cartpole", "learning_tests_discrete_torch"],
    size = "large",
    srcs = ["tests/run_regression_tests.py"],
    data = ["tuned_examples/sac/cartpole-sac.yaml"],
    args = ["--yaml-dir=tuned_examples/sac", "--framework=torch"]
)

py_test(
    name = "run_regression_tests_cartpole_continuous_pybullet_sac_torch",
    main = "tests/run_regression_tests.py",
    tags = ["team:ml", "learning_tests_torch", "learning_tests_cartpole", "learning_tests_continuous_torch"],
    size = "large",
    srcs = ["tests/run_regression_tests.py"],
    data = ["tuned_examples/sac/cartpole-continuous-pybullet-sac.yaml"],
    args = ["--yaml-dir=tuned_examples/sac", "--framework=torch"]
)

py_test(
    name = "run_regression_tests_pendulum_sac_tf",
    main = "tests/run_regression_tests.py",
    tags = ["team:ml", "learning_tests_tf", "learning_tests_pendulum", "learning_tests_continuous_tf", "flaky"],
    size = "large",
    srcs = ["tests/run_regression_tests.py"],
    data = ["tuned_examples/sac/pendulum-sac.yaml"],
    args = ["--yaml-dir=tuned_examples/sac"]
)

py_test(
    name = "run_regression_tests_pendulum_sac_torch",
    main = "tests/run_regression_tests.py",
    tags = ["team:ml", "learning_tests_torch", "learning_tests_pendulum", "learning_tests_continuous_torch", "flaky"],
    size = "large",
    srcs = ["tests/run_regression_tests.py"],
    data = ["tuned_examples/sac/pendulum-sac.yaml"],
    args = ["--yaml-dir=tuned_examples/sac", "--framework=torch"]
)

py_test(
    name = "run_regression_tests_transformed_actions_pendulum_sac_tf",
    main = "tests/run_regression_tests.py",
    tags = ["team:ml", "learning_tests_tf", "learning_tests_pendulum", "learning_tests_continuous_tf"],
    size = "large",
    srcs = ["tests/run_regression_tests.py"],
    data = ["tuned_examples/sac/pendulum-transformed-actions-sac.yaml"],
    args = ["--yaml-dir=tuned_examples/sac"]
)

py_test(
    name = "run_regression_tests_transformed_actions_pendulum_sac_torch",
    main = "tests/run_regression_tests.py",
    tags = ["team:ml", "learning_tests_torch", "learning_tests_pendulum", "learning_tests_continuous_torch"],
    size = "large",
    srcs = ["tests/run_regression_tests.py"],
    data = ["tuned_examples/sac/pendulum-transformed-actions-sac.yaml"],
    args = ["--yaml-dir=tuned_examples/sac", "--framework=torch"]
)

py_test(
    name = "learning_pendulum_sac_tf_fake_gpus",
    main = "tests/run_regression_tests.py",
    tags = ["team:ml", "learning_tests_tf", "learning_tests_pendulum", "learning_tests_continuous_tf", "fake_gpus_tf"],
    size = "large",
    srcs = ["tests/run_regression_tests.py"],
    data = ["tuned_examples/sac/pendulum-sac-fake-gpus.yaml"],
    args = ["--yaml-dir=tuned_examples/sac"]
)

py_test(
    name = "learning_pendulum_sac_torch_fake_gpus",
    main = "tests/run_regression_tests.py",
    tags = ["team:ml", "learning_tests_torch", "learning_tests_pendulum", "learning_tests_continuous_torch", "fake_gpus_torch"],
    size = "large",
    srcs = ["tests/run_regression_tests.py"],
    data = ["tuned_examples/sac/pendulum-sac-fake-gpus.yaml"],
    args = ["--yaml-dir=tuned_examples/sac", "--framework=torch"]
)

# TD3
py_test(
    name = "run_regression_tests_pendulum_td3_tf",
    main = "tests/run_regression_tests.py",
    tags = ["team:ml", "learning_tests_tf", "learning_tests_pendulum", "learning_tests_continuous_tf"],
    size = "large",
    srcs = ["tests/run_regression_tests.py"],
    data = ["tuned_examples/ddpg/pendulum-td3.yaml"],
    args = ["--yaml-dir=tuned_examples/ddpg"]
)

py_test(
    name = "run_regression_tests_pendulum_td3_torch",
    main = "tests/run_regression_tests.py",
    tags = ["team:ml", "learning_tests_torch", "learning_tests_pendulum", "learning_tests_continuous_torch"],
    size = "large",
    srcs = ["tests/run_regression_tests.py"],
    data = ["tuned_examples/ddpg/pendulum-td3.yaml"],
    args = ["--yaml-dir=tuned_examples/ddpg", "--framework=torch"]
)


# --------------------------------------------------------------------
# Agents (Compilation, Losses, simple agent functionality tests)
# rllib/agents/
#
# Tag: trainers_dir
# --------------------------------------------------------------------

# Generic (all Trainers)
py_test(
    name = "test_trainer",
    tags = ["team:ml", "trainers_dir"],
    size = "large",
    srcs = ["agents/tests/test_trainer.py"]
)

# A2/3CTrainer
py_test(
    name = "test_a2c",
    tags = ["team:ml", "trainers_dir"],
    size = "medium",
    srcs = ["agents/a3c/tests/test_a2c.py"]
)

py_test(
    name = "test_a3c",
    tags = ["team:ml", "trainers_dir"],
    size = "medium",
    srcs = ["agents/a3c/tests/test_a3c.py"]
)

# APEXTrainer (DQN)
py_test(
    name = "test_apex_dqn",
    tags = ["team:ml", "trainers_dir"],
    size = "medium",
    srcs = ["agents/dqn/tests/test_apex_dqn.py"]
)

# APEXDDPGTrainer
py_test(
    name = "test_apex_ddpg",
    tags = ["team:ml", "trainers_dir"],
    size = "medium",
    srcs = ["agents/ddpg/tests/test_apex_ddpg.py"]
)

# ARS
py_test(
    name = "test_ars",
    tags = ["team:ml", "trainers_dir"],
    size = "medium",
    srcs = ["agents/ars/tests/test_ars.py"]
)

# CQLTrainer
py_test(
    name = "test_cql",
    tags = ["team:ml", "trainers_dir"],
    size = "medium",
    srcs = ["agents/cql/tests/test_cql.py"]
)

# DDPGTrainer
py_test(
    name = "test_ddpg",
    tags = ["team:ml", "trainers_dir"],
    size = "large",
    srcs = ["agents/ddpg/tests/test_ddpg.py"]
)

# DQNTrainer
py_test(
    name = "test_dqn",
    tags = ["team:ml", "trainers_dir"],
    size = "large",
    srcs = ["agents/dqn/tests/test_dqn.py"]
)

# Dreamer
py_test(
    name = "test_dreamer",
    tags = ["team:ml", "trainers_dir"],
    size = "small",
    srcs = ["agents/dreamer/tests/test_dreamer.py"]
)

# ES
py_test(
    name = "test_es",
    tags = ["team:ml", "trainers_dir"],
    size = "medium",
    srcs = ["agents/es/tests/test_es.py"]
)

# IMPALA
py_test(
    name = "test_impala",
    tags = ["team:ml", "trainers_dir"],
    size = "large",
    srcs = ["agents/impala/tests/test_impala.py"]
)
py_test(
    name = "test_vtrace",
    tags = ["team:ml", "trainers_dir"],
    size = "small",
    srcs = ["agents/impala/tests/test_vtrace.py"]
)

# MARWILTrainer
py_test(
    name = "test_marwil",
    tags = ["team:ml", "trainers_dir"],
    size = "large",
    # Include the json data file.
    data = ["tests/data/cartpole/large.json"],
    srcs = ["agents/marwil/tests/test_marwil.py"]
)

# BCTrainer (sub-type of MARWIL)
py_test(
    name = "test_bc",
    tags = ["team:ml", "trainers_dir"],
    size = "large",
    # Include the json data file.
    data = ["tests/data/cartpole/large.json"],
    srcs = ["agents/marwil/tests/test_bc.py"]
)

# MAMLTrainer
py_test(
    name = "test_maml",
    tags = ["team:ml", "trainers_dir"],
    size = "medium",
    srcs = ["agents/maml/tests/test_maml.py"]
)

# MBMPOTrainer
py_test(
    name = "test_mbmpo",
    tags = ["team:ml", "trainers_dir"],
    size = "medium",
    srcs = ["agents/mbmpo/tests/test_mbmpo.py"]
)

# PGTrainer
py_test(
    name = "test_pg",
    tags = ["team:ml", "trainers_dir"],
    size = "medium",
    srcs = ["agents/pg/tests/test_pg.py"]
)

# PPOTrainer
py_test(
    name = "test_ppo",
    tags = ["team:ml", "trainers_dir"],
    size = "large",
    srcs = ["agents/ppo/tests/test_ppo.py"]
)

# PPO: DDPPO
py_test(
    name = "test_ddppo",
    tags = ["team:ml", "trainers_dir", "flaky"],
    size = "medium",
    srcs = ["agents/ppo/tests/test_ddppo.py"]
)

# PPO: APPO
py_test(
    name = "test_appo",
    tags = ["team:ml", "trainers_dir"],
    size = "large",
    srcs = ["agents/ppo/tests/test_appo.py"]
)

# QMixTrainer
py_test(
    name = "test_qmix",
    tags = ["team:ml", "trainers_dir"],
    size = "medium",
    srcs = ["agents/qmix/tests/test_qmix.py"]
)

# R2D2Trainer
py_test(
    name = "test_r2d2",
    tags = ["team:ml", "trainers_dir"],
    size = "large",
    srcs = ["agents/dqn/tests/test_r2d2.py"]
)

# RNNSACTrainer
py_test(
    name = "test_rnnsac",
    tags = ["team:ml", "trainers_dir"],
    size = "medium",
    srcs = ["agents/sac/tests/test_rnnsac.py"]
)

# SACTrainer
py_test(
    name = "test_sac",
    tags = ["team:ml", "trainers_dir"],
    size = "large",
    srcs = ["agents/sac/tests/test_sac.py"]
)

# SimpleQTrainer
py_test(
    name = "test_simple_q",
    tags = ["team:ml", "trainers_dir"],
    size = "medium",
    srcs = ["agents/dqn/tests/test_simple_q.py"]
)

# TD3Trainer
py_test(
    name = "test_td3",
    tags = ["team:ml", "trainers_dir"],
    size = "large",
    srcs = ["agents/ddpg/tests/test_td3.py"]
)

# --------------------------------------------------------------------
# contrib Agents
# --------------------------------------------------------------------

py_test(
    name = "random_agent",
    tags = ["team:ml", "trainers_dir"],
    main = "contrib/random_agent/random_agent.py",
    size = "small",
    srcs = ["contrib/random_agent/random_agent.py"]
)

py_test(
    name = "alpha_zero_cartpole",
    tags = ["team:ml", "trainers_dir"],
    main = "contrib/alpha_zero/examples/train_cartpole.py",
    size = "large",
    srcs = ["contrib/alpha_zero/examples/train_cartpole.py"],
    args = ["--training-iteration=1", "--num-workers=2", "--ray-num-cpus=3"]
)


# --------------------------------------------------------------------
# Agents (quick training test iterations via `rllib train`)
#
# Tag: quick_train
#
# These are not(!) learning tests, we only test here compilation and
# support for certain envs, spaces, setups.
# Should all be very short tests with label: "quick_train".
# --------------------------------------------------------------------

# A2C/A3C

py_test(
    name = "test_a3c_torch_pong_deterministic_v4",
    main = "train.py", srcs = ["train.py"],
    tags = ["team:ml", "quick_train"],
    args = [
        "--env", "PongDeterministic-v4",
        "--run", "A3C",
        "--stop", "'{\"training_iteration\": 1}'",
        "--config", "'{\"framework\": \"torch\", \"num_workers\": 2, \"sample_async\": false, \"model\": {\"use_lstm\": false, \"grayscale\": true, \"zero_mean\": false, \"dim\": 84}, \"preprocessor_pref\": \"rllib\"}'",
        "--ray-num-cpus", "4"
        ]
)

py_test(
    name = "test_a3c_tf_pong_ram_v4",
    main = "train.py", srcs = ["train.py"],
    tags = ["team:ml", "quick_train"],
    args = [
        "--env", "Pong-ram-v4",
        "--run", "A3C",
        "--stop", "'{\"training_iteration\": 1}'",
        "--config", "'{\"framework\": \"tf\", \"num_workers\": 2}'",
        "--ray-num-cpus", "4"
        ]
)

# DDPG/APEX-DDPG/TD3

py_test(
    name = "test_ddpg_mountaincar_continuous_v0_num_workers_0",
    main = "train.py", srcs = ["train.py"],
    tags = ["team:ml", "quick_train"],
    args = [
        "--env", "MountainCarContinuous-v0",
        "--run", "DDPG",
        "--stop", "'{\"training_iteration\": 1}'",
        "--config", "'{\"framework\": \"tf\", \"num_workers\": 0}'"
        ]
)

py_test(
    name = "test_ddpg_mountaincar_continuous_v0_num_workers_1",
    main = "train.py", srcs = ["train.py"],
    tags = ["team:ml", "quick_train"],
    args = [
        "--env", "MountainCarContinuous-v0",
        "--run", "DDPG",
        "--stop", "'{\"training_iteration\": 1}'",
        "--config", "'{\"framework\": \"tf\", \"num_workers\": 1}'"
        ]
)

py_test(
    name = "test_apex_ddpg_pendulum_v0_complete_episode_batches",
    main = "train.py", srcs = ["train.py"],
    tags = ["team:ml", "quick_train"],
    args = [
        "--env", "Pendulum-v0",
        "--run", "APEX_DDPG",
        "--stop", "'{\"training_iteration\": 1}'",
        "--config", "'{\"framework\": \"tf\", \"num_workers\": 2, \"optimizer\": {\"num_replay_buffer_shards\": 1}, \"learning_starts\": 100, \"min_iter_time_s\": 1, \"batch_mode\": \"complete_episodes\"}'",
        "--ray-num-cpus", "4",
        ]
)

# DQN/APEX

py_test(
    name = "test_dqn_frozenlake_v0",
    main = "train.py", srcs = ["train.py"],
    size = "small",
    tags = ["team:ml", "quick_train"],
    args = [
        "--env", "FrozenLake-v0",
        "--run", "DQN",
        "--config", "'{\"framework\": \"tf\"}'",
        "--stop", "'{\"training_iteration\": 1}'"
        ]
)

py_test(
    name = "test_dqn_cartpole_v0_no_dueling",
    main = "train.py", srcs = ["train.py"],
    size = "small",
    tags = ["team:ml", "quick_train"],
    args = [
        "--env", "CartPole-v0",
        "--run", "DQN",
        "--stop", "'{\"training_iteration\": 1}'",
        "--config", "'{\"framework\": \"tf\", \"lr\": 1e-3, \"exploration_config\": {\"epsilon_timesteps\": 10000, \"final_epsilon\": 0.02}, \"dueling\": false, \"hiddens\": [], \"model\": {\"fcnet_hiddens\": [64], \"fcnet_activation\": \"relu\"}}'"
        ]
)

py_test(
    name = "test_dqn_cartpole_v0",
    main = "train.py", srcs = ["train.py"],
    tags = ["team:ml", "quick_train"],
    args = [
        "--env", "CartPole-v0",
        "--run", "DQN",
        "--stop", "'{\"training_iteration\": 1}'",
        "--config", "'{\"framework\": \"tf\", \"num_workers\": 2}'",
        "--ray-num-cpus", "4"
        ]
)

py_test(
    name = "test_dqn_cartpole_v0_with_offline_input_and_softq",
    main = "train.py", srcs = ["train.py"],
    tags = ["team:ml", "quick_train", "external_files"],
    size = "small",
    # Include the json data file.
    data = ["tests/data/cartpole/small.json"],
    args = [
        "--env", "CartPole-v0",
        "--run", "DQN",
        "--stop", "'{\"training_iteration\": 1}'",
        "--config", "'{\"framework\": \"tf\", \"input\": \"tests/data/cartpole\", \"learning_starts\": 0, \"input_evaluation\": [\"wis\", \"is\"], \"exploration_config\": {\"type\": \"SoftQ\"}}'"
        ]
)

py_test(
    name = "test_dqn_pong_deterministic_v4",
    main = "train.py", srcs = ["train.py"],
    tags = ["team:ml", "quick_train"],
    args = [
        "--env", "PongDeterministic-v4",
        "--run", "DQN",
        "--stop", "'{\"training_iteration\": 1}'",
        "--config", "'{\"framework\": \"tf\", \"lr\": 1e-4, \"exploration_config\": {\"epsilon_timesteps\": 200000, \"final_epsilon\": 0.01}, \"buffer_size\": 10000, \"rollout_fragment_length\": 4, \"learning_starts\": 10000, \"target_network_update_freq\": 1000, \"gamma\": 0.99, \"prioritized_replay\": true}'"
        ]
)

# IMPALA

py_test(
    name = "test_impala_buffers_2",
    main = "train.py", srcs = ["train.py"],
    tags = ["team:ml", "quick_train"],
    args = [
        "--env", "CartPole-v0",
        "--run", "IMPALA",
        "--stop", "'{\"training_iteration\": 1}'",
        "--config", "'{\"framework\": \"tf\", \"num_gpus\": 0, \"num_workers\": 2, \"min_iter_time_s\": 1, \"num_multi_gpu_tower_stacks\": 2, \"replay_buffer_num_slots\": 100, \"replay_proportion\": 1.0}'",
        "--ray-num-cpus", "4",
        ]
)

py_test(
    name = "test_impala_cartpole_v0_buffers_2_lstm",
    main = "train.py",
    srcs = ["train.py"],
    tags = ["team:ml", "quick_train"],
    args = [
        "--env", "CartPole-v0",
        "--run", "IMPALA",
        "--stop", "'{\"training_iteration\": 1}'",
        "--config", "'{\"framework\": \"tf\", \"num_gpus\": 0, \"num_workers\": 2, \"min_iter_time_s\": 1, \"num_multi_gpu_tower_stacks\": 2, \"replay_buffer_num_slots\": 100, \"replay_proportion\": 1.0, \"model\": {\"use_lstm\": true}}'",
        "--ray-num-cpus", "4",
        ]
)

py_test(
    name = "test_impala_pong_deterministic_v4_40k_ts_1G_obj_store",
    main = "train.py",
    srcs = ["train.py"],
    tags = ["team:ml", "quick_train"],
    size = "medium",
    args = [
        "--env", "PongDeterministic-v4",
        "--run", "IMPALA",
        "--stop", "'{\"timesteps_total\": 30000}'",
        "--ray-object-store-memory=1000000000",
        "--config", "'{\"framework\": \"tf\", \"num_workers\": 1, \"num_gpus\": 0, \"num_envs_per_worker\": 32, \"rollout_fragment_length\": 50, \"train_batch_size\": 50, \"learner_queue_size\": 1}'"
        ]
)

# PG

py_test(
    name = "test_pg_tf_cartpole_v0_lstm",
    main = "train.py", srcs = ["train.py"],
    tags = ["team:ml", "quick_train"],
    args = [
        "--env", "CartPole-v0",
        "--run", "PG",
        "--stop", "'{\"training_iteration\": 1}'",
        "--config", "'{\"framework\": \"tf\", \"rollout_fragment_length\": 500, \"num_workers\": 1, \"model\": {\"use_lstm\": true, \"max_seq_len\": 100}}'"
        ]
)

py_test(
    name = "test_pg_tf_cartpole_v0_multi_envs_per_worker",
    main = "train.py", srcs = ["train.py"],
    size = "small",
    tags = ["team:ml", "quick_train"],
    args = [
        "--env", "CartPole-v0",
        "--run", "PG",
        "--stop", "'{\"training_iteration\": 1}'",
        "--config", "'{\"framework\": \"tf\", \"rollout_fragment_length\": 500, \"num_workers\": 1, \"num_envs_per_worker\": 10}'"
        ]
)


py_test(
    name = "test_pg_tf_pong_v0",
    main = "train.py", srcs = ["train.py"],
    tags = ["team:ml", "quick_train"],
    args = [
        "--env", "Pong-v0",
        "--run", "PG",
        "--stop", "'{\"training_iteration\": 1}'",
        "--config", "'{\"framework\": \"tf\", \"rollout_fragment_length\": 500, \"num_workers\": 1}'"
        ]
)

# PPO/APPO

py_test(
    name = "test_ppo_tf_cartpole_v1_complete_episode_batches",
    main = "train.py", srcs = ["train.py"],
    tags = ["team:ml", "quick_train"],
    args = [
        "--env", "CartPole-v1",
        "--run", "PPO",
        "--stop", "'{\"training_iteration\": 1}'",
        "--config", "'{\"framework\": \"tf\", \"kl_coeff\": 1.0, \"num_sgd_iter\": 10, \"lr\": 1e-4, \"sgd_minibatch_size\": 64, \"train_batch_size\": 2000, \"num_workers\": 1, \"use_gae\": false, \"batch_mode\": \"complete_episodes\"}'"
        ]
)

py_test(
    name = "test_ppo_tf_cartpole_v1_remote_worker_envs",
    main = "train.py", srcs = ["train.py"],
    tags = ["team:ml", "quick_train"],
    args = [
        "--env", "CartPole-v1",
        "--run", "PPO",
        "--stop", "'{\"training_iteration\": 1}'",
        "--config", "'{\"framework\": \"tf\", \"remote_worker_envs\": true, \"remote_env_batch_wait_ms\": 99999999, \"num_envs_per_worker\": 2, \"num_workers\": 1, \"train_batch_size\": 100, \"sgd_minibatch_size\": 50}'"
        ]
)

py_test(
    name = "test_ppo_tf_cartpole_v1_remote_worker_envs_b",
    main = "train.py", srcs = ["train.py"],
    tags = ["team:ml", "quick_train"],
    args = [
        "--env", "CartPole-v1",
        "--run", "PPO",
        "--stop", "'{\"training_iteration\": 2}'",
        "--config", "'{\"framework\": \"tf\", \"remote_worker_envs\": true, \"num_envs_per_worker\": 2, \"num_workers\": 1, \"train_batch_size\": 100, \"sgd_minibatch_size\": 50}'"
        ]
)

py_test(
    name = "test_appo_tf_pendulum_v0_no_gpus",
    main = "train.py", srcs = ["train.py"],
    tags = ["team:ml", "quick_train"],
    args = [
        "--env", "Pendulum-v0",
        "--run", "APPO",
        "--stop", "'{\"training_iteration\": 1}'",
        "--config", "'{\"framework\": \"tf\", \"num_workers\": 2, \"num_gpus\": 0}'",
        "--ray-num-cpus", "4"
        ]
)

# --------------------------------------------------------------------
# Env tests
# rllib/env/
#
# Tag: env
# --------------------------------------------------------------------

sh_test(
    name = "env/tests/test_local_inference_cartpole",
    tags = ["team:ml", "env"],
    size = "medium",
    srcs = ["env/tests/test_policy_client_server_setup.sh"],
    args = ["local", "cartpole"],
    data = glob(["examples/serving/*.py"]),
)

sh_test(
    name = "env/tests/test_remote_inference_cartpole",
    tags = ["team:ml", "env"],
    size = "medium",
    srcs = ["env/tests/test_policy_client_server_setup.sh"],
    args = ["remote", "cartpole"],
    data = glob(["examples/serving/*.py"]),
)

sh_test(
    name = "env/tests/test_local_inference_unity3d",
    tags = ["team:ml", "env"],
    size = "medium",
    srcs = ["env/tests/test_policy_client_server_setup.sh"],
    args = ["local", "unity3d"],
    data = glob(["examples/serving/*.py"]),
)

sh_test(
    name = "env/tests/test_remote_inference_unity3d",
    tags = ["team:ml", "env"],
    size = "medium",
    srcs = ["env/tests/test_policy_client_server_setup.sh"],
    args = ["remote", "unity3d"],
    data = glob(["examples/serving/*.py"]),
)

py_test(
    name = "env/tests/test_record_env_wrapper",
    tags = ["team:ml", "env"],
    size = "small",
    srcs = ["env/tests/test_record_env_wrapper.py"]
)

py_test(
    name = "env/wrappers/tests/test_unity3d_env",
    tags = ["team:ml", "env"],
    size = "small",
    srcs = ["env/wrappers/tests/test_unity3d_env.py"]
)

py_test(
    name = "env/wrappers/tests/test_recsim_wrapper",
    tags = ["team:ml", "env"],
    size = "small",
    srcs = ["env/wrappers/tests/test_recsim_wrapper.py"]
)

py_test(
    name = "env/wrappers/tests/test_exception_wrapper",
    tags = ["team:ml", "env"],
    size = "small",
    srcs = ["env/wrappers/tests/test_exception_wrapper.py"]
)

py_test(
    name = "env/wrappers/tests/test_group_agents_wrapper",
    tags = ["team:ml", "env"],
    size = "small",
    srcs = ["env/wrappers/tests/test_group_agents_wrapper.py"]
)

# --------------------------------------------------------------------
# Evaluation components
# rllib/evaluation/
#
# Tag: evaluation
# --------------------------------------------------------------------

py_test(
    name = "evaluation/tests/test_postprocessing",
    tags = ["team:ml", "evaluation"],
    size = "small",
    srcs = ["evaluation/tests/test_postprocessing.py"]
)

py_test(
    name = "evaluation/tests/test_rollout_worker",
    tags = ["team:ml", "evaluation"],
    size = "medium",
    srcs = ["evaluation/tests/test_rollout_worker.py"]
)

py_test(
    name = "evaluation/tests/test_trajectory_view_api",
    tags = ["team:ml", "evaluation"],
    size = "medium",
    srcs = ["evaluation/tests/test_trajectory_view_api.py"]
)

py_test(
    name = "evaluation/tests/test_episode",
    tags = ["team:ml", "evaluation"],
    size = "small",
    srcs = ["evaluation/tests/test_episode.py"]
)

# --------------------------------------------------------------------
# Optimizers and Memories
# rllib/execution/
#
# Tag: execution
# --------------------------------------------------------------------

py_test(
    name = "test_segment_tree",
    tags = ["team:ml", "execution"],
    size = "small",
    srcs = ["execution/tests/test_segment_tree.py"]
)

py_test(
    name = "test_prioritized_replay_buffer",
    tags = ["team:ml", "execution"],
    size = "small",
    srcs = ["execution/tests/test_prioritized_replay_buffer.py"]
)

# --------------------------------------------------------------------
# Models and Distributions
# rllib/models/
#
# Tag: models
# --------------------------------------------------------------------

py_test(
    name = "test_convtranspose2d_stack",
    tags = ["team:ml", "models"],
    size = "small",
    data = glob(["tests/data/images/obstacle_tower.png"]),
    srcs = ["models/tests/test_convtranspose2d_stack.py"]
)

py_test(
    name = "test_distributions",
    tags = ["team:ml", "models", "flaky"],
    size = "medium",
    srcs = ["models/tests/test_distributions.py"]
)

py_test(
    name = "test_models",
    tags = ["team:ml", "models"],
    size = "medium",
    srcs = ["models/tests/test_models.py"]
)

py_test(
    name = "test_preprocessors",
    tags = ["team:ml", "models"],
    size = "medium",
    srcs = ["models/tests/test_preprocessors.py"]
)

# --------------------------------------------------------------------
# Policies
# rllib/policy/
#
# Tag: policy
# --------------------------------------------------------------------

py_test(
    name = "policy/tests/test_compute_log_likelihoods",
    tags = ["team:ml", "policy"],
    size = "medium",
    srcs = ["policy/tests/test_compute_log_likelihoods.py"]
)

py_test(
    name = "policy/tests/test_policy",
    tags = ["team:ml", "policy"],
    size = "medium",
    srcs = ["policy/tests/test_policy.py"]
)

py_test(
    name = "policy/tests/test_sample_batch",
    tags = ["team:ml", "policy"],
    size = "small",
    srcs = ["policy/tests/test_sample_batch.py"]
)

# --------------------------------------------------------------------
# Utils:
# rllib/utils/
#
# Tag: utils
# --------------------------------------------------------------------

py_test(
    name = "test_curiosity",
    tags = ["team:ml", "utils", "flaky"],
    size = "large",
    srcs = ["utils/exploration/tests/test_curiosity.py"]
)

py_test(
    name = "test_explorations",
    tags = ["team:ml", "utils"],
    size = "large",
    srcs = ["utils/exploration/tests/test_explorations.py"]
)

py_test(
    name = "test_parameter_noise",
    tags = ["team:ml", "utils"],
    size = "medium",
    srcs = ["utils/exploration/tests/test_parameter_noise.py"]
)

# Schedules
py_test(
    name = "test_schedules",
    tags = ["team:ml", "utils"],
    size = "small",
    srcs = ["utils/schedules/tests/test_schedules.py"]
)

py_test(
    name = "test_framework_agnostic_components",
    tags = ["team:ml", "utils"],
    size = "small",
    data = glob(["utils/tests/**"]),
    srcs = ["utils/tests/test_framework_agnostic_components.py"]
)

# TaskPool
py_test(
    name = "test_taskpool",
    tags = ["team:ml", "utils"],
    size = "small",
    srcs = ["utils/tests/test_taskpool.py"]
)

# --------------------------------------------------------------------
# rllib/tests/ directory
#
# Tag: tests_dir, tests_dir_[A-Z]
#
# NOTE: Add tests alphabetically into this list and make sure, to tag
# it correctly by its starting letter, e.g. tags=["tests_dir", "tests_dir_A"]
# for `tests/test_all_stuff.py`.
# --------------------------------------------------------------------

py_test(
    name = "tests/test_attention_net_learning",
    tags = ["team:ml", "tests_dir", "tests_dir_A"],
    size = "large",
    srcs = ["tests/test_attention_net_learning.py"]
)

py_test(
    name = "tests/test_catalog",
    tags = ["team:ml", "tests_dir", "tests_dir_C"],
    size = "medium",
    srcs = ["tests/test_catalog.py"]
)

py_test(
    name = "tests/test_checkpoint_restore_pg",
    main = "tests/test_checkpoint_restore.py",
    tags = ["team:ml", "tests_dir", "tests_dir_C"],
    size = "large",
    srcs = ["tests/test_checkpoint_restore.py"],
    args = ["TestCheckpointRestorePG"]
)

py_test(
    name = "tests/test_checkpoint_restore_off_policy",
    main = "tests/test_checkpoint_restore.py",
    tags = ["team:ml", "tests_dir", "tests_dir_C"],
    size = "large",
    srcs = ["tests/test_checkpoint_restore.py"],
    args = ["TestCheckpointRestoreOffPolicy"]
)

py_test(
    name = "tests/test_checkpoint_restore_evolution_algos",
    main = "tests/test_checkpoint_restore.py",
    tags = ["team:ml", "tests_dir", "tests_dir_C"],
    size = "large",
    srcs = ["tests/test_checkpoint_restore.py"],
    args = ["TestCheckpointRestoreEvolutionAlgos"]
)

py_test(
    name = "tests/test_dependency_tf",
    tags = ["team:ml", "tests_dir", "tests_dir_D"],
    size = "small",
    srcs = ["tests/test_dependency_tf.py"]
)

py_test(
    name = "tests/test_dependency_torch",
    tags = ["team:ml", "tests_dir", "tests_dir_D"],
    size = "small",
    srcs = ["tests/test_dependency_torch.py"]
)

py_test(
    name = "tests/test_eager_support_pg",
    main = "tests/test_eager_support.py",
    tags = ["team:ml", "tests_dir", "tests_dir_E"],
    size = "large",
    srcs = ["tests/test_eager_support.py"],
    args = ["TestEagerSupportPG"]
)

py_test(
    name = "tests/test_eager_support_off_policy",
    main = "tests/test_eager_support.py",
    tags = ["team:ml", "tests_dir", "tests_dir_E"],
    size = "large",
    srcs = ["tests/test_eager_support.py"],
    args = ["TestEagerSupportOffPolicy"]
)

py_test(
    name = "test_env_with_subprocess",
    main = "tests/test_env_with_subprocess.py",
    tags = ["team:ml", "tests_dir", "tests_dir_E"],
    size = "medium",
    srcs = ["tests/test_env_with_subprocess.py"]
)

py_test(
    name = "tests/test_exec_api",
    tags = ["team:ml", "tests_dir", "tests_dir_E"],
    size = "medium",
    srcs = ["tests/test_exec_api.py"]
)

py_test(
    name = "tests/test_execution",
    tags = ["team:ml", "tests_dir", "tests_dir_E"],
    size = "medium",
    srcs = ["tests/test_execution.py"]
)

py_test(
    name = "tests/test_export",
    tags = ["team:ml", "tests_dir", "tests_dir_E"],
    size = "medium",
    srcs = ["tests/test_export.py"]
)

py_test(
    name = "tests/test_external_env",
    tags = ["team:ml", "tests_dir", "tests_dir_E"],
    size = "large",
    srcs = ["tests/test_external_env.py"]
)

py_test(
    name = "tests/test_external_multi_agent_env",
    tags = ["team:ml", "tests_dir", "tests_dir_E"],
    size = "medium",
    srcs = ["tests/test_external_multi_agent_env.py"]
)

py_test(
    name = "tests/test_filters",
    tags = ["team:ml", "tests_dir", "tests_dir_F"],
    size = "small",
    srcs = ["tests/test_filters.py"]
)

py_test(
    name = "tests/test_gpus",
    tags = ["team:ml", "tests_dir", "tests_dir_G"],
    size = "large",
    srcs = ["tests/test_gpus.py"]
)

#py_test(
#    name = "tests/test_ignore_worker_failure",
#    tags = ["team:ml", "tests_dir", "tests_dir_I"],
#    size = "large",
#    srcs = ["tests/test_ignore_worker_failure.py"]
#)

py_test(
    name = "tests/test_io",
    tags = ["team:ml", "tests_dir", "tests_dir_I"],
    size = "large",
    srcs = ["tests/test_io.py"]
)

py_test(
    name = "tests/test_local",
    tags = ["team:ml", "tests_dir", "tests_dir_L"],
    size = "medium",
    srcs = ["tests/test_local.py"]
)

py_test(
    name = "tests/test_lstm",
    tags = ["team:ml", "tests_dir", "tests_dir_L"],
    size = "medium",
    srcs = ["tests/test_lstm.py"]
)

py_test(
    name = "tests/test_model_imports",
    tags = ["team:ml", "tests_dir", "tests_dir_M", "model_imports", "flaky"],
    size = "medium",
    data = glob(["tests/data/model_weights/**"]),
    srcs = ["tests/test_model_imports.py"]
)

py_test(
    name = "tests/test_multi_agent_env",
    tags = ["team:ml", "tests_dir", "tests_dir_M"],
    size = "medium",
    srcs = ["tests/test_multi_agent_env.py"]
)

py_test(
    name = "tests/test_multi_agent_pendulum",
    tags = ["team:ml", "tests_dir", "tests_dir_M"],
    size = "large",
    srcs = ["tests/test_multi_agent_pendulum.py"]
)

py_test(
    name = "tests/test_nested_observation_spaces",
    main = "tests/test_nested_observation_spaces.py",
    tags = ["team:ml", "tests_dir", "tests_dir_N"],
    size = "medium",
    srcs = ["tests/test_nested_observation_spaces.py"]
)

py_test(
    name = "tests/test_pettingzoo_env",
    tags = ["team:ml", "tests_dir", "tests_dir_P"],
    size = "medium",
    srcs = ["tests/test_pettingzoo_env.py"]
)

py_test(
    name = "tests/test_placement_groups",
    tags = ["team:ml", "tests_dir", "tests_dir_P"],
    size = "medium",
    srcs = ["tests/test_placement_groups.py"]
)

py_test(
    name = "tests/test_ray_client",
    tags = ["team:ml", "tests_dir", "tests_dir_R"],
    size = "large",
    srcs = ["tests/test_ray_client.py"]
)

py_test(
    name = "tests/test_reproducibility",
    tags = ["team:ml", "tests_dir", "tests_dir_R"],
    size = "medium",
    srcs = ["tests/test_reproducibility.py"]
)

# Test [train|evaluate].py scripts (w/o confirming evaluation performance).
py_test(
    name = "test_rllib_evaluate_1",
    main = "tests/test_rllib_train_and_evaluate.py",
    tags = ["team:ml", "tests_dir", "tests_dir_R"],
    size = "large",
    data = ["train.py", "evaluate.py"],
    srcs = ["tests/test_rllib_train_and_evaluate.py"],
    args = ["TestEvaluate1"]
)

py_test(
    name = "test_rllib_evaluate_2",
    main = "tests/test_rllib_train_and_evaluate.py",
    tags = ["team:ml", "tests_dir", "tests_dir_R"],
    size = "large",
    data = ["train.py", "evaluate.py"],
    srcs = ["tests/test_rllib_train_and_evaluate.py"],
    args = ["TestEvaluate2"]
)

py_test(
    name = "test_rllib_evaluate_3",
    main = "tests/test_rllib_train_and_evaluate.py",
    tags = ["team:ml", "tests_dir", "tests_dir_R"],
    size = "large",
    data = ["train.py", "evaluate.py"],
    srcs = ["tests/test_rllib_train_and_evaluate.py"],
    args = ["TestEvaluate3"]
)

py_test(
    name = "test_rllib_evaluate_4",
    main = "tests/test_rllib_train_and_evaluate.py",
    tags = ["team:ml", "tests_dir", "tests_dir_R"],
    size = "large",
    data = ["train.py", "evaluate.py"],
    srcs = ["tests/test_rllib_train_and_evaluate.py"],
    args = ["TestEvaluate4"]
)

# Test [train|evaluate].py scripts (and confirm `rllib evaluate` performance is same
# as the final one from the `rllib train` run).
py_test(
    name = "test_rllib_train_and_evaluate",
    main = "tests/test_rllib_train_and_evaluate.py",
    tags = ["team:ml", "tests_dir", "tests_dir_R"],
    size = "large",
    data = ["train.py", "evaluate.py"],
    srcs = ["tests/test_rllib_train_and_evaluate.py"],
    args = ["TestTrainAndEvaluate"]
)

py_test(
    name = "tests/test_supported_multi_agent_pg",
    main = "tests/test_supported_multi_agent.py",
    tags = ["team:ml", "tests_dir", "tests_dir_S"],
    size = "medium",
    srcs = ["tests/test_supported_multi_agent.py"],
    args = ["TestSupportedMultiAgentPG"]
)

py_test(
    name = "tests/test_supported_multi_agent_off_policy",
    main = "tests/test_supported_multi_agent.py",
    tags = ["team:ml", "tests_dir", "tests_dir_S"],
    size = "medium",
    srcs = ["tests/test_supported_multi_agent.py"],
    args = ["TestSupportedMultiAgentOffPolicy"]
)

py_test(
     name = "tests/test_supported_spaces_pg",
     main = "tests/test_supported_spaces.py",
     tags = ["team:ml", "tests_dir", "tests_dir_S"],
     size = "large",
     srcs = ["tests/test_supported_spaces.py"],
     args = ["TestSupportedSpacesPG"]
 )

py_test(
    name = "tests/test_supported_spaces_off_policy",
    main = "tests/test_supported_spaces.py",
    tags = ["team:ml", "tests_dir", "tests_dir_S"],
    size = "medium",
    srcs = ["tests/test_supported_spaces.py"],
    args = ["TestSupportedSpacesOffPolicy"]
)

py_test(
    name = "tests/test_supported_spaces_evolution_algos",
    main = "tests/test_supported_spaces.py",
    tags = ["team:ml", "tests_dir", "tests_dir_S", "flaky"],
    size = "large",
    srcs = ["tests/test_supported_spaces.py"],
    args = ["TestSupportedSpacesEvolutionAlgos"]
)

py_test(
    name = "tests/test_timesteps",
    tags = ["team:ml", "tests_dir", "tests_dir_T"],
    size = "small",
    srcs = ["tests/test_timesteps.py"]
)

# --------------------------------------------------------------------
# examples/ directory
#
# Tag: examples, examples_[A-Z]
#
# NOTE: Add tests alphabetically into this list and make sure, to tag
# it correctly by its starting letter, e.g. tags=["examples", "examples_A"]
# for `examples/all_stuff.py`.
# --------------------------------------------------------------------

py_test(
    name = "examples/action_masking_tf",
    main = "examples/action_masking.py",
<<<<<<< HEAD
    tags = ["team:ml", "examples", "examples_A", "gpu"],
    size = "small",
=======
    tags = ["team:ml", "examples", "examples_A"],
    size = "medium",
>>>>>>> b4300dd5
    srcs = ["examples/action_masking.py"],
    args = ["--stop-iter=2"]
)

py_test(
    name = "examples/action_masking_torch",
    main = "examples/action_masking.py",
<<<<<<< HEAD
    tags = ["team:ml", "examples", "examples_A", "gpu"],
    size = "small",
=======
    tags = ["team:ml", "examples", "examples_A"],
    size = "medium",
>>>>>>> b4300dd5
    srcs = ["examples/action_masking.py"],
    args = ["--stop-iter=2", "--framework=torch"]
)

py_test(
    name = "examples/attention_net_tf",
    main = "examples/attention_net.py",
    tags = ["team:ml", "examples", "examples_A", "gpu"],
    size = "medium",
    srcs = ["examples/attention_net.py"],
    args = ["--as-test", "--stop-reward=60"]
)

py_test(
    name = "examples/attention_net_torch",
    main = "examples/attention_net.py",
    tags = ["team:ml", "examples", "examples_A", "gpu"],
    size = "medium",
    srcs = ["examples/attention_net.py"],
    args = ["--as-test", "--stop-reward=60", "--framework torch"]
)

py_test(
    name = "examples/autoregressive_action_dist_tf",
    main = "examples/autoregressive_action_dist.py",
    tags = ["team:ml", "examples", "examples_A", "gpu"],
    size = "medium",
    srcs = ["examples/autoregressive_action_dist.py"],
    args = ["--as-test", "--stop-reward=150", "--num-cpus=4"]
)

py_test(
    name = "examples/autoregressive_action_dist_torch",
    main = "examples/autoregressive_action_dist.py",
    tags = ["team:ml", "examples", "examples_A", "gpu"],
    size = "medium",
    srcs = ["examples/autoregressive_action_dist.py"],
    args = ["--as-test", "--framework=torch", "--stop-reward=150", "--num-cpus=4"]
)

py_test(
    name = "examples/bare_metal_policy_with_custom_view_reqs",
    main = "examples/bare_metal_policy_with_custom_view_reqs.py",
    tags = ["team:ml", "examples", "examples_B", "gpu"],
    size = "small",
    srcs = ["examples/bare_metal_policy_with_custom_view_reqs.py"],
)

py_test(
    name = "examples/batch_norm_model_ppo_tf",
    main = "examples/batch_norm_model.py",
    tags = ["team:ml", "examples", "examples_B", "gpu"],
    size = "medium",
    srcs = ["examples/batch_norm_model.py"],
    args = ["--as-test", "--run=PPO", "--stop-reward=80"]
)

py_test(
    name = "examples/batch_norm_model_ppo_torch",
    main = "examples/batch_norm_model.py",
    tags = ["team:ml", "examples", "examples_B", "gpu"],
    size = "medium",
    srcs = ["examples/batch_norm_model.py"],
    args = ["--as-test", "--framework=torch", "--run=PPO", "--stop-reward=80"]
)

py_test(
    name = "examples/batch_norm_model_dqn_tf",
    main = "examples/batch_norm_model.py",
    tags = ["team:ml", "examples", "examples_B", "gpu"],
    size = "medium",
    srcs = ["examples/batch_norm_model.py"],
    args = ["--as-test", "--run=DQN", "--stop-reward=70"]
)

py_test(
    name = "examples/batch_norm_model_dqn_torch",
    main = "examples/batch_norm_model.py",
    tags = ["team:ml", "examples", "examples_B", "gpu"],
    size = "large",  # DQN learns much slower with BatchNorm.
    srcs = ["examples/batch_norm_model.py"],
    args = ["--as-test", "--framework=torch", "--run=DQN", "--stop-reward=70"]
)

py_test(
    name = "examples/batch_norm_model_ddpg_tf",
    main = "examples/batch_norm_model.py",
    tags = ["team:ml", "examples", "examples_B", "gpu"],
    size = "medium",
    srcs = ["examples/batch_norm_model.py"],
    args = ["--run=DDPG", "--stop-iters=1"]
)

py_test(
    name = "examples/batch_norm_model_ddpg_torch",
    main = "examples/batch_norm_model.py",
    tags = ["team:ml", "examples", "examples_B", "gpu"],
    size = "medium",
    srcs = ["examples/batch_norm_model.py"],
    args = ["--framework=torch", "--run=DDPG", "--stop-iters=1"]
)

py_test(
    name = "examples/cartpole_lstm_impala_tf",
    main = "examples/cartpole_lstm.py",
    tags = ["team:ml", "examples", "examples_C", "examples_C_AtoT"],
    size = "medium",
    srcs = ["examples/cartpole_lstm.py"],
    args = ["--as-test", "--run=IMPALA", "--stop-reward=40", "--num-cpus=4"]
)

py_test(
    name = "examples/cartpole_lstm_impala_torch",
    main = "examples/cartpole_lstm.py",
    tags = ["team:ml", "examples", "examples_C", "examples_C_AtoT"],
    size = "medium",
    srcs = ["examples/cartpole_lstm.py"],
    args = ["--as-test", "--framework=torch", "--run=IMPALA", "--stop-reward=40", "--num-cpus=4"]
)

py_test(
    name = "examples/cartpole_lstm_ppo_tf",
    main = "examples/cartpole_lstm.py",
    tags = ["team:ml", "examples", "examples_C", "examples_C_AtoT"],
    size = "medium",
    srcs = ["examples/cartpole_lstm.py"],
    args = ["--as-test", "--framework=tf", "--run=PPO", "--stop-reward=40", "--num-cpus=4"]
)

py_test(
    name = "examples/cartpole_lstm_ppo_tf2",
    main = "examples/cartpole_lstm.py",
    tags = ["team:ml", "examples", "examples_C", "examples_C_AtoT"],
    size = "large",
    srcs = ["examples/cartpole_lstm.py"],
    args = ["--as-test", "--framework=tf2", "--run=PPO", "--stop-reward=40", "--num-cpus=4"]
)

py_test(
    name = "examples/cartpole_lstm_ppo_torch",
    main = "examples/cartpole_lstm.py",
    tags = ["team:ml", "examples", "examples_C", "examples_C_AtoT"],
    size = "medium",
    srcs = ["examples/cartpole_lstm.py"],
    args = ["--as-test", "--framework=torch", "--run=PPO", "--stop-reward=40", "--num-cpus=4"]
)

py_test(
    name = "examples/cartpole_lstm_ppo_tf_with_prev_a_and_r",
    main = "examples/cartpole_lstm.py",
    tags = ["team:ml", "examples", "examples_C", "examples_C_AtoT"],
    size = "medium",
    srcs = ["examples/cartpole_lstm.py"],
    args = ["--as-test", "--run=PPO", "--stop-reward=40", "--use-prev-action",  "--use-prev-reward", "--num-cpus=4"]
)

py_test(
    name = "examples/centralized_critic_tf",
    main = "examples/centralized_critic.py",
    tags = ["team:ml", "examples", "examples_C", "examples_C_AtoT"],
    size = "large",
    srcs = ["examples/centralized_critic.py"],
    args = ["--as-test", "--stop-reward=7.2"]
)

py_test(
    name = "examples/centralized_critic_torch",
    main = "examples/centralized_critic.py",
    tags = ["team:ml", "examples", "examples_C", "examples_C_AtoT"],
    size = "large",
    srcs = ["examples/centralized_critic.py"],
    args = ["--as-test", "--framework=torch", "--stop-reward=7.2"]
)

py_test(
    name = "examples/centralized_critic_2_tf",
    main = "examples/centralized_critic_2.py",
    tags = ["team:ml", "examples", "examples_C", "examples_C_AtoT"],
    size = "medium",
    srcs = ["examples/centralized_critic_2.py"],
    args = ["--as-test", "--stop-reward=6.0"]
)

py_test(
    name = "examples/centralized_critic_2_torch",
    main = "examples/centralized_critic_2.py",
    tags = ["team:ml", "examples", "examples_C", "examples_C_AtoT"],
    size = "medium",
    srcs = ["examples/centralized_critic_2.py"],
    args = ["--as-test", "--framework=torch", "--stop-reward=6.0"]
)

py_test(
    name = "examples/checkpoint_by_custom_criteria",
    main = "examples/checkpoint_by_custom_criteria.py",
    tags = ["team:ml", "examples", "examples_C", "examples_C_AtoT"],
    size = "medium",
    srcs = ["examples/checkpoint_by_custom_criteria.py"],
    args = ["--stop-iters=3 --num-cpus=3"]
)

py_test(
    name = "examples/complex_struct_space_tf",
    main = "examples/complex_struct_space.py",
    tags = ["team:ml", "examples", "examples_C", "examples_C_AtoT"],
    size = "medium",
    srcs = ["examples/complex_struct_space.py"],
    args = ["--framework=tf"],
)

py_test(
    name = "examples/complex_struct_space_tf_eager",
    main = "examples/complex_struct_space.py",
    tags = ["team:ml", "examples", "examples_C", "examples_C_AtoT"],
    size = "medium",
    srcs = ["examples/complex_struct_space.py"],
    args = ["--framework=tfe"],
)

py_test(
    name = "examples/complex_struct_space_torch",
    main = "examples/complex_struct_space.py",
    tags = ["team:ml", "examples", "examples_C", "examples_C_AtoT"],
    size = "medium",
    srcs = ["examples/complex_struct_space.py"],
    args = ["--framework=torch"],
)

py_test(
    name = "examples/curriculum_learning",
    main = "examples/curriculum_learning.py",
    tags = ["team:ml", "examples", "examples_C", "examples_C_UtoZ"],
    size = "medium",
    srcs = ["examples/curriculum_learning.py"],
    args = ["--as-test", "--stop-reward=800.0"]
)

py_test(
    name = "examples/custom_env_tf",
    main = "examples/custom_env.py",
    tags = ["team:ml", "examples", "examples_C", "examples_C_UtoZ"],
    size = "medium",
    srcs = ["examples/custom_env.py"],
    args = ["--as-test"]
)

py_test(
    name = "examples/custom_env_torch",
    main = "examples/custom_env.py",
    tags = ["team:ml", "examples", "examples_C", "examples_C_UtoZ"],
    size = "large",
    srcs = ["examples/custom_env.py"],
    args = ["--as-test", "--framework=torch"]
)

py_test(
    name = "examples/custom_eval_tf",
    main = "examples/custom_eval.py",
    tags = ["team:ml", "examples", "examples_C", "examples_C_UtoZ"],
    size = "medium",
    srcs = ["examples/custom_eval.py"],
    args = ["--num-cpus=4", "--as-test"]
)

py_test(
    name = "examples/custom_eval_torch",
    main = "examples/custom_eval.py",
    tags = ["team:ml", "examples", "examples_C", "examples_C_UtoZ"],
    size = "medium",
    srcs = ["examples/custom_eval.py"],
    args = ["--num-cpus=4", "--as-test", "--framework=torch"]
)

py_test(
    name = "examples/custom_experiment",
    main = "examples/custom_experiment.py",
    tags = ["team:ml", "examples", "examples_C", "examples_C_UtoZ"],
    size = "medium",
    srcs = ["examples/custom_experiment.py"],
    args = ["--train-iterations=10"]
)

py_test(
    name = "examples/custom_fast_model_tf",
    main = "examples/custom_fast_model.py",
    tags = ["team:ml", "examples", "examples_C", "examples_C_UtoZ"],
    size = "medium",
    srcs = ["examples/custom_fast_model.py"],
    args = ["--stop-iters=1"]
)

py_test(
    name = "examples/custom_fast_model_torch",
    main = "examples/custom_fast_model.py",
    tags = ["team:ml", "examples", "examples_C", "examples_C_UtoZ"],
    size = "medium",
    srcs = ["examples/custom_fast_model.py"],
    args = ["--stop-iters=1", "--framework=torch"]
)

py_test(
    name = "examples/custom_keras_model_a2c",
    main = "examples/custom_keras_model.py",
    tags = ["team:ml", "examples", "examples_C", "examples_C_UtoZ"],
    size = "large",
    srcs = ["examples/custom_keras_model.py"],
    args = ["--run=A2C", "--stop=50", "--num-cpus=4"]
)

py_test(
    name = "examples/custom_keras_model_dqn",
    main = "examples/custom_keras_model.py",
    tags = ["team:ml", "examples", "examples_C", "examples_C_UtoZ"],
    size = "medium",
    srcs = ["examples/custom_keras_model.py"],
    args = ["--run=DQN", "--stop=50"]
)

py_test(
    name = "examples/custom_keras_model_ppo",
    main = "examples/custom_keras_model.py",
    tags = ["team:ml", "examples", "examples_C", "examples_C_UtoZ"],
    size = "medium",
    srcs = ["examples/custom_keras_model.py"],
    args = ["--run=PPO", "--stop=50", "--num-cpus=4"]
)

py_test(
    name = "examples/custom_metrics_and_callbacks",
    main = "examples/custom_metrics_and_callbacks.py",
    tags = ["team:ml", "examples", "examples_C", "examples_C_UtoZ"],
    size = "small",
    srcs = ["examples/custom_metrics_and_callbacks.py"],
    args = ["--stop-iters=2"]
)

py_test(
    name = "examples/custom_metrics_and_callbacks_legacy",
    main = "examples/custom_metrics_and_callbacks_legacy.py",
    tags = ["team:ml", "examples", "examples_C", "examples_C_UtoZ"],
    size = "small",
    srcs = ["examples/custom_metrics_and_callbacks_legacy.py"],
    args = ["--stop-iters=2"]
)

py_test(
    name = "examples/custom_model_api_tf",
    main = "examples/custom_model_api.py",
    tags = ["team:ml", "examples", "examples_C", "examples_C_UtoZ"],
    size = "small",
    srcs = ["examples/custom_model_api.py"],
)

py_test(
    name = "examples/custom_model_api_torch",
    main = "examples/custom_model_api.py",
    tags = ["team:ml", "examples", "examples_C", "examples_C_UtoZ"],
    size = "small",
    srcs = ["examples/custom_model_api.py"],
    args = ["--framework=torch"],
)

py_test(
    name = "examples/custom_model_loss_and_metrics_ppo_tf",
    main = "examples/custom_model_loss_and_metrics.py",
    tags = ["team:ml", "examples", "examples_C", "examples_C_UtoZ"],
    size = "medium",
    # Include the json data file.
    data = ["tests/data/cartpole/small.json"],
    srcs = ["examples/custom_model_loss_and_metrics.py"],
    args = ["--run=PPO", "--stop-iters=1", "--input-files=tests/data/cartpole"]
)

py_test(
    name = "examples/custom_model_loss_and_metrics_ppo_torch",
    main = "examples/custom_model_loss_and_metrics.py",
    tags = ["team:ml", "examples", "examples_C", "examples_C_UtoZ"],
    size = "medium",
    # Include the json data file.
    data = ["tests/data/cartpole/small.json"],
    srcs = ["examples/custom_model_loss_and_metrics.py"],
    args = ["--run=PPO", "--framework=torch", "--stop-iters=1", "--input-files=tests/data/cartpole"]
)

py_test(
    name = "examples/custom_model_loss_and_metrics_pg_tf",
    main = "examples/custom_model_loss_and_metrics.py",
    tags = ["team:ml", "examples", "examples_C", "examples_C_UtoZ"],
    size = "medium",
    # Include the json data file.
    data = ["tests/data/cartpole/small.json"],
    srcs = ["examples/custom_model_loss_and_metrics.py"],
    args = ["--run=PG", "--stop-iters=1", "--input-files=tests/data/cartpole"]
)

py_test(
    name = "examples/custom_model_loss_and_metrics_pg_torch",
    main = "examples/custom_model_loss_and_metrics.py",
    tags = ["team:ml", "examples", "examples_C", "examples_C_UtoZ"],
    size = "medium",
    # Include the json data file.
    data = ["tests/data/cartpole/small.json"],
    srcs = ["examples/custom_model_loss_and_metrics.py"],
    args = ["--run=PG", "--framework=torch", "--stop-iters=1", "--input-files=tests/data/cartpole"]
)

py_test(
    name = "examples/custom_observation_filters",
    main = "examples/custom_observation_filters.py",
    tags = ["team:ml", "examples", "examples_C", "examples_C_UtoZ"],
    size = "medium",
    srcs = ["examples/custom_observation_filters.py"],
    args = ["--stop-iters=3"]
)

py_test(
    name = "examples/custom_rnn_model_repeat_after_me_tf",
    main = "examples/custom_rnn_model.py",
    tags = ["team:ml", "examples", "examples_C", "examples_C_UtoZ"],
    size = "medium",
    srcs = ["examples/custom_rnn_model.py"],
    args = ["--as-test", "--run=PPO", "--stop-reward=40", "--env=RepeatAfterMeEnv", "--num-cpus=4"]
)

py_test(
    name = "examples/custom_rnn_model_repeat_initial_obs_tf",
    main = "examples/custom_rnn_model.py",
    tags = ["team:ml", "examples", "examples_C", "examples_C_UtoZ"],
    size = "medium",
    srcs = ["examples/custom_rnn_model.py"],
    args = ["--as-test", "--run=PPO", "--stop-reward=10", "--stop-timesteps=300000", "--env=RepeatInitialObsEnv", "--num-cpus=4"]
)

py_test(
    name = "examples/custom_rnn_model_repeat_after_me_torch",
    main = "examples/custom_rnn_model.py",
    tags = ["team:ml", "examples", "examples_C", "examples_C_UtoZ"],
    size = "medium",
    srcs = ["examples/custom_rnn_model.py"],
    args = ["--as-test", "--framework=torch", "--run=PPO", "--stop-reward=40", "--env=RepeatAfterMeEnv", "--num-cpus=4"]
)

py_test(
    name = "examples/custom_rnn_model_repeat_initial_obs_torch",
    main = "examples/custom_rnn_model.py",
    tags = ["team:ml", "examples", "examples_C", "examples_C_UtoZ"],
    size = "medium",
    srcs = ["examples/custom_rnn_model.py"],
    args = ["--as-test", "--framework=torch", "--run=PPO", "--stop-reward=10", "--stop-timesteps=300000", "--env=RepeatInitialObsEnv", "--num-cpus=4"]
)

py_test(
    name = "examples/custom_tf_policy",
    tags = ["team:ml", "examples", "examples_C", "examples_C_UtoZ"],
    size = "medium",
    srcs = ["examples/custom_tf_policy.py"],
    args = ["--stop-iters=2", "--num-cpus=4"]
)

py_test(
    name = "examples/custom_torch_policy",
    tags = ["team:ml", "examples", "examples_C", "examples_C_UtoZ"],
    size = "small",
    srcs = ["examples/custom_torch_policy.py"],
    args = ["--stop-iters=2", "--num-cpus=4"]
)

py_test(
    name = "examples/custom_train_fn",
    main = "examples/custom_train_fn.py",
    tags = ["team:ml", "examples", "examples_C", "examples_C_UtoZ"],
    size = "medium",
    srcs = ["examples/custom_train_fn.py"],
)

py_test(
    name = "examples/custom_vector_env_tf",
    main = "examples/custom_vector_env.py",
    tags = ["team:ml", "examples", "examples_C", "examples_C_UtoZ"],
    size = "medium",
    srcs = ["examples/custom_vector_env.py"],
    args = ["--as-test", "--stop-reward=40.0"]
)

py_test(
    name = "examples/custom_vector_env_torch",
    main = "examples/custom_vector_env.py",
    tags = ["team:ml", "examples", "examples_C", "examples_C_UtoZ"],
    size = "medium",
    srcs = ["examples/custom_vector_env.py"],
    args = ["--as-test", "--framework=torch", "--stop-reward=40.0"]
)

py_test(
    name = "examples/deterministic_training_tf",
    main = "examples/deterministic_training.py",
    tags = ["team:ml", "examples", "examples_D"],
    size = "medium",
    srcs = ["examples/deterministic_training.py"],
    args = ["--as-test", "--stop-iters=1", "--framework=tf"]
)

py_test(
    name = "examples/deterministic_training_tf2",
    main = "examples/deterministic_training.py",
    tags = ["team:ml", "examples", "examples_D"],
    size = "medium",
    srcs = ["examples/deterministic_training.py"],
    args = ["--as-test", "--stop-iters=1", "--framework=tf2"]
)

py_test(
    name = "examples/deterministic_training_torch",
    main = "examples/deterministic_training.py",
    tags = ["team:ml", "examples", "examples_D"],
    size = "medium",
    srcs = ["examples/deterministic_training.py"],
    args = ["--as-test", "--stop-iters=1", "--framework=torch"]
)

py_test(
    name = "examples/eager_execution",
    tags = ["team:ml", "examples", "examples_E"],
    size = "small",
    srcs = ["examples/eager_execution.py"],
    args = ["--stop-iters=2"]
)

py_test(
    name = "examples/export/cartpole_dqn_export",
    main = "examples/export/cartpole_dqn_export.py",
    tags = ["team:ml", "examples", "examples_E"],
    size = "medium",
    srcs = ["examples/export/cartpole_dqn_export.py"],
)

py_test(
    name = "examples/export/onnx_tf",
    main = "examples/export/onnx_tf.py",
    tags = ["team:ml", "examples", "examples_E"],
    size = "medium",
    srcs = ["examples/export/onnx_tf.py"],
)

py_test(
    name = "examples/export/onnx_torch",
    main = "examples/export/onnx_torch.py",
    tags = ["team:ml", "examples", "examples_E"],
    size = "medium",
    srcs = ["examples/export/onnx_torch.py"],
)

py_test(
    name = "examples/fractional_gpus",
    main = "examples/fractional_gpus.py",
    tags = ["team:ml", "examples", "examples_F"],
    size = "medium",
    srcs = ["examples/fractional_gpus.py"],
    args = ["--as-test", "--stop-reward=40.0", "--num-gpus=0", "--num-workers=0"]
)

py_test(
    name = "examples/hierarchical_training_tf",
    main = "examples/hierarchical_training.py",
    tags = ["team:ml", "examples", "examples_H"],
    size = "medium",
    srcs = ["examples/hierarchical_training.py"],
    args = ["--stop-reward=0.0"]
)

py_test(
    name = "examples/hierarchical_training_torch",
    main = "examples/hierarchical_training.py",
    tags = ["team:ml", "examples", "examples_H"],
    size = "medium",
    srcs = ["examples/hierarchical_training.py"],
    args = ["--framework=torch", "--stop-reward=0.0"]
)

# Do not run this test (MobileNetV2 is gigantic and takes forever for 1 iter).
# py_test(
#     name = "examples/mobilenet_v2_with_lstm_tf",
#     main = "examples/mobilenet_v2_with_lstm.py",
#     tags = ["team:ml", "examples", "examples_M"],
#     size = "small",
#     srcs = ["examples/mobilenet_v2_with_lstm.py"]
# )

py_test(
    name = "examples/multi_agent_cartpole_tf",
    main = "examples/multi_agent_cartpole.py",
    tags = ["team:ml", "examples", "examples_M"],
    size = "medium",
    srcs = ["examples/multi_agent_cartpole.py"],
    args = ["--as-test", "--stop-reward=70.0", "--num-cpus=4"]
)

py_test(
    name = "examples/multi_agent_cartpole_torch",
    main = "examples/multi_agent_cartpole.py",
    tags = ["team:ml", "examples", "examples_M"],
    size = "medium",
    srcs = ["examples/multi_agent_cartpole.py"],
    args = ["--as-test", "--framework=torch", "--stop-reward=70.0", "--num-cpus=4"]
)

py_test(
    name = "examples/multi_agent_custom_policy_tf",
    main = "examples/multi_agent_custom_policy.py",
    tags = ["team:ml", "examples", "examples_M"],
    size = "small",
    srcs = ["examples/multi_agent_custom_policy.py"],
    args = ["--as-test", "--stop-reward=80"]
)

py_test(
    name = "examples/multi_agent_custom_policy_torch",
    main = "examples/multi_agent_custom_policy.py",
    tags = ["team:ml", "examples", "examples_M"],
    size = "small",
    srcs = ["examples/multi_agent_custom_policy.py"],
    args = ["--as-test", "--framework=torch", "--stop-reward=80"]
)

py_test(
    name = "examples/multi_agent_two_trainers_tf",
    main = "examples/multi_agent_two_trainers.py",
    tags = ["team:ml", "examples", "examples_M"],
    size = "medium",
    srcs = ["examples/multi_agent_two_trainers.py"],
    args = ["--as-test", "--stop-reward=70"]
)

py_test(
    name = "examples/multi_agent_two_trainers_torch",
    main = "examples/multi_agent_two_trainers.py",
    tags = ["team:ml", "examples", "examples_M"],
    size = "medium",
    srcs = ["examples/multi_agent_two_trainers.py"],
    args = ["--as-test", "--framework=torch", "--stop-reward=70"]
)

# Taking out this test for now: Mixed torch- and tf- policies within the same
# Trainer never really worked.
# py_test(
#     name = "examples/multi_agent_two_trainers_mixed_torch_tf",
#     main = "examples/multi_agent_two_trainers.py",
#     tags = ["team:ml", "examples", "examples_M"],
#     size = "medium",
#     srcs = ["examples/multi_agent_two_trainers.py"],
#     args = ["--as-test", "--mixed-torch-tf", "--stop-reward=70"]
# )

py_test(
    name = "examples/nested_action_spaces_ppo_tf",
    main = "examples/nested_action_spaces.py",
    tags = ["team:ml", "examples", "examples_N"],
    size = "medium",
    srcs = ["examples/nested_action_spaces.py"],
    args = ["--as-test", "--stop-reward=-600", "--run=PPO"]
)

py_test(
    name = "examples/nested_action_spaces_ppo_torch",
    main = "examples/nested_action_spaces.py",
    tags = ["team:ml", "examples", "examples_N"],
    size = "medium",
    srcs = ["examples/nested_action_spaces.py"],
    args = ["--as-test", "--framework=torch", "--stop-reward=-600", "--run=PPO"]
)

py_test(
    name = "examples/parallel_evaluation_and_training_13_episodes_tf",
    main = "examples/parallel_evaluation_and_training.py",
    tags = ["team:ml", "examples", "examples_P"],
    size = "medium",
    srcs = ["examples/parallel_evaluation_and_training.py"],
    args = ["--as-test", "--stop-reward=50.0", "--num-cpus=6", "--evaluation-num-episodes=13"]
)

py_test(
    name = "examples/parallel_evaluation_and_training_auto_num_episodes_tf",
    main = "examples/parallel_evaluation_and_training.py",
    tags = ["team:ml", "examples", "examples_P"],
    size = "medium",
    srcs = ["examples/parallel_evaluation_and_training.py"],
    args = ["--as-test", "--stop-reward=50.0", "--num-cpus=6", "--evaluation-num-episodes=auto"]
)

py_test(
    name = "examples/parallel_evaluation_and_training_11_episodes_tf2",
    main = "examples/parallel_evaluation_and_training.py",
    tags = ["team:ml", "examples", "examples_P"],
    size = "medium",
    srcs = ["examples/parallel_evaluation_and_training.py"],
    args = ["--as-test", "--framework=tf2", "--stop-reward=30.0", "--num-cpus=6", "--evaluation-num-episodes=11"]
)

py_test(
    name = "examples/parallel_evaluation_and_training_14_episodes_torch",
    main = "examples/parallel_evaluation_and_training.py",
    tags = ["team:ml", "examples", "examples_P"],
    size = "medium",
    srcs = ["examples/parallel_evaluation_and_training.py"],
    args = ["--as-test", "--framework=torch", "--stop-reward=30.0", "--num-cpus=6", "--evaluation-num-episodes=14"]
)

py_test(
    name = "examples/parametric_actions_cartpole_pg_tf",
    main = "examples/parametric_actions_cartpole.py",
    tags = ["team:ml", "examples", "examples_P"],
    size = "medium",
    srcs = ["examples/parametric_actions_cartpole.py"],
    args = ["--as-test", "--stop-reward=60.0", "--run=PG"]
)

py_test(
    name = "examples/parametric_actions_cartpole_dqn_tf",
    main = "examples/parametric_actions_cartpole.py",
    tags = ["team:ml", "examples", "examples_P"],
    size = "medium",
    srcs = ["examples/parametric_actions_cartpole.py"],
    args = ["--as-test", "--stop-reward=60.0", "--run=DQN"]
)

py_test(
    name = "examples/parametric_actions_cartpole_pg_torch",
    main = "examples/parametric_actions_cartpole.py",
    tags = ["team:ml", "examples", "examples_P"],
    size = "medium",
    srcs = ["examples/parametric_actions_cartpole.py"],
    args = ["--as-test", "--framework=torch", "--stop-reward=60.0", "--run=PG"]
)

py_test(
    name = "examples/parametric_actions_cartpole_dqn_torch",
    main = "examples/parametric_actions_cartpole.py",
    tags = ["team:ml", "examples", "examples_P"],
    size = "medium",
    srcs = ["examples/parametric_actions_cartpole.py"],
    args = ["--as-test", "--framework=torch", "--stop-reward=60.0", "--run=DQN"]
)

py_test(
    name = "examples/parametric_actions_cartpole_embeddings_learnt_by_model",
    main = "examples/parametric_actions_cartpole_embeddings_learnt_by_model.py",
    tags = ["team:ml", "examples", "examples_P"],
    size = "medium",
    srcs = ["examples/parametric_actions_cartpole_embeddings_learnt_by_model.py"],
    args = ["--as-test", "--stop-reward=80.0"]
)

py_test(
    name = "examples/pettingzoo_env",
    main = "examples/pettingzoo_env.py",
    tags = ["team:ml", "examples", "examples_P"],
    size = "medium",
    srcs = ["examples/pettingzoo_env.py"],
)

py_test(
    name = "examples/preprocessing_disabled_tf",
    main = "examples/preprocessing_disabled.py",
    tags = ["team:ml", "examples", "examples_P"],
    size = "medium",
    srcs = ["examples/preprocessing_disabled.py"],
    args = ["--stop-iters=2"]
)

py_test(
    name = "examples/preprocessing_disabled_torch",
    main = "examples/preprocessing_disabled.py",
    tags = ["team:ml", "examples", "examples_P"],
    size = "medium",
    srcs = ["examples/preprocessing_disabled.py"],
    args = ["--framework=torch", "--stop-iters=2"]
)

py_test(
    name = "examples/remote_envs_with_inference_done_on_main_node_tf",
    main = "examples/remote_envs_with_inference_done_on_main_node.py",
    tags = ["team:ml", "examples", "examples_R"],
    size = "medium",
    srcs = ["examples/remote_envs_with_inference_done_on_main_node.py"],
    args = ["--as-test"],
)

py_test(
    name = "examples/remote_envs_with_inference_done_on_main_node_torch",
    main = "examples/remote_envs_with_inference_done_on_main_node.py",
    tags = ["team:ml", "examples", "examples_R"],
    size = "medium",
    srcs = ["examples/remote_envs_with_inference_done_on_main_node.py"],
    args = ["--as-test", "--framework=torch"],
)

py_test(
    name = "examples/remote_vector_env_with_custom_api",
    tags = ["team:ml", "examples", "examples_R"],
    size = "medium",
    srcs = ["examples/remote_vector_env_with_custom_api.py"],
    args = ["--stop-iters=3"]
)

py_test(
    name = "examples/restore_1_of_n_agents_from_checkpoint",
    tags = ["team:ml", "examples", "examples_R"],
    size = "medium",
    srcs = ["examples/restore_1_of_n_agents_from_checkpoint.py"],
    args = ["--pre-training-iters=1", "--stop-iters=1", "--num-cpus=4"]
)

py_test(
    name = "examples/rnnsac_stateless_cartpole",
    tags = ["team:ml", "examples", "examples_R"],
    size = "large",
    srcs = ["examples/rnnsac_stateless_cartpole.py"]
)

py_test(
    name = "examples/rollout_worker_custom_workflow",
    tags = ["team:ml", "examples", "examples_R"],
    size = "small",
    srcs = ["examples/rollout_worker_custom_workflow.py"],
    args = ["--num-cpus=4"]
)

py_test(
    name = "examples/rock_paper_scissors_multiagent_tf",
    main = "examples/rock_paper_scissors_multiagent.py",
    tags = ["team:ml", "examples", "examples_R"],
    size = "medium",
    srcs = ["examples/rock_paper_scissors_multiagent.py"],
    args = ["--as-test"],
)

py_test(
    name = "examples/rock_paper_scissors_multiagent_torch",
    main = "examples/rock_paper_scissors_multiagent.py",
    tags = ["team:ml", "examples", "examples_R"],
    size = "medium",
    srcs = ["examples/rock_paper_scissors_multiagent.py"],
    args = ["--as-test", "--framework=torch"],
)

# Deactivated for now due to open-spiel's dependency on an outdated
# tensorflow-probability version.
# py_test(
#    name = "examples/self_play_with_open_spiel_connect_4_tf",
#    main = "examples/self_play_with_open_spiel.py",
#    tags = ["team:ml", "examples", "examples_S"],
#    size = "medium",
#    srcs = ["examples/self_play_with_open_spiel.py"],
#    args = ["--framework=tf", "--env=connect_four", "--win-rate-threshold=0.6", "--stop-iters=2", "--num-episodes-human-play=0"]
# )

# py_test(
#    name = "examples/self_play_with_open_spiel_connect_4_torch",
#    main = "examples/self_play_with_open_spiel.py",
#    tags = ["team:ml", "examples", "examples_S"],
#    size = "medium",
#    srcs = ["examples/self_play_with_open_spiel.py"],
#    args = ["--framework=torch", "--env=connect_four", "--win-rate-threshold=0.6", "--stop-iters=2", "--num-episodes-human-play=0"]
# )

# py_test(
#    name = "examples/self_play_league_based_with_open_spiel_markov_soccer_tf",
#    main = "examples/self_play_league_based_with_open_spiel.py",
#    tags = ["team:ml", "examples", "examples_S"],
#    size = "medium",
#    srcs = ["examples/self_play_league_based_with_open_spiel.py"],
#    args = ["--framework=tf", "--env=markov_soccer", "--win-rate-threshold=0.6", "--stop-iters=2", "--num-episodes-human-play=0"]
# )

# py_test(
#    name = "examples/self_play_league_based_with_open_spiel_markov_soccer_torch",
#    main = "examples/self_play_league_based_with_open_spiel.py",
#    tags = ["team:ml", "examples", "examples_S"],
#    size = "medium",
#    srcs = ["examples/self_play_league_based_with_open_spiel_markov_soccer.py"],
#    args = ["--framework=torch", "--env=markov_soccer", "--win-rate-threshold=0.6", "--stop-iters=2", "--num-episodes-human-play=0"]
# )

py_test(
    name = "examples/trajectory_view_api_tf",
    main = "examples/trajectory_view_api.py",
    tags = ["team:ml", "examples", "examples_T"],
    size = "medium",
    srcs = ["examples/trajectory_view_api.py"],
    args = ["--as-test", "--framework=tf", "--stop-reward=100.0"]
)

py_test(
    name = "examples/trajectory_view_api_torch",
    main = "examples/trajectory_view_api.py",
    tags = ["team:ml", "examples", "examples_T"],
    size = "medium",
    srcs = ["examples/trajectory_view_api.py"],
    args = ["--as-test", "--framework=torch", "--stop-reward=100.0"]
)

py_test(
    name = "examples/two_trainer_workflow_tf",
    main = "examples/two_trainer_workflow.py",
    tags = ["team:ml", "examples", "examples_T"],
    size = "small",
    srcs = ["examples/two_trainer_workflow.py"],
    args = ["--as-test", "--stop-reward=100.0"]
)

py_test(
    name = "examples/two_trainer_workflow_torch",
    main = "examples/two_trainer_workflow.py",
    tags = ["team:ml", "examples", "examples_T"],
    size = "small",
    srcs = ["examples/two_trainer_workflow.py"],
    args = ["--as-test", "--torch", "--stop-reward=100.0"]
)

py_test(
    name = "examples/two_trainer_workflow_mixed_torch_tf",
    main = "examples/two_trainer_workflow.py",
    tags = ["team:ml", "examples", "examples_T"],
    size = "small",
    srcs = ["examples/two_trainer_workflow.py"],
    args = ["--as-test", "--mixed-torch-tf", "--stop-reward=100.0"]
)

py_test(
    name = "examples/two_step_game_maddpg",
    main = "examples/two_step_game.py",
    tags = ["team:ml", "examples", "examples_T"],
    size = "medium",
    srcs = ["examples/two_step_game.py"],
    args = ["--as-test", "--stop-reward=7.1", "--run=contrib/MADDPG"]
)

py_test(
    name = "examples/two_step_game_pg_tf",
    main = "examples/two_step_game.py",
    tags = ["team:ml", "examples", "examples_T"],
    size = "medium",
    srcs = ["examples/two_step_game.py"],
    args = ["--as-test", "--stop-reward=7", "--run=PG"]
)

py_test(
    name = "examples/two_step_game_pg_torch",
    main = "examples/two_step_game.py",
    tags = ["team:ml", "examples", "examples_T"],
    size = "medium",
    srcs = ["examples/two_step_game.py"],
    args = ["--as-test", "--framework=torch", "--stop-reward=7", "--run=PG"]
)

py_test(
    name = "examples/two_step_game_qmix",
    main = "examples/two_step_game.py",
    tags = ["team:ml", "examples", "examples_T"],
    size = "large",
    srcs = ["examples/two_step_game.py"],
    args = ["--as-test", "--framework=torch", "--stop-reward=7", "--run=QMIX"]
)

py_test(
    name = "contrib/bandits/examples/lin_ts",
    main = "contrib/bandits/examples/simple_context_bandit.py",
    tags = ["team:ml", "examples", "examples_T"],
    size = "small",
    srcs = ["contrib/bandits/examples/simple_context_bandit.py"],
    args = ["--as-test", "--stop-reward=10", "--run=contrib/LinTS"],
)

py_test(
    name = "contrib/bandits/examples/lin_ucb",
    main = "contrib/bandits/examples/simple_context_bandit.py",
    tags = ["team:ml", "examples", "examples_U"],
    size = "small",
    srcs = ["contrib/bandits/examples/simple_context_bandit.py"],
    args = ["--as-test", "--stop-reward=10", "--run=contrib/LinUCB"],
)

py_test(
    name = "contrib/bandits/examples/lin_ts_train_wheel_env",
    main = "contrib/bandits/examples/LinTS_train_wheel_env.py",
    tags = ["team:ml", "examples", "examples_U"],
    size = "small",
    srcs = ["contrib/bandits/examples/LinTS_train_wheel_env.py"],
)

py_test(
    name = "contrib/bandits/examples/tune_lin_ts_train_wheel_env",
    main = "contrib/bandits/examples/tune_LinTS_train_wheel_env.py",
    tags = ["team:ml", "examples", "examples_U"],
    size = "small",
    srcs = ["contrib/bandits/examples/tune_LinTS_train_wheel_env.py"],
)

py_test(
    name = "contrib/bandits/examples/tune_lin_ucb_train_recommendation",
    main = "contrib/bandits/examples/tune_LinUCB_train_recommendation.py",
    tags = ["team:ml", "examples", "examples_U"],
    size = "small",
    srcs = ["contrib/bandits/examples/tune_LinUCB_train_recommendation.py"],
)<|MERGE_RESOLUTION|>--- conflicted
+++ resolved
@@ -1945,13 +1945,8 @@
 py_test(
     name = "examples/action_masking_tf",
     main = "examples/action_masking.py",
-<<<<<<< HEAD
     tags = ["team:ml", "examples", "examples_A", "gpu"],
-    size = "small",
-=======
-    tags = ["team:ml", "examples", "examples_A"],
-    size = "medium",
->>>>>>> b4300dd5
+    size = "medium",
     srcs = ["examples/action_masking.py"],
     args = ["--stop-iter=2"]
 )
@@ -1959,13 +1954,8 @@
 py_test(
     name = "examples/action_masking_torch",
     main = "examples/action_masking.py",
-<<<<<<< HEAD
     tags = ["team:ml", "examples", "examples_A", "gpu"],
-    size = "small",
-=======
-    tags = ["team:ml", "examples", "examples_A"],
-    size = "medium",
->>>>>>> b4300dd5
+    size = "medium",
     srcs = ["examples/action_masking.py"],
     args = ["--stop-iter=2", "--framework=torch"]
 )
