--- conflicted
+++ resolved
@@ -152,10 +152,7 @@
 # --------------------------------------------------------------------
 
 # APPO
-<<<<<<< HEAD
-=======
-
->>>>>>> 231a013d
+
 #@OldAPIStack
 py_test(
     name = "learning_tests_cartpole_separate_losses_appo_old_api_stack",
@@ -328,9 +325,6 @@
 )
 
 # IMPALA
-<<<<<<< HEAD
-#@OldAPIStack
-=======
 py_test(
     name = "learning_tests_cartpole_impala",
     main = "tuned_examples/impala/cartpole_impala.py",
@@ -341,7 +335,6 @@
 )
 
 #@OldAPIstack
->>>>>>> 231a013d
 py_test(
     name = "learning_tests_cartpole_separate_losses_impala_old_api_stack",
     main = "tests/run_regression_tests.py",
