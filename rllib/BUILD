--- conflicted
+++ resolved
@@ -151,7 +151,6 @@
 
 # APPO
 py_test(
-<<<<<<< HEAD
     name = "learning_tests_cartpole_appo_w_env_runner",
     main = "tests/run_regression_tests.py",
     tags = ["team:rllib", "exclusive", "learning_tests", "learning_tests_cartpole", "learning_tests_discrete"],
@@ -162,18 +161,6 @@
 )
 
 py_test(
-    name = "learning_tests_cartpole_appo_no_vtrace",
-    main = "tests/run_regression_tests.py",
-    tags = ["team:rllib", "exclusive", "learning_tests", "learning_tests_cartpole", "learning_tests_discrete"],
-    size = "medium", # bazel may complain about it being too long sometimes - medium is on purpose as some frameworks take longer
-    srcs = ["tests/run_regression_tests.py"],
-    data = ["tuned_examples/appo/cartpole-appo.yaml"],
-    args = ["--dir=tuned_examples/appo"]
-)
-
-py_test(
-=======
->>>>>>> 73a52640
     name = "learning_tests_cartpole_appo_w_rl_modules_and_learner",
     main = "tests/run_regression_tests.py",
     tags = ["team:rllib", "exclusive", "learning_tests", "learning_tests_cartpole", "learning_tests_discrete", "no_tf_static_graph"],
@@ -942,16 +929,6 @@
 )
 
 py_test(
-<<<<<<< HEAD
-    name = "env/tests/test_infinite_lookback_buffer",
-    tags = ["team:rllib", "env"],
-    size = "small",
-    srcs = ["env/tests/test_infinite_lookback_buffer.py"]
-)
-
-py_test(
-=======
->>>>>>> 73a52640
     name = "env/wrappers/tests/test_exception_wrapper",
     tags = ["team:rllib", "env"],
     size = "small",
