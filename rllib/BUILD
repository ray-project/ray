--- conflicted
+++ resolved
@@ -1461,11 +1461,7 @@
 )
 
 py_test(
-<<<<<<< HEAD
-    name = "test_prioritized_replay_buffer_new_api",
-=======
     name = "test_prioritized_replay_buffer_replay_buffer_api",
->>>>>>> 2c3a0d1c
     tags = ["team:ml", "utils"],
     size = "small",
     srcs = ["utils/replay_buffers/tests/test_prioritized_replay_buffer_replay_buffer_api.py"]
@@ -1486,11 +1482,7 @@
 )
 
 py_test(
-<<<<<<< HEAD
-    name = "test_segment_tree_new_api",
-=======
     name = "test_segment_tree_replay_buffer_api",
->>>>>>> 2c3a0d1c
     tags = ["team:ml", "utils"],
     size = "small",
     srcs = ["utils/replay_buffers/tests/test_segment_tree_replay_buffer_api.py"]
