--- conflicted
+++ resolved
@@ -16,13 +16,8 @@
 # -- "fake_gpus": Tests that run using 2 fake GPUs.
 
 # - Quick agent compilation/tune-train tests, tagged "quick_train".
-<<<<<<< HEAD
-#   NOTE: These should be obsoleted in favor of "trainers_dir" tests as
-#         they cover the same functionality.
-=======
 #   NOTE: These should be obsoleted in favor of "algorithms_dir" tests as
 #         they cover the same functionaliy.
->>>>>>> ab8785ca
 
 # - Folder-bound tests, tagged with the name of the top-level dir:
 #   - `env` directory tests.
