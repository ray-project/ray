# --------------------------------------------------------------------
# BAZEL/Buildkite-CI test cases.
# --------------------------------------------------------------------

# To add new RLlib tests, first find the correct category of your new test
# within this file.

# All new tests - within their category - should be added alphabetically!
# Do not just add tests to the bottom of the file.

# Currently we have the following categories:

# - Learning tests/regression, tagged:
# -- "learning_tests_[discrete|continuous]": distinguish discrete
#    actions vs continuous actions.
# -- "crashing_cartpole" and "stateless_cartpole" to distinguish between
#    simple CartPole and more advanced variants of it.
# -- "fake_gpus": Tests that run using 2 fake GPUs.

# - Quick algo compilation/tune-train tests, tagged "quick_train".
#   NOTE: These should be obsoleted in favor of "algorithms_dir" tests as
#         they cover the same functionality.

# - Folder-bound tests, tagged with the name of the top-level dir:
#   - `env` directory tests.
#   - `evaluation` directory tests.
#   - `execution` directory tests.
#   - `models` directory tests.
#   - `offline` directory tests.
#   - `policy` directory tests.
#   - `utils` directory tests.

# - Algorithm tests, tagged "algorithms_dir".

# - Tests directory (everything in rllib/tests/...), tagged: "tests_dir"

# - Examples directory (everything in rllib/examples/...), tagged: "examples"

# - Memory leak tests tagged "memory_leak_tests".

# Note: There is a special directory in examples: "documentation" which contains
# all code that is linked to from within the RLlib docs. This code is tested
# separately via the "documentation" tag.

# Additional tags are:
# - "team:rllib": Indicating that all tests in this file are the responsibility of
#   the RLlib Team.
# - "needs_gpu": Indicating that a test needs to have a GPU in order to run.
# - "gpu": Indicating that a test may (but doesn't have to) be run in the GPU
#   pipeline, defined in .buildkite/pipeline.gpu.yml.
# - "multi_gpu": Indicating that a test will definitely be run in the Large GPU
#   pipeline, defined in .buildkite/pipeline.gpu.large.yml.
# - "no_gpu": Indicating that a test should not be run in the GPU pipeline due
#   to certain incompatibilities.
# - "no_tf_eager_tracing": Exclude this test from tf-eager tracing tests.
# - "torch_only": Only run this test case with framework=torch.

# Our .buildkite/pipeline.yml and .buildkite/pipeline.gpu.yml files execute all
# these tests in n different jobs.

load("//bazel:python.bzl", "py_test_module_list")

# --------------------------------------------------------------------
# Algorithms learning regression tests.
#
# Tag: learning_tests
#
# This will test all yaml files (via `rllib train`)
# inside rllib/tuned_examples/[algo-name] for actual learning success.
# --------------------------------------------------------------------

# A2C
# py_test(
#    name = "learning_tests_cartpole_a2c",
#    main = "tests/run_regression_tests.py",
#    tags = ["team:rllib", "", "learning_tests", "learning_tests_cartpole", "learning_tests_discrete"],
#    size = "large",
#    srcs = ["tests/run_regression_tests.py"],
#    data = ["tuned_examples/a2c/cartpole-a2c.yaml"],
#    args = ["--dir=tuned_examples/a2c"]
# )

py_test(
    name = "learning_tests_cartpole_a2c_microbatch",
    main = "tests/run_regression_tests.py",
    tags = ["team:rllib", "exclusive", "learning_tests", "learning_tests_cartpole", "learning_tests_discrete"],
    size = "large",
    srcs = ["tests/run_regression_tests.py"],
    data = ["tuned_examples/a2c/cartpole-a2c-microbatch.yaml"],
    args = ["--dir=tuned_examples/a2c"]
)

py_test(
    name = "learning_tests_cartpole_a2c_fake_gpus",
    main = "tests/run_regression_tests.py",
    tags = ["team:rllib", "exclusive", "learning_tests", "learning_tests_cartpole", "learning_tests_discrete", "fake_gpus"],
    size = "medium",
    srcs = ["tests/run_regression_tests.py"],
    data = ["tuned_examples/a2c/cartpole-a2c-fake-gpus.yaml"],
    args = ["--dir=tuned_examples/a2c"]
)

# A3C

# py_test(
#    name = "learning_tests_cartpole_a3c",
#    main = "tests/run_regression_tests.py",
#    tags = ["team:rllib", "exclusive", "learning_tests", "learning_tests_cartpole", "learning_tests_discrete"],
#    size = "large",
#    srcs = ["tests/run_regression_tests.py"],
#    data = ["tuned_examples/a3c/cartpole-a3c.yaml"],
#    args = ["--dir=tuned_examples/a3c"]
# )

# AlphaStar
py_test(
    name = "learning_tests_cartpole_alpha_star",
    main = "tests/run_regression_tests.py",
    tags = ["team:rllib", "exclusive", "learning_tests", "learning_tests_cartpole", "learning_tests_discrete"],
    size = "medium",
    srcs = ["tests/run_regression_tests.py"],
    data = ["tuned_examples/alpha_star/multi-agent-cartpole-alpha-star.yaml"],
    args = ["--dir=tuned_examples/alpha_star", "--num-cpus=10"]
)

# AlphaZero
py_test(
    name = "learning_tests_cartpole_sparse_rewards_alpha_zero",
    tags = ["team:rllib", "exclusive", "torch_only", "learning_tests", "learning_tests_discrete"],
    main = "tests/run_regression_tests.py",
    size = "medium",
    srcs = ["tests/run_regression_tests.py"],
    data = ["tuned_examples/alpha_zero/cartpole-sparse-rewards-alpha-zero.yaml"],
    args = ["--dir=tuned_examples/alpha_zero", "--num-cpus=8"]
)

# APEX-DQN
# py_test(
#    name = "learning_tests_cartpole_apex",
#    main = "tests/run_regression_tests.py",
#    tags = ["team:rllib", "exclusive", "learning_tests", "learning_tests_cartpole", "learning_tests_discrete"],
#    size = "large",
#    srcs = ["tests/run_regression_tests.py"],
#    data = [
#        "tuned_examples/apex_dqn/cartpole-apex.yaml",
#    ],
#    args = ["--dir=tuned_examples/apex_dqn", "--num-cpus=6"]
# )

# Once APEX supports multi-GPU.
# py_test(
#    name = "learning_cartpole_apex_fake_gpus",
#    main = "tests/run_regression_tests.py",
#    tags = ["team:rllib", "exclusive", "learning_tests", "learning_tests_cartpole", "learning_tests_discrete", "fake_gpus"],
#    size = "large",
#    srcs = ["tests/run_regression_tests.py"],
#    data = ["tuned_examples/apex_dqn/cartpole-apex-fake-gpus.yaml"],
#    args = ["--dir=tuned_examples/apex_dqn"]
# )

# APPO
py_test(
    name = "learning_tests_cartpole_appo_no_vtrace",
    main = "tests/run_regression_tests.py",
    tags = ["team:rllib", "exclusive", "learning_tests", "learning_tests_cartpole", "learning_tests_discrete"],
    size = "medium", # bazel may complain about it being too long sometimes - medium is on purpose as some frameworks take longer
    srcs = ["tests/run_regression_tests.py"],
    data = ["tuned_examples/appo/cartpole-appo.yaml"],
    args = ["--dir=tuned_examples/appo"]
)

# py_test(
#    name = "learning_tests_cartpole_appo_vtrace",
#    main = "tests/run_regression_tests.py",
#    tags = ["team:rllib", "exclusive", "learning_tests", "learning_tests_cartpole", "learning_tests_discrete"],
#    size = "large",
#    srcs = ["tests/run_regression_tests.py"],
#    data = ["tuned_examples/appo/cartpole-appo-vtrace.yaml"],
#    args = ["--dir=tuned_examples/appo"]
# )

py_test(
    name = "learning_tests_cartpole_separate_losses_appo",
    main = "tests/run_regression_tests.py",
    tags = ["team:rllib", "tf_only", "exclusive", "learning_tests", "learning_tests_cartpole", "learning_tests_discrete"],
    size = "medium",
    srcs = ["tests/run_regression_tests.py"],
    data = [
        "tuned_examples/appo/cartpole-appo-vtrace-separate-losses.yaml"
    ],
    args = ["--dir=tuned_examples/appo"]
)

py_test(
    name = "learning_tests_multi_agent_cartpole_appo",
    main = "tests/run_regression_tests.py",
    tags = ["team:rllib", "exclusive", "learning_tests", "learning_tests_cartpole", "learning_tests_discrete"],
    size = "medium",
    srcs = ["tests/run_regression_tests.py"],
    data = ["tuned_examples/appo/multi-agent-cartpole-appo.yaml"],
    args = ["--dir=tuned_examples/appo"]
)

py_test(
    name = "learning_tests_multi_agent_cartpole_w_100_policies_appo",
    main = "tests/run_regression_tests.py",
    tags = ["team:rllib", "exclusive", "learning_tests", "learning_tests_cartpole", "learning_tests_discrete"],
    size = "large",
    srcs = ["tests/run_regression_tests.py"],
    data = ["tuned_examples/appo/multi-agent-cartpole-w-100-policies-appo.py"],
    args = ["--dir=tuned_examples/appo"]
)

# py_test(
#    name = "learning_tests_frozenlake_appo",
#    main = "tests/run_regression_tests.py",
#    tags = ["team:rllib", "exclusive", "learning_tests", "learning_tests_discrete"],
#    size = "large",
#    srcs = ["tests/run_regression_tests.py"],
#    data = ["tuned_examples/appo/frozenlake-appo-vtrace.yaml"],
#    args = ["--dir=tuned_examples/appo"]
# )

py_test(
    name = "learning_tests_cartpole_appo_fake_gpus",
    main = "tests/run_regression_tests.py",
    tags = ["team:rllib", "exclusive", "learning_tests", "learning_tests_cartpole", "learning_tests_discrete", "fake_gpus"],
    size = "medium",
    srcs = ["tests/run_regression_tests.py"],
    data = ["tuned_examples/appo/cartpole-appo-vtrace-fake-gpus.yaml"],
    args = ["--dir=tuned_examples/appo"]
)

# ARS
py_test(
    name = "learning_tests_cartpole_ars",
    main = "tests/run_regression_tests.py",
    tags = ["team:rllib", "exclusive", "learning_tests", "learning_tests_cartpole", "learning_tests_discrete"],
    size = "medium",
    srcs = ["tests/run_regression_tests.py"],
    data = ["tuned_examples/ars/cartpole-ars.yaml"],
    args = ["--dir=tuned_examples/ars"]
)

# CQL
py_test(
    name = "learning_tests_pendulum_cql",
    main = "tests/run_regression_tests.py",
    tags = ["team:rllib", "exclusive", "learning_tests", "learning_tests_pendulum", "learning_tests_continuous"],
    size = "medium",
    srcs = ["tests/run_regression_tests.py"],
    # Include the zipped json data file as well.
    data = [
        "tuned_examples/cql/pendulum-cql.yaml",
        "tests/data/pendulum/enormous.zip",
    ],
    args = ["--dir=tuned_examples/cql"]
)


# CRR
py_test(
   name = "learning_tests_pendulum_crr",
   main = "tests/run_regression_tests.py",
   tags = ["team:rllib", "torch_only", "learning_tests", "learning_tests_pendulum", "learning_tests_continuous"],
   size = "large",
   srcs = ["tests/run_regression_tests.py"],
   # Include an offline json data file as well.
   data = [
       "tuned_examples/crr/pendulum-v1-crr.yaml",
       "tests/data/pendulum/pendulum_replay_v1.1.0.zip",
   ],
   args = ["--dir=tuned_examples/crr"]
)

py_test(
    name = "learning_tests_cartpole_crr",
    main = "tests/run_regression_tests.py",
    tags = ["team:rllib", "torch_only", "learning_tests", "learning_tests_cartpole", "learning_tests_discrete"],
    size = "medium",
    srcs = ["tests/run_regression_tests.py"],
    # Include an offline json data file as well.
    data = [
        "tuned_examples/crr/cartpole-v1-crr.yaml",
        "tests/data/cartpole/large.json",
    ],
    args = ["--dir=tuned_examples/crr", '--framework=torch']
)

py_test(
    name = "learning_tests_cartpole_crr_expectation",
    main = "tests/run_regression_tests.py",
    tags = ["team:rllib", "torch_only", "learning_tests", "learning_tests_cartpole", "learning_tests_discrete"],
    size = "large",
    srcs = ["tests/run_regression_tests.py"],
    # Include an offline json data file as well.
    data = [
        "tuned_examples/crr/cartpole-v1-crr_expectation.yaml",
        "tests/data/cartpole/large.json",
    ],
    args = ["--dir=tuned_examples/crr", '--framework=torch']
)

# DDPG
# py_test(
#   name = "learning_tests_pendulum_ddpg",
#   main = "tests/run_regression_tests.py",
#   tags = ["team:rllib", "exclusive", "learning_tests", "learning_tests_pendulum", "learning_tests_continuous"],
#   size = "large",
#   srcs = ["tests/run_regression_tests.py"],
#   data = glob(["tuned_examples/ddpg/pendulum-ddpg.yaml"]),
#   args = ["--dir=tuned_examples/ddpg"]
# )

py_test(
   name = "learning_tests_pendulum_ddpg_fake_gpus",
   main = "tests/run_regression_tests.py",
   tags = ["team:rllib", "exclusive", "learning_tests", "learning_tests_pendulum", "learning_tests_continuous", "fake_gpus"],
   size = "large",
   srcs = ["tests/run_regression_tests.py"],
   data = ["tuned_examples/ddpg/pendulum-ddpg-fake-gpus.yaml"],
   args = ["--dir=tuned_examples/ddpg"]
)

# DDPPO
py_test(
    name = "learning_tests_cartpole_ddppo",
    main = "tests/run_regression_tests.py",
    tags = ["team:rllib", "exclusive", "torch_only", "learning_tests", "learning_tests_cartpole", "learning_tests_discrete"],
    size = "small",
    srcs = ["tests/run_regression_tests.py"],
    data = glob(["tuned_examples/ddppo/cartpole-ddppo.yaml"]),
    args = ["--dir=tuned_examples/ddppo"]
)

py_test(
    name = "learning_tests_pendulum_ddppo",
    main = "tests/run_regression_tests.py",
    tags = ["team:rllib", "exclusive", "torch_only", "learning_tests", "learning_tests_pendulum", "learning_tests_continuous"],
    size = "large",
    srcs = ["tests/run_regression_tests.py"],
    data = glob(["tuned_examples/ddppo/pendulum-ddppo.yaml"]),
    args = ["--dir=tuned_examples/ddppo"]
)

# DQN
# py_test(
#    name = "learning_tests_cartpole_dqn",
#    main = "tests/run_regression_tests.py",
#    tags = ["team:rllib", "exclusive", "learning_tests", "learning_tests_cartpole", "learning_tests_discrete"],
#    size = "large",
#    srcs = ["tests/run_regression_tests.py"],
#    data = ["tuned_examples/dqn/cartpole-dqn.yaml"],
#    args = ["--dir=tuned_examples/dqn"]
# )

py_test(
    name = "learning_tests_cartpole_dqn_softq",
    main = "tests/run_regression_tests.py",
    tags = ["team:rllib", "exclusive", "learning_tests", "learning_tests_cartpole", "learning_tests_discrete"],
    size = "large", # bazel may complain about it being too long sometimes - large is on purpose as some frameworks take longer
    srcs = ["tests/run_regression_tests.py"],
    data = ["tuned_examples/dqn/cartpole-dqn-softq.yaml"],
    args = ["--dir=tuned_examples/dqn"]
)

# Does not work with tf-eager tracing due to Exploration's postprocessing
# method injecting a tensor into a new graph. Revisit when tf-eager tracing
# is better supported.
py_test(
    name = "learning_tests_cartpole_dqn_param_noise",
    main = "tests/run_regression_tests.py",
    tags = ["team:rllib", "exclusive", "learning_tests", "learning_tests_cartpole", "learning_tests_discrete", "no_tf_eager_tracing"],
    size = "medium",
    srcs = ["tests/run_regression_tests.py"],
    data = ["tuned_examples/dqn/cartpole-dqn-param-noise.yaml"],
    args = ["--dir=tuned_examples/dqn"]
)

py_test(
    name = "learning_tests_cartpole_dqn_fake_gpus",
    main = "tests/run_regression_tests.py",
    tags = ["team:rllib", "exclusive", "learning_tests", "learning_tests_cartpole", "learning_tests_discrete", "fake_gpus"],
    size = "large",
    srcs = ["tests/run_regression_tests.py"],
    data = ["tuned_examples/dqn/cartpole-dqn-fake-gpus.yaml"],
    args = ["--dir=tuned_examples/dqn"]
)

# DT
py_test(
   name = "learning_tests_pendulum_dt",
   main = "tests/run_regression_tests.py",
   tags = ["team:rllib", "torch_only", "learning_tests", "learning_tests_pendulum", "learning_tests_continuous"],
   size = "large",
   srcs = ["tests/run_regression_tests.py"],
   # Include an offline json data file as well.
   data = [
       "tuned_examples/dt/pendulum-v1-dt.yaml",
       "tests/data/pendulum/pendulum_expert_sac_50eps.zip",
   ],
   args = ["--dir=tuned_examples/dt"]
)

py_test(
    name = "learning_tests_cartpole_dt",
    main = "tests/run_regression_tests.py",
    tags = ["team:rllib", "torch_only", "learning_tests", "learning_tests_cartpole", "learning_tests_discrete"],
    size = "medium",
    srcs = ["tests/run_regression_tests.py"],
    # Include an offline json data file as well.
    data = [
        "tuned_examples/dt/cartpole-v1-dt.yaml",
        "tests/data/cartpole/large.json",
    ],
    args = ["--dir=tuned_examples/dt"]
)

# Simple-Q
py_test(
    name = "learning_tests_cartpole_simpleq",
    main = "tests/run_regression_tests.py",
    tags = ["team:rllib", "exclusive", "learning_tests", "learning_tests_cartpole", "learning_tests_discrete"],
    size = "medium",
    srcs = ["tests/run_regression_tests.py"],
    data = [
        "tuned_examples/simple_q/cartpole-simpleq.yaml",
    ],
    args = ["--dir=tuned_examples/simple_q"]
)

py_test(
    name = "learning_tests_cartpole_simpleq_fake_gpus",
    main = "tests/run_regression_tests.py",
    tags = ["team:rllib", "exclusive", "learning_tests", "learning_tests_cartpole", "learning_tests_discrete", "fake_gpus"],
    size = "medium",
    srcs = ["tests/run_regression_tests.py"],
    data = ["tuned_examples/simple_q/cartpole-simpleq-fake-gpus.yaml"],
    args = ["--dir=tuned_examples/simple_q"]
)

# ES
# py_test(
#    name = "learning_tests_cartpole_es",
#    main = "tests/run_regression_tests.py",
#    tags = ["team:rllib", "exclusive", "learning_tests", "learning_tests_cartpole", "learning_tests_discrete"],
#    size = "large",
#    srcs = ["tests/run_regression_tests.py"],
#    data = ["tuned_examples/es/cartpole-es.yaml"],
#    args = ["--dir=tuned_examples/es"]
# )

# IMPALA
# py_test(
#    name = "learning_tests_cartpole_impala",
#    main = "tests/run_regression_tests.py",
#    tags = ["team:rllib", "exclusive", "learning_tests", "learning_tests_cartpole", "learning_tests_discrete"],
#    size = "large",
#    srcs = ["tests/run_regression_tests.py"],
#    data = ["tuned_examples/impala/cartpole-impala.yaml"],
#    args = ["--dir=tuned_examples/impala"]
# )

py_test(
    name = "learning_tests_multi_agent_cartpole_impala",
    main = "tests/run_regression_tests.py",
    tags = ["team:rllib", "exclusive", "learning_tests", "learning_tests_cartpole", "learning_tests_discrete"],
    size = "medium",
    srcs = ["tests/run_regression_tests.py"],
    data = ["tuned_examples/impala/multi-agent-cartpole-impala.yaml"],
    args = ["--dir=tuned_examples/impala"]
)

py_test(
    name = "learning_tests_cartpole_impala_fake_gpus",
    main = "tests/run_regression_tests.py",
    tags = ["team:rllib", "exclusive", "learning_tests", "learning_tests_cartpole", "learning_tests_discrete", "fake_gpus"],
    size = "large",
    srcs = ["tests/run_regression_tests.py"],
    data = ["tuned_examples/impala/cartpole-impala-fake-gpus.yaml"],
    args = ["--dir=tuned_examples/impala"]
)

# MADDPG
py_test(
    name = "learning_tests_two_step_game_maddpg",
    main = "tests/run_regression_tests.py",
    tags = ["team:rllib", "exclusive", "tf_only", "no_tf_eager_tracing", "learning_tests", "learning_tests_discrete"],
    size = "large", # bazel may complain about it being too long sometimes - large is on purpose as some frameworks take longer
    srcs = ["tests/run_regression_tests.py"],
    data = ["tuned_examples/maddpg/two-step-game-maddpg.yaml"],
    args = ["--dir=tuned_examples/maddpg", "--framework=tf"]
)

# Working, but takes a long time to learn (>15min).
# Removed due to Higher API conflicts with Pytorch-Import tests
## MB-MPO
#py_test(
#    name = "learning_tests_pendulum_mbmpo",
#    main = "tests/run_regression_tests.py",
#    tags = ["team:rllib", "exclusive", "torch_only", "learning_tests", "learning_tests_pendulum", "learning_tests_continuous"],
#    size = "large",
#    srcs = ["tests/run_regression_tests.py"],
#    data = ["tuned_examples/mbmpo/pendulum-mbmpo.yaml"],
#    args = ["--dir=tuned_examples/mbmpo"]
#)

# PG
py_test(
    name = "learning_tests_cartpole_pg",
    main = "tests/run_regression_tests.py",
    tags = ["team:rllib", "exclusive", "learning_tests", "learning_tests_cartpole", "learning_tests_discrete"],
    size = "medium", # bazel may complain about it being too long sometimes - medium is on purpose as some frameworks take longer
    srcs = ["tests/run_regression_tests.py"],
    data = ["tuned_examples/pg/cartpole-pg.yaml"],
    args = ["--dir=tuned_examples/pg"]
)

py_test(
    name = "learning_tests_cartpole_crashing_pg",
    main = "tests/run_regression_tests.py",
    tags = ["team:rllib", "exclusive", "learning_tests", "learning_tests_cartpole", "learning_tests_discrete", "crashing_cartpole"],
    size = "large", # bazel may complain about it being too long sometimes - large is on purpose as some frameworks take longer
    srcs = ["tests/run_regression_tests.py"],
    data = ["tuned_examples/pg/cartpole-crashing-pg.yaml"],
    args = ["--dir=tuned_examples/pg"]
)

py_test(
    name = "learning_tests_cartpole_crashing_with_remote_envs_pg",
    main = "tests/run_regression_tests.py",
    tags = ["team:rllib", "exclusive", "learning_tests", "learning_tests_cartpole", "learning_tests_discrete", "crashing_cartpole"],
    size = "large", # bazel may complain about it being too long sometimes - large is on purpose as some frameworks take longer
    srcs = ["tests/run_regression_tests.py"],
    data = ["tuned_examples/pg/cartpole-crashing-with-remote-envs-pg.yaml"],
    args = ["--dir=tuned_examples/pg"]
)

py_test(
    name = "learning_tests_multi_agent_cartpole_crashing_restart_sub_envs_pg",
    main = "tests/run_regression_tests.py",
    tags = ["team:rllib", "exclusive", "learning_tests", "learning_tests_cartpole", "learning_tests_discrete", "crashing_cartpole"],
    size = "large", # bazel may complain about it being too long sometimes - large is on purpose as some frameworks take longer
    srcs = ["tests/run_regression_tests.py"],
    data = ["tuned_examples/pg/multi-agent-cartpole-crashing-restart-sub-envs-pg.yaml"],
    args = ["--dir=tuned_examples/pg"]
)

py_test(
    name = "learning_tests_multi_agent_cartpole_crashing_with_remote_envs_pg",
    main = "tests/run_regression_tests.py",
    tags = ["team:rllib", "exclusive", "learning_tests", "learning_tests_cartpole", "learning_tests_discrete", "crashing_cartpole"],
    size = "large", # bazel may complain about it being too long sometimes - large is on purpose as some frameworks take longer
    srcs = ["tests/run_regression_tests.py"],
    data = ["tuned_examples/pg/multi-agent-cartpole-crashing-with-remote-envs-pg.yaml"],
    args = ["--dir=tuned_examples/pg", "--num-cpus=14"]
)

py_test(
    name = "learning_tests_cartpole_pg_fake_gpus",
    main = "tests/run_regression_tests.py",
    tags = ["team:rllib", "exclusive", "learning_tests", "learning_tests_cartpole", "learning_tests_discrete", "fake_gpus"],
    size = "medium",
    srcs = ["tests/run_regression_tests.py"],
    data = ["tuned_examples/pg/cartpole-pg-fake-gpus.yaml"],
    args = ["--dir=tuned_examples/pg"]
)

# PPO
py_test(
    name = "learning_tests_cartpole_truncated_ppo",
    main = "tests/run_regression_tests.py",
    tags = ["team:rllib", "exclusive", "learning_tests", "learning_tests_cartpole", "learning_tests_discrete"],
    size = "large",
    srcs = ["tests/run_regression_tests.py"],
    data = ["tuned_examples/ppo/cartpole-truncated-ppo.py"],
    args = ["--dir=tuned_examples/ppo"]
)

py_test(
    name = "learning_tests_pendulum_ppo",
    main = "tests/run_regression_tests.py",
    tags = ["team:rllib", "exclusive", "learning_tests", "learning_tests_pendulum", "learning_tests_continuous"],
    size = "large", # bazel may complain about it being too long sometimes - large is on purpose as some frameworks take longer
    srcs = ["tests/run_regression_tests.py"],
    data = ["tuned_examples/ppo/pendulum-ppo.yaml"],
    args = ["--dir=tuned_examples/ppo"]
)

py_test(
    name = "learning_tests_pendulum_ppo_with_rl_module_torch",
    main = "tests/run_regression_tests.py",
    tags = ["team:rllib", "exclusive", "learning_tests", "learning_tests_pendulum", "learning_tests_continuous", "torch_only"],
    size = "large", # bazel may complain about it being too long sometimes - large is on purpose as some frameworks take longer
    srcs = ["tests/run_regression_tests.py"],
    data = ["tuned_examples/ppo/pendulum-ppo-with-rl-module.yaml"],
    args = ["--dir=tuned_examples/ppo"]
)

# TODO (Kourosh): tf2 is way slower than torch, eager mode is no enabled, I wonder if 
# it would get faster with eager mode once it is enabled.
# py_test(
#     name = "learning_tests_pendulum_ppo_with_rl_module_tf2_eager",
#     main = "tests/run_regression_tests.py",
#     tags = ["team:rllib", "exclusive", "learning_tests", "learning_tests_pendulum", "learning_tests_continuous", "tf2_only", "no_tf_static_graph"],
#     size = "large", # bazel may complain about it being too long sometimes - large is on purpose as some frameworks take longer
#     srcs = ["tests/run_regression_tests.py"],
#     data = ["tuned_examples/ppo/pendulum-ppo-with-rl-module.yaml"],
#     args = ["--dir=tuned_examples/ppo"]
# )

py_test(
    name = "learning_tests_multi_agent_pendulum_ppo",
    main = "tests/run_regression_tests.py",
    tags = ["team:rllib", "exclusive", "learning_tests", "learning_tests_pendulum", "learning_tests_continuous"],
    size = "large", # bazel may complain about it being too long sometimes - large is on purpose as some frameworks take longer
    srcs = ["tests/run_regression_tests.py"],
    data = ["tuned_examples/ppo/multi_agent_pendulum_ppo.py"],
    args = ["--dir=tuned_examples/ppo"]
)

py_test(
    name = "learning_tests_transformed_actions_pendulum_ppo",
    main = "tests/run_regression_tests.py",
    tags = ["team:rllib", "exclusive", "learning_tests", "learning_tests_pendulum", "learning_tests_continuous"],
    size = "large", # bazel may complain about it being too long sometimes - large is on purpose as some frameworks take longer
    srcs = ["tests/run_regression_tests.py"],
    data = ["tuned_examples/ppo/pendulum-transformed-actions-ppo.yaml"],
    args = ["--dir=tuned_examples/ppo"]
)

py_test(
    name = "learning_tests_repeat_after_me_ppo",
    main = "tests/run_regression_tests.py",
    tags = ["team:rllib", "exclusive", "learning_tests", "learning_tests_discrete"],
    size = "medium",
    srcs = ["tests/run_regression_tests.py"],
    data = ["tuned_examples/ppo/repeatafterme-ppo-lstm.yaml"],
    args = ["--dir=tuned_examples/ppo"]
)

py_test(
    name = "learning_tests_cartpole_ppo_fake_gpus",
    main = "tests/run_regression_tests.py",
    tags = ["team:rllib", "exclusive", "learning_tests", "learning_tests_cartpole", "learning_tests_discrete", "fake_gpus"],
    size = "large",
    srcs = ["tests/run_regression_tests.py"],
    data = ["tuned_examples/ppo/cartpole-ppo-fake-gpus.yaml"],
    args = ["--dir=tuned_examples/ppo"]
)

# QMIX
py_test(
    name = "learning_tests_two_step_game_qmix",
    main = "tests/run_regression_tests.py",
    tags = ["team:rllib", "exclusive", "learning_tests", "learning_tests_discrete"],
    size = "large",
    srcs = ["tests/run_regression_tests.py"],
    data = ["tuned_examples/qmix/two-step-game-qmix.yaml"],
    args = ["--dir=tuned_examples/qmix", "--framework=torch"]
)

py_test(
    name = "learning_tests_two_step_game_qmix_vdn_mixer",
    main = "tests/run_regression_tests.py",
    tags = ["team:rllib", "exclusive", "learning_tests", "learning_tests_discrete"],
    size = "large",
    srcs = ["tests/run_regression_tests.py"],
    data = ["tuned_examples/qmix/two-step-game-qmix-vdn-mixer.yaml"],
    args = ["--dir=tuned_examples/qmix", "--framework=torch"]
)

py_test(
    name = "learning_tests_two_step_game_qmix_no_mixer",
    main = "tests/run_regression_tests.py",
    tags = ["team:rllib", "exclusive", "learning_tests", "learning_tests_discrete"],
    size = "medium", # bazel may complain about it being too long sometimes - medium is on purpose as some frameworks take longer
    srcs = ["tests/run_regression_tests.py"],
    data = ["tuned_examples/qmix/two-step-game-qmix-no-mixer.yaml"],
    args = ["--dir=tuned_examples/qmix", "--framework=torch"]
)

# R2D2
py_test(
    name = "learning_tests_stateless_cartpole_r2d2",
    main = "tests/run_regression_tests.py",
    tags = ["team:rllib", "exclusive", "learning_tests", "learning_tests_cartpole", "learning_tests_discrete", "stateless_cartpole"],
    size = "large",
    srcs = ["tests/run_regression_tests.py"],
    data = ["tuned_examples/r2d2/stateless-cartpole-r2d2.yaml"],
    args = ["--dir=tuned_examples/r2d2"]
)

py_test(
    name = "learning_tests_stateless_cartpole_r2d2_fake_gpus",
    main = "tests/run_regression_tests.py",
    tags = ["team:rllib", "exclusive", "learning_tests", "learning_tests_cartpole", "stateless_cartpole", "fake_gpus"],
    size = "large",
    srcs = ["tests/run_regression_tests.py"],
    data = ["tuned_examples/r2d2/stateless-cartpole-r2d2-fake-gpus.yaml"],
    args = ["--dir=tuned_examples/r2d2"]
)

# SAC
py_test(
    name = "learning_tests_cartpole_sac",
    main = "tests/run_regression_tests.py",
    tags = ["team:rllib", "exclusive", "learning_tests", "learning_tests_cartpole", "learning_tests_discrete"],
    size = "large",
    srcs = ["tests/run_regression_tests.py"],
    data = ["tuned_examples/sac/cartpole-sac.yaml"],
    args = ["--dir=tuned_examples/sac"]
)

# py_test(
#    name = "learning_tests_cartpole_continuous_pybullet_sac",
#    main = "tests/run_regression_tests.py",
#    tags = ["team:rllib", "exclusive", "learning_tests", "learning_tests_cartpole", "learning_tests_continuous"],
#    size = "large",
#    srcs = ["tests/run_regression_tests.py"],
#    data = ["tuned_examples/sac/cartpole-continuous-pybullet-sac.yaml"],
#    args = ["--dir=tuned_examples/sac"]
# )

# py_test(
#    name = "learning_tests_pendulum_sac",
#    main = "tests/run_regression_tests.py",
#    tags = ["team:rllib", "exclusive", "learning_tests", "learning_tests_pendulum", "learning_tests_continuous"],
#    size = "large",
#    srcs = ["tests/run_regression_tests.py"],
#    data = ["tuned_examples/sac/pendulum-sac.yaml"],
#    args = ["--dir=tuned_examples/sac"]
# )

# py_test(
#    name = "learning_tests_transformed_actions_pendulum_sac",
#    main = "tests/run_regression_tests.py",
#    tags = ["team:rllib", "exclusive", "learning_tests", "learning_tests_pendulum", "learning_tests_continuous"],
#    size = "large",
#    srcs = ["tests/run_regression_tests.py"],
#    data = ["tuned_examples/sac/pendulum-transformed-actions-sac.yaml"],
#    args = ["--dir=tuned_examples/sac"]
# )

# py_test(
#    name = "learning_tests_pendulum_sac_fake_gpus",
#    main = "tests/run_regression_tests.py",
#    tags = ["team:rllib", "exclusive", "learning_tests", "learning_tests_pendulum", "learning_tests_continuous", "fake_gpus"],
#    size = "large",
#    srcs = ["tests/run_regression_tests.py"],
#    data = ["tuned_examples/sac/pendulum-sac-fake-gpus.yaml"],
#    args = ["--dir=tuned_examples/sac"]
# )

# SlateQ
# py_test(
#    name = "learning_tests_interest_evolution_10_candidates_recsim_env_slateq",
#    main = "tests/run_regression_tests.py",
#    tags = ["team:rllib", "exclusive", "learning_tests", "learning_tests_discrete"],
#    size = "large",
#    srcs = ["tests/run_regression_tests.py"],
#    data = ["tuned_examples/slateq/interest-evolution-10-candidates-recsim-env-slateq.yaml"],
#    args = ["--dir=tuned_examples/slateq"]
# )

py_test(
    name = "learning_tests_interest_evolution_10_candidates_recsim_env_slateq_fake_gpus",
    main = "tests/run_regression_tests.py",
    tags = ["team:rllib", "exclusive", "learning_tests", "learning_tests_discrete", "fake_gpus"],
    size = "large",
    srcs = ["tests/run_regression_tests.py"],
    data = ["tuned_examples/slateq/interest-evolution-10-candidates-recsim-env-slateq.yaml"],
    args = ["--dir=tuned_examples/slateq"]
)

# TD3
# py_test(
#    name = "learning_tests_pendulum_td3",
#    main = "tests/run_regression_tests.py",
#    tags = ["team:rllib", "exclusive", "learning_tests", "learning_tests_pendulum", "learning_tests_continuous"],
#    size = "large",
#    srcs = ["tests/run_regression_tests.py"],
#    data = ["tuned_examples/ddpg/pendulum-td3.yaml"],
#    args = ["--dir=tuned_examples/ddpg"]
# )


# --------------------------------------------------------------------
# Algorithms (Compilation, Losses, simple functionality tests)
# rllib/algorithms/
#
# Tag: algorithms_dir
# --------------------------------------------------------------------

# Generic (all Algorithms)

py_test(
    name = "test_algorithm",
    tags = ["team:rllib", "algorithms_dir", "algorithms_dir_generic"],
    size = "large",
    srcs = ["algorithms/tests/test_algorithm.py"],
    data = ["tests/data/cartpole/small.json"],
)

py_test(
    name = "test_algorithm_config",
    tags = ["team:rllib", "algorithms_dir", "algorithms_dir_generic"],
    size = "small",
    srcs = ["algorithms/tests/test_algorithm_config.py"],
)

py_test(
    name = "test_algorithm_export_checkpoint",
    tags = ["team:rllib", "algorithms_dir", "algorithms_dir_generic"],
    size = "medium",
    srcs = ["algorithms/tests/test_algorithm_export_checkpoint.py"],
)

py_test(
    name = "test_callbacks",
    tags = ["team:rllib", "algorithms_dir", "algorithms_dir_generic"],
    size = "large",
    srcs = ["algorithms/tests/test_callbacks.py"]
)

py_test(
    name = "test_memory_leaks_generic",
    main = "algorithms/tests/test_memory_leaks.py",
    tags = ["team:rllib", "algorithms_dir"],
    size = "medium",
    srcs = ["algorithms/tests/test_memory_leaks.py"]
)

py_test(
    name = "test_node_failure",
    tags = ["team:rllib", "tests_dir", "exclusive"],
    size = "medium",
    srcs = ["tests/test_node_failure.py"],
)

py_test(
    name = "test_registry",
    tags = ["team:rllib", "algorithms_dir", "algorithms_dir_generic"],
    size = "small",
    srcs = ["algorithms/tests/test_registry.py"],
)

py_test(
    name = "test_worker_failures",
    tags = ["team:rllib", "algorithms_dir", "algorithms_dir_generic", "exclusive"],
    size = "large",
    srcs = ["algorithms/tests/test_worker_failures.py"]
)

# Specific Algorithms

# A2C
py_test(
    name = "test_a2c",
    tags = ["team:rllib", "algorithms_dir"],
    size = "large",
    srcs = ["algorithms/a2c/tests/test_a2c.py"]
)

# A3C
py_test(
    name = "test_a3c",
    tags = ["team:rllib", "algorithms_dir"],
    size = "large",
    srcs = ["algorithms/a3c/tests/test_a3c.py"]
)

# AlphaStar
py_test(
    name = "test_alpha_star",
    tags = ["team:rllib", "algorithms_dir"],
    size = "large",
    srcs = ["algorithms/alpha_star/tests/test_alpha_star.py"]
)

# AlphaZero
py_test(
    name = "test_alpha_zero",
    tags = ["team:rllib", "algorithms_dir"],
    size = "medium",
    srcs = ["algorithms/alpha_zero/tests/test_alpha_zero.py"]
)

# LeelaChessZero
py_test(
    name = "test_leela_chess_zero",
    tags = ["team:rllib","torch_only", "algorithms_dir"],
    size = "medium",
    srcs = ["algorithms/leela_chess_zero/tests/test_leela_chess_zero.py"]
)

# APEX-DQN
py_test(
    name = "test_apex_dqn",
    tags = ["team:rllib", "algorithms_dir"],
    size = "large",
    srcs = ["algorithms/apex_dqn/tests/test_apex_dqn.py"]
)

# APEX-DDPG
py_test(
    name = "test_apex_ddpg",
    tags = ["team:rllib", "algorithms_dir"],
    size = "medium",
    srcs = ["algorithms/apex_ddpg/tests/test_apex_ddpg.py"]
)

# APPO
py_test(
    name = "test_appo",
    tags = ["team:rllib", "algorithms_dir"],
    size = "large",
    srcs = ["algorithms/appo/tests/test_appo.py"]
)

py_test(
    name = "test_appo_off_policyness",
    tags = ["team:rllib", "algorithms_dir", "multi_gpu", "exclusive"],
    size = "large",
    srcs = ["algorithms/appo/tests/test_appo_off_policyness.py"]
)

# ARS
py_test(
    name = "test_ars",
    tags = ["team:rllib", "algorithms_dir"],
    size = "medium",
    srcs = ["algorithms/ars/tests/test_ars.py"]
)

# Bandits
py_test(
    name = "test_bandits",
    tags = ["team:rllib", "algorithms_dir"],
    size = "large",
    srcs = ["algorithms/bandit/tests/test_bandits.py"],
)

# BC
py_test(
    name = "test_bc",
    tags = ["team:rllib", "algorithms_dir"],
    size = "medium",
    # Include the json data file.
    data = ["tests/data/cartpole/large.json"],
    srcs = ["algorithms/bc/tests/test_bc.py"]
)

# CQL
py_test(
    name = "test_cql",
    tags = ["team:rllib", "algorithms_dir"],
    size = "large",
    data = ["tests/data/pendulum/small.json"],
    srcs = ["algorithms/cql/tests/test_cql.py"]
)

# CRR
py_test(
    name = "test_crr",
    tags = ["team:rllib", "algorithms_dir"],
    size = "medium",
    srcs = ["algorithms/crr/tests/test_crr.py"],
    data = ["tests/data/pendulum/large.json"],
)

# DDPG
py_test(
    name = "test_ddpg",
    tags = ["team:rllib", "algorithms_dir"],
    size = "large",
    srcs = ["algorithms/ddpg/tests/test_ddpg.py"]
)

# DDPPO
py_test(
    name = "test_ddppo",
    tags = ["team:rllib", "algorithms_dir"],
    size = "medium",
    srcs = ["algorithms/ddppo/tests/test_ddppo.py"]
)

# DQN
py_test(
    name = "test_dqn",
    tags = ["team:rllib", "algorithms_dir"],
    size = "large",
    srcs = ["algorithms/dqn/tests/test_dqn.py"]
)

# DQN Reproducibility
py_test(
    name = "test_repro_dqn",
    tags = ["team:rllib", "algorithms_dir", "gpu"],
    size = "large",
    srcs = ["algorithms/dqn/tests/test_repro_dqn.py"]
)

# Dreamer
py_test(
    name = "test_dreamer",
    tags = ["team:rllib", "algorithms_dir"],
    size = "medium",
    srcs = ["algorithms/dreamer/tests/test_dreamer.py"]
)

# DT
py_test(
    name = "test_segmentation_buffer",
    tags = ["team:rllib", "algorithms_dir"],
    size = "small",
    srcs = ["algorithms/dt/tests/test_segmentation_buffer.py"]
)

py_test(
    name = "test_dt_model",
    tags = ["team:rllib", "algorithms_dir"],
    size = "small",
    srcs = ["algorithms/dt/tests/test_dt_model.py"]
)

py_test(
    name = "test_dt_policy",
    tags = ["team:rllib", "algorithms_dir"],
    size = "small",
    srcs = ["algorithms/dt/tests/test_dt_policy.py"]
)

py_test(
    name = "test_dt",
    tags = ["team:rllib", "algorithms_dir"],
    size = "medium",
    srcs = ["algorithms/dt/tests/test_dt.py"],
    data = ["tests/data/pendulum/large.json"],
)

# ES
py_test(
    name = "test_es",
    tags = ["team:rllib", "algorithms_dir"],
    size = "medium",
    srcs = ["algorithms/es/tests/test_es.py"]
)

# Impala
py_test(
    name = "test_impala",
    tags = ["team:rllib", "algorithms_dir"],
    size = "large",
    srcs = ["algorithms/impala/tests/test_impala.py"]
)
py_test(
    name = "test_vtrace",
    tags = ["team:rllib", "algorithms_dir"],
    size = "small",
    srcs = ["algorithms/impala/tests/test_vtrace.py"]
)
py_test(
    name = "test_vtrace_v2",
    tags = ["team:rllib", "algorithms_dir"],
    size = "small",
    srcs = ["algorithms/impala/tests/test_vtrace_v2.py"]
)
py_test(
    name = "test_impala_off_policyness",
    tags = ["team:rllib", "algorithms_dir", "multi_gpu", "exclusive"],
    size = "large",
    srcs = ["algorithms/impala/tests/test_impala_off_policyness.py"]
)

# MARWIL
py_test(
    name = "test_marwil",
    tags = ["team:rllib", "algorithms_dir"],
    size = "large",
    # Include the json data file.
    data = [
        "tests/data/cartpole/large.json",
        "tests/data/pendulum/large.json",
        "tests/data/cartpole/small.json",
    ],
    srcs = ["algorithms/marwil/tests/test_marwil.py"]
)

# MADDPG
py_test(
    name = "test_maddpg",
    tags = ["team:rllib", "algorithms_dir"],
    size = "medium",
    srcs = ["algorithms/maddpg/tests/test_maddpg.py"]
)

# MAML
py_test(
    name = "test_maml",
    tags = ["team:rllib", "algorithms_dir"],
    size = "medium",
    srcs = ["algorithms/maml/tests/test_maml.py"]
)

# MBMPO
py_test(
    name = "test_mbmpo",
    tags = ["team:rllib", "algorithms_dir"],
    size = "medium",
    srcs = ["algorithms/mbmpo/tests/test_mbmpo.py"]
)

# PG
py_test(
    name = "test_pg",
    tags = ["team:rllib", "algorithms_dir"],
    size = "large",
    srcs = ["algorithms/pg/tests/test_pg.py"]
)

# PPO
py_test(
    name = "test_ppo",
    tags = ["team:rllib", "algorithms_dir"],
    size = "large",
    srcs = ["algorithms/ppo/tests/test_ppo.py"]
)

py_test(
    name = "test_ppo_with_rl_module",
    tags = ["team:rllib", "algorithms_dir"],
    size = "large",
    srcs = ["algorithms/ppo/tests/test_ppo_with_rl_module.py"]
)

py_test(
    name = "test_ppo_rl_module",
    tags = ["team:rllib", "algorithms_dir"],
    size = "large",
    srcs = ["algorithms/ppo/tests/test_ppo_rl_module.py"]
)


py_test(
    name = "test_ppo_learner",
    tags = ["team:rllib", "algorithms_dir"],
    size = "medium",
    srcs = ["algorithms/ppo/tests/test_ppo_learner.py"]
)

# PPO Reproducibility
py_test(
    name = "test_repro_ppo",
    tags = ["team:rllib", "algorithms_dir", "gpu"],
    size = "large",
    srcs = ["algorithms/ppo/tests/test_repro_ppo.py"]
)

# QMix
py_test(
    name = "test_qmix",
    tags = ["team:rllib", "algorithms_dir"],
    size = "medium",
    srcs = ["algorithms/qmix/tests/test_qmix.py"]
)

# R2D2
py_test(
    name = "test_r2d2",
    tags = ["team:rllib", "algorithms_dir"],
    size = "medium",
    srcs = ["algorithms/r2d2/tests/test_r2d2.py"]
)

# RandomAgent
py_test(
    name = "test_random_agent",
    main = "algorithms/random_agent/random_agent.py",
    tags = ["team:rllib", "algorithms_dir"],
    size = "small",
    srcs = ["algorithms/random_agent/random_agent.py"]
)

# RNNSAC
py_test(
    name = "test_rnnsac",
    tags = ["team:rllib", "algorithms_dir"],
    size = "small",
    srcs = ["algorithms/sac/tests/test_rnnsac.py"]
)

# SAC
py_test(
    name = "test_sac",
    tags = ["team:rllib", "algorithms_dir"],
    size = "large",
    srcs = ["algorithms/sac/tests/test_sac.py"]
)

# SimpleQ
py_test(
    name = "test_simple_q",
    tags = ["team:rllib", "algorithms_dir"],
    size = "medium",
    srcs = ["algorithms/simple_q/tests/test_simple_q.py"]
)

# SimpleQ Reproducibility
py_test(
    name = "test_repro_simple_q",
    tags = ["team:rllib", "algorithms_dir", "gpu"],
    size = "large",
    srcs = ["algorithms/simple_q/tests/test_repro_simple_q.py"]
)

# SlateQ
py_test(
    name = "test_slateq",
    tags = ["team:rllib", "algorithms_dir"],
    size = "medium",
    srcs = ["algorithms/slateq/tests/test_slateq.py"]
)

# TD3
py_test(
    name = "test_td3",
    tags = ["team:rllib", "algorithms_dir"],
    size = "medium",
    srcs = ["algorithms/td3/tests/test_td3.py"]
)


# --------------------------------------------------------------------
# Memory leak tests
#
# Tag: memory_leak_tests
# --------------------------------------------------------------------

py_test(
    name = "test_memory_leak_a3c",
    tags = ["team:rllib", "memory_leak_tests"],
    main = "utils/tests/run_memory_leak_tests.py",
    size = "large",
    srcs = ["utils/tests/run_memory_leak_tests.py"],
    data = ["tuned_examples/a3c/memory-leak-test-a3c.yaml"],
    args = ["--dir=tuned_examples/a3c"]
)

py_test(
    name = "test_memory_leak_appo",
    tags = ["team:rllib", "memory_leak_tests"],
    main = "utils/tests/run_memory_leak_tests.py",
    size = "large",
    srcs = ["utils/tests/run_memory_leak_tests.py"],
    data = ["tuned_examples/appo/memory-leak-test-appo.yaml"],
    args = ["--dir=tuned_examples/appo"]
)

py_test(
    name = "test_memory_leak_ddpg",
    tags = ["team:rllib", "memory_leak_tests"],
    main = "utils/tests/run_memory_leak_tests.py",
    size = "large",
    srcs = ["utils/tests/run_memory_leak_tests.py"],
    data = ["tuned_examples/ddpg/memory-leak-test-ddpg.yaml"],
    args = ["--dir=tuned_examples/ddpg"]
)

py_test(
    name = "test_memory_leak_dqn",
    tags = ["team:rllib", "memory_leak_tests"],
    main = "utils/tests/run_memory_leak_tests.py",
    size = "large",
    srcs = ["utils/tests/run_memory_leak_tests.py"],
    data = ["tuned_examples/dqn/memory-leak-test-dqn.yaml"],
    args = ["--dir=tuned_examples/dqn"]
)

py_test(
    name = "test_memory_leak_impala",
    tags = ["team:rllib", "memory_leak_tests"],
    main = "utils/tests/run_memory_leak_tests.py",
    size = "large",
    srcs = ["utils/tests/run_memory_leak_tests.py"],
    data = ["tuned_examples/impala/memory-leak-test-impala.yaml"],
    args = ["--dir=tuned_examples/impala"]
)

py_test(
    name = "test_memory_leak_ppo",
    tags = ["team:rllib", "memory_leak_tests"],
    main = "utils/tests/run_memory_leak_tests.py",
    size = "large",
    srcs = ["utils/tests/run_memory_leak_tests.py"],
    data = ["tuned_examples/ppo/memory-leak-test-ppo.yaml"],
    args = ["--dir=tuned_examples/ppo"]
)

py_test(
    name = "test_memory_leak_sac",
    tags = ["team:rllib", "memory_leak_tests"],
    main = "utils/tests/run_memory_leak_tests.py",
    size = "large",
    srcs = ["utils/tests/run_memory_leak_tests.py"],
    data = ["tuned_examples/sac/memory-leak-test-sac.yaml"],
    args = ["--dir=tuned_examples/sac"]
)

# --------------------------------------------------------------------
# Algorithms (quick training test iterations via `rllib train`)
#
# Tag: quick_train
#
# These are not(!) learning tests, we only test here compilation and
# support for certain envs, spaces, setups.
# Should all be very short tests with label: "quick_train".
# --------------------------------------------------------------------

# A2C/A3C

py_test(
    name = "test_a3c_torch_pong_v5",
    main = "train.py", srcs = ["train.py"],
    tags = ["team:rllib", "quick_train"],
    args = [
        "--env", "ALE/Pong-v5",
        "--run", "A3C",
        "--stop", "'{\"training_iteration\": 1}'",
        "--config", "'{\"framework\": \"torch\", \"num_workers\": 2, \"sample_async\": false, \"model\": {\"use_lstm\": false, \"grayscale\": true, \"zero_mean\": false, \"dim\": 84}, \"preprocessor_pref\": \"rllib\"}'",
        "--ray-num-cpus", "4"
        ]
)

py_test(
    name = "test_a3c_tf_pong_ram_v5",
    main = "train.py", srcs = ["train.py"],
    tags = ["team:rllib", "quick_train"],
    args = [
        "--env", "ALE/Pong-ram-v5",
        "--run", "A3C",
        "--stop", "'{\"training_iteration\": 1}'",
        "--config", "'{\"framework\": \"tf\", \"num_workers\": 2}'",
        "--ray-num-cpus", "4"
        ]
)

# DDPG/APEX-DDPG/TD3

py_test(
    name = "test_ddpg_mountaincar_continuous_v0_num_workers_0",
    main = "train.py", srcs = ["train.py"],
    tags = ["team:rllib", "quick_train"],
    args = [
        "--env", "MountainCarContinuous-v0",
        "--run", "DDPG",
        "--stop", "'{\"training_iteration\": 1}'",
        "--config", "'{\"framework\": \"tf\", \"num_workers\": 0}'"
        ]
)

py_test(
    name = "test_ddpg_mountaincar_continuous_v0_num_workers_1",
    main = "train.py", srcs = ["train.py"],
    tags = ["team:rllib", "quick_train"],
    args = [
        "--env", "MountainCarContinuous-v0",
        "--run", "DDPG",
        "--stop", "'{\"training_iteration\": 1}'",
        "--config", "'{\"framework\": \"tf\", \"num_workers\": 1}'"
        ]
)

py_test(
    name = "test_apex_ddpg_pendulum_v1_complete_episode_batches",
    main = "train.py", srcs = ["train.py"],
    tags = ["team:rllib", "quick_train"],
    args = [
        "--env", "Pendulum-v1",
        "--run", "APEX_DDPG",
        "--stop", "'{\"training_iteration\": 1}'",
        "--config", "'{\"framework\": \"tf\", \"num_workers\": 2, \"optimizer\": {\"num_replay_buffer_shards\": 1}, \"num_steps_sampled_before_learning_starts\": 100, \"min_time_s_per_iteration\": 1, \"batch_mode\": \"complete_episodes\"}'",
        "--ray-num-cpus", "4",
        ]
)

# DQN/APEX

py_test(
    name = "test_dqn_frozenlake_v1",
    main = "train.py", srcs = ["train.py"],
    size = "medium",
    tags = ["team:rllib", "quick_train"],
    args = [
        "--env", "FrozenLake-v1",
        "--run", "DQN",
        "--config", "'{\"framework\": \"tf\"}'",
        "--stop", "'{\"training_iteration\": 1}'"
        ]
)

py_test(
    name = "test_dqn_cartpole_v1_no_dueling",
    main = "train.py", srcs = ["train.py"],
    size = "medium",
    tags = ["team:rllib", "quick_train"],
    args = [
        "--env", "CartPole-v1",
        "--run", "DQN",
        "--stop", "'{\"training_iteration\": 1}'",
        "--config", "'{\"framework\": \"tf\", \"lr\": 1e-3, \"exploration_config\": {\"epsilon_timesteps\": 10000, \"final_epsilon\": 0.02}, \"dueling\": false, \"hiddens\": [], \"model\": {\"fcnet_hiddens\": [64], \"fcnet_activation\": \"relu\"}}'"
        ]
)

py_test(
    name = "test_dqn_cartpole_v1",
    main = "train.py", srcs = ["train.py"],
    tags = ["team:rllib", "quick_train"],
    args = [
        "--env", "CartPole-v1",
        "--run", "DQN",
        "--stop", "'{\"training_iteration\": 1}'",
        "--config", "'{\"framework\": \"tf\", \"num_workers\": 2}'",
        "--ray-num-cpus", "4"
        ]
)

py_test(
    name = "test_dqn_cartpole_v1_with_offline_input_and_softq",
    main = "train.py", srcs = ["train.py"],
    tags = ["team:rllib", "quick_train", "external_files"],
    size = "medium",
    # Include the json data file.
    data = ["tests/data/cartpole/small.json"],
    args = [
        "--env", "CartPole-v1",
        "--run", "DQN",
        "--stop", "'{\"training_iteration\": 1}'",
        "--config", "'{\"framework\": \"tf\", \"input\": \"tests/data/cartpole\", \"num_steps_sampled_before_learning_starts\": 0, \"off_policy_estimation_methods\": {\"wis\": {\"type\": \"ray.rllib.offline.estimators.weighted_importance_sampling.WeightedImportanceSampling\"}, \"is\": {\"type\": \"ray.rllib.offline.estimators.importance_sampling.ImportanceSampling\"}}, \"exploration_config\": {\"type\": \"SoftQ\"}}'"
        ]
)

py_test(
    name = "test_dqn_pong_v5",
    main = "train.py", srcs = ["train.py"],
    tags = ["team:rllib", "quick_train"],
    args = [
        "--env", "ALE/Pong-v5",
        "--run", "DQN",
        "--stop", "'{\"training_iteration\": 1}'",
        "--config", "'{\"framework\": \"tf\", \"lr\": 1e-4, \"exploration_config\": {\"epsilon_timesteps\": 200000, \"final_epsilon\": 0.01}, \"replay_buffer_config\": {\"capacity\": 10000}, \"num_steps_sampled_before_learning_starts\": 10000, \"rollout_fragment_length\": 4, \"target_network_update_freq\": 1000, \"gamma\": 0.99}'"
        ]
)

# IMPALA

py_test(
    name = "test_impala_buffers_2",
    main = "train.py", srcs = ["train.py"],
    tags = ["team:rllib", "quick_train"],
    args = [
        "--env", "CartPole-v1",
        "--run", "IMPALA",
        "--stop", "'{\"training_iteration\": 1}'",
        "--config", "'{\"framework\": \"tf\", \"num_gpus\": 0, \"num_workers\": 2, \"min_time_s_per_iteration\": 1, \"num_multi_gpu_tower_stacks\": 2, \"replay_buffer_num_slots\": 100, \"replay_proportion\": 1.0}'",
        "--ray-num-cpus", "4",
        ]
)

py_test(
    name = "test_impala_cartpole_v1_buffers_2_lstm",
    main = "train.py",
    srcs = ["train.py"],
    tags = ["team:rllib", "quick_train"],
    args = [
        "--env", "CartPole-v1",
        "--run", "IMPALA",
        "--stop", "'{\"training_iteration\": 1}'",
        "--config", "'{\"framework\": \"tf\", \"num_gpus\": 0, \"num_workers\": 2, \"min_time_s_per_iteration\": 1, \"num_multi_gpu_tower_stacks\": 2, \"replay_buffer_num_slots\": 100, \"replay_proportion\": 1.0, \"model\": {\"use_lstm\": true}}'",
        "--ray-num-cpus", "4",
        ]
)

py_test(
    name = "test_impala_pong_v5_40k_ts_1G_obj_store",
    main = "train.py",
    srcs = ["train.py"],
    tags = ["team:rllib", "quick_train"],
    size = "large", # bazel may complain about it being too long sometimes - large is on purpose as some frameworks take longer
    args = [
        "--env", "ALE/Pong-v5",
        "--run", "IMPALA",
        "--stop", "'{\"timesteps_total\": 30000}'",
        "--ray-object-store-memory=1000000000",
        "--config", "'{\"framework\": \"tf\", \"num_workers\": 1, \"num_gpus\": 0, \"num_envs_per_worker\": 32, \"rollout_fragment_length\": 50, \"train_batch_size\": 50, \"learner_queue_size\": 1}'"
        ]
)

# PG

py_test(
    name = "test_pg_tf_cartpole_v1_lstm",
    main = "train.py", srcs = ["train.py"],
    tags = ["team:rllib", "quick_train"],
    args = [
        "--env", "CartPole-v1",
        "--run", "PG",
        "--stop", "'{\"training_iteration\": 1}'",
        "--config", "'{\"framework\": \"tf\", \"train_batch_size\": 500, \"num_workers\": 1, \"model\": {\"use_lstm\": true, \"max_seq_len\": 100}}'"
        ]
)

py_test(
    name = "test_pg_tf_cartpole_v1_multi_envs_per_worker",
    main = "train.py", srcs = ["train.py"],
    size = "medium",
    tags = ["team:rllib", "quick_train"],
    args = [
        "--env", "CartPole-v1",
        "--run", "PG",
        "--stop", "'{\"training_iteration\": 1}'",
        "--config", "'{\"framework\": \"tf\", \"train_batch_size\": 5000, \"num_workers\": 1, \"num_envs_per_worker\": 10}'"
        ]
)


py_test(
    name = "test_pg_tf_pong_v5",
    main = "train.py", srcs = ["train.py"],
    tags = ["team:rllib", "quick_train"],
    args = [
        "--env", "ALE/Pong-v5",
        "--run", "PG",
        "--stop", "'{\"training_iteration\": 1}'",
        "--config", "'{\"framework\": \"tf\", \"train_batch_size\": 500, \"num_workers\": 1}'"
        ]
)

# PPO/APPO

py_test(
    name = "test_ppo_tf_cartpole_v1_complete_episode_batches",
    main = "train.py", srcs = ["train.py"],
    tags = ["team:rllib", "quick_train"],
    args = [
        "--env", "CartPole-v1",
        "--run", "PPO",
        "--stop", "'{\"training_iteration\": 1}'",
        "--config", "'{\"framework\": \"tf\", \"kl_coeff\": 1.0, \"num_sgd_iter\": 10, \"lr\": 1e-4, \"sgd_minibatch_size\": 64, \"train_batch_size\": 2000, \"num_workers\": 1, \"use_gae\": false, \"batch_mode\": \"complete_episodes\"}'"
        ]
)

py_test(
    name = "test_ppo_tf_cartpole_v1_remote_worker_envs",
    main = "train.py", srcs = ["train.py"],
    tags = ["team:rllib", "quick_train"],
    args = [
        "--env", "CartPole-v1",
        "--run", "PPO",
        "--stop", "'{\"training_iteration\": 1}'",
        "--config", "'{\"framework\": \"tf\", \"remote_worker_envs\": true, \"remote_env_batch_wait_ms\": 99999999, \"num_envs_per_worker\": 2, \"num_workers\": 1, \"train_batch_size\": 100, \"sgd_minibatch_size\": 50}'"
        ]
)

py_test(
    name = "test_ppo_tf_cartpole_v1_remote_worker_envs_b",
    main = "train.py", srcs = ["train.py"],
    tags = ["team:rllib", "quick_train"],
    args = [
        "--env", "CartPole-v1",
        "--run", "PPO",
        "--stop", "'{\"training_iteration\": 2}'",
        "--config", "'{\"framework\": \"tf\", \"remote_worker_envs\": true, \"num_envs_per_worker\": 2, \"num_workers\": 1, \"train_batch_size\": 100, \"sgd_minibatch_size\": 50}'"
        ]
)

py_test(
    name = "test_appo_tf_pendulum_v1_no_gpus",
    main = "train.py", srcs = ["train.py"],
    tags = ["team:rllib", "quick_train"],
    args = [
        "--env", "Pendulum-v1",
        "--run", "APPO",
        "--stop", "'{\"training_iteration\": 1}'",
        "--config", "'{\"framework\": \"tf\", \"num_workers\": 2, \"num_gpus\": 0}'",
        "--ray-num-cpus", "4"
        ]
)

# --------------------------------------------------------------------
# Connector tests
# rllib/connector/
#
# Tag: connector
# --------------------------------------------------------------------

py_test(
    name = "connectors/tests/test_connector",
    tags = ["team:rllib", "connector"],
    size = "small",
    srcs = ["connectors/tests/test_connector.py"]
)

py_test(
    name = "connectors/tests/test_action",
    tags = ["team:rllib", "connector"],
    size = "small",
    srcs = ["connectors/tests/test_action.py"]
)

py_test(
    name = "connectors/tests/test_agent",
    tags = ["team:rllib", "connector"],
    size = "small",
    srcs = ["connectors/tests/test_agent.py"]
)

# --------------------------------------------------------------------
# Env tests
# rllib/env/
#
# Tag: env
# --------------------------------------------------------------------

py_test(
    name = "env/tests/test_env_with_subprocess",
    tags = ["team:rllib", "env"],
    size = "medium",
    srcs = ["env/tests/test_env_with_subprocess.py"]
)

py_test(
    name = "env/tests/test_external_env",
    tags = ["team:rllib", "env"],
    size = "large",
    srcs = ["env/tests/test_external_env.py"]
)

py_test(
    name = "env/tests/test_external_multi_agent_env",
    tags = ["team:rllib", "env"],
    size = "small",
    srcs = ["env/tests/test_external_multi_agent_env.py"]
)

sh_test(
    name = "env/tests/test_local_inference_cartpole",
    tags = ["team:rllib", "env"],
    size = "medium",
    srcs = ["env/tests/test_policy_client_server_setup.sh"],
    args = ["local", "cartpole", "8800"],
    data = glob(["examples/serving/*.py"]),
)

sh_test(
    name = "env/tests/test_local_inference_cartpole_w_2_concurrent_episodes",
    tags = ["team:rllib", "env"],
    size = "medium",
    srcs = ["env/tests/test_policy_client_server_setup.sh"],
    args = ["local", "cartpole-dummy-2-episodes", "8830"],
    data = glob(["examples/serving/*.py"]),
)

sh_test(
    name = "env/tests/test_local_inference_unity3d",
    tags = ["team:rllib", "env"],
    size = "large", # bazel may complain about it being too long sometimes - large is on purpose as some frameworks take longer
    srcs = ["env/tests/test_policy_client_server_setup.sh"],
    args = ["local", "unity3d", "8850"],
    data = glob(["examples/serving/*.py"]),
)

py_test(
    name = "env/tests/test_multi_agent_env",
    tags = ["team:rllib", "tests_dir"],
    size = "medium",
    srcs = ["env/tests/test_multi_agent_env.py"]
)

sh_test(
    name = "env/tests/test_remote_inference_cartpole",
    tags = ["team:rllib", "env", "exclusive"],
    size = "large", # bazel may complain about it being too long sometimes - large is on purpose as some frameworks take longer
    srcs = ["env/tests/test_policy_client_server_setup.sh"],
    args = ["remote", "cartpole", "8810"],
    data = glob(["examples/serving/*.py"]),
)

sh_test(
    name = "env/tests/test_remote_inference_cartpole_lstm",
    tags = ["team:rllib", "env", "exclusive"],
    size = "large", # bazel may complain about it being too long sometimes - large is on purpose as some frameworks take longer
    srcs = ["env/tests/test_policy_client_server_setup.sh"],
    args = ["remote", "cartpole_lstm", "8820"],
    data = glob(["examples/serving/*.py"]),
)

sh_test(
    name = "env/tests/test_remote_inference_cartpole_w_2_concurrent_episodes",
    tags = ["team:rllib", "env", "exclusive"],
    size = "large", # bazel may complain about it being too long sometimes - large is on purpose as some frameworks take longer
    srcs = ["env/tests/test_policy_client_server_setup.sh"],
    args = ["remote", "cartpole-dummy-2-episodes", "8840"],
    data = glob(["examples/serving/*.py"]),
)

sh_test(
    name = "env/tests/test_remote_inference_unity3d",
    tags = ["team:rllib", "env", "exclusive"],
    size = "small",
    srcs = ["env/tests/test_policy_client_server_setup.sh"],
    args = ["remote", "unity3d", "8860"],
    data = glob(["examples/serving/*.py"]),
)

py_test(
    name = "env/tests/test_remote_worker_envs",
    tags = ["team:rllib", "env"],
    size = "medium",
    srcs = ["env/tests/test_remote_worker_envs.py"]
)

py_test(
    name = "env/wrappers/tests/test_exception_wrapper",
    tags = ["team:rllib", "env"],
    size = "small",
    srcs = ["env/wrappers/tests/test_exception_wrapper.py"]
)

py_test(
    name = "env/wrappers/tests/test_group_agents_wrapper",
    tags = ["team:rllib", "env"],
    size = "small",
    srcs = ["env/wrappers/tests/test_group_agents_wrapper.py"]
)

py_test(
    name = "env/wrappers/tests/test_recsim_wrapper",
    tags = ["team:rllib", "env"],
    size = "small",
    srcs = ["env/wrappers/tests/test_recsim_wrapper.py"]
)

py_test(
    name = "env/wrappers/tests/test_unity3d_env",
    tags = ["team:rllib", "env"],
    size = "small",
    srcs = ["env/wrappers/tests/test_unity3d_env.py"]
)

# --------------------------------------------------------------------
# Evaluation components
# rllib/evaluation/
#
# Tag: evaluation
# --------------------------------------------------------------------
py_test(
    name = "evaluation/tests/test_agent_collector",
    tags = ["team:rllib", "evaluation"],
    size = "small",
    srcs = ["evaluation/tests/test_agent_collector.py"]
)

py_test(
    name = "evaluation/tests/test_envs_that_crash",
    tags = ["team:rllib", "evaluation"],
    size = "medium",
    srcs = ["evaluation/tests/test_envs_that_crash.py"]
)

py_test(
    name = "evaluation/tests/test_episode",
    tags = ["team:rllib", "evaluation"],
    size = "small",
    srcs = ["evaluation/tests/test_episode.py"]
)

py_test(
    name = "evaluation/tests/test_env_runner_v2",
    tags = ["team:rllib", "evaluation"],
    size = "small",
    srcs = ["evaluation/tests/test_env_runner_v2.py"]
)

py_test(
    name = "evaluation/tests/test_episode_v2",
    tags = ["team:rllib", "evaluation"],
    size = "small",
    srcs = ["evaluation/tests/test_episode_v2.py"]
)

py_test(
    name = "evaluation/tests/test_postprocessing",
    tags = ["team:rllib", "evaluation"],
    size = "small",
    srcs = ["evaluation/tests/test_postprocessing.py"]
)

py_test(
    name = "evaluation/tests/test_worker_set",
    tags = ["team:rllib", "evaluation", "exclusive"],
    size = "small",
    srcs = ["evaluation/tests/test_worker_set.py"]
)

py_test(
    name = "evaluation/tests/test_rollout_worker",
    tags = ["team:rllib", "evaluation", "exclusive"],
    size = "large",
    srcs = ["evaluation/tests/test_rollout_worker.py"]
)

py_test(
    name = "evaluation/tests/test_trajectory_view_api",
    tags = ["team:rllib", "evaluation"],
    size = "large",
    srcs = ["evaluation/tests/test_trajectory_view_api.py"]
)

# --------------------------------------------------------------------
# Execution Utils
# rllib/execution/
#
# Tag: execution
# --------------------------------------------------------------------

py_test(
    name = "test_async_requests_manager",
    tags = ["team:rllib", "execution", "exclusive"],
    size = "medium",
    srcs = ["execution/tests/test_async_requests_manager.py"]
)

# --------------------------------------------------------------------
# RLlib core
# rllib/core/
#
# Tag: core
# --------------------------------------------------------------------

py_test(
    name = "test_torch_rl_module",
    tags = ["team:rllib", "core"],
    size = "medium",
    srcs = ["core/rl_module/torch/tests/test_torch_rl_module.py"]
)

py_test(
    name = "test_tf_rl_module",
    tags = ["team:rllib", "core"],
    size = "medium",
    srcs = ["core/rl_module/tf/tests/test_tf_rl_module.py"]
)

py_test(
    name = "test_marl_module",
    tags = ["team:rllib", "core"],
    size = "medium",
    srcs = ["core/rl_module/tests/test_marl_module.py"]
)

py_test(
    name = "test_rl_module_specs",
    tags = ["team:rllib", "core"],
    size = "medium",
    srcs = ["core/rl_module/tests/test_rl_module_specs.py"]
)

py_test(
    name = "test_tf_mlp_head",
    tags = ["team:rllib", "core", "models"],
<<<<<<< HEAD
    size = "small",
=======
    size = "medium",
>>>>>>> adf2b92a
    srcs = ["core/models/tf/tests/test_tf_mlp_head.py"]
)

py_test(
<<<<<<< HEAD
    name = "test_torch_cnn_encoder",
    tags = ["team:rllib", "core", "models"],
    size = "small",
    srcs = ["core/models/torch/tests/test_torch_cnn_encoder.py"]
)

py_test(
=======
>>>>>>> adf2b92a
    name = "test_torch_mlp_encoder",
    tags = ["team:rllib", "core", "models"],
    size = "small",
    srcs = ["core/models/torch/tests/test_torch_mlp_encoder.py"]
)

py_test(
    name = "test_torch_mlp_head",
    tags = ["team:rllib", "core", "models"],
    size = "small",
    srcs = ["core/models/torch/tests/test_torch_mlp_head.py"]
)

py_test(
    name = "test_learner_group",
    tags = ["team:rllib", "multi_gpu", "exclusive"],
    size = "large",
    srcs = ["core/learner/tests/test_learner_group.py"]
)

py_test(
    name = "test_learner_group_config",
    tags = ["team:rllib", "core"],
    size = "medium",
    srcs = ["core/learner/tests/test_learner_group_config.py"]
)

py_test(
    name = "test_learner",
    tags = ["team:rllib", "core"],
    size = "medium",
    srcs = ["core/learner/tests/test_learner.py"]
)

# TODO (Kourosh): to be removed in favor of test_learner.py
py_test(
    name = "test_torch_learner",
    tags = ["team:rllib", "core"],
    size = "medium",
    srcs = ["core/learner/torch/tests/test_torch_learner.py"]
)

py_test(
    name = "test_bc_algorithm",
    tags = ["team:rllib", "core"],
    size = "medium",
    srcs = ["core/testing/tests/test_bc_algorithm.py"]
)

# --------------------------------------------------------------------
# Models and Distributions
# rllib/models/
#
# Tag: models
# --------------------------------------------------------------------

py_test(
    name = "test_attention_nets",
    tags = ["team:rllib", "models"],
    size = "large",
    srcs = ["models/tests/test_attention_nets.py"]
)

py_test(
    name = "test_check_specs",
    tags = ["team:rllib", "models"],
    size = "small",
    srcs = ["models/specs/tests/test_check_specs.py"]
)

py_test(
    name = "test_conv2d_default_stacks",
    tags = ["team:rllib", "models"],
    size = "small",
    srcs = ["models/tests/test_conv2d_default_stacks.py"]
)

py_test(
    name = "test_convtranspose2d_stack",
    tags = ["team:rllib", "models"],
    size = "small",
    data = glob(["tests/data/images/obstacle_tower.png"]),
    srcs = ["models/tests/test_convtranspose2d_stack.py"]
)

py_test(
    name = "test_action_distributions",
    tags = ["team:rllib", "models"],
    size = "medium",
    srcs = ["models/tests/test_action_distributions.py"]
)

py_test(
    name = "test_distributions",
    tags = ["team:rllib", "models"],
    size = "small",
    srcs = ["models/tests/test_distributions.py"]
)

py_test(
    name = "test_lstms",
    tags = ["team:rllib", "models"],
    size = "large",
    srcs = ["models/tests/test_lstms.py"]
)

py_test(
    name = "test_models",
    tags = ["team:rllib", "models"],
    size = "medium",
    srcs = ["models/tests/test_models.py"]
)

py_test(
    name = "test_preprocessors",
    tags = ["team:rllib", "models"],
    size = "medium",
    srcs = ["models/tests/test_preprocessors.py"]
)

# Test Tensor specs
py_test(
    name = "test_tensor_spec",
    tags = ["team:rllib", "models"],
    size = "small",
    srcs = ["models/specs/tests/test_tensor_spec.py"]
)

# test abstract base models
py_test(
    name = "test_base_model",
    tags = ["team:rllib", "models"],
    size = "small",
    srcs = ["models/tests/test_base_model.py"]
)

# test torch base models
py_test(
    name = "test_torch_model",
    tags = ["team:rllib", "models"],
    size = "small",
    srcs = ["models/tests/test_torch_model.py"]
)

# test ModelSpec
py_test(
    name = "test_spec_dict",
    tags = ["team:rllib", "models"],
    size = "small",
    srcs = ["models/specs/tests/test_spec_dict.py"]
)


# --------------------------------------------------------------------
# Offline
# rllib/offline/
#
# Tag: offline
# --------------------------------------------------------------------

py_test(
    name = "test_dataset_reader",
    tags = ["team:rllib", "offline"],
    size = "small",
    srcs = ["offline/tests/test_dataset_reader.py"],
    data = [
        "tests/data/pendulum/large.json",
        "tests/data/pendulum/enormous.zip",
    ],
)

py_test(
    name = "test_feature_importance",
    tags = ["team:rllib", "offline", "torch_only"],
    size = "medium",
    srcs = ["offline/tests/test_feature_importance.py"]
)

py_test(
    name = "test_json_reader",
    tags = ["team:rllib", "offline"],
    size = "small",
    srcs = ["offline/tests/test_json_reader.py"],
    data = ["tests/data/pendulum/large.json"],
)

py_test(
    name = "test_ope",
    tags = ["team:rllib", "offline"],
    size = "medium",
    srcs = ["offline/estimators/tests/test_ope.py"],
    data = ["tests/data/cartpole/small.json"],
)

py_test(
    name = "test_ope_math",
    tags = ["team:rllib", "offline"],
    size = "small",
    srcs = ["offline/estimators/tests/test_ope_math.py"]
)

py_test(
    name = "test_dm_learning",
    tags = ["team:rllib", "offline"],
    size = "large",
    srcs = ["offline/estimators/tests/test_dm_learning.py"],
)

py_test(
    name = "test_dr_learning",
    tags = ["team:rllib", "offline"],
    size = "large",
    srcs = ["offline/estimators/tests/test_dr_learning.py"],
)

# --------------------------------------------------------------------
# Policies
# rllib/policy/
#
# Tag: policy
# --------------------------------------------------------------------

py_test(
    name = "policy/tests/test_compute_log_likelihoods",
    tags = ["team:rllib", "policy"],
    size = "medium",
    srcs = ["policy/tests/test_compute_log_likelihoods.py"]
)

py_test(
    name = "policy/tests/test_export_checkpoint_and_model",
    tags = ["team:rllib", "policy"],
    size = "large",
    srcs = ["policy/tests/test_export_checkpoint_and_model.py"]
)

py_test(
    name = "policy/tests/test_multi_agent_batch",
    tags = ["team:rllib", "policy"],
    size = "small",
    srcs = ["policy/tests/test_multi_agent_batch.py"]
)

py_test(
    name = "policy/tests/test_policy",
    tags = ["team:rllib", "policy"],
    size = "medium",
    srcs = ["policy/tests/test_policy.py"]
)

py_test(
    name = "policy/tests/test_policy_map",
    tags = ["team:rllib", "policy"],
    size = "medium",
    srcs = ["policy/tests/test_policy_map.py"]
)

py_test(
    name = "policy/tests/test_policy_state_swapping",
    tags = ["team:rllib", "policy", "gpu"],
    size = "medium",
    srcs = ["policy/tests/test_policy_state_swapping.py"]
)

py_test(
    name = "policy/tests/test_rnn_sequencing",
    tags = ["team:rllib", "policy"],
    size = "small",
    srcs = ["policy/tests/test_rnn_sequencing.py"]
)

py_test(
    name = "policy/tests/test_sample_batch",
    tags = ["team:rllib", "policy", "multi_gpu"],
    size = "small",
    srcs = ["policy/tests/test_sample_batch.py"]
)

py_test(
    name = "policy/tests/test_view_requirement",
    tags = ["team:rllib", "policy"],
    size = "small",
    srcs = ["policy/tests/test_view_requirement.py"]
)


# --------------------------------------------------------------------
# Utils:
# rllib/utils/
#
# Tag: utils
# --------------------------------------------------------------------

# Checkpoint Utils
py_test(
    name = "test_checkpoint_utils",
    tags = ["team:rllib", "utils"],
    size = "small",
    srcs = ["utils/tests/test_checkpoint_utils.py"]
)

py_test(
    name = "test_errors",
    tags = ["team:rllib", "utils"],
    size = "medium",
    srcs = ["utils/tests/test_errors.py"]
)

py_test(
    name = "test_nested_dict",
    tags = ["team:rllib", "utils"],
    size = "small",
    srcs = ["utils/tests/test_nested_dict.py"]
)

py_test(
    name = "test_serialization",
    tags = ["team:rllib", "utils"],
    size = "small",
    srcs = ["utils/tests/test_serialization.py"]
)

py_test(
    name = "test_curiosity",
    tags = ["team:rllib", "utils"],
    size = "large",
    srcs = ["utils/exploration/tests/test_curiosity.py"]
)

py_test(
    name = "test_explorations",
    tags = ["team:rllib", "utils"],
    size = "large",
    srcs = ["utils/exploration/tests/test_explorations.py"]
)

py_test(
    name = "test_parameter_noise",
    tags = ["team:rllib", "utils"],
    size = "medium",
    srcs = ["utils/exploration/tests/test_parameter_noise.py"]
)

py_test(
    name = "test_random_encoder",
    tags = ["team:rllib", "utils"],
    size = "large",
    srcs = ["utils/exploration/tests/test_random_encoder.py"]
)

py_test(
    name = "utils/tests/test_torch_utils",
    tags = ["team:rllib", "utils"],
    size = "small",
    srcs = ["utils/tests/test_torch_utils.py"]
)

# Schedules
py_test(
    name = "test_schedules",
    tags = ["team:rllib", "utils"],
    size = "small",
    srcs = ["utils/schedules/tests/test_schedules.py"]
)

py_test(
    name = "test_framework_agnostic_components",
    tags = ["team:rllib", "utils"],
    size = "small",
    data = glob(["utils/tests/**"]),
    srcs = ["utils/tests/test_framework_agnostic_components.py"]
)

# Spaces/Space utils.
py_test(
    name = "test_space_utils",
    tags = ["team:rllib", "utils"],
    size = "small",
    srcs = ["utils/spaces/tests/test_space_utils.py"]
)

# TaskPool
py_test(
    name = "test_taskpool",
    tags = ["team:rllib", "utils"],
    size = "small",
    srcs = ["utils/tests/test_taskpool.py"]
)

# ReplayBuffers
py_test(
    name = "test_multi_agent_mixin_replay_buffer",
    tags = ["team:rllib", "utils"],
    size = "small",
    srcs = ["utils/replay_buffers/tests/test_multi_agent_mixin_replay_buffer.py"]
)

py_test(
    name = "test_multi_agent_prioritized_replay_buffer",
    tags = ["team:rllib", "utils"],
    size = "small",
    srcs = ["utils/replay_buffers/tests/test_multi_agent_prioritized_replay_buffer.py"]
)

py_test(
    name = "test_multi_agent_replay_buffer",
    tags = ["team:rllib", "utils"],
    size = "small",
    srcs = ["utils/replay_buffers/tests/test_multi_agent_replay_buffer.py"]
)

py_test(
    name = "test_prioritized_replay_buffer_replay_buffer_api",
    tags = ["team:rllib", "utils"],
    size = "small",
    srcs = ["utils/replay_buffers/tests/test_prioritized_replay_buffer_replay_buffer_api.py"]
)

py_test(
    name = "test_replay_buffer",
    tags = ["team:rllib", "utils"],
    size = "small",
    srcs = ["utils/replay_buffers/tests/test_replay_buffer.py"]
)

py_test(
    name = "test_fifo_replay_buffer",
    tags = ["team:rllib", "utils"],
    size = "small",
    srcs = ["utils/replay_buffers/tests/test_fifo_replay_buffer.py"]
)

py_test(
    name = "test_reservoir_buffer",
    tags = ["team:rllib", "utils"],
    size = "small",
    srcs = ["utils/replay_buffers/tests/test_reservoir_buffer.py"]
)

py_test(
    name = "test_segment_tree_replay_buffer_api",
    tags = ["team:rllib", "utils"],
    size = "small",
    srcs = ["utils/replay_buffers/tests/test_segment_tree_replay_buffer_api.py"]
)

py_test(
    name = "test_check_env",
    tags = ["team:rllib", "utils"],
    size = "small",
    srcs = ["utils/tests/test_check_env.py"]
)

py_test(
    name = "test_check_multi_agent",
    tags = ["team:rllib", "utils"],
    size = "small",
    srcs = ["utils/tests/test_check_multi_agent.py"]
)

py_test(
    name = "test_actor_manager",
    tags = ["team:rllib", "utils", "exclusive"],
    size = "medium",
    srcs = ["utils/tests/test_actor_manager.py"],
    data = ["utils/tests/random_numbers.pkl"],
)

# --------------------------------------------------------------------
# rllib/tests/ directory
#
# Tag: tests_dir
#
# NOTE: Add tests alphabetically into this list.
# --------------------------------------------------------------------

py_test(
    name = "tests/backward_compat/test_backward_compat",
    tags = ["team:rllib", "tests_dir"],
    size = "medium",
    srcs = ["tests/backward_compat/test_backward_compat.py"],
    data = glob(["tests/backward_compat/checkpoints/**"]),
)

py_test(
    name = "tests/backward_compat/test_gym_env_apis",
    tags = ["team:rllib", "env"],
    size = "medium",
    srcs = ["tests/backward_compat/test_gym_env_apis.py"]
)

py_test(
    name = "tests/test_algorithm_imports",
    tags = ["team:rllib", "tests_dir"],
    size = "small",
    srcs = ["tests/test_algorithm_imports.py"]
)

py_test(
    name = "tests/test_catalog",
    tags = ["team:rllib", "tests_dir"],
    size = "medium",
    srcs = ["tests/test_catalog.py"]
)

py_test(
    name = "tests/test_checkpoint_restore_pg",
    main = "tests/test_algorithm_checkpoint_restore.py",
    tags = ["team:rllib", "tests_dir"],
    size = "large",
    srcs = ["tests/test_algorithm_checkpoint_restore.py"],
    args = ["TestCheckpointRestorePG"]
)

py_test(
    name = "tests/test_checkpoint_restore_off_policy",
    main = "tests/test_algorithm_checkpoint_restore.py",
    tags = ["team:rllib", "tests_dir"],
    size = "large",
    srcs = ["tests/test_algorithm_checkpoint_restore.py"],
    args = ["TestCheckpointRestoreOffPolicy"]
)

py_test(
    name = "tests/test_checkpoint_restore_evolution_algos",
    main = "tests/test_algorithm_checkpoint_restore.py",
    tags = ["team:rllib", "tests_dir"],
    size = "medium",
    srcs = ["tests/test_algorithm_checkpoint_restore.py"],
    args = ["TestCheckpointRestoreEvolutionAlgos"]
)

py_test(
    name = "policy/tests/test_policy_checkpoint_restore",
    main = "policy/tests/test_policy_checkpoint_restore.py",
    tags = ["team:rllib", "tests_dir"],
    size = "large",
    data = glob([
        "tests/data/checkpoints/APPO_CartPole-v1-connector-enabled/**",
    ]),
    srcs = ["policy/tests/test_policy_checkpoint_restore.py"],
)

py_test(
    name = "tests/test_custom_resource",
    tags = ["team:rllib", "tests_dir"],
    size = "large", # bazel may complain about it being too long sometimes - large is on purpose as some frameworks take longer
    srcs = ["tests/test_custom_resource.py"]
)

py_test(
    name = "tests/test_dependency_tf",
    tags = ["team:rllib", "tests_dir"],
    size = "small",
    srcs = ["tests/test_dependency_tf.py"]
)

py_test(
    name = "tests/test_dependency_torch",
    tags = ["team:rllib", "tests_dir"],
    size = "small",
    srcs = ["tests/test_dependency_torch.py"]
)

py_test(
    name = "tests/test_eager_support_pg",
    main = "tests/test_eager_support.py",
    tags = ["team:rllib", "tests_dir"],
    size = "small",
    srcs = ["tests/test_eager_support.py"],
    args = ["TestEagerSupportPG"]
)

py_test(
    name = "tests/test_eager_support_off_policy",
    main = "tests/test_eager_support.py",
    tags = ["team:rllib", "tests_dir"],
    size = "small",
    srcs = ["tests/test_eager_support.py"],
    args = ["TestEagerSupportOffPolicy"]
)

py_test(
    name = "tests/test_filters",
    tags = ["team:rllib", "tests_dir"],
    size = "small",
    srcs = ["tests/test_filters.py"]
)

py_test(
    name = "tests/test_gpus",
    tags = ["team:rllib", "tests_dir"],
    size = "large",
    srcs = ["tests/test_gpus.py"]
)

py_test(
    name = "tests/test_io",
    tags = ["team:rllib", "tests_dir"],
    size = "large",
    srcs = ["tests/test_io.py"]
)

py_test(
    name = "tests/test_local",
    tags = ["team:rllib", "tests_dir"],
    size = "small",
    srcs = ["tests/test_local.py"]
)

py_test(
    name = "tests/test_lstm",
    tags = ["team:rllib", "tests_dir"],
    size = "medium",
    srcs = ["tests/test_lstm.py"]
)

py_test(
    name = "tests/test_model_imports",
    tags = ["team:rllib", "tests_dir", "model_imports"],
    size = "medium",
    data = glob(["tests/data/model_weights/**"]),
    srcs = ["tests/test_model_imports.py"]
)

py_test(
    name = "tests/test_nested_action_spaces",
    main = "tests/test_nested_action_spaces.py",
    tags = ["team:rllib", "tests_dir"],
    size = "medium",
    srcs = ["tests/test_nested_action_spaces.py"]
)

py_test(
    name = "tests/test_nested_observation_spaces",
    main = "tests/test_nested_observation_spaces.py",
    tags = ["team:rllib", "tests_dir"],
    size = "medium",
    srcs = ["tests/test_nested_observation_spaces.py"]
)

py_test(
    name = "tests/test_nn_framework_import_errors",
    tags = ["team:rllib", "tests_dir"],
    size = "small",
    srcs = ["tests/test_nn_framework_import_errors.py"]
)

py_test(
    name = "tests/test_pettingzoo_env",
    tags = ["team:rllib", "tests_dir"],
    size = "medium",
    srcs = ["tests/test_pettingzoo_env.py"]
)

py_test(
    name = "tests/test_placement_groups",
    tags = ["team:rllib", "tests_dir"],
    size = "large", # bazel may complain about it being too long sometimes - large is on purpose as some frameworks take longer
    srcs = ["tests/test_placement_groups.py"]
)

py_test(
    name = "tests/test_ray_client",
    tags = ["team:rllib", "tests_dir"],
    size = "large",
    srcs = ["tests/test_ray_client.py"]
)

py_test(
    name = "tests/test_reproducibility",
    tags = ["team:rllib", "tests_dir"],
    size = "medium",
    srcs = ["tests/test_reproducibility.py"]
)

# Test [train|evaluate].py scripts (w/o confirming evaluation performance).
py_test(
    name = "test_rllib_evaluate_1",
    main = "tests/test_rllib_train_and_evaluate.py",
    tags = ["team:rllib", "tests_dir"],
    size = "large",
    data = ["train.py", "evaluate.py"],
    srcs = ["tests/test_rllib_train_and_evaluate.py"],
    args = ["TestEvaluate1"]
)

py_test(
    name = "test_rllib_evaluate_2",
    main = "tests/test_rllib_train_and_evaluate.py",
    tags = ["team:rllib", "tests_dir"],
    size = "large",
    data = ["train.py", "evaluate.py"],
    srcs = ["tests/test_rllib_train_and_evaluate.py"],
    args = ["TestEvaluate2"]
)

py_test(
    name = "test_rllib_evaluate_3",
    main = "tests/test_rllib_train_and_evaluate.py",
    tags = ["team:rllib", "tests_dir"],
    size = "large",
    data = ["train.py", "evaluate.py"],
    srcs = ["tests/test_rllib_train_and_evaluate.py"],
    args = ["TestEvaluate3"]
)

py_test(
    name = "test_rllib_evaluate_4",
    main = "tests/test_rllib_train_and_evaluate.py",
    tags = ["team:rllib", "tests_dir"],
    size = "large",
    data = ["train.py", "evaluate.py"],
    srcs = ["tests/test_rllib_train_and_evaluate.py"],
    args = ["TestEvaluate4"]
)

# Test [train|evaluate].py scripts (and confirm `rllib evaluate` performance is same
# as the final one from the `rllib train` run).
py_test(
    name = "test_rllib_train_and_evaluate",
    main = "tests/test_rllib_train_and_evaluate.py",
    tags = ["team:rllib", "tests_dir"],
    size = "large",
    data = ["train.py", "evaluate.py"],
    srcs = ["tests/test_rllib_train_and_evaluate.py"],
    args = ["TestTrainAndEvaluate"]
)

py_test(
    name = "tests/test_supported_multi_agent_pg",
    main = "tests/test_supported_multi_agent.py",
    tags = ["team:rllib", "tests_dir"],
    size = "large",
    srcs = ["tests/test_supported_multi_agent.py"],
    args = ["TestSupportedMultiAgentPG"]
)

py_test(
    name = "tests/test_supported_multi_agent_off_policy",
    main = "tests/test_supported_multi_agent.py",
    tags = ["team:rllib", "tests_dir"],
    size = "large",
    srcs = ["tests/test_supported_multi_agent.py"],
    args = ["TestSupportedMultiAgentOffPolicy"]
)

py_test(
     name = "tests/test_supported_spaces_impala_appo",
     main = "tests/test_supported_spaces.py",
     tags = ["team:rllib", "tests_dir"],
     size = "large",
     srcs = ["tests/test_supported_spaces.py"],
     args = ["TestSupportedSpacesIMPALAAPPO"]
 )

py_test(
     name = "tests/test_supported_spaces_a3c_ppo",
     main = "tests/test_supported_spaces.py",
     tags = ["team:rllib", "tests_dir"],
     size = "large",
     srcs = ["tests/test_supported_spaces.py"],
     args = ["TestSupportedSpacesA3CPPO"]
 )

py_test(
     name = "tests/test_supported_spaces_ppo_no_preproceesor_gpu",
     main = "tests/test_supported_spaces.py",
     tags = ["team:rllib", "tests_dir", "multi_gpu", "exclusive"],
     size = "medium",
     srcs = ["tests/test_supported_spaces.py"],
     args = ["TestSupportedSpacesPPONoPreprocessorGPU"]
 )

py_test(
    name = "tests/test_supported_spaces_off_policy",
    main = "tests/test_supported_spaces.py",
    tags = ["team:rllib", "tests_dir"],
    size = "medium",
    srcs = ["tests/test_supported_spaces.py"],
    args = ["TestSupportedSpacesOffPolicy"]
)

py_test(
    name = "tests/test_supported_spaces_evolution_algos",
    main = "tests/test_supported_spaces.py",
    tags = ["team:rllib", "tests_dir"],
    size = "large",
    srcs = ["tests/test_supported_spaces.py"],
    args = ["TestSupportedSpacesEvolutionAlgos"]
)

py_test(
    name = "tests/test_timesteps",
    tags = ["team:rllib", "tests_dir"],
    size = "small",
    srcs = ["tests/test_timesteps.py"]
)

# --------------------------------------------------------------------
# examples/ directory (excluding examples/documentation/...)
#
# Tag: examples
#
# NOTE: Add tests alphabetically into this list.
# --------------------------------------------------------------------

py_test(
    name = "examples/action_masking_tf",
    main = "examples/action_masking.py",
    tags = ["team:rllib", "exclusive", "examples"],
    size = "small",
    srcs = ["examples/action_masking.py"],
    args = ["--stop-iter=2"]
)

py_test(
    name = "examples/action_masking_torch",
    main = "examples/action_masking.py",
    tags = ["team:rllib", "exclusive", "examples"],
    size = "small",
    srcs = ["examples/action_masking.py"],
    args = ["--stop-iter=2", "--framework=torch"]
)

py_test(
    name = "examples/attention_net_tf",
    main = "examples/attention_net.py",
    tags = ["team:rllib", "exclusive", "examples"],
    size = "medium",
    srcs = ["examples/attention_net.py"],
    args = ["--as-test", "--stop-reward=70"]
)

py_test(
    name = "examples/attention_net_torch",
    main = "examples/attention_net.py",
    tags = ["team:rllib", "exclusive", "examples"],
    size = "medium",
    srcs = ["examples/attention_net.py"],
    args = ["--as-test", "--stop-reward=70", "--framework torch"]
)

py_test(
    name = "examples/autoregressive_action_dist_tf",
    main = "examples/autoregressive_action_dist.py",
    tags = ["team:rllib", "exclusive", "examples"],
    size = "medium",
    srcs = ["examples/autoregressive_action_dist.py"],
    args = ["--as-test", "--stop-reward=150", "--num-cpus=4"]
)

py_test(
    name = "examples/autoregressive_action_dist_torch",
    main = "examples/autoregressive_action_dist.py",
    tags = ["team:rllib", "exclusive", "examples"],
    size = "medium",
    srcs = ["examples/autoregressive_action_dist.py"],
    args = ["--as-test", "--framework=torch", "--stop-reward=150", "--num-cpus=4"]
)

py_test(
    name = "examples/bare_metal_policy_with_custom_view_reqs",
    main = "examples/bare_metal_policy_with_custom_view_reqs.py",
    tags = ["team:rllib", "exclusive", "examples"],
    size = "small",
    srcs = ["examples/bare_metal_policy_with_custom_view_reqs.py"],
)

py_test(
    name = "examples/batch_norm_model_ppo_tf",
    main = "examples/batch_norm_model.py",
    tags = ["team:rllib", "exclusive", "examples"],
    size = "medium",
    srcs = ["examples/batch_norm_model.py"],
    args = ["--as-test", "--run=PPO", "--stop-reward=80"]
)

py_test(
    name = "examples/batch_norm_model_ppo_torch",
    main = "examples/batch_norm_model.py",
    tags = ["team:rllib", "exclusive", "examples"],
    size = "medium",
    srcs = ["examples/batch_norm_model.py"],
    args = ["--as-test", "--framework=torch", "--run=PPO", "--stop-reward=80"]
)

py_test(
    name = "examples/batch_norm_model_dqn_tf",
    main = "examples/batch_norm_model.py",
    tags = ["team:rllib", "exclusive", "examples"],
    size = "large",
    srcs = ["examples/batch_norm_model.py"],
    args = ["--as-test", "--run=DQN", "--stop-reward=70", "--stop-time=400"]
)

py_test(
    name = "examples/batch_norm_model_dqn_torch",
    main = "examples/batch_norm_model.py",
    tags = ["team:rllib", "exclusive", "examples"],
    size = "large",  # DQN learns much slower with BatchNorm.
    srcs = ["examples/batch_norm_model.py"],
    args = ["--as-test", "--framework=torch", "--run=DQN", "--stop-reward=70", "--stop-time=400"]
)

py_test(
    name = "examples/batch_norm_model_ddpg_tf",
    main = "examples/batch_norm_model.py",
    tags = ["team:rllib", "exclusive", "examples"],
    size = "small",
    srcs = ["examples/batch_norm_model.py"],
    args = ["--run=DDPG", "--stop-iters=1"]
)

py_test(
    name = "examples/batch_norm_model_ddpg_torch",
    main = "examples/batch_norm_model.py",
    tags = ["team:rllib", "exclusive", "examples"],
    size = "small",
    srcs = ["examples/batch_norm_model.py"],
    args = ["--framework=torch", "--run=DDPG", "--stop-iters=1"]
)

py_test(
    name = "examples/cartpole_lstm_impala_tf",
    main = "examples/cartpole_lstm.py",
    tags = ["team:rllib", "exclusive", "examples"],
    size = "medium",
    srcs = ["examples/cartpole_lstm.py"],
    args = ["--as-test", "--run=IMPALA", "--stop-reward=40", "--num-cpus=4"]
)

py_test(
    name = "examples/cartpole_lstm_impala_torch",
    main = "examples/cartpole_lstm.py",
    tags = ["team:rllib", "exclusive", "examples"],
    size = "medium",
    srcs = ["examples/cartpole_lstm.py"],
    args = ["--as-test", "--framework=torch", "--run=IMPALA", "--stop-reward=40", "--num-cpus=4"]
)

py_test(
    name = "examples/cartpole_lstm_ppo_tf",
    main = "examples/cartpole_lstm.py",
    tags = ["team:rllib", "exclusive", "examples"],
    size = "medium",
    srcs = ["examples/cartpole_lstm.py"],
    args = ["--as-test", "--framework=tf", "--run=PPO", "--stop-reward=40", "--num-cpus=4"]
)

py_test(
    name = "examples/cartpole_lstm_ppo_tf2",
    main = "examples/cartpole_lstm.py",
    tags = ["team:rllib", "exclusive", "examples"],
    size = "medium",
    srcs = ["examples/cartpole_lstm.py"],
    args = ["--as-test", "--framework=tf2", "--run=PPO", "--stop-reward=40", "--num-cpus=4"]
)

py_test(
    name = "examples/cartpole_lstm_ppo_torch",
    main = "examples/cartpole_lstm.py",
    tags = ["team:rllib", "exclusive", "examples"],
    size = "medium",
    srcs = ["examples/cartpole_lstm.py"],
    args = ["--as-test", "--framework=torch", "--run=PPO", "--stop-reward=40", "--num-cpus=4"]
)

py_test(
    name = "examples/cartpole_lstm_ppo_tf_with_prev_a_and_r",
    main = "examples/cartpole_lstm.py",
    tags = ["team:rllib", "exclusive", "examples"],
    size = "medium",
    srcs = ["examples/cartpole_lstm.py"],
    args = ["--as-test", "--run=PPO", "--stop-reward=40", "--use-prev-action",  "--use-prev-reward", "--num-cpus=4"]
)

py_test(
    name = "examples/centralized_critic_tf",
    main = "examples/centralized_critic.py",
    tags = ["team:rllib", "exclusive", "examples"],
    size = "medium",
    srcs = ["examples/centralized_critic.py"],
    args = ["--as-test", "--stop-reward=7.2"]
)

py_test(
    name = "examples/centralized_critic_torch",
    main = "examples/centralized_critic.py",
    tags = ["team:rllib", "exclusive", "examples"],
    size = "medium",
    srcs = ["examples/centralized_critic.py"],
    args = ["--as-test", "--framework=torch", "--stop-reward=7.2"]
)

py_test(
    name = "examples/centralized_critic_2_tf",
    main = "examples/centralized_critic_2.py",
    tags = ["team:rllib", "exclusive", "examples"],
    size = "medium",
    srcs = ["examples/centralized_critic_2.py"],
    args = ["--as-test", "--stop-reward=6.0"]
)

py_test(
    name = "examples/centralized_critic_2_torch",
    main = "examples/centralized_critic_2.py",
    tags = ["team:rllib", "exclusive", "examples"],
    size = "medium",
    srcs = ["examples/centralized_critic_2.py"],
    args = ["--as-test", "--framework=torch", "--stop-reward=6.0"]
)

py_test(
    name = "examples/checkpoint_by_custom_criteria",
    main = "examples/checkpoint_by_custom_criteria.py",
    tags = ["team:rllib", "exclusive", "examples"],
    size = "medium",
    srcs = ["examples/checkpoint_by_custom_criteria.py"],
    args = ["--stop-iters=3 --num-cpus=3"]
)

py_test(
    name = "examples/complex_struct_space_tf",
    main = "examples/complex_struct_space.py",
    tags = ["team:rllib", "exclusive", "examples"],
    size = "small",
    srcs = ["examples/complex_struct_space.py"],
    args = ["--framework=tf"],
)

py_test(
    name = "examples/complex_struct_space_tf_eager",
    main = "examples/complex_struct_space.py",
    tags = ["team:rllib", "exclusive", "examples"],
    size = "small",
    srcs = ["examples/complex_struct_space.py"],
    args = ["--framework=tf2"],
)

py_test(
    name = "examples/complex_struct_space_torch",
    main = "examples/complex_struct_space.py",
    tags = ["team:rllib", "exclusive", "examples"],
    size = "small",
    srcs = ["examples/complex_struct_space.py"],
    args = ["--framework=torch"],
)

py_test(
    name = "examples/curriculum_learning",
    main = "examples/curriculum_learning.py",
    tags = ["team:rllib", "exclusive", "examples"],
    size = "medium",
    srcs = ["examples/curriculum_learning.py"],
    args = ["--as-test", "--stop-reward=800.0"]
)

py_test(
    name = "examples/custom_env_tf",
    main = "examples/custom_env.py",
    tags = ["team:rllib", "exclusive", "examples"],
    size = "medium",
    srcs = ["examples/custom_env.py"],
    args = ["--as-test"]
)

py_test(
    name = "examples/custom_env_torch",
    main = "examples/custom_env.py",
    tags = ["team:rllib", "exclusive", "examples"],
    size = "medium",
    srcs = ["examples/custom_env.py"],
    args = ["--as-test", "--framework=torch"]
)

py_test(
    name = "examples/custom_eval_tf",
    main = "examples/custom_eval.py",
    tags = ["team:rllib", "exclusive", "examples"],
    size = "small",
    srcs = ["examples/custom_eval.py"],
    args = ["--num-cpus=4", "--as-test"]
)

py_test(
    name = "examples/custom_eval_torch",
    main = "examples/custom_eval.py",
    tags = ["team:rllib", "exclusive", "examples"],
    size = "small",
    srcs = ["examples/custom_eval.py"],
    args = ["--num-cpus=4", "--as-test", "--framework=torch"]
)

py_test(
    name = "examples/custom_eval_parallel_to_training_torch",
    main = "examples/custom_eval.py",
    tags = ["team:rllib", "exclusive", "examples"],
    size = "small",
    srcs = ["examples/custom_eval.py"],
    args = ["--num-cpus=4", "--as-test", "--framework=torch", "--evaluation-parallel-to-training"]
)

py_test(
    name = "examples/custom_experiment",
    main = "examples/custom_experiment.py",
    tags = ["team:rllib", "exclusive", "examples"],
    size = "medium",
    srcs = ["examples/custom_experiment.py"],
    args = ["--train-iterations=10"]
)

py_test(
    name = "examples/custom_fast_model_tf",
    main = "examples/custom_fast_model.py",
    tags = ["team:rllib", "exclusive", "examples"],
    size = "medium",
    srcs = ["examples/custom_fast_model.py"],
    args = ["--stop-iters=1"]
)

py_test(
    name = "examples/custom_fast_model_torch",
    main = "examples/custom_fast_model.py",
    tags = ["team:rllib", "exclusive", "examples"],
    size = "medium",
    srcs = ["examples/custom_fast_model.py"],
    args = ["--stop-iters=1", "--framework=torch"]
)

py_test(
    name = "examples/custom_keras_model_a2c",
    main = "examples/custom_keras_model.py",
    tags = ["team:rllib", "exclusive", "examples"],
    size = "small",
    srcs = ["examples/custom_keras_model.py"],
    args = ["--run=A2C", "--stop=50", "--num-cpus=4"]
)

py_test(
    name = "examples/custom_keras_model_dqn",
    main = "examples/custom_keras_model.py",
    tags = ["team:rllib", "exclusive", "examples"],
    size = "small",
    srcs = ["examples/custom_keras_model.py"],
    args = ["--run=DQN", "--stop=50"]
)

py_test(
    name = "examples/custom_keras_model_ppo",
    main = "examples/custom_keras_model.py",
    tags = ["team:rllib", "exclusive", "examples"],
    size = "small",
    srcs = ["examples/custom_keras_model.py"],
    args = ["--run=PPO", "--stop=50", "--num-cpus=4"]
)

py_test(
    name = "examples/custom_metrics_and_callbacks",
    main = "examples/custom_metrics_and_callbacks.py",
    tags = ["team:rllib", "exclusive", "examples"],
    size = "small",
    srcs = ["examples/custom_metrics_and_callbacks.py"],
    args = ["--stop-iters=2"]
)

py_test(
    name = "examples/custom_model_api_tf",
    main = "examples/custom_model_api.py",
    tags = ["team:rllib", "exclusive", "examples"],
    size = "small",
    srcs = ["examples/custom_model_api.py"],
)

py_test(
    name = "examples/custom_model_api_torch",
    main = "examples/custom_model_api.py",
    tags = ["team:rllib", "exclusive", "examples"],
    size = "small",
    srcs = ["examples/custom_model_api.py"],
    args = ["--framework=torch"],
)

py_test(
    name = "examples/custom_model_loss_and_metrics_ppo_tf",
    main = "examples/custom_model_loss_and_metrics.py",
    tags = ["team:rllib", "exclusive", "examples"],
    size = "small",
    # Include the json data file.
    data = ["tests/data/cartpole/small.json"],
    srcs = ["examples/custom_model_loss_and_metrics.py"],
    args = ["--run=PPO", "--stop-iters=1", "--input-files=tests/data/cartpole"]
)

py_test(
    name = "examples/custom_model_loss_and_metrics_ppo_torch",
    main = "examples/custom_model_loss_and_metrics.py",
    tags = ["team:rllib", "exclusive", "examples"],
    size = "small",
    # Include the json data file.
    data = ["tests/data/cartpole/small.json"],
    srcs = ["examples/custom_model_loss_and_metrics.py"],
    args = ["--run=PPO", "--framework=torch", "--stop-iters=1", "--input-files=tests/data/cartpole"]
)

py_test(
    name = "examples/custom_model_loss_and_metrics_pg_tf",
    main = "examples/custom_model_loss_and_metrics.py",
    tags = ["team:rllib", "exclusive", "examples"],
    size = "small",
    # Include the json data file.
    data = ["tests/data/cartpole/small.json"],
    srcs = ["examples/custom_model_loss_and_metrics.py"],
    args = ["--run=PG", "--stop-iters=1", "--input-files=tests/data/cartpole"]
)

py_test(
    name = "examples/custom_model_loss_and_metrics_pg_torch",
    main = "examples/custom_model_loss_and_metrics.py",
    tags = ["team:rllib", "exclusive", "examples"],
    size = "small",
    # Include the json data file.
    data = ["tests/data/cartpole/small.json"],
    srcs = ["examples/custom_model_loss_and_metrics.py"],
    args = ["--run=PG", "--framework=torch", "--stop-iters=1", "--input-files=tests/data/cartpole"]
)

py_test(
    name = "examples/custom_observation_filters",
    main = "examples/custom_observation_filters.py",
    tags = ["team:rllib", "exclusive", "examples"],
    size = "medium",
    srcs = ["examples/custom_observation_filters.py"],
    args = ["--stop-iters=3"]
)

py_test(
    name = "examples/custom_rnn_model_repeat_after_me_tf",
    main = "examples/custom_rnn_model.py",
    tags = ["team:rllib", "exclusive", "examples"],
    size = "medium",
    srcs = ["examples/custom_rnn_model.py"],
    args = ["--as-test", "--run=PPO", "--stop-reward=40", "--env=RepeatAfterMeEnv", "--num-cpus=4"]
)

py_test(
    name = "examples/custom_rnn_model_repeat_initial_obs_tf",
    main = "examples/custom_rnn_model.py",
    tags = ["team:rllib", "exclusive", "examples"],
    size = "medium",
    srcs = ["examples/custom_rnn_model.py"],
    args = ["--as-test", "--run=PPO", "--stop-reward=10", "--stop-timesteps=300000", "--env=RepeatInitialObsEnv", "--num-cpus=4"]
)

py_test(
    name = "examples/custom_rnn_model_repeat_after_me_torch",
    main = "examples/custom_rnn_model.py",
    tags = ["team:rllib", "exclusive", "examples"],
    size = "medium",
    srcs = ["examples/custom_rnn_model.py"],
    args = ["--as-test", "--framework=torch", "--run=PPO", "--stop-reward=40", "--env=RepeatAfterMeEnv", "--num-cpus=4"]
)

py_test(
    name = "examples/custom_rnn_model_repeat_initial_obs_torch",
    main = "examples/custom_rnn_model.py",
    tags = ["team:rllib", "exclusive", "examples"],
    size = "medium",
    srcs = ["examples/custom_rnn_model.py"],
    args = ["--as-test", "--framework=torch", "--run=PPO", "--stop-reward=10", "--stop-timesteps=300000", "--env=RepeatInitialObsEnv", "--num-cpus=4"]
)

py_test(
    name = "examples/custom_tf_policy",
    tags = ["team:rllib", "exclusive", "examples"],
    size = "small",
    srcs = ["examples/custom_tf_policy.py"],
    args = ["--stop-iters=2", "--num-cpus=4"]
)

py_test(
    name = "examples/custom_torch_policy",
    tags = ["team:rllib", "exclusive", "examples"],
    size = "small",
    srcs = ["examples/custom_torch_policy.py"],
    args = ["--stop-iters=2", "--num-cpus=4"]
)

py_test(
    name = "examples/custom_train_fn",
    main = "examples/custom_train_fn.py",
    tags = ["team:rllib", "exclusive", "examples"],
    size = "medium",
    srcs = ["examples/custom_train_fn.py"],
)

py_test(
    name = "examples/custom_vector_env_tf",
    main = "examples/custom_vector_env.py",
    tags = ["team:rllib", "exclusive", "examples"],
    size = "medium",
    srcs = ["examples/custom_vector_env.py"],
    args = ["--as-test", "--stop-reward=40.0"]
)

py_test(
    name = "examples/custom_vector_env_torch",
    main = "examples/custom_vector_env.py",
    tags = ["team:rllib", "exclusive", "examples"],
    size = "medium",
    srcs = ["examples/custom_vector_env.py"],
    args = ["--as-test", "--framework=torch", "--stop-reward=40.0"]
)

py_test(
    name = "examples/deterministic_training_tf",
    main = "examples/deterministic_training.py",
    tags = ["team:rllib", "exclusive", "multi_gpu", "examples"],
    size = "medium",
    srcs = ["examples/deterministic_training.py"],
    args = ["--as-test", "--stop-iters=1", "--framework=tf", "--num-gpus=1", "--num-gpus-per-worker=1"]
)

py_test(
    name = "examples/deterministic_training_tf2",
    main = "examples/deterministic_training.py",
    tags = ["team:rllib", "exclusive", "multi_gpu", "examples"],
    size = "medium",
    srcs = ["examples/deterministic_training.py"],
    args = ["--as-test", "--stop-iters=1", "--framework=tf2", "--num-gpus=1", "--num-gpus-per-worker=1"]
)

py_test(
    name = "examples/deterministic_training_torch",
    main = "examples/deterministic_training.py",
    tags = ["team:rllib", "exclusive", "multi_gpu", "examples"],
    size = "medium",
    srcs = ["examples/deterministic_training.py"],
    args = ["--as-test", "--stop-iters=1", "--framework=torch", "--num-gpus=1", "--num-gpus-per-worker=1"]
)

py_test(
    name = "examples/eager_execution",
    tags = ["team:rllib", "exclusive", "examples"],
    size = "small",
    srcs = ["examples/eager_execution.py"],
    args = ["--stop-iters=2"]
)

py_test(
    name = "examples/export/cartpole_dqn_export",
    main = "examples/export/cartpole_dqn_export.py",
    tags = ["team:rllib", "exclusive", "examples"],
    size = "small",
    srcs = ["examples/export/cartpole_dqn_export.py"],
)

py_test(
    name = "examples/export/onnx_tf",
    main = "examples/export/onnx_tf.py",
    tags = ["team:rllib", "exclusive", "examples", "no_main"],
    size = "small",
    srcs = ["examples/export/onnx_tf.py"],
    args = ["--framework=tf"],
)

py_test(
    name = "examples/export/onnx_tf2",
    main = "examples/export/onnx_tf.py",
    tags = ["team:rllib", "exclusive", "examples", "no_main"],
    size = "small",
    srcs = ["examples/export/onnx_tf.py"],
    args = ["--framework=tf2"],
)

py_test(
    name = "examples/export/onnx_torch",
    main = "examples/export/onnx_torch.py",
    tags = ["team:rllib", "exclusive", "examples", "no_main"],
    size = "small",
    srcs = ["examples/export/onnx_torch.py"],
)

py_test(
    name = "examples/fractional_gpus",
    main = "examples/fractional_gpus.py",
    tags = ["team:rllib", "exclusive", "examples"],
    size = "medium",
    srcs = ["examples/fractional_gpus.py"],
    args = ["--as-test", "--stop-reward=40.0", "--num-gpus=0", "--num-workers=0"]
)

py_test(
    name = "examples/hierarchical_training_tf",
    main = "examples/hierarchical_training.py",
    tags = ["team:rllib", "exclusive", "examples"],
    size = "medium",
    srcs = ["examples/hierarchical_training.py"],
    args = ["--stop-reward=0.0"]
)

py_test(
    name = "examples/hierarchical_training_torch",
    main = "examples/hierarchical_training.py",
    tags = ["team:rllib", "exclusive", "examples"],
    size = "medium",
    srcs = ["examples/hierarchical_training.py"],
    args = ["--framework=torch", "--stop-reward=0.0"]
)

# Do not run this test (MobileNetV2 is gigantic and takes forever for 1 iter).
# py_test(
#     name = "examples/mobilenet_v2_with_lstm_tf",
#     main = "examples/mobilenet_v2_with_lstm.py",
#     tags = ["team:rllib", "examples"],
#     size = "small",
#     srcs = ["examples/mobilenet_v2_with_lstm.py"]
# )

py_test(
    name = "examples/multi_agent_cartpole_tf",
    main = "examples/multi_agent_cartpole.py",
    tags = ["team:rllib", "exclusive", "examples"],
    size = "small",
    srcs = ["examples/multi_agent_cartpole.py"],
    args = ["--as-test", "--stop-reward=70.0", "--num-cpus=4"]
)

py_test(
    name = "examples/multi_agent_cartpole_torch",
    main = "examples/multi_agent_cartpole.py",
    tags = ["team:rllib", "exclusive", "examples"],
    size = "small",
    srcs = ["examples/multi_agent_cartpole.py"],
    args = ["--as-test", "--framework=torch", "--stop-reward=70.0", "--num-cpus=4"]
)

py_test(
    name = "examples/multi_agent_cartpole_w_rlm_torch",
    main = "examples/multi_agent_cartpole.py",
    tags = ["team:rllib", "exclusive", "examples", "rlm"],
    size = "medium",
    srcs = ["examples/multi_agent_cartpole.py"],
    args = ["--as-test", "--framework=torch", "--stop-reward=70.0", "--num-cpus=4"]
)

py_test(
    name = "examples/multi_agent_cartpole_w_rlm_tf2",
    main = "examples/multi_agent_cartpole.py",
    tags = ["team:rllib", "exclusive", "examples", "rlm"],
    size = "medium",
    srcs = ["examples/multi_agent_cartpole.py"],
    args = ["--as-test", "--framework=tf2", "--stop-reward=70.0", "--num-cpus=4"]
)

py_test(
    name = "examples/multi_agent_custom_policy_tf",
    main = "examples/multi_agent_custom_policy.py",
    tags = ["team:rllib", "exclusive", "examples"],
    size = "medium",
    srcs = ["examples/multi_agent_custom_policy.py"],
    args = ["--as-test", "--stop-reward=80"]
)

py_test(
    name = "examples/multi_agent_custom_policy_torch",
    main = "examples/multi_agent_custom_policy.py",
    tags = ["team:rllib", "exclusive", "examples"],
    size = "medium",
    srcs = ["examples/multi_agent_custom_policy.py"],
    args = ["--as-test", "--framework=torch", "--stop-reward=80"]
)

py_test(
    name = "examples/multi_agent_custom_policy_w_rlm_torch",
    main = "examples/multi_agent_custom_policy.py",
    tags = ["team:rllib", "exclusive", "examples", "rlm"],
    size = "medium",
    srcs = ["examples/multi_agent_custom_policy.py"],
    args = ["--as-test", "--framework=torch", "--stop-reward=80"]
)


py_test(
    name = "examples/multi_agent_custom_policy_w_rlm_tf2",
    main = "examples/multi_agent_custom_policy.py",
    tags = ["team:rllib", "exclusive", "examples", "rlm"],
    size = "medium",
    srcs = ["examples/multi_agent_custom_policy.py"],
    args = ["--as-test", "--framework=tf2", "--stop-reward=80"]
)

py_test(
    name = "examples/multi_agent_different_spaces_for_agents_tf2",
    main = "examples/multi_agent_different_spaces_for_agents.py",
    tags = ["team:rllib", "exclusive", "examples"],
    size = "medium",
    srcs = ["examples/multi_agent_different_spaces_for_agents.py"],
    args = ["--stop-iters=4", "--framework=tf2"]
)

py_test(
    name = "examples/multi_agent_different_spaces_for_agents_torch",
    main = "examples/multi_agent_different_spaces_for_agents.py",
    tags = ["team:rllib", "exclusive", "examples"],
    size = "medium",
    srcs = ["examples/multi_agent_different_spaces_for_agents.py"],
    args = ["--stop-iters=4", "--framework=torch"]
)

py_test(
    name = "examples/multi_agent_different_spaces_for_agents_w_rlm_torch",
    main = "examples/multi_agent_different_spaces_for_agents.py",
    tags = ["team:rllib", "exclusive", "examples", "rlm"],
    size = "medium",
    srcs = ["examples/multi_agent_different_spaces_for_agents.py"],
    args = ["--stop-iters=4", "--framework=torch"]
)

py_test(
    name = "examples/multi_agent_different_spaces_for_agents_w_rlm_tf2",
    main = "examples/multi_agent_different_spaces_for_agents.py",
    tags = ["team:rllib", "exclusive", "examples", "rlm"],
    size = "medium",
    srcs = ["examples/multi_agent_different_spaces_for_agents.py"],
    args = ["--stop-iters=4", "--framework=tf2"]
)

py_test(
    name = "examples/multi_agent_independent_learning",
    main = "examples/multi_agent_independent_learning.py",
    tags = ["team:rllib", "examples"],
    size = "medium",
    srcs = ["examples/multi_agent_independent_learning.py"],
    args = ["--num-gpus=0", "--as-test"]
)

py_test(
    name = "examples/multi_agent_two_trainers_tf",
    main = "examples/multi_agent_two_trainers.py",
    tags = ["team:rllib", "exclusive", "examples"],
    size = "medium",
    srcs = ["examples/multi_agent_two_trainers.py"],
    args = ["--as-test", "--stop-reward=70"]
)

py_test(
    name = "examples/multi_agent_two_trainers_torch",
    main = "examples/multi_agent_two_trainers.py",
    tags = ["team:rllib", "exclusive", "examples"],
    size = "small",
    srcs = ["examples/multi_agent_two_trainers.py"],
    args = ["--as-test", "--framework=torch", "--stop-reward=70"]
)

py_test(
    name = "examples/offline_rl_torch",
    main = "examples/offline_rl.py",
    tags = ["team:rllib", "exclusive", "examples"],
    size = "medium",
    srcs = ["examples/offline_rl.py"],
    args = ["--as-test", "--stop-reward=-300", "--stop-iters=1"]
)

# Taking out this test for now: Mixed torch- and tf- policies within the same
# Trainer never really worked.
# py_test(
#     name = "examples/multi_agent_two_trainers_mixed_torch_tf",
#     main = "examples/multi_agent_two_trainers.py",
#     tags = ["team:rllib", "exclusive", "examples"],
#     size = "medium",
#     srcs = ["examples/multi_agent_two_trainers.py"],
#     args = ["--as-test", "--mixed-torch-tf", "--stop-reward=70"]
# )

py_test(
    name = "examples/nested_action_spaces_ppo_tf",
    main = "examples/nested_action_spaces.py",
    tags = ["team:rllib", "exclusive", "examples"],
    size = "medium",
    srcs = ["examples/nested_action_spaces.py"],
    args = ["--as-test", "--stop-reward=-600", "--run=PPO"]
)

py_test(
    name = "examples/nested_action_spaces_ppo_torch",
    main = "examples/nested_action_spaces.py",
    tags = ["team:rllib", "exclusive", "examples"],
    size = "medium",
    srcs = ["examples/nested_action_spaces.py"],
    args = ["--as-test", "--framework=torch", "--stop-reward=-600", "--run=PPO"]
)

py_test(
    name = "examples/parallel_evaluation_and_training_13_episodes_tf",
    main = "examples/parallel_evaluation_and_training.py",
    tags = ["team:rllib", "exclusive", "examples"],
    size = "medium",
    srcs = ["examples/parallel_evaluation_and_training.py"],
    args = ["--as-test", "--stop-reward=50.0", "--num-cpus=6", "--evaluation-duration=13"]
)

py_test(
    name = "examples/parallel_evaluation_and_training_auto_episodes_tf",
    main = "examples/parallel_evaluation_and_training.py",
    tags = ["team:rllib", "exclusive", "examples"],
    size = "medium",
    srcs = ["examples/parallel_evaluation_and_training.py"],
    args = ["--as-test", "--stop-reward=50.0", "--num-cpus=6", "--evaluation-duration=auto"]
)

py_test(
    name = "examples/parallel_evaluation_and_training_211_ts_tf2",
    main = "examples/parallel_evaluation_and_training.py",
    tags = ["team:rllib", "exclusive", "examples"],
    size = "medium",
    srcs = ["examples/parallel_evaluation_and_training.py"],
    args = ["--as-test", "--framework=tf2", "--stop-reward=30.0", "--num-cpus=6", "--evaluation-num-workers=3", "--evaluation-duration=211", "--evaluation-duration-unit=timesteps"]
)

py_test(
    name = "examples/parallel_evaluation_and_training_auto_ts_torch",
    main = "examples/parallel_evaluation_and_training.py",
    tags = ["team:rllib", "exclusive", "examples"],
    size = "medium",
    srcs = ["examples/parallel_evaluation_and_training.py"],
    args = ["--as-test", "--framework=torch", "--stop-reward=30.0", "--num-cpus=6", "--evaluation-num-workers=3", "--evaluation-duration=auto", "--evaluation-duration-unit=timesteps"]
)

py_test(
    name = "examples/parametric_actions_cartpole_pg_tf",
    main = "examples/parametric_actions_cartpole.py",
    tags = ["team:rllib", "exclusive", "examples"],
    size = "small",
    srcs = ["examples/parametric_actions_cartpole.py"],
    args = ["--as-test", "--stop-reward=60.0", "--run=PG"]
)

py_test(
    name = "examples/parametric_actions_cartpole_dqn_tf",
    main = "examples/parametric_actions_cartpole.py",
    tags = ["team:rllib", "exclusive", "examples"],
    size = "medium",
    srcs = ["examples/parametric_actions_cartpole.py"],
    args = ["--as-test", "--stop-reward=60.0", "--run=DQN"]
)

py_test(
    name = "examples/parametric_actions_cartpole_pg_torch",
    main = "examples/parametric_actions_cartpole.py",
    tags = ["team:rllib", "exclusive", "examples"],
    size = "small",
    srcs = ["examples/parametric_actions_cartpole.py"],
    args = ["--as-test", "--framework=torch", "--stop-reward=60.0", "--run=PG"]
)

py_test(
    name = "examples/parametric_actions_cartpole_dqn_torch",
    main = "examples/parametric_actions_cartpole.py",
    tags = ["team:rllib", "exclusive", "examples"],
    size = "medium",
    srcs = ["examples/parametric_actions_cartpole.py"],
    args = ["--as-test", "--framework=torch", "--stop-reward=60.0", "--run=DQN"]
)

py_test(
    name = "examples/parametric_actions_cartpole_embeddings_learnt_by_model",
    main = "examples/parametric_actions_cartpole_embeddings_learnt_by_model.py",
    tags = ["team:rllib", "exclusive", "examples"],
    size = "medium",
    srcs = ["examples/parametric_actions_cartpole_embeddings_learnt_by_model.py"],
    args = ["--as-test", "--stop-reward=80.0"]
)

py_test(
    name = "examples/inference_and_serving/policy_inference_after_training_tf",
    main = "examples/inference_and_serving/policy_inference_after_training.py",
    tags = ["team:rllib", "exclusive", "examples"],
    size = "medium",
    srcs = ["examples/inference_and_serving/policy_inference_after_training.py"],
    args = ["--stop-iters=3", "--framework=tf"]
)

py_test(
    name = "examples/inference_and_serving/policy_inference_after_training_torch",
    main = "examples/inference_and_serving/policy_inference_after_training.py",
    tags = ["team:rllib", "exclusive", "examples"],
    size = "medium",
    srcs = ["examples/inference_and_serving/policy_inference_after_training.py"],
    args = ["--stop-iters=3", "--framework=torch"]
)

py_test(
    name = "examples/inference_and_serving/policy_inference_after_training_with_attention_tf",
    main = "examples/inference_and_serving/policy_inference_after_training_with_attention.py",
    tags = ["team:rllib", "exclusive", "examples"],
    size = "medium",
    srcs = ["examples/inference_and_serving/policy_inference_after_training_with_attention.py"],
    args = ["--stop-iters=2", "--framework=tf"]
)

py_test(
    name = "examples/inference_and_serving/policy_inference_after_training_with_attention_torch",
    main = "examples/inference_and_serving/policy_inference_after_training_with_attention.py",
    tags = ["team:rllib", "exclusive", "examples"],
    size = "medium",
    srcs = ["examples/inference_and_serving/policy_inference_after_training_with_attention.py"],
    args = ["--stop-iters=2", "--framework=torch"]
)

py_test(
    name = "examples/inference_and_serving/policy_inference_after_training_with_dt_torch",
    main = "examples/inference_and_serving/policy_inference_after_training_with_dt.py",
    tags = ["team:rllib", "exclusive", "examples"],
    size = "medium",
    srcs = ["examples/inference_and_serving/policy_inference_after_training_with_dt.py"],
    data = ["tests/data/cartpole/large.json"],
    args = ["--input-files=tests/data/cartpole/large.json"]
)

py_test(
    name = "examples/inference_and_serving/policy_inference_after_training_with_lstm_tf",
    main = "examples/inference_and_serving/policy_inference_after_training_with_lstm.py",
    tags = ["team:rllib", "exclusive", "examples"],
    size = "medium",
    srcs = ["examples/inference_and_serving/policy_inference_after_training_with_lstm.py"],
    args = ["--stop-iters=1", "--framework=tf"]
)

py_test(
    name = "examples/inference_and_serving/policy_inference_after_training_with_lstm_torch",
    main = "examples/inference_and_serving/policy_inference_after_training_with_lstm.py",
    tags = ["team:rllib", "exclusive", "examples"],
    size = "medium",
    srcs = ["examples/inference_and_serving/policy_inference_after_training_with_lstm.py"],
    args = ["--stop-iters=1", "--framework=torch"]
)

py_test(
    name = "examples/preprocessing_disabled_tf",
    main = "examples/preprocessing_disabled.py",
    tags = ["team:rllib", "exclusive", "examples"],
    size = "medium",
    srcs = ["examples/preprocessing_disabled.py"],
    args = ["--stop-iters=2"]
)

py_test(
    name = "examples/preprocessing_disabled_torch",
    main = "examples/preprocessing_disabled.py",
    tags = ["team:rllib", "exclusive", "examples"],
    size = "medium",
    srcs = ["examples/preprocessing_disabled.py"],
    args = ["--framework=torch", "--stop-iters=2"]
)

py_test(
    name = "examples/recommender_system_with_recsim_and_slateq_tf2",
    main = "examples/recommender_system_with_recsim_and_slateq.py",
    tags = ["team:rllib", "exclusive", "examples"],
    size = "large",
    srcs = ["examples/recommender_system_with_recsim_and_slateq.py"],
    args = ["--stop-iters=2", "--num-steps-sampled-before-learning_starts=100", "--framework=tf2", "--use-tune", "--random-test-episodes=10", "--env-num-candidates=50", "--env-slate-size=2"],
)

py_test(
    name = "examples/remote_envs_with_inference_done_on_main_node_tf",
    main = "examples/remote_envs_with_inference_done_on_main_node.py",
    tags = ["team:rllib", "exclusive", "examples"],
    size = "medium",
    srcs = ["examples/remote_envs_with_inference_done_on_main_node.py"],
    args = ["--as-test"],
)

py_test(
    name = "examples/remote_envs_with_inference_done_on_main_node_torch",
    main = "examples/remote_envs_with_inference_done_on_main_node.py",
    tags = ["team:rllib", "exclusive", "examples"],
    size = "medium",
    srcs = ["examples/remote_envs_with_inference_done_on_main_node.py"],
    args = ["--as-test", "--framework=torch"],
)

# py_test(
#    name = "examples/remote_base_env_with_custom_api",
#    tags = ["team:rllib", "exclusive", "examples"],
#    size = "medium",
#    srcs = ["examples/remote_base_env_with_custom_api.py"],
#    args = ["--stop-iters=3"]
# )

py_test(
    name = "examples/replay_buffer_api",
    tags = ["team:rllib", "examples"],
    size = "large",
    srcs = ["examples/replay_buffer_api.py"],
)

py_test(
    name = "examples/restore_1_of_n_agents_from_checkpoint",
    tags = ["team:rllib", "exclusive", "examples"],
    size = "medium",
    srcs = ["examples/restore_1_of_n_agents_from_checkpoint.py"],
    args = ["--pre-training-iters=1", "--stop-iters=1", "--num-cpus=4"]
)

py_test(
    name = "examples/rnnsac_stateless_cartpole",
    tags = ["team:rllib", "exclusive", "gpu"],
    size = "medium",
    srcs = ["examples/rnnsac_stateless_cartpole.py"]
)

py_test(
    name = "examples/rollout_worker_custom_workflow",
    tags = ["team:rllib", "exclusive", "examples"],
    size = "small",
    srcs = ["examples/rollout_worker_custom_workflow.py"],
    args = ["--num-cpus=4"]
)

py_test(
    name = "examples/rock_paper_scissors_multiagent_tf",
    main = "examples/rock_paper_scissors_multiagent.py",
    tags = ["team:rllib", "exclusive", "examples"],
    size = "medium",
    srcs = ["examples/rock_paper_scissors_multiagent.py"],
    args = ["--as-test"],
)

py_test(
    name = "examples/rock_paper_scissors_multiagent_torch",
    main = "examples/rock_paper_scissors_multiagent.py",
    tags = ["team:rllib", "exclusive", "examples"],
    size = "medium",
    srcs = ["examples/rock_paper_scissors_multiagent.py"],
    args = ["--as-test", "--framework=torch"],
)

py_test(
    name = "examples/self_play_with_open_spiel_connect_4_tf",
    main = "examples/self_play_with_open_spiel.py",
    tags = ["team:rllib", "exclusive", "examples"],
    size = "small",
    srcs = ["examples/self_play_with_open_spiel.py"],
    args = ["--framework=tf", "--env=connect_four", "--win-rate-threshold=0.9", "--num-episodes-human-play=0", "--as-test", "--min-win-rate=0.6"]
)

py_test(
    name = "examples/self_play_with_open_spiel_connect_4_torch",
    main = "examples/self_play_with_open_spiel.py",
    tags = ["team:rllib", "exclusive", "examples"],
    size = "medium",
    srcs = ["examples/self_play_with_open_spiel.py"],
    args = ["--framework=torch", "--env=connect_four", "--win-rate-threshold=0.9", "--num-episodes-human-play=0", "--as-test", "--min-win-rate=0.6"]
)

py_test(
    name = "examples/self_play_with_open_spiel_connect_4_w_rlm_torch",
    main = "examples/self_play_with_open_spiel.py",
    tags = ["team:rllib", "exclusive", "examples", "rlm"],
    size = "medium",
    srcs = ["examples/self_play_with_open_spiel.py"],
    args = ["--framework=torch", "--env=connect_four", "--win-rate-threshold=0.9", "--num-episodes-human-play=0", "--as-test", "--min-win-rate=0.6"]
)

py_test(
    name = "examples/self_play_with_open_spiel_connect_4_w_rlm_tf2",
    main = "examples/self_play_with_open_spiel.py",
    tags = ["team:rllib", "exclusive", "examples", "rlm"],
    size = "medium",
    srcs = ["examples/self_play_with_open_spiel.py"],
    args = ["--framework=tf2", "--env=connect_four", "--win-rate-threshold=0.9", "--num-episodes-human-play=0", "--as-test", "--min-win-rate=0.6"]
)

py_test(
    name = "examples/self_play_league_based_with_open_spiel_markov_soccer_tf",
    main = "examples/self_play_league_based_with_open_spiel.py",
    tags = ["team:rllib", "exclusive", "examples"],
    size = "medium",
    srcs = ["examples/self_play_league_based_with_open_spiel.py"],
    args = ["--framework=tf", "--env=markov_soccer", "--win-rate-threshold=0.6", "--stop-iters=2", "--num-episodes-human-play=0"]
)

py_test(
    name = "examples/self_play_league_based_with_open_spiel_markov_soccer_torch",
    main = "examples/self_play_league_based_with_open_spiel.py",
    tags = ["team:rllib", "exclusive", "examples"],
    size = "medium",
    srcs = ["examples/self_play_league_based_with_open_spiel.py"],
    args = ["--framework=torch", "--env=markov_soccer", "--win-rate-threshold=0.6", "--stop-iters=2", "--num-episodes-human-play=0"]
)


py_test(
    name = "examples/trajectory_view_api_tf",
    main = "examples/trajectory_view_api.py",
    tags = ["team:rllib", "exclusive", "examples"],
    size = "medium",
    srcs = ["examples/trajectory_view_api.py"],
    args = ["--as-test", "--framework=tf", "--stop-reward=100.0"]
)

py_test(
    name = "examples/trajectory_view_api_torch",
    main = "examples/trajectory_view_api.py",
    tags = ["team:rllib", "exclusive", "examples"],
    size = "medium",
    srcs = ["examples/trajectory_view_api.py"],
    args = ["--as-test", "--framework=torch", "--stop-reward=100.0"]
)

py_test(
    name = "examples/tune/framework",
    main = "examples/tune/framework.py",
    tags = ["team:rllib", "exclusive", "examples"],
    size = "medium",
    srcs = ["examples/tune/framework.py"],
    args = ["--smoke-test"]
)

py_test(
    name = "examples/two_trainer_workflow_tf",
    main = "examples/two_trainer_workflow.py",
    tags = ["team:rllib", "exclusive", "examples"],
    size = "medium",
    srcs = ["examples/two_trainer_workflow.py"],
    args = ["--as-test", "--stop-reward=450.0"]
)

py_test(
    name = "examples/two_trainer_workflow_torch",
    main = "examples/two_trainer_workflow.py",
    tags = ["team:rllib", "exclusive", "examples"],
    size = "medium",
    srcs = ["examples/two_trainer_workflow.py"],
    args = ["--as-test", "--torch", "--stop-reward=450.0"]
)

py_test(
    name = "examples/two_trainer_workflow_mixed_torch_tf",
    main = "examples/two_trainer_workflow.py",
    tags = ["team:rllib", "exclusive", "examples"],
    size = "medium",
    srcs = ["examples/two_trainer_workflow.py"],
    args = ["--as-test", "--mixed-torch-tf", "--stop-reward=450.0"]
)

py_test(
    name = "examples/two_step_game_pg_tf",
    main = "examples/two_step_game.py",
    tags = ["team:rllib", "exclusive", "examples"],
    size = "small",
    srcs = ["examples/two_step_game.py"],
    args = ["--as-test", "--stop-reward=7", "--run=PG"]
)

py_test(
    name = "examples/two_step_game_pg_torch",
    main = "examples/two_step_game.py",
    tags = ["team:rllib", "exclusive", "examples"],
    size = "small",
    srcs = ["examples/two_step_game.py"],
    args = ["--as-test", "--framework=torch", "--stop-reward=7", "--run=PG"]
)


py_test(
    name = "examples/bandit/lin_ts_train_wheel_env",
    main = "examples/bandit/lin_ts_train_wheel_env.py",
    tags = ["team:rllib", "exclusive", "examples"],
    size = "small",
    srcs = ["examples/bandit/lin_ts_train_wheel_env.py"],
)

py_test(
    name = "examples/bandit/tune_lin_ts_train_wheel_env",
    main = "examples/bandit/tune_lin_ts_train_wheel_env.py",
    tags = ["team:rllib", "exclusive", "examples"],
    size = "small",
    srcs = ["examples/bandit/tune_lin_ts_train_wheel_env.py"],
)

py_test(
    name = "examples/bandit/tune_lin_ucb_train_recommendation",
    main = "examples/bandit/tune_lin_ucb_train_recommendation.py",
    tags = ["team:rllib","exclusive",  "examples"],
    size = "small",
    srcs = ["examples/bandit/tune_lin_ucb_train_recommendation.py"],
)

py_test(
    name = "examples/bandit/tune_lin_ucb_train_recsim_env",
    main = "examples/bandit/tune_lin_ucb_train_recsim_env.py",
    tags = ["team:rllib", "exclusive", "examples"],
    size = "small",
    srcs = ["examples/bandit/tune_lin_ucb_train_recsim_env.py"],
)

py_test(
    name = "examples/connectors/run_connector_policy",
    main = "examples/connectors/run_connector_policy.py",
    tags = ["team:rllib", "exclusive", "examples"],
    size = "small",
    srcs = ["examples/connectors/run_connector_policy.py"],
    data = glob([
        "tests/data/checkpoints/APPO_CartPole-v0_checkpoint-6-08062022",
    ]),
    args = ["--checkpoint_file=tests/data/checkpoints/APPO_CartPole-v0_checkpoint-6-08062022"]
)

py_test(
    name = "examples/connectors/adapt_connector_policy",
    main = "examples/connectors/adapt_connector_policy.py",
    tags = ["team:rllib", "exclusive", "examples"],
    size = "small",
    srcs = ["examples/connectors/adapt_connector_policy.py"],
    data = glob([
        "tests/data/checkpoints/APPO_CartPole-v0_checkpoint-6-07092022",
    ]),
    args = ["--checkpoint_file=tests/data/checkpoints/APPO_CartPole-v0_checkpoint-6-07092022"]
)

py_test(
    name = "examples/connectors/self_play_with_policy_checkpoint",
    main = "examples/connectors/self_play_with_policy_checkpoint.py",
    tags = ["team:rllib", "exclusive", "examples"],
    size = "small",
    srcs = ["examples/connectors/self_play_with_policy_checkpoint.py"],
    data = glob([
        "tests/data/checkpoints/PPO_open_spiel_checkpoint-6",
    ]),
    args = [
        "--checkpoint_file=tests/data/checkpoints/PPO_open_spiel_checkpoint-6",
        "--train_iteration=1"  # Smoke test.
    ]
)

# --------------------------------------------------------------------
# examples/learner directory
#
# 
# Description: These are RLlib tests for the new multi-gpu enabled 
# training stack via Learners.
#
# NOTE: Add tests alphabetically to this list.
# --------------------------------------------------------------------

py_test(
    name = "examples/learner/multi_agent_cartpole_ppo_torch",
    main = "examples/learner/multi_agent_cartpole_ppo.py",
    tags = ["team:rllib", "exclusive", "examples"],
    size = "medium",
    srcs = ["examples/learner/multi_agent_cartpole_ppo.py"],
    args = ["--as-test", "--framework=torch", "--num-gpus=0"]
)

py_test(
    name = "examples/learner/multi_agent_cartpole_ppo_torch_gpu",
    main = "examples/learner/multi_agent_cartpole_ppo.py",
    tags = ["team:rllib", "exclusive", "examples", "gpu"],
    size = "medium",
    srcs = ["examples/learner/multi_agent_cartpole_ppo.py"],
    args = ["--as-test", "--framework=torch", "--num-gpus=1"]
)


py_test(
    name = "examples/learner/multi_agent_cartpole_ppo_torch_multi_gpu",
    main = "examples/learner/multi_agent_cartpole_ppo.py",
    tags = ["team:rllib", "exclusive", "examples", "multi_gpu"],
    size = "medium",
    srcs = ["examples/learner/multi_agent_cartpole_ppo.py"],
    args = ["--as-test", "--framework=torch", "--num-gpus=2"]
)

# --------------------------------------------------------------------
# examples/documentation directory
#
# Tag: documentation
#
# NOTE: Add tests alphabetically to this list.
# --------------------------------------------------------------------

py_test(
    name = "examples/documentation/custom_gym_env",
    main = "examples/documentation/custom_gym_env.py",
    tags = ["team:rllib", "documentation", "no_main"],
    size = "medium",
    srcs = ["examples/documentation/custom_gym_env.py"],
)

py_test(
    name = "examples/documentation/saving_and_loading_algos_and_policies",
    main = "examples/documentation/saving_and_loading_algos_and_policies.py",
    tags = ["team:rllib", "documentation", "no_main"],
    size = "medium",
    srcs = ["examples/documentation/saving_and_loading_algos_and_policies.py"],
)

py_test(
    name = "examples/documentation/replay_buffer_demo",
    main = "examples/documentation/replay_buffer_demo.py",
    tags = ["team:rllib", "documentation", "no_main"],
    size = "medium",
    srcs = ["examples/documentation/replay_buffer_demo.py"],
)

py_test(
    name = "examples/documentation/rllib_on_ray_readme",
    main = "examples/documentation/rllib_on_ray_readme.py",
    tags = ["team:rllib", "documentation", "no_main"],
    size = "medium",
    srcs = ["examples/documentation/rllib_on_ray_readme.py"],
)

py_test(
    name = "examples/documentation/rllib_on_rllib_readme",
    main = "examples/documentation/rllib_on_rllib_readme.py",
    tags = ["team:rllib", "documentation", "no_main"],
    size = "medium",
    srcs = ["examples/documentation/rllib_on_rllib_readme.py"],
)

# --------------------------------------------------------------------
# Manual/disabled tests
# --------------------------------------------------------------------
py_test_module_list(
  files = [
    "tests/test_dnc.py",
    "tests/test_perf.py",
    "env/wrappers/tests/test_kaggle_wrapper.py",
    "examples/env/tests/test_cliff_walking_wall_env.py",
    "examples/env/tests/test_coin_game_non_vectorized_env.py",
    "examples/env/tests/test_coin_game_vectorized_env.py",
    "examples/env/tests/test_matrix_sequential_social_dilemma.py",
    "examples/env/tests/test_wrappers.py",
    "utils/tests/test_utils.py",
  ],
  size = "large",
  extra_srcs = [],
  deps = [],
  tags = ["manual", "team:rllib", "no_main"],
)<|MERGE_RESOLUTION|>--- conflicted
+++ resolved
@@ -597,7 +597,7 @@
     args = ["--dir=tuned_examples/ppo"]
 )
 
-# TODO (Kourosh): tf2 is way slower than torch, eager mode is no enabled, I wonder if 
+# TODO (Kourosh): tf2 is way slower than torch, eager mode is no enabled, I wonder if
 # it would get faster with eager mode once it is enabled.
 # py_test(
 #     name = "learning_tests_pendulum_ppo_with_rl_module_tf2_eager",
@@ -1869,16 +1869,11 @@
 py_test(
     name = "test_tf_mlp_head",
     tags = ["team:rllib", "core", "models"],
-<<<<<<< HEAD
-    size = "small",
-=======
-    size = "medium",
->>>>>>> adf2b92a
+    size = "medium",
     srcs = ["core/models/tf/tests/test_tf_mlp_head.py"]
 )
 
 py_test(
-<<<<<<< HEAD
     name = "test_torch_cnn_encoder",
     tags = ["team:rllib", "core", "models"],
     size = "small",
@@ -1886,8 +1881,6 @@
 )
 
 py_test(
-=======
->>>>>>> adf2b92a
     name = "test_torch_mlp_encoder",
     tags = ["team:rllib", "core", "models"],
     size = "small",
