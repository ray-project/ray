--- conflicted
+++ resolved
@@ -3034,11 +3034,7 @@
 
 py_test(
     name = "examples/replay_buffer_api",
-<<<<<<< HEAD
-    tags = ["team:ml", "gpu"],
-=======
     tags = ["team:rllib", "examples"],
->>>>>>> caa38685
     size = "large",
     srcs = ["examples/replay_buffer_api.py"],
     args = ["--as-test", "--stop-reward=70"]
@@ -3237,11 +3233,7 @@
 py_test(
     name = "examples/documentation/replay_buffer_demo",
     main = "examples/documentation/replay_buffer_demo.py",
-<<<<<<< HEAD
-    tags = ["team:ml", "documentation", "no_main"],
-=======
     tags = ["team:rllib", "documentation", "no_main"],
->>>>>>> caa38685
     size = "medium",
     srcs = ["examples/documentation/replay_buffer_demo.py"],
 )
