# --------------------------------------------------------------------
# BAZEL/Buildkite-CI test cases.
# --------------------------------------------------------------------

# To add new RLlib tests, first find the correct category of your new test
# within this file.

# All new tests - within their category - should be added alphabetically!
# Do not just add tests to the bottom of the file.

# Currently we have the following categories:

# - Learning tests/regression, tagged:
# -- "learning_tests_[discrete|continuous]": distinguish discrete
#    actions vs continuous actions.
# -- "crashing_cartpole" and "stateless_cartpole" to distinguish between
#    simple CartPole and more advanced variants of it.
# -- "fake_gpus": Tests that run using 2 fake GPUs.

# - Quick algo compilation/tune-train tests, tagged "quick_train".
#   NOTE: These should be obsoleted in favor of "algorithms_dir" tests as
#         they cover the same functionality.

# - Folder-bound tests, tagged with the name of the top-level dir:
#   - `env` directory tests.
#   - `evaluation` directory tests.
#   - `execution` directory tests.
#   - `models` directory tests.
#   - `offline` directory tests.
#   - `policy` directory tests.
#   - `utils` directory tests.

# - Algorithm tests, tagged "algorithms_dir".

# - Tests directory (everything in rllib/tests/...), tagged: "tests_dir"

# - Examples directory (everything in rllib/examples/...), tagged: "examples"

# - Memory leak tests tagged "memory_leak_tests".

# Note: There is a special directory in examples: "documentation" which contains
# all code that is linked to from within the RLlib docs. This code is tested
# separately via the "documentation" tag.

# Additional tags are:
# - "team:rllib": Indicating that all tests in this file are the responsibility of
#   the RLlib Team.
# - "needs_gpu": Indicating that a test needs to have a GPU in order to run.
# - "gpu": Indicating that a test may (but doesn't have to) be run in the GPU
#   pipeline, defined in .buildkite/pipeline.gpu.yml.
# - "multi-gpu": Indicating that a test will definitely be run in the Large GPU
#   pipeline, defined in .buildkite/pipeline.gpu.large.yml.
# - "no_gpu": Indicating that a test should not be run in the GPU pipeline due
#   to certain incompatibilities.
# - "no_tf_eager_tracing": Exclude this test from tf-eager tracing tests.
# - "torch_only": Only run this test case with framework=torch.

# Our .buildkite/pipeline.yml and .buildkite/pipeline.gpu.yml files execute all
# these tests in n different jobs.

load("//bazel:python.bzl", "py_test_module_list")

# --------------------------------------------------------------------
# Algorithms learning regression tests.
#
# Tag: learning_tests
#
# This will test all yaml files (via `rllib train`)
# inside rllib/tuned_examples/[algo-name] for actual learning success.
# --------------------------------------------------------------------

# A2C
# py_test(
#    name = "learning_tests_cartpole_a2c",
#    main = "tests/run_regression_tests.py",
#    tags = ["team:rllib", "", "learning_tests", "learning_tests_cartpole", "learning_tests_discrete"],
#    size = "large",
#    srcs = ["tests/run_regression_tests.py"],
#    data = ["tuned_examples/a2c/cartpole-a2c.yaml"],
#    args = ["--dir=tuned_examples/a2c"]
# )

py_test(
    name = "learning_tests_cartpole_a2c_microbatch",
    main = "tests/run_regression_tests.py",
    tags = ["team:rllib", "exclusive", "learning_tests", "learning_tests_cartpole", "learning_tests_discrete"],
    size = "large",
    srcs = ["tests/run_regression_tests.py"],
    data = ["tuned_examples/a2c/cartpole-a2c-microbatch.yaml"],
    args = ["--dir=tuned_examples/a2c"]
)

py_test(
    name = "learning_tests_cartpole_a2c_fake_gpus",
    main = "tests/run_regression_tests.py",
    tags = ["team:rllib", "exclusive", "learning_tests", "learning_tests_cartpole", "learning_tests_discrete", "fake_gpus"],
    size = "medium",
    srcs = ["tests/run_regression_tests.py"],
    data = ["tuned_examples/a2c/cartpole-a2c-fake-gpus.yaml"],
    args = ["--dir=tuned_examples/a2c"]
)

# A3C

# py_test(
#    name = "learning_tests_cartpole_a3c",
#    main = "tests/run_regression_tests.py",
#    tags = ["team:rllib", "exclusive", "learning_tests", "learning_tests_cartpole", "learning_tests_discrete"],
#    size = "large",
#    srcs = ["tests/run_regression_tests.py"],
#    data = ["tuned_examples/a3c/cartpole-a3c.yaml"],
#    args = ["--dir=tuned_examples/a3c"]
# )

# AlphaStar
py_test(
    name = "learning_tests_cartpole_alpha_star",
    main = "tests/run_regression_tests.py",
    tags = ["team:rllib", "exclusive", "learning_tests", "learning_tests_cartpole", "learning_tests_discrete"],
    size = "medium",
    srcs = ["tests/run_regression_tests.py"],
    data = ["tuned_examples/alpha_star/multi-agent-cartpole-alpha-star.yaml"],
    args = ["--dir=tuned_examples/alpha_star", "--num-cpus=10"]
)

# AlphaZero
py_test(
    name = "learning_tests_cartpole_sparse_rewards_alpha_zero",
    tags = ["team:rllib", "exclusive", "torch_only", "learning_tests", "learning_tests_discrete"],
    main = "tests/run_regression_tests.py",
    size = "medium",
    srcs = ["tests/run_regression_tests.py"],
    data = ["tuned_examples/alpha_zero/cartpole-sparse-rewards-alpha-zero.yaml"],
    args = ["--dir=tuned_examples/alpha_zero", "--num-cpus=8"]
)

# APEX-DQN
# py_test(
#    name = "learning_tests_cartpole_apex",
#    main = "tests/run_regression_tests.py",
#    tags = ["team:rllib", "exclusive", "learning_tests", "learning_tests_cartpole", "learning_tests_discrete"],
#    size = "large",
#    srcs = ["tests/run_regression_tests.py"],
#    data = [
#        "tuned_examples/apex_dqn/cartpole-apex.yaml",
#    ],
#    args = ["--dir=tuned_examples/apex_dqn", "--num-cpus=6"]
# )

# Once APEX supports multi-GPU.
# py_test(
#    name = "learning_cartpole_apex_fake_gpus",
#    main = "tests/run_regression_tests.py",
#    tags = ["team:rllib", "exclusive", "learning_tests", "learning_tests_cartpole", "learning_tests_discrete", "fake_gpus"],
#    size = "large",
#    srcs = ["tests/run_regression_tests.py"],
#    data = ["tuned_examples/apex_dqn/cartpole-apex-fake-gpus.yaml"],
#    args = ["--dir=tuned_examples/apex_dqn"]
# )

# APPO
py_test(
    name = "learning_tests_cartpole_appo_no_vtrace",
    main = "tests/run_regression_tests.py",
    tags = ["team:rllib", "exclusive", "learning_tests", "learning_tests_cartpole", "learning_tests_discrete"],
    size = "medium", # bazel may complain about it being too long sometimes - medium is on purpose as some frameworks take longer
    srcs = ["tests/run_regression_tests.py"],
    data = ["tuned_examples/appo/cartpole-appo.yaml"],
    args = ["--dir=tuned_examples/appo"]
)

# py_test(
#    name = "learning_tests_cartpole_appo_vtrace",
#    main = "tests/run_regression_tests.py",
#    tags = ["team:rllib", "exclusive", "learning_tests", "learning_tests_cartpole", "learning_tests_discrete"],
#    size = "large",
#    srcs = ["tests/run_regression_tests.py"],
#    data = ["tuned_examples/appo/cartpole-appo-vtrace.yaml"],
#    args = ["--dir=tuned_examples/appo"]
# )

py_test(
    name = "learning_tests_cartpole_separate_losses_appo",
    main = "tests/run_regression_tests.py",
    tags = ["team:rllib", "tf_only", "exclusive", "learning_tests", "learning_tests_cartpole", "learning_tests_discrete"],
    size = "medium",
    srcs = ["tests/run_regression_tests.py"],
    data = [
        "tuned_examples/appo/cartpole-appo-vtrace-separate-losses.yaml"
    ],
    args = ["--dir=tuned_examples/appo"]
)

py_test(
    name = "learning_tests_multi_agent_cartpole_appo",
    main = "tests/run_regression_tests.py",
    tags = ["team:rllib", "exclusive", "learning_tests", "learning_tests_cartpole", "learning_tests_discrete"],
    size = "medium",
    srcs = ["tests/run_regression_tests.py"],
    data = ["tuned_examples/appo/multi-agent-cartpole-appo.yaml"],
    args = ["--dir=tuned_examples/appo"]
)

py_test(
    name = "learning_tests_multi_agent_cartpole_w_100_policies_appo",
    main = "tests/run_regression_tests.py",
    tags = ["team:rllib", "exclusive", "learning_tests", "learning_tests_cartpole", "learning_tests_discrete"],
    size = "large",
    srcs = ["tests/run_regression_tests.py"],
    data = ["tuned_examples/appo/multi-agent-cartpole-w-100-policies-appo.py"],
    args = ["--dir=tuned_examples/appo"]
)

# py_test(
#    name = "learning_tests_frozenlake_appo",
#    main = "tests/run_regression_tests.py",
#    tags = ["team:rllib", "exclusive", "learning_tests", "learning_tests_discrete"],
#    size = "large",
#    srcs = ["tests/run_regression_tests.py"],
#    data = ["tuned_examples/appo/frozenlake-appo-vtrace.yaml"],
#    args = ["--dir=tuned_examples/appo"]
# )

py_test(
    name = "learning_tests_cartpole_appo_fake_gpus",
    main = "tests/run_regression_tests.py",
    tags = ["team:rllib", "exclusive", "learning_tests", "learning_tests_cartpole", "learning_tests_discrete", "fake_gpus"],
    size = "medium",
    srcs = ["tests/run_regression_tests.py"],
    data = ["tuned_examples/appo/cartpole-appo-vtrace-fake-gpus.yaml"],
    args = ["--dir=tuned_examples/appo"]
)

# ARS
py_test(
    name = "learning_tests_cartpole_ars",
    main = "tests/run_regression_tests.py",
    tags = ["team:rllib", "exclusive", "learning_tests", "learning_tests_cartpole", "learning_tests_discrete"],
    size = "medium",
    srcs = ["tests/run_regression_tests.py"],
    data = ["tuned_examples/ars/cartpole-ars.yaml"],
    args = ["--dir=tuned_examples/ars"]
)

# CQL
py_test(
    name = "learning_tests_pendulum_cql",
    main = "tests/run_regression_tests.py",
    tags = ["team:rllib", "exclusive", "learning_tests", "learning_tests_pendulum", "learning_tests_continuous"],
    size = "medium",
    srcs = ["tests/run_regression_tests.py"],
    # Include the zipped json data file as well.
    data = [
        "tuned_examples/cql/pendulum-cql.yaml",
        "tests/data/pendulum/enormous.zip",
    ],
    args = ["--dir=tuned_examples/cql"]
)


# CRR
py_test(
   name = "learning_tests_pendulum_crr",
   main = "tests/run_regression_tests.py",
   tags = ["team:rllib", "torch_only", "learning_tests", "learning_tests_pendulum", "learning_tests_continuous"],
   size = "large",
   srcs = ["tests/run_regression_tests.py"],
   # Include an offline json data file as well.
   data = [
       "tuned_examples/crr/pendulum-v1-crr.yaml",
       "tests/data/pendulum/pendulum_replay_v1.1.0.zip",
   ],
   args = ["--dir=tuned_examples/crr"]
)

py_test(
    name = "learning_tests_cartpole_crr",
    main = "tests/run_regression_tests.py",
    tags = ["team:rllib", "torch_only", "learning_tests", "learning_tests_cartpole", "learning_tests_discrete"],
    size = "medium",
    srcs = ["tests/run_regression_tests.py"],
    # Include an offline json data file as well.
    data = [
        "tuned_examples/crr/cartpole-v1-crr.yaml",
        "tests/data/cartpole/large.json",
    ],
    args = ["--dir=tuned_examples/crr", '--framework=torch']
)

py_test(
    name = "learning_tests_cartpole_crr_expectation",
    main = "tests/run_regression_tests.py",
    tags = ["team:rllib", "torch_only", "learning_tests", "learning_tests_cartpole", "learning_tests_discrete"],
    size = "large",
    srcs = ["tests/run_regression_tests.py"],
    # Include an offline json data file as well.
    data = [
        "tuned_examples/crr/cartpole-v1-crr_expectation.yaml",
        "tests/data/cartpole/large.json",
    ],
    args = ["--dir=tuned_examples/crr", '--framework=torch']
)

# DDPG
# py_test(
#   name = "learning_tests_pendulum_ddpg",
#   main = "tests/run_regression_tests.py",
#   tags = ["team:rllib", "exclusive", "learning_tests", "learning_tests_pendulum", "learning_tests_continuous"],
#   size = "large",
#   srcs = ["tests/run_regression_tests.py"],
#   data = glob(["tuned_examples/ddpg/pendulum-ddpg.yaml"]),
#   args = ["--dir=tuned_examples/ddpg"]
# )

py_test(
   name = "learning_tests_pendulum_ddpg_fake_gpus",
   main = "tests/run_regression_tests.py",
   tags = ["team:rllib", "exclusive", "learning_tests", "learning_tests_pendulum", "learning_tests_continuous", "fake_gpus"],
   size = "large",
   srcs = ["tests/run_regression_tests.py"],
   data = ["tuned_examples/ddpg/pendulum-ddpg-fake-gpus.yaml"],
   args = ["--dir=tuned_examples/ddpg"]
)

# DDPPO
py_test(
    name = "learning_tests_cartpole_ddppo",
    main = "tests/run_regression_tests.py",
    tags = ["team:rllib", "exclusive", "torch_only", "learning_tests", "learning_tests_cartpole", "learning_tests_discrete"],
    size = "small",
    srcs = ["tests/run_regression_tests.py"],
    data = glob(["tuned_examples/ddppo/cartpole-ddppo.yaml"]),
    args = ["--dir=tuned_examples/ddppo"]
)

py_test(
    name = "learning_tests_pendulum_ddppo",
    main = "tests/run_regression_tests.py",
    tags = ["team:rllib", "exclusive", "torch_only", "learning_tests", "learning_tests_pendulum", "learning_tests_continuous"],
    size = "large",
    srcs = ["tests/run_regression_tests.py"],
    data = glob(["tuned_examples/ddppo/pendulum-ddppo.yaml"]),
    args = ["--dir=tuned_examples/ddppo"]
)

# DQN
# py_test(
#    name = "learning_tests_cartpole_dqn",
#    main = "tests/run_regression_tests.py",
#    tags = ["team:rllib", "exclusive", "learning_tests", "learning_tests_cartpole", "learning_tests_discrete"],
#    size = "large",
#    srcs = ["tests/run_regression_tests.py"],
#    data = ["tuned_examples/dqn/cartpole-dqn.yaml"],
#    args = ["--dir=tuned_examples/dqn"]
# )

py_test(
    name = "learning_tests_cartpole_dqn_softq",
    main = "tests/run_regression_tests.py",
    tags = ["team:rllib", "exclusive", "learning_tests", "learning_tests_cartpole", "learning_tests_discrete"],
    size = "large", # bazel may complain about it being too long sometimes - large is on purpose as some frameworks take longer
    srcs = ["tests/run_regression_tests.py"],
    data = ["tuned_examples/dqn/cartpole-dqn-softq.yaml"],
    args = ["--dir=tuned_examples/dqn"]
)

# Does not work with tf-eager tracing due to Exploration's postprocessing
# method injecting a tensor into a new graph. Revisit when tf-eager tracing
# is better supported.
py_test(
    name = "learning_tests_cartpole_dqn_param_noise",
    main = "tests/run_regression_tests.py",
    tags = ["team:rllib", "exclusive", "learning_tests", "learning_tests_cartpole", "learning_tests_discrete", "no_tf_eager_tracing"],
    size = "medium",
    srcs = ["tests/run_regression_tests.py"],
    data = ["tuned_examples/dqn/cartpole-dqn-param-noise.yaml"],
    args = ["--dir=tuned_examples/dqn"]
)

py_test(
    name = "learning_tests_cartpole_dqn_fake_gpus",
    main = "tests/run_regression_tests.py",
    tags = ["team:rllib", "exclusive", "learning_tests", "learning_tests_cartpole", "learning_tests_discrete", "fake_gpus"],
    size = "large",
    srcs = ["tests/run_regression_tests.py"],
    data = ["tuned_examples/dqn/cartpole-dqn-fake-gpus.yaml"],
    args = ["--dir=tuned_examples/dqn"]
)

# DT
py_test(
   name = "learning_tests_pendulum_dt",
   main = "tests/run_regression_tests.py",
   tags = ["team:rllib", "torch_only", "learning_tests", "learning_tests_pendulum", "learning_tests_continuous"],
   size = "large",
   srcs = ["tests/run_regression_tests.py"],
   # Include an offline json data file as well.
   data = [
       "tuned_examples/dt/pendulum-v1-dt.yaml",
       "tests/data/pendulum/pendulum_expert_sac_50eps.zip",
   ],
   args = ["--dir=tuned_examples/dt"]
)

py_test(
    name = "learning_tests_cartpole_dt",
    main = "tests/run_regression_tests.py",
    tags = ["team:rllib", "torch_only", "learning_tests", "learning_tests_cartpole", "learning_tests_discrete"],
    size = "medium",
    srcs = ["tests/run_regression_tests.py"],
    # Include an offline json data file as well.
    data = [
        "tuned_examples/dt/cartpole-v1-dt.yaml",
        "tests/data/cartpole/large.json",
    ],
    args = ["--dir=tuned_examples/dt"]
)

# Simple-Q
py_test(
    name = "learning_tests_cartpole_simpleq",
    main = "tests/run_regression_tests.py",
    tags = ["team:rllib", "exclusive", "learning_tests", "learning_tests_cartpole", "learning_tests_discrete"],
    size = "medium",
    srcs = ["tests/run_regression_tests.py"],
    data = [
        "tuned_examples/simple_q/cartpole-simpleq.yaml",
    ],
    args = ["--dir=tuned_examples/simple_q"]
)

py_test(
    name = "learning_tests_cartpole_simpleq_fake_gpus",
    main = "tests/run_regression_tests.py",
    tags = ["team:rllib", "exclusive", "learning_tests", "learning_tests_cartpole", "learning_tests_discrete", "fake_gpus"],
    size = "medium",
    srcs = ["tests/run_regression_tests.py"],
    data = ["tuned_examples/simple_q/cartpole-simpleq-fake-gpus.yaml"],
    args = ["--dir=tuned_examples/simple_q"]
)

# ES
# py_test(
#    name = "learning_tests_cartpole_es",
#    main = "tests/run_regression_tests.py",
#    tags = ["team:rllib", "exclusive", "learning_tests", "learning_tests_cartpole", "learning_tests_discrete"],
#    size = "large",
#    srcs = ["tests/run_regression_tests.py"],
#    data = ["tuned_examples/es/cartpole-es.yaml"],
#    args = ["--dir=tuned_examples/es"]
# )

# IMPALA
# py_test(
#    name = "learning_tests_cartpole_impala",
#    main = "tests/run_regression_tests.py",
#    tags = ["team:rllib", "exclusive", "learning_tests", "learning_tests_cartpole", "learning_tests_discrete"],
#    size = "large",
#    srcs = ["tests/run_regression_tests.py"],
#    data = ["tuned_examples/impala/cartpole-impala.yaml"],
#    args = ["--dir=tuned_examples/impala"]
# )

py_test(
    name = "learning_tests_multi_agent_cartpole_impala",
    main = "tests/run_regression_tests.py",
    tags = ["team:rllib", "exclusive", "learning_tests", "learning_tests_cartpole", "learning_tests_discrete"],
    size = "medium",
    srcs = ["tests/run_regression_tests.py"],
    data = ["tuned_examples/impala/multi-agent-cartpole-impala.yaml"],
    args = ["--dir=tuned_examples/impala"]
)

py_test(
    name = "learning_tests_cartpole_impala_fake_gpus",
    main = "tests/run_regression_tests.py",
    tags = ["team:rllib", "exclusive", "learning_tests", "learning_tests_cartpole", "learning_tests_discrete", "fake_gpus"],
    size = "large",
    srcs = ["tests/run_regression_tests.py"],
    data = ["tuned_examples/impala/cartpole-impala-fake-gpus.yaml"],
    args = ["--dir=tuned_examples/impala"]
)

# MADDPG
py_test(
    name = "learning_tests_two_step_game_maddpg",
    main = "tests/run_regression_tests.py",
    tags = ["team:rllib", "exclusive", "tf_only", "no_tf_eager_tracing", "learning_tests", "learning_tests_discrete"],
    size = "large", # bazel may complain about it being too long sometimes - large is on purpose as some frameworks take longer
    srcs = ["tests/run_regression_tests.py"],
    data = ["tuned_examples/maddpg/two-step-game-maddpg.yaml"],
    args = ["--dir=tuned_examples/maddpg", "--framework=tf"]
)

# Working, but takes a long time to learn (>15min).
# Removed due to Higher API conflicts with Pytorch-Import tests
## MB-MPO
#py_test(
#    name = "learning_tests_pendulum_mbmpo",
#    main = "tests/run_regression_tests.py",
#    tags = ["team:rllib", "exclusive", "torch_only", "learning_tests", "learning_tests_pendulum", "learning_tests_continuous"],
#    size = "large",
#    srcs = ["tests/run_regression_tests.py"],
#    data = ["tuned_examples/mbmpo/pendulum-mbmpo.yaml"],
#    args = ["--dir=tuned_examples/mbmpo"]
#)

# PG
py_test(
    name = "learning_tests_cartpole_pg",
    main = "tests/run_regression_tests.py",
    tags = ["team:rllib", "exclusive", "learning_tests", "learning_tests_cartpole", "learning_tests_discrete"],
    size = "medium", # bazel may complain about it being too long sometimes - medium is on purpose as some frameworks take longer
    srcs = ["tests/run_regression_tests.py"],
    data = ["tuned_examples/pg/cartpole-pg.yaml"],
    args = ["--dir=tuned_examples/pg"]
)

py_test(
    name = "learning_tests_cartpole_crashing_pg",
    main = "tests/run_regression_tests.py",
    tags = ["team:rllib", "exclusive", "learning_tests", "learning_tests_cartpole", "learning_tests_discrete", "crashing_cartpole"],
    size = "large", # bazel may complain about it being too long sometimes - large is on purpose as some frameworks take longer
    srcs = ["tests/run_regression_tests.py"],
    data = ["tuned_examples/pg/cartpole-crashing-pg.yaml"],
    args = ["--dir=tuned_examples/pg"]
)

py_test(
    name = "learning_tests_cartpole_crashing_with_remote_envs_pg",
    main = "tests/run_regression_tests.py",
    tags = ["team:rllib", "exclusive", "learning_tests", "learning_tests_cartpole", "learning_tests_discrete", "crashing_cartpole"],
    size = "large", # bazel may complain about it being too long sometimes - large is on purpose as some frameworks take longer
    srcs = ["tests/run_regression_tests.py"],
    data = ["tuned_examples/pg/cartpole-crashing-with-remote-envs-pg.yaml"],
    args = ["--dir=tuned_examples/pg"]
)

py_test(
    name = "learning_tests_multi_agent_cartpole_crashing_restart_sub_envs_pg",
    main = "tests/run_regression_tests.py",
    tags = ["team:rllib", "exclusive", "learning_tests", "learning_tests_cartpole", "learning_tests_discrete", "crashing_cartpole"],
    size = "large", # bazel may complain about it being too long sometimes - large is on purpose as some frameworks take longer
    srcs = ["tests/run_regression_tests.py"],
    data = ["tuned_examples/pg/multi-agent-cartpole-crashing-restart-sub-envs-pg.yaml"],
    args = ["--dir=tuned_examples/pg"]
)

py_test(
    name = "learning_tests_multi_agent_cartpole_crashing_with_remote_envs_pg",
    main = "tests/run_regression_tests.py",
    tags = ["team:rllib", "exclusive", "learning_tests", "learning_tests_cartpole", "learning_tests_discrete", "crashing_cartpole"],
    size = "large", # bazel may complain about it being too long sometimes - large is on purpose as some frameworks take longer
    srcs = ["tests/run_regression_tests.py"],
    data = ["tuned_examples/pg/multi-agent-cartpole-crashing-with-remote-envs-pg.yaml"],
    args = ["--dir=tuned_examples/pg", "--num-cpus=14"]
)

py_test(
    name = "learning_tests_cartpole_pg_fake_gpus",
    main = "tests/run_regression_tests.py",
    tags = ["team:rllib", "exclusive", "learning_tests", "learning_tests_cartpole", "learning_tests_discrete", "fake_gpus"],
    size = "medium",
    srcs = ["tests/run_regression_tests.py"],
    data = ["tuned_examples/pg/cartpole-pg-fake-gpus.yaml"],
    args = ["--dir=tuned_examples/pg"]
)

# PPO
# py_test(
#    name = "learning_tests_cartpole_ppo",
#    main = "tests/run_regression_tests.py",
#    tags = ["team:rllib", "exclusive", "learning_tests", "learning_tests_cartpole", "learning_tests_discrete"],
#    size = "large",
#    srcs = ["tests/run_regression_tests.py"],
#    data = ["tuned_examples/ppo/cartpole-ppo.yaml"],
#    args = ["--dir=tuned_examples/ppo"]
# )

py_test(
    name = "learning_tests_pendulum_ppo",
    main = "tests/run_regression_tests.py",
    tags = ["team:rllib", "exclusive", "learning_tests", "learning_tests_pendulum", "learning_tests_continuous"],
    size = "large", # bazel may complain about it being too long sometimes - large is on purpose as some frameworks take longer
    srcs = ["tests/run_regression_tests.py"],
    data = ["tuned_examples/ppo/pendulum-ppo.yaml"],
    args = ["--dir=tuned_examples/ppo"]
)

py_test(
    name = "learning_tests_pendulum_ppo_with_rl_module",
    main = "tests/run_regression_tests.py",
    tags = ["team:rllib", "exclusive", "learning_tests", "learning_tests_pendulum", "learning_tests_continuous", "torch_only"],
    size = "large", # bazel may complain about it being too long sometimes - large is on purpose as some frameworks take longer
    srcs = ["tests/run_regression_tests.py"],
    data = ["tuned_examples/ppo/pendulum-ppo-with-rl-module.yaml"],
    args = ["--dir=tuned_examples/ppo"]
)

py_test(
    name = "learning_tests_multi_agent_pendulum_ppo",
    main = "tests/run_regression_tests.py",
    tags = ["team:rllib", "exclusive", "learning_tests", "learning_tests_pendulum", "learning_tests_continuous"],
    size = "large", # bazel may complain about it being too long sometimes - large is on purpose as some frameworks take longer
    srcs = ["tests/run_regression_tests.py"],
    data = ["tuned_examples/ppo/multi_agent_pendulum_ppo.py"],
    args = ["--dir=tuned_examples/ppo"]
)

py_test(
    name = "learning_tests_transformed_actions_pendulum_ppo",
    main = "tests/run_regression_tests.py",
    tags = ["team:rllib", "exclusive", "learning_tests", "learning_tests_pendulum", "learning_tests_continuous"],
    size = "large", # bazel may complain about it being too long sometimes - large is on purpose as some frameworks take longer
    srcs = ["tests/run_regression_tests.py"],
    data = ["tuned_examples/ppo/pendulum-transformed-actions-ppo.yaml"],
    args = ["--dir=tuned_examples/ppo"]
)

py_test(
    name = "learning_tests_repeat_after_me_ppo",
    main = "tests/run_regression_tests.py",
    tags = ["team:rllib", "exclusive", "learning_tests", "learning_tests_discrete"],
    size = "medium",
    srcs = ["tests/run_regression_tests.py"],
    data = ["tuned_examples/ppo/repeatafterme-ppo-lstm.yaml"],
    args = ["--dir=tuned_examples/ppo"]
)

py_test(
    name = "learning_tests_cartpole_ppo_fake_gpus",
    main = "tests/run_regression_tests.py",
    tags = ["team:rllib", "exclusive", "learning_tests", "learning_tests_cartpole", "learning_tests_discrete", "fake_gpus"],
    size = "large",
    srcs = ["tests/run_regression_tests.py"],
    data = ["tuned_examples/ppo/cartpole-ppo-fake-gpus.yaml"],
    args = ["--dir=tuned_examples/ppo"]
)

# QMIX
py_test(
    name = "learning_tests_two_step_game_qmix",
    main = "tests/run_regression_tests.py",
    tags = ["team:rllib", "exclusive", "learning_tests", "learning_tests_discrete"],
    size = "medium", # bazel may complain about it being too long sometimes - medium is on purpose as some frameworks take longer
    srcs = ["tests/run_regression_tests.py"],
    data = ["tuned_examples/qmix/two-step-game-qmix.yaml"],
    args = ["--dir=tuned_examples/qmix", "--framework=torch"]
)

py_test(
    name = "learning_tests_two_step_game_qmix_vdn_mixer",
    main = "tests/run_regression_tests.py",
    tags = ["team:rllib", "exclusive", "learning_tests", "learning_tests_discrete"],
    size = "medium", # bazel may complain about it being too long sometimes - medium is on purpose as some frameworks take longer
    srcs = ["tests/run_regression_tests.py"],
    data = ["tuned_examples/qmix/two-step-game-qmix-vdn-mixer.yaml"],
    args = ["--dir=tuned_examples/qmix", "--framework=torch"]
)

py_test(
    name = "learning_tests_two_step_game_qmix_no_mixer",
    main = "tests/run_regression_tests.py",
    tags = ["team:rllib", "exclusive", "learning_tests", "learning_tests_discrete"],
    size = "medium", # bazel may complain about it being too long sometimes - medium is on purpose as some frameworks take longer
    srcs = ["tests/run_regression_tests.py"],
    data = ["tuned_examples/qmix/two-step-game-qmix-no-mixer.yaml"],
    args = ["--dir=tuned_examples/qmix", "--framework=torch"]
)

# R2D2
py_test(
    name = "learning_tests_stateless_cartpole_r2d2",
    main = "tests/run_regression_tests.py",
    tags = ["team:rllib", "exclusive", "learning_tests", "learning_tests_cartpole", "learning_tests_discrete", "stateless_cartpole"],
    size = "large",
    srcs = ["tests/run_regression_tests.py"],
    data = ["tuned_examples/r2d2/stateless-cartpole-r2d2.yaml"],
    args = ["--dir=tuned_examples/r2d2"]
)

py_test(
    name = "learning_tests_stateless_cartpole_r2d2_fake_gpus",
    main = "tests/run_regression_tests.py",
    tags = ["team:rllib", "exclusive", "learning_tests", "learning_tests_cartpole", "stateless_cartpole", "fake_gpus"],
    size = "large",
    srcs = ["tests/run_regression_tests.py"],
    data = ["tuned_examples/r2d2/stateless-cartpole-r2d2-fake-gpus.yaml"],
    args = ["--dir=tuned_examples/r2d2"]
)

# SAC
py_test(
    name = "learning_tests_cartpole_sac",
    main = "tests/run_regression_tests.py",
    tags = ["team:rllib", "exclusive", "learning_tests", "learning_tests_cartpole", "learning_tests_discrete"],
    size = "large",
    srcs = ["tests/run_regression_tests.py"],
    data = ["tuned_examples/sac/cartpole-sac.yaml"],
    args = ["--dir=tuned_examples/sac"]
)

# py_test(
#    name = "learning_tests_cartpole_continuous_pybullet_sac",
#    main = "tests/run_regression_tests.py",
#    tags = ["team:rllib", "exclusive", "learning_tests", "learning_tests_cartpole", "learning_tests_continuous"],
#    size = "large",
#    srcs = ["tests/run_regression_tests.py"],
#    data = ["tuned_examples/sac/cartpole-continuous-pybullet-sac.yaml"],
#    args = ["--dir=tuned_examples/sac"]
# )

# py_test(
#    name = "learning_tests_pendulum_sac",
#    main = "tests/run_regression_tests.py",
#    tags = ["team:rllib", "exclusive", "learning_tests", "learning_tests_pendulum", "learning_tests_continuous"],
#    size = "large",
#    srcs = ["tests/run_regression_tests.py"],
#    data = ["tuned_examples/sac/pendulum-sac.yaml"],
#    args = ["--dir=tuned_examples/sac"]
# )

# py_test(
#    name = "learning_tests_transformed_actions_pendulum_sac",
#    main = "tests/run_regression_tests.py",
#    tags = ["team:rllib", "exclusive", "learning_tests", "learning_tests_pendulum", "learning_tests_continuous"],
#    size = "large",
#    srcs = ["tests/run_regression_tests.py"],
#    data = ["tuned_examples/sac/pendulum-transformed-actions-sac.yaml"],
#    args = ["--dir=tuned_examples/sac"]
# )

# py_test(
#    name = "learning_tests_pendulum_sac_fake_gpus",
#    main = "tests/run_regression_tests.py",
#    tags = ["team:rllib", "exclusive", "learning_tests", "learning_tests_pendulum", "learning_tests_continuous", "fake_gpus"],
#    size = "large",
#    srcs = ["tests/run_regression_tests.py"],
#    data = ["tuned_examples/sac/pendulum-sac-fake-gpus.yaml"],
#    args = ["--dir=tuned_examples/sac"]
# )

# SlateQ
# py_test(
#    name = "learning_tests_interest_evolution_10_candidates_recsim_env_slateq",
#    main = "tests/run_regression_tests.py",
#    tags = ["team:rllib", "exclusive", "learning_tests", "learning_tests_discrete"],
#    size = "large",
#    srcs = ["tests/run_regression_tests.py"],
#    data = ["tuned_examples/slateq/interest-evolution-10-candidates-recsim-env-slateq.yaml"],
#    args = ["--dir=tuned_examples/slateq"]
# )

py_test(
    name = "learning_tests_interest_evolution_10_candidates_recsim_env_slateq_fake_gpus",
    main = "tests/run_regression_tests.py",
    tags = ["team:rllib", "exclusive", "learning_tests", "learning_tests_discrete", "fake_gpus"],
    size = "large",
    srcs = ["tests/run_regression_tests.py"],
    data = ["tuned_examples/slateq/interest-evolution-10-candidates-recsim-env-slateq.yaml"],
    args = ["--dir=tuned_examples/slateq"]
)

# TD3
# py_test(
#    name = "learning_tests_pendulum_td3",
#    main = "tests/run_regression_tests.py",
#    tags = ["team:rllib", "exclusive", "learning_tests", "learning_tests_pendulum", "learning_tests_continuous"],
#    size = "large",
#    srcs = ["tests/run_regression_tests.py"],
#    data = ["tuned_examples/ddpg/pendulum-td3.yaml"],
#    args = ["--dir=tuned_examples/ddpg"]
# )


# --------------------------------------------------------------------
# Algorithms (Compilation, Losses, simple functionality tests)
# rllib/algorithms/
#
# Tag: algorithms_dir
# --------------------------------------------------------------------

# Generic (all Algorithms)

py_test(
    name = "test_algorithm",
    tags = ["team:rllib", "algorithms_dir", "algorithms_dir_generic"],
    size = "large",
    srcs = ["algorithms/tests/test_algorithm.py"],
    data = ["tests/data/cartpole/small.json"],
)

py_test(
    name = "test_algorithm_config",
    tags = ["team:rllib", "algorithms_dir", "algorithms_dir_generic"],
    size = "small",
    srcs = ["algorithms/tests/test_algorithm_config.py"],
)

py_test(
    name = "test_algorithm_export_checkpoint",
    tags = ["team:rllib", "algorithms_dir", "algorithms_dir_generic"],
    size = "medium",
    srcs = ["algorithms/tests/test_algorithm_export_checkpoint.py"],
)

py_test(
    name = "test_callbacks",
    tags = ["team:rllib", "algorithms_dir", "algorithms_dir_generic"],
    size = "large",
    srcs = ["algorithms/tests/test_callbacks.py"]
)

py_test(
    name = "test_memory_leaks_generic",
    main = "algorithms/tests/test_memory_leaks.py",
    tags = ["team:rllib", "algorithms_dir"],
    size = "medium",
    srcs = ["algorithms/tests/test_memory_leaks.py"]
)

py_test(
    name = "test_node_failure",
    tags = ["team:rllib", "tests_dir", "exclusive"],
    size = "medium",
    srcs = ["tests/test_node_failure.py"],
)

py_test(
    name = "test_registry",
    tags = ["team:rllib", "algorithms_dir", "algorithms_dir_generic"],
    size = "small",
    srcs = ["algorithms/tests/test_registry.py"],
)

py_test(
    name = "test_worker_failures",
    tags = ["team:rllib", "algorithms_dir", "algorithms_dir_generic", "exclusive"],
    size = "large",
    srcs = ["algorithms/tests/test_worker_failures.py"]
)

# Specific Algorithms

# A2C
py_test(
    name = "test_a2c",
    tags = ["team:rllib", "algorithms_dir"],
    size = "large",
    srcs = ["algorithms/a2c/tests/test_a2c.py"]
)

# A3C
py_test(
    name = "test_a3c",
    tags = ["team:rllib", "algorithms_dir"],
    size = "large",
    srcs = ["algorithms/a3c/tests/test_a3c.py"]
)

# AlphaStar
py_test(
    name = "test_alpha_star",
    tags = ["team:rllib", "algorithms_dir"],
    size = "large",
    srcs = ["algorithms/alpha_star/tests/test_alpha_star.py"]
)

# AlphaZero
py_test(
    name = "test_alpha_zero",
    tags = ["team:rllib", "algorithms_dir"],
    size = "medium",
    srcs = ["algorithms/alpha_zero/tests/test_alpha_zero.py"]
)

# APEX-DQN
py_test(
    name = "test_apex_dqn",
    tags = ["team:rllib", "algorithms_dir"],
    size = "large",
    srcs = ["algorithms/apex_dqn/tests/test_apex_dqn.py"]
)

# APEX-DDPG
py_test(
    name = "test_apex_ddpg",
    tags = ["team:rllib", "algorithms_dir"],
    size = "medium",
    srcs = ["algorithms/apex_ddpg/tests/test_apex_ddpg.py"]
)

# APPO
py_test(
    name = "test_appo",
    tags = ["team:rllib", "algorithms_dir"],
    size = "large",
    srcs = ["algorithms/appo/tests/test_appo.py"]
)

# ARS
py_test(
    name = "test_ars",
    tags = ["team:rllib", "algorithms_dir"],
    size = "medium",
    srcs = ["algorithms/ars/tests/test_ars.py"]
)

# Bandits
py_test(
    name = "test_bandits",
    tags = ["team:rllib", "algorithms_dir"],
    size = "large",
    srcs = ["algorithms/bandit/tests/test_bandits.py"],
)

# BC
py_test(
    name = "test_bc",
    tags = ["team:rllib", "algorithms_dir"],
    size = "medium",
    # Include the json data file.
    data = ["tests/data/cartpole/large.json"],
    srcs = ["algorithms/bc/tests/test_bc.py"]
)

# CQL
py_test(
    name = "test_cql",
    tags = ["team:rllib", "algorithms_dir"],
    size = "large",
    data = ["tests/data/pendulum/small.json"],
    srcs = ["algorithms/cql/tests/test_cql.py"]
)

# CRR
py_test(
    name = "test_crr",
    tags = ["team:rllib", "algorithms_dir"],
    size = "medium",
    srcs = ["algorithms/crr/tests/test_crr.py"],
    data = ["tests/data/pendulum/large.json"],
)

# DDPG
py_test(
    name = "test_ddpg",
    tags = ["team:rllib", "algorithms_dir"],
    size = "large",
    srcs = ["algorithms/ddpg/tests/test_ddpg.py"]
)

# DDPPO
py_test(
    name = "test_ddppo",
    tags = ["team:rllib", "algorithms_dir"],
    size = "medium",
    srcs = ["algorithms/ddppo/tests/test_ddppo.py"]
)

# DQN
py_test(
    name = "test_dqn",
    tags = ["team:rllib", "algorithms_dir"],
    size = "large",
    srcs = ["algorithms/dqn/tests/test_dqn.py"]
)

# DQN Reproducibility
py_test(
    name = "test_repro_dqn",
    tags = ["team:rllib", "algorithms_dir", "gpu"],
    size = "large",
    srcs = ["algorithms/dqn/tests/test_repro_dqn.py"]
)

# Dreamer
py_test(
    name = "test_dreamer",
    tags = ["team:rllib", "algorithms_dir"],
    size = "medium",
    srcs = ["algorithms/dreamer/tests/test_dreamer.py"]
)

# DT
py_test(
    name = "test_segmentation_buffer",
    tags = ["team:rllib", "algorithms_dir"],
    size = "small",
    srcs = ["algorithms/dt/tests/test_segmentation_buffer.py"]
)

py_test(
    name = "test_dt_model",
    tags = ["team:rllib", "algorithms_dir"],
    size = "small",
    srcs = ["algorithms/dt/tests/test_dt_model.py"]
)

py_test(
    name = "test_dt_policy",
    tags = ["team:rllib", "algorithms_dir"],
    size = "small",
    srcs = ["algorithms/dt/tests/test_dt_policy.py"]
)

py_test(
    name = "test_dt",
    tags = ["team:rllib", "algorithms_dir"],
    size = "medium",
    srcs = ["algorithms/dt/tests/test_dt.py"],
    data = ["tests/data/pendulum/large.json"],
)

# ES
py_test(
    name = "test_es",
    tags = ["team:rllib", "algorithms_dir"],
    size = "medium",
    srcs = ["algorithms/es/tests/test_es.py"]
)

# Impala
py_test(
    name = "test_impala",
    tags = ["team:rllib", "algorithms_dir"],
    size = "large",
    srcs = ["algorithms/impala/tests/test_impala.py"]
)
py_test(
    name = "test_vtrace",
    tags = ["team:rllib", "algorithms_dir"],
    size = "small",
    srcs = ["algorithms/impala/tests/test_vtrace.py"]
)

# MARWIL
py_test(
    name = "test_marwil",
    tags = ["team:rllib", "algorithms_dir"],
    size = "large",
    # Include the json data file.
    data = [
        "tests/data/cartpole/large.json",
        "tests/data/pendulum/large.json",
        "tests/data/cartpole/small.json",
    ],
    srcs = ["algorithms/marwil/tests/test_marwil.py"]
)

# MADDPG
py_test(
    name = "test_maddpg",
    tags = ["team:rllib", "algorithms_dir"],
    size = "medium",
    srcs = ["algorithms/maddpg/tests/test_maddpg.py"]
)

# MAML
py_test(
    name = "test_maml",
    tags = ["team:rllib", "algorithms_dir"],
    size = "medium",
    srcs = ["algorithms/maml/tests/test_maml.py"]
)

# MBMPO
py_test(
    name = "test_mbmpo",
    tags = ["team:rllib", "algorithms_dir"],
    size = "medium",
    srcs = ["algorithms/mbmpo/tests/test_mbmpo.py"]
)

# PG
py_test(
    name = "test_pg",
    tags = ["team:rllib", "algorithms_dir"],
    size = "large",
    srcs = ["algorithms/pg/tests/test_pg.py"]
)

# PPO
py_test(
    name = "test_ppo",
    tags = ["team:rllib", "algorithms_dir"],
    size = "large",
    srcs = ["algorithms/ppo/tests/test_ppo.py"]
)

py_test(
    name = "test_ppo_with_rl_module",
    tags = ["team:rllib", "algorithms_dir"],
    size = "large",
    srcs = ["algorithms/ppo/tests/test_ppo_with_rl_module.py"]
)

# PPO Reproducibility
py_test(
    name = "test_repro_ppo",
    tags = ["team:rllib", "algorithms_dir", "gpu"],
    size = "large",
    srcs = ["algorithms/ppo/tests/test_repro_ppo.py"]
)

# QMix
py_test(
    name = "test_qmix",
    tags = ["team:rllib", "algorithms_dir"],
    size = "medium",
    srcs = ["algorithms/qmix/tests/test_qmix.py"]
)

# R2D2
py_test(
    name = "test_r2d2",
    tags = ["team:rllib", "algorithms_dir"],
    size = "medium",
    srcs = ["algorithms/r2d2/tests/test_r2d2.py"]
)

# RandomAgent
py_test(
    name = "test_random_agent",
    main = "algorithms/random_agent/random_agent.py",
    tags = ["team:rllib", "algorithms_dir"],
    size = "small",
    srcs = ["algorithms/random_agent/random_agent.py"]
)

# RNNSAC
py_test(
    name = "test_rnnsac",
    tags = ["team:rllib", "algorithms_dir"],
    size = "small",
    srcs = ["algorithms/sac/tests/test_rnnsac.py"]
)

# SAC
py_test(
    name = "test_sac",
    tags = ["team:rllib", "algorithms_dir"],
    size = "large",
    srcs = ["algorithms/sac/tests/test_sac.py"]
)

# SimpleQ
py_test(
    name = "test_simple_q",
    tags = ["team:rllib", "algorithms_dir"],
    size = "medium",
    srcs = ["algorithms/simple_q/tests/test_simple_q.py"]
)

# SimpleQ Reproducibility
py_test(
    name = "test_repro_simple_q",
    tags = ["team:rllib", "algorithms_dir", "gpu"],
    size = "large",
    srcs = ["algorithms/simple_q/tests/test_repro_simple_q.py"]
)

# SlateQ
py_test(
    name = "test_slateq",
    tags = ["team:rllib", "algorithms_dir"],
    size = "medium",
    srcs = ["algorithms/slateq/tests/test_slateq.py"]
)

# TD3
py_test(
    name = "test_td3",
    tags = ["team:rllib", "algorithms_dir"],
    size = "medium",
    srcs = ["algorithms/td3/tests/test_td3.py"]
)


# --------------------------------------------------------------------
# Memory leak tests
#
# Tag: memory_leak_tests
# --------------------------------------------------------------------

py_test(
    name = "test_memory_leak_a3c",
    tags = ["team:rllib", "memory_leak_tests"],
    main = "utils/tests/run_memory_leak_tests.py",
    size = "large",
    srcs = ["utils/tests/run_memory_leak_tests.py"],
    data = ["tuned_examples/a3c/memory-leak-test-a3c.yaml"],
    args = ["--dir=tuned_examples/a3c"]
)

py_test(
    name = "test_memory_leak_appo",
    tags = ["team:rllib", "memory_leak_tests"],
    main = "utils/tests/run_memory_leak_tests.py",
    size = "large",
    srcs = ["utils/tests/run_memory_leak_tests.py"],
    data = ["tuned_examples/appo/memory-leak-test-appo.yaml"],
    args = ["--dir=tuned_examples/appo"]
)

py_test(
    name = "test_memory_leak_ddpg",
    tags = ["team:rllib", "memory_leak_tests"],
    main = "utils/tests/run_memory_leak_tests.py",
    size = "large",
    srcs = ["utils/tests/run_memory_leak_tests.py"],
    data = ["tuned_examples/ddpg/memory-leak-test-ddpg.yaml"],
    args = ["--dir=tuned_examples/ddpg"]
)

py_test(
    name = "test_memory_leak_dqn",
    tags = ["team:rllib", "memory_leak_tests"],
    main = "utils/tests/run_memory_leak_tests.py",
    size = "large",
    srcs = ["utils/tests/run_memory_leak_tests.py"],
    data = ["tuned_examples/dqn/memory-leak-test-dqn.yaml"],
    args = ["--dir=tuned_examples/dqn"]
)

py_test(
    name = "test_memory_leak_impala",
    tags = ["team:rllib", "memory_leak_tests"],
    main = "utils/tests/run_memory_leak_tests.py",
    size = "large",
    srcs = ["utils/tests/run_memory_leak_tests.py"],
    data = ["tuned_examples/impala/memory-leak-test-impala.yaml"],
    args = ["--dir=tuned_examples/impala"]
)

py_test(
    name = "test_memory_leak_ppo",
    tags = ["team:rllib", "memory_leak_tests"],
    main = "utils/tests/run_memory_leak_tests.py",
    size = "large",
    srcs = ["utils/tests/run_memory_leak_tests.py"],
    data = ["tuned_examples/ppo/memory-leak-test-ppo.yaml"],
    args = ["--dir=tuned_examples/ppo"]
)

py_test(
    name = "test_memory_leak_sac",
    tags = ["team:rllib", "memory_leak_tests"],
    main = "utils/tests/run_memory_leak_tests.py",
    size = "large",
    srcs = ["utils/tests/run_memory_leak_tests.py"],
    data = ["tuned_examples/sac/memory-leak-test-sac.yaml"],
    args = ["--dir=tuned_examples/sac"]
)

# --------------------------------------------------------------------
# Algorithms (quick training test iterations via `rllib train`)
#
# Tag: quick_train
#
# These are not(!) learning tests, we only test here compilation and
# support for certain envs, spaces, setups.
# Should all be very short tests with label: "quick_train".
# --------------------------------------------------------------------

# A2C/A3C

py_test(
    name = "test_a3c_torch_pong_deterministic_v4",
    main = "train.py", srcs = ["train.py"],
    tags = ["team:rllib", "quick_train"],
    args = [
        "--env", "PongDeterministic-v4",
        "--run", "A3C",
        "--stop", "'{\"training_iteration\": 1}'",
        "--config", "'{\"framework\": \"torch\", \"num_workers\": 2, \"sample_async\": false, \"model\": {\"use_lstm\": false, \"grayscale\": true, \"zero_mean\": false, \"dim\": 84}, \"preprocessor_pref\": \"rllib\"}'",
        "--ray-num-cpus", "4"
        ]
)

py_test(
    name = "test_a3c_tf_pong_ram_v4",
    main = "train.py", srcs = ["train.py"],
    tags = ["team:rllib", "quick_train"],
    args = [
        "--env", "Pong-ram-v4",
        "--run", "A3C",
        "--stop", "'{\"training_iteration\": 1}'",
        "--config", "'{\"framework\": \"tf\", \"num_workers\": 2}'",
        "--ray-num-cpus", "4"
        ]
)

# DDPG/APEX-DDPG/TD3

py_test(
    name = "test_ddpg_mountaincar_continuous_v0_num_workers_0",
    main = "train.py", srcs = ["train.py"],
    tags = ["team:rllib", "quick_train"],
    args = [
        "--env", "MountainCarContinuous-v0",
        "--run", "DDPG",
        "--stop", "'{\"training_iteration\": 1}'",
        "--config", "'{\"framework\": \"tf\", \"num_workers\": 0}'"
        ]
)

py_test(
    name = "test_ddpg_mountaincar_continuous_v0_num_workers_1",
    main = "train.py", srcs = ["train.py"],
    tags = ["team:rllib", "quick_train"],
    args = [
        "--env", "MountainCarContinuous-v0",
        "--run", "DDPG",
        "--stop", "'{\"training_iteration\": 1}'",
        "--config", "'{\"framework\": \"tf\", \"num_workers\": 1}'"
        ]
)

py_test(
    name = "test_apex_ddpg_pendulum_v1_complete_episode_batches",
    main = "train.py", srcs = ["train.py"],
    tags = ["team:rllib", "quick_train"],
    args = [
        "--env", "Pendulum-v1",
        "--run", "APEX_DDPG",
        "--stop", "'{\"training_iteration\": 1}'",
        "--config", "'{\"framework\": \"tf\", \"num_workers\": 2, \"optimizer\": {\"num_replay_buffer_shards\": 1}, \"num_steps_sampled_before_learning_starts\": 100, \"min_time_s_per_iteration\": 1, \"batch_mode\": \"complete_episodes\"}'",
        "--ray-num-cpus", "4",
        ]
)

# DQN/APEX

py_test(
    name = "test_dqn_frozenlake_v1",
    main = "train.py", srcs = ["train.py"],
    size = "medium",
    tags = ["team:rllib", "quick_train"],
    args = [
        "--env", "FrozenLake-v1",
        "--run", "DQN",
        "--config", "'{\"framework\": \"tf\"}'",
        "--stop", "'{\"training_iteration\": 1}'"
        ]
)

py_test(
    name = "test_dqn_cartpole_v1_no_dueling",
    main = "train.py", srcs = ["train.py"],
    size = "medium",
    tags = ["team:rllib", "quick_train"],
    args = [
        "--env", "CartPole-v1",
        "--run", "DQN",
        "--stop", "'{\"training_iteration\": 1}'",
        "--config", "'{\"framework\": \"tf\", \"lr\": 1e-3, \"exploration_config\": {\"epsilon_timesteps\": 10000, \"final_epsilon\": 0.02}, \"dueling\": false, \"hiddens\": [], \"model\": {\"fcnet_hiddens\": [64], \"fcnet_activation\": \"relu\"}}'"
        ]
)

py_test(
    name = "test_dqn_cartpole_v1",
    main = "train.py", srcs = ["train.py"],
    tags = ["team:rllib", "quick_train"],
    args = [
        "--env", "CartPole-v1",
        "--run", "DQN",
        "--stop", "'{\"training_iteration\": 1}'",
        "--config", "'{\"framework\": \"tf\", \"num_workers\": 2}'",
        "--ray-num-cpus", "4"
        ]
)

py_test(
    name = "test_dqn_cartpole_v1_with_offline_input_and_softq",
    main = "train.py", srcs = ["train.py"],
    tags = ["team:rllib", "quick_train", "external_files"],
    size = "medium",
    # Include the json data file.
    data = ["tests/data/cartpole/small.json"],
    args = [
        "--env", "CartPole-v1",
        "--run", "DQN",
        "--stop", "'{\"training_iteration\": 1}'",
        "--config", "'{\"framework\": \"tf\", \"input\": \"tests/data/cartpole\", \"num_steps_sampled_before_learning_starts\": 0, \"off_policy_estimation_methods\": {\"wis\": {\"type\": \"ray.rllib.offline.estimators.weighted_importance_sampling.WeightedImportanceSampling\"}, \"is\": {\"type\": \"ray.rllib.offline.estimators.importance_sampling.ImportanceSampling\"}}, \"exploration_config\": {\"type\": \"SoftQ\"}}'"
        ]
)

py_test(
    name = "test_dqn_pong_deterministic_v4",
    main = "train.py", srcs = ["train.py"],
    tags = ["team:rllib", "quick_train"],
    args = [
        "--env", "PongDeterministic-v4",
        "--run", "DQN",
        "--stop", "'{\"training_iteration\": 1}'",
        "--config", "'{\"framework\": \"tf\", \"lr\": 1e-4, \"exploration_config\": {\"epsilon_timesteps\": 200000, \"final_epsilon\": 0.01}, \"replay_buffer_config\": {\"capacity\": 10000}, \"num_steps_sampled_before_learning_starts\": 10000, \"rollout_fragment_length\": 4, \"target_network_update_freq\": 1000, \"gamma\": 0.99}'"
        ]
)

# IMPALA

py_test(
    name = "test_impala_buffers_2",
    main = "train.py", srcs = ["train.py"],
    tags = ["team:rllib", "quick_train"],
    args = [
        "--env", "CartPole-v1",
        "--run", "IMPALA",
        "--stop", "'{\"training_iteration\": 1}'",
        "--config", "'{\"framework\": \"tf\", \"num_gpus\": 0, \"num_workers\": 2, \"min_time_s_per_iteration\": 1, \"num_multi_gpu_tower_stacks\": 2, \"replay_buffer_num_slots\": 100, \"replay_proportion\": 1.0}'",
        "--ray-num-cpus", "4",
        ]
)

py_test(
    name = "test_impala_cartpole_v1_buffers_2_lstm",
    main = "train.py",
    srcs = ["train.py"],
    tags = ["team:rllib", "quick_train"],
    args = [
        "--env", "CartPole-v1",
        "--run", "IMPALA",
        "--stop", "'{\"training_iteration\": 1}'",
        "--config", "'{\"framework\": \"tf\", \"num_gpus\": 0, \"num_workers\": 2, \"min_time_s_per_iteration\": 1, \"num_multi_gpu_tower_stacks\": 2, \"replay_buffer_num_slots\": 100, \"replay_proportion\": 1.0, \"model\": {\"use_lstm\": true}}'",
        "--ray-num-cpus", "4",
        ]
)

py_test(
    name = "test_impala_pong_deterministic_v4_40k_ts_1G_obj_store",
    main = "train.py",
    srcs = ["train.py"],
    tags = ["team:rllib", "quick_train"],
    size = "large", # bazel may complain about it being too long sometimes - large is on purpose as some frameworks take longer
    args = [
        "--env", "PongDeterministic-v4",
        "--run", "IMPALA",
        "--stop", "'{\"timesteps_total\": 30000}'",
        "--ray-object-store-memory=1000000000",
        "--config", "'{\"framework\": \"tf\", \"num_workers\": 1, \"num_gpus\": 0, \"num_envs_per_worker\": 32, \"rollout_fragment_length\": 50, \"train_batch_size\": 50, \"learner_queue_size\": 1}'"
        ]
)

# PG

py_test(
    name = "test_pg_tf_cartpole_v1_lstm",
    main = "train.py", srcs = ["train.py"],
    tags = ["team:rllib", "quick_train"],
    args = [
        "--env", "CartPole-v1",
        "--run", "PG",
        "--stop", "'{\"training_iteration\": 1}'",
        "--config", "'{\"framework\": \"tf\", \"train_batch_size\": 500, \"num_workers\": 1, \"model\": {\"use_lstm\": true, \"max_seq_len\": 100}}'"
        ]
)

py_test(
    name = "test_pg_tf_cartpole_v1_multi_envs_per_worker",
    main = "train.py", srcs = ["train.py"],
    size = "medium",
    tags = ["team:rllib", "quick_train"],
    args = [
        "--env", "CartPole-v1",
        "--run", "PG",
        "--stop", "'{\"training_iteration\": 1}'",
        "--config", "'{\"framework\": \"tf\", \"train_batch_size\": 5000, \"num_workers\": 1, \"num_envs_per_worker\": 10}'"
        ]
)


py_test(
    name = "test_pg_tf_pong_v0",
    main = "train.py", srcs = ["train.py"],
    tags = ["team:rllib", "quick_train"],
    args = [
        "--env", "Pong-v0",
        "--run", "PG",
        "--stop", "'{\"training_iteration\": 1}'",
        "--config", "'{\"framework\": \"tf\", \"train_batch_size\": 500, \"num_workers\": 1}'"
        ]
)

# PPO/APPO

py_test(
    name = "test_ppo_tf_cartpole_v1_complete_episode_batches",
    main = "train.py", srcs = ["train.py"],
    tags = ["team:rllib", "quick_train"],
    args = [
        "--env", "CartPole-v1",
        "--run", "PPO",
        "--stop", "'{\"training_iteration\": 1}'",
        "--config", "'{\"framework\": \"tf\", \"kl_coeff\": 1.0, \"num_sgd_iter\": 10, \"lr\": 1e-4, \"sgd_minibatch_size\": 64, \"train_batch_size\": 2000, \"num_workers\": 1, \"use_gae\": false, \"batch_mode\": \"complete_episodes\"}'"
        ]
)

py_test(
    name = "test_ppo_tf_cartpole_v1_remote_worker_envs",
    main = "train.py", srcs = ["train.py"],
    tags = ["team:rllib", "quick_train"],
    args = [
        "--env", "CartPole-v1",
        "--run", "PPO",
        "--stop", "'{\"training_iteration\": 1}'",
        "--config", "'{\"framework\": \"tf\", \"remote_worker_envs\": true, \"remote_env_batch_wait_ms\": 99999999, \"num_envs_per_worker\": 2, \"num_workers\": 1, \"train_batch_size\": 100, \"sgd_minibatch_size\": 50}'"
        ]
)

py_test(
    name = "test_ppo_tf_cartpole_v1_remote_worker_envs_b",
    main = "train.py", srcs = ["train.py"],
    tags = ["team:rllib", "quick_train"],
    args = [
        "--env", "CartPole-v1",
        "--run", "PPO",
        "--stop", "'{\"training_iteration\": 2}'",
        "--config", "'{\"framework\": \"tf\", \"remote_worker_envs\": true, \"num_envs_per_worker\": 2, \"num_workers\": 1, \"train_batch_size\": 100, \"sgd_minibatch_size\": 50}'"
        ]
)

py_test(
    name = "test_appo_tf_pendulum_v1_no_gpus",
    main = "train.py", srcs = ["train.py"],
    tags = ["team:rllib", "quick_train"],
    args = [
        "--env", "Pendulum-v1",
        "--run", "APPO",
        "--stop", "'{\"training_iteration\": 1}'",
        "--config", "'{\"framework\": \"tf\", \"num_workers\": 2, \"num_gpus\": 0}'",
        "--ray-num-cpus", "4"
        ]
)

# --------------------------------------------------------------------
# Connector tests
# rllib/connector/
#
# Tag: connector
# --------------------------------------------------------------------

py_test(
    name = "connectors/tests/test_connector",
    tags = ["team:rllib", "connector"],
    size = "small",
    srcs = ["connectors/tests/test_connector.py"]
)

py_test(
    name = "connectors/tests/test_action",
    tags = ["team:rllib", "connector"],
    size = "small",
    srcs = ["connectors/tests/test_action.py"]
)

py_test(
    name = "connectors/tests/test_agent",
    tags = ["team:rllib", "connector"],
    size = "small",
    srcs = ["connectors/tests/test_agent.py"]
)

# --------------------------------------------------------------------
# Env tests
# rllib/env/
#
# Tag: env
# --------------------------------------------------------------------

py_test(
    name = "env/tests/test_env_with_subprocess",
    tags = ["team:rllib", "env"],
    size = "medium",
    srcs = ["env/tests/test_env_with_subprocess.py"]
)

py_test(
    name = "env/tests/test_external_env",
    tags = ["team:rllib", "env"],
    size = "large",
    srcs = ["env/tests/test_external_env.py"]
)

py_test(
    name = "env/tests/test_external_multi_agent_env",
    tags = ["team:rllib", "env"],
    size = "small",
    srcs = ["env/tests/test_external_multi_agent_env.py"]
)

sh_test(
    name = "env/tests/test_local_inference_cartpole",
    tags = ["team:rllib", "env"],
    size = "medium",
    srcs = ["env/tests/test_policy_client_server_setup.sh"],
    args = ["local", "cartpole", "8800"],
    data = glob(["examples/serving/*.py"]),
)

sh_test(
    name = "env/tests/test_local_inference_cartpole_w_2_concurrent_episodes",
    tags = ["team:rllib", "env"],
    size = "medium",
    srcs = ["env/tests/test_policy_client_server_setup.sh"],
    args = ["local", "cartpole-dummy-2-episodes", "8830"],
    data = glob(["examples/serving/*.py"]),
)

sh_test(
    name = "env/tests/test_local_inference_unity3d",
    tags = ["team:rllib", "env"],
    size = "large", # bazel may complain about it being too long sometimes - large is on purpose as some frameworks take longer
    srcs = ["env/tests/test_policy_client_server_setup.sh"],
    args = ["local", "unity3d", "8850"],
    data = glob(["examples/serving/*.py"]),
)

py_test(
    name = "env/tests/test_multi_agent_env",
    tags = ["team:rllib", "tests_dir"],
    size = "medium",
    srcs = ["env/tests/test_multi_agent_env.py"]
)

sh_test(
    name = "env/tests/test_remote_inference_cartpole",
    tags = ["team:rllib", "env", "exclusive"],
    size = "large", # bazel may complain about it being too long sometimes - large is on purpose as some frameworks take longer
    srcs = ["env/tests/test_policy_client_server_setup.sh"],
    args = ["remote", "cartpole", "8810"],
    data = glob(["examples/serving/*.py"]),
)

sh_test(
    name = "env/tests/test_remote_inference_cartpole_lstm",
    tags = ["team:rllib", "env", "exclusive"],
    size = "large", # bazel may complain about it being too long sometimes - large is on purpose as some frameworks take longer
    srcs = ["env/tests/test_policy_client_server_setup.sh"],
    args = ["remote", "cartpole_lstm", "8820"],
    data = glob(["examples/serving/*.py"]),
)

sh_test(
    name = "env/tests/test_remote_inference_cartpole_w_2_concurrent_episodes",
    tags = ["team:rllib", "env", "exclusive"],
    size = "large", # bazel may complain about it being too long sometimes - large is on purpose as some frameworks take longer
    srcs = ["env/tests/test_policy_client_server_setup.sh"],
    args = ["remote", "cartpole-dummy-2-episodes", "8840"],
    data = glob(["examples/serving/*.py"]),
)

sh_test(
    name = "env/tests/test_remote_inference_unity3d",
    tags = ["team:rllib", "env", "exclusive"],
    size = "small",
    srcs = ["env/tests/test_policy_client_server_setup.sh"],
    args = ["remote", "unity3d", "8860"],
    data = glob(["examples/serving/*.py"]),
)

py_test(
    name = "env/tests/test_remote_worker_envs",
    tags = ["team:rllib", "env"],
    size = "medium",
    srcs = ["env/tests/test_remote_worker_envs.py"]
)

py_test(
    name = "env/wrappers/tests/test_exception_wrapper",
    tags = ["team:rllib", "env"],
    size = "small",
    srcs = ["env/wrappers/tests/test_exception_wrapper.py"]
)

py_test(
    name = "env/wrappers/tests/test_group_agents_wrapper",
    tags = ["team:rllib", "env"],
    size = "small",
    srcs = ["env/wrappers/tests/test_group_agents_wrapper.py"]
)

py_test(
    name = "env/wrappers/tests/test_recsim_wrapper",
    tags = ["team:rllib", "env"],
    size = "small",
    srcs = ["env/wrappers/tests/test_recsim_wrapper.py"]
)

py_test(
    name = "env/wrappers/tests/test_unity3d_env",
    tags = ["team:rllib", "env"],
    size = "small",
    srcs = ["env/wrappers/tests/test_unity3d_env.py"]
)

# --------------------------------------------------------------------
# Evaluation components
# rllib/evaluation/
#
# Tag: evaluation
# --------------------------------------------------------------------
py_test(
    name = "evaluation/tests/test_agent_collector",
    tags = ["team:rllib", "evaluation"],
    size = "small",
    srcs = ["evaluation/tests/test_agent_collector.py"]
)

py_test(
    name = "evaluation/tests/test_envs_that_crash",
    tags = ["team:rllib", "evaluation"],
    size = "medium",
    srcs = ["evaluation/tests/test_envs_that_crash.py"]
)

py_test(
    name = "evaluation/tests/test_episode",
    tags = ["team:rllib", "evaluation"],
    size = "small",
    srcs = ["evaluation/tests/test_episode.py"]
)

py_test(
    name = "evaluation/tests/test_env_runner_v2",
    tags = ["team:rllib", "evaluation"],
    size = "small",
    srcs = ["evaluation/tests/test_env_runner_v2.py"]
)

py_test(
    name = "evaluation/tests/test_episode_v2",
    tags = ["team:rllib", "evaluation"],
    size = "small",
    srcs = ["evaluation/tests/test_episode_v2.py"]
)

py_test(
    name = "evaluation/tests/test_postprocessing",
    tags = ["team:rllib", "evaluation"],
    size = "small",
    srcs = ["evaluation/tests/test_postprocessing.py"]
)

py_test(
    name = "evaluation/tests/test_worker_set",
    tags = ["team:rllib", "evaluation", "exclusive"],
    size = "small",
    srcs = ["evaluation/tests/test_worker_set.py"]
)

py_test(
    name = "evaluation/tests/test_rollout_worker",
    tags = ["team:rllib", "evaluation", "exclusive"],
    size = "large",
    srcs = ["evaluation/tests/test_rollout_worker.py"]
)

py_test(
    name = "evaluation/tests/test_trajectory_view_api",
    tags = ["team:rllib", "evaluation"],
    size = "large",
    srcs = ["evaluation/tests/test_trajectory_view_api.py"]
)

# --------------------------------------------------------------------
# Execution Utils
# rllib/execution/
#
# Tag: execution
# --------------------------------------------------------------------

py_test(
    name = "test_async_requests_manager",
    tags = ["team:rllib", "execution", "exclusive"],
    size = "medium",
    srcs = ["execution/tests/test_async_requests_manager.py"]
)

# --------------------------------------------------------------------
# RLlib core
# rllib/core/
#
# Tag: core
# --------------------------------------------------------------------

py_test(
    name = "test_torch_rl_module",
    tags = ["team:rllib", "core"],
    size = "medium",
    srcs = ["core/rl_module/torch/tests/test_torch_rl_module.py"]
)

py_test(
<<<<<<< HEAD
    name = "test_marl_module",
    tags = ["team:rllib", "core"],
    size = "medium",
    srcs = ["core/rl_module/tests/test_marl_module.py"]
=======
    name = "test_tf_rl_module",
    tags = ["team:rllib", "core"],
    size = "medium",
    srcs = ["core/rl_module/tf/tests/test_tf_rl_module.py"]
)

py_test(
    name = "test_marl_module",
    tags = ["team:rllib", "core"],
    size = "medium",
    srcs = ["core/rl_module/tests/test_marl_module.py"]
)

py_test(
    name = "test_rl_optimizer_torch",
    tags = ["team:rllib", "core"],
    size = "medium",
    srcs = ["core/optim/tests/test_rl_optimizer_torch.py"]
>>>>>>> bceba7f2
)

py_test(
    name = "test_rl_optimizer_tf",
    tags = ["team:rllib", "core"],
    size = "medium",
    srcs = ["core/optim/tests/test_rl_optimizer_tf.py"]
)

# --------------------------------------------------------------------
# Models and Distributions
# rllib/models/
#
# Tag: models
# --------------------------------------------------------------------

py_test(
    name = "test_attention_nets",
    tags = ["team:rllib", "models"],
    size = "large",
    srcs = ["models/tests/test_attention_nets.py"]
)

py_test(
    name = "test_check_specs",
    tags = ["team:rllib", "models"],
    size = "small",
    srcs = ["models/specs/tests/test_check_specs.py"]
)

py_test(
    name = "test_conv2d_default_stacks",
    tags = ["team:rllib", "models"],
    size = "small",
    srcs = ["models/tests/test_conv2d_default_stacks.py"]
)

py_test(
    name = "test_convtranspose2d_stack",
    tags = ["team:rllib", "models"],
    size = "small",
    data = glob(["tests/data/images/obstacle_tower.png"]),
    srcs = ["models/tests/test_convtranspose2d_stack.py"]
)

py_test(
    name = "test_action_distributions",
    tags = ["team:rllib", "models"],
    size = "medium",
    srcs = ["models/tests/test_action_distributions.py"]
)

py_test(
    name = "test_distributions",
    tags = ["team:rllib", "models"],
    size = "small",
    srcs = ["models/tests/test_distributions.py"]
)

py_test(
    name = "test_lstms",
    tags = ["team:rllib", "models"],
    size = "large",
    srcs = ["models/tests/test_lstms.py"]
)

py_test(
    name = "test_models",
    tags = ["team:rllib", "models"],
    size = "medium",
    srcs = ["models/tests/test_models.py"]
)

py_test(
    name = "test_preprocessors",
    tags = ["team:rllib", "models"],
    size = "medium",
    srcs = ["models/tests/test_preprocessors.py"]
)

# Test Tensor specs
py_test(
    name = "test_tensor_spec",
    tags = ["team:rllib", "models"],
    size = "small",
    srcs = ["models/specs/tests/test_tensor_spec.py"]
)

# test abstract base models
py_test(
    name = "test_base_model",
    tags = ["team:rllib", "models"],
    size = "small",
    srcs = ["models/tests/test_base_model.py"]
)

# test torch base models
py_test(
    name = "test_torch_model",
    tags = ["team:rllib", "models"],
    size = "small",
    srcs = ["models/tests/test_torch_model.py"]
)

# test ModelSpec
py_test(
    name = "test_model_spec",
    tags = ["team:rllib", "models"],
    size = "small",
    srcs = ["models/specs/tests/test_model_spec.py"]
)


# --------------------------------------------------------------------
# Offline
# rllib/offline/
#
# Tag: offline
# --------------------------------------------------------------------

py_test(
    name = "test_dataset_reader",
    tags = ["team:rllib", "offline"],
    size = "small",
    srcs = ["offline/tests/test_dataset_reader.py"],
    data = [
        "tests/data/pendulum/large.json",
        "tests/data/pendulum/enormous.zip",
    ],
)

py_test(
    name = "test_feature_importance",
    tags = ["team:rllib", "offline", "torch_only"],
    size = "medium",
    srcs = ["offline/tests/test_feature_importance.py"]
)

py_test(
    name = "test_json_reader",
    tags = ["team:rllib", "offline"],
    size = "small",
    srcs = ["offline/tests/test_json_reader.py"],
    data = ["tests/data/pendulum/large.json"],
)

py_test(
    name = "test_ope",
    tags = ["team:rllib", "offline"],
    size = "medium",
    srcs = ["offline/estimators/tests/test_ope.py"],
    data = ["tests/data/cartpole/small.json"],
)

py_test(
    name = "test_ope_math",
    tags = ["team:rllib", "offline"],
    size = "small",
    srcs = ["offline/estimators/tests/test_ope_math.py"]
)

py_test(
    name = "test_dm_learning",
    tags = ["team:rllib", "offline"],
    size = "large",
    srcs = ["offline/estimators/tests/test_dm_learning.py"],
)

py_test(
    name = "test_dr_learning",
    tags = ["team:rllib", "offline"],
    size = "large",
    srcs = ["offline/estimators/tests/test_dr_learning.py"],
)

# --------------------------------------------------------------------
# Policies
# rllib/policy/
#
# Tag: policy
# --------------------------------------------------------------------

py_test(
    name = "policy/tests/test_compute_log_likelihoods",
    tags = ["team:rllib", "policy"],
    size = "medium",
    srcs = ["policy/tests/test_compute_log_likelihoods.py"]
)

py_test(
    name = "policy/tests/test_export_checkpoint_and_model",
    tags = ["team:rllib", "policy"],
    size = "large",
    srcs = ["policy/tests/test_export_checkpoint_and_model.py"]
)

py_test(
    name = "policy/tests/test_multi_agent_batch",
    tags = ["team:rllib", "policy"],
    size = "small",
    srcs = ["policy/tests/test_multi_agent_batch.py"]
)

py_test(
    name = "policy/tests/test_policy",
    tags = ["team:rllib", "policy"],
    size = "medium",
    srcs = ["policy/tests/test_policy.py"]
)

py_test(
    name = "policy/tests/test_policy_map",
    tags = ["team:rllib", "policy"],
    size = "medium",
    srcs = ["policy/tests/test_policy_map.py"]
)

py_test(
    name = "policy/tests/test_policy_state_swapping",
    tags = ["team:rllib", "policy", "gpu"],
    size = "medium",
    srcs = ["policy/tests/test_policy_state_swapping.py"]
)

py_test(
    name = "policy/tests/test_rnn_sequencing",
    tags = ["team:rllib", "policy"],
    size = "small",
    srcs = ["policy/tests/test_rnn_sequencing.py"]
)

py_test(
    name = "policy/tests/test_sample_batch",
    tags = ["team:rllib", "policy", "gpu"],
    size = "small",
    srcs = ["policy/tests/test_sample_batch.py"]
)

py_test(
    name = "policy/tests/test_view_requirement",
    tags = ["team:rllib", "policy"],
    size = "small",
    srcs = ["policy/tests/test_view_requirement.py"]
)


# --------------------------------------------------------------------
# Utils:
# rllib/utils/
#
# Tag: utils
# --------------------------------------------------------------------

# Checkpoint Utils
py_test(
    name = "test_checkpoint_utils",
    tags = ["team:rllib", "utils"],
    size = "small",
    srcs = ["utils/tests/test_checkpoint_utils.py"]
)

py_test(
    name = "test_errors",
    tags = ["team:rllib", "utils"],
    size = "medium",
    srcs = ["utils/tests/test_errors.py"]
)

py_test(
    name = "test_nested_dict",
    tags = ["team:rllib", "utils"],
    size = "small",
    srcs = ["utils/tests/test_nested_dict.py"]
)

py_test(
    name = "test_serialization",
    tags = ["team:rllib", "utils"],
    size = "small",
    srcs = ["utils/tests/test_serialization.py"]
)

py_test(
    name = "test_curiosity",
    tags = ["team:rllib", "utils"],
    size = "large",
    srcs = ["utils/exploration/tests/test_curiosity.py"]
)

py_test(
    name = "test_explorations",
    tags = ["team:rllib", "utils"],
    size = "large",
    srcs = ["utils/exploration/tests/test_explorations.py"]
)

py_test(
    name = "test_parameter_noise",
    tags = ["team:rllib", "utils"],
    size = "medium",
    srcs = ["utils/exploration/tests/test_parameter_noise.py"]
)

py_test(
    name = "test_random_encoder",
    tags = ["team:rllib", "utils"],
    size = "large",
    srcs = ["utils/exploration/tests/test_random_encoder.py"]
)

py_test(
    name = "utils/tests/test_torch_utils",
    tags = ["team:rllib", "policutils"],
    size = "small",
    srcs = ["utils/tests/test_torch_utils.py"]
)

# Schedules
py_test(
    name = "test_schedules",
    tags = ["team:rllib", "utils"],
    size = "small",
    srcs = ["utils/schedules/tests/test_schedules.py"]
)

py_test(
    name = "test_framework_agnostic_components",
    tags = ["team:rllib", "utils"],
    size = "small",
    data = glob(["utils/tests/**"]),
    srcs = ["utils/tests/test_framework_agnostic_components.py"]
)

# Spaces/Space utils.
py_test(
    name = "test_space_utils",
    tags = ["team:rllib", "utils"],
    size = "small",
    srcs = ["utils/spaces/tests/test_space_utils.py"]
)

# TaskPool
py_test(
    name = "test_taskpool",
    tags = ["team:rllib", "utils"],
    size = "small",
    srcs = ["utils/tests/test_taskpool.py"]
)

# ReplayBuffers
py_test(
    name = "test_multi_agent_mixin_replay_buffer",
    tags = ["team:rllib", "utils"],
    size = "small",
    srcs = ["utils/replay_buffers/tests/test_multi_agent_mixin_replay_buffer.py"]
)

py_test(
    name = "test_multi_agent_prioritized_replay_buffer",
    tags = ["team:rllib", "utils"],
    size = "small",
    srcs = ["utils/replay_buffers/tests/test_multi_agent_prioritized_replay_buffer.py"]
)

py_test(
    name = "test_multi_agent_replay_buffer",
    tags = ["team:rllib", "utils"],
    size = "small",
    srcs = ["utils/replay_buffers/tests/test_multi_agent_replay_buffer.py"]
)

py_test(
    name = "test_prioritized_replay_buffer_replay_buffer_api",
    tags = ["team:rllib", "utils"],
    size = "small",
    srcs = ["utils/replay_buffers/tests/test_prioritized_replay_buffer_replay_buffer_api.py"]
)

py_test(
    name = "test_replay_buffer",
    tags = ["team:rllib", "utils"],
    size = "small",
    srcs = ["utils/replay_buffers/tests/test_replay_buffer.py"]
)

py_test(
    name = "test_fifo_replay_buffer",
    tags = ["team:rllib", "utils"],
    size = "small",
    srcs = ["utils/replay_buffers/tests/test_fifo_replay_buffer.py"]
)

py_test(
    name = "test_reservoir_buffer",
    tags = ["team:rllib", "utils"],
    size = "small",
    srcs = ["utils/replay_buffers/tests/test_reservoir_buffer.py"]
)

py_test(
    name = "test_segment_tree_replay_buffer_api",
    tags = ["team:rllib", "utils"],
    size = "small",
    srcs = ["utils/replay_buffers/tests/test_segment_tree_replay_buffer_api.py"]
)

py_test(
    name = "test_check_env",
    tags = ["team:rllib", "utils"],
    size = "small",
    srcs = ["utils/tests/test_check_env.py"]
)

py_test(
    name = "test_check_multi_agent",
    tags = ["team:rllib", "utils"],
    size = "small",
    srcs = ["utils/tests/test_check_multi_agent.py"]
)

py_test(
    name = "test_actor_manager",
    tags = ["team:rllib", "utils", "exclusive"],
    size = "medium",
    srcs = ["utils/tests/test_actor_manager.py"],
    data = ["utils/tests/random_numbers.pkl"],
)

# --------------------------------------------------------------------
# rllib/tests/ directory
#
# Tag: tests_dir
#
# NOTE: Add tests alphabetically into this list.
# --------------------------------------------------------------------

py_test(
    name = "tests/backward_compat/test_backward_compat",
    tags = ["team:rllib", "tests_dir"],
    size = "medium",
    srcs = ["tests/backward_compat/test_backward_compat.py"],
    data = glob(["tests/backward_compat/checkpoints/**"]),
)

py_test(
    name = "tests/test_algorithm_imports",
    tags = ["team:rllib", "tests_dir"],
    size = "small",
    srcs = ["tests/test_algorithm_imports.py"]
)

py_test(
    name = "tests/test_catalog",
    tags = ["team:rllib", "tests_dir"],
    size = "medium",
    srcs = ["tests/test_catalog.py"]
)

py_test(
    name = "tests/test_checkpoint_restore_pg",
    main = "tests/test_algorithm_checkpoint_restore.py",
    tags = ["team:rllib", "tests_dir"],
    size = "large",
    srcs = ["tests/test_algorithm_checkpoint_restore.py"],
    args = ["TestCheckpointRestorePG"]
)

py_test(
    name = "tests/test_checkpoint_restore_off_policy",
    main = "tests/test_algorithm_checkpoint_restore.py",
    tags = ["team:rllib", "tests_dir"],
    size = "large",
    srcs = ["tests/test_algorithm_checkpoint_restore.py"],
    args = ["TestCheckpointRestoreOffPolicy"]
)

py_test(
    name = "tests/test_checkpoint_restore_evolution_algos",
    main = "tests/test_algorithm_checkpoint_restore.py",
    tags = ["team:rllib", "tests_dir"],
    size = "medium",
    srcs = ["tests/test_algorithm_checkpoint_restore.py"],
    args = ["TestCheckpointRestoreEvolutionAlgos"]
)

py_test(
    name = "policy/tests/test_policy_checkpoint_restore",
    main = "policy/tests/test_policy_checkpoint_restore.py",
    tags = ["team:rllib", "tests_dir"],
    size = "large",
    data = glob([
        "tests/data/checkpoints/APPO_CartPole-v1-connector-enabled/**",
    ]),
    srcs = ["policy/tests/test_policy_checkpoint_restore.py"],
)

py_test(
    name = "tests/test_custom_resource",
    tags = ["team:rllib", "tests_dir"],
    size = "large", # bazel may complain about it being too long sometimes - large is on purpose as some frameworks take longer
    srcs = ["tests/test_custom_resource.py"]
)

py_test(
    name = "tests/test_dependency_tf",
    tags = ["team:rllib", "tests_dir"],
    size = "small",
    srcs = ["tests/test_dependency_tf.py"]
)

py_test(
    name = "tests/test_dependency_torch",
    tags = ["team:rllib", "tests_dir"],
    size = "small",
    srcs = ["tests/test_dependency_torch.py"]
)

py_test(
    name = "tests/test_eager_support_pg",
    main = "tests/test_eager_support.py",
    tags = ["team:rllib", "tests_dir"],
    size = "small",
    srcs = ["tests/test_eager_support.py"],
    args = ["TestEagerSupportPG"]
)

py_test(
    name = "tests/test_eager_support_off_policy",
    main = "tests/test_eager_support.py",
    tags = ["team:rllib", "tests_dir"],
    size = "small",
    srcs = ["tests/test_eager_support.py"],
    args = ["TestEagerSupportOffPolicy"]
)

py_test(
    name = "tests/test_filters",
    tags = ["team:rllib", "tests_dir"],
    size = "small",
    srcs = ["tests/test_filters.py"]
)

py_test(
    name = "tests/test_gpus",
    tags = ["team:rllib", "tests_dir"],
    size = "large",
    srcs = ["tests/test_gpus.py"]
)

py_test(
    name = "tests/test_io",
    tags = ["team:rllib", "tests_dir"],
    size = "large",
    srcs = ["tests/test_io.py"]
)

py_test(
    name = "tests/test_local",
    tags = ["team:rllib", "tests_dir"],
    size = "small",
    srcs = ["tests/test_local.py"]
)

py_test(
    name = "tests/test_lstm",
    tags = ["team:rllib", "tests_dir"],
    size = "medium",
    srcs = ["tests/test_lstm.py"]
)

py_test(
    name = "tests/test_model_imports",
    tags = ["team:rllib", "tests_dir", "model_imports"],
    size = "medium",
    data = glob(["tests/data/model_weights/**"]),
    srcs = ["tests/test_model_imports.py"]
)

py_test(
    name = "tests/test_nested_action_spaces",
    main = "tests/test_nested_action_spaces.py",
    tags = ["team:rllib", "tests_dir"],
    size = "medium",
    srcs = ["tests/test_nested_action_spaces.py"]
)

py_test(
    name = "tests/test_nested_observation_spaces",
    main = "tests/test_nested_observation_spaces.py",
    tags = ["team:rllib", "tests_dir"],
    size = "medium",
    srcs = ["tests/test_nested_observation_spaces.py"]
)

py_test(
    name = "tests/test_nn_framework_import_errors",
    tags = ["team:rllib", "tests_dir"],
    size = "small",
    srcs = ["tests/test_nn_framework_import_errors.py"]
)

py_test(
    name = "tests/test_pettingzoo_env",
    tags = ["team:rllib", "tests_dir"],
    size = "medium",
    srcs = ["tests/test_pettingzoo_env.py"]
)

py_test(
    name = "tests/test_placement_groups",
    tags = ["team:rllib", "tests_dir"],
    size = "large", # bazel may complain about it being too long sometimes - large is on purpose as some frameworks take longer
    srcs = ["tests/test_placement_groups.py"]
)

py_test(
    name = "tests/test_ray_client",
    tags = ["team:rllib", "tests_dir"],
    size = "large",
    srcs = ["tests/test_ray_client.py"]
)

py_test(
    name = "tests/test_reproducibility",
    tags = ["team:rllib", "tests_dir"],
    size = "medium",
    srcs = ["tests/test_reproducibility.py"]
)

# Test [train|evaluate].py scripts (w/o confirming evaluation performance).
py_test(
    name = "test_rllib_evaluate_1",
    main = "tests/test_rllib_train_and_evaluate.py",
    tags = ["team:rllib", "tests_dir"],
    size = "large",
    data = ["train.py", "evaluate.py"],
    srcs = ["tests/test_rllib_train_and_evaluate.py"],
    args = ["TestEvaluate1"]
)

py_test(
    name = "test_rllib_evaluate_2",
    main = "tests/test_rllib_train_and_evaluate.py",
    tags = ["team:rllib", "tests_dir"],
    size = "large",
    data = ["train.py", "evaluate.py"],
    srcs = ["tests/test_rllib_train_and_evaluate.py"],
    args = ["TestEvaluate2"]
)

py_test(
    name = "test_rllib_evaluate_3",
    main = "tests/test_rllib_train_and_evaluate.py",
    tags = ["team:rllib", "tests_dir"],
    size = "large",
    data = ["train.py", "evaluate.py"],
    srcs = ["tests/test_rllib_train_and_evaluate.py"],
    args = ["TestEvaluate3"]
)

py_test(
    name = "test_rllib_evaluate_4",
    main = "tests/test_rllib_train_and_evaluate.py",
    tags = ["team:rllib", "tests_dir"],
    size = "large",
    data = ["train.py", "evaluate.py"],
    srcs = ["tests/test_rllib_train_and_evaluate.py"],
    args = ["TestEvaluate4"]
)

# Test [train|evaluate].py scripts (and confirm `rllib evaluate` performance is same
# as the final one from the `rllib train` run).
py_test(
    name = "test_rllib_train_and_evaluate",
    main = "tests/test_rllib_train_and_evaluate.py",
    tags = ["team:rllib", "tests_dir"],
    size = "large",
    data = ["train.py", "evaluate.py"],
    srcs = ["tests/test_rllib_train_and_evaluate.py"],
    args = ["TestTrainAndEvaluate"]
)

py_test(
    name = "tests/test_supported_multi_agent_pg",
    main = "tests/test_supported_multi_agent.py",
    tags = ["team:rllib", "tests_dir"],
    size = "large",
    srcs = ["tests/test_supported_multi_agent.py"],
    args = ["TestSupportedMultiAgentPG"]
)

py_test(
    name = "tests/test_supported_multi_agent_off_policy",
    main = "tests/test_supported_multi_agent.py",
    tags = ["team:rllib", "tests_dir"],
    size = "large",
    srcs = ["tests/test_supported_multi_agent.py"],
    args = ["TestSupportedMultiAgentOffPolicy"]
)

py_test(
     name = "tests/test_supported_spaces_pg",
     main = "tests/test_supported_spaces.py",
     tags = ["team:rllib", "tests_dir"],
     size = "large",
     srcs = ["tests/test_supported_spaces.py"],
     args = ["TestSupportedSpacesPG"]
 )

py_test(
    name = "tests/test_supported_spaces_off_policy",
    main = "tests/test_supported_spaces.py",
    tags = ["team:rllib", "tests_dir"],
    size = "medium",
    srcs = ["tests/test_supported_spaces.py"],
    args = ["TestSupportedSpacesOffPolicy"]
)

py_test(
    name = "tests/test_supported_spaces_evolution_algos",
    main = "tests/test_supported_spaces.py",
    tags = ["team:rllib", "tests_dir"],
    size = "large",
    srcs = ["tests/test_supported_spaces.py"],
    args = ["TestSupportedSpacesEvolutionAlgos"]
)

py_test(
    name = "tests/test_timesteps",
    tags = ["team:rllib", "tests_dir"],
    size = "small",
    srcs = ["tests/test_timesteps.py"]
)

# --------------------------------------------------------------------
# examples/ directory (excluding examples/documentation/...)
#
# Tag: examples
#
# NOTE: Add tests alphabetically into this list.
# --------------------------------------------------------------------

py_test(
    name = "examples/action_masking_tf",
    main = "examples/action_masking.py",
    tags = ["team:rllib", "exclusive", "examples"],
    size = "small",
    srcs = ["examples/action_masking.py"],
    args = ["--stop-iter=2"]
)

py_test(
    name = "examples/action_masking_torch",
    main = "examples/action_masking.py",
    tags = ["team:rllib", "exclusive", "examples"],
    size = "small",
    srcs = ["examples/action_masking.py"],
    args = ["--stop-iter=2", "--framework=torch"]
)

py_test(
    name = "examples/attention_net_tf",
    main = "examples/attention_net.py",
    tags = ["team:rllib", "exclusive", "examples"],
    size = "medium",
    srcs = ["examples/attention_net.py"],
    args = ["--as-test", "--stop-reward=70"]
)

py_test(
    name = "examples/attention_net_torch",
    main = "examples/attention_net.py",
    tags = ["team:rllib", "exclusive", "examples"],
    size = "medium",
    srcs = ["examples/attention_net.py"],
    args = ["--as-test", "--stop-reward=70", "--framework torch"]
)

py_test(
    name = "examples/autoregressive_action_dist_tf",
    main = "examples/autoregressive_action_dist.py",
    tags = ["team:rllib", "exclusive", "examples"],
    size = "medium",
    srcs = ["examples/autoregressive_action_dist.py"],
    args = ["--as-test", "--stop-reward=150", "--num-cpus=4"]
)

py_test(
    name = "examples/autoregressive_action_dist_torch",
    main = "examples/autoregressive_action_dist.py",
    tags = ["team:rllib", "exclusive", "examples"],
    size = "medium",
    srcs = ["examples/autoregressive_action_dist.py"],
    args = ["--as-test", "--framework=torch", "--stop-reward=150", "--num-cpus=4"]
)

py_test(
    name = "examples/bare_metal_policy_with_custom_view_reqs",
    main = "examples/bare_metal_policy_with_custom_view_reqs.py",
    tags = ["team:rllib", "exclusive", "examples"],
    size = "small",
    srcs = ["examples/bare_metal_policy_with_custom_view_reqs.py"],
)

py_test(
    name = "examples/batch_norm_model_ppo_tf",
    main = "examples/batch_norm_model.py",
    tags = ["team:rllib", "exclusive", "examples"],
    size = "medium",
    srcs = ["examples/batch_norm_model.py"],
    args = ["--as-test", "--run=PPO", "--stop-reward=80"]
)

py_test(
    name = "examples/batch_norm_model_ppo_torch",
    main = "examples/batch_norm_model.py",
    tags = ["team:rllib", "exclusive", "examples"],
    size = "medium",
    srcs = ["examples/batch_norm_model.py"],
    args = ["--as-test", "--framework=torch", "--run=PPO", "--stop-reward=80"]
)

py_test(
    name = "examples/batch_norm_model_dqn_tf",
    main = "examples/batch_norm_model.py",
    tags = ["team:rllib", "exclusive", "examples"],
    size = "medium",
    srcs = ["examples/batch_norm_model.py"],
    args = ["--as-test", "--run=DQN", "--stop-reward=70"]
)

py_test(
    name = "examples/batch_norm_model_dqn_torch",
    main = "examples/batch_norm_model.py",
    tags = ["team:rllib", "exclusive", "examples"],
    size = "medium",  # DQN learns much slower with BatchNorm.
    srcs = ["examples/batch_norm_model.py"],
    args = ["--as-test", "--framework=torch", "--run=DQN", "--stop-reward=70"]
)

py_test(
    name = "examples/batch_norm_model_ddpg_tf",
    main = "examples/batch_norm_model.py",
    tags = ["team:rllib", "exclusive", "examples"],
    size = "small",
    srcs = ["examples/batch_norm_model.py"],
    args = ["--run=DDPG", "--stop-iters=1"]
)

py_test(
    name = "examples/batch_norm_model_ddpg_torch",
    main = "examples/batch_norm_model.py",
    tags = ["team:rllib", "exclusive", "examples"],
    size = "small",
    srcs = ["examples/batch_norm_model.py"],
    args = ["--framework=torch", "--run=DDPG", "--stop-iters=1"]
)

py_test(
    name = "examples/cartpole_lstm_impala_tf",
    main = "examples/cartpole_lstm.py",
    tags = ["team:rllib", "exclusive", "examples"],
    size = "medium",
    srcs = ["examples/cartpole_lstm.py"],
    args = ["--as-test", "--run=IMPALA", "--stop-reward=40", "--num-cpus=4"]
)

py_test(
    name = "examples/cartpole_lstm_impala_torch",
    main = "examples/cartpole_lstm.py",
    tags = ["team:rllib", "exclusive", "examples"],
    size = "medium",
    srcs = ["examples/cartpole_lstm.py"],
    args = ["--as-test", "--framework=torch", "--run=IMPALA", "--stop-reward=40", "--num-cpus=4"]
)

py_test(
    name = "examples/cartpole_lstm_ppo_tf",
    main = "examples/cartpole_lstm.py",
    tags = ["team:rllib", "exclusive", "examples"],
    size = "medium",
    srcs = ["examples/cartpole_lstm.py"],
    args = ["--as-test", "--framework=tf", "--run=PPO", "--stop-reward=40", "--num-cpus=4"]
)

py_test(
    name = "examples/cartpole_lstm_ppo_tf2",
    main = "examples/cartpole_lstm.py",
    tags = ["team:rllib", "exclusive", "examples"],
    size = "medium",
    srcs = ["examples/cartpole_lstm.py"],
    args = ["--as-test", "--framework=tf2", "--run=PPO", "--stop-reward=40", "--num-cpus=4"]
)

py_test(
    name = "examples/cartpole_lstm_ppo_torch",
    main = "examples/cartpole_lstm.py",
    tags = ["team:rllib", "exclusive", "examples"],
    size = "medium",
    srcs = ["examples/cartpole_lstm.py"],
    args = ["--as-test", "--framework=torch", "--run=PPO", "--stop-reward=40", "--num-cpus=4"]
)

py_test(
    name = "examples/cartpole_lstm_ppo_tf_with_prev_a_and_r",
    main = "examples/cartpole_lstm.py",
    tags = ["team:rllib", "exclusive", "examples"],
    size = "medium",
    srcs = ["examples/cartpole_lstm.py"],
    args = ["--as-test", "--run=PPO", "--stop-reward=40", "--use-prev-action",  "--use-prev-reward", "--num-cpus=4"]
)

py_test(
    name = "examples/centralized_critic_tf",
    main = "examples/centralized_critic.py",
    tags = ["team:rllib", "exclusive", "examples"],
    size = "medium",
    srcs = ["examples/centralized_critic.py"],
    args = ["--as-test", "--stop-reward=7.2"]
)

py_test(
    name = "examples/centralized_critic_torch",
    main = "examples/centralized_critic.py",
    tags = ["team:rllib", "exclusive", "examples"],
    size = "medium",
    srcs = ["examples/centralized_critic.py"],
    args = ["--as-test", "--framework=torch", "--stop-reward=7.2"]
)

py_test(
    name = "examples/centralized_critic_2_tf",
    main = "examples/centralized_critic_2.py",
    tags = ["team:rllib", "exclusive", "examples"],
    size = "medium",
    srcs = ["examples/centralized_critic_2.py"],
    args = ["--as-test", "--stop-reward=6.0"]
)

py_test(
    name = "examples/centralized_critic_2_torch",
    main = "examples/centralized_critic_2.py",
    tags = ["team:rllib", "exclusive", "examples"],
    size = "medium",
    srcs = ["examples/centralized_critic_2.py"],
    args = ["--as-test", "--framework=torch", "--stop-reward=6.0"]
)

py_test(
    name = "examples/checkpoint_by_custom_criteria",
    main = "examples/checkpoint_by_custom_criteria.py",
    tags = ["team:rllib", "exclusive", "examples"],
    size = "medium",
    srcs = ["examples/checkpoint_by_custom_criteria.py"],
    args = ["--stop-iters=3 --num-cpus=3"]
)

py_test(
    name = "examples/complex_struct_space_tf",
    main = "examples/complex_struct_space.py",
    tags = ["team:rllib", "exclusive", "examples"],
    size = "small",
    srcs = ["examples/complex_struct_space.py"],
    args = ["--framework=tf"],
)

py_test(
    name = "examples/complex_struct_space_tf_eager",
    main = "examples/complex_struct_space.py",
    tags = ["team:rllib", "exclusive", "examples"],
    size = "small",
    srcs = ["examples/complex_struct_space.py"],
    args = ["--framework=tf2"],
)

py_test(
    name = "examples/complex_struct_space_torch",
    main = "examples/complex_struct_space.py",
    tags = ["team:rllib", "exclusive", "examples"],
    size = "small",
    srcs = ["examples/complex_struct_space.py"],
    args = ["--framework=torch"],
)

py_test(
    name = "examples/curriculum_learning",
    main = "examples/curriculum_learning.py",
    tags = ["team:rllib", "exclusive", "examples"],
    size = "medium",
    srcs = ["examples/curriculum_learning.py"],
    args = ["--as-test", "--stop-reward=800.0"]
)

py_test(
    name = "examples/custom_env_tf",
    main = "examples/custom_env.py",
    tags = ["team:rllib", "exclusive", "examples"],
    size = "medium",
    srcs = ["examples/custom_env.py"],
    args = ["--as-test"]
)

py_test(
    name = "examples/custom_env_torch",
    main = "examples/custom_env.py",
    tags = ["team:rllib", "exclusive", "examples"],
    size = "medium",
    srcs = ["examples/custom_env.py"],
    args = ["--as-test", "--framework=torch"]
)

py_test(
    name = "examples/custom_eval_tf",
    main = "examples/custom_eval.py",
    tags = ["team:rllib", "exclusive", "examples"],
    size = "small",
    srcs = ["examples/custom_eval.py"],
    args = ["--num-cpus=4", "--as-test"]
)

py_test(
    name = "examples/custom_eval_torch",
    main = "examples/custom_eval.py",
    tags = ["team:rllib", "exclusive", "examples"],
    size = "small",
    srcs = ["examples/custom_eval.py"],
    args = ["--num-cpus=4", "--as-test", "--framework=torch"]
)

py_test(
    name = "examples/custom_eval_parallel_to_training_torch",
    main = "examples/custom_eval.py",
    tags = ["team:rllib", "exclusive", "examples"],
    size = "small",
    srcs = ["examples/custom_eval.py"],
    args = ["--num-cpus=4", "--as-test", "--framework=torch", "--evaluation-parallel-to-training"]
)

py_test(
    name = "examples/custom_experiment",
    main = "examples/custom_experiment.py",
    tags = ["team:rllib", "exclusive", "examples"],
    size = "medium",
    srcs = ["examples/custom_experiment.py"],
    args = ["--train-iterations=10"]
)

py_test(
    name = "examples/custom_fast_model_tf",
    main = "examples/custom_fast_model.py",
    tags = ["team:rllib", "exclusive", "examples"],
    size = "medium",
    srcs = ["examples/custom_fast_model.py"],
    args = ["--stop-iters=1"]
)

py_test(
    name = "examples/custom_fast_model_torch",
    main = "examples/custom_fast_model.py",
    tags = ["team:rllib", "exclusive", "examples"],
    size = "medium",
    srcs = ["examples/custom_fast_model.py"],
    args = ["--stop-iters=1", "--framework=torch"]
)

py_test(
    name = "examples/custom_keras_model_a2c",
    main = "examples/custom_keras_model.py",
    tags = ["team:rllib", "exclusive", "examples"],
    size = "small",
    srcs = ["examples/custom_keras_model.py"],
    args = ["--run=A2C", "--stop=50", "--num-cpus=4"]
)

py_test(
    name = "examples/custom_keras_model_dqn",
    main = "examples/custom_keras_model.py",
    tags = ["team:rllib", "exclusive", "examples"],
    size = "small",
    srcs = ["examples/custom_keras_model.py"],
    args = ["--run=DQN", "--stop=50"]
)

py_test(
    name = "examples/custom_keras_model_ppo",
    main = "examples/custom_keras_model.py",
    tags = ["team:rllib", "exclusive", "examples"],
    size = "small",
    srcs = ["examples/custom_keras_model.py"],
    args = ["--run=PPO", "--stop=50", "--num-cpus=4"]
)

py_test(
    name = "examples/custom_metrics_and_callbacks",
    main = "examples/custom_metrics_and_callbacks.py",
    tags = ["team:rllib", "exclusive", "examples"],
    size = "small",
    srcs = ["examples/custom_metrics_and_callbacks.py"],
    args = ["--stop-iters=2"]
)

py_test(
    name = "examples/custom_model_api_tf",
    main = "examples/custom_model_api.py",
    tags = ["team:rllib", "exclusive", "examples"],
    size = "small",
    srcs = ["examples/custom_model_api.py"],
)

py_test(
    name = "examples/custom_model_api_torch",
    main = "examples/custom_model_api.py",
    tags = ["team:rllib", "exclusive", "examples"],
    size = "small",
    srcs = ["examples/custom_model_api.py"],
    args = ["--framework=torch"],
)

py_test(
    name = "examples/custom_model_loss_and_metrics_ppo_tf",
    main = "examples/custom_model_loss_and_metrics.py",
    tags = ["team:rllib", "exclusive", "examples"],
    size = "small",
    # Include the json data file.
    data = ["tests/data/cartpole/small.json"],
    srcs = ["examples/custom_model_loss_and_metrics.py"],
    args = ["--run=PPO", "--stop-iters=1", "--input-files=tests/data/cartpole"]
)

py_test(
    name = "examples/custom_model_loss_and_metrics_ppo_torch",
    main = "examples/custom_model_loss_and_metrics.py",
    tags = ["team:rllib", "exclusive", "examples"],
    size = "small",
    # Include the json data file.
    data = ["tests/data/cartpole/small.json"],
    srcs = ["examples/custom_model_loss_and_metrics.py"],
    args = ["--run=PPO", "--framework=torch", "--stop-iters=1", "--input-files=tests/data/cartpole"]
)

py_test(
    name = "examples/custom_model_loss_and_metrics_pg_tf",
    main = "examples/custom_model_loss_and_metrics.py",
    tags = ["team:rllib", "exclusive", "examples"],
    size = "small",
    # Include the json data file.
    data = ["tests/data/cartpole/small.json"],
    srcs = ["examples/custom_model_loss_and_metrics.py"],
    args = ["--run=PG", "--stop-iters=1", "--input-files=tests/data/cartpole"]
)

py_test(
    name = "examples/custom_model_loss_and_metrics_pg_torch",
    main = "examples/custom_model_loss_and_metrics.py",
    tags = ["team:rllib", "exclusive", "examples"],
    size = "small",
    # Include the json data file.
    data = ["tests/data/cartpole/small.json"],
    srcs = ["examples/custom_model_loss_and_metrics.py"],
    args = ["--run=PG", "--framework=torch", "--stop-iters=1", "--input-files=tests/data/cartpole"]
)

py_test(
    name = "examples/custom_observation_filters",
    main = "examples/custom_observation_filters.py",
    tags = ["team:rllib", "exclusive", "examples"],
    size = "medium",
    srcs = ["examples/custom_observation_filters.py"],
    args = ["--stop-iters=3"]
)

py_test(
    name = "examples/custom_rnn_model_repeat_after_me_tf",
    main = "examples/custom_rnn_model.py",
    tags = ["team:rllib", "exclusive", "examples"],
    size = "medium",
    srcs = ["examples/custom_rnn_model.py"],
    args = ["--as-test", "--run=PPO", "--stop-reward=40", "--env=RepeatAfterMeEnv", "--num-cpus=4"]
)

py_test(
    name = "examples/custom_rnn_model_repeat_initial_obs_tf",
    main = "examples/custom_rnn_model.py",
    tags = ["team:rllib", "exclusive", "examples"],
    size = "medium",
    srcs = ["examples/custom_rnn_model.py"],
    args = ["--as-test", "--run=PPO", "--stop-reward=10", "--stop-timesteps=300000", "--env=RepeatInitialObsEnv", "--num-cpus=4"]
)

py_test(
    name = "examples/custom_rnn_model_repeat_after_me_torch",
    main = "examples/custom_rnn_model.py",
    tags = ["team:rllib", "exclusive", "examples"],
    size = "medium",
    srcs = ["examples/custom_rnn_model.py"],
    args = ["--as-test", "--framework=torch", "--run=PPO", "--stop-reward=40", "--env=RepeatAfterMeEnv", "--num-cpus=4"]
)

py_test(
    name = "examples/custom_rnn_model_repeat_initial_obs_torch",
    main = "examples/custom_rnn_model.py",
    tags = ["team:rllib", "exclusive", "examples"],
    size = "medium",
    srcs = ["examples/custom_rnn_model.py"],
    args = ["--as-test", "--framework=torch", "--run=PPO", "--stop-reward=10", "--stop-timesteps=300000", "--env=RepeatInitialObsEnv", "--num-cpus=4"]
)

py_test(
    name = "examples/custom_tf_policy",
    tags = ["team:rllib", "exclusive", "examples"],
    size = "small",
    srcs = ["examples/custom_tf_policy.py"],
    args = ["--stop-iters=2", "--num-cpus=4"]
)

py_test(
    name = "examples/custom_torch_policy",
    tags = ["team:rllib", "exclusive", "examples"],
    size = "small",
    srcs = ["examples/custom_torch_policy.py"],
    args = ["--stop-iters=2", "--num-cpus=4"]
)

py_test(
    name = "examples/custom_train_fn",
    main = "examples/custom_train_fn.py",
    tags = ["team:rllib", "exclusive", "examples"],
    size = "medium",
    srcs = ["examples/custom_train_fn.py"],
)

py_test(
    name = "examples/custom_vector_env_tf",
    main = "examples/custom_vector_env.py",
    tags = ["team:rllib", "exclusive", "examples"],
    size = "medium",
    srcs = ["examples/custom_vector_env.py"],
    args = ["--as-test", "--stop-reward=40.0"]
)

py_test(
    name = "examples/custom_vector_env_torch",
    main = "examples/custom_vector_env.py",
    tags = ["team:rllib", "exclusive", "examples"],
    size = "medium",
    srcs = ["examples/custom_vector_env.py"],
    args = ["--as-test", "--framework=torch", "--stop-reward=40.0"]
)

py_test(
    name = "examples/deterministic_training_tf",
    main = "examples/deterministic_training.py",
    tags = ["team:rllib", "exclusive", "multi_gpu", "examples"],
    size = "medium",
    srcs = ["examples/deterministic_training.py"],
    args = ["--as-test", "--stop-iters=1", "--framework=tf", "--num-gpus=1", "--num-gpus-per-worker=1"]
)

py_test(
    name = "examples/deterministic_training_tf2",
    main = "examples/deterministic_training.py",
    tags = ["team:rllib", "exclusive", "multi_gpu", "examples"],
    size = "medium",
    srcs = ["examples/deterministic_training.py"],
    args = ["--as-test", "--stop-iters=1", "--framework=tf2", "--num-gpus=1", "--num-gpus-per-worker=1"]
)

py_test(
    name = "examples/deterministic_training_torch",
    main = "examples/deterministic_training.py",
    tags = ["team:rllib", "exclusive", "multi_gpu", "examples"],
    size = "medium",
    srcs = ["examples/deterministic_training.py"],
    args = ["--as-test", "--stop-iters=1", "--framework=torch", "--num-gpus=1", "--num-gpus-per-worker=1"]
)

py_test(
    name = "examples/eager_execution",
    tags = ["team:rllib", "exclusive", "examples"],
    size = "small",
    srcs = ["examples/eager_execution.py"],
    args = ["--stop-iters=2"]
)

py_test(
    name = "examples/export/cartpole_dqn_export",
    main = "examples/export/cartpole_dqn_export.py",
    tags = ["team:rllib", "exclusive", "examples"],
    size = "small",
    srcs = ["examples/export/cartpole_dqn_export.py"],
)

py_test(
    name = "examples/export/onnx_tf",
    main = "examples/export/onnx_tf.py",
    tags = ["team:rllib", "exclusive", "examples", "no_main"],
    size = "small",
    srcs = ["examples/export/onnx_tf.py"],
    args = ["--framework=tf"],
)

py_test(
    name = "examples/export/onnx_tf2",
    main = "examples/export/onnx_tf.py",
    tags = ["team:rllib", "exclusive", "examples", "no_main"],
    size = "small",
    srcs = ["examples/export/onnx_tf.py"],
    args = ["--framework=tf2"],
)

py_test(
    name = "examples/export/onnx_torch",
    main = "examples/export/onnx_torch.py",
    tags = ["team:rllib", "exclusive", "examples", "no_main"],
    size = "small",
    srcs = ["examples/export/onnx_torch.py"],
)

py_test(
    name = "examples/fractional_gpus",
    main = "examples/fractional_gpus.py",
    tags = ["team:rllib", "exclusive", "examples"],
    size = "medium",
    srcs = ["examples/fractional_gpus.py"],
    args = ["--as-test", "--stop-reward=40.0", "--num-gpus=0", "--num-workers=0"]
)

py_test(
    name = "examples/hierarchical_training_tf",
    main = "examples/hierarchical_training.py",
    tags = ["team:rllib", "exclusive", "examples"],
    size = "medium",
    srcs = ["examples/hierarchical_training.py"],
    args = ["--stop-reward=0.0"]
)

py_test(
    name = "examples/hierarchical_training_torch",
    main = "examples/hierarchical_training.py",
    tags = ["team:rllib", "exclusive", "examples"],
    size = "medium",
    srcs = ["examples/hierarchical_training.py"],
    args = ["--framework=torch", "--stop-reward=0.0"]
)

# Do not run this test (MobileNetV2 is gigantic and takes forever for 1 iter).
# py_test(
#     name = "examples/mobilenet_v2_with_lstm_tf",
#     main = "examples/mobilenet_v2_with_lstm.py",
#     tags = ["team:rllib", "examples"],
#     size = "small",
#     srcs = ["examples/mobilenet_v2_with_lstm.py"]
# )

py_test(
    name = "examples/multi_agent_cartpole_tf",
    main = "examples/multi_agent_cartpole.py",
    tags = ["team:rllib", "exclusive", "examples"],
    size = "small",
    srcs = ["examples/multi_agent_cartpole.py"],
    args = ["--as-test", "--stop-reward=70.0", "--num-cpus=4"]
)

py_test(
    name = "examples/multi_agent_cartpole_torch",
    main = "examples/multi_agent_cartpole.py",
    tags = ["team:rllib", "exclusive", "examples"],
    size = "small",
    srcs = ["examples/multi_agent_cartpole.py"],
    args = ["--as-test", "--framework=torch", "--stop-reward=70.0", "--num-cpus=4"]
)

py_test(
    name = "examples/multi_agent_custom_policy_tf",
    main = "examples/multi_agent_custom_policy.py",
    tags = ["team:rllib", "exclusive", "examples"],
    size = "small",
    srcs = ["examples/multi_agent_custom_policy.py"],
    args = ["--as-test", "--stop-reward=80"]
)

py_test(
    name = "examples/multi_agent_custom_policy_torch",
    main = "examples/multi_agent_custom_policy.py",
    tags = ["team:rllib", "exclusive", "examples"],
    size = "small",
    srcs = ["examples/multi_agent_custom_policy.py"],
    args = ["--as-test", "--framework=torch", "--stop-reward=80"]
)

py_test(
    name = "examples/multi_agent_different_spaces_for_agents_tf2",
    main = "examples/multi_agent_different_spaces_for_agents.py",
    tags = ["team:rllib", "exclusive", "examples"],
    size = "medium",
    srcs = ["examples/multi_agent_different_spaces_for_agents.py"],
    args = ["--stop-iters=4", "--framework=tf2", "--eager-tracing"]
)

py_test(
    name = "examples/multi_agent_different_spaces_for_agents_torch",
    main = "examples/multi_agent_different_spaces_for_agents.py",
    tags = ["team:rllib", "exclusive", "examples"],
    size = "medium",
    srcs = ["examples/multi_agent_different_spaces_for_agents.py"],
    args = ["--stop-iters=4", "--framework=torch"]
)

py_test(
    name = "examples/multi_agent_two_trainers_tf",
    main = "examples/multi_agent_two_trainers.py",
    tags = ["team:rllib", "exclusive", "examples"],
    size = "medium",
    srcs = ["examples/multi_agent_two_trainers.py"],
    args = ["--as-test", "--stop-reward=70"]
)

py_test(
    name = "examples/multi_agent_two_trainers_torch",
    main = "examples/multi_agent_two_trainers.py",
    tags = ["team:rllib", "exclusive", "examples"],
    size = "small",
    srcs = ["examples/multi_agent_two_trainers.py"],
    args = ["--as-test", "--framework=torch", "--stop-reward=70"]
)

py_test(
    name = "examples/offline_rl_torch",
    main = "examples/offline_rl.py",
    tags = ["team:rllib", "exclusive", "examples"],
    size = "medium",
    srcs = ["examples/offline_rl.py"],
    args = ["--as-test", "--stop-reward=-300", "--stop-iters=1"]
)

# Taking out this test for now: Mixed torch- and tf- policies within the same
# Trainer never really worked.
# py_test(
#     name = "examples/multi_agent_two_trainers_mixed_torch_tf",
#     main = "examples/multi_agent_two_trainers.py",
#     tags = ["team:rllib", "exclusive", "examples"],
#     size = "medium",
#     srcs = ["examples/multi_agent_two_trainers.py"],
#     args = ["--as-test", "--mixed-torch-tf", "--stop-reward=70"]
# )

py_test(
    name = "examples/nested_action_spaces_ppo_tf",
    main = "examples/nested_action_spaces.py",
    tags = ["team:rllib", "exclusive", "examples"],
    size = "medium",
    srcs = ["examples/nested_action_spaces.py"],
    args = ["--as-test", "--stop-reward=-600", "--run=PPO"]
)

py_test(
    name = "examples/nested_action_spaces_ppo_torch",
    main = "examples/nested_action_spaces.py",
    tags = ["team:rllib", "exclusive", "examples"],
    size = "medium",
    srcs = ["examples/nested_action_spaces.py"],
    args = ["--as-test", "--framework=torch", "--stop-reward=-600", "--run=PPO"]
)

py_test(
    name = "examples/parallel_evaluation_and_training_13_episodes_tf",
    main = "examples/parallel_evaluation_and_training.py",
    tags = ["team:rllib", "exclusive", "examples"],
    size = "medium",
    srcs = ["examples/parallel_evaluation_and_training.py"],
    args = ["--as-test", "--stop-reward=50.0", "--num-cpus=6", "--evaluation-duration=13"]
)

py_test(
    name = "examples/parallel_evaluation_and_training_auto_episodes_tf",
    main = "examples/parallel_evaluation_and_training.py",
    tags = ["team:rllib", "exclusive", "examples"],
    size = "medium",
    srcs = ["examples/parallel_evaluation_and_training.py"],
    args = ["--as-test", "--stop-reward=50.0", "--num-cpus=6", "--evaluation-duration=auto"]
)

py_test(
    name = "examples/parallel_evaluation_and_training_211_ts_tf2",
    main = "examples/parallel_evaluation_and_training.py",
    tags = ["team:rllib", "exclusive", "examples"],
    size = "medium",
    srcs = ["examples/parallel_evaluation_and_training.py"],
    args = ["--as-test", "--framework=tf2", "--stop-reward=30.0", "--num-cpus=6", "--evaluation-num-workers=3", "--evaluation-duration=211", "--evaluation-duration-unit=timesteps"]
)

py_test(
    name = "examples/parallel_evaluation_and_training_auto_ts_torch",
    main = "examples/parallel_evaluation_and_training.py",
    tags = ["team:rllib", "exclusive", "examples"],
    size = "medium",
    srcs = ["examples/parallel_evaluation_and_training.py"],
    args = ["--as-test", "--framework=torch", "--stop-reward=30.0", "--num-cpus=6", "--evaluation-num-workers=3", "--evaluation-duration=auto", "--evaluation-duration-unit=timesteps"]
)

py_test(
    name = "examples/parametric_actions_cartpole_pg_tf",
    main = "examples/parametric_actions_cartpole.py",
    tags = ["team:rllib", "exclusive", "examples"],
    size = "small",
    srcs = ["examples/parametric_actions_cartpole.py"],
    args = ["--as-test", "--stop-reward=60.0", "--run=PG"]
)

py_test(
    name = "examples/parametric_actions_cartpole_dqn_tf",
    main = "examples/parametric_actions_cartpole.py",
    tags = ["team:rllib", "exclusive", "examples"],
    size = "medium",
    srcs = ["examples/parametric_actions_cartpole.py"],
    args = ["--as-test", "--stop-reward=60.0", "--run=DQN"]
)

py_test(
    name = "examples/parametric_actions_cartpole_pg_torch",
    main = "examples/parametric_actions_cartpole.py",
    tags = ["team:rllib", "exclusive", "examples"],
    size = "small",
    srcs = ["examples/parametric_actions_cartpole.py"],
    args = ["--as-test", "--framework=torch", "--stop-reward=60.0", "--run=PG"]
)

py_test(
    name = "examples/parametric_actions_cartpole_dqn_torch",
    main = "examples/parametric_actions_cartpole.py",
    tags = ["team:rllib", "exclusive", "examples"],
    size = "medium",
    srcs = ["examples/parametric_actions_cartpole.py"],
    args = ["--as-test", "--framework=torch", "--stop-reward=60.0", "--run=DQN"]
)

py_test(
    name = "examples/parametric_actions_cartpole_embeddings_learnt_by_model",
    main = "examples/parametric_actions_cartpole_embeddings_learnt_by_model.py",
    tags = ["team:rllib", "exclusive", "examples"],
    size = "medium",
    srcs = ["examples/parametric_actions_cartpole_embeddings_learnt_by_model.py"],
    args = ["--as-test", "--stop-reward=80.0"]
)

py_test(
    name = "examples/inference_and_serving/policy_inference_after_training_tf",
    main = "examples/inference_and_serving/policy_inference_after_training.py",
    tags = ["team:rllib", "exclusive", "examples"],
    size = "medium",
    srcs = ["examples/inference_and_serving/policy_inference_after_training.py"],
    args = ["--stop-iters=3", "--framework=tf"]
)

py_test(
    name = "examples/inference_and_serving/policy_inference_after_training_torch",
    main = "examples/inference_and_serving/policy_inference_after_training.py",
    tags = ["team:rllib", "exclusive", "examples"],
    size = "medium",
    srcs = ["examples/inference_and_serving/policy_inference_after_training.py"],
    args = ["--stop-iters=3", "--framework=torch"]
)

py_test(
    name = "examples/inference_and_serving/policy_inference_after_training_with_attention_tf",
    main = "examples/inference_and_serving/policy_inference_after_training_with_attention.py",
    tags = ["team:rllib", "exclusive", "examples"],
    size = "medium",
    srcs = ["examples/inference_and_serving/policy_inference_after_training_with_attention.py"],
    args = ["--stop-iters=2", "--framework=tf"]
)

py_test(
    name = "examples/inference_and_serving/policy_inference_after_training_with_attention_torch",
    main = "examples/inference_and_serving/policy_inference_after_training_with_attention.py",
    tags = ["team:rllib", "exclusive", "examples"],
    size = "medium",
    srcs = ["examples/inference_and_serving/policy_inference_after_training_with_attention.py"],
    args = ["--stop-iters=2", "--framework=torch"]
)

py_test(
    name = "examples/inference_and_serving/policy_inference_after_training_with_dt_torch",
    main = "examples/inference_and_serving/policy_inference_after_training_with_dt.py",
    tags = ["team:rllib", "exclusive", "examples"],
    size = "medium",
    srcs = ["examples/inference_and_serving/policy_inference_after_training_with_dt.py"],
    data = ["tests/data/cartpole/large.json"],
    args = ["--input-files=tests/data/cartpole/large.json"]
)

py_test(
    name = "examples/inference_and_serving/policy_inference_after_training_with_lstm_tf",
    main = "examples/inference_and_serving/policy_inference_after_training_with_lstm.py",
    tags = ["team:rllib", "exclusive", "examples"],
    size = "medium",
    srcs = ["examples/inference_and_serving/policy_inference_after_training_with_lstm.py"],
    args = ["--stop-iters=1", "--framework=tf"]
)

py_test(
    name = "examples/inference_and_serving/policy_inference_after_training_with_lstm_torch",
    main = "examples/inference_and_serving/policy_inference_after_training_with_lstm.py",
    tags = ["team:rllib", "exclusive", "examples"],
    size = "medium",
    srcs = ["examples/inference_and_serving/policy_inference_after_training_with_lstm.py"],
    args = ["--stop-iters=1", "--framework=torch"]
)

py_test(
    name = "examples/preprocessing_disabled_tf",
    main = "examples/preprocessing_disabled.py",
    tags = ["team:rllib", "exclusive", "examples"],
    size = "medium",
    srcs = ["examples/preprocessing_disabled.py"],
    args = ["--stop-iters=2"]
)

py_test(
    name = "examples/preprocessing_disabled_torch",
    main = "examples/preprocessing_disabled.py",
    tags = ["team:rllib", "exclusive", "examples"],
    size = "medium",
    srcs = ["examples/preprocessing_disabled.py"],
    args = ["--framework=torch", "--stop-iters=2"]
)

py_test(
    name = "examples/recommender_system_with_recsim_and_slateq_tf2",
    main = "examples/recommender_system_with_recsim_and_slateq.py",
    tags = ["team:rllib", "exclusive", "examples"],
    size = "large",
    srcs = ["examples/recommender_system_with_recsim_and_slateq.py"],
    args = ["--stop-iters=2", "--num-steps-sampled-before-learning_starts=100", "--framework=tf2", "--use-tune", "--random-test-episodes=10", "--env-num-candidates=50", "--env-slate-size=2"],
)

py_test(
    name = "examples/remote_envs_with_inference_done_on_main_node_tf",
    main = "examples/remote_envs_with_inference_done_on_main_node.py",
    tags = ["team:rllib", "exclusive", "examples"],
    size = "medium",
    srcs = ["examples/remote_envs_with_inference_done_on_main_node.py"],
    args = ["--as-test"],
)

py_test(
    name = "examples/remote_envs_with_inference_done_on_main_node_torch",
    main = "examples/remote_envs_with_inference_done_on_main_node.py",
    tags = ["team:rllib", "exclusive", "examples"],
    size = "medium",
    srcs = ["examples/remote_envs_with_inference_done_on_main_node.py"],
    args = ["--as-test", "--framework=torch"],
)

# py_test(
#    name = "examples/remote_base_env_with_custom_api",
#    tags = ["team:rllib", "exclusive", "examples"],
#    size = "medium",
#    srcs = ["examples/remote_base_env_with_custom_api.py"],
#    args = ["--stop-iters=3"]
# )

py_test(
    name = "examples/replay_buffer_api",
    tags = ["team:rllib", "examples"],
    size = "large",
    srcs = ["examples/replay_buffer_api.py"],
)

py_test(
    name = "examples/restore_1_of_n_agents_from_checkpoint",
    tags = ["team:rllib", "exclusive", "examples"],
    size = "medium",
    srcs = ["examples/restore_1_of_n_agents_from_checkpoint.py"],
    args = ["--pre-training-iters=1", "--stop-iters=1", "--num-cpus=4"]
)

py_test(
    name = "examples/rnnsac_stateless_cartpole",
    tags = ["team:rllib", "exclusive", "gpu"],
    size = "medium",
    srcs = ["examples/rnnsac_stateless_cartpole.py"]
)

py_test(
    name = "examples/rollout_worker_custom_workflow",
    tags = ["team:rllib", "exclusive", "examples"],
    size = "small",
    srcs = ["examples/rollout_worker_custom_workflow.py"],
    args = ["--num-cpus=4"]
)

py_test(
    name = "examples/rock_paper_scissors_multiagent_tf",
    main = "examples/rock_paper_scissors_multiagent.py",
    tags = ["team:rllib", "exclusive", "examples"],
    size = "medium",
    srcs = ["examples/rock_paper_scissors_multiagent.py"],
    args = ["--as-test"],
)

py_test(
    name = "examples/rock_paper_scissors_multiagent_torch",
    main = "examples/rock_paper_scissors_multiagent.py",
    tags = ["team:rllib", "exclusive", "examples"],
    size = "medium",
    srcs = ["examples/rock_paper_scissors_multiagent.py"],
    args = ["--as-test", "--framework=torch"],
)

py_test(
    name = "examples/self_play_with_open_spiel_connect_4_tf",
    main = "examples/self_play_with_open_spiel.py",
    tags = ["team:rllib", "exclusive", "examples"],
    size = "small",
    srcs = ["examples/self_play_with_open_spiel.py"],
    args = ["--framework=tf", "--env=connect_four", "--win-rate-threshold=0.6", "--stop-iters=2", "--num-episodes-human-play=0"]
)

py_test(
    name = "examples/self_play_with_open_spiel_connect_4_torch",
    main = "examples/self_play_with_open_spiel.py",
    tags = ["team:rllib", "exclusive", "examples"],
    size = "medium",
    srcs = ["examples/self_play_with_open_spiel.py"],
    args = ["--framework=torch", "--env=connect_four", "--win-rate-threshold=0.6", "--stop-iters=2", "--num-episodes-human-play=0"]
)

py_test(
    name = "examples/self_play_league_based_with_open_spiel_markov_soccer_tf",
    main = "examples/self_play_league_based_with_open_spiel.py",
    tags = ["team:rllib", "exclusive", "examples"],
    size = "medium",
    srcs = ["examples/self_play_league_based_with_open_spiel.py"],
    args = ["--framework=tf", "--env=markov_soccer", "--win-rate-threshold=0.6", "--stop-iters=2", "--num-episodes-human-play=0"]
)

py_test(
    name = "examples/self_play_league_based_with_open_spiel_markov_soccer_torch",
    main = "examples/self_play_league_based_with_open_spiel.py",
    tags = ["team:rllib", "exclusive", "examples"],
    size = "medium",
    srcs = ["examples/self_play_league_based_with_open_spiel.py"],
    args = ["--framework=torch", "--env=markov_soccer", "--win-rate-threshold=0.6", "--stop-iters=2", "--num-episodes-human-play=0"]
)

py_test(
    name = "examples/trajectory_view_api_tf",
    main = "examples/trajectory_view_api.py",
    tags = ["team:rllib", "exclusive", "examples"],
    size = "medium",
    srcs = ["examples/trajectory_view_api.py"],
    args = ["--as-test", "--framework=tf", "--stop-reward=100.0"]
)

py_test(
    name = "examples/trajectory_view_api_torch",
    main = "examples/trajectory_view_api.py",
    tags = ["team:rllib", "exclusive", "examples"],
    size = "medium",
    srcs = ["examples/trajectory_view_api.py"],
    args = ["--as-test", "--framework=torch", "--stop-reward=100.0"]
)

py_test(
    name = "examples/tune/framework",
    main = "examples/tune/framework.py",
    tags = ["team:rllib", "exclusive", "examples"],
    size = "medium",
    srcs = ["examples/tune/framework.py"],
    args = ["--smoke-test"]
)

py_test(
    name = "examples/two_trainer_workflow_tf",
    main = "examples/two_trainer_workflow.py",
    tags = ["team:rllib", "exclusive", "examples"],
    size = "medium",
    srcs = ["examples/two_trainer_workflow.py"],
    args = ["--as-test", "--stop-reward=450.0"]
)

py_test(
    name = "examples/two_trainer_workflow_torch",
    main = "examples/two_trainer_workflow.py",
    tags = ["team:rllib", "exclusive", "examples"],
    size = "medium",
    srcs = ["examples/two_trainer_workflow.py"],
    args = ["--as-test", "--torch", "--stop-reward=450.0"]
)

py_test(
    name = "examples/two_trainer_workflow_mixed_torch_tf",
    main = "examples/two_trainer_workflow.py",
    tags = ["team:rllib", "exclusive", "examples"],
    size = "medium",
    srcs = ["examples/two_trainer_workflow.py"],
    args = ["--as-test", "--mixed-torch-tf", "--stop-reward=450.0"]
)

py_test(
    name = "examples/two_step_game_pg_tf",
    main = "examples/two_step_game.py",
    tags = ["team:rllib", "exclusive", "examples"],
    size = "small",
    srcs = ["examples/two_step_game.py"],
    args = ["--as-test", "--stop-reward=7", "--run=PG"]
)

py_test(
    name = "examples/two_step_game_pg_torch",
    main = "examples/two_step_game.py",
    tags = ["team:rllib", "exclusive", "examples"],
    size = "small",
    srcs = ["examples/two_step_game.py"],
    args = ["--as-test", "--framework=torch", "--stop-reward=7", "--run=PG"]
)


py_test(
    name = "examples/bandit/lin_ts_train_wheel_env",
    main = "examples/bandit/lin_ts_train_wheel_env.py",
    tags = ["team:rllib", "exclusive", "examples"],
    size = "small",
    srcs = ["examples/bandit/lin_ts_train_wheel_env.py"],
)

py_test(
    name = "examples/bandit/tune_lin_ts_train_wheel_env",
    main = "examples/bandit/tune_lin_ts_train_wheel_env.py",
    tags = ["team:rllib", "exclusive", "examples"],
    size = "small",
    srcs = ["examples/bandit/tune_lin_ts_train_wheel_env.py"],
)

py_test(
    name = "examples/bandit/tune_lin_ucb_train_recommendation",
    main = "examples/bandit/tune_lin_ucb_train_recommendation.py",
    tags = ["team:rllib","exclusive",  "examples"],
    size = "small",
    srcs = ["examples/bandit/tune_lin_ucb_train_recommendation.py"],
)

py_test(
    name = "examples/bandit/tune_lin_ucb_train_recsim_env",
    main = "examples/bandit/tune_lin_ucb_train_recsim_env.py",
    tags = ["team:rllib", "exclusive", "examples"],
    size = "small",
    srcs = ["examples/bandit/tune_lin_ucb_train_recsim_env.py"],
)

py_test(
    name = "examples/connectors/run_connector_policy",
    main = "examples/connectors/run_connector_policy.py",
    tags = ["team:rllib", "exclusive", "examples"],
    size = "small",
    srcs = ["examples/connectors/run_connector_policy.py"],
    data = glob([
        "tests/data/checkpoints/APPO_CartPole-v0_checkpoint-6-08062022",
    ]),
    args = ["--checkpoint_file=tests/data/checkpoints/APPO_CartPole-v0_checkpoint-6-08062022"]
)

py_test(
    name = "examples/connectors/adapt_connector_policy",
    main = "examples/connectors/adapt_connector_policy.py",
    tags = ["team:rllib", "exclusive", "examples"],
    size = "small",
    srcs = ["examples/connectors/adapt_connector_policy.py"],
    data = glob([
        "tests/data/checkpoints/APPO_CartPole-v0_checkpoint-6-07092022",
    ]),
    args = ["--checkpoint_file=tests/data/checkpoints/APPO_CartPole-v0_checkpoint-6-07092022"]
)

py_test(
    name = "examples/connectors/self_play_with_policy_checkpoint",
    main = "examples/connectors/self_play_with_policy_checkpoint.py",
    tags = ["team:rllib", "exclusive", "examples"],
    size = "small",
    srcs = ["examples/connectors/self_play_with_policy_checkpoint.py"],
    data = glob([
        "tests/data/checkpoints/PPO_open_spiel_checkpoint-6",
    ]),
    args = [
        "--checkpoint_file=tests/data/checkpoints/PPO_open_spiel_checkpoint-6",
        "--train_iteration=1"  # Smoke test.
    ]
)

# --------------------------------------------------------------------
# examples/documentation directory
#
# Tag: documentation
#
# NOTE: Add tests alphabetically to this list.
# --------------------------------------------------------------------

py_test(
    name = "examples/documentation/custom_gym_env",
    main = "examples/documentation/custom_gym_env.py",
    tags = ["team:rllib", "documentation", "no_main"],
    size = "medium",
    srcs = ["examples/documentation/custom_gym_env.py"],
)

py_test(
    name = "examples/documentation/saving_and_loading_algos_and_policies",
    main = "examples/documentation/saving_and_loading_algos_and_policies.py",
    tags = ["team:rllib", "documentation", "no_main"],
    size = "medium",
    srcs = ["examples/documentation/saving_and_loading_algos_and_policies.py"],
)

py_test(
    name = "examples/documentation/replay_buffer_demo",
    main = "examples/documentation/replay_buffer_demo.py",
    tags = ["team:rllib", "documentation", "no_main"],
    size = "medium",
    srcs = ["examples/documentation/replay_buffer_demo.py"],
)

py_test(
    name = "examples/documentation/rllib_on_ray_readme",
    main = "examples/documentation/rllib_on_ray_readme.py",
    tags = ["team:rllib", "documentation", "no_main"],
    size = "medium",
    srcs = ["examples/documentation/rllib_on_ray_readme.py"],
)

py_test(
    name = "examples/documentation/rllib_on_rllib_readme",
    main = "examples/documentation/rllib_on_rllib_readme.py",
    tags = ["team:rllib", "documentation", "no_main"],
    size = "medium",
    srcs = ["examples/documentation/rllib_on_rllib_readme.py"],
)

# --------------------------------------------------------------------
# Manual/disabled tests
# --------------------------------------------------------------------
py_test_module_list(
  files = [
    "tests/test_dnc.py",
    "tests/test_perf.py",
    "env/wrappers/tests/test_kaggle_wrapper.py",
    "examples/env/tests/test_cliff_walking_wall_env.py",
    "examples/env/tests/test_coin_game_non_vectorized_env.py",
    "examples/env/tests/test_coin_game_vectorized_env.py",
    "examples/env/tests/test_matrix_sequential_social_dilemma.py",
    "examples/env/tests/test_wrappers.py",
    "utils/tests/test_utils.py",
  ],
  size = "large",
  extra_srcs = [],
  deps = [],
  tags = ["manual", "team:rllib", "no_main"],
)<|MERGE_RESOLUTION|>--- conflicted
+++ resolved
@@ -1792,23 +1792,17 @@
 )
 
 py_test(
-<<<<<<< HEAD
+    name = "test_tf_rl_module",
+    tags = ["team:rllib", "core"],
+    size = "medium",
+    srcs = ["core/rl_module/tf/tests/test_tf_rl_module.py"]
+)
+
+py_test(
     name = "test_marl_module",
     tags = ["team:rllib", "core"],
     size = "medium",
     srcs = ["core/rl_module/tests/test_marl_module.py"]
-=======
-    name = "test_tf_rl_module",
-    tags = ["team:rllib", "core"],
-    size = "medium",
-    srcs = ["core/rl_module/tf/tests/test_tf_rl_module.py"]
-)
-
-py_test(
-    name = "test_marl_module",
-    tags = ["team:rllib", "core"],
-    size = "medium",
-    srcs = ["core/rl_module/tests/test_marl_module.py"]
 )
 
 py_test(
@@ -1816,7 +1810,6 @@
     tags = ["team:rllib", "core"],
     size = "medium",
     srcs = ["core/optim/tests/test_rl_optimizer_torch.py"]
->>>>>>> bceba7f2
 )
 
 py_test(
