# --------------------------------------------------------------------
# BAZEL/Buildkite-CI test cases.
# --------------------------------------------------------------------

# To add new RLlib tests, first find the correct category of your new test
# within this file.

# All new tests - within their category - should be added alphabetically!
# Do not just add tests to the bottom of the file.

# Currently we have the following categories:

# - Learning tests/regression, tagged:
# -- "learning_tests_[discrete|continuous]": distinguish discrete
#    actions vs continuous actions.
# -- "crashing_cartpole" and "stateless_cartpole" to distinguish between
#    simple CartPole and more advanced variants of it.
# -- "fake_gpus": Tests that run using 2 fake GPUs.
# -- "ray_data": Tests that rely on ray_data.
# -- "learning_tests_with_ray_data": Learning tests that rely on ray_data.

# - Folder-bound tests, tagged with the name of the top-level dir:
#   - `env` directory tests.
#   - `evaluation` directory tests.
#   - `models` directory tests.
#   - `offline` directory tests.
#   - `policy` directory tests.
#   - `utils` directory tests.

# - Algorithm tests, tagged "algorithms_dir".

# - Tests directory (everything in rllib/tests/...), tagged: "tests_dir"

# - Examples directory (everything in rllib/examples/...), tagged: "examples"

# - Memory leak tests tagged "memory_leak_tests".

# Note: There is a special directory in examples: "documentation" which contains
# all code that is linked to from within the RLlib docs. This code is tested
# separately via the "documentation" tag.

# Additional tags are:
# - "team:rllib": Indicating that all tests in this file are the responsibility of
#   the RLlib Team.
# - "needs_gpu": Indicating that a test needs to have a GPU in order to run.
# - "gpu": Indicating that a test may (but doesn't have to) be run in the GPU
#   pipeline, defined in .buildkite/pipeline.gpu.yml.
# - "multi_gpu": Indicating that a test will definitely be run in the Large GPU
#   pipeline, defined in .buildkite/pipeline.gpu.large.yml.
# - "no_gpu": Indicating that a test should not be run in the GPU pipeline due
#   to certain incompatibilities.
# - "no_tf_eager_tracing": Exclude this test from tf-eager tracing tests.
# - "torch_only": Only run this test case with framework=torch.

# Our .buildkite/pipeline.yml and .buildkite/pipeline.gpu.yml files execute all
# these tests in n different jobs.

load("//bazel:python.bzl", "py_test_module_list")
load("//bazel:python.bzl", "doctest")

doctest(
    files = glob(
        ["**/*.py"],
        exclude=[
            "**/examples/**",
            "**/tests/**",
            "**/test_*.py",
            # Exclude `tuned_examples` *.py files.
            "**/tuned_examples/**",
            # Deprecated modules
            "utils/window_stat.py",
            "utils/timer.py",
            "utils/memory.py",
            "offline/off_policy_estimator.py",
            "offline/estimators/feature_importance.py",
            "env/wrappers/recsim_wrapper.py",
            "env/remote_vector_env.py",
            # Missing imports
            "algorithms/dreamerv3/**",
            # FIXME: These modules contain broken examples that weren't previously
            # tested.
            "algorithms/algorithm_config.py",
            "algorithms/alpha_star/alpha_star.py",
            "algorithms/r2d2/r2d2.py",
            "algorithms/sac/rnnsac.py",
            "algorithms/simple_q/simple_q.py",
            "core/models/base.py",
            "core/models/specs/specs_base.py",
            "core/models/specs/specs_dict.py",
            "env/wrappers/pettingzoo_env.py",
            "evaluation/collectors/sample_collector.py",
            "evaluation/episode.py",
            "evaluation/metrics.py",
            "evaluation/observation_function.py",
            "evaluation/postprocessing.py",
            "execution/buffers/mixin_replay_buffer.py",
            "models/base_model.py",
            "models/catalog.py",
            "models/preprocessors.py",
            "models/repeated_values.py",
            "models/tf/tf_distributions.py",
            "models/torch/model.py",
            "models/torch/torch_distributions.py",
            "policy/rnn_sequencing.py",
            "utils/actor_manager.py",
            "utils/filter.py",
            "utils/from_config.py",
            "utils/metrics/window_stat.py",
            "utils/nested_dict.py",
            "utils/pre_checks/env.py",
            "utils/replay_buffers/multi_agent_mixin_replay_buffer.py",
            "utils/spaces/space_utils.py"
        ]
    ),
    tags = ["team:rllib"],
    size = "enormous"
)

# --------------------------------------------------------------------
# Benchmarks
#
# Tag: benchmark
#
# This is smoke-testing the benchmark scripts.
# --------------------------------------------------------------------
py_test(
    name = "torch_compile_inference_bm",
    main = "benchmarks/torch_compile/run_inference_bm.py",
    tags = ["team:rllib", "exclusive", "benchmark", "torch_2.x_only_benchmark"],
    size = "small",
    srcs = ["benchmarks/torch_compile/run_inference_bm.py"],
    args = ["--smoke-test"]
)

py_test(
    name = "torch_compile_ppo_with_inference",
    main = "benchmarks/torch_compile/run_ppo_with_inference_bm.py",
    tags = ["team:rllib", "exclusive", "benchmark", "torch_2.x_only_benchmark"],
    size = "medium",
    srcs = ["benchmarks/torch_compile/run_ppo_with_inference_bm.py"],
    args = ["--smoke-test"]
)


# --------------------------------------------------------------------
# Algorithms learning regression tests.
#
# Tag: learning_tests
#
# This will test all yaml files (via `rllib train`)
# inside rllib/tuned_examples/[algo-name] for actual learning success.
# --------------------------------------------------------------------

# APPO
#@OldAPIStack
py_test(
    name = "learning_tests_cartpole_appo_hybrid_api_stack",
    main = "tests/run_regression_tests.py",
    tags = ["team:rllib", "exclusive", "learning_tests", "learning_tests_cartpole", "learning_tests_discrete", "no_tf_static_graph"],
    size = "medium", # bazel may complain about it being too long sometimes - medium is on purpose as some frameworks take longer
    srcs = ["tests/run_regression_tests.py"],
    data = ["tuned_examples/appo/cartpole-appo-w-rl-modules-and-learner.yaml"],
    args = ["--dir=tuned_examples/appo"]
)

#@OldAPIStack
py_test(
    name = "learning_tests_cartpole_separate_losses_appo_old_api_stack",
    main = "tests/run_regression_tests.py",
    tags = ["team:rllib", "torch_only", "exclusive", "learning_tests", "learning_tests_cartpole", "learning_tests_discrete"],
    size = "medium",
    srcs = ["tests/run_regression_tests.py"],
    data = [
        "tuned_examples/appo/cartpole-appo-separate-losses.py"
    ],
    args = ["--dir=tuned_examples/appo"]
)

#@OldAPIStack
py_test(
    name = "learning_tests_multi_agent_cartpole_appo_old_api_stack",
    main = "tests/run_regression_tests.py",
    tags = ["team:rllib", "exclusive", "learning_tests", "learning_tests_cartpole", "learning_tests_discrete"],
    size = "medium",
    srcs = ["tests/run_regression_tests.py"],
    data = ["tuned_examples/appo/multi_agent_cartpole_appo.py"],
    args = ["--dir=tuned_examples/appo"]
)

#@OldAPIStack
py_test(
    name = "learning_tests_multi_agent_cartpole_w_100_policies_appo_old_api_stack",
    main = "tests/run_regression_tests.py",
    tags = ["team:rllib", "exclusive", "learning_tests", "learning_tests_cartpole", "learning_tests_discrete", "learning_tests_pytorch_use_all_core"],
    size = "enormous",
    srcs = ["tests/run_regression_tests.py"],
    data = ["tuned_examples/appo/multi-agent-cartpole-w-100-policies-appo.py"],
    args = ["--dir=tuned_examples/appo"]
)

#@OldAPIStack
py_test(
    name = "learning_tests_cartpole_appo_fake_gpus_old_api_stack",
    main = "tests/run_regression_tests.py",
    tags = ["team:rllib", "exclusive", "learning_tests", "learning_tests_cartpole", "learning_tests_discrete", "fake_gpus"],
    size = "medium",
    srcs = ["tests/run_regression_tests.py"],
    data = ["tuned_examples/appo/cartpole-appo-fake-gpus.yaml"],
    args = ["--dir=tuned_examples/appo"]
)

#@OldAPIStack
py_test(
    name = "learning_tests_stateless_cartpole_appo_old_api_stack",
    main = "tests/run_regression_tests.py",
    tags = ["team:rllib", "exclusive", "learning_tests", "learning_tests_cartpole", "learning_tests_discrete"],
    size = "enormous",
    srcs = ["tests/run_regression_tests.py"],
    data = ["tuned_examples/appo/stateless_cartpole_appo.py"],
    args = ["--dir=tuned_examples/appo"]
)

# Tests against crashing or hanging environments.
# Single-agent: Crash only.
#@OldAPIStack
py_test(
    name = "learning_tests_cartpole_crashing_appo_old_api_stack",
    main = "tests/run_regression_tests.py",
    tags = ["team:rllib", "exclusive", "learning_tests", "learning_tests_cartpole", "learning_tests_discrete", "crashing_cartpole", "no_tf_static_graph"],
    size = "large",
    srcs = ["tests/run_regression_tests.py"],
    data = ["tuned_examples/appo/cartpole-crashing-recreate-workers-appo.py"],
    args = ["--dir=tuned_examples/appo", "--num-cpus=6"]
)
# Single-agent: Crash and stall.
#@OldAPIStack
py_test(
    name = "learning_tests_cartpole_crashing_and_stalling_appo_old_api_stack",
    main = "tests/run_regression_tests.py",
    tags = ["team:rllib", "exclusive", "learning_tests", "learning_tests_cartpole", "learning_tests_discrete", "crashing_cartpole", "torch_only"],
    size = "large",
    srcs = ["tests/run_regression_tests.py"],
    data = ["tuned_examples/appo/cartpole-crashing-and-stalling-recreate-workers-appo.py"],
    args = ["--dir=tuned_examples/appo", "--num-cpus=6"]
)
# Multi-agent: Crash only.
#@OldAPIStack
py_test(
    name = "learning_tests_multi_agent_cartpole_crashing_appo_old_api_stack",
    main = "tests/run_regression_tests.py",
    tags = ["team:rllib", "exclusive", "learning_tests", "learning_tests_cartpole", "learning_tests_discrete", "crashing_cartpole"],
    size = "large",
    srcs = ["tests/run_regression_tests.py"],
    data = ["tuned_examples/appo/multi-agent-cartpole-crashing-recreate-workers-appo.py"],
    args = ["--dir=tuned_examples/appo", "--num-cpus=6"]
)
# Multi-agent: Crash and stall.
#@OldAPIStack
py_test(
    name = "learning_tests_multi_agent_cartpole_crashing_and_stalling_appo_old_api_stack",
    main = "tests/run_regression_tests.py",
    tags = ["team:rllib", "exclusive", "learning_tests", "learning_tests_cartpole", "learning_tests_discrete", "crashing_cartpole"],
    size = "large",
    srcs = ["tests/run_regression_tests.py"],
    data = ["tuned_examples/appo/multi-agent-cartpole-crashing-and-stalling-recreate-workers-appo.py"],
    args = ["--dir=tuned_examples/appo", "--num-cpus=6"]
)

# CQL
#@OldAPIStack
py_test(
    name = "learning_tests_pendulum_cql_old_api_stack",
    main = "tests/run_regression_tests.py",
    tags = ["team:rllib", "exclusive", "learning_tests", "learning_tests_pendulum", "learning_tests_continuous", "learning_tests_with_ray_data"],
    size = "medium",
    srcs = ["tests/run_regression_tests.py"],
    # Include the zipped json data file as well.
    data = [
        "tuned_examples/cql/pendulum-cql.yaml",
        "tests/data/pendulum/enormous.zip",
    ],
    args = ["--dir=tuned_examples/cql"]
)

# DQN
#@OldAPIStack
# py_test(
#    name = "learning_tests_cartpole_dqn_old_api_stack",
#    main = "tests/run_regression_tests.py",
#    tags = ["team:rllib", "exclusive", "learning_tests", "learning_tests_cartpole", "learning_tests_discrete"],
#    size = "large",
#    srcs = ["tests/run_regression_tests.py"],
#    data = ["tuned_examples/dqn/cartpole-dqn.yaml"],
#    args = ["--dir=tuned_examples/dqn"]
# )

py_test(
    name = "learning_tests_cartpole_dqn",
    main = "tuned_examples/dqn/cartpole_dqn.py",
    tags = ["team:rllib", "exclusive", "learning_tests", "torch_only", "learning_tests_cartpole", "learning_tests_discrete", "learning_tests_pytorch_use_all_core"],
    size = "large",
    srcs = ["tuned_examples/dqn/cartpole_dqn.py"],
    args = ["--as-test", "--enable-new-api-stack"]
)

#@OldAPIStack
py_test(
    name = "learning_tests_cartpole_dqn_softq_old_api_stack",
    main = "tests/run_regression_tests.py",
    tags = ["team:rllib", "exclusive", "learning_tests", "learning_tests_cartpole", "learning_tests_discrete"],
    size = "large", # bazel may complain about it being too long sometimes - large is on purpose as some frameworks take longer
    srcs = ["tests/run_regression_tests.py"],
    data = ["tuned_examples/dqn/cartpole-dqn-softq.yaml"],
    args = ["--dir=tuned_examples/dqn"]
)

#@OldAPIStack
py_test(
    name = "learning_tests_cartpole_dqn_fake_gpus_old_api_stack",
    main = "tests/run_regression_tests.py",
    tags = ["team:rllib", "exclusive", "learning_tests", "learning_tests_cartpole", "learning_tests_discrete", "fake_gpus"],
    size = "large",
    srcs = ["tests/run_regression_tests.py"],
    data = ["tuned_examples/dqn/cartpole-dqn-fake-gpus.yaml"],
    args = ["--dir=tuned_examples/dqn"]
)

# IMPALA
#@OldAPIStack
# py_test(
#    name = "learning_tests_cartpole_impala_old_api_stack",
#    main = "tests/run_regression_tests.py",
#    tags = ["team:rllib", "exclusive", "learning_tests", "learning_tests_cartpole", "learning_tests_discrete"],
#    size = "large",
#    srcs = ["tests/run_regression_tests.py"],
#    data = ["tuned_examples/impala/cartpole-impala.yaml"],
#    args = ["--dir=tuned_examples/impala"]
# )

#@OldAPIStack
py_test(
    name = "learning_tests_cartpole_separate_losses_impala_old_api_stack",
    main = "tests/run_regression_tests.py",
    tags = ["team:rllib", "exclusive", "learning_tests", "learning_tests_cartpole", "learning_tests_discrete"],
    size = "medium",
    srcs = ["tests/run_regression_tests.py"],
    data = [
        "tuned_examples/impala/cartpole-impala-separate-losses.py"
    ],
    args = ["--dir=tuned_examples/impala"]
)

#@OldAPIStack
py_test(
    name = "learning_tests_multi_agent_cartpole_impala_old_api_stack",
    main = "tests/run_regression_tests.py",
    tags = ["team:rllib", "exclusive", "learning_tests", "learning_tests_cartpole", "learning_tests_discrete"],
    size = "medium",
    srcs = ["tests/run_regression_tests.py"],
    data = ["tuned_examples/impala/multi_agent_cartpole_impala.py"],
    args = ["--dir=tuned_examples/impala"]
)

#@OldAPIStack
py_test(
    name = "learning_tests_cartpole_impala_fake_gpus_old_api_stack",
    main = "tests/run_regression_tests.py",
    tags = ["team:rllib", "exclusive", "learning_tests", "learning_tests_cartpole", "learning_tests_discrete", "fake_gpus"],
    size = "large",
    srcs = ["tests/run_regression_tests.py"],
    data = ["tuned_examples/impala/cartpole-impala-fake-gpus.yaml"],
    args = ["--dir=tuned_examples/impala"]
)

# PPO
py_test(
    name = "learning_tests_cartpole_ppo",
    main = "tuned_examples/ppo/cartpole_ppo.py",
    tags = ["team:rllib", "exclusive", "learning_tests", "learning_tests_cartpole", "learning_tests_discrete", "no_tf_static_graph"],
    size = "large",
    srcs = ["tuned_examples/ppo/cartpole_ppo.py"],
    args = ["--as-test", "--enable-new-api-stack"]
)

py_test(
    name = "learning_tests_cartpole_truncated_ppo",
    main = "tuned_examples/ppo/cartpole_truncated_ppo.py",
    tags = ["team:rllib", "exclusive", "learning_tests", "learning_tests_cartpole", "learning_tests_discrete", "torch_only"],
    size = "large",
    srcs = ["tuned_examples/ppo/cartpole_truncated_ppo.py"],
    args = ["--as-test", "--enable-new-api-stack"]
)

py_test(
    name = "learning_tests_pendulum_ppo",
    main = "tuned_examples/ppo/pendulum_ppo.py",
    tags = ["torch_only", "team:rllib", "exclusive", "learning_tests", "learning_tests_pendulum", "learning_tests_continuous"],
    size = "large",
    srcs = ["tuned_examples/ppo/pendulum_ppo.py"],
    args = ["--as-test", "--enable-new-api-stack"]
)

#@OldAPIStack
py_test(
    name = "learning_tests_pendulum_ppo_old_api_stack",
    main = "tests/run_regression_tests.py",
    tags = ["team:rllib", "exclusive", "learning_tests", "learning_tests_pendulum", "learning_tests_continuous", "no_tf_static_graph"],
    size = "large", # bazel may complain about it being too long sometimes - large is on purpose as some frameworks take longer
    srcs = ["tests/run_regression_tests.py"],
    data = ["tuned_examples/ppo/pendulum-ppo.yaml"],
    args = ["--dir=tuned_examples/ppo"]
)

py_test(
    name = "learning_tests_multi_agent_pendulum_ppo",
    main = "tuned_examples/ppo/multi_agent_pendulum_ppo.py",
    tags = ["team:rllib", "exclusive", "learning_tests", "learning_tests_pendulum", "learning_tests_continuous", "torch_only"],
    size = "large", # bazel may complain about it being too long sometimes - large is on purpose as some frameworks take longer
    srcs = ["tuned_examples/ppo/multi_agent_pendulum_ppo.py"],
    args = ["--as-test", "--enable-new-api-stack"]
)

#@OldAPIStack
py_test(
    name = "learning_tests_transformed_actions_pendulum_ppo_old_api_stack",
    main = "tests/run_regression_tests.py",
    tags = ["team:rllib", "exclusive", "learning_tests", "learning_tests_pendulum", "learning_tests_continuous", "no_tf_static_graph"],
    size = "large", # bazel may complain about it being too long sometimes - large is on purpose as some frameworks take longer
    srcs = ["tests/run_regression_tests.py"],
    data = ["tuned_examples/ppo/pendulum-transformed-actions-ppo.yaml"],
    args = ["--dir=tuned_examples/ppo"]
)

#@OldAPIStack
py_test(
    name = "learning_tests_repeat_after_me_ppo_old_api_stack",
    main = "tests/run_regression_tests.py",
    tags = ["team:rllib", "exclusive", "learning_tests", "learning_tests_discrete"],
    size = "medium",
    srcs = ["tests/run_regression_tests.py"],
    data = ["tuned_examples/ppo/repeatafterme-ppo-lstm.yaml"],
    args = ["--dir=tuned_examples/ppo"]
)

# SAC
py_test(
    name = "learning_tests_pendulum_sac",
    main = "tuned_examples/sac/pendulum_sac.py",
    tags = ["team:rllib", "exclusive", "learning_tests", "torch_only", "learning_tests_pendulum", "learning_tests_continuous"],
    size = "large",
    srcs = ["tuned_examples/sac/pendulum_sac.py"],
    args = ["--as-test", "--enable-new-api-stack"]
)

#@OldAPIStack
py_test(
    name = "learning_tests_cartpole_sac_old_api_stack",
    main = "tests/run_regression_tests.py",
    tags = ["team:rllib", "exclusive", "learning_tests", "learning_tests_cartpole", "learning_tests_discrete"],
    size = "large",
    srcs = ["tests/run_regression_tests.py"],
    data = ["tuned_examples/sac/cartpole-sac.yaml"],
    args = ["--dir=tuned_examples/sac"]
)

# --------------------------------------------------------------------
# Algorithms (Compilation, Losses, simple functionality tests)
# rllib/algorithms/
#
# Tag: algorithms_dir
# --------------------------------------------------------------------

# Generic (all Algorithms)

py_test(
    name = "test_algorithm",
    tags = ["team:rllib", "algorithms_dir", "algorithms_dir_generic"],
    size = "large",
    srcs = ["algorithms/tests/test_algorithm.py"],
    data = ["tests/data/cartpole/small.json"],
)

py_test(
    name = "test_algorithm_config",
    tags = ["team:rllib", "algorithms_dir", "algorithms_dir_generic"],
    size = "medium",
    srcs = ["algorithms/tests/test_algorithm_config.py"],
)

py_test(
    name = "test_algorithm_export_checkpoint",
    tags = ["team:rllib", "algorithms_dir", "algorithms_dir_generic"],
    size = "medium",
    srcs = ["algorithms/tests/test_algorithm_export_checkpoint.py"],
)

py_test(
    name = "test_callbacks_on_algorithm",
    tags = ["team:rllib", "algorithms_dir", "algorithms_dir_generic"],
    size = "large",
    srcs = ["algorithms/tests/test_callbacks_on_algorithm.py"]
)
py_test(
    name = "test_callbacks_on_env_runner",
    tags = ["team:rllib", "algorithms_dir", "algorithms_dir_generic"],
    size = "medium",
    srcs = ["algorithms/tests/test_callbacks_on_env_runner.py"]
)
py_test(
    name = "test_callbacks_old_stack",
    tags = ["team:rllib", "algorithms_dir", "algorithms_dir_generic"],
    size = "medium",
    srcs = ["algorithms/tests/test_callbacks_old_stack.py"]
)

py_test(
    name = "test_memory_leaks_generic",
    main = "algorithms/tests/test_memory_leaks.py",
    tags = ["team:rllib", "algorithms_dir"],
    size = "medium",
    srcs = ["algorithms/tests/test_memory_leaks.py"]
)

py_test(
    name = "test_node_failure",
    tags = ["team:rllib", "tests_dir", "exclusive"],
    size = "medium",
    srcs = ["tests/test_node_failure.py"],
)

py_test(
    name = "test_registry",
    tags = ["team:rllib", "algorithms_dir", "algorithms_dir_generic"],
    size = "small",
    srcs = ["algorithms/tests/test_registry.py"],
)

py_test(
    name = "test_worker_failures",
    tags = ["team:rllib", "algorithms_dir", "algorithms_dir_generic", "exclusive"],
    size = "large",
    srcs = ["algorithms/tests/test_worker_failures.py"]
)

# Specific Algorithms

# APPO
py_test(
    name = "test_appo",
    tags = ["team:rllib", "algorithms_dir"],
    size = "large",
    srcs = ["algorithms/appo/tests/test_appo.py"]
)
py_test(
    name = "test_appo_off_policyness",
    tags = ["team:rllib", "algorithms_dir", "multi_gpu", "exclusive"],
    size = "large",
    srcs = ["algorithms/appo/tests/test_appo_off_policyness.py"]
)
py_test(
    name = "test_appo_learner",
    tags = ["team:rllib", "algorithms_dir"],
    size = "medium",
    srcs = ["algorithms/appo/tests/test_appo_learner.py"]
)

# BC
py_test(
    name = "test_bc",
    tags = ["team:rllib", "algorithms_dir"],
    size = "medium",
    # Include the json data file.
    data = ["tests/data/cartpole/large.json"],
    srcs = ["algorithms/bc/tests/test_bc.py"]
)

# CQL
py_test(
    name = "test_cql",
    tags = ["team:rllib", "algorithms_dir"],
    size = "large",
    data = ["tests/data/pendulum/small.json"],
    srcs = ["algorithms/cql/tests/test_cql.py"]
)

# DQN
py_test(
    name = "test_dqn",
    tags = ["team:rllib", "algorithms_dir"],
    size = "large",
    srcs = ["algorithms/dqn/tests/test_dqn.py"]
)
py_test(
    name = "test_repro_dqn",
    tags = ["team:rllib", "algorithms_dir", "gpu"],
    size = "large",
    srcs = ["algorithms/dqn/tests/test_repro_dqn.py"]
)

# DreamerV3
py_test(
    name = "test_dreamerv3",
    tags = ["team:rllib", "algorithms_dir"],
    size = "large",
    srcs = ["algorithms/dreamerv3/tests/test_dreamerv3.py"]
)

# Impala
py_test(
    name = "test_impala",
    tags = ["team:rllib", "algorithms_dir"],
    size = "large",
    srcs = ["algorithms/impala/tests/test_impala.py"]
)
py_test(
    name = "test_vtrace",
    tags = ["team:rllib", "algorithms_dir"],
    size = "small",
    srcs = ["algorithms/impala/tests/test_vtrace.py"]
)
py_test(
    name = "test_vtrace_v2",
    tags = ["team:rllib", "algorithms_dir"],
    size = "small",
    srcs = ["algorithms/impala/tests/test_vtrace_v2.py"]
)
py_test(
    name = "test_impala_off_policyness",
    tags = ["team:rllib", "algorithms_dir", "exclusive"],
    size = "large",
    srcs = ["algorithms/impala/tests/test_impala_off_policyness.py"]
)
py_test(
    name = "test_impala_learner",
    tags = ["team:rllib", "algorithms_dir"],
    size = "medium",
    srcs = ["algorithms/impala/tests/test_impala_learner.py"]
)

# MARWIL
py_test(
    name = "test_marwil",
    tags = ["team:rllib", "algorithms_dir"],
    size = "large",
    # Include the json data file.
    data = [
        "tests/data/cartpole/large.json",
        "tests/data/pendulum/large.json",
        "tests/data/cartpole/small.json",
    ],
    srcs = ["algorithms/marwil/tests/test_marwil.py"]
)

# PPO
py_test(
    name = "test_ppo_with_env_runner",
    tags = ["team:rllib", "algorithms_dir"],
    size = "medium",
    srcs = ["algorithms/ppo/tests/test_ppo_with_env_runner.py"]
)

py_test(
    name = "test_ppo",
    tags = ["team:rllib", "algorithms_dir"],
    size = "large",
    srcs = ["algorithms/ppo/tests/test_ppo.py"]
)
py_test(
    name = "test_ppo_with_rl_module",
    tags = ["team:rllib", "algorithms_dir"],
    size = "large",
    srcs = ["algorithms/ppo/tests/test_ppo_with_rl_module.py"]
)
py_test(
    name = "test_ppo_rl_module",
    tags = ["team:rllib", "algorithms_dir"],
    size = "large",
    srcs = ["algorithms/ppo/tests/test_ppo_rl_module.py"]
)
py_test(
    name = "test_ppo_learner",
    tags = ["team:rllib", "algorithms_dir"],
    size = "large",
    srcs = ["algorithms/ppo/tests/test_ppo_learner.py"]
)
py_test(
    name = "test_repro_ppo",
    tags = ["team:rllib", "algorithms_dir", "gpu"],
    size = "large",
    srcs = ["algorithms/ppo/tests/test_repro_ppo.py"]
)

# SAC
py_test(
    name = "test_sac",
    tags = ["team:rllib", "algorithms_dir"],
    size = "large",
    srcs = ["algorithms/sac/tests/test_sac.py"]
)

# RNNSAC
py_test(
    name = "test_rnnsac",
    tags = ["team:rllib", "algorithms_dir"],
    size = "small",
    srcs = ["algorithms/sac/tests/test_rnnsac.py"]
)

# --------------------------------------------------------------------
# Memory leak tests
#
# Tag: memory_leak_tests
# --------------------------------------------------------------------

py_test(
    name = "test_memory_leak_appo",
    tags = ["team:rllib", "memory_leak_tests"],
    main = "utils/tests/run_memory_leak_tests.py",
    size = "large",
    srcs = ["utils/tests/run_memory_leak_tests.py"],
    data = ["tuned_examples/appo/memory-leak-test-appo.yaml"],
    args = ["--dir=tuned_examples/appo"]
)

py_test(
    name = "test_memory_leak_dqn",
    tags = ["team:rllib", "memory_leak_tests"],
    main = "utils/tests/run_memory_leak_tests.py",
    size = "large",
    srcs = ["utils/tests/run_memory_leak_tests.py"],
    data = ["tuned_examples/dqn/memory-leak-test-dqn.yaml"],
    args = ["--dir=tuned_examples/dqn"]
)

py_test(
    name = "test_memory_leak_impala",
    tags = ["team:rllib", "memory_leak_tests"],
    main = "utils/tests/run_memory_leak_tests.py",
    size = "large",
    srcs = ["utils/tests/run_memory_leak_tests.py"],
    data = ["tuned_examples/impala/memory-leak-test-impala.yaml"],
    args = ["--dir=tuned_examples/impala"]
)

py_test(
    name = "test_memory_leak_ppo",
    tags = ["team:rllib", "memory_leak_tests"],
    main = "utils/tests/run_memory_leak_tests.py",
    size = "large",
    srcs = ["utils/tests/run_memory_leak_tests.py"],
    data = ["tuned_examples/ppo/memory-leak-test-ppo.yaml"],
    args = ["--dir=tuned_examples/ppo"]
)

py_test(
    name = "test_memory_leak_ppo_new_stack",
    tags = ["team:rllib", "memory_leak_tests"],
    main = "utils/tests/run_memory_leak_tests.py",
    size = "large",
    srcs = ["utils/tests/run_memory_leak_tests.py"],
    data = ["tuned_examples/ppo/memory_leak_test_ppo_new_stack.py"],
    args = ["--dir=tuned_examples/ppo", "--to-check=rollout_worker"]
)

py_test(
    name = "test_memory_leak_sac",
    tags = ["team:rllib", "memory_leak_tests"],
    main = "utils/tests/run_memory_leak_tests.py",
    size = "large",
    srcs = ["utils/tests/run_memory_leak_tests.py"],
    data = ["tuned_examples/sac/memory-leak-test-sac.yaml"],
    args = ["--dir=tuned_examples/sac"]
)


# --------------------------------------------------------------------
# Connector(V1) tests
# rllib/connector/
#
# Tag: connector
# --------------------------------------------------------------------

py_test(
    name = "connectors/tests/test_connector",
    tags = ["team:rllib", "connector"],
    size = "small",
    srcs = ["connectors/tests/test_connector.py"]
)

py_test(
    name = "connectors/tests/test_action",
    tags = ["team:rllib", "connector"],
    size = "small",
    srcs = ["connectors/tests/test_action.py"]
)

py_test(
    name = "connectors/tests/test_agent",
    tags = ["team:rllib", "connector"],
    size = "medium",
    srcs = ["connectors/tests/test_agent.py"]
)

# --------------------------------------------------------------------
# ConnectorV2 tests
# rllib/connector/
#
# Tag: connector_v2
# --------------------------------------------------------------------

# TODO (sven): Add these tests in a separate PR.
# py_test(
#    name = "connectors/tests/test_connector_v2",
#    tags = ["team:rllib", "connector_v2"],
#    size = "small",
#    srcs = ["connectors/tests/test_connector_v2.py"]
# )

# --------------------------------------------------------------------
# Env tests
# rllib/env/
#
# Tag: env
# --------------------------------------------------------------------

py_test(
    name = "env/tests/test_infinite_lookback_buffer",
    tags = ["team:rllib", "env"],
    size = "small",
    srcs = ["env/tests/test_infinite_lookback_buffer.py"]
)

sh_test(
    name = "env/tests/test_local_inference_cartpole",
    tags = ["team:rllib", "env"],
    size = "medium",
    srcs = ["env/tests/test_policy_client_server_setup.sh"],
    args = ["local", "cartpole", "8800"],
    data = glob(["examples/envs/external_envs/*.py"]),
)

sh_test(
    name = "env/tests/test_local_inference_cartpole_w_2_concurrent_episodes",
    tags = ["team:rllib", "env"],
    size = "medium",
    srcs = ["env/tests/test_policy_client_server_setup.sh"],
    args = ["local", "cartpole-dummy-2-episodes", "8830"],
    data = glob(["examples/envs/external_envs/*.py"]),
)

# Tests with unity 3d and external envs currently don't work
# see: https://github.com/ray-project/ray/issues/34290 for more details
# sh_test(
#     name = "env/tests/test_local_inference_unity3d",
#     tags = ["team:rllib", "env"],
#     size = "large", # bazel may complain about it being too long sometimes - large is on purpose as some frameworks take longer
#     srcs = ["env/tests/test_policy_client_server_setup.sh"],
#     args = ["local", "unity3d", "8850"],
#     data = glob(["examples/envs/external_envs/*.py"]),
# )

py_test(
    name = "env/tests/test_multi_agent_env",
    tags = ["team:rllib", "tests_dir"],
    size = "large",
    srcs = ["env/tests/test_multi_agent_env.py"]
)

py_test(
    name = "env/tests/test_multi_agent_env_runner",
    tags = ["team:rllib", "env"],
    size = "medium",
    srcs = ["env/tests/test_multi_agent_env_runner.py"]
)

py_test(
    name = "env/tests/test_multi_agent_episode",
    tags = ["team:rllib", "env"],
    size = "medium",
    srcs = ["env/tests/test_multi_agent_episode.py"]
)

sh_test(
    name = "env/tests/test_remote_inference_cartpole",
    tags = ["team:rllib", "env", "exclusive"],
    size = "large", # bazel may complain about it being too long sometimes - large is on purpose as some frameworks take longer
    srcs = ["env/tests/test_policy_client_server_setup.sh"],
    args = ["remote", "cartpole", "8810"],
    data = glob(["examples/envs/external_envs/*.py"]),
)

sh_test(
    name = "env/tests/test_remote_inference_cartpole_lstm",
    tags = ["team:rllib", "env", "exclusive"],
    size = "large", # bazel may complain about it being too long sometimes - large is on purpose as some frameworks take longer
    srcs = ["env/tests/test_policy_client_server_setup.sh"],
    args = ["remote", "cartpole_lstm", "8820"],
    data = glob(["examples/envs/external_envs/*.py"]),
)

sh_test(
    name = "env/tests/test_remote_inference_cartpole_w_2_concurrent_episodes",
    tags = ["team:rllib", "env", "exclusive"],
    size = "large", # bazel may complain about it being too long sometimes - large is on purpose as some frameworks take longer
    srcs = ["env/tests/test_policy_client_server_setup.sh"],
    args = ["remote", "cartpole-dummy-2-episodes", "8840"],
    data = glob(["examples/envs/external_envs/*.py"]),
)

# Tests with unity 3d and external envs currently don't work
# see: https://github.com/ray-project/ray/issues/34290 for more details
# sh_test(
#     name = "env/tests/test_remote_inference_unity3d",
#     tags = ["team:rllib", "env", "exclusive"],
#     size = "small",
#     srcs = ["env/tests/test_policy_client_server_setup.sh"],
#     args = ["remote", "unity3d", "8860"],
#     data = glob(["examples/envs/external_envs/*.py"]),
# )

py_test(
    name = "env/tests/test_single_agent_env_runner",
    tags = ["team:rllib", "env"],
    size = "medium",
    srcs = ["env/tests/test_single_agent_env_runner.py"]
)

py_test(
    name = "env/tests/test_single_agent_episode",
    tags = ["team:rllib", "env"],
    size = "small",
    srcs = ["env/tests/test_single_agent_episode.py"]
)

py_test(
    name = "env/wrappers/tests/test_exception_wrapper",
    tags = ["team:rllib", "env"],
    size = "small",
    srcs = ["env/wrappers/tests/test_exception_wrapper.py"]
)

py_test(
    name = "env/wrappers/tests/test_group_agents_wrapper",
    tags = ["team:rllib", "env"],
    size = "small",
    srcs = ["env/wrappers/tests/test_group_agents_wrapper.py"]
)

py_test(
    name = "env/wrappers/tests/test_unity3d_env",
    tags = ["team:rllib", "env"],
    size = "small",
    srcs = ["env/wrappers/tests/test_unity3d_env.py"]
)

# --------------------------------------------------------------------
# Evaluation components
# rllib/evaluation/
#
# Tag: evaluation
# --------------------------------------------------------------------
py_test(
    name = "evaluation/tests/test_agent_collector",
    tags = ["team:rllib", "evaluation"],
    size = "small",
    srcs = ["evaluation/tests/test_agent_collector.py"]
)

py_test(
    name = "evaluation/tests/test_envs_that_crash",
    tags = ["team:rllib", "evaluation"],
    size = "large",
    srcs = ["evaluation/tests/test_envs_that_crash.py"]
)

py_test(
    name = "env/tests/test_env_runner_group",
    tags = ["team:rllib", "evaluation", "exclusive"],
    size = "small",
    srcs = ["env/tests/test_env_runner_group.py"]
)

py_test(
    name = "evaluation/tests/test_env_runner_v2",
    tags = ["team:rllib", "evaluation"],
    size = "small",
    srcs = ["evaluation/tests/test_env_runner_v2.py"]
)

py_test(
    name = "evaluation/tests/test_episode",
    tags = ["team:rllib", "evaluation"],
    size = "small",
    srcs = ["evaluation/tests/test_episode.py"]
)

py_test(
    name = "evaluation/tests/test_episode_v2",
    tags = ["team:rllib", "evaluation"],
    size = "small",
    srcs = ["evaluation/tests/test_episode_v2.py"]
)

py_test(
    name = "evaluation/tests/test_postprocessing",
    tags = ["team:rllib", "evaluation"],
    size = "small",
    srcs = ["evaluation/tests/test_postprocessing.py"]
)

py_test(
    name = "evaluation/tests/test_rollout_worker",
    tags = ["team:rllib", "evaluation", "exclusive"],
    size = "large",
    srcs = ["evaluation/tests/test_rollout_worker.py"]
)

py_test(
    name = "evaluation/tests/test_trajectory_view_api",
    tags = ["team:rllib", "evaluation"],
    size = "large",
    srcs = ["evaluation/tests/test_trajectory_view_api.py"]
)

# --------------------------------------------------------------------
# RLlib core
# rllib/core/
#
# Tag: core
# --------------------------------------------------------------------

# Catalog
py_test(
    name = "test_catalog",
    tags = ["team:rllib", "core"],
    size = "medium",
    srcs = ["core/models/tests/test_catalog.py"]
)

# Default Models
py_test(
    name = "test_base_models",
    tags = ["team:rllib", "core"],
    size = "small",
    srcs = ["core/models/tests/test_base_models.py"]
)

py_test(
    name = "test_cnn_encoders",
    tags = ["team:rllib", "core", "models"],
    size = "large",
    srcs = ["core/models/tests/test_cnn_encoders.py"]
)

py_test(
    name = "test_cnn_transpose_heads",
    tags = ["team:rllib", "core", "models"],
    size = "medium",
    srcs = ["core/models/tests/test_cnn_transpose_heads.py"]
)

py_test(
    name = "test_mlp_encoders",
    tags = ["team:rllib", "core", "models"],
    size = "medium",
    srcs = ["core/models/tests/test_mlp_encoders.py"]
)

py_test(
    name = "test_mlp_heads",
    tags = ["team:rllib", "core", "models"],
    size = "medium",
    srcs = ["core/models/tests/test_mlp_heads.py"]
)

py_test(
    name = "test_recurrent_encoders",
    tags = ["team:rllib", "core", "models"],
    size = "medium",
    srcs = ["core/models/tests/test_recurrent_encoders.py"]
)

# Specs
py_test(
    name = "test_check_specs",
    tags = ["team:rllib", "models"],
    size = "small",
    srcs = ["core/models/specs/tests/test_check_specs.py"]
)

py_test(
    name = "test_tensor_spec",
    tags = ["team:rllib", "models"],
    size = "small",
    srcs = ["core/models/specs/tests/test_tensor_spec.py"]
)

py_test(
    name = "test_spec_dict",
    tags = ["team:rllib", "models"],
    size = "small",
    srcs = ["core/models/specs/tests/test_spec_dict.py"]
)

# RLModule
py_test(
    name = "test_torch_rl_module",
    tags = ["team:rllib", "core"],
    size = "medium",
    srcs = ["core/rl_module/torch/tests/test_torch_rl_module.py"],
    args = ["TestRLModule"],
)

# TODO(Artur): Comment this back in as soon as we can test with GPU
# py_test(
#    name = "test_torch_rl_module_gpu",
#    main = "core/rl_module/torch/tests/test_torch_rl_module.py",
#    tags = ["team:rllib", "core", "gpu", "exclusive"],
#    size = "medium",
#    srcs = ["core/rl_module/torch/tests/test_torch_rl_module.py"],
#    args = ["TestRLModuleGPU"],
# )

py_test(
    name = "test_tf_rl_module",
    tags = ["team:rllib", "core"],
    size = "medium",
    srcs = ["core/rl_module/tf/tests/test_tf_rl_module.py"]
)

py_test(
    name = "test_marl_module",
    tags = ["team:rllib", "core"],
    size = "medium",
    srcs = ["core/rl_module/tests/test_marl_module.py"]
)

py_test(
    name = "test_rl_module_specs",
    tags = ["team:rllib", "core"],
    size = "medium",
    srcs = ["core/rl_module/tests/test_rl_module_specs.py"]
)

# Learner
py_test(
    name = "TestLearnerGroupSyncUpdate",
    main = "core/learner/tests/test_learner_group.py",
    tags = ["team:rllib", "multi_gpu", "exclusive"],
    size = "large",
    srcs = ["core/learner/tests/test_learner_group.py"],
    args = ["TestLearnerGroupSyncUpdate"]
)

py_test(
    name = "TestLearnerGroupCheckpointRestore",
    main = "core/learner/tests/test_learner_group.py",
    tags = ["team:rllib", "multi_gpu", "exclusive"],
    size = "large",
    srcs = ["core/learner/tests/test_learner_group.py"],
    args = ["TestLearnerGroupCheckpointRestore"]
)

py_test(
    name = "TestLearnerGroupAsyncUpdate",
    main = "core/learner/tests/test_learner_group.py",
    tags = ["team:rllib", "multi_gpu", "exclusive"],
    size = "large",
    srcs = ["core/learner/tests/test_learner_group.py"],
    args = ["TestLearnerGroupAsyncUpdate"]
)

py_test(
    name = "TestLearnerGroupSaveLoadState",
    main = "core/learner/tests/test_learner_group.py",
    tags = ["team:rllib", "multi_gpu", "exclusive"],
    size = "large",
    srcs = ["core/learner/tests/test_learner_group.py"],
    args = ["TestLearnerGroupSaveLoadState"]
)

py_test(
    name = "test_learner",
    tags = ["team:rllib", "core", "ray_data"],
    size = "medium",
    srcs = ["core/learner/tests/test_learner.py"]
)

py_test(
    name = "test_torch_learner_compile",
    tags = ["team:rllib", "core", "ray_data"],
    size = "medium",
    srcs = ["core/learner/torch/tests/test_torch_learner_compile.py"]
)

py_test(
    name ="tests/test_algorithm_save_load_checkpoint_learner",
    tags = ["team:rllib", "core"],
    size = "medium",
    srcs = ["tests/test_algorithm_save_load_checkpoint_learner.py"]
)

py_test(
    name="test_algorithm_rl_module_restore",
    tags=["team:rllib", "core"],
    size="large",
    srcs=["tests/test_algorithm_rl_module_restore.py"]
)

py_test(
    name = "test_bc_algorithm",
    tags = ["team:rllib", "core"],
    size = "medium",
    srcs = ["core/testing/tests/test_bc_algorithm.py"]
)

# --------------------------------------------------------------------
# Models and Distributions
# rllib/models/
#
# Tag: models
# --------------------------------------------------------------------

py_test(
    name = "test_attention_nets",
    tags = ["team:rllib", "models"],
    size = "large",
    srcs = ["models/tests/test_attention_nets.py"]
)

py_test(
    name = "test_conv2d_default_stacks",
    tags = ["team:rllib", "models"],
    size = "small",
    srcs = ["models/tests/test_conv2d_default_stacks.py"]
)

py_test(
    name = "test_convtranspose2d_stack",
    tags = ["team:rllib", "models"],
    size = "medium",
    data = glob(["tests/data/images/obstacle_tower.png"]),
    srcs = ["models/tests/test_convtranspose2d_stack.py"]
)

py_test(
    name = "test_action_distributions",
    tags = ["team:rllib", "models"],
    size = "medium",
    srcs = ["models/tests/test_action_distributions.py"]
)

py_test(
    name = "test_distributions",
    tags = ["team:rllib", "models"],
    size = "small",
    srcs = ["models/tests/test_distributions.py"]
)

py_test(
    name = "test_lstms",
    tags = ["team:rllib", "models"],
    size = "large",
    srcs = ["models/tests/test_lstms.py"]
)

py_test(
    name = "test_models",
    tags = ["team:rllib", "models"],
    size = "medium",
    srcs = ["models/tests/test_models.py"]
)

py_test(
    name = "test_preprocessors",
    tags = ["team:rllib", "models"],
    size = "medium",
    srcs = ["models/tests/test_preprocessors.py"]
)


# --------------------------------------------------------------------
# Offline
# rllib/offline/
#
# Tag: offline
# --------------------------------------------------------------------

py_test(
    name = "test_dataset_reader",
    tags = ["team:rllib", "offline"],
    size = "small",
    srcs = ["offline/tests/test_dataset_reader.py"],
    data = [
        "tests/data/pendulum/large.json",
        "tests/data/pendulum/enormous.zip",
    ],
)

py_test(
    name = "test_feature_importance",
    tags = ["team:rllib", "offline", "torch_only"],
    size = "medium",
    srcs = ["offline/tests/test_feature_importance.py"]
)

py_test(
    name = "test_json_reader",
    tags = ["team:rllib", "offline"],
    size = "small",
    srcs = ["offline/tests/test_json_reader.py"],
    data = ["tests/data/pendulum/large.json"],
)

py_test(
    name = "test_ope",
    tags = ["team:rllib", "offline", "ray_data"],
    size = "medium",
    srcs = ["offline/estimators/tests/test_ope.py"],
    data = ["tests/data/cartpole/small.json"],
)

py_test(
    name = "test_ope_math",
    tags = ["team:rllib", "offline"],
    size = "small",
    srcs = ["offline/estimators/tests/test_ope_math.py"]
)

py_test(
    name = "test_dm_learning",
    tags = ["team:rllib", "offline"],
    size = "large",
    srcs = ["offline/estimators/tests/test_dm_learning.py"],
)

py_test(
    name = "test_dr_learning",
    tags = ["team:rllib", "offline"],
    size = "large",
    srcs = ["offline/estimators/tests/test_dr_learning.py"],
)

# --------------------------------------------------------------------
# Policies
# rllib/policy/
#
# Tag: policy
# --------------------------------------------------------------------

py_test(
    name = "policy/tests/test_compute_log_likelihoods",
    tags = ["team:rllib", "policy"],
    size = "medium",
    srcs = ["policy/tests/test_compute_log_likelihoods.py"]
)

py_test(
    name = "policy/tests/test_export_checkpoint_and_model",
    tags = ["team:rllib", "policy"],
    size = "large",
    srcs = ["policy/tests/test_export_checkpoint_and_model.py"]
)

py_test(
    name = "policy/tests/test_multi_agent_batch",
    tags = ["team:rllib", "policy"],
    size = "small",
    srcs = ["policy/tests/test_multi_agent_batch.py"]
)

py_test(
    name = "policy/tests/test_policy",
    tags = ["team:rllib", "policy"],
    size = "medium",
    srcs = ["policy/tests/test_policy.py"]
)

py_test(
    name = "policy/tests/test_policy_map",
    tags = ["team:rllib", "policy"],
    size = "medium",
    srcs = ["policy/tests/test_policy_map.py"]
)

py_test(
    name = "policy/tests/test_policy_state_swapping",
    tags = ["team:rllib", "policy", "gpu"],
    size = "medium",
    srcs = ["policy/tests/test_policy_state_swapping.py"]
)

py_test(
    name = "policy/tests/test_rnn_sequencing",
    tags = ["team:rllib", "policy"],
    size = "small",
    srcs = ["policy/tests/test_rnn_sequencing.py"]
)

py_test(
    name = "policy/tests/test_sample_batch",
    tags = ["team:rllib", "policy", "multi_gpu"],
    size = "small",
    srcs = ["policy/tests/test_sample_batch.py"]
)

py_test(
    name = "policy/tests/test_view_requirement",
    tags = ["team:rllib", "policy"],
    size = "small",
    srcs = ["policy/tests/test_view_requirement.py"]
)


# --------------------------------------------------------------------
# Utils:
# rllib/utils/
#
# Tag: utils
# --------------------------------------------------------------------

py_test(
    name = "test_checkpoint_utils",
    tags = ["team:rllib", "utils"],
    size = "small",
    srcs = ["utils/tests/test_checkpoint_utils.py"]
)

py_test(
    name = "test_errors",
    tags = ["team:rllib", "utils"],
    size = "medium",
    srcs = ["utils/tests/test_errors.py"]
)

py_test(
    name = "test_minibatch_utils",
    tags = ["team:rllib", "utils"],
    size = "small",
    srcs = ["utils/tests/test_minibatch_utils.py"]
)

py_test(
    name = "test_nested_dict",
    tags = ["team:rllib", "utils"],
    size = "small",
    srcs = ["utils/tests/test_nested_dict.py"]
)

py_test(
    name = "test_serialization",
    tags = ["team:rllib", "utils"],
    size = "small",
    srcs = ["utils/tests/test_serialization.py"]
)

py_test(
    name = "test_curiosity",
    tags = ["team:rllib", "utils"],
    size = "large",
    srcs = ["utils/exploration/tests/test_curiosity.py"]
)

py_test(
    name = "test_explorations",
    tags = ["team:rllib", "utils"],
    size = "large",
    srcs = ["utils/exploration/tests/test_explorations.py"]
)

py_test(
    name = "test_value_predictions",
    tags = ["team:rllib", "utils"],
    size = "small",
    srcs = ["utils/postprocessing/tests/test_value_predictions.py"]
)

py_test(
    name = "test_random_encoder",
    tags = ["team:rllib", "utils"],
    size = "large",
    srcs = ["utils/exploration/tests/test_random_encoder.py"]
)

py_test(
    name = "test_torch_utils",
    tags = ["team:rllib", "utils", "gpu"],
    size = "medium",
    srcs = ["utils/tests/test_torch_utils.py"]
)

# Schedules
py_test(
    name = "test_schedules",
    tags = ["team:rllib", "utils"],
    size = "small",
    srcs = ["utils/schedules/tests/test_schedules.py"]
)

py_test(
    name = "test_framework_agnostic_components",
    tags = ["team:rllib", "utils"],
    size = "small",
    data = glob(["utils/tests/**"]),
    srcs = ["utils/tests/test_framework_agnostic_components.py"]
)

# Spaces/Space utils.
py_test(
    name = "test_space_utils",
    tags = ["team:rllib", "utils"],
    size = "small",
    srcs = ["utils/spaces/tests/test_space_utils.py"]
)

# TaskPool
py_test(
    name = "test_taskpool",
    tags = ["team:rllib", "utils"],
    size = "small",
    srcs = ["utils/tests/test_taskpool.py"]
)

# ReplayBuffers
py_test(
    name = "test_episode_replay_buffer",
    tags = ["team:rllib", "utils"],
    size = "small",
    srcs = ["utils/replay_buffers/tests/test_episode_replay_buffer.py"]
)

py_test(
    name = "test_multi_agent_episode_replay_buffer",
    tags = ["team:rllib", "utils"],
    size = "small",
    srcs = ["utils/replay_buffers/tests/test_multi_agent_episode_replay_buffer.py"]
)

py_test(
    name = "test_multi_agent_mixin_replay_buffer",
    tags = ["team:rllib", "utils"],
    size = "small",
    srcs = ["utils/replay_buffers/tests/test_multi_agent_mixin_replay_buffer.py"]
)

py_test(
    name = "test_multi_agent_prioritized_replay_buffer",
    tags = ["team:rllib", "utils"],
    size = "small",
    srcs = ["utils/replay_buffers/tests/test_multi_agent_prioritized_replay_buffer.py"]
)

py_test(
    name = "test_multi_agent_replay_buffer",
    tags = ["team:rllib", "utils"],
    size = "small",
    srcs = ["utils/replay_buffers/tests/test_multi_agent_replay_buffer.py"]
)

py_test(
    name = "test_prioritized_episode_replay_buffer",
    tags = ["team::rllib", "utils"],
    size = "small",
    srcs = ["utils/replay_buffers/tests/test_prioritized_episode_replay_buffer.py"]
)

py_test(
    name = "test_prioritized_replay_buffer_replay_buffer_api",
    tags = ["team:rllib", "utils"],
    size = "small",
    srcs = ["utils/replay_buffers/tests/test_prioritized_replay_buffer_replay_buffer_api.py"]
)

py_test(
    name = "test_replay_buffer",
    tags = ["team:rllib", "utils"],
    size = "small",
    srcs = ["utils/replay_buffers/tests/test_replay_buffer.py"]
)

py_test(
    name = "test_fifo_replay_buffer",
    tags = ["team:rllib", "utils"],
    size = "small",
    srcs = ["utils/replay_buffers/tests/test_fifo_replay_buffer.py"]
)

py_test(
    name = "test_reservoir_buffer",
    tags = ["team:rllib", "utils"],
    size = "small",
    srcs = ["utils/replay_buffers/tests/test_reservoir_buffer.py"]
)

py_test(
    name = "test_segment_tree_replay_buffer_api",
    tags = ["team:rllib", "utils"],
    size = "small",
    srcs = ["utils/replay_buffers/tests/test_segment_tree_replay_buffer_api.py"]
)

py_test(
    name = "test_check_multi_agent",
    tags = ["team:rllib", "utils"],
    size = "small",
    srcs = ["utils/tests/test_check_multi_agent.py"]
)

py_test(
    name = "test_actor_manager",
    tags = ["team:rllib", "utils", "exclusive"],
    size = "medium",
    srcs = ["utils/tests/test_actor_manager.py"],
    data = ["utils/tests/random_numbers.pkl"],
)

# --------------------------------------------------------------------
# rllib/tests/ directory
#
# Tag: tests_dir
#
# NOTE: Add tests alphabetically into this list.
# --------------------------------------------------------------------

py_test(
    name = "tests/backward_compat/test_backward_compat",
    tags = ["team:rllib", "tests_dir"],
    size = "medium",
    srcs = ["tests/backward_compat/test_backward_compat.py"],
    data = glob(["tests/backward_compat/checkpoints/**"]),
)

py_test(
    name = "tests/test_algorithm_imports",
    tags = ["team:rllib", "tests_dir"],
    size = "small",
    srcs = ["tests/test_algorithm_imports.py"]
)

py_test(
    name = "tests/test_catalog",
    tags = ["team:rllib", "tests_dir"],
    size = "medium",
    srcs = ["tests/test_catalog.py"]
)

py_test(
    name = "tests/test_checkpoint_restore_ppo",
    main = "tests/test_algorithm_checkpoint_restore.py",
    tags = ["team:rllib", "tests_dir"],
    size = "large",
    srcs = ["tests/test_algorithm_checkpoint_restore.py"],
    args = ["TestCheckpointRestorePPO"]
)

py_test(
    name = "tests/test_checkpoint_restore_ppo_gpu",
    main = "tests/test_algorithm_checkpoint_restore.py",
    tags = ["team:rllib", "tests_dir", "gpu"],
    size = "large",
    srcs = ["tests/test_algorithm_checkpoint_restore.py"],
    args = ["TestCheckpointRestorePPO"]
)

py_test(
    name = "tests/test_checkpoint_restore_off_policy",
    main = "tests/test_algorithm_checkpoint_restore.py",
    tags = ["team:rllib", "tests_dir"],
    size = "large",
    srcs = ["tests/test_algorithm_checkpoint_restore.py"],
    args = ["TestCheckpointRestoreOffPolicy"]
)

py_test(
    name = "tests/test_checkpoint_restore_off_policy_gpu",
    main = "tests/test_algorithm_checkpoint_restore.py",
    tags = ["team:rllib", "tests_dir", "gpu"],
    size = "large",
    srcs = ["tests/test_algorithm_checkpoint_restore.py"],
    args = ["TestCheckpointRestoreOffPolicy"]
)

py_test(
    name = "policy/tests/test_policy_checkpoint_restore",
    main = "policy/tests/test_policy_checkpoint_restore.py",
    tags = ["team:rllib", "tests_dir"],
    size = "large",
    data = glob([
        "tests/data/checkpoints/APPO_CartPole-v1-connector-enabled/**",
    ]),
    srcs = ["policy/tests/test_policy_checkpoint_restore.py"],
)

py_test(
    name = "tests/test_custom_resource",
    tags = ["team:rllib", "tests_dir"],
    size = "large", # bazel may complain about it being too long sometimes - large is on purpose as some frameworks take longer
    srcs = ["tests/test_custom_resource.py"]
)

py_test(
    name = "tests/test_dependency_tf",
    tags = ["team:rllib", "tests_dir"],
    size = "small",
    srcs = ["tests/test_dependency_tf.py"]
)

py_test(
    name = "tests/test_dependency_torch",
    tags = ["team:rllib", "tests_dir"],
    size = "small",
    srcs = ["tests/test_dependency_torch.py"]
)

py_test(
    name = "tests/test_eager_support_policy_gradient",
    main = "tests/test_eager_support.py",
    tags = ["team:rllib", "tests_dir"],
    size = "small",
    srcs = ["tests/test_eager_support.py"],
    args = ["TestEagerSupportPolicyGradient"]
)

py_test(
    name = "tests/test_eager_support_off_policy",
    main = "tests/test_eager_support.py",
    tags = ["team:rllib", "tests_dir"],
    size = "small",
    srcs = ["tests/test_eager_support.py"],
    args = ["TestEagerSupportOffPolicy"]
)

py_test(
    name = "tests/test_filters",
    tags = ["team:rllib", "tests_dir"],
    size = "small",
    srcs = ["tests/test_filters.py"]
)

py_test(
    name = "tests/test_gpus",
    tags = ["team:rllib", "tests_dir"],
    size = "large",
    srcs = ["tests/test_gpus.py"]
)

py_test(
    name = "tests/test_io",
    tags = ["team:rllib", "tests_dir"],
    size = "large",
    srcs = ["tests/test_io.py"]
)

py_test(
    name = "tests/test_local",
    tags = ["team:rllib", "tests_dir"],
    size = "small",
    srcs = ["tests/test_local.py"]
)

py_test(
    name = "tests/test_lstm",
    tags = ["team:rllib", "tests_dir"],
    size = "medium",
    srcs = ["tests/test_lstm.py"]
)

py_test(
    name = "tests/test_model_imports",
    tags = ["team:rllib", "tests_dir", "model_imports"],
    size = "medium",
    data = glob(["tests/data/model_weights/**"]),
    srcs = ["tests/test_model_imports.py"]
)

py_test(
    name = "tests/test_nested_observation_spaces",
    main = "tests/test_nested_observation_spaces.py",
    tags = ["team:rllib", "tests_dir"],
    size = "medium",
    srcs = ["tests/test_nested_observation_spaces.py"]
)

py_test(
    name = "tests/test_nn_framework_import_errors",
    tags = ["team:rllib", "tests_dir"],
    size = "small",
    srcs = ["tests/test_nn_framework_import_errors.py"]
)

py_test(
    name = "tests/test_pettingzoo_env",
    tags = ["team:rllib", "tests_dir"],
    size = "medium",
    srcs = ["tests/test_pettingzoo_env.py"]
)

py_test(
    name = "tests/test_placement_groups",
    tags = ["team:rllib", "tests_dir"],
    size = "large", # bazel may complain about it being too long sometimes - large is on purpose as some frameworks take longer
    srcs = ["tests/test_placement_groups.py"]
)

py_test(
    name = "tests/test_ray_client",
    tags = ["team:rllib", "tests_dir"],
    size = "large",
    srcs = ["tests/test_ray_client.py"]
)

py_test(
    name = "tests/test_reproducibility",
    tags = ["team:rllib", "tests_dir"],
    size = "medium",
    srcs = ["tests/test_reproducibility.py"]
)

# Test [train|evaluate].py scripts (w/o confirming evaluation performance).
py_test(
    name = "test_rllib_evaluate_1",
    main = "tests/test_rllib_train_and_evaluate.py",
    tags = ["team:rllib", "tests_dir"],
    size = "large",
    data = ["train.py", "evaluate.py"],
    srcs = ["tests/test_rllib_train_and_evaluate.py"],
    args = ["TestEvaluate1"]
)

py_test(
    name = "test_rllib_evaluate_2",
    main = "tests/test_rllib_train_and_evaluate.py",
    tags = ["team:rllib", "tests_dir"],
    size = "large",
    data = ["train.py", "evaluate.py"],
    srcs = ["tests/test_rllib_train_and_evaluate.py"],
    args = ["TestEvaluate2"]
)

py_test(
    name = "test_rllib_evaluate_3",
    main = "tests/test_rllib_train_and_evaluate.py",
    tags = ["team:rllib", "tests_dir"],
    size = "large",
    data = ["train.py", "evaluate.py"],
    srcs = ["tests/test_rllib_train_and_evaluate.py"],
    args = ["TestEvaluate3"]
)

# Test [train|evaluate].py scripts (and confirm `rllib evaluate` performance is same
# as the final one from the `rllib train` run).
py_test(
    name = "test_rllib_train_and_evaluate",
    main = "tests/test_rllib_train_and_evaluate.py",
    tags = ["team:rllib", "tests_dir"],
    size = "large",
    data = ["train.py", "evaluate.py"],
    srcs = ["tests/test_rllib_train_and_evaluate.py"],
    args = ["TestTrainAndEvaluate"]
)

py_test(
    name = "tests/test_supported_multi_agent_multi_gpu",
    main = "tests/test_supported_multi_agent.py",
    tags = ["team:rllib", "tests_dir", "multi_gpu"],
    size = "medium",
    srcs = ["tests/test_supported_multi_agent.py"],
    args = ["TestSupportedMultiAgentMultiGPU"]
)


py_test(
    name = "tests/test_supported_multi_agent_policy_gradient",
    main = "tests/test_supported_multi_agent.py",
    tags = ["team:rllib", "tests_dir"],
    size = "large",
    srcs = ["tests/test_supported_multi_agent.py"],
    args = ["TestSupportedMultiAgentPolicyGradient"]
)

py_test(
    name = "tests/test_supported_multi_agent_off_policy",
    main = "tests/test_supported_multi_agent.py",
    tags = ["team:rllib", "tests_dir"],
    size = "large",
    srcs = ["tests/test_supported_multi_agent.py"],
    args = ["TestSupportedMultiAgentOffPolicy"]
)

py_test(
     name = "tests/test_supported_spaces_appo",
     main = "tests/test_supported_spaces.py",
     tags = ["team:rllib", "tests_dir", "exclusive"],
     size = "large",
     srcs = ["tests/test_supported_spaces.py"],
     args = ["TestSupportedSpacesAPPO"]
 )

py_test(
     name = "tests/test_supported_spaces_impala",
     main = "tests/test_supported_spaces.py",
     tags = ["team:rllib", "tests_dir", "exclusive"],
     size = "large",
     srcs = ["tests/test_supported_spaces.py"],
     args = ["TestSupportedSpacesIMPALA"]
)

py_test(
     name = "tests/test_supported_spaces_ppo",
     main = "tests/test_supported_spaces.py",
     tags = ["team:rllib", "tests_dir"],
     size = "large",
     srcs = ["tests/test_supported_spaces.py"],
     args = ["TestSupportedSpacesPPO"]
 )

py_test(
    name="tests/test_supported_spaces_dqn",
    main="tests/test_supported_spaces.py",
    tags=["team:rllib", "tests_dir"],
    size="large",
    srcs=["tests/test_supported_spaces.py"],
    args=["TestSupportedSpacesDQN"]
)

py_test(
     name = "tests/test_supported_spaces_ppo_no_preprocessor_gpu",
     main = "tests/test_supported_spaces.py",
     tags = ["team:rllib", "gpu", "no_cpu"],
     size = "large",
     srcs = ["tests/test_supported_spaces.py"],
     args = ["TestSupportedSpacesPPONoPreprocessorGPU"]
 )

py_test(
    name = "tests/test_supported_spaces_off_policy",
    main = "tests/test_supported_spaces.py",
    tags = ["team:rllib", "tests_dir", "exclusive"],
    size = "medium",
    srcs = ["tests/test_supported_spaces.py"],
    args = ["TestSupportedSpacesOffPolicy"]
)

py_test(
    name = "tests/test_timesteps",
    tags = ["team:rllib", "tests_dir"],
    size = "small",
    srcs = ["tests/test_timesteps.py"]
)

# --------------------------------------------------------------------
# examples/ directory
#
# Tag: examples
#
# NOTE: Add tests alphabetically into this list.
# --------------------------------------------------------------------

# subdirectory: _docs/

py_test(
    name = "examples/_docs/rllib_on_rllib_readme",
    main = "examples/_docs/rllib_on_rllib_readme.py",
    tags = ["team:rllib", "documentation", "no_main"],
    size = "medium",
    srcs = ["examples/_docs/rllib_on_rllib_readme.py"],
)

# ----------------------
# Old API stack examples
# ----------------------
# subdirectory: _old_api_stack/
py_test(
    name = "examples/_old_api_stack/complex_struct_space_tf",
    main = "examples/_old_api_stack/complex_struct_space.py",
    tags = ["team:rllib", "exclusive", "examples", "old_api_stack"],
    size = "small",
    srcs = ["examples/_old_api_stack/complex_struct_space.py"],
    args = ["--framework=tf"],
)

py_test(
    name = "examples/_old_api_stack/complex_struct_space_tf_eager",
    main = "examples/_old_api_stack/complex_struct_space.py",
    tags = ["team:rllib", "exclusive", "examples", "old_api_stack"],
    size = "small",
    srcs = ["examples/_old_api_stack/complex_struct_space.py"],
    args = ["--framework=tf2"],
)

py_test(
    name = "examples/_old_api_stack/complex_struct_space_torch",
    main = "examples/_old_api_stack/complex_struct_space.py",
    tags = ["team:rllib", "exclusive", "examples", "old_api_stack"],
    size = "small",
    srcs = ["examples/_old_api_stack/complex_struct_space.py"],
    args = ["--framework=torch"],
)

py_test(
    name = "examples/_old_api_stack/parametric_actions_cartpole_dqn_tf",
    main = "examples/_old_api_stack/parametric_actions_cartpole.py",
    tags = ["team:rllib", "exclusive", "examples", "old_api_stack"],
    size = "medium",
    srcs = ["examples/_old_api_stack/parametric_actions_cartpole.py"],
    args = ["--as-test", "--framework=tf", "--stop-reward=60.0", "--run=DQN"]
)

py_test(
    name = "examples/_old_api_stack/parametric_actions_cartpole_dqn_torch",
    main = "examples/_old_api_stack/parametric_actions_cartpole.py",
    tags = ["team:rllib", "exclusive", "examples", "old_api_stack"],
    size = "medium",
    srcs = ["examples/_old_api_stack/parametric_actions_cartpole.py"],
    args = ["--as-test", "--framework=torch", "--stop-reward=60.0", "--run=DQN"]
)

py_test(
    name = "examples/_old_api_stack/parametric_actions_cartpole_embeddings_learnt_by_model",
    main = "examples/_old_api_stack/parametric_actions_cartpole_embeddings_learnt_by_model.py",
    tags = ["team:rllib", "exclusive", "examples", "old_api_stack"],
    size = "medium",
    srcs = ["examples/_old_api_stack/parametric_actions_cartpole_embeddings_learnt_by_model.py"],
    args = ["--as-test", "--stop-reward=80.0"]
)

# subdirectory: _old_api_stack/connectors/
py_test(
    name = "examples/_old_api_stack/connectors/run_connector_policy",
    main = "examples/_old_api_stack/connectors/run_connector_policy.py",
    tags = ["team:rllib", "exclusive", "examples", "old_api_stack"],
    size = "small",
    srcs = ["examples/_old_api_stack/connectors/run_connector_policy.py"],
)

py_test(
    name = "examples/_old_api_stack/connectors/adapt_connector_policy",
    main = "examples/_old_api_stack/connectors/adapt_connector_policy.py",
    tags = ["team:rllib", "exclusive", "examples", "old_api_stack"],
    size = "small",
    srcs = ["examples/_old_api_stack/connectors/adapt_connector_policy.py"],
)

py_test(
    name = "examples/_old_api_stack/connectors/self_play_with_policy_checkpoint",
    main = "examples/_old_api_stack/connectors/self_play_with_policy_checkpoint.py",
    tags = ["team:rllib", "exclusive", "examples", "old_api_stack"],
    size = "small",
    srcs = ["examples/_old_api_stack/connectors/self_play_with_policy_checkpoint.py"],
    args = [
        "--train_iteration=1"  # Smoke test.
    ]
)

# ----------------------
# New API stack
# Note: This includes to-be-translated-to-new-API-stack examples
# tagged by @OldAPIStack and/or @HybridAPIStack
# ----------------------

# subdirectory: algorithms/

#@OldAPIStack
py_test(
    name = "examples/algorithms/custom_training_step_on_and_off_policy_combined_tf",
    main = "examples/algorithms/custom_training_step_on_and_off_policy_combined.py",
    tags = ["team:rllib", "exclusive", "examples"],
    size = "medium",
    srcs = ["examples/algorithms/custom_training_step_on_and_off_policy_combined.py"],
    args = ["--as-test", "--stop-reward=450.0"]
)

#@OldAPIStack
py_test(
    name = "examples/algorithms/custom_training_step_on_and_off_policy_combined_torch",
    main = "examples/algorithms/custom_training_step_on_and_off_policy_combined.py",
    tags = ["team:rllib", "exclusive", "examples"],
    size = "medium",
    srcs = ["examples/algorithms/custom_training_step_on_and_off_policy_combined.py"],
    args = ["--as-test", "--torch", "--stop-reward=450.0"]
)

# subdirectory: catalogs/
# ....................................
py_test(
    name = "examples/catalogs/custom_action_distribution",
    main = "examples/catalogs/custom_action_distribution.py",
    tags = ["team:rllib", "examples", "no_main"],
    size = "small",
    srcs = ["examples/catalogs/custom_action_distribution.py"],
)

py_test(
    name = "examples/catalogs/mobilenet_v2_encoder",
    main = "examples/catalogs/mobilenet_v2_encoder.py",
    tags = ["team:rllib", "examples", "no_main"],
    size = "small",
    srcs = ["examples/catalogs/mobilenet_v2_encoder.py"],
)

# subdirectory: checkpoints/
# ....................................

#@OldAPIStack
py_test(
    name = "examples/checkpoints/cartpole_dqn_export",
    main = "examples/checkpoints/cartpole_dqn_export.py",
    tags = ["team:rllib", "exclusive", "examples"],
    size = "small",
    srcs = ["examples/checkpoints/cartpole_dqn_export.py"],
)

py_test(
    name = "examples/checkpoints/checkpoint_by_custom_criteria",
    main = "examples/checkpoints/checkpoint_by_custom_criteria.py",
    tags = ["team:rllib", "exclusive", "examples", "examples_use_all_core"],
    size = "large",
    srcs = ["examples/checkpoints/checkpoint_by_custom_criteria.py"],
    args = ["--enable-new-api-stack", "--stop-reward=150.0", "--num-cpus=8"]
)

#@OldAPIStack
py_test(
    name = "examples/checkpoints/onnx_tf2",
    main = "examples/checkpoints/onnx_tf.py",
    tags = ["team:rllib", "exclusive", "examples", "no_main"],
    size = "small",
    srcs = ["examples/checkpoints/onnx_tf.py"],
    args = ["--framework=tf2"],
)

#@OldAPIStack
py_test(
    name = "examples/checkpoints/onnx_torch",
    main = "examples/checkpoints/onnx_torch.py",
    tags = ["team:rllib", "exclusive", "examples", "no_main"],
    size = "small",
    srcs = ["examples/checkpoints/onnx_torch.py"],
)

#@OldAPIStack
py_test(
    name = "examples/checkpoints/restore_1_of_n_agents_from_checkpoint",
    tags = ["team:rllib", "exclusive", "examples"],
    size = "medium",
    srcs = ["examples/checkpoints/restore_1_of_n_agents_from_checkpoint.py"],
    args = ["--pre-training-iters=1", "--stop-iters=1", "--num-cpus=4"]
)

# subdirectory: connectors/
# ....................................
# Framestacking examples only run in smoke-test mode (a few iters only).
py_test(
    name = "examples/connectors/frame_stacking_ppo",
    main = "examples/connectors/frame_stacking.py",
    tags = ["team:rllib", "exclusive", "examples"],
    size = "medium",
    srcs = ["examples/connectors/frame_stacking.py"],
    args = ["--enable-new-api-stack", "--stop-iter=2", "--framework=torch", "--algo=PPO"]
)

py_test(
    name = "examples/connectors/frame_stacking_multi_agent_ppo",
    main = "examples/connectors/frame_stacking.py",
    tags = ["team:rllib", "exclusive", "examples"],
    size = "medium",
    srcs = ["examples/connectors/frame_stacking.py"],
    args = ["--enable-new-api-stack", "--num-agents=2", "--stop-iter=2", "--framework=torch", "--algo=PPO", "--num-env-runners=4", "--num-cpus=6"]
)

# Nested action spaces (flattening obs and learning w/ multi-action distribution).
py_test(
    name = "examples/connectors/nested_action_spaces_ppo",
    main = "examples/connectors/nested_action_spaces.py",
    tags = ["team:rllib", "exclusive", "examples"],
    size = "large",
    srcs = ["examples/connectors/nested_action_spaces.py"],
    args = ["--enable-new-api-stack", "--as-test", "--framework=torch", "--stop-reward=-500.0", "--algo=PPO"]
)

py_test(
    name = "examples/connectors/nested_action_spaces_multi_agent_ppo",
    main = "examples/connectors/nested_action_spaces.py",
    tags = ["team:rllib", "exclusive", "examples"],
    size = "large",
    srcs = ["examples/connectors/nested_action_spaces.py"],
    args = ["--enable-new-api-stack", "--as-test", "--num-agents=2", "--framework=torch", "--stop-reward=-1000.0", "--algo=PPO"]
)

# Nested observation spaces (flattening).
py_test(
    name = "examples/connectors/nested_observation_spaces_ppo",
    main = "examples/connectors/nested_observation_spaces.py",
    tags = ["team:rllib", "exclusive", "examples"],
    size = "medium",
    srcs = ["examples/connectors/nested_observation_spaces.py"],
    args = ["--enable-new-api-stack", "--as-test", "--stop-reward=400.0", "--framework=torch", "--algo=PPO"]
)

py_test(
    name = "examples/connectors/nested_observation_spaces_multi_agent_ppo",
    main = "examples/connectors/nested_observation_spaces.py",
    tags = ["team:rllib", "exclusive", "examples"],
    size = "medium",
    srcs = ["examples/connectors/nested_observation_spaces.py"],
    args = ["--enable-new-api-stack", "--num-agents=2", "--as-test", "--stop-reward=800.0", "--framework=torch", "--algo=PPO"]
)

# Prev-r/prev actions + LSTM example.
py_test(
    name = "examples/connectors/prev_actions_prev_rewards_ppo",
    main = "examples/connectors/prev_actions_prev_rewards.py",
    tags = ["team:rllib", "exclusive", "examples"],
    size = "large",
    srcs = ["examples/connectors/prev_actions_prev_rewards.py"],
    args = ["--enable-new-api-stack", "--as-test", "--stop-reward=200.0", "--framework=torch", "--algo=PPO", "--num-env-runners=4", "--num-cpus=6"]
)

py_test(
    name = "examples/connectors/prev_actions_prev_rewards_multi_agent_ppo",
    main = "examples/connectors/prev_actions_prev_rewards.py",
    tags = ["team:rllib", "exclusive", "examples", "examples_use_all_core"],
    size = "large",
    srcs = ["examples/connectors/prev_actions_prev_rewards.py"],
    args = ["--enable-new-api-stack", "--num-agents=2", "--as-test", "--stop-reward=400.0", "--framework=torch", "--algo=PPO", "--num-env-runners=4", "--num-cpus=6"]
)

# MeanStd filtering example.
py_test(
    name = "examples/connectors/mean_std_filtering_ppo",
    main = "examples/connectors/mean_std_filtering.py",
    tags = ["team:rllib", "exclusive", "examples"],
    size = "medium",
    srcs = ["examples/connectors/mean_std_filtering.py"],
    args = ["--enable-new-api-stack", "--as-test", "--stop-reward=-300.0", "--framework=torch", "--algo=PPO", "--num-env-runners=2", "--num-cpus=4"]
)

py_test(
    name = "examples/connectors/mean_std_filtering_multi_agent_ppo",
    main = "examples/connectors/mean_std_filtering.py",
    tags = ["team:rllib", "exclusive", "examples", "examples_use_all_core"],
    size = "large",
    srcs = ["examples/connectors/mean_std_filtering.py"],
    args = ["--enable-new-api-stack", "--num-agents=2", "--as-test", "--stop-reward=-600.0", "--framework=torch", "--algo=PPO", "--num-env-runners=5", "--num-cpus=7"]
)

# subdirectory: curriculum/
# ....................................

py_test(
    name = "examples/curriculum/curriculum_learning",
    main = "examples/curriculum/curriculum_learning.py",
    tags = ["team:rllib", "exclusive", "examples"],
    size = "medium",
    srcs = ["examples/curriculum/curriculum_learning.py"],
    args = ["--enable-new-api-stack", "--as-test"]
)

# subdirectory: debugging/
# ....................................

#@OldAPIStack
py_test(
    name = "examples/debugging/deterministic_training_torch",
    main = "examples/debugging/deterministic_training.py",
    tags = ["team:rllib", "exclusive", "multi_gpu", "examples"],
    size = "medium",
    srcs = ["examples/debugging/deterministic_training.py"],
    args = ["--as-test", "--stop-iters=1", "--framework=torch", "--num-gpus=1", "--num-gpus-per-env-runner=1"]
)

# subdirectory: envs/
# ....................................

py_test(
    name = "examples/envs/custom_gym_env",
    main = "examples/envs/custom_gym_env.py",
    tags = ["team:rllib", "exclusive", "examples"],
    size = "medium",
    srcs = ["examples/envs/custom_gym_env.py"],
    args = ["--enable-new-api-stack", "--as-test"]
)

py_test(
    name = "examples/envs/custom_env_render_method",
    main = "examples/envs/custom_env_render_method.py",
    tags = ["team:rllib", "exclusive", "examples"],
    size = "medium",
    srcs = ["examples/envs/custom_env_render_method.py"],
    args = ["--enable-new-api-stack", "--num-agents=0"]
)

py_test(
    name = "examples/envs/custom_env_render_method_multi_agent",
    main = "examples/envs/custom_env_render_method.py",
    tags = ["team:rllib", "exclusive", "examples"],
    size = "medium",
    srcs = ["examples/envs/custom_env_render_method.py"],
    args = ["--enable-new-api-stack", "--num-agents=2"]
)

py_test(
    name = "examples/envs/env_rendering_and_recording",
    srcs = ["examples/envs/env_rendering_and_recording.py"],
    tags = ["team:rllib", "exclusive", "examples"],
    size = "small",
    args = ["--enable-new-api-stack", "--env=CartPole-v1", "--stop-iters=3"]
)

#@OldAPIStack
py_test(
    name = "examples/envs/greyscale_env",
    tags = ["team:rllib", "examples", "no_main"],
    size = "medium",
    srcs = ["examples/envs/greyscale_env.py"],
    args = ["--stop-iters=1 --as-test --framework torch"]
)

# subdirectory: evaluation/
# ....................................
py_test(
    name = "examples/evaluation/custom_evaluation",
    main = "examples/evaluation/custom_evaluation.py",
    tags = ["team:rllib", "exclusive", "examples"],
    size = "medium",
    srcs = ["examples/evaluation/custom_evaluation.py"],
    args = ["--enable-new-api-stack", "--framework=torch", "--as-test", "--stop-reward=0.75", "--num-cpus=5"]
)

py_test(
    name = "examples/evaluation/custom_evaluation_parallel_to_training",
    main = "examples/evaluation/custom_evaluation.py",
    tags = ["team:rllib", "exclusive", "examples"],
    size = "medium",
    srcs = ["examples/evaluation/custom_evaluation.py"],
    args = ["--enable-new-api-stack", "--as-test", "--framework=torch", "--stop-reward=0.75", "--evaluation-parallel-to-training", "--num-cpus=5"]
)

py_test(
    name = "examples/evaluation/evaluation_parallel_to_training_duration_auto_torch",
    main = "examples/evaluation/evaluation_parallel_to_training.py",
    tags = ["team:rllib", "exclusive", "examples"],
    size = "medium",
    srcs = ["examples/evaluation/evaluation_parallel_to_training.py"],
    args = ["--enable-new-api-stack", "--as-test", "--stop-reward=450.0", "--num-cpus=6", "--evaluation-duration=auto"]
)

py_test(
    name = "examples/evaluation/evaluation_parallel_to_training_multi_agent_duration_auto_torch",
    main = "examples/evaluation/evaluation_parallel_to_training.py",
    tags = ["team:rllib", "exclusive", "examples", "examples_use_all_core"],
    size = "large",
    srcs = ["examples/evaluation/evaluation_parallel_to_training.py"],
    args = ["--enable-new-api-stack", "--num-agents=2", "--as-test", "--stop-reward=900.0", "--num-cpus=6", "--evaluation-duration=auto", "--evaluation-duration-unit=episodes"]
)

py_test(
    name = "examples/evaluation/evaluation_parallel_to_training_511_ts_torch",
    main = "examples/evaluation/evaluation_parallel_to_training.py",
    tags = ["team:rllib", "exclusive", "examples"],
    size = "medium",
    srcs = ["examples/evaluation/evaluation_parallel_to_training.py"],
    args = ["--enable-new-api-stack", "--as-test", "--stop-reward=450.0", "--num-cpus=6", "--evaluation-num-env-runners=3", "--evaluation-duration=511", "--evaluation-duration-unit=timesteps"]
)

py_test(
    name = "examples/evaluation/evaluation_parallel_to_training_multi_agent_1001_ts_torch",
    main = "examples/evaluation/evaluation_parallel_to_training.py",
    tags = ["team:rllib", "exclusive", "examples"],
    size = "medium",
    srcs = ["examples/evaluation/evaluation_parallel_to_training.py"],
    args = ["--enable-new-api-stack", "--num-agents=2", "--as-test", "--stop-reward=900.0", "--num-cpus=6", "--evaluation-duration=1001", "--evaluation-duration-unit=timesteps"]
)

py_test(
    name = "examples/evaluation/evaluation_parallel_to_training_13_episodes_torch",
    main = "examples/evaluation/evaluation_parallel_to_training.py",
    tags = ["team:rllib", "exclusive", "examples"],
    size = "medium",
    srcs = ["examples/evaluation/evaluation_parallel_to_training.py"],
    args = ["--enable-new-api-stack", "--as-test", "--stop-reward=450.0", "--num-cpus=6", "--evaluation-duration=13", "--evaluation-duration-unit=episodes"]
)

py_test(
    name = "examples/evaluation/evaluation_parallel_to_training_multi_agent_10_episodes_torch",
    main = "examples/evaluation/evaluation_parallel_to_training.py",
    tags = ["team:rllib", "exclusive", "examples"],
    size = "medium",
    srcs = ["examples/evaluation/evaluation_parallel_to_training.py"],
    args = ["--enable-new-api-stack", "--num-agents=2", "--as-test", "--stop-reward=900.0", "--num-cpus=6", "--evaluation-duration=10", "--evaluation-duration-unit=episodes"]
)

# @OldAPIStack
py_test(
    name = "examples/evaluation/evaluation_parallel_to_training_13_episodes_tf_old_api_stack",
    main = "examples/evaluation/evaluation_parallel_to_training.py",
    tags = ["team:rllib", "exclusive", "examples"],
    size = "medium",
    srcs = ["examples/evaluation/evaluation_parallel_to_training.py"],
    args = ["--as-test", "--framework=tf", "--stop-reward=50.0", "--num-cpus=6", "--evaluation-duration=13"]
)

# @OldAPIStack
py_test(
    name = "examples/evaluation/evaluation_parallel_to_training_duration_auto_tf_old_api_stack",
    main = "examples/evaluation/evaluation_parallel_to_training.py",
    tags = ["team:rllib", "exclusive", "examples"],
    size = "medium",
    srcs = ["examples/evaluation/evaluation_parallel_to_training.py"],
    args = ["--as-test", "--stop-reward=50.0", "--framework=tf", "--num-cpus=6", "--evaluation-duration=auto"]
)

# @OldAPIStack
py_test(
    name = "examples/evaluation/evaluation_parallel_to_training_duration_auto_torch_old_api_stack",
    main = "examples/evaluation/evaluation_parallel_to_training.py",
    tags = ["team:rllib", "exclusive", "examples"],
    size = "medium",
    srcs = ["examples/evaluation/evaluation_parallel_to_training.py"],
    args = ["--as-test", "--stop-reward=50.0", "--num-cpus=6", "--evaluation-duration=auto"]
)

# @OldAPIStack
py_test(
    name = "examples/evaluation/evaluation_parallel_to_training_duration_auto_tf2_old_api_stack",
    main = "examples/evaluation/evaluation_parallel_to_training.py",
    tags = ["team:rllib", "exclusive", "examples"],
    size = "medium",
    srcs = ["examples/evaluation/evaluation_parallel_to_training.py"],
    args = ["--as-test", "--framework=tf2", "--stop-reward=30.0", "--num-cpus=6", "--evaluation-num-env-runners=3", "--evaluation-duration=auto"]
)

# @OldAPIStack
py_test(
    name = "examples/evaluation/evaluation_parallel_to_training_211_ts_torch_old_api_stack",
    main = "examples/evaluation/evaluation_parallel_to_training.py",
    tags = ["team:rllib", "exclusive", "examples"],
    size = "medium",
    srcs = ["examples/evaluation/evaluation_parallel_to_training.py"],
    args = ["--as-test", "--framework=torch", "--stop-reward=30.0", "--num-cpus=6", "--evaluation-num-env-runners=3", "--evaluation-duration=211", "--evaluation-duration-unit=timesteps"]
)

# subdirectory: gpus/
# ....................................

py_test(
    name = "examples/gpus/fractional_0.5_gpus_per_learner",
    main = "examples/gpus/fractional_gpus_per_learner.py",
<<<<<<< HEAD
    tags = ["team:rllib", "exclusive", "examples", "gpu"],
    size = "medium",
    srcs = ["examples/gpus/fractional_gpus_per_learner.py"],
    args = ["--enable-new-api-stack", --as-test", "--stop-reward=40.0", "--num-learners=1", "--num-gpus-per-learner=0.5"]
)
py_test(
    name = "examples/gpus/fractional_0.3_gpus_per_learner",
    main = "examples/gpus/fractional_gpus_per_learner.py",
    tags = ["team:rllib", "exclusive", "examples", "gpu"],
    size = "medium",
    srcs = ["examples/gpus/fractional_gpus_per_learner.py"],
    args = ["--enable-new-api-stack", --as-test", "--stop-reward=40.0", "--num-learners=1", "--num-gpus-per-learner=0.3"]
=======
    tags = ["team:rllib", "exclusive", "examples", "multi_gpu"],
    size = "medium",
    srcs = ["examples/gpus/fractional_gpus_per_learner.py"],
    args = ["--enable-new-api-stack", "--as-test", "--stop-reward=40.0", "--num-learners=1", "--num-gpus-per-learner=0.5"]
)
py_test(
    name = "examples/gpus/fractional_0.2_gpus_per_learner",
    main = "examples/gpus/fractional_gpus_per_learner.py",
    tags = ["team:rllib", "exclusive", "examples", "gpu"],
    size = "medium",
    srcs = ["examples/gpus/fractional_gpus_per_learner.py"],
    args = ["--enable-new-api-stack", "--as-test", "--stop-reward=40.0", "--num-learners=1", "--num-gpus-per-learner=0.2"]
>>>>>>> 86ae5e81
)

# subdirectory: hierarchical/
# ....................................

#@OldAPIStack
py_test(
    name = "examples/hierarchical/hierarchical_training_tf",
    main = "examples/hierarchical/hierarchical_training.py",
    tags = ["team:rllib", "exclusive", "examples"],
    size = "medium",
    srcs = ["examples/hierarchical/hierarchical_training.py"],
    args = [ "--framework=tf", "--stop-reward=0.0"]
)

#@OldAPIStack
py_test(
    name = "examples/hierarchical/hierarchical_training_torch",
    main = "examples/hierarchical/hierarchical_training.py",
    tags = ["team:rllib", "exclusive", "examples"],
    size = "medium",
    srcs = ["examples/hierarchical/hierarchical_training.py"],
    args = ["--framework=torch", "--stop-reward=0.0"]
)

# subdirectory: inference/
# ....................................

#@OldAPIStack
py_test(
    name = "examples/inference/policy_inference_after_training_tf",
    main = "examples/inference/policy_inference_after_training.py",
    tags = ["team:rllib", "exclusive", "examples"],
    size = "medium",
    srcs = ["examples/inference/policy_inference_after_training.py"],
    args = ["--stop-iters=3", "--framework=tf"]
)

#@OldAPIStack
py_test(
    name = "examples/inference/policy_inference_after_training_torch",
    main = "examples/inference/policy_inference_after_training.py",
    tags = ["team:rllib", "exclusive", "examples"],
    size = "medium",
    srcs = ["examples/inference/policy_inference_after_training.py"],
    args = ["--stop-iters=3", "--framework=torch"]
)

#@OldAPIStack
py_test(
    name = "examples/inference/policy_inference_after_training_with_attention_tf",
    main = "examples/inference/policy_inference_after_training_with_attention.py",
    tags = ["team:rllib", "exclusive", "examples"],
    size = "medium",
    srcs = ["examples/inference/policy_inference_after_training_with_attention.py"],
    args = ["--stop-iters=2", "--framework=tf"]
)

#@OldAPIStack
py_test(
    name = "examples/inference/policy_inference_after_training_with_attention_torch",
    main = "examples/inference/policy_inference_after_training_with_attention.py",
    tags = ["team:rllib", "exclusive", "examples"],
    size = "medium",
    srcs = ["examples/inference/policy_inference_after_training_with_attention.py"],
    args = ["--stop-iters=2", "--framework=torch"]
)

#@OldAPIStack
py_test(
    name = "examples/inference/policy_inference_after_training_with_lstm_tf",
    main = "examples/inference/policy_inference_after_training_with_lstm.py",
    tags = ["team:rllib", "exclusive", "examples"],
    size = "medium",
    srcs = ["examples/inference/policy_inference_after_training_with_lstm.py"],
    args = ["--stop-iters=1", "--framework=tf"]
)

#@OldAPIStack
py_test(
    name = "examples/inference/policy_inference_after_training_with_lstm_torch",
    main = "examples/inference/policy_inference_after_training_with_lstm.py",
    tags = ["team:rllib", "exclusive", "examples"],
    size = "medium",
    srcs = ["examples/inference/policy_inference_after_training_with_lstm.py"],
    args = ["--stop-iters=1", "--framework=torch"]
)

# subdirectory: learners/
# ....................................
#@OldAPIStack @HybridAPIStack
py_test(
    name = "examples/learners/ppo_tuner_local_cpu_torch",
    main = "examples/learners/ppo_tuner.py",
    tags = ["team:rllib", "examples"],
    size = "medium",
    srcs = ["examples/learners/ppo_tuner.py"],
    args = ["--framework=torch", "--config=local-cpu"]
)

#@OldAPIStack @HybridAPIStack
py_test(
    name = "examples/learners/ppo_tuner_local_cpu_tf2",
    main = "examples/learners/ppo_tuner.py",
    tags = ["team:rllib", "examples"],
    size = "medium",
    srcs = ["examples/learners/ppo_tuner.py"],
    args = ["--framework=tf2", "--config=local-cpu"]
)

#@OldAPIStack @HybridAPIStack
py_test(
    name = "examples/learners/ppo_tuner_local_gpu_torch",
    main = "examples/learners/ppo_tuner.py",
    tags = ["team:rllib", "examples", "gpu"],
    size = "medium",
    srcs = ["examples/learners/ppo_tuner.py"],
    args = ["--framework=torch", "--config=local-gpu"]
)

#@OldAPIStack @HybridAPIStack
py_test(
    name = "examples/learners/ppo_tuner_local_gpu_tf2",
    main = "examples/learners/ppo_tuner.py",
    tags = ["team:rllib", "examples", "gpu", "exclusive"],
    size = "medium",
    srcs = ["examples/learners/ppo_tuner.py"],
    args = ["--framework=tf2", "--config=local-gpu"]
)

#@OldAPIStack @HybridAPIStack
py_test(
    name = "examples/learners/ppo_tuner_remote_cpu_torch",
    main = "examples/learners/ppo_tuner.py",
    tags = ["team:rllib", "examples"],
    size = "medium",
    srcs = ["examples/learners/ppo_tuner.py"],
    args = ["--framework=torch", "--config=remote-cpu"]
)

#@OldAPIStack @HybridAPIStack
py_test(
    name = "examples/learners/ppo_tuner_remote_cpu_tf2",
    main = "examples/learners/ppo_tuner.py",
    tags = ["team:rllib", "examples"],
    size = "medium",
    srcs = ["examples/learners/ppo_tuner.py"],
    args = ["--framework=tf2", "--config=remote-cpu"]
)

#@OldAPIStack @HybridAPIStack
py_test(
    name = "examples/learners/ppo_tuner_remote_gpu_torch",
    main = "examples/learners/ppo_tuner.py",
    tags = ["team:rllib", "examples", "gpu", "exclusive"],
    size = "medium",
    srcs = ["examples/learners/ppo_tuner.py"],
    args = ["--framework=torch", "--config=remote-gpu"]
)

#@OldAPIStack @HybridAPIStack
py_test(
    name = "examples/learners/ppo_tuner_remote_gpu_tf2",
    main = "examples/learners/ppo_tuner.py",
    tags = ["team:rllib", "examples", "gpu", "exclusive"],
    size = "medium",
    srcs = ["examples/learners/ppo_tuner.py"],
    args = ["--framework=tf2", "--config=remote-gpu"]
)

#@OldAPIStack @HybridAPIStack
py_test(
    name = "examples/learners/ppo_tuner_multi_gpu_torch",
    main = "examples/learners/ppo_tuner.py",
    tags = ["team:rllib", "examples", "multi_gpu", "exclusive"],
    size = "medium",
    srcs = ["examples/learners/ppo_tuner.py"],
    args = ["--framework=torch", "--config=multi-gpu-ddp"]
)

#@OldAPIStack @HybridAPIStack
py_test(
    name = "examples/learners/ppo_tuner_multi_gpu_tf2",
    main = "examples/learners/ppo_tuner.py",
    tags = ["team:rllib", "examples", "multi_gpu", "exclusive"],
    size = "medium",
    srcs = ["examples/learners/ppo_tuner.py"],
    args = ["--framework=tf2", "--config=multi-gpu-ddp"]
)

#@OldAPIStack @HybridAPIStack
py_test(
    name = "examples/learners/train_w_bc_finetune_w_ppo",
    main = "examples/learners/train_w_bc_finetune_w_ppo.py",
    tags = ["team:rllib", "examples", "exclusive"],
    size = "medium",
    srcs = ["examples/learners/train_w_bc_finetune_w_ppo.py"],
)

# subdirectory: multi_agent/
# ....................................
py_test(
    name = "examples/multi_agent/custom_heuristic_policy",
    main = "examples/multi_agent/custom_heuristic_policy.py",
    tags = ["team:rllib", "exclusive", "examples", "examples_use_all_core"],
    size = "large",
    srcs = ["examples/multi_agent/custom_heuristic_policy.py"],
    args = ["--enable-new-api-stack", "--num-agents=2", "--as-test", "--framework=torch", "--stop-reward=450.0"]
)

py_test(
    name = "examples/multi_agent/different_spaces_for_agents_ppo",
    main = "examples/multi_agent/different_spaces_for_agents.py",
    tags = ["team:rllib", "exclusive", "examples"],
    size = "small",
    srcs = ["examples/multi_agent/different_spaces_for_agents.py"],
    args = ["--enable-new-api-stack", "--algo=PPO", "--stop-iters=4", "--framework=torch"]
)

py_test(
    name = "examples/multi_agent/multi_agent_cartpole",
    main = "examples/multi_agent/multi_agent_cartpole.py",
    tags = ["team:rllib", "exclusive", "examples", "examples_use_all_core"],
    size = "large",
    srcs = ["examples/multi_agent/multi_agent_cartpole.py"],
    args = ["--enable-new-api-stack", "--num-agents=2", "--as-test", "--framework=torch", "--stop-reward=600.0", "--num-cpus=4"]
)

py_test(
    name = "examples/multi_agent/multi_agent_cartpole_multi_gpu",
    main = "examples/multi_agent/multi_agent_cartpole.py",
    tags = ["team:rllib", "exclusive", "examples", "multi_gpu"],
    size = "large",
    srcs = ["examples/multi_agent/multi_agent_cartpole.py"],
    args = ["--enable-new-api-stack", "--num-agents=2", "--as-test", "--framework=torch", "--stop-reward=600.0", "--num-cpus=4", "--num-gpus=2"]
)

py_test(
    name = "examples/multi_agent/multi_agent_pendulum_multi_gpu",
    main = "examples/multi_agent/multi_agent_pendulum.py",
    tags = ["team:rllib", "exclusive", "examples", "multi_gpu"],
    size = "large",
    srcs = ["examples/multi_agent/multi_agent_pendulum.py"],
    args = ["--enable-new-api-stack", "--num-agents=2", "--as-test", "--framework=torch", "--stop-reward=-500.0", "--num-cpus=5", "--num-gpus=2"]
)

py_test(
    name = "examples/multi_agent/pettingzoo_independent_learning",
    main = "examples/multi_agent/pettingzoo_independent_learning.py",
    tags = ["team:rllib", "examples"],
    size = "large",
    srcs = ["examples/multi_agent/pettingzoo_independent_learning.py"],
    args = ["--enable-new-api-stack", "--num-agents=2", "--as-test", "--framework=torch", "--stop-reward=-200.0", "--num-cpus=4"]
)

py_test(
    name = "examples/multi_agent/pettingzoo_parameter_sharing",
    main = "examples/multi_agent/pettingzoo_parameter_sharing.py",
    tags = ["team:rllib", "exclusive", "examples"],
    size = "large",
    srcs = ["examples/multi_agent/pettingzoo_parameter_sharing.py"],
    args = ["--enable-new-api-stack", "--num-agents=2", "--as-test", "--framework=torch", "--stop-reward=-210.0", "--num-cpus=4"],
)

# TODO (sven): Activate this test once this script is ready.
# py_test(
#    name = "examples/multi_agent/pettingzoo_shared_value_function",
#    main = "examples/multi_agent/pettingzoo_shared_value_function.py",
#    tags = ["team:rllib", "exclusive", "examples"],
#    size = "large",
#    srcs = ["examples/multi_agent/pettingzoo_shared_value_function.py"],
#    args = ["--enable-new-api-stack", "--num-agents=2", "--as-test", "--framework=torch", "--stop-reward=-100.0", "--num-cpus=4"],
# )

py_test(
    name = "examples/multi_agent/rock_paper_scissors_heuristic_vs_learned",
    main = "examples/multi_agent/rock_paper_scissors_heuristic_vs_learned.py",
    tags = ["team:rllib", "exclusive", "examples"],
    size = "medium",
    srcs = ["examples/multi_agent/rock_paper_scissors_heuristic_vs_learned.py"],
    args = ["--enable-new-api-stack", "--num-agents=2", "--as-test", "--framework=torch", "--stop-reward=6.5"],
)

py_test(
    name = "examples/multi_agent/rock_paper_scissors_heuristic_vs_learned_w_lstm",
    main = "examples/multi_agent/rock_paper_scissors_heuristic_vs_learned.py",
    tags = ["team:rllib", "exclusive", "examples"],
    size = "large",
    srcs = ["examples/multi_agent/rock_paper_scissors_heuristic_vs_learned.py"],
    args = ["--enable-new-api-stack", "--num-agents=2", "--as-test", "--framework=torch", "--stop-reward=7.2", "--use-lstm", "--num-env-runners=4", "--num-cpus=6"],
)

py_test(
    name = "examples/multi_agent/rock_paper_scissors_learned_vs_learned",
    main = "examples/multi_agent/rock_paper_scissors_learned_vs_learned.py",
    tags = ["team:rllib", "exclusive", "examples"],
    size = "medium",
    srcs = ["examples/multi_agent/rock_paper_scissors_learned_vs_learned.py"],
    args = ["--enable-new-api-stack", "--num-agents=2", "--framework=torch", "--stop-iter=10"],
)

# @OldAPIStack
py_test(
    name = "examples/multi_agent/self_play_with_open_spiel_connect_4_ppo_tf_old_api_stack",
    main = "examples/multi_agent/self_play_with_open_spiel.py",
    tags = ["team:rllib", "exclusive", "examples"],
    size = "medium",
    srcs = ["examples/multi_agent/self_play_with_open_spiel.py"],
    args = ["--framework=tf", "--env=connect_four", "--win-rate-threshold=0.9", "--num-episodes-human-play=0", "--min-league-size=3"]
)

# @OldAPIStack
py_test(
    name = "examples/multi_agent/self_play_with_open_spiel_connect_4_ppo_torch_old_api_stack",
    main = "examples/multi_agent/self_play_with_open_spiel.py",
    tags = ["team:rllib", "exclusive", "examples"],
    size = "medium",
    srcs = ["examples/multi_agent/self_play_with_open_spiel.py"],
    args = ["--framework=torch", "--env=connect_four", "--win-rate-threshold=0.9", "--num-episodes-human-play=0", "--min-league-size=3"]
)

py_test(
    name = "examples/multi_agent/self_play_with_open_spiel_connect_4_ppo_torch",
    main = "examples/multi_agent/self_play_with_open_spiel.py",
    tags = ["team:rllib", "exclusive", "examples"],
    size = "medium",
    srcs = ["examples/multi_agent/self_play_with_open_spiel.py"],
    args = ["--enable-new-api-stack", "--framework=torch", "--env=connect_four", "--win-rate-threshold=0.9", "--num-episodes-human-play=0", "--min-league-size=4"]
)

py_test(
    name = "examples/multi_agent/self_play_league_based_with_open_spiel_connect_4_ppo_torch",
    main = "examples/multi_agent/self_play_league_based_with_open_spiel.py",
    tags = ["team:rllib", "exclusive", "examples"],
    size = "large",
    srcs = ["examples/multi_agent/self_play_league_based_with_open_spiel.py"],
    args = ["--enable-new-api-stack", "--framework=torch", "--env=connect_four", "--win-rate-threshold=0.8", "--num-episodes-human-play=0", "--min-league-size=8"]
)

# @OldAPIStack
py_test(
    name = "examples/multi_agent/two_algorithms_tf_old_api_stack",
    main = "examples/multi_agent/two_algorithms.py",
    tags = ["team:rllib", "exclusive", "examples"],
    size = "medium",
    srcs = ["examples/multi_agent/two_algorithms.py"],
    args = ["--as-test", "--framework=tf", "--stop-reward=70"]
)

# @OldAPIStack
py_test(
    name = "examples/multi_agent/two_algorithms_torch_old_api_stack",
    main = "examples/multi_agent/two_algorithms.py",
    tags = ["team:rllib", "exclusive", "examples"],
    size = "small",
    srcs = ["examples/multi_agent/two_algorithms.py"],
    args = ["--as-test", "--framework=torch", "--stop-reward=70"]
)

py_test(
    name = "examples/multi_agent/two_step_game_with_grouped_agents",
    main = "examples/multi_agent/two_step_game_with_grouped_agents.py",
    tags = ["team:rllib", "exclusive", "examples"],
    size = "medium",
    srcs = ["examples/multi_agent/two_step_game_with_grouped_agents.py"],
    args = ["--enable-new-api-stack", "--num-agents=2", "--as-test", "--framework=torch", "--stop-reward=7.0"]
)

# subdirectory: offline_rl/
# ....................................
#@OldAPIStack
# TODO (sven): Doesn't seem to learn at the moment. Uncomment once fixed.
# py_test(
#    name = "examples/offline_rl/custom_input_api_cql_torch",
#    main = "examples/offline_rl/custom_input_api.py",
#    tags = ["team:rllib", "exclusive", "examples"],
#    size = "medium",
#    srcs = ["examples/offline_rl/custom_input_api.py"],
#    args = ["--as-test", "--stop-reward=-300", "--stop-iters=1"]
# )

#@OldAPIStack
py_test(
    name = "examples/offline_rl/offline_rl_torch_old_api_stack",
    main = "examples/offline_rl/offline_rl.py",
    tags = ["team:rllib", "exclusive", "examples"],
    size = "medium",
    srcs = ["examples/offline_rl/offline_rl.py"],
    args = ["--as-test", "--stop-reward=-300", "--stop-iters=1"]
)

# subdirectory: ray_serve/
# ....................................
# TODO (sven): Uncomment once the problem with the path on BAZEL is solved.
# py_test(
#    name = "examples/ray_serve/ray_serve_with_rllib",
#    main = "examples/ray_serve/ray_serve_with_rllib.py",
#    tags = ["team:rllib", "exclusive", "examples"],
#    size = "medium",
#    srcs = ["examples/ray_serve/ray_serve_with_rllib.py"],
#    args = ["--train-iters=2", "--serve-episodes=2", "--no-render"]
# )

# subdirectory: ray_tune/
# ....................................
py_test(
    name = "examples/ray_tune/custom_experiment",
    main = "examples/ray_tune/custom_experiment.py",
    tags = ["team:rllib", "exclusive", "examples"],
    size = "medium",
    srcs = ["examples/ray_tune/custom_experiment.py"],
)

py_test(
    name = "examples/ray_tune/custom_logger",
    main = "examples/ray_tune/custom_logger.py",
    tags = ["team:rllib", "exclusive", "examples"],
    size = "medium",
    srcs = ["examples/ray_tune/custom_logger.py"],
)

py_test(
    name = "examples/ray_tune/custom_progress_reporter",
    main = "examples/ray_tune/custom_progress_reporter.py",
    tags = ["team:rllib", "exclusive", "examples"],
    size = "medium",
    srcs = ["examples/ray_tune/custom_progress_reporter.py"],
)

# subdirectory: rl_modules/
# ....................................
#@OldAPIStack @HybridAPIStack
py_test(
    name = "examples/rl_modules/classes/mobilenet_rlm_hybrid_api_stack",
    main = "examples/rl_modules/classes/mobilenet_rlm.py",
    tags = ["team:rllib", "examples", "no_main"],
    size = "small",
    srcs = ["examples/rl_modules/classes/mobilenet_rlm.py"],
)

py_test(
    name = "examples/rl_modules/pretraining_single_agent_training_multi_agent_rlm",
    main = "examples/rl_modules/pretraining_single_agent_training_multi_agent_rlm.py",
    tags = ["team:rllib", "examples"],
    size = "medium",
    srcs = ["examples/rl_modules/pretraining_single_agent_training_multi_agent_rlm.py"],
    args = ["--enable-new-api-stack", "--num-agents=2", "--stop-iters-pretraining=5", "--stop-iters=20", "--stop-reward=150.0"],
)



# TODO (sven): Continue cleanup from here with adding more subdirectories.
py_test(
    name = "examples/action_masking_tf2",
    main = "examples/action_masking.py",
    tags = ["team:rllib", "exclusive", "examples", "examples_use_all_core"],
    size = "large",
    srcs = ["examples/action_masking.py"],
    args = ["--stop-iter=2", "--framework=tf2"]
)

py_test(
    name = "examples/action_masking_torch",
    main = "examples/action_masking.py",
    tags = ["team:rllib", "exclusive", "examples"],
    size = "medium",
    srcs = ["examples/action_masking.py"],
    args = ["--stop-iter=2", "--framework=torch"]
)

py_test(
    name = "examples/autoregressive_action_dist_tf",
    main = "examples/autoregressive_action_dist.py",
    tags = ["team:rllib", "exclusive", "examples"],
    size = "medium",
    srcs = ["examples/autoregressive_action_dist.py"],
    args = ["--as-test", "--framework=tf", "--stop-reward=150", "--num-cpus=4"]
)

py_test(
    name = "examples/autoregressive_action_dist_torch",
    main = "examples/autoregressive_action_dist.py",
    tags = ["team:rllib", "exclusive", "examples"],
    size = "medium",
    srcs = ["examples/autoregressive_action_dist.py"],
    args = ["--as-test", "--framework=torch", "--stop-reward=150", "--num-cpus=4"]
)

py_test(
    name = "examples/cartpole_lstm_impala_tf2",
    main = "examples/cartpole_lstm.py",
    tags = ["team:rllib", "exclusive", "examples"],
    size = "medium",
    srcs = ["examples/cartpole_lstm.py"],
    args = ["--run=IMPALA", "--as-test", "--framework=tf2", "--stop-reward=28", "--num-cpus=4"]
)

py_test(
    name = "examples/cartpole_lstm_impala_torch",
    main = "examples/cartpole_lstm.py",
    tags = ["team:rllib", "exclusive", "examples"],
    size = "medium",
    srcs = ["examples/cartpole_lstm.py"],
    args = ["--run=IMPALA", "--as-test", "--framework=torch", "--stop-reward=28", "--num-cpus=4"]
)

# TODO (Kourosh): tf2 ~5x slower compared to torch on the new stack
py_test(
    name = "examples/cartpole_lstm_ppo_tf2",
    main = "examples/cartpole_lstm.py",
    tags = ["team:rllib", "exclusive", "examples"],
    size = "large",
    srcs = ["examples/cartpole_lstm.py"],
    args = ["--run=PPO", "--as-test", "--framework=tf2", "--stop-reward=28", "--num-cpus=4"]
)

py_test(
    name = "examples/cartpole_lstm_ppo_torch",
    main = "examples/cartpole_lstm.py",
    tags = ["team:rllib", "exclusive", "examples"],
    size = "medium",
    srcs = ["examples/cartpole_lstm.py"],
    args = ["--run=PPO", "--as-test", "--framework=torch", "--stop-reward=28", "--num-cpus=4"]
)

py_test(
    name = "examples/cartpole_lstm_ppo_torch_with_prev_a_and_r",
    main = "examples/cartpole_lstm.py",
    tags = ["team:rllib", "exclusive", "examples"],
    size = "medium",
    srcs = ["examples/cartpole_lstm.py"],
    args = ["--run=PPO", "--as-test", "--framework=torch", "--stop-reward=28", "--num-cpus=4", "--use-prev-action",  "--use-prev-reward"]
)

#@OldAPIStack
py_test(
    name = "examples/centralized_critic_tf",
    main = "examples/centralized_critic.py",
    tags = ["team:rllib", "exclusive", "examples"],
    size = "medium",
    srcs = ["examples/centralized_critic.py"],
    args = ["--as-test", "--framework=tf", "--stop-reward=7.2"]
)

#@OldAPIStack
py_test(
    name = "examples/centralized_critic_torch",
    main = "examples/centralized_critic.py",
    tags = ["team:rllib", "exclusive", "examples"],
    size = "medium",
    srcs = ["examples/centralized_critic.py"],
    args = ["--as-test", "--framework=torch", "--stop-reward=7.2"]
)

#@OldAPIStack
py_test(
    name = "examples/centralized_critic_2_tf",
    main = "examples/centralized_critic_2.py",
    tags = ["team:rllib", "exclusive", "examples"],
    size = "medium",
    srcs = ["examples/centralized_critic_2.py"],
    args = ["--as-test", "--framework=tf", "--stop-reward=6.0"]
)

#@OldAPIStack
py_test(
    name = "examples/centralized_critic_2_torch",
    main = "examples/centralized_critic_2.py",
    tags = ["team:rllib", "exclusive", "examples"],
    size = "medium",
    srcs = ["examples/centralized_critic_2.py"],
    args = ["--as-test", "--framework=torch", "--stop-reward=6.0"]
)

py_test(
    name = "examples/custom_metrics_and_callbacks",
    main = "examples/custom_metrics_and_callbacks.py",
    tags = ["team:rllib", "exclusive", "examples"],
    size = "small",
    srcs = ["examples/custom_metrics_and_callbacks.py"],
    args = ["--stop-iters=2"]
)

py_test(
    name = "examples/custom_model_loss_and_metrics_ppo_tf",
    main = "examples/custom_model_loss_and_metrics.py",
    tags = ["team:rllib", "exclusive", "examples"],
    size = "small",
    # Include the json data file.
    data = ["tests/data/cartpole/small.json"],
    srcs = ["examples/custom_model_loss_and_metrics.py"],
    args = ["--run=PPO", "--stop-iters=1", "--framework=tf","--input-files=tests/data/cartpole"]
)

py_test(
    name = "examples/custom_model_loss_and_metrics_ppo_torch",
    main = "examples/custom_model_loss_and_metrics.py",
    tags = ["team:rllib", "exclusive", "examples"],
    size = "small",
    # Include the json data file.
    data = ["tests/data/cartpole/small.json"],
    srcs = ["examples/custom_model_loss_and_metrics.py"],
    args = ["--run=PPO", "--framework=torch", "--stop-iters=1", "--input-files=tests/data/cartpole"]
)

py_test(
    name = "examples/custom_model_loss_and_metrics_pg_tf",
    main = "examples/custom_model_loss_and_metrics.py",
    tags = ["team:rllib", "exclusive", "examples"],
    size = "small",
    # Include the json data file.
    data = ["tests/data/cartpole/small.json"],
    srcs = ["examples/custom_model_loss_and_metrics.py"],
    args = ["--stop-iters=1", "--framework=tf", "--input-files=tests/data/cartpole"]
)

py_test(
    name = "examples/custom_model_loss_and_metrics_pg_torch",
    main = "examples/custom_model_loss_and_metrics.py",
    tags = ["team:rllib", "exclusive", "examples"],
    size = "small",
    # Include the json data file.
    data = ["tests/data/cartpole/small.json"],
    srcs = ["examples/custom_model_loss_and_metrics.py"],
    args = ["--framework=torch", "--stop-iters=1", "--input-files=tests/data/cartpole"]
)

py_test(
    name = "examples/custom_recurrent_rnn_tokenizer_repeat_after_me_tf2",
    main = "examples/custom_recurrent_rnn_tokenizer.py",
    tags = ["team:rllib", "exclusive", "examples"],
    size = "medium",
    srcs = ["examples/custom_recurrent_rnn_tokenizer.py"],
    args = ["--as-test", "--framework=tf2", "--stop-reward=40", "--env=RepeatAfterMeEnv", "--num-cpus=4"]
)

py_test(
    name = "examples/custom_recurrent_rnn_tokenizer_repeat_initial_obs_env_tf2",
    main = "examples/custom_recurrent_rnn_tokenizer.py",
    tags = ["team:rllib", "examples"],
    size = "medium",
    srcs = ["examples/custom_recurrent_rnn_tokenizer.py"],
    args = ["--as-test", "--framework=tf2", "--stop-reward=10", "--stop-timesteps=300000", "--env=RepeatInitialObsEnv", "--num-cpus=4"]
)

py_test(
    name = "examples/custom_recurrent_rnn_tokenizer_repeat_after_me_torch",
    main = "examples/custom_recurrent_rnn_tokenizer.py",
    tags = ["team:rllib", "exclusive", "examples"],
    size = "medium",
    srcs = ["examples/custom_recurrent_rnn_tokenizer.py"],
    args = ["--as-test", "--framework=torch", "--stop-reward=40", "--env=RepeatAfterMeEnv", "--num-cpus=4"]
)

py_test(
    name = "examples/custom_recurrent_rnn_tokenizer_repeat_initial_obs_env_torch",
    main = "examples/custom_recurrent_rnn_tokenizer.py",
    tags = ["team:rllib", "exclusive", "examples"],
    size = "medium",
    srcs = ["examples/custom_recurrent_rnn_tokenizer.py"],
    args = ["--as-test", "--framework=torch", "--stop-reward=10", "--stop-timesteps=300000", "--env=RepeatInitialObsEnv", "--num-cpus=4"]
)

py_test(
    name = "examples/replay_buffer_api",
    tags = ["team:rllib", "examples"],
    size = "large",
    srcs = ["examples/replay_buffer_api.py"],
)


# --------------------------------------------------------------------
# Manual/disabled tests
# --------------------------------------------------------------------
py_test_module_list(
  files = [
    "utils/tests/test_utils.py",
  ],
  size = "large",
  extra_srcs = [],
  deps = [],
  tags = ["manual", "team:rllib", "no_main"],
)<|MERGE_RESOLUTION|>--- conflicted
+++ resolved
@@ -2446,20 +2446,6 @@
 py_test(
     name = "examples/gpus/fractional_0.5_gpus_per_learner",
     main = "examples/gpus/fractional_gpus_per_learner.py",
-<<<<<<< HEAD
-    tags = ["team:rllib", "exclusive", "examples", "gpu"],
-    size = "medium",
-    srcs = ["examples/gpus/fractional_gpus_per_learner.py"],
-    args = ["--enable-new-api-stack", --as-test", "--stop-reward=40.0", "--num-learners=1", "--num-gpus-per-learner=0.5"]
-)
-py_test(
-    name = "examples/gpus/fractional_0.3_gpus_per_learner",
-    main = "examples/gpus/fractional_gpus_per_learner.py",
-    tags = ["team:rllib", "exclusive", "examples", "gpu"],
-    size = "medium",
-    srcs = ["examples/gpus/fractional_gpus_per_learner.py"],
-    args = ["--enable-new-api-stack", --as-test", "--stop-reward=40.0", "--num-learners=1", "--num-gpus-per-learner=0.3"]
-=======
     tags = ["team:rllib", "exclusive", "examples", "multi_gpu"],
     size = "medium",
     srcs = ["examples/gpus/fractional_gpus_per_learner.py"],
@@ -2472,7 +2458,6 @@
     size = "medium",
     srcs = ["examples/gpus/fractional_gpus_per_learner.py"],
     args = ["--enable-new-api-stack", "--as-test", "--stop-reward=40.0", "--num-learners=1", "--num-gpus-per-learner=0.2"]
->>>>>>> 86ae5e81
 )
 
 # subdirectory: hierarchical/
