--- conflicted
+++ resolved
@@ -2279,29 +2279,27 @@
 )
 
 py_test(
-<<<<<<< HEAD
     name = "examples/envs/custom_env_render_method",
-    main = "examples/envs/custom_env_render_method.py",
-    tags = ["team:rllib", "exclusive", "examples"],
-    size = "small",
     srcs = ["examples/envs/custom_env_render_method.py"],
+    tags = ["team:rllib", "exclusive", "examples"],
+    size = "small",
     args = ["--enable-new-api-stack", "--num-agents=0"]
 )
 
 py_test(
     name = "examples/envs/custom_env_render_method_multi_agent",
-    main = "examples/envs/custom_env_render_method.py",
-    tags = ["team:rllib", "exclusive", "examples"],
-    size = "small",
     srcs = ["examples/envs/custom_env_render_method.py"],
+    tags = ["team:rllib", "exclusive", "examples"],
+    size = "small",
     args = ["--enable-new-api-stack", "--num-agents=2"]
-=======
+)
+
+py_test(
     name = "examples/envs/env_rendering_and_recording",
     srcs = ["examples/envs/env_rendering_and_recording.py"],
     tags = ["team:rllib", "exclusive", "examples"],
     size = "small",
     args = ["--enable-new-api-stack", "--env=CartPole-v1", "--stop-iters=3"]
->>>>>>> d84f2659
 )
 
 #@OldAPIStack
