# --------------------------------------------------------------------
# BAZEL/Buildkite-CI test cases.
# --------------------------------------------------------------------

# To add new RLlib tests, first find the correct category of your new test
# within this file.

# All new tests - within their category - should be added alphabetically!
# Do not just add tests to the bottom of the file.

# Currently we have the following categories:

# - Learning tests/regression, tagged:
# -- "learning_tests_[discrete|continuous]": distinguish discrete
#    actions vs continuous actions.
# -- "crashing_cartpole" and "stateless_cartpole" to distinguish between
#    simple CartPole and more advanced variants of it.
# -- "fake_gpus": Tests that run using 2 fake GPUs.
# -- "ray_data": Tests that rely on ray_data.
# -- "learning_tests_with_ray_data": Learning tests that rely on ray_data.

# - Folder-bound tests, tagged with the name of the top-level dir:
#   - `env` directory tests.
#   - `evaluation` directory tests.
#   - `models` directory tests.
#   - `offline` directory tests.
#   - `policy` directory tests.
#   - `utils` directory tests.

# - Algorithm tests, tagged "algorithms_dir".

# - Tests directory (everything in rllib/tests/...), tagged: "tests_dir"

# - Examples directory (everything in rllib/examples/...), tagged: "examples"

# - Memory leak tests tagged "memory_leak_tests".

# Note: There is a special directory in examples: "documentation" which contains
# all code that is linked to from within the RLlib docs. This code is tested
# separately via the "documentation" tag.

# Additional tags are:
# - "team:rllib": Indicating that all tests in this file are the responsibility of
#   the RLlib Team.
# - "needs_gpu": Indicating that a test needs to have a GPU in order to run.
# - "gpu": Indicating that a test may (but doesn't have to) be run in the GPU
#   pipeline, defined in .buildkite/pipeline.gpu.yml.
# - "multi_gpu": Indicating that a test will definitely be run in the Large GPU
#   pipeline, defined in .buildkite/pipeline.gpu.large.yml.
# - "no_gpu": Indicating that a test should not be run in the GPU pipeline due
#   to certain incompatibilities.
# - "no_tf_eager_tracing": Exclude this test from tf-eager tracing tests.
# - "torch_only": Only run this test case with framework=torch.

# Our .buildkite/pipeline.yml and .buildkite/pipeline.gpu.yml files execute all
# these tests in n different jobs.

load("//bazel:python.bzl", "py_test_module_list")
load("//bazel:python.bzl", "doctest")

doctest(
    files = glob(
        ["**/*.py"],
        exclude=[
            "**/examples/**",
            "**/tests/**",
            "**/test_*.py",
            # Exclude `tuned_examples` *.py files.
            "**/tuned_examples/**",
            # Deprecated modules
            "utils/window_stat.py",
            "utils/timer.py",
            "utils/memory.py",
            "offline/off_policy_estimator.py",
            "offline/estimators/feature_importance.py",
            "env/wrappers/recsim_wrapper.py",
            "env/remote_vector_env.py",
            # Missing imports
            "algorithms/dreamerv3/**",
            # FIXME: These modules contain broken examples that weren't previously
            # tested.
            "algorithms/algorithm_config.py",
            "algorithms/alpha_star/alpha_star.py",
            "algorithms/r2d2/r2d2.py",
            "algorithms/sac/rnnsac.py",
            "algorithms/simple_q/simple_q.py",
            "core/models/base.py",
            "core/models/specs/specs_base.py",
            "core/models/specs/specs_dict.py",
            "env/wrappers/pettingzoo_env.py",
            "evaluation/collectors/sample_collector.py",
            "evaluation/episode.py",
            "evaluation/metrics.py",
            "evaluation/observation_function.py",
            "evaluation/postprocessing.py",
            "execution/buffers/mixin_replay_buffer.py",
            "models/base_model.py",
            "models/catalog.py",
            "models/preprocessors.py",
            "models/repeated_values.py",
            "models/tf/tf_distributions.py",
            "models/torch/model.py",
            "models/torch/torch_distributions.py",
            "policy/rnn_sequencing.py",
            "utils/actor_manager.py",
            "utils/filter.py",
            "utils/from_config.py",
            "utils/metrics/window_stat.py",
            "utils/nested_dict.py",
            "utils/pre_checks/env.py",
            "utils/replay_buffers/multi_agent_mixin_replay_buffer.py",
            "utils/spaces/space_utils.py"
        ]
    ),
    tags = ["team:rllib"],
    size = "enormous"
)

# --------------------------------------------------------------------
# Benchmarks
#
# Tag: benchmark
#
# This is smoke-testing the benchmark scripts.
# --------------------------------------------------------------------
py_test(
    name = "torch_compile_inference_bm",
    main = "benchmarks/torch_compile/run_inference_bm.py",
    tags = ["team:rllib", "exclusive", "benchmark", "torch_2.x_only_benchmark"],
    size = "small",
    srcs = ["benchmarks/torch_compile/run_inference_bm.py"],
    args = ["--smoke-test"]
)

py_test(
    name = "torch_compile_ppo_with_inference",
    main = "benchmarks/torch_compile/run_ppo_with_inference_bm.py",
    tags = ["team:rllib", "exclusive", "benchmark", "torch_2.x_only_benchmark"],
    size = "medium",
    srcs = ["benchmarks/torch_compile/run_ppo_with_inference_bm.py"],
    args = ["--smoke-test"]
)


# --------------------------------------------------------------------
# Algorithms learning regression tests.
#
# Tag: learning_tests
#
# This will test all yaml files (via `rllib train`)
# inside rllib/tuned_examples/[algo-name] for actual learning success.
# --------------------------------------------------------------------

# APPO

#@OldAPIStack
py_test(
    name = "learning_tests_cartpole_separate_losses_appo_old_api_stack",
    main = "tests/run_regression_tests.py",
    tags = ["team:rllib", "torch_only", "exclusive", "learning_tests", "learning_tests_cartpole", "learning_tests_discrete"],
    size = "medium",
    srcs = ["tests/run_regression_tests.py"],
    data = [
        "tuned_examples/appo/cartpole-appo-separate-losses.py"
    ],
    args = ["--dir=tuned_examples/appo"]
)

#@OldAPIStack
py_test(
    name = "learning_tests_multi_agent_cartpole_appo_old_api_stack",
    main = "tests/run_regression_tests.py",
    tags = ["team:rllib", "exclusive", "learning_tests", "learning_tests_cartpole", "learning_tests_discrete"],
    size = "medium",
    srcs = ["tests/run_regression_tests.py"],
    data = ["tuned_examples/appo/multi_agent_cartpole_appo.py"],
    args = ["--dir=tuned_examples/appo"]
)

#@OldAPIStack
py_test(
    name = "learning_tests_multi_agent_cartpole_w_100_policies_appo_old_api_stack",
    main = "tests/run_regression_tests.py",
    tags = ["team:rllib", "exclusive", "learning_tests", "learning_tests_cartpole", "learning_tests_discrete", "learning_tests_pytorch_use_all_core"],
    size = "enormous",
    srcs = ["tests/run_regression_tests.py"],
    data = ["tuned_examples/appo/multi-agent-cartpole-w-100-policies-appo.py"],
    args = ["--dir=tuned_examples/appo"]
)

#@OldAPIStack
py_test(
    name = "learning_tests_cartpole_appo_fake_gpus_old_api_stack",
    main = "tests/run_regression_tests.py",
    tags = ["team:rllib", "exclusive", "learning_tests", "learning_tests_cartpole", "learning_tests_discrete", "fake_gpus"],
    size = "medium",
    srcs = ["tests/run_regression_tests.py"],
    data = ["tuned_examples/appo/cartpole-appo-fake-gpus.yaml"],
    args = ["--dir=tuned_examples/appo"]
)

#@OldAPIStack
py_test(
    name = "learning_tests_stateless_cartpole_appo_old_api_stack",
    main = "tests/run_regression_tests.py",
    tags = ["team:rllib", "exclusive", "learning_tests", "learning_tests_cartpole", "learning_tests_discrete"],
    size = "enormous",
    srcs = ["tests/run_regression_tests.py"],
    data = ["tuned_examples/appo/stateless_cartpole_appo.py"],
    args = ["--dir=tuned_examples/appo"]
)

# Tests against crashing or hanging environments.
# Single-agent: Crash only.
#@OldAPIStack
py_test(
    name = "learning_tests_cartpole_crashing_appo_old_api_stack",
    main = "tests/run_regression_tests.py",
    tags = ["team:rllib", "exclusive", "learning_tests", "learning_tests_cartpole", "learning_tests_discrete", "crashing_cartpole", "torch_only"],
    size = "large",
    srcs = ["tests/run_regression_tests.py"],
    data = ["tuned_examples/appo/cartpole-crashing-recreate-workers-appo.py"],
    args = ["--dir=tuned_examples/appo", "--num-cpus=6"]
)
# Single-agent: Crash and stall.
#@OldAPIStack
py_test(
    name = "learning_tests_cartpole_crashing_and_stalling_appo_old_api_stack",
    main = "tests/run_regression_tests.py",
    tags = ["team:rllib", "exclusive", "learning_tests", "learning_tests_cartpole", "learning_tests_discrete", "crashing_cartpole", "torch_only"],
    size = "large",
    srcs = ["tests/run_regression_tests.py"],
    data = ["tuned_examples/appo/cartpole-crashing-and-stalling-recreate-workers-appo.py"],
    args = ["--dir=tuned_examples/appo", "--num-cpus=6"]
)
# Multi-agent: Crash only.
#@OldAPIStack
py_test(
    name = "learning_tests_multi_agent_cartpole_crashing_appo_old_api_stack",
    main = "tests/run_regression_tests.py",
    tags = ["team:rllib", "exclusive", "learning_tests", "learning_tests_cartpole", "learning_tests_discrete", "crashing_cartpole", "torch_only"],
    size = "large",
    srcs = ["tests/run_regression_tests.py"],
    data = ["tuned_examples/appo/multi-agent-cartpole-crashing-recreate-workers-appo.py"],
    args = ["--dir=tuned_examples/appo", "--num-cpus=6"]
)
# Multi-agent: Crash and stall.
#@OldAPIStack
py_test(
    name = "learning_tests_multi_agent_cartpole_crashing_and_stalling_appo_old_api_stack",
    main = "tests/run_regression_tests.py",
    tags = ["team:rllib", "exclusive", "learning_tests", "learning_tests_cartpole", "learning_tests_discrete", "crashing_cartpole", "torch_only"],
    size = "large",
    srcs = ["tests/run_regression_tests.py"],
    data = ["tuned_examples/appo/multi-agent-cartpole-crashing-and-stalling-recreate-workers-appo.py"],
    args = ["--dir=tuned_examples/appo", "--num-cpus=6"]
)

# CQL
#@OldAPIStack
py_test(
    name = "learning_tests_pendulum_cql_old_api_stack",
    main = "tests/run_regression_tests.py",
    tags = ["team:rllib", "exclusive", "learning_tests", "learning_tests_pendulum", "learning_tests_continuous", "learning_tests_with_ray_data"],
    size = "medium",
    srcs = ["tests/run_regression_tests.py"],
    # Include the zipped json data file as well.
    data = [
        "tuned_examples/cql/pendulum-cql.yaml",
        "tests/data/pendulum/enormous.zip",
    ],
    args = ["--dir=tuned_examples/cql"]
)

# DQN
py_test(
    name = "learning_tests_cartpole_dqn",
    main = "tuned_examples/dqn/cartpole_dqn.py",
    tags = ["team:rllib", "exclusive", "learning_tests", "torch_only", "learning_tests_cartpole", "learning_tests_discrete", "learning_tests_pytorch_use_all_core"],
    size = "large",
    srcs = ["tuned_examples/dqn/cartpole_dqn.py"],
    args = ["--as-test", "--enable-new-api-stack"]
)

py_test(
    name = "learning_tests_multi_agent_cartpole_dqn",
    main = "tuned_examples/dqn/multi_agent_cartpole_dqn.py",
    tags = ["team:rllib", "exclusive", "learning_tests", "torch_only", "learning_tests_cartpole", "learning_tests_discrete", "learning_tests_pytorch_use_all_core"],
    size = "large",
<<<<<<< HEAD
    srcs = ["tuned_examples/dqn/cartpole_dqn.py"],
    args = ["--as-test", "--enable-new-api-stack", "--num-agents=2"]
=======
    srcs = ["tuned_examples/dqn/multi_agent_cartpole_dqn.py"],
    args = ["--as-test", "--enable-new-api-stack", "--num-agents=2", "--num-cpus=4"]
>>>>>>> 71d9084a
)

#@OldAPIStack
py_test(
    name = "learning_tests_cartpole_dqn_softq_old_api_stack",
    main = "tests/run_regression_tests.py",
    tags = ["team:rllib", "exclusive", "learning_tests", "learning_tests_cartpole", "learning_tests_discrete"],
    size = "large", # bazel may complain about it being too long sometimes - large is on purpose as some frameworks take longer
    srcs = ["tests/run_regression_tests.py"],
    data = ["tuned_examples/dqn/cartpole-dqn-softq.yaml"],
    args = ["--dir=tuned_examples/dqn"]
)

#@OldAPIStack
py_test(
    name = "learning_tests_cartpole_dqn_fake_gpus_old_api_stack",
    main = "tests/run_regression_tests.py",
    tags = ["team:rllib", "exclusive", "learning_tests", "learning_tests_cartpole", "learning_tests_discrete", "fake_gpus"],
    size = "large",
    srcs = ["tests/run_regression_tests.py"],
    data = ["tuned_examples/dqn/cartpole-dqn-fake-gpus.yaml"],
    args = ["--dir=tuned_examples/dqn"]
)

# IMPALA
py_test(
    name = "learning_tests_cartpole_impala",
    main = "tuned_examples/impala/cartpole_impala.py",
    tags = ["team:rllib", "exclusive", "learning_tests", "learning_tests_cartpole", "learning_tests_discrete", "torch_only"],
    size = "large",
    srcs = ["tuned_examples/impala/cartpole_impala.py"],
    args = ["--as-test", "--enable-new-api-stack"]
)

#@OldAPIstack
py_test(
    name = "learning_tests_cartpole_separate_losses_impala_old_api_stack",
    main = "tests/run_regression_tests.py",
    tags = ["team:rllib", "exclusive", "learning_tests", "learning_tests_cartpole", "learning_tests_discrete"],
    size = "medium",
    srcs = ["tests/run_regression_tests.py"],
    data = [
        "tuned_examples/impala/cartpole-impala-separate-losses.py"
    ],
    args = ["--dir=tuned_examples/impala"]
)

#@OldAPIStack
py_test(
    name = "learning_tests_multi_agent_cartpole_impala_old_api_stack",
    main = "tests/run_regression_tests.py",
    tags = ["team:rllib", "exclusive", "learning_tests", "learning_tests_cartpole", "learning_tests_discrete"],
    size = "medium",
    srcs = ["tests/run_regression_tests.py"],
    data = ["tuned_examples/impala/multi_agent_cartpole_impala.py"],
    args = ["--dir=tuned_examples/impala"]
)

#@OldAPIStack
py_test(
    name = "learning_tests_cartpole_impala_fake_gpus_old_api_stack",
    main = "tests/run_regression_tests.py",
    tags = ["team:rllib", "exclusive", "learning_tests", "learning_tests_cartpole", "learning_tests_discrete", "fake_gpus"],
    size = "large",
    srcs = ["tests/run_regression_tests.py"],
    data = ["tuned_examples/impala/cartpole-impala-fake-gpus.yaml"],
    args = ["--dir=tuned_examples/impala"]
)

# PPO
py_test(
    name = "learning_tests_cartpole_ppo",
    main = "tuned_examples/ppo/cartpole_ppo.py",
    tags = ["team:rllib", "exclusive", "learning_tests", "learning_tests_cartpole", "learning_tests_discrete", "torch_only"],
    size = "large",
    srcs = ["tuned_examples/ppo/cartpole_ppo.py"],
    args = ["--as-test", "--enable-new-api-stack"]
)
py_test(
    name = "learning_tests_cartpole_ppo_gpu",
    main = "tuned_examples/ppo/cartpole_ppo.py",
    tags = ["team:rllib", "exclusive", "learning_tests", "torch_only", "learning_tests_cartpole", "learning_tests_discrete", "learning_tests_pytorch_use_all_core", "gpu"],
    size = "large",
    srcs = ["tuned_examples/ppo/cartpole_ppo.py"],
    args = ["--as-test", "--enable-new-api-stack", "--num-gpus=1"]
)
py_test(
    name = "learning_tests_cartpole_ppo_multi_cpu",
    main = "tuned_examples/ppo/cartpole_ppo.py",
    tags = ["team:rllib", "exclusive", "learning_tests", "torch_only", "learning_tests_cartpole", "learning_tests_discrete", "learning_tests_pytorch_use_all_core"],
    size = "large",
    srcs = ["tuned_examples/ppo/cartpole_ppo.py"],
    args = ["--as-test", "--enable-new-api-stack", "--num-gpus=2"]
)
py_test(
    name = "learning_tests_cartpole_ppo_multi_gpu",
    main = "tuned_examples/ppo/cartpole_ppo.py",
    tags = ["team:rllib", "exclusive", "learning_tests", "torch_only", "learning_tests_cartpole", "learning_tests_discrete", "learning_tests_pytorch_use_all_core", "multi_gpu"],
    size = "large",
    srcs = ["tuned_examples/ppo/cartpole_ppo.py"],
    args = ["--as-test", "--enable-new-api-stack", "--num-gpus=2"]
)
py_test(
    name = "learning_tests_multi_agent_cartpole_ppo",
    main = "tuned_examples/ppo/multi_agent_cartpole_ppo.py",
    tags = ["team:rllib", "exclusive", "learning_tests", "learning_tests_cartpole", "learning_tests_discrete", "torch_only"],
    size = "large",
    srcs = ["tuned_examples/ppo/multi_agent_cartpole_ppo.py"],
    args = ["--as-test", "--enable-new-api-stack", "--num-agents=2"]
)
py_test(
    name = "learning_tests_multi_agent_cartpole_ppo_gpu",
    main = "tuned_examples/ppo/multi_agent_cartpole_ppo.py",
    tags = ["team:rllib", "exclusive", "learning_tests", "torch_only", "learning_tests_cartpole", "learning_tests_discrete", "learning_tests_pytorch_use_all_core", "gpu"],
    size = "large",
    srcs = ["tuned_examples/ppo/multi_agent_cartpole_ppo.py"],
    args = ["--as-test", "--enable-new-api-stack", "--num-agents=2", "--num-gpus=1"]
)
py_test(
    name = "learning_tests_multi_agent_cartpole_ppo_multi_cpu",
    main = "tuned_examples/ppo/multi_agent_cartpole_ppo.py",
    tags = ["team:rllib", "exclusive", "learning_tests", "torch_only", "learning_tests_cartpole", "learning_tests_discrete", "learning_tests_pytorch_use_all_core"],
    size = "large",
    srcs = ["tuned_examples/ppo/multi_agent_cartpole_ppo.py"],
    args = ["--as-test", "--enable-new-api-stack", "--num-agents=2", "--num-gpus=2"]
)
py_test(
    name = "learning_tests_multi_agent_cartpole_ppo_multi_gpu",
    main = "tuned_examples/ppo/multi_agent_cartpole_ppo.py",
    tags = ["team:rllib", "exclusive", "learning_tests", "torch_only", "learning_tests_cartpole", "learning_tests_discrete", "learning_tests_pytorch_use_all_core", "multi_gpu"],
    size = "large",
    srcs = ["tuned_examples/ppo/multi_agent_cartpole_ppo.py"],
    args = ["--as-test", "--enable-new-api-stack", "--num-agents=2", "--num-gpus=2"]
)

py_test(
    name = "learning_tests_cartpole_truncated_ppo",
    main = "tuned_examples/ppo/cartpole_truncated_ppo.py",
    tags = ["team:rllib", "exclusive", "learning_tests", "learning_tests_cartpole", "learning_tests_discrete", "torch_only"],
    size = "large",
    srcs = ["tuned_examples/ppo/cartpole_truncated_ppo.py"],
    args = ["--as-test", "--enable-new-api-stack"]
)

py_test(
    name = "learning_tests_pendulum_ppo",
    main = "tuned_examples/ppo/pendulum_ppo.py",
    tags = ["torch_only", "team:rllib", "exclusive", "learning_tests", "learning_tests_pendulum", "learning_tests_continuous"],
    size = "large",
    srcs = ["tuned_examples/ppo/pendulum_ppo.py"],
    args = ["--as-test", "--enable-new-api-stack"]
)
py_test(
    name = "learning_tests_pendulum_ppo_gpu",
    main = "tuned_examples/ppo/pendulum_ppo.py",
    tags = ["team:rllib", "exclusive", "learning_tests", "torch_only", "learning_tests_pendulum", "learning_tests_continuous", "learning_tests_pytorch_use_all_core", "gpu"],
    size = "large",
    srcs = ["tuned_examples/ppo/pendulum_ppo.py"],
    args = ["--as-test", "--enable-new-api-stack", "--num-gpus=1"]
)
py_test(
    name = "learning_tests_pendulum_ppo_multi_cpu",
    main = "tuned_examples/ppo/pendulum_ppo.py",
    tags = ["team:rllib", "exclusive", "learning_tests", "torch_only", "learning_tests_pendulum", "learning_tests_continuous", "learning_tests_pytorch_use_all_core"],
    size = "large",
    srcs = ["tuned_examples/ppo/pendulum_ppo.py"],
    args = ["--as-test", "--enable-new-api-stack", "--num-gpus=2"]
)
py_test(
    name = "learning_tests_pendulum_ppo_multi_gpu",
    main = "tuned_examples/ppo/pendulum_ppo.py",
    tags = ["team:rllib", "exclusive", "learning_tests", "torch_only", "learning_tests_pendulum", "learning_tests_continuous", "learning_tests_pytorch_use_all_core", "multi_gpu"],
    size = "large",
    srcs = ["tuned_examples/ppo/pendulum_ppo.py"],
    args = ["--as-test", "--enable-new-api-stack", "--num-gpus=2"]
)
py_test(
    name = "learning_tests_multi_agent_pendulum_ppo",
    main = "tuned_examples/ppo/multi_agent_pendulum_ppo.py",
    tags = ["team:rllib", "exclusive", "learning_tests", "learning_tests_pendulum", "learning_tests_continuous", "torch_only"],
    size = "large",
    srcs = ["tuned_examples/ppo/multi_agent_pendulum_ppo.py"],
    args = ["--as-test", "--enable-new-api-stack", "--num-agents=2"]
)
py_test(
    name = "learning_tests_multi_agent_pendulum_ppo_gpu",
    main = "tuned_examples/ppo/multi_agent_pendulum_ppo.py",
    tags = ["team:rllib", "exclusive", "learning_tests", "torch_only", "learning_tests_pendulum", "learning_tests_continuous", "learning_tests_pytorch_use_all_core", "gpu"],
    size = "large",
    srcs = ["tuned_examples/ppo/multi_agent_pendulum_ppo.py"],
    args = ["--as-test", "--enable-new-api-stack", "--num-agents=2", "--num-gpus=1"]
)
py_test(
    name = "learning_tests_multi_agent_pendulum_ppo_multi_cpu",
    main = "tuned_examples/ppo/multi_agent_pendulum_ppo.py",
    tags = ["team:rllib", "exclusive", "learning_tests", "torch_only", "learning_tests_pendulum", "learning_tests_continuous", "learning_tests_pytorch_use_all_core"],
    size = "large",
    srcs = ["tuned_examples/ppo/multi_agent_pendulum_ppo.py"],
    args = ["--as-test", "--enable-new-api-stack", "--num-agents=2", "--num-gpus=2"]
)
py_test(
    name = "learning_tests_multi_agent_pendulum_ppo_multi_gpu",
    main = "tuned_examples/ppo/multi_agent_pendulum_ppo.py",
    tags = ["team:rllib", "exclusive", "learning_tests", "torch_only", "learning_tests_pendulum", "learning_tests_continuous", "learning_tests_pytorch_use_all_core", "multi_gpu"],
    size = "large",
    srcs = ["tuned_examples/ppo/multi_agent_pendulum_ppo.py"],
    args = ["--as-test", "--enable-new-api-stack", "--num-agents=2", "--num-gpus=2"]
)

#@OldAPIStack
py_test(
    name = "learning_tests_pendulum_ppo_old_api_stack",
    main = "tests/run_regression_tests.py",
    tags = ["team:rllib", "exclusive", "learning_tests", "learning_tests_pendulum", "learning_tests_continuous", "no_tf_static_graph"],
    size = "large", # bazel may complain about it being too long sometimes - large is on purpose as some frameworks take longer
    srcs = ["tests/run_regression_tests.py"],
    data = ["tuned_examples/ppo/pendulum-ppo.yaml"],
    args = ["--dir=tuned_examples/ppo"]
)
#@OldAPIStack
py_test(
    name = "learning_tests_transformed_actions_pendulum_ppo_old_api_stack",
    main = "tests/run_regression_tests.py",
    tags = ["team:rllib", "exclusive", "learning_tests", "learning_tests_pendulum", "learning_tests_continuous", "no_tf_static_graph"],
    size = "large", # bazel may complain about it being too long sometimes - large is on purpose as some frameworks take longer
    srcs = ["tests/run_regression_tests.py"],
    data = ["tuned_examples/ppo/pendulum-transformed-actions-ppo.yaml"],
    args = ["--dir=tuned_examples/ppo"]
)
#@OldAPIStack
py_test(
    name = "learning_tests_repeat_after_me_ppo_old_api_stack",
    main = "tests/run_regression_tests.py",
    tags = ["team:rllib", "exclusive", "learning_tests", "learning_tests_discrete"],
    size = "medium",
    srcs = ["tests/run_regression_tests.py"],
    data = ["tuned_examples/ppo/repeatafterme-ppo-lstm.yaml"],
    args = ["--dir=tuned_examples/ppo"]
)

# SAC
py_test(
    name = "learning_tests_pendulum_sac",
    main = "tuned_examples/sac/pendulum_sac.py",
    tags = ["team:rllib", "exclusive", "learning_tests", "torch_only", "learning_tests_pendulum", "learning_tests_continuous"],
    size = "large",
    srcs = ["tuned_examples/sac/pendulum_sac.py"],
    args = ["--as-test", "--enable-new-api-stack"]
)

py_test(
    name = "learning_tests_multi_agent_pendulum_sac",
    main = "tuned_examples/sac/multi_agent_pendulum_sac.py",
    tags = ["team:rllib", "exclusive", "learning_tests", "torch_only", "learning_tests_pendulum", "learning_tests_continuous"],
    size = "large",
    srcs = ["tuned_examples/sac/multi_agent_pendulum_sac.py"],
<<<<<<< HEAD
    args = ["--as-test", "--enable-new-api-stack", "--num-agents=2"]
=======
    args = ["--as-test", "--enable-new-api-stack", "--num-agents=2", "--num-cpus=4"]
)

py_test(
    name = "learning_tests_multi_agent_pendulum_sac_multi_gpu",
    main = "tuned_examples/sac/multi_agent_pendulum_sac.py",
    tags = ["team:rllib", "exclusive", "learning_tests", "torch_only", "learning_tests_pendulum", "learning_tests_continuous", "multi_gpu"],
    size = "large",
    srcs = ["tuned_examples/sac/multi_agent_pendulum_sac.py"],
    args = ["--enable-new-api-stack", "--num-agents=2", "--num-gpus=2"]
>>>>>>> 71d9084a
)

#@OldAPIStack
py_test(
    name = "learning_tests_cartpole_sac_old_api_stack",
    main = "tests/run_regression_tests.py",
    tags = ["team:rllib", "exclusive", "learning_tests", "learning_tests_cartpole", "learning_tests_discrete"],
    size = "large",
    srcs = ["tests/run_regression_tests.py"],
    data = ["tuned_examples/sac/cartpole-sac.yaml"],
    args = ["--dir=tuned_examples/sac"]
)

# --------------------------------------------------------------------
# Algorithms (Compilation, Losses, simple functionality tests)
# rllib/algorithms/
#
# Tag: algorithms_dir
# --------------------------------------------------------------------

# Generic (all Algorithms)

py_test(
    name = "test_algorithm",
    tags = ["team:rllib", "algorithms_dir", "algorithms_dir_generic"],
    size = "large",
    srcs = ["algorithms/tests/test_algorithm.py"],
    data = ["tests/data/cartpole/small.json"],
)

py_test(
    name = "test_algorithm_config",
    tags = ["team:rllib", "algorithms_dir", "algorithms_dir_generic"],
    size = "medium",
    srcs = ["algorithms/tests/test_algorithm_config.py"],
)

py_test(
    name = "test_algorithm_export_checkpoint",
    tags = ["team:rllib", "algorithms_dir", "algorithms_dir_generic"],
    size = "medium",
    srcs = ["algorithms/tests/test_algorithm_export_checkpoint.py"],
)

py_test(
    name = "test_callbacks_on_algorithm",
    tags = ["team:rllib", "algorithms_dir", "algorithms_dir_generic"],
    size = "large",
    srcs = ["algorithms/tests/test_callbacks_on_algorithm.py"]
)
py_test(
    name = "test_callbacks_on_env_runner",
    tags = ["team:rllib", "algorithms_dir", "algorithms_dir_generic"],
    size = "medium",
    srcs = ["algorithms/tests/test_callbacks_on_env_runner.py"]
)
py_test(
    name = "test_callbacks_old_stack",
    tags = ["team:rllib", "algorithms_dir", "algorithms_dir_generic"],
    size = "medium",
    srcs = ["algorithms/tests/test_callbacks_old_stack.py"]
)

py_test(
    name = "test_memory_leaks_generic",
    main = "algorithms/tests/test_memory_leaks.py",
    tags = ["team:rllib", "algorithms_dir"],
    size = "medium",
    srcs = ["algorithms/tests/test_memory_leaks.py"]
)

py_test(
    name = "test_node_failure",
    tags = ["team:rllib", "tests_dir", "exclusive"],
    size = "medium",
    srcs = ["tests/test_node_failure.py"],
)

py_test(
    name = "test_registry",
    tags = ["team:rllib", "algorithms_dir", "algorithms_dir_generic"],
    size = "small",
    srcs = ["algorithms/tests/test_registry.py"],
)

py_test(
    name = "test_worker_failures",
    tags = ["team:rllib", "algorithms_dir", "algorithms_dir_generic", "exclusive"],
    size = "large",
    srcs = ["algorithms/tests/test_worker_failures.py"]
)

# Specific Algorithms

# APPO
py_test(
    name = "test_appo",
    tags = ["team:rllib", "algorithms_dir"],
    size = "large",
    srcs = ["algorithms/appo/tests/test_appo.py"]
)
py_test(
    name = "test_appo_learner",
    tags = ["team:rllib", "algorithms_dir"],
    size = "medium",
    srcs = ["algorithms/appo/tests/test_appo_learner.py"]
)

# BC
py_test(
    name = "test_bc",
    tags = ["team:rllib", "algorithms_dir"],
    size = "medium",
    # Include the json data file.
    data = ["tests/data/cartpole/large.json"],
    srcs = ["algorithms/bc/tests/test_bc.py"]
)

# CQL
py_test(
    name = "test_cql",
    tags = ["team:rllib", "algorithms_dir"],
    size = "large",
    data = ["tests/data/pendulum/small.json"],
    srcs = ["algorithms/cql/tests/test_cql.py"]
)

# DQN
py_test(
    name = "test_dqn",
    tags = ["team:rllib", "algorithms_dir"],
    size = "large",
    srcs = ["algorithms/dqn/tests/test_dqn.py"]
)
py_test(
    name = "test_repro_dqn",
    tags = ["team:rllib", "algorithms_dir", "gpu"],
    size = "large",
    srcs = ["algorithms/dqn/tests/test_repro_dqn.py"]
)

# DreamerV3
py_test(
    name = "test_dreamerv3",
    tags = ["team:rllib", "algorithms_dir"],
    size = "large",
    srcs = ["algorithms/dreamerv3/tests/test_dreamerv3.py"]
)

# IMPALA
py_test(
    name = "test_impala",
    tags = ["team:rllib", "algorithms_dir"],
    size = "large",
    srcs = ["algorithms/impala/tests/test_impala.py"]
)
py_test(
    name = "test_vtrace",
    tags = ["team:rllib", "algorithms_dir"],
    size = "small",
    srcs = ["algorithms/impala/tests/test_vtrace.py"]
)
py_test(
    name = "test_vtrace_v2",
    tags = ["team:rllib", "algorithms_dir"],
    size = "small",
    srcs = ["algorithms/impala/tests/test_vtrace_v2.py"]
)

# MARWIL
py_test(
    name = "test_marwil",
    tags = ["team:rllib", "algorithms_dir"],
    size = "large",
    # Include the json data file.
    data = [
        "tests/data/cartpole/large.json",
        "tests/data/pendulum/large.json",
        "tests/data/cartpole/small.json",
    ],
    srcs = ["algorithms/marwil/tests/test_marwil.py"]
)

# PPO
py_test(
    name = "test_ppo_with_env_runner",
    tags = ["team:rllib", "algorithms_dir"],
    size = "medium",
    srcs = ["algorithms/ppo/tests/test_ppo_with_env_runner.py"]
)

py_test(
    name = "test_ppo",
    tags = ["team:rllib", "algorithms_dir"],
    size = "large",
    srcs = ["algorithms/ppo/tests/test_ppo.py"]
)
py_test(
    name = "test_ppo_with_rl_module",
    tags = ["team:rllib", "algorithms_dir"],
    size = "large",
    srcs = ["algorithms/ppo/tests/test_ppo_with_rl_module.py"]
)
py_test(
    name = "test_ppo_rl_module",
    tags = ["team:rllib", "algorithms_dir"],
    size = "large",
    srcs = ["algorithms/ppo/tests/test_ppo_rl_module.py"]
)
py_test(
    name = "test_ppo_learner",
    tags = ["team:rllib", "algorithms_dir"],
    size = "large",
    srcs = ["algorithms/ppo/tests/test_ppo_learner.py"]
)
py_test(
    name = "test_repro_ppo",
    tags = ["team:rllib", "algorithms_dir", "gpu"],
    size = "large",
    srcs = ["algorithms/ppo/tests/test_repro_ppo.py"]
)

# SAC
py_test(
    name = "test_sac",
    tags = ["team:rllib", "algorithms_dir"],
    size = "large",
    srcs = ["algorithms/sac/tests/test_sac.py"]
)

# RNNSAC
py_test(
    name = "test_rnnsac",
    tags = ["team:rllib", "algorithms_dir"],
    size = "small",
    srcs = ["algorithms/sac/tests/test_rnnsac.py"]
)

# --------------------------------------------------------------------
# Memory leak tests
#
# Tag: memory_leak_tests
# --------------------------------------------------------------------

# @OldAPIStack
py_test(
    name = "test_memory_leak_appo_old_api_stack",
    tags = ["team:rllib", "memory_leak_tests"],
    main = "utils/tests/run_memory_leak_tests.py",
    size = "large",
    srcs = ["utils/tests/run_memory_leak_tests.py"],
    data = ["tuned_examples/appo/memory-leak-test-appo.yaml"],
    args = ["--dir=tuned_examples/appo"]
)
# @OldAPIStack
py_test(
    name = "test_memory_leak_dqn_old_api_stack",
    tags = ["team:rllib", "memory_leak_tests"],
    main = "utils/tests/run_memory_leak_tests.py",
    size = "large",
    srcs = ["utils/tests/run_memory_leak_tests.py"],
    data = ["tuned_examples/dqn/memory-leak-test-dqn.yaml"],
    args = ["--dir=tuned_examples/dqn"]
)
# @OldAPIStack
py_test(
    name = "test_memory_leak_impala_old_api_stack",
    tags = ["team:rllib", "memory_leak_tests"],
    main = "utils/tests/run_memory_leak_tests.py",
    size = "large",
    srcs = ["utils/tests/run_memory_leak_tests.py"],
    data = ["tuned_examples/impala/memory-leak-test-impala.yaml"],
    args = ["--dir=tuned_examples/impala"]
)
# @OldAPIStack
py_test(
    name = "test_memory_leak_ppo_old_api_stack",
    tags = ["team:rllib", "memory_leak_tests"],
    main = "utils/tests/run_memory_leak_tests.py",
    size = "large",
    srcs = ["utils/tests/run_memory_leak_tests.py"],
    data = ["tuned_examples/ppo/memory-leak-test-ppo.yaml"],
    args = ["--dir=tuned_examples/ppo"]
)
# @OldAPIStack
py_test(
    name = "test_memory_leak_sac_old_api_stack",
    tags = ["team:rllib", "memory_leak_tests"],
    main = "utils/tests/run_memory_leak_tests.py",
    size = "large",
    srcs = ["utils/tests/run_memory_leak_tests.py"],
    data = ["tuned_examples/sac/memory-leak-test-sac.yaml"],
    args = ["--dir=tuned_examples/sac"]
)


# --------------------------------------------------------------------
# Connector(V1) tests
# rllib/connector/
#
# Tag: connector
# --------------------------------------------------------------------

py_test(
    name = "connectors/tests/test_connector",
    tags = ["team:rllib", "connector"],
    size = "small",
    srcs = ["connectors/tests/test_connector.py"]
)

py_test(
    name = "connectors/tests/test_action",
    tags = ["team:rllib", "connector"],
    size = "small",
    srcs = ["connectors/tests/test_action.py"]
)

py_test(
    name = "connectors/tests/test_agent",
    tags = ["team:rllib", "connector"],
    size = "medium",
    srcs = ["connectors/tests/test_agent.py"]
)

# --------------------------------------------------------------------
# ConnectorV2 tests
# rllib/connector/
#
# Tag: connector_v2
# --------------------------------------------------------------------

# TODO (sven): Add these tests in a separate PR.
# py_test(
#    name = "connectors/tests/test_connector_v2",
#    tags = ["team:rllib", "connector_v2"],
#    size = "small",
#    srcs = ["connectors/tests/test_connector_v2.py"]
# )

# --------------------------------------------------------------------
# Env tests
# rllib/env/
#
# Tag: env
# --------------------------------------------------------------------

py_test(
    name = "env/tests/test_infinite_lookback_buffer",
    tags = ["team:rllib", "env"],
    size = "small",
    srcs = ["env/tests/test_infinite_lookback_buffer.py"]
)

sh_test(
    name = "env/tests/test_local_inference_cartpole",
    tags = ["team:rllib", "env"],
    size = "medium",
    srcs = ["env/tests/test_policy_client_server_setup.sh"],
    args = ["local", "cartpole", "8800"],
    data = glob(["examples/envs/external_envs/*.py"]),
)

sh_test(
    name = "env/tests/test_local_inference_cartpole_w_2_concurrent_episodes",
    tags = ["team:rllib", "env"],
    size = "medium",
    srcs = ["env/tests/test_policy_client_server_setup.sh"],
    args = ["local", "cartpole-dummy-2-episodes", "8830"],
    data = glob(["examples/envs/external_envs/*.py"]),
)

# Tests with unity 3d and external envs currently don't work
# see: https://github.com/ray-project/ray/issues/34290 for more details
# sh_test(
#     name = "env/tests/test_local_inference_unity3d",
#     tags = ["team:rllib", "env"],
#     size = "large", # bazel may complain about it being too long sometimes - large is on purpose as some frameworks take longer
#     srcs = ["env/tests/test_policy_client_server_setup.sh"],
#     args = ["local", "unity3d", "8850"],
#     data = glob(["examples/envs/external_envs/*.py"]),
# )

py_test(
    name = "env/tests/test_multi_agent_env",
    tags = ["team:rllib", "tests_dir"],
    size = "large",
    srcs = ["env/tests/test_multi_agent_env.py"]
)

py_test(
    name = "env/tests/test_multi_agent_env_runner",
    tags = ["team:rllib", "env"],
    size = "medium",
    srcs = ["env/tests/test_multi_agent_env_runner.py"]
)

py_test(
    name = "env/tests/test_multi_agent_episode",
    tags = ["team:rllib", "env"],
    size = "medium",
    srcs = ["env/tests/test_multi_agent_episode.py"]
)

sh_test(
    name = "env/tests/test_remote_inference_cartpole",
    tags = ["team:rllib", "env", "exclusive"],
    size = "large", # bazel may complain about it being too long sometimes - large is on purpose as some frameworks take longer
    srcs = ["env/tests/test_policy_client_server_setup.sh"],
    args = ["remote", "cartpole", "8810"],
    data = glob(["examples/envs/external_envs/*.py"]),
)

sh_test(
    name = "env/tests/test_remote_inference_cartpole_lstm",
    tags = ["team:rllib", "env", "exclusive"],
    size = "large", # bazel may complain about it being too long sometimes - large is on purpose as some frameworks take longer
    srcs = ["env/tests/test_policy_client_server_setup.sh"],
    args = ["remote", "cartpole_lstm", "8820"],
    data = glob(["examples/envs/external_envs/*.py"]),
)

sh_test(
    name = "env/tests/test_remote_inference_cartpole_w_2_concurrent_episodes",
    tags = ["team:rllib", "env", "exclusive"],
    size = "large", # bazel may complain about it being too long sometimes - large is on purpose as some frameworks take longer
    srcs = ["env/tests/test_policy_client_server_setup.sh"],
    args = ["remote", "cartpole-dummy-2-episodes", "8840"],
    data = glob(["examples/envs/external_envs/*.py"]),
)

# Tests with unity 3d and external envs currently don't work
# see: https://github.com/ray-project/ray/issues/34290 for more details
# sh_test(
#     name = "env/tests/test_remote_inference_unity3d",
#     tags = ["team:rllib", "env", "exclusive"],
#     size = "small",
#     srcs = ["env/tests/test_policy_client_server_setup.sh"],
#     args = ["remote", "unity3d", "8860"],
#     data = glob(["examples/envs/external_envs/*.py"]),
# )

py_test(
    name = "env/tests/test_single_agent_env_runner",
    tags = ["team:rllib", "env"],
    size = "medium",
    srcs = ["env/tests/test_single_agent_env_runner.py"]
)

py_test(
    name = "env/tests/test_single_agent_episode",
    tags = ["team:rllib", "env"],
    size = "small",
    srcs = ["env/tests/test_single_agent_episode.py"]
)

py_test(
    name = "env/wrappers/tests/test_exception_wrapper",
    tags = ["team:rllib", "env"],
    size = "small",
    srcs = ["env/wrappers/tests/test_exception_wrapper.py"]
)

py_test(
    name = "env/wrappers/tests/test_group_agents_wrapper",
    tags = ["team:rllib", "env"],
    size = "small",
    srcs = ["env/wrappers/tests/test_group_agents_wrapper.py"]
)

py_test(
    name = "env/wrappers/tests/test_unity3d_env",
    tags = ["team:rllib", "env"],
    size = "small",
    srcs = ["env/wrappers/tests/test_unity3d_env.py"]
)

# --------------------------------------------------------------------
# Evaluation components
# rllib/evaluation/
#
# Tag: evaluation
# --------------------------------------------------------------------
py_test(
    name = "evaluation/tests/test_agent_collector",
    tags = ["team:rllib", "evaluation"],
    size = "small",
    srcs = ["evaluation/tests/test_agent_collector.py"]
)

py_test(
    name = "evaluation/tests/test_envs_that_crash",
    tags = ["team:rllib", "evaluation"],
    size = "large",
    srcs = ["evaluation/tests/test_envs_that_crash.py"]
)

py_test(
    name = "env/tests/test_env_runner_group",
    tags = ["team:rllib", "evaluation", "exclusive"],
    size = "small",
    srcs = ["env/tests/test_env_runner_group.py"]
)

py_test(
    name = "evaluation/tests/test_env_runner_v2",
    tags = ["team:rllib", "evaluation"],
    size = "small",
    srcs = ["evaluation/tests/test_env_runner_v2.py"]
)

py_test(
    name = "evaluation/tests/test_episode",
    tags = ["team:rllib", "evaluation"],
    size = "small",
    srcs = ["evaluation/tests/test_episode.py"]
)

py_test(
    name = "evaluation/tests/test_episode_v2",
    tags = ["team:rllib", "evaluation"],
    size = "small",
    srcs = ["evaluation/tests/test_episode_v2.py"]
)

py_test(
    name = "evaluation/tests/test_postprocessing",
    tags = ["team:rllib", "evaluation"],
    size = "small",
    srcs = ["evaluation/tests/test_postprocessing.py"]
)

py_test(
    name = "evaluation/tests/test_rollout_worker",
    tags = ["team:rllib", "evaluation", "exclusive"],
    size = "large",
    srcs = ["evaluation/tests/test_rollout_worker.py"]
)

py_test(
    name = "evaluation/tests/test_trajectory_view_api",
    tags = ["team:rllib", "evaluation"],
    size = "large",
    srcs = ["evaluation/tests/test_trajectory_view_api.py"]
)

# --------------------------------------------------------------------
# RLlib core
# rllib/core/
#
# Tag: core
# --------------------------------------------------------------------

# Catalog
py_test(
    name = "test_catalog",
    tags = ["team:rllib", "core"],
    size = "medium",
    srcs = ["core/models/tests/test_catalog.py"]
)

# Default Models
py_test(
    name = "test_base_models",
    tags = ["team:rllib", "core"],
    size = "small",
    srcs = ["core/models/tests/test_base_models.py"]
)

py_test(
    name = "test_cnn_encoders",
    tags = ["team:rllib", "core", "models"],
    size = "large",
    srcs = ["core/models/tests/test_cnn_encoders.py"]
)

py_test(
    name = "test_cnn_transpose_heads",
    tags = ["team:rllib", "core", "models"],
    size = "medium",
    srcs = ["core/models/tests/test_cnn_transpose_heads.py"]
)

py_test(
    name = "test_mlp_encoders",
    tags = ["team:rllib", "core", "models"],
    size = "medium",
    srcs = ["core/models/tests/test_mlp_encoders.py"]
)

py_test(
    name = "test_mlp_heads",
    tags = ["team:rllib", "core", "models"],
    size = "medium",
    srcs = ["core/models/tests/test_mlp_heads.py"]
)

py_test(
    name = "test_recurrent_encoders",
    tags = ["team:rllib", "core", "models"],
    size = "medium",
    srcs = ["core/models/tests/test_recurrent_encoders.py"]
)

# Specs
py_test(
    name = "test_check_specs",
    tags = ["team:rllib", "models"],
    size = "small",
    srcs = ["core/models/specs/tests/test_check_specs.py"]
)

py_test(
    name = "test_tensor_spec",
    tags = ["team:rllib", "models"],
    size = "small",
    srcs = ["core/models/specs/tests/test_tensor_spec.py"]
)

py_test(
    name = "test_spec_dict",
    tags = ["team:rllib", "models"],
    size = "small",
    srcs = ["core/models/specs/tests/test_spec_dict.py"]
)

# RLModule
py_test(
    name = "test_torch_rl_module",
    tags = ["team:rllib", "core"],
    size = "medium",
    srcs = ["core/rl_module/torch/tests/test_torch_rl_module.py"],
    args = ["TestRLModule"],
)

# TODO(Artur): Comment this back in as soon as we can test with GPU
# py_test(
#    name = "test_torch_rl_module_gpu",
#    main = "core/rl_module/torch/tests/test_torch_rl_module.py",
#    tags = ["team:rllib", "core", "gpu", "exclusive"],
#    size = "medium",
#    srcs = ["core/rl_module/torch/tests/test_torch_rl_module.py"],
#    args = ["TestRLModuleGPU"],
# )

py_test(
    name = "test_tf_rl_module",
    tags = ["team:rllib", "core"],
    size = "medium",
    srcs = ["core/rl_module/tf/tests/test_tf_rl_module.py"]
)

py_test(
    name = "test_marl_module",
    tags = ["team:rllib", "core"],
    size = "medium",
    srcs = ["core/rl_module/tests/test_marl_module.py"]
)

py_test(
    name = "test_rl_module_specs",
    tags = ["team:rllib", "core"],
    size = "medium",
    srcs = ["core/rl_module/tests/test_rl_module_specs.py"]
)

# Learner
py_test(
    name = "TestLearnerGroupSyncUpdate",
    main = "core/learner/tests/test_learner_group.py",
    tags = ["team:rllib", "multi_gpu", "exclusive"],
    size = "large",
    srcs = ["core/learner/tests/test_learner_group.py"],
    args = ["TestLearnerGroupSyncUpdate"]
)

py_test(
    name = "TestLearnerGroupCheckpointRestore",
    main = "core/learner/tests/test_learner_group.py",
    tags = ["team:rllib", "multi_gpu", "exclusive"],
    size = "large",
    srcs = ["core/learner/tests/test_learner_group.py"],
    args = ["TestLearnerGroupCheckpointRestore"]
)

py_test(
    name = "TestLearnerGroupAsyncUpdate",
    main = "core/learner/tests/test_learner_group.py",
    tags = ["team:rllib", "multi_gpu", "exclusive"],
    size = "large",
    srcs = ["core/learner/tests/test_learner_group.py"],
    args = ["TestLearnerGroupAsyncUpdate"]
)

py_test(
    name = "TestLearnerGroupSaveLoadState",
    main = "core/learner/tests/test_learner_group.py",
    tags = ["team:rllib", "multi_gpu", "exclusive"],
    size = "large",
    srcs = ["core/learner/tests/test_learner_group.py"],
    args = ["TestLearnerGroupSaveLoadState"]
)

py_test(
    name = "test_learner",
    tags = ["team:rllib", "core", "ray_data"],
    size = "medium",
    srcs = ["core/learner/tests/test_learner.py"]
)

py_test(
    name = "test_torch_learner_compile",
    tags = ["team:rllib", "core", "ray_data"],
    size = "medium",
    srcs = ["core/learner/torch/tests/test_torch_learner_compile.py"]
)

py_test(
    name ="tests/test_algorithm_save_load_checkpoint_learner",
    tags = ["team:rllib", "core"],
    size = "medium",
    srcs = ["tests/test_algorithm_save_load_checkpoint_learner.py"]
)

py_test(
    name="test_algorithm_rl_module_restore",
    tags=["team:rllib", "core"],
    size="large",
    srcs=["tests/test_algorithm_rl_module_restore.py"]
)

py_test(
    name = "test_bc_algorithm",
    tags = ["team:rllib", "core"],
    size = "medium",
    srcs = ["core/testing/tests/test_bc_algorithm.py"]
)

# --------------------------------------------------------------------
# Models and Distributions
# rllib/models/
#
# Tag: models
# --------------------------------------------------------------------

py_test(
    name = "test_attention_nets",
    tags = ["team:rllib", "models"],
    size = "large",
    srcs = ["models/tests/test_attention_nets.py"]
)

py_test(
    name = "test_conv2d_default_stacks",
    tags = ["team:rllib", "models"],
    size = "small",
    srcs = ["models/tests/test_conv2d_default_stacks.py"]
)

py_test(
    name = "test_convtranspose2d_stack",
    tags = ["team:rllib", "models"],
    size = "medium",
    data = glob(["tests/data/images/obstacle_tower.png"]),
    srcs = ["models/tests/test_convtranspose2d_stack.py"]
)

py_test(
    name = "test_action_distributions",
    tags = ["team:rllib", "models"],
    size = "medium",
    srcs = ["models/tests/test_action_distributions.py"]
)

py_test(
    name = "test_distributions",
    tags = ["team:rllib", "models"],
    size = "small",
    srcs = ["models/tests/test_distributions.py"]
)

py_test(
    name = "test_lstms",
    tags = ["team:rllib", "models"],
    size = "large",
    srcs = ["models/tests/test_lstms.py"]
)

py_test(
    name = "test_models",
    tags = ["team:rllib", "models"],
    size = "medium",
    srcs = ["models/tests/test_models.py"]
)

py_test(
    name = "test_preprocessors",
    tags = ["team:rllib", "models"],
    size = "medium",
    srcs = ["models/tests/test_preprocessors.py"]
)


# --------------------------------------------------------------------
# Offline
# rllib/offline/
#
# Tag: offline
# --------------------------------------------------------------------

py_test(
    name = "test_dataset_reader",
    tags = ["team:rllib", "offline"],
    size = "small",
    srcs = ["offline/tests/test_dataset_reader.py"],
    data = [
        "tests/data/pendulum/large.json",
        "tests/data/pendulum/enormous.zip",
    ],
)

py_test(
    name = "test_feature_importance",
    tags = ["team:rllib", "offline", "torch_only"],
    size = "medium",
    srcs = ["offline/tests/test_feature_importance.py"]
)

py_test(
    name = "test_json_reader",
    tags = ["team:rllib", "offline"],
    size = "small",
    srcs = ["offline/tests/test_json_reader.py"],
    data = ["tests/data/pendulum/large.json"],
)

py_test(
    name = "test_ope",
    tags = ["team:rllib", "offline", "ray_data"],
    size = "medium",
    srcs = ["offline/estimators/tests/test_ope.py"],
    data = ["tests/data/cartpole/small.json"],
)

py_test(
    name = "test_ope_math",
    tags = ["team:rllib", "offline"],
    size = "small",
    srcs = ["offline/estimators/tests/test_ope_math.py"]
)

py_test(
    name = "test_dm_learning",
    tags = ["team:rllib", "offline"],
    size = "large",
    srcs = ["offline/estimators/tests/test_dm_learning.py"],
)

py_test(
    name = "test_dr_learning",
    tags = ["team:rllib", "offline"],
    size = "large",
    srcs = ["offline/estimators/tests/test_dr_learning.py"],
)

# --------------------------------------------------------------------
# Policies
# rllib/policy/
#
# Tag: policy
# --------------------------------------------------------------------

py_test(
    name = "policy/tests/test_compute_log_likelihoods",
    tags = ["team:rllib", "policy"],
    size = "medium",
    srcs = ["policy/tests/test_compute_log_likelihoods.py"]
)

py_test(
    name = "policy/tests/test_export_checkpoint_and_model",
    tags = ["team:rllib", "policy"],
    size = "large",
    srcs = ["policy/tests/test_export_checkpoint_and_model.py"]
)

py_test(
    name = "policy/tests/test_multi_agent_batch",
    tags = ["team:rllib", "policy"],
    size = "small",
    srcs = ["policy/tests/test_multi_agent_batch.py"]
)

py_test(
    name = "policy/tests/test_policy",
    tags = ["team:rllib", "policy"],
    size = "medium",
    srcs = ["policy/tests/test_policy.py"]
)

py_test(
    name = "policy/tests/test_policy_map",
    tags = ["team:rllib", "policy"],
    size = "medium",
    srcs = ["policy/tests/test_policy_map.py"]
)

py_test(
    name = "policy/tests/test_policy_state_swapping",
    tags = ["team:rllib", "policy", "gpu"],
    size = "medium",
    srcs = ["policy/tests/test_policy_state_swapping.py"]
)

py_test(
    name = "policy/tests/test_rnn_sequencing",
    tags = ["team:rllib", "policy"],
    size = "small",
    srcs = ["policy/tests/test_rnn_sequencing.py"]
)

py_test(
    name = "policy/tests/test_sample_batch",
    tags = ["team:rllib", "policy", "multi_gpu"],
    size = "small",
    srcs = ["policy/tests/test_sample_batch.py"]
)

py_test(
    name = "policy/tests/test_view_requirement",
    tags = ["team:rllib", "policy"],
    size = "small",
    srcs = ["policy/tests/test_view_requirement.py"]
)


# --------------------------------------------------------------------
# Utils:
# rllib/utils/
#
# Tag: utils
# --------------------------------------------------------------------

py_test(
    name = "test_checkpoint_utils",
    tags = ["team:rllib", "utils"],
    size = "small",
    srcs = ["utils/tests/test_checkpoint_utils.py"]
)

py_test(
    name = "test_errors",
    tags = ["team:rllib", "utils"],
    size = "medium",
    srcs = ["utils/tests/test_errors.py"]
)

py_test(
    name = "test_minibatch_utils",
    tags = ["team:rllib", "utils"],
    size = "small",
    srcs = ["utils/tests/test_minibatch_utils.py"]
)

py_test(
    name = "test_nested_dict",
    tags = ["team:rllib", "utils"],
    size = "small",
    srcs = ["utils/tests/test_nested_dict.py"]
)

py_test(
    name = "test_serialization",
    tags = ["team:rllib", "utils"],
    size = "small",
    srcs = ["utils/tests/test_serialization.py"]
)

py_test(
    name = "test_curiosity",
    tags = ["team:rllib", "utils"],
    size = "large",
    srcs = ["utils/exploration/tests/test_curiosity.py"]
)

py_test(
    name = "test_explorations",
    tags = ["team:rllib", "utils"],
    size = "large",
    srcs = ["utils/exploration/tests/test_explorations.py"]
)

py_test(
    name = "test_value_predictions",
    tags = ["team:rllib", "utils"],
    size = "small",
    srcs = ["utils/postprocessing/tests/test_value_predictions.py"]
)

py_test(
    name = "test_random_encoder",
    tags = ["team:rllib", "utils"],
    size = "large",
    srcs = ["utils/exploration/tests/test_random_encoder.py"]
)

py_test(
    name = "test_torch_utils",
    tags = ["team:rllib", "utils", "gpu"],
    size = "medium",
    srcs = ["utils/tests/test_torch_utils.py"]
)

# Schedules
py_test(
    name = "test_schedules",
    tags = ["team:rllib", "utils"],
    size = "small",
    srcs = ["utils/schedules/tests/test_schedules.py"]
)

py_test(
    name = "test_framework_agnostic_components",
    tags = ["team:rllib", "utils"],
    size = "small",
    data = glob(["utils/tests/**"]),
    srcs = ["utils/tests/test_framework_agnostic_components.py"]
)

# Spaces/Space utils.
py_test(
    name = "test_space_utils",
    tags = ["team:rllib", "utils"],
    size = "small",
    srcs = ["utils/spaces/tests/test_space_utils.py"]
)

# TaskPool
py_test(
    name = "test_taskpool",
    tags = ["team:rllib", "utils"],
    size = "small",
    srcs = ["utils/tests/test_taskpool.py"]
)

# ReplayBuffers
py_test(
    name = "test_episode_replay_buffer",
    tags = ["team:rllib", "utils"],
    size = "small",
    srcs = ["utils/replay_buffers/tests/test_episode_replay_buffer.py"]
)

py_test(
    name = "test_multi_agent_episode_buffer",
    tags = ["team:rllib", "utils"],
    size = "small",
    srcs = ["utils/replay_buffers/tests/test_multi_agent_episode_buffer.py"]
)

py_test(
    name = "test_multi_agent_mixin_replay_buffer",
    tags = ["team:rllib", "utils"],
    size = "small",
    srcs = ["utils/replay_buffers/tests/test_multi_agent_mixin_replay_buffer.py"]
)

py_test(
    name = "test_multi_agent_prio_episode_buffer",
    tags = ["team:rllib", "utils"],
    size = "small",
    srcs = ["utils/replay_buffers/tests/test_multi_agent_prio_episode_buffer.py"]
)

py_test(
    name = "test_multi_agent_prioritized_replay_buffer",
    tags = ["team:rllib", "utils"],
    size = "small",
    srcs = ["utils/replay_buffers/tests/test_multi_agent_prioritized_replay_buffer.py"]
)

py_test(
    name = "test_multi_agent_replay_buffer",
    tags = ["team:rllib", "utils"],
    size = "small",
    srcs = ["utils/replay_buffers/tests/test_multi_agent_replay_buffer.py"]
)

py_test(
    name = "test_prioritized_episode_buffer",
    tags = ["team::rllib", "utils"],
    size = "small",
    srcs = ["utils/replay_buffers/tests/test_prioritized_episode_buffer.py"]
)

py_test(
    name = "test_prioritized_replay_buffer_replay_buffer_api",
    tags = ["team:rllib", "utils"],
    size = "small",
    srcs = ["utils/replay_buffers/tests/test_prioritized_replay_buffer_replay_buffer_api.py"]
)

py_test(
    name = "test_replay_buffer",
    tags = ["team:rllib", "utils"],
    size = "small",
    srcs = ["utils/replay_buffers/tests/test_replay_buffer.py"]
)

py_test(
    name = "test_fifo_replay_buffer",
    tags = ["team:rllib", "utils"],
    size = "small",
    srcs = ["utils/replay_buffers/tests/test_fifo_replay_buffer.py"]
)

py_test(
    name = "test_reservoir_buffer",
    tags = ["team:rllib", "utils"],
    size = "small",
    srcs = ["utils/replay_buffers/tests/test_reservoir_buffer.py"]
)

py_test(
    name = "test_segment_tree_replay_buffer_api",
    tags = ["team:rllib", "utils"],
    size = "small",
    srcs = ["utils/replay_buffers/tests/test_segment_tree_replay_buffer_api.py"]
)

py_test(
    name = "test_check_multi_agent",
    tags = ["team:rllib", "utils"],
    size = "small",
    srcs = ["utils/tests/test_check_multi_agent.py"]
)

py_test(
    name = "test_actor_manager",
    tags = ["team:rllib", "utils", "exclusive"],
    size = "medium",
    srcs = ["utils/tests/test_actor_manager.py"],
    data = ["utils/tests/random_numbers.pkl"],
)

# --------------------------------------------------------------------
# rllib/tests/ directory
#
# Tag: tests_dir
#
# NOTE: Add tests alphabetically into this list.
# --------------------------------------------------------------------

py_test(
    name = "tests/backward_compat/test_backward_compat",
    tags = ["team:rllib", "tests_dir"],
    size = "medium",
    srcs = ["tests/backward_compat/test_backward_compat.py"],
    data = glob(["tests/backward_compat/checkpoints/**"]),
)

py_test(
    name = "tests/test_algorithm_imports",
    tags = ["team:rllib", "tests_dir"],
    size = "small",
    srcs = ["tests/test_algorithm_imports.py"]
)

py_test(
    name = "tests/test_catalog",
    tags = ["team:rllib", "tests_dir"],
    size = "medium",
    srcs = ["tests/test_catalog.py"]
)

py_test(
    name = "tests/test_checkpoint_restore_ppo",
    main = "tests/test_algorithm_checkpoint_restore.py",
    tags = ["team:rllib", "tests_dir"],
    size = "large",
    srcs = ["tests/test_algorithm_checkpoint_restore.py"],
    args = ["TestCheckpointRestorePPO"]
)

py_test(
    name = "tests/test_checkpoint_restore_ppo_gpu",
    main = "tests/test_algorithm_checkpoint_restore.py",
    tags = ["team:rllib", "tests_dir", "gpu"],
    size = "large",
    srcs = ["tests/test_algorithm_checkpoint_restore.py"],
    args = ["TestCheckpointRestorePPO"]
)

py_test(
    name = "tests/test_checkpoint_restore_off_policy",
    main = "tests/test_algorithm_checkpoint_restore.py",
    tags = ["team:rllib", "tests_dir"],
    size = "large",
    srcs = ["tests/test_algorithm_checkpoint_restore.py"],
    args = ["TestCheckpointRestoreOffPolicy"]
)

py_test(
    name = "tests/test_checkpoint_restore_off_policy_gpu",
    main = "tests/test_algorithm_checkpoint_restore.py",
    tags = ["team:rllib", "tests_dir", "gpu"],
    size = "large",
    srcs = ["tests/test_algorithm_checkpoint_restore.py"],
    args = ["TestCheckpointRestoreOffPolicy"]
)

py_test(
    name = "policy/tests/test_policy_checkpoint_restore",
    main = "policy/tests/test_policy_checkpoint_restore.py",
    tags = ["team:rllib", "tests_dir"],
    size = "large",
    data = glob([
        "tests/data/checkpoints/APPO_CartPole-v1-connector-enabled/**",
    ]),
    srcs = ["policy/tests/test_policy_checkpoint_restore.py"],
)

py_test(
    name = "tests/test_custom_resource",
    tags = ["team:rllib", "tests_dir"],
    size = "large", # bazel may complain about it being too long sometimes - large is on purpose as some frameworks take longer
    srcs = ["tests/test_custom_resource.py"]
)

py_test(
    name = "tests/test_dependency_tf",
    tags = ["team:rllib", "tests_dir"],
    size = "small",
    srcs = ["tests/test_dependency_tf.py"]
)

py_test(
    name = "tests/test_dependency_torch",
    tags = ["team:rllib", "tests_dir"],
    size = "small",
    srcs = ["tests/test_dependency_torch.py"]
)

py_test(
    name = "tests/test_eager_support_policy_gradient",
    main = "tests/test_eager_support.py",
    tags = ["team:rllib", "tests_dir"],
    size = "small",
    srcs = ["tests/test_eager_support.py"],
    args = ["TestEagerSupportPolicyGradient"]
)

py_test(
    name = "tests/test_eager_support_off_policy",
    main = "tests/test_eager_support.py",
    tags = ["team:rllib", "tests_dir"],
    size = "small",
    srcs = ["tests/test_eager_support.py"],
    args = ["TestEagerSupportOffPolicy"]
)

py_test(
    name = "tests/test_filters",
    tags = ["team:rllib", "tests_dir"],
    size = "small",
    srcs = ["tests/test_filters.py"]
)

py_test(
    name = "tests/test_gpus",
    tags = ["team:rllib", "tests_dir"],
    size = "large",
    srcs = ["tests/test_gpus.py"]
)

py_test(
    name = "tests/test_io",
    tags = ["team:rllib", "tests_dir"],
    size = "large",
    srcs = ["tests/test_io.py"]
)

py_test(
    name = "tests/test_local",
    tags = ["team:rllib", "tests_dir"],
    size = "small",
    srcs = ["tests/test_local.py"]
)

py_test(
    name = "tests/test_lstm",
    tags = ["team:rllib", "tests_dir"],
    size = "medium",
    srcs = ["tests/test_lstm.py"]
)

py_test(
    name = "tests/test_model_imports",
    tags = ["team:rllib", "tests_dir", "model_imports"],
    size = "medium",
    data = glob(["tests/data/model_weights/**"]),
    srcs = ["tests/test_model_imports.py"]
)

py_test(
    name = "tests/test_nested_observation_spaces",
    main = "tests/test_nested_observation_spaces.py",
    tags = ["team:rllib", "tests_dir"],
    size = "medium",
    srcs = ["tests/test_nested_observation_spaces.py"]
)

py_test(
    name = "tests/test_nn_framework_import_errors",
    tags = ["team:rllib", "tests_dir"],
    size = "small",
    srcs = ["tests/test_nn_framework_import_errors.py"]
)

py_test(
    name = "tests/test_pettingzoo_env",
    tags = ["team:rllib", "tests_dir"],
    size = "medium",
    srcs = ["tests/test_pettingzoo_env.py"]
)

py_test(
    name = "tests/test_placement_groups",
    tags = ["team:rllib", "tests_dir"],
    size = "large", # bazel may complain about it being too long sometimes - large is on purpose as some frameworks take longer
    srcs = ["tests/test_placement_groups.py"]
)

py_test(
    name = "tests/test_ray_client",
    tags = ["team:rllib", "tests_dir"],
    size = "large",
    srcs = ["tests/test_ray_client.py"]
)

py_test(
    name = "tests/test_reproducibility",
    tags = ["team:rllib", "tests_dir"],
    size = "medium",
    srcs = ["tests/test_reproducibility.py"]
)

# Test [train|evaluate].py scripts (w/o confirming evaluation performance).
py_test(
    name = "test_rllib_evaluate_1",
    main = "tests/test_rllib_train_and_evaluate.py",
    tags = ["team:rllib", "tests_dir"],
    size = "large",
    data = ["train.py", "evaluate.py"],
    srcs = ["tests/test_rllib_train_and_evaluate.py"],
    args = ["TestEvaluate1"]
)

py_test(
    name = "test_rllib_evaluate_2",
    main = "tests/test_rllib_train_and_evaluate.py",
    tags = ["team:rllib", "tests_dir"],
    size = "large",
    data = ["train.py", "evaluate.py"],
    srcs = ["tests/test_rllib_train_and_evaluate.py"],
    args = ["TestEvaluate2"]
)

py_test(
    name = "test_rllib_evaluate_3",
    main = "tests/test_rllib_train_and_evaluate.py",
    tags = ["team:rllib", "tests_dir"],
    size = "large",
    data = ["train.py", "evaluate.py"],
    srcs = ["tests/test_rllib_train_and_evaluate.py"],
    args = ["TestEvaluate3"]
)

# Test [train|evaluate].py scripts (and confirm `rllib evaluate` performance is same
# as the final one from the `rllib train` run).
py_test(
    name = "test_rllib_train_and_evaluate",
    main = "tests/test_rllib_train_and_evaluate.py",
    tags = ["team:rllib", "tests_dir"],
    size = "large",
    data = ["train.py", "evaluate.py"],
    srcs = ["tests/test_rllib_train_and_evaluate.py"],
    args = ["TestTrainAndEvaluate"]
)

py_test(
    name = "tests/test_supported_multi_agent_multi_gpu",
    main = "tests/test_supported_multi_agent.py",
    tags = ["team:rllib", "tests_dir", "multi_gpu"],
    size = "medium",
    srcs = ["tests/test_supported_multi_agent.py"],
    args = ["TestSupportedMultiAgentMultiGPU"]
)


py_test(
    name = "tests/test_supported_multi_agent_policy_gradient",
    main = "tests/test_supported_multi_agent.py",
    tags = ["team:rllib", "tests_dir"],
    size = "large",
    srcs = ["tests/test_supported_multi_agent.py"],
    args = ["TestSupportedMultiAgentPolicyGradient"]
)

py_test(
    name = "tests/test_supported_multi_agent_off_policy",
    main = "tests/test_supported_multi_agent.py",
    tags = ["team:rllib", "tests_dir"],
    size = "large",
    srcs = ["tests/test_supported_multi_agent.py"],
    args = ["TestSupportedMultiAgentOffPolicy"]
)

py_test(
     name = "tests/test_supported_spaces_appo",
     main = "tests/test_supported_spaces.py",
     tags = ["team:rllib", "tests_dir", "exclusive"],
     size = "large",
     srcs = ["tests/test_supported_spaces.py"],
     args = ["TestSupportedSpacesAPPO"]
 )

py_test(
     name = "tests/test_supported_spaces_impala",
     main = "tests/test_supported_spaces.py",
     tags = ["team:rllib", "tests_dir", "exclusive"],
     size = "large",
     srcs = ["tests/test_supported_spaces.py"],
     args = ["TestSupportedSpacesIMPALA"]
)

py_test(
     name = "tests/test_supported_spaces_ppo",
     main = "tests/test_supported_spaces.py",
     tags = ["team:rllib", "tests_dir"],
     size = "large",
     srcs = ["tests/test_supported_spaces.py"],
     args = ["TestSupportedSpacesPPO"]
 )

py_test(
    name="tests/test_supported_spaces_dqn",
    main="tests/test_supported_spaces.py",
    tags=["team:rllib", "tests_dir"],
    size="large",
    srcs=["tests/test_supported_spaces.py"],
    args=["TestSupportedSpacesDQN"]
)

py_test(
     name = "tests/test_supported_spaces_ppo_no_preprocessor_gpu",
     main = "tests/test_supported_spaces.py",
     tags = ["team:rllib", "gpu", "no_cpu"],
     size = "large",
     srcs = ["tests/test_supported_spaces.py"],
     args = ["TestSupportedSpacesPPONoPreprocessorGPU"]
 )

py_test(
    name = "tests/test_supported_spaces_off_policy",
    main = "tests/test_supported_spaces.py",
    tags = ["team:rllib", "tests_dir", "exclusive"],
    size = "medium",
    srcs = ["tests/test_supported_spaces.py"],
    args = ["TestSupportedSpacesOffPolicy"]
)

py_test(
    name = "tests/test_timesteps",
    tags = ["team:rllib", "tests_dir"],
    size = "small",
    srcs = ["tests/test_timesteps.py"]
)

# --------------------------------------------------------------------
# examples/ directory
#
# Tag: examples
#
# NOTE: Add tests alphabetically into this list.
# --------------------------------------------------------------------

# subdirectory: _docs/

py_test(
    name = "examples/_docs/rllib_on_rllib_readme",
    main = "examples/_docs/rllib_on_rllib_readme.py",
    tags = ["team:rllib", "documentation", "no_main"],
    size = "medium",
    srcs = ["examples/_docs/rllib_on_rllib_readme.py"],
)

# ----------------------
# Old API stack examples
# ----------------------
# subdirectory: _old_api_stack/
py_test(
    name = "examples/_old_api_stack/complex_struct_space_tf",
    main = "examples/_old_api_stack/complex_struct_space.py",
    tags = ["team:rllib", "exclusive", "examples", "old_api_stack"],
    size = "small",
    srcs = ["examples/_old_api_stack/complex_struct_space.py"],
    args = ["--framework=tf"],
)

py_test(
    name = "examples/_old_api_stack/complex_struct_space_tf_eager",
    main = "examples/_old_api_stack/complex_struct_space.py",
    tags = ["team:rllib", "exclusive", "examples", "old_api_stack"],
    size = "small",
    srcs = ["examples/_old_api_stack/complex_struct_space.py"],
    args = ["--framework=tf2"],
)

py_test(
    name = "examples/_old_api_stack/complex_struct_space_torch",
    main = "examples/_old_api_stack/complex_struct_space.py",
    tags = ["team:rllib", "exclusive", "examples", "old_api_stack"],
    size = "small",
    srcs = ["examples/_old_api_stack/complex_struct_space.py"],
    args = ["--framework=torch"],
)

py_test(
    name = "examples/_old_api_stack/parametric_actions_cartpole_dqn_tf",
    main = "examples/_old_api_stack/parametric_actions_cartpole.py",
    tags = ["team:rllib", "exclusive", "examples", "old_api_stack"],
    size = "medium",
    srcs = ["examples/_old_api_stack/parametric_actions_cartpole.py"],
    args = ["--as-test", "--framework=tf", "--stop-reward=60.0", "--run=DQN"]
)

py_test(
    name = "examples/_old_api_stack/parametric_actions_cartpole_dqn_torch",
    main = "examples/_old_api_stack/parametric_actions_cartpole.py",
    tags = ["team:rllib", "exclusive", "examples", "old_api_stack"],
    size = "medium",
    srcs = ["examples/_old_api_stack/parametric_actions_cartpole.py"],
    args = ["--as-test", "--framework=torch", "--stop-reward=60.0", "--run=DQN"]
)

py_test(
    name = "examples/_old_api_stack/parametric_actions_cartpole_embeddings_learnt_by_model",
    main = "examples/_old_api_stack/parametric_actions_cartpole_embeddings_learnt_by_model.py",
    tags = ["team:rllib", "exclusive", "examples", "old_api_stack"],
    size = "medium",
    srcs = ["examples/_old_api_stack/parametric_actions_cartpole_embeddings_learnt_by_model.py"],
    args = ["--as-test", "--stop-reward=80.0"]
)

# subdirectory: _old_api_stack/connectors/
py_test(
    name = "examples/_old_api_stack/connectors/run_connector_policy",
    main = "examples/_old_api_stack/connectors/run_connector_policy.py",
    tags = ["team:rllib", "exclusive", "examples", "old_api_stack"],
    size = "small",
    srcs = ["examples/_old_api_stack/connectors/run_connector_policy.py"],
)

py_test(
    name = "examples/_old_api_stack/connectors/run_connector_policy_w_lstm",
    main = "examples/_old_api_stack/connectors/run_connector_policy.py",
    tags = ["team:rllib", "exclusive", "examples", "old_api_stack"],
    size = "small",
    srcs = ["examples/_old_api_stack/connectors/run_connector_policy.py"],
    args = ["--use-lstm"],
)

py_test(
    name = "examples/_old_api_stack/connectors/adapt_connector_policy",
    main = "examples/_old_api_stack/connectors/adapt_connector_policy.py",
    tags = ["team:rllib", "exclusive", "examples", "old_api_stack"],
    size = "small",
    srcs = ["examples/_old_api_stack/connectors/adapt_connector_policy.py"],
)

py_test(
    name = "examples/_old_api_stack/connectors/self_play_with_policy_checkpoint",
    main = "examples/_old_api_stack/connectors/self_play_with_policy_checkpoint.py",
    tags = ["team:rllib", "exclusive", "examples", "old_api_stack"],
    size = "small",
    srcs = ["examples/_old_api_stack/connectors/self_play_with_policy_checkpoint.py"],
    args = [
        "--train_iteration=1"  # Smoke test.
    ]
)

# ----------------------
# New API stack
# Note: This includes to-be-translated-to-new-API-stack examples
# tagged by @OldAPIStack and/or @HybridAPIStack
# ----------------------

# subdirectory: actions/

# Nested action spaces (flattening obs and learning w/ multi-action distribution).
py_test(
    name = "examples/actions/nested_action_spaces_ppo",
    main = "examples/actions/nested_action_spaces.py",
    tags = ["team:rllib", "exclusive", "examples"],
    size = "large",
    srcs = ["examples/actions/nested_action_spaces.py"],
    args = ["--enable-new-api-stack", "--as-test", "--framework=torch", "--stop-reward=-500.0", "--algo=PPO"]
)

py_test(
    name = "examples/actions/nested_action_spaces_multi_agent_ppo",
    main = "examples/actions/nested_action_spaces.py",
    tags = ["team:rllib", "exclusive", "examples"],
    size = "large",
    srcs = ["examples/actions/nested_action_spaces.py"],
    args = ["--enable-new-api-stack", "--as-test", "--num-agents=2", "--framework=torch", "--stop-reward=-1000.0", "--algo=PPO"]
)

# subdirectory: algorithms/

#@OldAPIStack
py_test(
    name = "examples/algorithms/custom_training_step_on_and_off_policy_combined_tf",
    main = "examples/algorithms/custom_training_step_on_and_off_policy_combined.py",
    tags = ["team:rllib", "exclusive", "examples"],
    size = "medium",
    srcs = ["examples/algorithms/custom_training_step_on_and_off_policy_combined.py"],
    args = ["--as-test", "--stop-reward=450.0"]
)

#@OldAPIStack
py_test(
    name = "examples/algorithms/custom_training_step_on_and_off_policy_combined_torch",
    main = "examples/algorithms/custom_training_step_on_and_off_policy_combined.py",
    tags = ["team:rllib", "exclusive", "examples"],
    size = "medium",
    srcs = ["examples/algorithms/custom_training_step_on_and_off_policy_combined.py"],
    args = ["--as-test", "--torch", "--stop-reward=450.0"]
)

# subdirectory: catalogs/
# ....................................
py_test(
    name = "examples/catalogs/custom_action_distribution",
    main = "examples/catalogs/custom_action_distribution.py",
    tags = ["team:rllib", "examples", "no_main"],
    size = "small",
    srcs = ["examples/catalogs/custom_action_distribution.py"],
)

py_test(
    name = "examples/catalogs/mobilenet_v2_encoder",
    main = "examples/catalogs/mobilenet_v2_encoder.py",
    tags = ["team:rllib", "examples", "no_main"],
    size = "small",
    srcs = ["examples/catalogs/mobilenet_v2_encoder.py"],
)

# subdirectory: checkpoints/
# ....................................
py_test(
    name = "examples/checkpoints/checkpoint_by_custom_criteria",
    main = "examples/checkpoints/checkpoint_by_custom_criteria.py",
    tags = ["team:rllib", "exclusive", "examples", "examples_use_all_core"],
    size = "large",
    srcs = ["examples/checkpoints/checkpoint_by_custom_criteria.py"],
    args = ["--enable-new-api-stack", "--stop-reward=150.0", "--num-cpus=8"]
)

py_test(
    name = "examples/checkpoints/continue_training_from_checkpoint",
    main = "examples/checkpoints/continue_training_from_checkpoint.py",
    tags = ["team:rllib", "exclusive", "examples"],
    size = "large",
    srcs = ["examples/checkpoints/continue_training_from_checkpoint.py"],
    args = ["--enable-new-api-stack", "--as-test"]
)

py_test(
    name = "examples/checkpoints/continue_training_from_checkpoint_multi_agent",
    main = "examples/checkpoints/continue_training_from_checkpoint.py",
    tags = ["team:rllib", "exclusive", "examples"],
    size = "large",
    srcs = ["examples/checkpoints/continue_training_from_checkpoint.py"],
    args = ["--enable-new-api-stack", "--as-test", "--num-agents=2", "--stop-reward-crash=400.0", "--stop-reward=900.0"]
)

#@OldAPIStack
py_test(
    name = "examples/checkpoints/continue_training_from_checkpoint_old_api_stack",
    main = "examples/checkpoints/continue_training_from_checkpoint.py",
    tags = ["team:rllib", "exclusive", "examples"],
    size = "large",
    srcs = ["examples/checkpoints/continue_training_from_checkpoint.py"],
    args = ["--as-test"]
)

py_test(
    name = "examples/checkpoints/cartpole_dqn_export",
    main = "examples/checkpoints/cartpole_dqn_export.py",
    tags = ["team:rllib", "exclusive", "examples"],
    size = "small",
    srcs = ["examples/checkpoints/cartpole_dqn_export.py"],
)

#@OldAPIStack
py_test(
    name = "examples/checkpoints/onnx_tf2",
    main = "examples/checkpoints/onnx_tf.py",
    tags = ["team:rllib", "exclusive", "examples", "no_main"],
    size = "small",
    srcs = ["examples/checkpoints/onnx_tf.py"],
    args = ["--framework=tf2"],
)

#@OldAPIStack
py_test(
    name = "examples/checkpoints/onnx_torch",
    main = "examples/checkpoints/onnx_torch.py",
    tags = ["team:rllib", "exclusive", "examples", "no_main"],
    size = "small",
    srcs = ["examples/checkpoints/onnx_torch.py"],
)

#@OldAPIStack
py_test(
    name = "examples/checkpoints/onnx_torch_lstm",
    main = "examples/checkpoints/onnx_torch_lstm.py",
    tags = ["team:rllib", "exclusive", "examples", "no_main"],
    size = "small",
    srcs = ["examples/checkpoints/onnx_torch_lstm.py"],
)

# subdirectory: connectors/
# ....................................
# Framestacking examples only run in smoke-test mode (a few iters only).
# PPO
py_test(
    name = "examples/connectors/frame_stacking_ppo",
    main = "examples/connectors/frame_stacking.py",
    tags = ["team:rllib", "exclusive", "examples"],
    size = "medium",
    srcs = ["examples/connectors/frame_stacking.py"],
    args = ["--enable-new-api-stack", "--stop-iter=2", "--framework=torch", "--algo=PPO"]
)

py_test(
    name = "examples/connectors/frame_stacking_multi_agent_ppo",
    main = "examples/connectors/frame_stacking.py",
    tags = ["team:rllib", "exclusive", "examples"],
    size = "medium",
    srcs = ["examples/connectors/frame_stacking.py"],
    args = ["--enable-new-api-stack", "--num-agents=2", "--stop-iter=2", "--framework=torch", "--algo=PPO", "--num-env-runners=4", "--num-cpus=6"]
)
# IMPALA
py_test(
    name = "examples/connectors/frame_stacking_impala",
    main = "examples/connectors/frame_stacking.py",
    tags = ["team:rllib", "exclusive", "examples"],
    size = "medium",
    srcs = ["examples/connectors/frame_stacking.py"],
    args = ["--enable-new-api-stack", "--stop-iter=2", "--framework=torch", "--algo=IMPALA"]
)
py_test(
    name = "examples/connectors/frame_stacking_multi_agent_impala",
    main = "examples/connectors/frame_stacking.py",
    tags = ["team:rllib", "exclusive", "examples"],
    size = "medium",
    srcs = ["examples/connectors/frame_stacking.py"],
    args = ["--enable-new-api-stack", "--num-agents=2", "--stop-iter=2", "--framework=torch", "--algo=IMPALA", "--num-env-runners=4", "--num-cpus=6"]
)

# Nested observation spaces (flattening).
# PPO
py_test(
    name = "examples/connectors/flatten_observations_dict_space_ppo",
    main = "examples/connectors/flatten_observations_dict_space.py",
    tags = ["team:rllib", "exclusive", "examples"],
    size = "medium",
    srcs = ["examples/connectors/flatten_observations_dict_space.py"],
    args = ["--enable-new-api-stack", "--as-test", "--stop-reward=400.0", "--framework=torch", "--algo=PPO"]
)
py_test(
    name = "examples/connectors/flatten_observations_dict_space_multi_agent_ppo",
    main = "examples/connectors/flatten_observations_dict_space.py",
    tags = ["team:rllib", "exclusive", "examples"],
    size = "medium",
    srcs = ["examples/connectors/flatten_observations_dict_space.py"],
    args = ["--enable-new-api-stack", "--num-agents=2", "--as-test", "--stop-reward=800.0", "--framework=torch", "--algo=PPO"]
)
# IMPALA
py_test(
    name = "examples/connectors/flatten_observations_dict_space_impala",
    main = "examples/connectors/flatten_observations_dict_space.py",
    tags = ["team:rllib", "exclusive", "examples"],
    size = "large",
    srcs = ["examples/connectors/flatten_observations_dict_space.py"],
    args = ["--enable-new-api-stack", "--as-test", "--stop-reward=400.0", "--stop-timesteps=2000000", "--framework=torch", "--algo=IMPALA"]
)
py_test(
    name = "examples/connectors/flatten_observations_dict_space_multi_agent_impala",
    main = "examples/connectors/flatten_observations_dict_space.py",
    tags = ["team:rllib", "exclusive", "examples"],
    size = "large",
    srcs = ["examples/connectors/flatten_observations_dict_space.py"],
    args = ["--enable-new-api-stack", "--num-agents=2", "--as-test", "--stop-reward=800.0", "--stop-timesteps=2000000", "--framework=torch", "--algo=IMPALA"]
)

# Prev-r/prev actions + LSTM example.
py_test(
    name = "examples/connectors/prev_actions_prev_rewards_ppo",
    main = "examples/connectors/prev_actions_prev_rewards.py",
    tags = ["team:rllib", "exclusive", "examples"],
    size = "large",
    srcs = ["examples/connectors/prev_actions_prev_rewards.py"],
    args = ["--enable-new-api-stack", "--as-test", "--stop-reward=200.0", "--framework=torch", "--algo=PPO", "--num-env-runners=4", "--num-cpus=6"]
)

py_test(
    name = "examples/connectors/prev_actions_prev_rewards_multi_agent_ppo",
    main = "examples/connectors/prev_actions_prev_rewards.py",
    tags = ["team:rllib", "exclusive", "examples", "examples_use_all_core"],
    size = "large",
    srcs = ["examples/connectors/prev_actions_prev_rewards.py"],
    args = ["--enable-new-api-stack", "--num-agents=2", "--as-test", "--stop-reward=400.0", "--framework=torch", "--algo=PPO", "--num-env-runners=4", "--num-cpus=6"]
)

# MeanStd filtering example.
# PPO
py_test(
    name = "examples/connectors/mean_std_filtering_ppo",
    main = "examples/connectors/mean_std_filtering.py",
    tags = ["team:rllib", "exclusive", "examples"],
    size = "medium",
    srcs = ["examples/connectors/mean_std_filtering.py"],
    args = ["--enable-new-api-stack", "--as-test", "--stop-reward=-300.0", "--framework=torch", "--algo=PPO", "--num-env-runners=2", "--num-cpus=4"]
)

py_test(
    name = "examples/connectors/mean_std_filtering_multi_agent_ppo",
    main = "examples/connectors/mean_std_filtering.py",
    tags = ["team:rllib", "exclusive", "examples", "examples_use_all_core"],
    size = "large",
    srcs = ["examples/connectors/mean_std_filtering.py"],
    args = ["--enable-new-api-stack", "--num-agents=2", "--as-test", "--stop-reward=-600.0", "--framework=torch", "--algo=PPO", "--num-env-runners=5", "--num-cpus=7"]
)
# IMPALA
# TODO (sven): Make IMPALA learn Pendulum OR make this script flexible to accept
#  (lopsided obs) CartPole as well.
# py_test(
#    name = "examples/connectors/mean_std_filtering_impala",
#    main = "examples/connectors/mean_std_filtering.py",
#    tags = ["team:rllib", "exclusive", "examples"],
#    size = "medium",
#    srcs = ["examples/connectors/mean_std_filtering.py"],
#    args = ["--enable-new-api-stack", "--as-test", "--stop-reward=-300.0", "--framework=torch", "--algo=IMPALA", "--num-env-runners=2"]
# )
# py_test(
#    name = "examples/connectors/mean_std_filtering_multi_agent_impala",
#    main = "examples/connectors/mean_std_filtering.py",
#    tags = ["team:rllib", "exclusive", "examples"],
#    size = "medium",
#    srcs = ["examples/connectors/mean_std_filtering.py"],
#    args = ["--enable-new-api-stack", "--num-agents=2", "--as-test", "--stop-reward=-600.0", "--framework=torch", "--algo=IMPALA", "--num-env-runners=5", "--num-cpus=6"]
# )

# subdirectory: curriculum/
# ....................................
py_test(
    name = "examples/curriculum/curriculum_learning",
    main = "examples/curriculum/curriculum_learning.py",
    tags = ["team:rllib", "exclusive", "examples"],
    size = "medium",
    srcs = ["examples/curriculum/curriculum_learning.py"],
    args = ["--enable-new-api-stack", "--as-test"]
)

# subdirectory: debugging/
# ....................................
#@OldAPIStack
py_test(
    name = "examples/debugging/deterministic_training_torch",
    main = "examples/debugging/deterministic_training.py",
    tags = ["team:rllib", "exclusive", "multi_gpu", "examples"],
    size = "medium",
    srcs = ["examples/debugging/deterministic_training.py"],
    args = ["--as-test", "--stop-iters=1", "--framework=torch", "--num-gpus=1", "--num-gpus-per-env-runner=1"]
)

# subdirectory: envs/
# ....................................
py_test(
    name = "examples/envs/custom_gym_env",
    main = "examples/envs/custom_gym_env.py",
    tags = ["team:rllib", "exclusive", "examples"],
    size = "medium",
    srcs = ["examples/envs/custom_gym_env.py"],
    args = ["--enable-new-api-stack", "--as-test"]
)

py_test(
    name = "examples/envs/custom_env_render_method",
    main = "examples/envs/custom_env_render_method.py",
    tags = ["team:rllib", "exclusive", "examples"],
    size = "medium",
    srcs = ["examples/envs/custom_env_render_method.py"],
    args = ["--enable-new-api-stack", "--num-agents=0"]
)

py_test(
    name = "examples/envs/custom_env_render_method_multi_agent",
    main = "examples/envs/custom_env_render_method.py",
    tags = ["team:rllib", "exclusive", "examples"],
    size = "medium",
    srcs = ["examples/envs/custom_env_render_method.py"],
    args = ["--enable-new-api-stack", "--num-agents=2"]
)

py_test(
    name = "examples/envs/env_rendering_and_recording",
    srcs = ["examples/envs/env_rendering_and_recording.py"],
    tags = ["team:rllib", "exclusive", "examples"],
    size = "small",
    args = ["--enable-new-api-stack", "--env=CartPole-v1", "--stop-iters=3"]
)

#@OldAPIStack
py_test(
    name = "examples/envs/greyscale_env",
    tags = ["team:rllib", "examples", "no_main"],
    size = "medium",
    srcs = ["examples/envs/greyscale_env.py"],
    args = ["--stop-iters=1 --as-test --framework torch"]
)

# subdirectory: evaluation/
# ....................................
py_test(
    name = "examples/evaluation/custom_evaluation",
    main = "examples/evaluation/custom_evaluation.py",
    tags = ["team:rllib", "exclusive", "examples"],
    size = "medium",
    srcs = ["examples/evaluation/custom_evaluation.py"],
    args = ["--enable-new-api-stack", "--framework=torch", "--as-test", "--stop-reward=0.75", "--num-cpus=5"]
)

py_test(
    name = "examples/evaluation/custom_evaluation_parallel_to_training",
    main = "examples/evaluation/custom_evaluation.py",
    tags = ["team:rllib", "exclusive", "examples"],
    size = "medium",
    srcs = ["examples/evaluation/custom_evaluation.py"],
    args = ["--enable-new-api-stack", "--as-test", "--framework=torch", "--stop-reward=0.75", "--evaluation-parallel-to-training", "--num-cpus=5"]
)

py_test(
    name = "examples/evaluation/evaluation_parallel_to_training_duration_auto_torch",
    main = "examples/evaluation/evaluation_parallel_to_training.py",
    tags = ["team:rllib", "exclusive", "examples"],
    size = "medium",
    srcs = ["examples/evaluation/evaluation_parallel_to_training.py"],
    args = ["--enable-new-api-stack", "--as-test", "--evaluation-parallel-to-training", "--stop-reward=450.0", "--num-cpus=6", "--evaluation-duration=auto"]
)

py_test(
    name = "examples/evaluation/evaluation_parallel_to_training_multi_agent_duration_auto_torch",
    main = "examples/evaluation/evaluation_parallel_to_training.py",
    tags = ["team:rllib", "exclusive", "examples", "examples_use_all_core"],
    size = "large",
    srcs = ["examples/evaluation/evaluation_parallel_to_training.py"],
    args = ["--enable-new-api-stack", "--num-agents=2", "--as-test", "--evaluation-parallel-to-training", "--stop-reward=900.0", "--num-cpus=6", "--evaluation-duration=auto", "--evaluation-duration-unit=episodes"]
)

py_test(
    name = "examples/evaluation/evaluation_parallel_to_training_511_ts_torch",
    main = "examples/evaluation/evaluation_parallel_to_training.py",
    tags = ["team:rllib", "exclusive", "examples"],
    size = "medium",
    srcs = ["examples/evaluation/evaluation_parallel_to_training.py"],
    args = ["--enable-new-api-stack", "--as-test", "--evaluation-parallel-to-training", "--stop-reward=450.0", "--num-cpus=6", "--evaluation-num-env-runners=3", "--evaluation-duration=511", "--evaluation-duration-unit=timesteps"]
)

py_test(
    name = "examples/evaluation/evaluation_parallel_to_training_multi_agent_1001_ts_torch",
    main = "examples/evaluation/evaluation_parallel_to_training.py",
    tags = ["team:rllib", "exclusive", "examples"],
    size = "medium",
    srcs = ["examples/evaluation/evaluation_parallel_to_training.py"],
    args = ["--enable-new-api-stack", "--num-agents=2", "--as-test", "--evaluation-parallel-to-training", "--stop-reward=900.0", "--num-cpus=6", "--evaluation-duration=1001", "--evaluation-duration-unit=timesteps"]
)

py_test(
    name = "examples/evaluation/evaluation_parallel_to_training_13_episodes_torch",
    main = "examples/evaluation/evaluation_parallel_to_training.py",
    tags = ["team:rllib", "exclusive", "examples"],
    size = "medium",
    srcs = ["examples/evaluation/evaluation_parallel_to_training.py"],
    args = ["--enable-new-api-stack", "--as-test", "--evaluation-parallel-to-training", "--stop-reward=450.0", "--num-cpus=6", "--evaluation-duration=13", "--evaluation-duration-unit=episodes"]
)

py_test(
    name = "examples/evaluation/evaluation_parallel_to_training_multi_agent_10_episodes_torch",
    main = "examples/evaluation/evaluation_parallel_to_training.py",
    tags = ["team:rllib", "exclusive", "examples"],
    size = "medium",
    srcs = ["examples/evaluation/evaluation_parallel_to_training.py"],
    args = ["--enable-new-api-stack", "--num-agents=2", "--as-test", "--evaluation-parallel-to-training", "--stop-reward=900.0", "--num-cpus=6", "--evaluation-duration=10", "--evaluation-duration-unit=episodes"]
)

# @OldAPIStack
py_test(
    name = "examples/evaluation/evaluation_parallel_to_training_duration_auto_torch_old_api_stack",
    main = "examples/evaluation/evaluation_parallel_to_training.py",
    tags = ["team:rllib", "exclusive", "examples"],
    size = "medium",
    srcs = ["examples/evaluation/evaluation_parallel_to_training.py"],
    args = ["--as-test", "--evaluation-parallel-to-training", "--stop-reward=50.0", "--num-cpus=6", "--evaluation-duration=auto"]
)

# @OldAPIStack
py_test(
    name = "examples/evaluation/evaluation_parallel_to_training_211_ts_torch_old_api_stack",
    main = "examples/evaluation/evaluation_parallel_to_training.py",
    tags = ["team:rllib", "exclusive", "examples"],
    size = "medium",
    srcs = ["examples/evaluation/evaluation_parallel_to_training.py"],
    args = ["--as-test", "--evaluation-parallel-to-training", "--framework=torch", "--stop-reward=30.0", "--num-cpus=6", "--evaluation-num-env-runners=3", "--evaluation-duration=211", "--evaluation-duration-unit=timesteps"]
)

# subdirectory: gpus/
# ....................................
py_test(
    name = "examples/gpus/fractional_0.5_gpus_per_learner",
    main = "examples/gpus/fractional_gpus_per_learner.py",
    tags = ["team:rllib", "exclusive", "examples", "multi_gpu"],
    size = "medium",
    srcs = ["examples/gpus/fractional_gpus_per_learner.py"],
    args = ["--enable-new-api-stack", "--as-test", "--stop-reward=40.0", "--num-learners=1", "--num-gpus-per-learner=0.5"]
)
py_test(
    name = "examples/gpus/fractional_0.2_gpus_per_learner",
    main = "examples/gpus/fractional_gpus_per_learner.py",
    tags = ["team:rllib", "exclusive", "examples", "gpu"],
    size = "medium",
    srcs = ["examples/gpus/fractional_gpus_per_learner.py"],
    args = ["--enable-new-api-stack", "--as-test", "--stop-reward=40.0", "--num-learners=1", "--num-gpus-per-learner=0.2"]
)

# subdirectory: hierarchical/
# ....................................
#@OldAPIStack
py_test(
    name = "examples/hierarchical/hierarchical_training_tf",
    main = "examples/hierarchical/hierarchical_training.py",
    tags = ["team:rllib", "exclusive", "examples"],
    size = "medium",
    srcs = ["examples/hierarchical/hierarchical_training.py"],
    args = [ "--framework=tf", "--stop-reward=0.0"]
)

#@OldAPIStack
py_test(
    name = "examples/hierarchical/hierarchical_training_torch",
    main = "examples/hierarchical/hierarchical_training.py",
    tags = ["team:rllib", "exclusive", "examples"],
    size = "medium",
    srcs = ["examples/hierarchical/hierarchical_training.py"],
    args = ["--framework=torch", "--stop-reward=0.0"]
)

# subdirectory: inference/
# ....................................
py_test(
    name = "examples/inference/policy_inference_after_training",
    main = "examples/inference/policy_inference_after_training.py",
    tags = ["team:rllib", "exclusive", "examples"],
    size = "medium",
    srcs = ["examples/inference/policy_inference_after_training.py"],
    args = ["--enable-new-api-stack", "--stop-reward=100.0"]
)

py_test(
    name = "examples/inference/policy_inference_after_training_w_connector",
    main = "examples/inference/policy_inference_after_training_w_connector.py",
    tags = ["team:rllib", "exclusive", "examples"],
    size = "medium",
    srcs = ["examples/inference/policy_inference_after_training_w_connector.py"],
    args = ["--enable-new-api-stack", "--stop-reward=150.0"]
)

#@OldAPIStack
py_test(
    name = "examples/inference/policy_inference_after_training_with_attention_tf",
    main = "examples/inference/policy_inference_after_training_with_attention.py",
    tags = ["team:rllib", "exclusive", "examples"],
    size = "medium",
    srcs = ["examples/inference/policy_inference_after_training_with_attention.py"],
    args = ["--stop-iters=2", "--framework=tf"]
)

#@OldAPIStack
py_test(
    name = "examples/inference/policy_inference_after_training_with_attention_torch",
    main = "examples/inference/policy_inference_after_training_with_attention.py",
    tags = ["team:rllib", "exclusive", "examples"],
    size = "medium",
    srcs = ["examples/inference/policy_inference_after_training_with_attention.py"],
    args = ["--stop-iters=2", "--framework=torch"]
)

#@OldAPIStack
py_test(
    name = "examples/inference/policy_inference_after_training_with_lstm_tf",
    main = "examples/inference/policy_inference_after_training_with_lstm.py",
    tags = ["team:rllib", "exclusive", "examples"],
    size = "medium",
    srcs = ["examples/inference/policy_inference_after_training_with_lstm.py"],
    args = ["--stop-iters=1", "--framework=tf"]
)

#@OldAPIStack
py_test(
    name = "examples/inference/policy_inference_after_training_with_lstm_torch",
    main = "examples/inference/policy_inference_after_training_with_lstm.py",
    tags = ["team:rllib", "exclusive", "examples"],
    size = "medium",
    srcs = ["examples/inference/policy_inference_after_training_with_lstm.py"],
    args = ["--stop-iters=1", "--framework=torch"]
)

# subdirectory: learners/
# ....................................
#@OldAPIStack @HybridAPIStack
py_test(
    name = "examples/learners/ppo_tuner_local_cpu_torch",
    main = "examples/learners/ppo_tuner.py",
    tags = ["team:rllib", "examples"],
    size = "medium",
    srcs = ["examples/learners/ppo_tuner.py"],
    args = ["--framework=torch", "--config=local-cpu"]
)

#@OldAPIStack @HybridAPIStack
py_test(
    name = "examples/learners/ppo_tuner_local_cpu_tf2",
    main = "examples/learners/ppo_tuner.py",
    tags = ["team:rllib", "examples"],
    size = "medium",
    srcs = ["examples/learners/ppo_tuner.py"],
    args = ["--framework=tf2", "--config=local-cpu"]
)

#@OldAPIStack @HybridAPIStack
py_test(
    name = "examples/learners/ppo_tuner_local_gpu_torch",
    main = "examples/learners/ppo_tuner.py",
    tags = ["team:rllib", "examples", "gpu"],
    size = "medium",
    srcs = ["examples/learners/ppo_tuner.py"],
    args = ["--framework=torch", "--config=local-gpu"]
)

#@OldAPIStack @HybridAPIStack
py_test(
    name = "examples/learners/ppo_tuner_local_gpu_tf2",
    main = "examples/learners/ppo_tuner.py",
    tags = ["team:rllib", "examples", "gpu", "exclusive"],
    size = "medium",
    srcs = ["examples/learners/ppo_tuner.py"],
    args = ["--framework=tf2", "--config=local-gpu"]
)

#@OldAPIStack @HybridAPIStack
py_test(
    name = "examples/learners/ppo_tuner_remote_cpu_torch",
    main = "examples/learners/ppo_tuner.py",
    tags = ["team:rllib", "examples"],
    size = "medium",
    srcs = ["examples/learners/ppo_tuner.py"],
    args = ["--framework=torch", "--config=remote-cpu"]
)

#@OldAPIStack @HybridAPIStack
py_test(
    name = "examples/learners/ppo_tuner_remote_cpu_tf2",
    main = "examples/learners/ppo_tuner.py",
    tags = ["team:rllib", "examples"],
    size = "medium",
    srcs = ["examples/learners/ppo_tuner.py"],
    args = ["--framework=tf2", "--config=remote-cpu"]
)

#@OldAPIStack @HybridAPIStack
py_test(
    name = "examples/learners/ppo_tuner_remote_gpu_torch",
    main = "examples/learners/ppo_tuner.py",
    tags = ["team:rllib", "examples", "gpu", "exclusive"],
    size = "medium",
    srcs = ["examples/learners/ppo_tuner.py"],
    args = ["--framework=torch", "--config=remote-gpu"]
)

#@OldAPIStack @HybridAPIStack
py_test(
    name = "examples/learners/ppo_tuner_remote_gpu_tf2",
    main = "examples/learners/ppo_tuner.py",
    tags = ["team:rllib", "examples", "gpu", "exclusive"],
    size = "medium",
    srcs = ["examples/learners/ppo_tuner.py"],
    args = ["--framework=tf2", "--config=remote-gpu"]
)

#@OldAPIStack @HybridAPIStack
py_test(
    name = "examples/learners/ppo_tuner_multi_gpu_torch",
    main = "examples/learners/ppo_tuner.py",
    tags = ["team:rllib", "examples", "multi_gpu", "exclusive"],
    size = "medium",
    srcs = ["examples/learners/ppo_tuner.py"],
    args = ["--framework=torch", "--config=multi-gpu-ddp"]
)

#@OldAPIStack @HybridAPIStack
py_test(
    name = "examples/learners/ppo_tuner_multi_gpu_tf2",
    main = "examples/learners/ppo_tuner.py",
    tags = ["team:rllib", "examples", "multi_gpu", "exclusive"],
    size = "medium",
    srcs = ["examples/learners/ppo_tuner.py"],
    args = ["--framework=tf2", "--config=multi-gpu-ddp"]
)

#@OldAPIStack @HybridAPIStack
py_test(
    name = "examples/learners/train_w_bc_finetune_w_ppo",
    main = "examples/learners/train_w_bc_finetune_w_ppo.py",
    tags = ["team:rllib", "examples", "exclusive"],
    size = "medium",
    srcs = ["examples/learners/train_w_bc_finetune_w_ppo.py"],
)

# subdirectory: multi_agent/
# ....................................
py_test(
    name = "examples/multi_agent/custom_heuristic_policy",
    main = "examples/multi_agent/custom_heuristic_policy.py",
    tags = ["team:rllib", "exclusive", "examples", "examples_use_all_core"],
    size = "large",
    srcs = ["examples/multi_agent/custom_heuristic_policy.py"],
    args = ["--enable-new-api-stack", "--num-agents=2", "--as-test", "--framework=torch", "--stop-reward=450.0"]
)

py_test(
    name = "examples/multi_agent/different_spaces_for_agents_ppo",
    main = "examples/multi_agent/different_spaces_for_agents.py",
    tags = ["team:rllib", "exclusive", "examples"],
    size = "small",
    srcs = ["examples/multi_agent/different_spaces_for_agents.py"],
    args = ["--enable-new-api-stack", "--algo=PPO", "--stop-iters=4", "--framework=torch"]
)

py_test(
    name = "examples/multi_agent/multi_agent_cartpole",
    main = "examples/multi_agent/multi_agent_cartpole.py",
    tags = ["team:rllib", "exclusive", "examples", "examples_use_all_core"],
    size = "large",
    srcs = ["examples/multi_agent/multi_agent_cartpole.py"],
    args = ["--enable-new-api-stack", "--num-agents=2", "--as-test", "--framework=torch", "--stop-reward=600.0", "--num-cpus=4"]
)

py_test(
    name = "examples/multi_agent/multi_agent_pendulum_multi_gpu",
    main = "examples/multi_agent/multi_agent_pendulum.py",
    tags = ["team:rllib", "exclusive", "examples", "multi_gpu"],
    size = "large",
    srcs = ["examples/multi_agent/multi_agent_pendulum.py"],
    args = ["--enable-new-api-stack", "--num-agents=2", "--as-test", "--framework=torch", "--stop-reward=-500.0", "--num-cpus=5", "--num-gpus=2"]
)

py_test(
    name = "examples/multi_agent/pettingzoo_independent_learning",
    main = "examples/multi_agent/pettingzoo_independent_learning.py",
    tags = ["team:rllib", "examples"],
    size = "large",
    srcs = ["examples/multi_agent/pettingzoo_independent_learning.py"],
    args = ["--enable-new-api-stack", "--num-agents=2", "--as-test", "--framework=torch", "--stop-reward=-200.0", "--num-cpus=4"]
)

py_test(
    name = "examples/multi_agent/pettingzoo_parameter_sharing",
    main = "examples/multi_agent/pettingzoo_parameter_sharing.py",
    tags = ["team:rllib", "exclusive", "examples"],
    size = "large",
    srcs = ["examples/multi_agent/pettingzoo_parameter_sharing.py"],
    args = ["--enable-new-api-stack", "--num-agents=2", "--as-test", "--framework=torch", "--stop-reward=-210.0", "--num-cpus=4"],
)

# TODO (sven): Activate this test once this script is ready.
# py_test(
#    name = "examples/multi_agent/pettingzoo_shared_value_function",
#    main = "examples/multi_agent/pettingzoo_shared_value_function.py",
#    tags = ["team:rllib", "exclusive", "examples"],
#    size = "large",
#    srcs = ["examples/multi_agent/pettingzoo_shared_value_function.py"],
#    args = ["--enable-new-api-stack", "--num-agents=2", "--as-test", "--framework=torch", "--stop-reward=-100.0", "--num-cpus=4"],
# )

py_test(
    name = "examples/checkpoints/restore_1_of_n_agents_from_checkpoint",
    main = "examples/checkpoints/restore_1_of_n_agents_from_checkpoint.py",
    tags = ["team:rllib", "exclusive", "examples", "examples_use_all_core", "no_main"],
    size = "large",
    srcs = ["examples/checkpoints/restore_1_of_n_agents_from_checkpoint.py"],
    args = ["--enable-new-api-stack", "--num-agents=2", "--framework=torch", "--checkpoint-freq=20", "--checkpoint-at-end", "--num-cpus=4", "--algo=PPO"]
)

py_test(
    name = "examples/multi_agent/rock_paper_scissors_heuristic_vs_learned",
    main = "examples/multi_agent/rock_paper_scissors_heuristic_vs_learned.py",
    tags = ["team:rllib", "exclusive", "examples"],
    size = "medium",
    srcs = ["examples/multi_agent/rock_paper_scissors_heuristic_vs_learned.py"],
    args = ["--enable-new-api-stack", "--num-agents=2", "--as-test", "--framework=torch", "--stop-reward=6.5"],
)

py_test(
    name = "examples/multi_agent/rock_paper_scissors_heuristic_vs_learned_w_lstm",
    main = "examples/multi_agent/rock_paper_scissors_heuristic_vs_learned.py",
    tags = ["team:rllib", "exclusive", "examples"],
    size = "large",
    srcs = ["examples/multi_agent/rock_paper_scissors_heuristic_vs_learned.py"],
    args = ["--enable-new-api-stack", "--num-agents=2", "--as-test", "--framework=torch", "--stop-reward=7.2", "--use-lstm", "--num-env-runners=4", "--num-cpus=6"],
)

py_test(
    name = "examples/multi_agent/rock_paper_scissors_learned_vs_learned",
    main = "examples/multi_agent/rock_paper_scissors_learned_vs_learned.py",
    tags = ["team:rllib", "exclusive", "examples"],
    size = "medium",
    srcs = ["examples/multi_agent/rock_paper_scissors_learned_vs_learned.py"],
    args = ["--enable-new-api-stack", "--num-agents=2", "--framework=torch", "--stop-iter=10"],
)

# @OldAPIStack
py_test(
    name = "examples/multi_agent/self_play_with_open_spiel_connect_4_ppo_tf_old_api_stack",
    main = "examples/multi_agent/self_play_with_open_spiel.py",
    tags = ["team:rllib", "exclusive", "examples"],
    size = "medium",
    srcs = ["examples/multi_agent/self_play_with_open_spiel.py"],
    args = ["--framework=tf", "--env=connect_four", "--win-rate-threshold=0.9", "--num-episodes-human-play=0", "--min-league-size=3"]
)

# @OldAPIStack
py_test(
    name = "examples/multi_agent/self_play_with_open_spiel_connect_4_ppo_torch_old_api_stack",
    main = "examples/multi_agent/self_play_with_open_spiel.py",
    tags = ["team:rllib", "exclusive", "examples"],
    size = "medium",
    srcs = ["examples/multi_agent/self_play_with_open_spiel.py"],
    args = ["--framework=torch", "--env=connect_four", "--win-rate-threshold=0.9", "--num-episodes-human-play=0", "--min-league-size=3"]
)

py_test(
    name = "examples/multi_agent/self_play_with_open_spiel_connect_4_ppo_torch",
    main = "examples/multi_agent/self_play_with_open_spiel.py",
    tags = ["team:rllib", "exclusive", "examples"],
    size = "medium",
    srcs = ["examples/multi_agent/self_play_with_open_spiel.py"],
    args = ["--enable-new-api-stack", "--framework=torch", "--env=connect_four", "--win-rate-threshold=0.9", "--num-episodes-human-play=0", "--min-league-size=4"]
)

py_test(
    name = "examples/multi_agent/self_play_league_based_with_open_spiel_connect_4_ppo_torch",
    main = "examples/multi_agent/self_play_league_based_with_open_spiel.py",
    tags = ["team:rllib", "exclusive", "examples"],
    size = "large",
    srcs = ["examples/multi_agent/self_play_league_based_with_open_spiel.py"],
    args = ["--enable-new-api-stack", "--framework=torch", "--env=connect_four", "--win-rate-threshold=0.8", "--num-episodes-human-play=0", "--min-league-size=8"]
)

# @OldAPIStack
py_test(
    name = "examples/multi_agent/two_algorithms_tf_old_api_stack",
    main = "examples/multi_agent/two_algorithms.py",
    tags = ["team:rllib", "exclusive", "examples"],
    size = "medium",
    srcs = ["examples/multi_agent/two_algorithms.py"],
    args = ["--as-test", "--framework=tf", "--stop-reward=70"]
)

# @OldAPIStack
py_test(
    name = "examples/multi_agent/two_algorithms_torch_old_api_stack",
    main = "examples/multi_agent/two_algorithms.py",
    tags = ["team:rllib", "exclusive", "examples"],
    size = "small",
    srcs = ["examples/multi_agent/two_algorithms.py"],
    args = ["--as-test", "--framework=torch", "--stop-reward=70"]
)

py_test(
    name = "examples/multi_agent/two_step_game_with_grouped_agents",
    main = "examples/multi_agent/two_step_game_with_grouped_agents.py",
    tags = ["team:rllib", "exclusive", "examples"],
    size = "medium",
    srcs = ["examples/multi_agent/two_step_game_with_grouped_agents.py"],
    args = ["--enable-new-api-stack", "--num-agents=2", "--as-test", "--framework=torch", "--stop-reward=7.0"]
)

# subdirectory: offline_rl/
# ....................................
#@OldAPIStack
# TODO (sven): Doesn't seem to learn at the moment. Uncomment once fixed.
# py_test(
#    name = "examples/offline_rl/custom_input_api_cql_torch",
#    main = "examples/offline_rl/custom_input_api.py",
#    tags = ["team:rllib", "exclusive", "examples"],
#    size = "medium",
#    srcs = ["examples/offline_rl/custom_input_api.py"],
#    args = ["--as-test", "--stop-reward=-300", "--stop-iters=1"]
# )

#@OldAPIStack
py_test(
    name = "examples/offline_rl/offline_rl_torch_old_api_stack",
    main = "examples/offline_rl/offline_rl.py",
    tags = ["team:rllib", "exclusive", "examples"],
    size = "medium",
    srcs = ["examples/offline_rl/offline_rl.py"],
    args = ["--as-test", "--stop-reward=-300", "--stop-iters=1"]
)

# subdirectory: ray_serve/
# ....................................
# TODO (sven): Uncomment once the problem with the path on BAZEL is solved.
# py_test(
#    name = "examples/ray_serve/ray_serve_with_rllib",
#    main = "examples/ray_serve/ray_serve_with_rllib.py",
#    tags = ["team:rllib", "exclusive", "examples"],
#    size = "medium",
#    srcs = ["examples/ray_serve/ray_serve_with_rllib.py"],
#    args = ["--train-iters=2", "--serve-episodes=2", "--no-render"]
# )

# subdirectory: ray_tune/
# ....................................
py_test(
    name = "examples/ray_tune/custom_experiment",
    main = "examples/ray_tune/custom_experiment.py",
    tags = ["team:rllib", "exclusive", "examples"],
    size = "medium",
    srcs = ["examples/ray_tune/custom_experiment.py"],
)

py_test(
    name = "examples/ray_tune/custom_logger",
    main = "examples/ray_tune/custom_logger.py",
    tags = ["team:rllib", "exclusive", "examples"],
    size = "medium",
    srcs = ["examples/ray_tune/custom_logger.py"],
)

py_test(
    name = "examples/ray_tune/custom_progress_reporter",
    main = "examples/ray_tune/custom_progress_reporter.py",
    tags = ["team:rllib", "exclusive", "examples"],
    size = "medium",
    srcs = ["examples/ray_tune/custom_progress_reporter.py"],
)

# subdirectory: rl_modules/
# ....................................
py_test(
    name = "examples/rl_modules/custom_rl_module",
    main = "examples/rl_modules/custom_rl_module.py",
    tags = ["team:rllib", "examples"],
    size = "medium",
    srcs = ["examples/rl_modules/custom_rl_module.py"],
    args = ["--enable-new-api-stack", "--stop-iters=3"],
)

py_test(
    name = "examples/rl_modules/action_masking_rlm",
    main = "examples/rl_modules/action_masking_rlm.py",
    tags = ["team:rllib", "examples"],
    size = "medium",
    srcs = ["examples/rl_modules/action_masking_rlm.py"],
    args = ["--enable-new-api-stack", "--stop-iters=5"],
)

py_test(
    name = "examples/rl_modules/autoregressive_actions_rlm",
    main = "examples/rl_modules/autoregressive_actions_rlm.py",
    tags = ["team:rllib", "examples"],
    size = "medium",
    srcs = ["examples/rl_modules/autoregressive_actions_rlm.py"],
    args = ["--enable-new-api-stack"],
)

#@OldAPIStack @HybridAPIStack
py_test(
    name = "examples/rl_modules/classes/mobilenet_rlm_hybrid_api_stack",
    main = "examples/rl_modules/classes/mobilenet_rlm.py",
    tags = ["team:rllib", "examples", "no_main"],
    size = "small",
    srcs = ["examples/rl_modules/classes/mobilenet_rlm.py"],
)

py_test(
    name = "examples/rl_modules/pretraining_single_agent_training_multi_agent",
    main = "examples/rl_modules/pretraining_single_agent_training_multi_agent.py",
    tags = ["team:rllib", "examples"],
    size = "medium",
    srcs = ["examples/rl_modules/pretraining_single_agent_training_multi_agent.py"],
    args = ["--enable-new-api-stack", "--num-agents=2", "--stop-iters-pretraining=5", "--stop-iters=20", "--stop-reward=150.0"],
)

py_test(
    name = "examples/autoregressive_action_dist_tf",
    main = "examples/autoregressive_action_dist.py",
    tags = ["team:rllib", "exclusive", "examples"],
    size = "medium",
    srcs = ["examples/autoregressive_action_dist.py"],
    args = ["--as-test", "--framework=tf", "--stop-reward=150", "--num-cpus=4"]
)

py_test(
    name = "examples/autoregressive_action_dist_torch",
    main = "examples/autoregressive_action_dist.py",
    tags = ["team:rllib", "exclusive", "examples"],
    size = "medium",
    srcs = ["examples/autoregressive_action_dist.py"],
    args = ["--as-test", "--framework=torch", "--stop-reward=150", "--num-cpus=4"]
)

py_test(
    name = "examples/cartpole_lstm_impala_tf2",
    main = "examples/cartpole_lstm.py",
    tags = ["team:rllib", "exclusive", "examples"],
    size = "medium",
    srcs = ["examples/cartpole_lstm.py"],
    args = ["--run=IMPALA", "--as-test", "--framework=tf2", "--stop-reward=28", "--num-cpus=4"]
)

py_test(
    name = "examples/cartpole_lstm_impala_torch",
    main = "examples/cartpole_lstm.py",
    tags = ["team:rllib", "exclusive", "examples"],
    size = "medium",
    srcs = ["examples/cartpole_lstm.py"],
    args = ["--run=IMPALA", "--as-test", "--framework=torch", "--stop-reward=28", "--num-cpus=4"]
)

py_test(
    name = "examples/cartpole_lstm_ppo_tf2",
    main = "examples/cartpole_lstm.py",
    tags = ["team:rllib", "exclusive", "examples"],
    size = "large",
    srcs = ["examples/cartpole_lstm.py"],
    args = ["--run=PPO", "--as-test", "--framework=tf2", "--stop-reward=28", "--num-cpus=4"]
)

py_test(
    name = "examples/cartpole_lstm_ppo_torch",
    main = "examples/cartpole_lstm.py",
    tags = ["team:rllib", "exclusive", "examples"],
    size = "medium",
    srcs = ["examples/cartpole_lstm.py"],
    args = ["--run=PPO", "--as-test", "--framework=torch", "--stop-reward=28", "--num-cpus=4"]
)

py_test(
    name = "examples/cartpole_lstm_ppo_torch_with_prev_a_and_r",
    main = "examples/cartpole_lstm.py",
    tags = ["team:rllib", "exclusive", "examples"],
    size = "medium",
    srcs = ["examples/cartpole_lstm.py"],
    args = ["--run=PPO", "--as-test", "--framework=torch", "--stop-reward=28", "--num-cpus=4", "--use-prev-action",  "--use-prev-reward"]
)

#@OldAPIStack
py_test(
    name = "examples/centralized_critic_tf",
    main = "examples/centralized_critic.py",
    tags = ["team:rllib", "exclusive", "examples"],
    size = "medium",
    srcs = ["examples/centralized_critic.py"],
    args = ["--as-test", "--framework=tf", "--stop-reward=7.2"]
)

#@OldAPIStack
py_test(
    name = "examples/centralized_critic_torch",
    main = "examples/centralized_critic.py",
    tags = ["team:rllib", "exclusive", "examples"],
    size = "medium",
    srcs = ["examples/centralized_critic.py"],
    args = ["--as-test", "--framework=torch", "--stop-reward=7.2"]
)

#@OldAPIStack
py_test(
    name = "examples/centralized_critic_2_tf",
    main = "examples/centralized_critic_2.py",
    tags = ["team:rllib", "exclusive", "examples"],
    size = "medium",
    srcs = ["examples/centralized_critic_2.py"],
    args = ["--as-test", "--framework=tf", "--stop-reward=6.0"]
)

#@OldAPIStack
py_test(
    name = "examples/centralized_critic_2_torch",
    main = "examples/centralized_critic_2.py",
    tags = ["team:rllib", "exclusive", "examples"],
    size = "medium",
    srcs = ["examples/centralized_critic_2.py"],
    args = ["--as-test", "--framework=torch", "--stop-reward=6.0"]
)

py_test(
    name = "examples/metrics/custom_metrics_and_callbacks",
    main = "examples/metrics/custom_metrics_and_callbacks.py",
    tags = ["team:rllib", "exclusive", "examples"],
    size = "small",
    srcs = ["examples/metrics/custom_metrics_and_callbacks.py"],
    args = ["--stop-iters=2"]
)

py_test(
    name = "examples/custom_model_loss_and_metrics_ppo_tf",
    main = "examples/custom_model_loss_and_metrics.py",
    tags = ["team:rllib", "exclusive", "examples"],
    size = "small",
    # Include the json data file.
    data = ["tests/data/cartpole/small.json"],
    srcs = ["examples/custom_model_loss_and_metrics.py"],
    args = ["--run=PPO", "--stop-iters=1", "--framework=tf","--input-files=tests/data/cartpole"]
)

py_test(
    name = "examples/custom_model_loss_and_metrics_ppo_torch",
    main = "examples/custom_model_loss_and_metrics.py",
    tags = ["team:rllib", "exclusive", "examples"],
    size = "small",
    # Include the json data file.
    data = ["tests/data/cartpole/small.json"],
    srcs = ["examples/custom_model_loss_and_metrics.py"],
    args = ["--run=PPO", "--framework=torch", "--stop-iters=1", "--input-files=tests/data/cartpole"]
)

py_test(
    name = "examples/custom_model_loss_and_metrics_pg_tf",
    main = "examples/custom_model_loss_and_metrics.py",
    tags = ["team:rllib", "exclusive", "examples"],
    size = "small",
    # Include the json data file.
    data = ["tests/data/cartpole/small.json"],
    srcs = ["examples/custom_model_loss_and_metrics.py"],
    args = ["--stop-iters=1", "--framework=tf", "--input-files=tests/data/cartpole"]
)

py_test(
    name = "examples/custom_model_loss_and_metrics_pg_torch",
    main = "examples/custom_model_loss_and_metrics.py",
    tags = ["team:rllib", "exclusive", "examples"],
    size = "small",
    # Include the json data file.
    data = ["tests/data/cartpole/small.json"],
    srcs = ["examples/custom_model_loss_and_metrics.py"],
    args = ["--framework=torch", "--stop-iters=1", "--input-files=tests/data/cartpole"]
)

py_test(
    name = "examples/custom_recurrent_rnn_tokenizer_repeat_after_me_tf2",
    main = "examples/custom_recurrent_rnn_tokenizer.py",
    tags = ["team:rllib", "exclusive", "examples"],
    size = "medium",
    srcs = ["examples/custom_recurrent_rnn_tokenizer.py"],
    args = ["--as-test", "--framework=tf2", "--stop-reward=40", "--env=RepeatAfterMeEnv", "--num-cpus=4"]
)

py_test(
    name = "examples/custom_recurrent_rnn_tokenizer_repeat_initial_obs_env_tf2",
    main = "examples/custom_recurrent_rnn_tokenizer.py",
    tags = ["team:rllib", "examples"],
    size = "medium",
    srcs = ["examples/custom_recurrent_rnn_tokenizer.py"],
    args = ["--as-test", "--framework=tf2", "--stop-reward=10", "--stop-timesteps=300000", "--env=RepeatInitialObsEnv", "--num-cpus=4"]
)

py_test(
    name = "examples/custom_recurrent_rnn_tokenizer_repeat_after_me_torch",
    main = "examples/custom_recurrent_rnn_tokenizer.py",
    tags = ["team:rllib", "exclusive", "examples"],
    size = "medium",
    srcs = ["examples/custom_recurrent_rnn_tokenizer.py"],
    args = ["--as-test", "--framework=torch", "--stop-reward=40", "--env=RepeatAfterMeEnv", "--num-cpus=4"]
)

py_test(
    name = "examples/custom_recurrent_rnn_tokenizer_repeat_initial_obs_env_torch",
    main = "examples/custom_recurrent_rnn_tokenizer.py",
    tags = ["team:rllib", "exclusive", "examples"],
    size = "medium",
    srcs = ["examples/custom_recurrent_rnn_tokenizer.py"],
    args = ["--as-test", "--framework=torch", "--stop-reward=10", "--stop-timesteps=300000", "--env=RepeatInitialObsEnv", "--num-cpus=4"]
)

py_test(
    name = "examples/replay_buffer_api",
    tags = ["team:rllib", "examples"],
    size = "large",
    srcs = ["examples/replay_buffer_api.py"],
)


# --------------------------------------------------------------------
# Manual/disabled tests
# --------------------------------------------------------------------
py_test_module_list(
  files = [
    "utils/tests/test_utils.py",
  ],
  size = "large",
  extra_srcs = [],
  deps = [],
  tags = ["manual", "team:rllib", "no_main"],
)<|MERGE_RESOLUTION|>--- conflicted
+++ resolved
@@ -287,13 +287,8 @@
     main = "tuned_examples/dqn/multi_agent_cartpole_dqn.py",
     tags = ["team:rllib", "exclusive", "learning_tests", "torch_only", "learning_tests_cartpole", "learning_tests_discrete", "learning_tests_pytorch_use_all_core"],
     size = "large",
-<<<<<<< HEAD
-    srcs = ["tuned_examples/dqn/cartpole_dqn.py"],
-    args = ["--as-test", "--enable-new-api-stack", "--num-agents=2"]
-=======
     srcs = ["tuned_examples/dqn/multi_agent_cartpole_dqn.py"],
     args = ["--as-test", "--enable-new-api-stack", "--num-agents=2", "--num-cpus=4"]
->>>>>>> 71d9084a
 )
 
 #@OldAPIStack
@@ -550,9 +545,6 @@
     tags = ["team:rllib", "exclusive", "learning_tests", "torch_only", "learning_tests_pendulum", "learning_tests_continuous"],
     size = "large",
     srcs = ["tuned_examples/sac/multi_agent_pendulum_sac.py"],
-<<<<<<< HEAD
-    args = ["--as-test", "--enable-new-api-stack", "--num-agents=2"]
-=======
     args = ["--as-test", "--enable-new-api-stack", "--num-agents=2", "--num-cpus=4"]
 )
 
@@ -563,7 +555,6 @@
     size = "large",
     srcs = ["tuned_examples/sac/multi_agent_pendulum_sac.py"],
     args = ["--enable-new-api-stack", "--num-agents=2", "--num-gpus=2"]
->>>>>>> 71d9084a
 )
 
 #@OldAPIStack
