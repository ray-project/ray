--- conflicted
+++ resolved
@@ -233,7 +233,6 @@
 
 # TODO(sven): Fix LSTM auto-wrapping for torch models. This test case did not exist in Jenkins.
 #py_test(
-<<<<<<< HEAD
 #    name = "test_ppo_torch_cartpole_v1_lstm_simple_optimizer",
 #    main = "train.py", srcs = ["train.py"],
 #    args = [
@@ -659,6 +658,13 @@
     srcs = ["utils/tests/test_framework_agnostic_components.py"]
 )
 
+# Schedules
+py_test(
+    name = "test_schedules",
+    size = "small",
+    srcs = ["utils/schedules/tests/test_schedules.py"]
+)
+
 # ----------------------------------------
 # rllib/tests/ directory
 # ----------------------------------------
@@ -1012,16 +1018,4 @@
     name = "examples/random_env", main = "examples/random_env.py",
     size = "small",
     srcs = ["examples/random_env.py"]
-=======
-#    name = "test_distributions",
-#    size = "small",
-#    srcs = ["models/tests/test_distributions.py"]
-#)
-
-# Schedules
-py_test(
-    name = "test_schedules",
-    size = "small",
-    srcs = ["utils/schedules/tests/test_schedules.py"]
->>>>>>> bfaee498
 )