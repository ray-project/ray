--- conflicted
+++ resolved
@@ -153,13 +153,12 @@
 
 # APPO
 py_test(
-    name = "learning_tests_cartpole_appo_w_env_runner",
-    main = "tests/run_regression_tests.py",
+    name = "learning_tests_cartpole_appo",
+    main = "tuned_examples/appo/cartpole_appo.py",
     tags = ["team:rllib", "exclusive", "learning_tests", "learning_tests_cartpole", "learning_tests_discrete"],
     size = "large",
-    srcs = ["tests/run_regression_tests.py"],
-    data = ["tuned_examples/appo/cartpole_appo_envrunner.py"],
-    args = ["--dir=tuned_examples/appo/"]
+    srcs = ["tuned_examples/appo/cartpole_appo.py"],
+    args = ["--as-test", "--enable-new-api-stack"]
 )
 
 py_test(
@@ -325,18 +324,17 @@
 # IMPALA
 # w/ new EnvRunner
 py_test(
-    name = "learning_tests_cartpole_impala_envrunner",
-    main = "tests/run_regression_tests.py",
+    name = "learning_tests_cartpole_impala",
+    main = "tuned_examples/impala/cartpole_impala.py",
     tags = ["team:rllib", "exclusive", "learning_tests", "learning_tests_cartpole", "learning_tests_discrete"],
     size = "large",
-    srcs = ["tests/run_regression_tests.py"],
-    data = ["tuned_examples/impala/cartpole_impala_envrunner.py"],
-    args = ["--dir=tuned_examples/impala/"]
-)
-
-# w/o EnvRunner (using RolloutWorker)
-py_test(
-    name = "learning_tests_cartpole_separate_losses_impala",
+    srcs = ["tuned_examples/impala/cartpole_impala.py"],
+    args = ["--as-test", "--enable-new-api-stack"]
+)
+
+#@OldAPIstack
+py_test(
+    name = "learning_tests_cartpole_separate_losses_impala_old_api_stack",
     main = "tests/run_regression_tests.py",
     tags = ["team:rllib", "exclusive", "learning_tests", "learning_tests_cartpole", "learning_tests_discrete"],
     size = "medium",
@@ -2159,6 +2157,7 @@
 # subdirectory: connectors/
 # ....................................
 # Framestacking examples only run in smoke-test mode (a few iters only).
+# PPO
 py_test(
     name = "examples/connectors/frame_stacking_ppo",
     main = "examples/connectors/frame_stacking.py",
@@ -2175,6 +2174,23 @@
     size = "medium",
     srcs = ["examples/connectors/frame_stacking.py"],
     args = ["--enable-new-api-stack", "--num-agents=2", "--stop-iter=2", "--framework=torch", "--algo=PPO", "--num-env-runners=4", "--num-cpus=6"]
+)
+# IMPALA
+py_test(
+    name = "examples/connectors/frame_stacking_impala",
+    main = "examples/connectors/frame_stacking.py",
+    tags = ["team:rllib", "exclusive", "examples"],
+    size = "medium",
+    srcs = ["examples/connectors/frame_stacking.py"],
+    args = ["--enable-new-api-stack", "--stop-iter=2", "--framework=torch", "--algo=IMPALA"]
+)
+py_test(
+    name = "examples/connectors/frame_stacking_multi_agent_impala",
+    main = "examples/connectors/frame_stacking.py",
+    tags = ["team:rllib", "exclusive", "examples"],
+    size = "medium",
+    srcs = ["examples/connectors/frame_stacking.py"],
+    args = ["--enable-new-api-stack", "--num-agents=2", "--stop-iter=2", "--framework=torch", "--algo=IMPALA", "--num-env-runners=4", "--num-cpus=6"]
 )
 
 # Nested action spaces (flattening obs and learning w/ multi-action distribution).
@@ -2235,6 +2251,7 @@
 )
 
 # MeanStd filtering example.
+# PPO
 py_test(
     name = "examples/connectors/mean_std_filtering_ppo",
     main = "examples/connectors/mean_std_filtering.py",
@@ -2251,6 +2268,23 @@
     size = "large",
     srcs = ["examples/connectors/mean_std_filtering.py"],
     args = ["--enable-new-api-stack", "--num-agents=2", "--as-test", "--stop-reward=-600.0", "--framework=torch", "--algo=PPO", "--num-env-runners=5", "--num-cpus=7"]
+)
+# IMPALA
+py_test(
+    name = "examples/connectors/mean_std_filtering_impala",
+    main = "examples/connectors/mean_std_filtering.py",
+    tags = ["team:rllib", "exclusive", "examples"],
+    size = "medium",
+    srcs = ["examples/connectors/mean_std_filtering.py"],
+    args = ["--enable-new-api-stack", "--as-test", "--stop-reward=-300.0", "--framework=torch", "--algo=IMPALA", "--num-env-runners=2"]
+)
+py_test(
+    name = "examples/connectors/mean_std_filtering_multi_agent_impala",
+    main = "examples/connectors/mean_std_filtering.py",
+    tags = ["team:rllib", "exclusive", "examples"],
+    size = "medium",
+    srcs = ["examples/connectors/mean_std_filtering.py"],
+    args = ["--enable-new-api-stack", "--num-agents=2", "--as-test", "--stop-reward=-600.0", "--framework=torch", "--algo=IMPALA", "--num-env-runners=5", "--num-cpus=6"]
 )
 
 # subdirectory: curriculum/
@@ -2863,13 +2897,8 @@
 #    args = ["--train-iters=2", "--serve-episodes=2", "--no-render"]
 # )
 
-<<<<<<< HEAD
-# Framestacking examples only run in smoke-test mode (a few iters only).
-# PPO
-=======
 # subdirectory: ray_tune/
 # ....................................
->>>>>>> 6ab48be8
 py_test(
     name = "examples/ray_tune/custom_experiment",
     main = "examples/ray_tune/custom_experiment.py",
@@ -2877,6 +2906,7 @@
     size = "medium",
     srcs = ["examples/ray_tune/custom_experiment.py"],
 )
+
 py_test(
     name = "examples/ray_tune/custom_logger",
     main = "examples/ray_tune/custom_logger.py",
@@ -2884,29 +2914,7 @@
     size = "medium",
     srcs = ["examples/ray_tune/custom_logger.py"],
 )
-# IMPALA
-py_test(
-    name = "examples/connectors/connector_v2_frame_stacking_impala",
-    main = "examples/connectors/connector_v2_frame_stacking.py",
-    tags = ["team:rllib", "exclusive", "examples"],
-    size = "medium",
-    srcs = ["examples/connectors/connector_v2_frame_stacking.py"],
-    args = ["--enable-new-api-stack", "--stop-iter=2", "--framework=torch", "--algo=IMPALA"]
-)
-py_test(
-    name = "examples/connectors/connector_v2_frame_stacking_multi_agent_impala",
-    main = "examples/connectors/connector_v2_frame_stacking.py",
-    tags = ["team:rllib", "exclusive", "examples"],
-    size = "medium",
-    srcs = ["examples/connectors/connector_v2_frame_stacking.py"],
-    args = ["--enable-new-api-stack", "--num-agents=2", "--stop-iter=2", "--framework=torch", "--algo=IMPALA", "--num-env-runners=4", "--num-cpus=6"]
-)
-
-<<<<<<< HEAD
-# Nested observation spaces (flattening).
-# PPO
-=======
->>>>>>> 6ab48be8
+
 py_test(
     name = "examples/ray_tune/custom_progress_reporter",
     main = "examples/ray_tune/custom_progress_reporter.py",
@@ -2914,13 +2922,10 @@
     size = "medium",
     srcs = ["examples/ray_tune/custom_progress_reporter.py"],
 )
-<<<<<<< HEAD
-=======
 
 # subdirectory: rl_modules/
 # ....................................
 #@OldAPIStack @HybridAPIStack
->>>>>>> 6ab48be8
 py_test(
     name = "examples/rl_modules/classes/mobilenet_rlm",
     main = "examples/rl_modules/classes/mobilenet_rlm.py",
@@ -2936,23 +2941,6 @@
     srcs = ["examples/rl_modules/pretraining_single_agent_training_multi_agent_rlm.py"],
     args = ["--enable-new-api-stack", "--num-agents=2", "--stop-iters-pretraining=5", "--stop-iters=20", "--stop-reward=150.0"],
 )
-# IMPALA
-py_test(
-    name = "examples/connectors/connector_v2_nested_observation_spaces_impala",
-    main = "examples/connectors/connector_v2_nested_observation_spaces.py",
-    tags = ["team:rllib", "exclusive", "examples"],
-    size = "medium",
-    srcs = ["examples/connectors/connector_v2_nested_observation_spaces.py"],
-    args = ["--enable-new-api-stack", "--as-test", "--stop-reward=400.0", "--framework=torch", "--algo=IMPALA"]
-)
-py_test(
-    name = "examples/connectors/connector_v2_nested_observation_spaces_multi_agent_impala",
-    main = "examples/connectors/connector_v2_nested_observation_spaces.py",
-    tags = ["team:rllib", "exclusive", "examples"],
-    size = "medium",
-    srcs = ["examples/connectors/connector_v2_nested_observation_spaces.py"],
-    args = ["--enable-new-api-stack", "--num-agents=2", "--as-test", "--stop-reward=800.0", "--framework=torch", "--algo=IMPALA"]
-)
 
 
 
@@ -2975,11 +2963,6 @@
     args = ["--stop-iter=2", "--framework=torch"]
 )
 
-<<<<<<< HEAD
-# MeanStd filtering example.
-# PPO
-=======
->>>>>>> 6ab48be8
 py_test(
     name = "examples/autoregressive_action_dist_tf",
     main = "examples/autoregressive_action_dist.py",
@@ -2988,6 +2971,7 @@
     srcs = ["examples/autoregressive_action_dist.py"],
     args = ["--as-test", "--framework=tf", "--stop-reward=150", "--num-cpus=4"]
 )
+
 py_test(
     name = "examples/autoregressive_action_dist_torch",
     main = "examples/autoregressive_action_dist.py",
@@ -2996,23 +2980,6 @@
     srcs = ["examples/autoregressive_action_dist.py"],
     args = ["--as-test", "--framework=torch", "--stop-reward=150", "--num-cpus=4"]
 )
-# IMPALA
-py_test(
-    name = "examples/connectors/connector_v2_mean_std_filtering_impala",
-    main = "examples/connectors/connector_v2_mean_std_filtering.py",
-    tags = ["team:rllib", "exclusive", "examples"],
-    size = "medium",
-    srcs = ["examples/connectors/connector_v2_mean_std_filtering.py"],
-    args = ["--enable-new-api-stack", "--as-test", "--stop-reward=-300.0", "--framework=torch", "--algo=IMPALA", "--num-env-runners=2"]
-)
-py_test(
-    name = "examples/connectors/connector_v2_mean_std_filtering_multi_agent_impala",
-    main = "examples/connectors/connector_v2_mean_std_filtering.py",
-    tags = ["team:rllib", "exclusive", "examples"],
-    size = "medium",
-    srcs = ["examples/connectors/connector_v2_mean_std_filtering.py"],
-    args = ["--enable-new-api-stack", "--num-agents=2", "--as-test", "--stop-reward=-600.0", "--framework=torch", "--algo=IMPALA", "--num-env-runners=5", "--num-cpus=6"]
-)
 
 py_test(
     name = "examples/cartpole_lstm_impala_tf2",
@@ -3031,8 +2998,6 @@
     srcs = ["examples/cartpole_lstm.py"],
     args = ["--run=IMPALA", "--as-test", "--framework=torch", "--stop-reward=28", "--num-cpus=4"]
 )
-
-# TODO (Kourosh): tf2 ~5x slower compared to torch on the new stack
 py_test(
     name = "examples/cartpole_lstm_ppo_tf2",
     main = "examples/cartpole_lstm.py",
@@ -3042,6 +3007,8 @@
     args = ["--run=PPO", "--as-test", "--framework=tf2", "--stop-reward=28", "--num-cpus=4"]
 )
 
+# Nested observation spaces (flattening).
+# PPO
 py_test(
     name = "examples/cartpole_lstm_ppo_torch",
     main = "examples/cartpole_lstm.py",
@@ -3050,7 +3017,6 @@
     srcs = ["examples/cartpole_lstm.py"],
     args = ["--run=PPO", "--as-test", "--framework=torch", "--stop-reward=28", "--num-cpus=4"]
 )
-
 py_test(
     name = "examples/cartpole_lstm_ppo_torch_with_prev_a_and_r",
     main = "examples/cartpole_lstm.py",
@@ -3058,6 +3024,23 @@
     size = "medium",
     srcs = ["examples/cartpole_lstm.py"],
     args = ["--run=PPO", "--as-test", "--framework=torch", "--stop-reward=28", "--num-cpus=4", "--use-prev-action",  "--use-prev-reward"]
+)
+# IMPALA
+py_test(
+    name = "examples/connectors/nested_observation_spaces_impala",
+    main = "examples/connectors/nested_observation_spaces.py",
+    tags = ["team:rllib", "exclusive", "examples"],
+    size = "medium",
+    srcs = ["examples/connectors/nested_observation_spaces.py"],
+    args = ["--enable-new-api-stack", "--as-test", "--stop-reward=400.0", "--framework=torch", "--algo=IMPALA"]
+)
+py_test(
+    name = "examples/connectors/nested_observation_spaces_multi_agent_impala",
+    main = "examples/connectors/nested_observation_spaces.py",
+    tags = ["team:rllib", "exclusive", "examples"],
+    size = "medium",
+    srcs = ["examples/connectors/nested_observation_spaces.py"],
+    args = ["--enable-new-api-stack", "--num-agents=2", "--as-test", "--stop-reward=800.0", "--framework=torch", "--algo=IMPALA"]
 )
 
 #@OldAPIStack
