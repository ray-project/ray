# --------------------------------------------------------------------
# BAZEL/Travis-ci test cases.
# --------------------------------------------------------------------

# To add new RLlib tests, first find the correct category of your new test
# within this file.

# All new tests - within their category - should be added alphabetically!
# Do not just add tests to the bottom of the file.

# Currently we have the following categories:

# a) Learning tests/regression, tagged: "learning_tests"
# b) Quick agent compilation/tune-train tests, tagged "quick_train"
# c-e) Utils, Models, Agents, tagged "utils", "models", and "agents_dir".
# f) Tests directory (everything in rllib/tests/...), tagged: "tests_dir"
# g) Examples directory (everything in rllib/examples/...), tagged: "examples"

# The "examples" and "tests_dir" tags have further sub-tags going by the
# starting letter of the test name (e.g. "examples_A", or "tests_dir_F") for
# split-up purposes in travis, which doesn't like tests that run for too long
# (problems: 10min timeout, not respecting ray/ci/keep_alive.sh, or even
# `travis_wait n`, etc..).

# Our travis.yml file executes all these tests in 6 different jobs, which are:
# 1) everything in a) using tf2.x
# 2) everything in a) using tf1.x
# 3) everything in b) c) d) and e)
# 4) everything in g)
# 5) f), BUT only those tagged `tests_dir_A` to `tests_dir_L`
# 6) f), BUT only those tagged `tests_dir_M` to `tests_dir_Z`


# --------------------------------------------------------------------
# Agents learning regression tests.
#
# Tag: learning_tests
#
# This will test all yaml files (via `rllib train`)
# inside rllib/tuned_examples/[algo-name] for actual learning success.
# --------------------------------------------------------------------

# A2C/A3C
py_test(
    name = "regression_test_a2c_cartpole_tf",
    main = "tests/run_regression_tests.py",
    tags = ["learning_tests_tf", "learning_tests_cartpole"],
    size = "medium",
    srcs = ["tests/run_regression_tests.py"],
    data = ["tuned_examples/a3c/cartpole-a2c.yaml"],
    args = ["--yaml-dir=tuned_examples/a3c"]
)

py_test(
    name = "regression_test_a2c_cartpole_torch",
    main = "tests/run_regression_tests.py",
    tags = ["learning_tests_torch", "learning_tests_cartpole"],
    size = "medium",
    srcs = ["tests/run_regression_tests.py"],
    data = ["tuned_examples/a3c/cartpole-a2c.yaml"],
    args = ["--yaml-dir=tuned_examples/a3c", "--torch"]
)

py_test(
    name = "regression_test_a3c_cartpole_tf",
    main = "tests/run_regression_tests.py",
    tags = ["learning_tests_tf", "learning_tests_cartpole"],
    size = "medium",
    srcs = ["tests/run_regression_tests.py"],
    data = ["tuned_examples/a3c/cartpole-a3c.yaml"],
    args = ["--yaml-dir=tuned_examples/a3c"]
)

py_test(
    name = "regression_test_a3c_cartpole_torch",
    main = "tests/run_regression_tests.py",
    tags = ["learning_tests_torch", "learning_tests_cartpole"],
    size = "medium",
    srcs = ["tests/run_regression_tests.py"],
    data = ["tuned_examples/a3c/cartpole-a3c.yaml"],
    args = ["--yaml-dir=tuned_examples/a3c", "--torch"]
)

# APPO
py_test(
    name = "run_regression_tests_cartpole_appo_tf",
    main = "tests/run_regression_tests.py",
    tags = ["learning_tests_tf", "learning_tests_cartpole"],
    size = "medium",
    srcs = ["tests/run_regression_tests.py"],
    data = [
        "tuned_examples/ppo/cartpole-appo.yaml",
        "tuned_examples/ppo/cartpole-appo-vtrace.yaml"
    ],
    args = ["--yaml-dir=tuned_examples/ppo"]
)

py_test(
    name = "run_regression_tests_cartpole_appo_torch",
    main = "tests/run_regression_tests.py",
    tags = ["learning_tests_torch", "learning_tests_cartpole"],
    size = "large",
    srcs = ["tests/run_regression_tests.py"],
    data = [
        "tuned_examples/ppo/cartpole-appo.yaml",
        "tuned_examples/ppo/cartpole-appo-vtrace.yaml"
    ],
    args = ["--yaml-dir=tuned_examples/ppo", "--torch"]
)

# ARS
py_test(
    name = "run_regression_tests_cartpole_ars_tf",
    main = "tests/run_regression_tests.py",
    tags = ["learning_tests_tf", "learning_tests_cartpole"],
    size = "medium",
    srcs = ["tests/run_regression_tests.py"],
    data = ["tuned_examples/ars/cartpole-ars.yaml"],
    args = ["--yaml-dir=tuned_examples/ars"]
)

py_test(
    name = "run_regression_tests_cartpole_ars_torch",
    main = "tests/run_regression_tests.py",
    tags = ["learning_tests_torch", "learning_tests_cartpole"],
    size = "medium",
    srcs = ["tests/run_regression_tests.py"],
    data = ["tuned_examples/ars/cartpole-ars.yaml"],
    args = ["--yaml-dir=tuned_examples/ars", "--torch"]
)

# DDPG
py_test(
    name = "run_regression_tests_pendulum_ddpg_tf",
    main = "tests/run_regression_tests.py",
    tags = ["learning_tests_tf", "learning_tests_pendulum"],
    size = "large",
    srcs = ["tests/run_regression_tests.py"],
    data = glob(["tuned_examples/ddpg/pendulum-ddpg.yaml"]),
    args = ["--yaml-dir=tuned_examples/ddpg"]
)

py_test(
    name = "run_regression_tests_pendulum_ddpg_torch",
    main = "tests/run_regression_tests.py",
    tags = ["learning_tests_torch", "learning_tests_pendulum"],
    size = "large",
    srcs = ["tests/run_regression_tests.py"],
    data = glob(["tuned_examples/ddpg/pendulum-ddpg.yaml"]),
    args = ["--torch", "--yaml-dir=tuned_examples/ddpg"]
)

# DQN/Simple-Q
py_test(
    name = "run_regression_tests_cartpole_dqn_tf",
    main = "tests/run_regression_tests.py",
    tags = ["learning_tests_tf", "learning_tests_cartpole"],
    size = "large",
    srcs = ["tests/run_regression_tests.py"],
    data = [
        "tuned_examples/dqn/cartpole-simpleq.yaml",
        "tuned_examples/dqn/cartpole-dqn.yaml",
        "tuned_examples/dqn/cartpole-dqn-param-noise.yaml",
    ],
    args = ["--yaml-dir=tuned_examples/dqn"]
)

py_test(
    name = "run_regression_tests_cartpole_dqn_torch",
    main = "tests/run_regression_tests.py",
    tags = ["learning_tests_torch", "learning_tests_cartpole"],
    size = "large",
    srcs = ["tests/run_regression_tests.py"],
    data = [
        "tuned_examples/dqn/cartpole-simpleq.yaml",
        "tuned_examples/dqn/cartpole-dqn.yaml",
        "tuned_examples/dqn/cartpole-dqn-param-noise.yaml",
    ],
    args = ["--yaml-dir=tuned_examples/dqn", "--torch"]
)

# ES
py_test(
    name = "run_regression_tests_cartpole_es_tf",
    main = "tests/run_regression_tests.py",
    tags = ["learning_tests_tf", "learning_tests_cartpole"],
    size = "large",
    srcs = ["tests/run_regression_tests.py"],
    data = ["tuned_examples/es/cartpole-es.yaml"],
    args = ["--yaml-dir=tuned_examples/es"]
)

py_test(
    name = "run_regression_tests_cartpole_es_torch",
    main = "tests/run_regression_tests.py",
    tags = ["learning_tests_torch", "learning_tests_cartpole"],
    size = "large",
    srcs = ["tests/run_regression_tests.py"],
    data = ["tuned_examples/es/cartpole-es.yaml"],
    args = ["--yaml-dir=tuned_examples/es", "--torch"]
)

# IMPALA
py_test(
    name = "run_regression_tests_cartpole_impala_tf",
    main = "tests/run_regression_tests.py",
    tags = ["learning_tests_tf", "learning_tests_cartpole"],
    size = "large",
    srcs = ["tests/run_regression_tests.py"],
    data = ["tuned_examples/impala/cartpole-impala.yaml"],
    args = ["--yaml-dir=tuned_examples/impala"]
)

py_test(
    name = "run_regression_tests_cartpole_impala_torch",
    main = "tests/run_regression_tests.py",
    tags = ["learning_tests_torch", "learning_tests_cartpole"],
    size = "large",
    srcs = ["tests/run_regression_tests.py"],
    data = ["tuned_examples/impala/cartpole-impala.yaml"],
    args = ["--yaml-dir=tuned_examples/impala", "--torch"]
)

# PG
py_test(
    name = "run_regression_tests_cartpole_pg_tf",
    main = "tests/run_regression_tests.py",
    tags = ["learning_tests_tf", "learning_tests_cartpole"],
    size = "medium",
    srcs = ["tests/run_regression_tests.py"],
    data = ["tuned_examples/pg/cartpole-pg.yaml"],
    args = ["--yaml-dir=tuned_examples/pg"]
)

py_test(
    name = "run_regression_tests_cartpole_pg_torch",
    main = "tests/run_regression_tests.py",
    tags = ["learning_tests_torch", "learning_tests_cartpole"],
    size = "medium",
    srcs = ["tests/run_regression_tests.py"],
    data = ["tuned_examples/pg/cartpole-pg.yaml"],
    args = ["--yaml-dir=tuned_examples/pg", "--torch"]
)

# PPO
py_test(
    name = "run_regression_tests_cartpole_ppo_tf",
    main = "tests/run_regression_tests.py",
    tags = ["learning_tests_tf", "learning_tests_cartpole"],
    size = "medium",
    srcs = ["tests/run_regression_tests.py"],
    data = ["tuned_examples/ppo/cartpole-ppo.yaml"],
    args = ["--yaml-dir=tuned_examples/ppo"]
)

py_test(
    name = "run_regression_tests_cartpole_ppo_torch",
    main = "tests/run_regression_tests.py",
    tags = ["learning_tests_torch", "learning_tests_cartpole"],
    size = "medium",
    srcs = ["tests/run_regression_tests.py"],
    data = ["tuned_examples/ppo/cartpole-ppo.yaml"],
    args = ["--yaml-dir=tuned_examples/ppo", "--torch"]
)

py_test(
    name = "run_regression_tests_pendulum_ppo_tf",
    main = "tests/run_regression_tests.py",
    tags = ["learning_tests_tf", "learning_tests_pendulum"],
    size = "large",
    srcs = ["tests/run_regression_tests.py"],
    data = ["tuned_examples/ppo/pendulum-ppo.yaml"],
    args = ["--yaml-dir=tuned_examples/ppo"]
)

py_test(
    name = "run_regression_tests_pendulum_ppo_torch",
    main = "tests/run_regression_tests.py",
    tags = ["learning_tests_torch", "learning_tests_pendulum"],
    size = "large",
    srcs = ["tests/run_regression_tests.py"],
    data = ["tuned_examples/ppo/pendulum-ppo.yaml"],
    args = ["--torch", "--yaml-dir=tuned_examples/ppo"]
)

py_test(
    name = "run_regression_tests_repeat_after_me_tf",
    main = "tests/run_regression_tests.py",
    tags = ["learning_tests_tf"],
    size = "medium",
    srcs = ["tests/run_regression_tests.py"],
    data = ["tuned_examples/ppo/repeatafterme-ppo-lstm.yaml"],
    args = ["--yaml-dir=tuned_examples/ppo"]
)

py_test(
    name = "run_regression_tests_repeat_after_me_torch",
    main = "tests/run_regression_tests.py",
    tags = ["learning_tests_torch"],
    size = "medium",
    srcs = ["tests/run_regression_tests.py"],
    data = ["tuned_examples/ppo/repeatafterme-ppo-lstm.yaml"],
    args = ["--torch", "--yaml-dir=tuned_examples/ppo"]
)

# SAC
py_test(
    name = "run_regression_tests_cartpole_sac_tf",
    main = "tests/run_regression_tests.py",
    tags = ["learning_tests_tf", "learning_tests_cartpole"],
    size = "medium",
    srcs = ["tests/run_regression_tests.py"],
    data = ["tuned_examples/sac/cartpole-sac.yaml"],
    args = ["--yaml-dir=tuned_examples/sac"]
)

py_test(
    name = "run_regression_tests_cartpole_sac_torch",
    main = "tests/run_regression_tests.py",
    tags = ["learning_tests_torch", "learning_tests_cartpole"],
    size = "large",
    srcs = ["tests/run_regression_tests.py"],
    data = ["tuned_examples/sac/cartpole-sac.yaml"],
    args = ["--yaml-dir=tuned_examples/sac", "--torch"]
)

py_test(
    name = "run_regression_tests_pendulum_sac_tf",
    main = "tests/run_regression_tests.py",
    tags = ["learning_tests_tf", "learning_tests_pendulum"],
    size = "large",
    srcs = ["tests/run_regression_tests.py"],
    data = ["tuned_examples/sac/pendulum-sac.yaml"],
    args = ["--yaml-dir=tuned_examples/sac"]
)

py_test(
    name = "run_regression_tests_pendulum_sac_torch",
    main = "tests/run_regression_tests.py",
    tags = ["learning_tests_torch", "learning_tests_pendulum"],
    size = "large",
    srcs = ["tests/run_regression_tests.py"],
    data = ["tuned_examples/sac/pendulum-sac.yaml"],
    args = ["--yaml-dir=tuned_examples/sac", "--torch"]
)


# TD3
py_test(
    name = "run_regression_tests_pendulum_td3_tf",
    main = "tests/run_regression_tests.py",
    tags = ["learning_tests_tf", "learning_tests_pendulum"],
    size = "large",
    srcs = ["tests/run_regression_tests.py"],
    data = ["tuned_examples/ddpg/pendulum-td3.yaml"],
    args = ["--yaml-dir=tuned_examples/ddpg"]
)

py_test(
    name = "run_regression_tests_pendulum_td3_torch",
    main = "tests/run_regression_tests.py",
    tags = ["learning_tests_torch", "learning_tests_pendulum"],
    size = "large",
    srcs = ["tests/run_regression_tests.py"],
    data = ["tuned_examples/ddpg/pendulum-td3.yaml"],
    args = ["--yaml-dir=tuned_examples/ddpg", "--torch"]
)


# --------------------------------------------------------------------
# Agents (Compilation, Losses, simple agent functionality tests)
# rllib/agents/
#
# Tag: agents_dir
# --------------------------------------------------------------------

# A2/3CTrainer
py_test(
    name = "test_a2c",
    tags = ["agents_dir"],
    size = "medium",
    srcs = ["agents/a3c/tests/test_a2c.py"]
)

py_test(
    name = "test_a3c",
    tags = ["agents_dir"],
    size = "medium",
    srcs = ["agents/a3c/tests/test_a3c.py"]
)

# APEXTrainer (DQN)
py_test(
    name = "test_apex_dqn",
    tags = ["agents_dir"],
    size = "large",
    srcs = ["agents/dqn/tests/test_apex_dqn.py"]
)

# APEXDDPGTrainer
py_test(
    name = "test_apex_ddpg",
    tags = ["agents_dir"],
    size = "small",
    srcs = ["agents/ddpg/tests/test_apex_ddpg.py"]
)

# ARS
py_test(
    name = "test_ars",
    tags = ["agents_dir"],
    size = "medium",
    srcs = ["agents/ars/tests/test_ars.py"]
)

# DDPGTrainer
py_test(
    name = "test_ddpg",
    tags = ["agents_dir"],
    size = "medium",
    srcs = ["agents/ddpg/tests/test_ddpg.py"]
)

# DQNTrainer/SimpleQTrainer
py_test(
    name = "test_dqn",
    tags = ["agents_dir"],
    size = "medium",
    srcs = ["agents/dqn/tests/test_dqn.py"]
)
py_test(
    name = "test_simple_q",
    tags = ["agents_dir"],
    size = "medium",
    srcs = ["agents/dqn/tests/test_simple_q.py"]
)

# DYNATrainer
py_test(
    name = "test_dyna",
    tags = ["agents_dir"],
    size = "medium",
    srcs = ["agents/dyna/tests/test_dyna.py"]
)

# ES
py_test(
    name = "test_es",
    tags = ["agents_dir"],
    size = "medium",
    srcs = ["agents/es/tests/test_es.py"]
)

# IMPALA
py_test(
    name = "test_impala",
    tags = ["agents_dir"],
    size = "medium",
    srcs = ["agents/impala/tests/test_impala.py"]
)
py_test(
    name = "test_vtrace",
    tags = ["agents_dir"],
    size = "small",
    srcs = ["agents/impala/tests/test_vtrace.py"]
)

# MARWILTrainer
py_test(
    name = "test_marwil",
    tags = ["agents_dir"],
    size = "small",
    srcs = ["agents/marwil/tests/test_marwil.py"]
)

# MAMLTrainer
py_test(
    name = "test_maml",
    tags = ["agents_dir"],
    size = "small",
    srcs = ["agents/maml/tests/test_maml.py"]
)

# PGTrainer
py_test(
    name = "test_pg",
    tags = ["agents_dir"],
    size = "small",
    srcs = ["agents/pg/tests/test_pg.py"]
)

# PPOTrainer
py_test(
    name = "test_ppo",
    tags = ["agents_dir"],
    size = "large",
    srcs = ["agents/ppo/tests/test_ppo.py"]
)

# PPO: DDPPO
py_test(
    name = "test_ddppo",
    tags = ["agents_dir"],
    size = "small",
    srcs = ["agents/ppo/tests/test_ddppo.py"]
)

# PPO: APPO
py_test(
    name = "test_appo",
    tags = ["agents_dir"],
    size = "medium",
    srcs = ["agents/ppo/tests/test_appo.py"]
)

# QMixTrainer
py_test(
    name = "test_qmix",
    tags = ["agents_dir"],
    size = "medium",
    srcs = ["agents/qmix/tests/test_qmix.py"]
)

# SACTrainer
py_test(
    name = "test_sac",
    tags = ["agents_dir"],
    size = "large",
    srcs = ["agents/sac/tests/test_sac.py"]
)

# TD3Trainer
py_test(
    name = "test_td3",
    tags = ["agents_dir"],
    size = "medium",
    srcs = ["agents/ddpg/tests/test_td3.py"]
)

# --------------------------------------------------------------------
# contrib Agents
# --------------------------------------------------------------------

py_test(
    name = "random_agent",
    tags = ["agents_dir"],
    main = "contrib/random_agent/random_agent.py",
    size = "small",
    srcs = ["contrib/random_agent/random_agent.py"]
)

py_test(
    name = "alpha_zero_cartpole",
    tags = ["agents_dir"],
    main = "contrib/alpha_zero/examples/train_cartpole.py",
    size = "large",
    srcs = ["contrib/alpha_zero/examples/train_cartpole.py"],
    args = ["--training-iteration=1", "--num-workers=2", "--ray-num-cpus=3"]
)


# --------------------------------------------------------------------
# Agents (quick training test iterations via `rllib train`)
#
# Tag: quick_train
#
# These are not(!) learning tests, we only test here compilation and
# support for certain envs, spaces, setups.
# Should all be very short tests with label: "quick_train".
# --------------------------------------------------------------------

# A2C/A3C

py_test(
    name = "test_a3c_tf_cartpole_v1_lstm",
    main = "train.py", srcs = ["train.py"],
    tags = ["quick_train"],
    args = [
        "--env", "CartPole-v1",
        "--run", "A3C",
        "--stop", "'{\"training_iteration\": 1}'",
        "--config", "'{\"framework\": \"tf\", \"num_workers\": 2, \"model\": {\"use_lstm\": true}}'",
        "--ray-num-cpus", "4"
        ]
)

py_test(
    name = "test_a3c_torch_pong_deterministic_v4",
    main = "train.py", srcs = ["train.py"],
    tags = ["quick_train"],
    args = [
        "--env", "PongDeterministic-v4",
        "--run", "A3C",
        "--stop", "'{\"training_iteration\": 1}'",
        "--config", "'{\"framework\": \"torch\", \"num_workers\": 2, \"sample_async\": false, \"model\": {\"use_lstm\": false, \"grayscale\": true, \"zero_mean\": false, \"dim\": 84}, \"preprocessor_pref\": \"rllib\"}'",
        "--ray-num-cpus", "4"
        ]
)

py_test(
    name = "test_a3c_tf_pong_ram_v4",
    main = "train.py", srcs = ["train.py"],
    tags = ["quick_train"],
    args = [
        "--env", "Pong-ram-v4",
        "--run", "A3C",
        "--stop", "'{\"training_iteration\": 1}'",
        "--config", "'{\"framework\": \"tf\", \"num_workers\": 2}'",
        "--ray-num-cpus", "4"
        ]
)

# DDPG/APEX-DDPG/TD3

py_test(
    name = "test_ddpg_mountaincar_continuous_v0_num_workers_0",
    main = "train.py", srcs = ["train.py"],
    tags = ["quick_train"],
    args = [
        "--env", "MountainCarContinuous-v0",
        "--run", "DDPG",
        "--stop", "'{\"training_iteration\": 1}'",
        "--config", "'{\"framework\": \"tf\", \"num_workers\": 0}'"
        ]
)

py_test(
    name = "test_ddpg_mountaincar_continuous_v0_num_workers_1",
    main = "train.py", srcs = ["train.py"],
    tags = ["quick_train"],
    args = [
        "--env", "MountainCarContinuous-v0",
        "--run", "DDPG",
        "--stop", "'{\"training_iteration\": 1}'",
        "--config", "'{\"framework\": \"tf\", \"num_workers\": 1}'"
        ]
)

py_test(
    name = "test_apex_ddpg_pendulum_v0_complete_episode_batches",
    main = "train.py", srcs = ["train.py"],
    tags = ["quick_train"],
    args = [
        "--env", "Pendulum-v0",
        "--run", "APEX_DDPG",
        "--stop", "'{\"training_iteration\": 1}'",
        "--config", "'{\"framework\": \"tf\", \"num_workers\": 2, \"optimizer\": {\"num_replay_buffer_shards\": 1}, \"learning_starts\": 100, \"min_iter_time_s\": 1, \"batch_mode\": \"complete_episodes\"}'",
        "--ray-num-cpus", "4",
        ]
)

# DQN/APEX

py_test(
    name = "test_dqn_frozenlake_v0",
    main = "train.py", srcs = ["train.py"],
    size = "small",
    tags = ["quick_train"],
    args = [
        "--env", "FrozenLake-v0",
        "--run", "DQN",
        "--config", "'{\"framework\": \"tf\"}'",
        "--stop", "'{\"training_iteration\": 1}'"
        ]
)

py_test(
    name = "test_dqn_cartpole_v0_no_dueling",
    main = "train.py", srcs = ["train.py"],
    size = "small",
    tags = ["quick_train"],
    args = [
        "--env", "CartPole-v0",
        "--run", "DQN",
        "--stop", "'{\"training_iteration\": 1}'",
        "--config", "'{\"framework\": \"tf\", \"lr\": 1e-3, \"exploration_config\": {\"epsilon_timesteps\": 10000, \"final_epsilon\": 0.02}, \"dueling\": false, \"hiddens\": [], \"model\": {\"fcnet_hiddens\": [64], \"fcnet_activation\": \"relu\"}}'"
        ]
)

py_test(
    name = "test_dqn_cartpole_v0",
    main = "train.py", srcs = ["train.py"],
    tags = ["quick_train"],
    args = [
        "--env", "CartPole-v0",
        "--run", "DQN",
        "--stop", "'{\"training_iteration\": 1}'",
        "--config", "'{\"framework\": \"tf\", \"num_workers\": 2}'",
        "--ray-num-cpus", "4"
        ]
)

py_test(
    name = "test_dqn_cartpole_v0_with_offline_input_and_softq",
    main = "train.py", srcs = ["train.py"],
    tags = ["quick_train", "external_files"],
    size = "small",
    # Include the json data file.
    data = glob(["tests/data/cartpole_small/**"]),
    args = [
        "--env", "CartPole-v0",
        "--run", "DQN",
        "--stop", "'{\"training_iteration\": 1}'",
        "--config", "'{\"framework\": \"tf\", \"input\": \"tests/data/cartpole_small\", \"learning_starts\": 0, \"input_evaluation\": [\"wis\", \"is\"], \"exploration_config\": {\"type\": \"SoftQ\"}}'"
        ]
)

py_test(
    name = "test_dqn_pong_deterministic_v4",
    main = "train.py", srcs = ["train.py"],
    tags = ["quick_train"],
    args = [
        "--env", "PongDeterministic-v4",
        "--run", "DQN",
        "--stop", "'{\"training_iteration\": 1}'",
        "--config", "'{\"framework\": \"tf\", \"lr\": 1e-4, \"exploration_config\": {\"epsilon_timesteps\": 200000, \"final_epsilon\": 0.01}, \"buffer_size\": 10000, \"rollout_fragment_length\": 4, \"learning_starts\": 10000, \"target_network_update_freq\": 1000, \"gamma\": 0.99, \"prioritized_replay\": true}'"
        ]
)

# ES

py_test(
    name = "test_es_pendulum_v0",
    main = "train.py", srcs = ["train.py"],
    tags = ["quick_train"],
    args = [
        "--env", "Pendulum-v0",
        "--run", "ES",
        "--stop", "'{\"training_iteration\": 1}'",
        "--config", "'{\"framework\": \"tf\", \"stepsize\": 0.01, \"episodes_per_batch\": 20, \"train_batch_size\": 100, \"num_workers\": 2}'",
        "--ray-num-cpus", "4"
        ]
)

py_test(
    name = "test_es_pong_v0",
    main = "train.py", srcs = ["train.py"],
    tags = ["quick_train"],
    args = [
        "--env", "Pong-v0",
        "--run", "ES",
        "--stop", "'{\"training_iteration\": 1}'",
        "--config", "'{\"framework\": \"tf\", \"stepsize\": 0.01, \"episodes_per_batch\": 20, \"train_batch_size\": 100, \"num_workers\": 2}'",
        "--ray-num-cpus", "4"
        ]
)

# IMPALA

py_test(
    name = "test_impala_buffers_2",
    main = "train.py", srcs = ["train.py"],
    tags = ["quick_train"],
    args = [
        "--env", "CartPole-v0",
        "--run", "IMPALA",
        "--stop", "'{\"training_iteration\": 1}'",
        "--config", "'{\"framework\": \"tf\", \"num_gpus\": 0, \"num_workers\": 2, \"min_iter_time_s\": 1, \"num_data_loader_buffers\": 2, \"replay_buffer_num_slots\": 100, \"replay_proportion\": 1.0}'",
        "--ray-num-cpus", "4",
        ]
)

py_test(
    name = "test_impala_cartpole_v0_buffers_2_lstm",
    main = "train.py",
    srcs = ["train.py"],
    tags = ["quick_train"],
    args = [
        "--env", "CartPole-v0",
        "--run", "IMPALA",
        "--stop", "'{\"training_iteration\": 1}'",
        "--config", "'{\"framework\": \"tf\", \"num_gpus\": 0, \"num_workers\": 2, \"min_iter_time_s\": 1, \"num_data_loader_buffers\": 2, \"replay_buffer_num_slots\": 100, \"replay_proportion\": 1.0, \"model\": {\"use_lstm\": true}}'",
        "--ray-num-cpus", "4",
        ]
)

py_test(
    name = "test_impala_pong_deterministic_v4_40k_ts_1G_obj_store",
    main = "train.py",
    srcs = ["train.py"],
    tags = ["quick_train"],
    size = "medium",
    args = [
        "--env", "PongDeterministic-v4",
        "--run", "IMPALA",
        "--stop", "'{\"timesteps_total\": 30000}'",
        "--ray-object-store-memory=1000000000",
        "--config", "'{\"framework\": \"tf\", \"num_workers\": 1, \"num_gpus\": 0, \"num_envs_per_worker\": 32, \"rollout_fragment_length\": 50, \"train_batch_size\": 50, \"learner_queue_size\": 1}'"
        ]
)

# MARWIL

py_test(
    name = "test_marwil_cartpole_v0_tf",
    main = "train.py",
    srcs = ["train.py"],
    tags = ["quick_train", "external_files"],
    size = "small",
    # Include the json data file.
    data = glob(["tests/data/cartpole_small/**"]),
    args = [
        "--env", "CartPole-v0",
        "--run", "MARWIL",
        "--stop", "'{\"training_iteration\": 1}'",
        "--config", "'{\"framework\": \"tf\", \"input\": \"tests/data/cartpole_small\", \"learning_starts\": 0, \"input_evaluation\": [\"wis\", \"is\"], \"shuffle_buffer_size\": 10}'"
        ]
)

py_test(
    name = "test_marwil_cartpole_v0_torch",
    main = "train.py",
    srcs = ["train.py"],
    tags = ["quick_train", "external_files"],
    size = "small",
    # Include the json data file.
    data = glob(["tests/data/cartpole_small/**"]),
    args = [
        "--env", "CartPole-v0",
        "--run", "MARWIL",
        "--stop", "'{\"training_iteration\": 1}'",
        "--config", "'{\"framework\": \"torch\", \"input\": \"tests/data/cartpole_small\", \"learning_starts\": 0, \"input_evaluation\": [\"wis\", \"is\"], \"shuffle_buffer_size\": 10}'"
        ]
)

# PG

py_test(
    name = "test_pg_tf_frozenlake_v0",
    main = "train.py", srcs = ["train.py"],
    tags = ["quick_train"],
    args = [
        "--env", "FrozenLake-v0",
        "--run", "PG",
        "--stop", "'{\"training_iteration\": 1}'",
        "--config", "'{\"framework\": \"tf\", \"rollout_fragment_length\": 500, \"num_workers\": 1}'"
        ]
)

py_test(
    name = "test_pg_torch_frozenlake_v0",
    main = "train.py", srcs = ["train.py"],
    size = "small",
    tags = ["quick_train"],
    args = [
        "--env", "FrozenLake-v0",
        "--run", "PG",
        "--stop", "'{\"training_iteration\": 1}'",
        "--config", "'{\"framework\": \"torch\", \"rollout_fragment_length\": 500, \"num_workers\": 1}'"
        ]
)

py_test(
    name = "test_pg_tf_cartpole_v0_lstm",
    main = "train.py", srcs = ["train.py"],
    tags = ["quick_train"],
    args = [
        "--env", "CartPole-v0",
        "--run", "PG",
        "--stop", "'{\"training_iteration\": 1}'",
        "--config", "'{\"framework\": \"tf\", \"rollout_fragment_length\": 500, \"num_workers\": 1, \"model\": {\"use_lstm\": true, \"max_seq_len\": 100}}'"
        ]
)

py_test(
    name = "test_pg_tf_cartpole_v0_multi_envs_per_worker",
    main = "train.py", srcs = ["train.py"],
    size = "small",
    tags = ["quick_train"],
    args = [
        "--env", "CartPole-v0",
        "--run", "PG",
        "--stop", "'{\"training_iteration\": 1}'",
        "--config", "'{\"framework\": \"tf\", \"rollout_fragment_length\": 500, \"num_workers\": 1, \"num_envs_per_worker\": 10}'"
        ]
)


py_test(
    name = "test_pg_tf_pong_v0",
    main = "train.py", srcs = ["train.py"],
    tags = ["quick_train"],
    args = [
        "--env", "Pong-v0",
        "--run", "PG",
        "--stop", "'{\"training_iteration\": 1}'",
        "--config", "'{\"framework\": \"tf\", \"rollout_fragment_length\": 500, \"num_workers\": 1}'"
        ]
)

# PPO/APPO

py_test(
    name = "test_ppo_tf_frozenlake_v0",
    main = "train.py", srcs = ["train.py"],
    size = "small",
    tags = ["quick_train"],
    args = [
        "--env", "FrozenLake-v0",
        "--run", "PPO",
        "--stop", "'{\"training_iteration\": 1}'",
        "--config", "'{\"framework\": \"tf\", \"num_sgd_iter\": 10, \"sgd_minibatch_size\": 64, \"train_batch_size\": 1000, \"num_workers\": 1}'"
        ]
)

py_test(
    name = "test_ppo_torch_frozenlake_v0",
    main = "train.py", srcs = ["train.py"],
    size = "small",
    tags = ["quick_train"],
    args = [
        "--env", "FrozenLake-v0",
        "--run", "PPO",
        "--stop", "'{\"training_iteration\": 1}'",
        "--config", "'{\"framework\": \"torch\", \"num_sgd_iter\": 10, \"sgd_minibatch_size\": 64, \"train_batch_size\": 1000, \"num_workers\": 1}'"
        ]
)

py_test(
    name = "test_ppo_tf_cartpole_v1_lstm_simple_optimizer",
    main = "train.py", srcs = ["train.py"],
    tags = ["quick_train"],
    args = [
        "--env", "CartPole-v1",
        "--run", "PPO",
        "--stop", "'{\"training_iteration\": 1}'",
        "--config", "'{\"framework\": \"tf\", \"simple_optimizer\": true, \"num_sgd_iter\": 2, \"model\": {\"use_lstm\": true}}'",
        "--ray-num-cpus", "4"
        ]
)

py_test(
    name = "test_ppo_tf_cartpole_v1_complete_episode_batches",
    main = "train.py", srcs = ["train.py"],
    tags = ["quick_train"],
    args = [
        "--env", "CartPole-v1",
        "--run", "PPO",
        "--stop", "'{\"training_iteration\": 1}'",
        "--config", "'{\"framework\": \"tf\", \"kl_coeff\": 1.0, \"num_sgd_iter\": 10, \"lr\": 1e-4, \"sgd_minibatch_size\": 64, \"train_batch_size\": 2000, \"num_workers\": 1, \"use_gae\": false, \"batch_mode\": \"complete_episodes\"}'"
        ]
)

py_test(
    name = "test_ppo_tf_cartpole_v1_remote_worker_envs",
    main = "train.py", srcs = ["train.py"],
    tags = ["quick_train"],
    args = [
        "--env", "CartPole-v1",
        "--run", "PPO",
        "--stop", "'{\"training_iteration\": 1}'",
        "--config", "'{\"framework\": \"tf\", \"remote_worker_envs\": true, \"remote_env_batch_wait_ms\": 99999999, \"num_envs_per_worker\": 2, \"num_workers\": 1, \"train_batch_size\": 100, \"sgd_minibatch_size\": 50}'"
        ]
)

py_test(
    name = "test_ppo_tf_cartpole_v1_remote_worker_envs_b",
    main = "train.py", srcs = ["train.py"],
    tags = ["quick_train"],
    args = [
        "--env", "CartPole-v1",
        "--run", "PPO",
        "--stop", "'{\"training_iteration\": 2}'",
        "--config", "'{\"framework\": \"tf\", \"remote_worker_envs\": true, \"num_envs_per_worker\": 2, \"num_workers\": 1, \"train_batch_size\": 100, \"sgd_minibatch_size\": 50}'"
        ]
)

py_test(
    name = "test_appo_tf_pendulum_v0_no_gpus",
    main = "train.py", srcs = ["train.py"],
    tags = ["quick_train"],
    args = [
        "--env", "Pendulum-v0",
        "--run", "APPO",
        "--stop", "'{\"training_iteration\": 1}'",
        "--config", "'{\"framework\": \"tf\", \"num_workers\": 2, \"num_gpus\": 0}'",
        "--ray-num-cpus", "4"
        ]
)

# --------------------------------------------------------------------
# Env tests
# rllib/env/
#
# Tag: env
# --------------------------------------------------------------------

sh_test(
    name = "env/tests/test_local_inference",
    tags = ["env"],
    size = "medium",
    srcs = ["env/tests/test_local_inference.sh"],
    data = glob(["examples/serving/*.py"]),
)

sh_test(
    name = "env/tests/test_remote_inference",
    tags = ["env"],
    size = "medium",
    srcs = ["env/tests/test_remote_inference.sh"],
    data = glob(["examples/serving/*.py"]),
)

# --------------------------------------------------------------------
# Models and Distributions
# rllib/models/
#
# Tag: models
# --------------------------------------------------------------------

py_test(
    name = "test_distributions",
    tags = ["models"],
    size = "medium",
    srcs = ["models/tests/test_distributions.py"]
)

py_test(
    name = "test_attention_nets",
    tags = ["models"],
    size = "small",
    srcs = ["models/tests/test_attention_nets.py"]
)

# --------------------------------------------------------------------
# Optimizers and Memories
# rllib/execution/
#
# Tag: optimizers
# --------------------------------------------------------------------

py_test(
    name = "test_segment_tree",
    tags = ["optimizers"],
    size = "small",
    srcs = ["execution/tests/test_segment_tree.py"]
)

py_test(
    name = "test_prioritized_replay_buffer",
    tags = ["optimizers"],
    size = "small",
    srcs = ["execution/tests/test_prioritized_replay_buffer.py"]
)

# --------------------------------------------------------------------
# Policies
# rllib/policy/
#
# Tag: policy
# --------------------------------------------------------------------

py_test(
    name = "policy/tests/test_compute_log_likelihoods",
    tags = ["policy"],
    size = "medium",
    srcs = ["policy/tests/test_compute_log_likelihoods.py"]
)

# --------------------------------------------------------------------
# Utils:
# rllib/utils/
#
# Tag: utils
# --------------------------------------------------------------------

py_test(
    name = "test_explorations",
    tags = ["utils"],
    size = "large",
    srcs = ["utils/exploration/tests/test_explorations.py"]
)

py_test(
    name = "test_parameter_noise",
    tags = ["utils"],
    size = "small",
    srcs = ["utils/exploration/tests/test_parameter_noise.py"]
)

# Schedules
py_test(
    name = "test_schedules",
    tags = ["utils"],
    size = "small",
    srcs = ["utils/schedules/tests/test_schedules.py"]
)

py_test(
    name = "test_framework_agnostic_components",
    tags = ["utils"],
    size = "small",
    data = glob(["utils/tests/**"]),
    srcs = ["utils/tests/test_framework_agnostic_components.py"]
)

# TaskPool
py_test(
    name = "test_taskpool",
    tags = ["utils"],
    size = "small",
    srcs = ["utils/tests/test_taskpool.py"]
)

# --------------------------------------------------------------------
# rllib/tests/ directory
#
# Tag: tests_dir, tests_dir_[A-Z]
#
# NOTE: Add tests alphabetically into this list and make sure, to tag
# it correctly by its starting letter, e.g. tags=["tests_dir", "tests_dir_A"]
# for `tests/test_all_stuff.py`.
# --------------------------------------------------------------------

py_test(
    name = "tests/test_attention_net_learning",
    tags = ["tests_dir", "tests_dir_A"],
    size = "large",
    srcs = ["tests/test_attention_net_learning.py"]
)

py_test(
    name = "tests/test_catalog",
    tags = ["tests_dir", "tests_dir_C"],
    size = "small",
    srcs = ["tests/test_catalog.py"]
)

py_test(
    name = "tests/test_checkpoint_restore",
    tags = ["tests_dir", "tests_dir_C"],
    size = "enormous",
    srcs = ["tests/test_checkpoint_restore.py"]
)

py_test(
    name = "tests/test_dependency_tf",
    tags = ["tests_dir", "tests_dir_D"],
    size = "small",
    srcs = ["tests/test_dependency_tf.py"]
)

py_test(
    name = "tests/test_dependency_torch",
    tags = ["tests_dir", "tests_dir_D"],
    size = "small",
    srcs = ["tests/test_dependency_torch.py"]
)

py_test(
    name = "tests/test_eager_support_pg",
    main = "tests/test_eager_support.py",
    tags = ["tests_dir", "tests_dir_E"],
    size = "large",
    srcs = ["tests/test_eager_support.py"],
    args = ["TestEagerSupportPG"]
)

py_test(
    name = "tests/test_eager_support_off_policy",
    main = "tests/test_eager_support.py",
    tags = ["tests_dir", "tests_dir_E"],
    size = "large",
    srcs = ["tests/test_eager_support.py"],
    args = ["TestEagerSupportOffPolicy"]
)

py_test(
    name = "test_env_with_subprocess",
    main = "tests/test_env_with_subprocess.py",
    tags = ["tests_dir", "tests_dir_E"],
    size = "small",
    srcs = ["tests/test_env_with_subprocess.py"]
)

py_test(
    name = "tests/test_evaluators",
    tags = ["tests_dir", "tests_dir_E"],
    size = "medium",
    srcs = ["tests/test_evaluators.py"]
)

py_test(
    name = "tests/test_exec_api",
    tags = ["tests_dir", "tests_dir_E"],
    size = "medium",
    srcs = ["tests/test_exec_api.py"]
)

py_test(
    name = "tests/test_execution",
    tags = ["tests_dir", "tests_dir_E"],
    size = "medium",
    srcs = ["tests/test_execution.py"]
)

py_test(
    name = "tests/test_export",
    tags = ["tests_dir", "tests_dir_E"],
    size = "medium",
    srcs = ["tests/test_export.py"]
)

py_test(
    name = "tests/test_external_env",
    tags = ["tests_dir", "tests_dir_E"],
    size = "large",
    srcs = ["tests/test_external_env.py"]
)

py_test(
    name = "tests/test_external_multi_agent_env",
    tags = ["tests_dir", "tests_dir_E"],
    size = "medium",
    srcs = ["tests/test_external_multi_agent_env.py"]
)

py_test(
    name = "tests/test_filters",
    tags = ["tests_dir", "tests_dir_F"],
    size = "small",
    srcs = ["tests/test_filters.py"]
)

py_test(
    name = "tests/test_ignore_worker_failure",
    tags = ["tests_dir", "tests_dir_I"],
    size = "large",
    srcs = ["tests/test_ignore_worker_failure.py"]
)

py_test(
    name = "tests/test_io",
    tags = ["tests_dir", "tests_dir_I"],
    size = "medium",
    srcs = ["tests/test_io.py"]
)

py_test(
    name = "tests/test_local",
    tags = ["tests_dir", "tests_dir_L"],
    size = "medium",
    srcs = ["tests/test_local.py"]
)

py_test(
    name = "tests/test_lstm",
    tags = ["tests_dir", "tests_dir_L"],
    size = "medium",
    srcs = ["tests/test_lstm.py"]
)

py_test(
    name = "tests/test_model_imports",
    tags = ["tests_dir", "tests_dir_M", "model_imports"],
    size = "small",
    data = glob(["tests/data/model_weights/**"]),
    srcs = ["tests/test_model_imports.py"]
)

py_test(
    name = "tests/test_multi_agent_env",
    tags = ["tests_dir", "tests_dir_M"],
    size = "medium",
    srcs = ["tests/test_multi_agent_env.py"]
)

py_test(
    name = "tests/test_multi_agent_pendulum",
    tags = ["tests_dir", "tests_dir_M"],
    size = "large",
    srcs = ["tests/test_multi_agent_pendulum.py"]
)

py_test(
    name = "tests/test_nested_observation_spaces",
    main = "tests/test_nested_observation_spaces.py",
    tags = ["tests_dir", "tests_dir_N"],
    size = "small",
    srcs = ["tests/test_nested_observation_spaces.py"]
)

py_test(
    name = "tests/test_reproducibility",
    tags = ["tests_dir", "tests_dir_R"],
    size = "medium",
    srcs = ["tests/test_reproducibility.py"]
)

py_test(
    name = "test_rollout",
    main = "tests/test_rollout.py",
    tags = ["tests_dir", "tests_dir_R"],
    size = "large",
    data = ["train.py", "rollout.py"],
    srcs = ["tests/test_rollout.py"]
)

py_test(
    name = "tests/test_rollout_worker",
    tags = ["tests_dir", "tests_dir_R"],
    size = "medium",
    srcs = ["tests/test_rollout_worker.py"]
)

py_test(
    name = "tests/test_supported_multi_agent_pg",
    main = "tests/test_supported_multi_agent.py",
    tags = ["tests_dir", "tests_dir_S"],
    size = "medium",
    srcs = ["tests/test_supported_multi_agent.py"],
    args = ["TestSupportedMultiAgentPG"]
)

py_test(
    name = "tests/test_supported_multi_agent_off_policy",
    main = "tests/test_supported_multi_agent.py",
    tags = ["tests_dir", "tests_dir_S"],
    size = "medium",
    srcs = ["tests/test_supported_multi_agent.py"],
    args = ["TestSupportedMultiAgentOffPolicy"]
)

py_test(
<<<<<<< HEAD
    name = "tests/test_supported_spaces_pg",
    main = "tests/test_supported_spaces.py",
=======
    name = "tests/test_pettingzoo_env",
    tags = ["tests_dir", "tests_dir_S"],
    size = "medium",
    srcs = ["tests/test_pettingzoo_env.py"]
)

py_test(
    name = "tests/test_supported_spaces",
>>>>>>> 8391f660
    tags = ["tests_dir", "tests_dir_S"],
    size = "enormous",
    srcs = ["tests/test_supported_spaces.py"],
    args = ["TestSupportedSpacesPG"]
)

py_test(
    name = "tests/test_supported_spaces_off_policy",
    main = "tests/test_supported_spaces.py",
    tags = ["tests_dir", "tests_dir_S"],
    size = "enormous",
    srcs = ["tests/test_supported_spaces.py"],
    args = ["TestSupportedSpacesOffPolicy"]
)

py_test(
    name = "tests/test_supported_spaces_evolution_algos",
    main = "tests/test_supported_spaces.py",
    tags = ["tests_dir", "tests_dir_S"],
    size = "large",
    srcs = ["tests/test_supported_spaces.py"],
    args = ["TestSupportedSpacesEvolutionAlgos"]
)

# --------------------------------------------------------------------
# examples/ directory
#
# Tag: examples, examples_[A-Z]
#
# NOTE: Add tests alphabetically into this list and make sure, to tag
# it correctly by its starting letter, e.g. tags=["examples", "examples_A"]
# for `examples/all_stuff.py`.
# --------------------------------------------------------------------


py_test(
    name = "examples/attention_net_tf",
    main = "examples/attention_net.py",
    tags = ["examples", "examples_A"],
    size = "large",
    srcs = ["examples/attention_net.py"],
    args = ["--as-test", "--stop-reward=80"]
)

# TODO(sven): GTrXL PyTorch.
# py_test(
#    name = "examples/attention_net_torch",
#    main = "examples/attention_net.py",
#    tags = ["examples", "examples_A"],
#    size = "large",
#    srcs = ["examples/attention_net.py"],
#    args = ["--as-test", "--torch", "--stop-reward=90"]
# )

py_test(
    name = "examples/autoregressive_action_dist_tf",
    main = "examples/autoregressive_action_dist.py",
    tags = ["examples", "examples_A"],
    size = "medium",
    srcs = ["examples/autoregressive_action_dist.py"],
    args = ["--as-test", "--stop-reward=150", "--num-cpus=4"]
)

py_test(
    name = "examples/autoregressive_action_dist_torch",
    main = "examples/autoregressive_action_dist.py",
    tags = ["examples", "examples_A"],
    size = "medium",
    srcs = ["examples/autoregressive_action_dist.py"],
    args = ["--as-test", "--torch", "--stop-reward=150", "--num-cpus=4"]
)

py_test(
    name = "examples/batch_norm_model_ppo_tf",
    main = "examples/batch_norm_model.py",
    tags = ["examples", "examples_B"],
    size = "medium",
    srcs = ["examples/batch_norm_model.py"],
    args = ["--as-test", "--run=PPO", "--stop-reward=80"]
)

py_test(
    name = "examples/batch_norm_model_ppo_torch",
    main = "examples/batch_norm_model.py",
    tags = ["examples", "examples_B"],
    size = "medium",
    srcs = ["examples/batch_norm_model.py"],
    args = ["--as-test", "--torch", "--run=PPO", "--stop-reward=80"]
)

py_test(
    name = "examples/batch_norm_model_dqn_tf",
    main = "examples/batch_norm_model.py",
    tags = ["examples", "examples_B"],
    size = "large",  # DQN learns much slower with BatchNorm.
    srcs = ["examples/batch_norm_model.py"],
    args = ["--as-test", "--run=DQN", "--stop-reward=70"]
)

py_test(
    name = "examples/batch_norm_model_dqn_torch",
    main = "examples/batch_norm_model.py",
    tags = ["examples", "examples_B"],
    size = "large",  # DQN learns much slower with BatchNorm.
    srcs = ["examples/batch_norm_model.py"],
    args = ["--as-test", "--torch", "--run=DQN", "--stop-reward=70"]
)

py_test(
    name = "examples/batch_norm_model_ddpg_tf",
    main = "examples/batch_norm_model.py",
    tags = ["examples", "examples_B"],
    size = "small",
    srcs = ["examples/batch_norm_model.py"],
    args = ["--run=DDPG", "--stop-iters=1"]
)

py_test(
    name = "examples/batch_norm_model_ddpg_torch",
    main = "examples/batch_norm_model.py",
    tags = ["examples", "examples_B"],
    size = "small",
    srcs = ["examples/batch_norm_model.py"],
    args = ["--torch", "--run=DDPG", "--stop-iters=1"]
)

py_test(
    name = "examples/cartpole_lstm_impala_tf",
    main = "examples/cartpole_lstm.py",
    tags = ["examples", "examples_C"],
    size = "large",
    srcs = ["examples/cartpole_lstm.py"],
    args = ["--as-test", "--run=IMPALA", "--stop-reward=40", "--num-cpus=4"]
)

py_test(
    name = "examples/cartpole_lstm_impala_torch",
    main = "examples/cartpole_lstm.py",
    tags = ["examples", "examples_C"],
    size = "large",
    srcs = ["examples/cartpole_lstm.py"],
    args = ["--as-test", "--torch", "--run=IMPALA", "--stop-reward=40", "--num-cpus=4"]
)

py_test(
    name = "examples/cartpole_lstm_ppo_tf",
    main = "examples/cartpole_lstm.py",
    tags = ["examples", "examples_C"],
    size = "large",
    srcs = ["examples/cartpole_lstm.py"],
    args = ["--as-test", "--run=PPO", "--stop-reward=40", "--num-cpus=4"]
)

py_test(
    name = "examples/cartpole_lstm_ppo_torch",
    main = "examples/cartpole_lstm.py",
    tags = ["examples", "examples_C"],
    size = "large",
    srcs = ["examples/cartpole_lstm.py"],
    args = ["--as-test", "--torch", "--run=PPO", "--stop-reward=40", "--num-cpus=4"]
)

py_test(
    name = "examples/cartpole_lstm_ppo_tf_with_prev_a_and_r",
    main = "examples/cartpole_lstm.py",
    tags = ["examples", "examples_C"],
    size = "large",
    srcs = ["examples/cartpole_lstm.py"],
    args = ["--as-test", "--run=PPO", "--stop-reward=40", "--use-prev-action-reward", "--num-cpus=4"]
)

py_test(
    name = "examples/centralized_critic_tf",
    main = "examples/centralized_critic.py",
    tags = ["examples", "examples_C"],
    size = "large",
    srcs = ["examples/centralized_critic.py"],
    args = ["--as-test", "--stop-reward=7.2"]
)

py_test(
    name = "examples/centralized_critic_torch",
    main = "examples/centralized_critic.py",
    tags = ["examples", "examples_C"],
    size = "large",
    srcs = ["examples/centralized_critic.py"],
    args = ["--as-test", "--torch", "--stop-reward=7.2"]
)

py_test(
    name = "examples/centralized_critic_2_tf",
    main = "examples/centralized_critic_2.py",
    tags = ["examples", "examples_C"],
    size = "medium",
    srcs = ["examples/centralized_critic_2.py"],
    args = ["--as-test", "--stop-reward=6.0"]
)

py_test(
    name = "examples/centralized_critic_2_torch",
    main = "examples/centralized_critic_2.py",
    tags = ["examples", "examples_C"],
    size = "medium",
    srcs = ["examples/centralized_critic_2.py"],
    args = ["--as-test", "--torch", "--stop-reward=6.0"]
)

py_test(
    name = "examples/custom_env_tf",
    main = "examples/custom_env.py",
    tags = ["examples", "examples_C"],
    size = "medium",
    srcs = ["examples/custom_env.py"],
    args = ["--as-test"]
)

py_test(
    name = "examples/custom_env_torch",
    main = "examples/custom_env.py",
    tags = ["examples", "examples_C"],
    size = "medium",
    srcs = ["examples/custom_env.py"],
    args = ["--as-test", "--torch"]
)

py_test(
    name = "examples/custom_eval_tf",
    main = "examples/custom_eval.py",
    tags = ["examples", "examples_C"],
    size = "small",
    srcs = ["examples/custom_eval.py"],
    args = ["--num-cpus=4"]
)

py_test(
    name = "examples/custom_eval_torch",
    main = "examples/custom_eval.py",
    tags = ["examples", "examples_C"],
    size = "small",
    srcs = ["examples/custom_eval.py"],
    args = ["--torch", "--num-cpus=4"]
)

py_test(
    name = "examples/custom_fast_model_tf",
    main = "examples/custom_fast_model.py",
    tags = ["examples", "examples_C"],
    size = "small",
    srcs = ["examples/custom_fast_model.py"],
    args = ["--stop-iters=1", "--num-cpus=4"]
)

py_test(
    name = "examples/custom_fast_model_torch",
    main = "examples/custom_fast_model.py",
    tags = ["examples", "examples_C"],
    size = "small",
    srcs = ["examples/custom_fast_model.py"],
    args = ["--torch", "--stop-iters=1", "--num-cpus=4"]
)

py_test(
    name = "examples/complex_struct_space_tf", main = "examples/complex_struct_space.py",
    tags = ["examples", "examples_C"],
    size = "medium",
    srcs = ["examples/complex_struct_space.py"],
    args = ["--framework=tf"],
)

py_test(
    name = "examples/complex_struct_space_tf_eager", main = "examples/complex_struct_space.py",
    tags = ["examples", "examples_C"],
    size = "medium",
    srcs = ["examples/complex_struct_space.py"],
    args = ["--framework=tfe"],
)

py_test(
    name = "examples/complex_struct_space_torch", main = "examples/complex_struct_space.py",
    tags = ["examples", "examples_C"],
    size = "medium",
    srcs = ["examples/complex_struct_space.py"],
    args = ["--framework=torch"],
)

py_test(
    name = "examples/custom_keras_model_a2c",
    main = "examples/custom_keras_model.py",
    tags = ["examples", "examples_C"],
    size = "large",
    srcs = ["examples/custom_keras_model.py"],
    args = ["--run=A2C", "--stop=50", "--num-cpus=4"]
)

py_test(
    name = "examples/custom_keras_model_dqn",
    main = "examples/custom_keras_model.py",
    tags = ["examples", "examples_C"],
    size = "medium",
    srcs = ["examples/custom_keras_model.py"],
    args = ["--run=DQN", "--stop=50"]
)

py_test(
    name = "examples/custom_keras_model_ppo",
    main = "examples/custom_keras_model.py",
    tags = ["examples", "examples_C"],
    size = "medium",
    srcs = ["examples/custom_keras_model.py"],
    args = ["--run=PPO", "--stop=50", "--num-cpus=4"]
)

py_test(
    name = "examples/custom_loss_tf",
    main = "examples/custom_loss.py",
    tags = ["examples", "examples_C"],
    size = "small",
    # Include the json data file.
    data = glob(["tests/data/cartpole_small/**"]),
    srcs = ["examples/custom_loss.py"],
    args = ["--stop-iters=2", "--input-files=tests/data/cartpole_small"]
)

py_test(
    name = "examples/custom_loss_torch",
    main = "examples/custom_loss.py",
    tags = ["examples", "examples_C"],
    size = "small",
    # Include the json data file.
    data = glob(["tests/data/cartpole_small/**"]),
    srcs = ["examples/custom_loss.py"],
    args = ["--torch", "--stop-iters=2", "--input-files=tests/data/cartpole_small"]
)

py_test(
    name = "examples/custom_metrics_and_callbacks",
    main = "examples/custom_metrics_and_callbacks.py",
    tags = ["examples", "examples_C"],
    size = "small",
    srcs = ["examples/custom_metrics_and_callbacks.py"],
    args = ["--stop-iters=2"]
)

py_test(
    name = "examples/custom_metrics_and_callbacks_legacy",
    main = "examples/custom_metrics_and_callbacks_legacy.py",
    tags = ["examples", "examples_C"],
    size = "small",
    srcs = ["examples/custom_metrics_and_callbacks_legacy.py"],
    args = ["--stop-iters=2"]
)

py_test(
    name = "examples/custom_rnn_model_repeat_after_me_tf",
    main = "examples/custom_rnn_model.py",
    tags = ["examples", "examples_C"],
    size = "medium",
    srcs = ["examples/custom_rnn_model.py"],
    args = ["--as-test", "--run=PPO", "--stop-reward=40", "--env=RepeatAfterMeEnv", "--num-cpus=4"]
)

py_test(
    name = "examples/custom_rnn_model_repeat_initial_obs_tf",
    main = "examples/custom_rnn_model.py",
    tags = ["examples", "examples_C"],
    size = "medium",
    srcs = ["examples/custom_rnn_model.py"],
    args = ["--as-test", "--run=PPO", "--stop-reward=10", "--stop-timesteps=300000", "--env=RepeatInitialObsEnv", "--num-cpus=4"]
)

py_test(
    name = "examples/custom_rnn_model_repeat_after_me_torch",
    main = "examples/custom_rnn_model.py",
    tags = ["examples", "examples_C"],
    size = "medium",
    srcs = ["examples/custom_rnn_model.py"],
    args = ["--as-test", "--torch", "--run=PPO", "--stop-reward=40", "--env=RepeatAfterMeEnv", "--num-cpus=4"]
)

py_test(
    name = "examples/custom_rnn_model_repeat_initial_obs_torch",
    main = "examples/custom_rnn_model.py",
    tags = ["examples", "examples_C"],
    size = "medium",
    srcs = ["examples/custom_rnn_model.py"],
    args = ["--as-test", "--torch", "--run=PPO", "--stop-reward=10", "--stop-timesteps=300000", "--env=RepeatInitialObsEnv", "--num-cpus=4"]
)

py_test(
    name = "examples/custom_tf_policy",
    tags = ["examples", "examples_C"],
    size = "medium",
    srcs = ["examples/custom_tf_policy.py"],
    args = ["--stop-iters=2", "--num-cpus=4"]
)

py_test(
    name = "examples/custom_torch_policy",
    tags = ["examples", "examples_C"],
    size = "small",
    srcs = ["examples/custom_torch_policy.py"],
    args = ["--stop-iters=2", "--num-cpus=4"]
)

py_test(
    name = "examples/eager_execution",
    tags = ["examples", "examples_E"],
    size = "small",
    srcs = ["examples/eager_execution.py"],
    args = ["--stop-iters=2"]
)

py_test(
    name = "examples/hierarchical_training_tf",
    main = "examples/hierarchical_training.py",
    tags = ["examples", "examples_H"],
    size = "medium",
    srcs = ["examples/hierarchical_training.py"],
    args = ["--stop-reward=0.0"]
)

py_test(
    name = "examples/hierarchical_training_torch",
    main = "examples/hierarchical_training.py",
    tags = ["examples", "examples_H"],
    size = "medium",
    srcs = ["examples/hierarchical_training.py"],
    args = ["--torch", "--stop-reward=0.0"]
)

# Do not run this test (MobileNetV2 is gigantic and takes forever for 1 iter).
# py_test(
#     name = "examples/mobilenet_v2_with_lstm_tf",
#     main = "examples/mobilenet_v2_with_lstm.py",
#     tags = ["examples", "examples_M"],
#     size = "small",
#     srcs = ["examples/mobilenet_v2_with_lstm.py"]
# )

py_test(
    name = "examples/multi_agent_cartpole_tf",
    main = "examples/multi_agent_cartpole.py",
    tags = ["examples", "examples_M"],
    size = "medium",
    srcs = ["examples/multi_agent_cartpole.py"],
    args = ["--as-test", "--stop-reward=70.0", "--num-cpus=4"]
)

py_test(
    name = "examples/multi_agent_cartpole_torch",
    main = "examples/multi_agent_cartpole.py",
    tags = ["examples", "examples_M"],
    size = "medium",
    srcs = ["examples/multi_agent_cartpole.py"],
    args = ["--as-test", "--torch", "--stop-reward=70.0", "--num-cpus=4"]
)

py_test(
    name = "examples/multi_agent_custom_policy_tf",
    main = "examples/multi_agent_custom_policy.py",
    tags = ["examples", "examples_M"],
    size = "small",
    srcs = ["examples/multi_agent_custom_policy.py"],
    args = ["--as-test", "--stop-reward=80"]
)

py_test(
    name = "examples/multi_agent_custom_policy_torch",
    main = "examples/multi_agent_custom_policy.py",
    tags = ["examples", "examples_M"],
    size = "small",
    srcs = ["examples/multi_agent_custom_policy.py"],
    args = ["--as-test", "--torch", "--stop-reward=80"]
)

py_test(
    name = "examples/multi_agent_two_trainers_tf",
    main = "examples/multi_agent_two_trainers.py",
    tags = ["examples", "examples_M"],
    size = "medium",
    srcs = ["examples/multi_agent_two_trainers.py"],
    args = ["--as-test", "--stop-reward=70"]
)

py_test(
    name = "examples/multi_agent_two_trainers_torch",
    main = "examples/multi_agent_two_trainers.py",
    tags = ["examples", "examples_M"],
    size = "medium",
    srcs = ["examples/multi_agent_two_trainers.py"],
    args = ["--as-test", "--torch", "--stop-reward=70"]
)

py_test(
    name = "examples/multi_agent_two_trainers_mixed_torch_tf",
    main = "examples/multi_agent_two_trainers.py",
    tags = ["examples", "examples_M"],
    size = "medium",
    srcs = ["examples/multi_agent_two_trainers.py"],
    args = ["--as-test", "--mixed-torch-tf", "--stop-reward=70"]
)

py_test(
    name = "examples/nested_action_spaces_ppo_tf",
    main = "examples/nested_action_spaces.py",
    tags = ["examples", "examples_N"],
    size = "medium",
    srcs = ["examples/nested_action_spaces.py"],
    args = ["--as-test", "--stop-reward=-600", "--run=PPO"]
)

py_test(
    name = "examples/nested_action_spaces_ppo_torch",
    main = "examples/nested_action_spaces.py",
    tags = ["examples", "examples_N"],
    size = "medium",
    srcs = ["examples/nested_action_spaces.py"],
    args = ["--as-test", "--torch", "--stop-reward=-600", "--run=PPO"]
)

py_test(
    name = "examples/parametric_actions_cartpole_pg_tf",
    main = "examples/parametric_actions_cartpole.py",
    tags = ["examples", "examples_P"],
    size = "medium",
    srcs = ["examples/parametric_actions_cartpole.py"],
    args = ["--as-test", "--stop-reward=60.0", "--run=PG"]
)

py_test(
    name = "examples/parametric_actions_cartpole_dqn_tf",
    main = "examples/parametric_actions_cartpole.py",
    tags = ["examples", "examples_P"],
    size = "medium",
    srcs = ["examples/parametric_actions_cartpole.py"],
    args = ["--as-test", "--stop-reward=60.0", "--run=DQN"]
)

py_test(
    name = "examples/parametric_actions_cartpole_pg_torch",
    main = "examples/parametric_actions_cartpole.py",
    tags = ["examples", "examples_P"],
    size = "small",
    srcs = ["examples/parametric_actions_cartpole.py"],
    args = ["--as-test", "--torch", "--stop-reward=60.0", "--run=PG"]
)

py_test(
    name = "examples/parametric_actions_cartpole_dqn_torch",
    main = "examples/parametric_actions_cartpole.py",
    tags = ["examples", "examples_P"],
    size = "medium",
    srcs = ["examples/parametric_actions_cartpole.py"],
    args = ["--as-test", "--torch", "--stop-reward=60.0", "--run=DQN"]
)

py_test(
    name = "examples/rollout_worker_custom_workflow",
    tags = ["examples", "examples_R"],
    size = "small",
    srcs = ["examples/rollout_worker_custom_workflow.py"],
    args = ["--num-cpus=4"]
)

py_test(
    name = "examples/rock_paper_scissors_multiagent_tf",
    main = "examples/rock_paper_scissors_multiagent.py",
    tags = ["examples", "examples_R"],
    size = "medium",
    srcs = ["examples/rock_paper_scissors_multiagent.py"],
    args = ["--as-test"],
)

py_test(
    name = "examples/rock_paper_scissors_multiagent_torch",
    main = "examples/rock_paper_scissors_multiagent.py",
    tags = ["examples", "examples_R"],
    size = "medium",
    srcs = ["examples/rock_paper_scissors_multiagent.py"],
    args = ["--as-test", "--torch"],
)

py_test(
    name = "examples/two_trainer_workflow_tf",
    main = "examples/two_trainer_workflow.py",
    tags = ["examples", "examples_T"],
    size = "small",
    srcs = ["examples/two_trainer_workflow.py"],
    args = ["--as-test", "--stop-reward=100.0"]
)

py_test(
    name = "examples/two_trainer_workflow_torch",
    main = "examples/two_trainer_workflow.py",
    tags = ["examples", "examples_T"],
    size = "small",
    srcs = ["examples/two_trainer_workflow.py"],
    args = ["--as-test", "--torch", "--stop-reward=100.0"]
)

py_test(
    name = "examples/two_trainer_workflow_mixed_torch_tf",
    main = "examples/two_trainer_workflow.py",
    tags = ["examples", "examples_T"],
    size = "small",
    srcs = ["examples/two_trainer_workflow.py"],
    args = ["--as-test", "--mixed-torch-tf", "--stop-reward=100.0"]
)

py_test(
    name = "examples/twostep_game_maddpg",
    main = "examples/twostep_game.py",
    tags = ["examples", "examples_T"],
    size = "large",
    srcs = ["examples/twostep_game.py"],
    args = ["--stop-timesteps=2000", "--run=contrib/MADDPG"]
)

py_test(
    name = "examples/twostep_game_pg_tf",
    main = "examples/twostep_game.py",
    tags = ["examples", "examples_T"],
    size = "medium",
    srcs = ["examples/twostep_game.py"],
    args = ["--as-test", "--stop-reward=7", "--run=PG"]
)

py_test(
    name = "examples/twostep_game_pg_torch",
    main = "examples/twostep_game.py",
    tags = ["examples", "examples_T"],
    size = "medium",
    srcs = ["examples/twostep_game.py"],
    args = ["--as-test", "--torch", "--stop-reward=7", "--run=PG"]
)

py_test(
    name = "examples/twostep_game_qmix",
    main = "examples/twostep_game.py",
    tags = ["examples", "examples_T"],
    size = "medium",
    srcs = ["examples/twostep_game.py"],
    args = ["--stop-timesteps=2000", "--run=QMIX"]
)

py_test(
    name = "contrib/bandits/examples/lin_ts",
    main = "contrib/bandits/examples/simple_context_bandit.py",
    tags = ["examples", "examples_T"],
    size = "small",
    srcs = ["contrib/bandits/examples/simple_context_bandit.py"],
    args = ["--as-test", "--stop-reward=10", "--run=contrib/LinTS"],
)

py_test(
    name = "contrib/bandits/examples/lin_ucb",
    main = "contrib/bandits/examples/simple_context_bandit.py",
    tags = ["examples", "examples_U"],
    size = "small",
    srcs = ["contrib/bandits/examples/simple_context_bandit.py"],
    args = ["--as-test", "--stop-reward=10", "--run=contrib/LinUCB"],
)<|MERGE_RESOLUTION|>--- conflicted
+++ resolved
@@ -1281,6 +1281,13 @@
 )
 
 py_test(
+    name = "tests/test_pettingzoo_env",
+    tags = ["tests_dir", "tests_dir_P"],
+    size = "medium",
+    srcs = ["tests/test_pettingzoo_env.py"]
+)
+
+py_test(
     name = "tests/test_reproducibility",
     tags = ["tests_dir", "tests_dir_R"],
     size = "medium",
@@ -1322,19 +1329,8 @@
 )
 
 py_test(
-<<<<<<< HEAD
     name = "tests/test_supported_spaces_pg",
     main = "tests/test_supported_spaces.py",
-=======
-    name = "tests/test_pettingzoo_env",
-    tags = ["tests_dir", "tests_dir_S"],
-    size = "medium",
-    srcs = ["tests/test_pettingzoo_env.py"]
-)
-
-py_test(
-    name = "tests/test_supported_spaces",
->>>>>>> 8391f660
     tags = ["tests_dir", "tests_dir_S"],
     size = "enormous",
     srcs = ["tests/test_supported_spaces.py"],
