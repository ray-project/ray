--- conflicted
+++ resolved
@@ -1650,7 +1650,7 @@
 py_test(
     name = "test_dataset_reader",
     tags = ["team:rllib", "offline"],
-    size = "small",
+    size = "medium",
     srcs = ["offline/tests/test_dataset_reader.py"]
 )
 
@@ -1669,17 +1669,10 @@
 )
 
 py_test(
-<<<<<<< HEAD
-    name = "test_dataset_reader",
-    tags = ["team:rllib", "offline"],
-    size = "medium",
-    srcs = ["offline/tests/test_dataset_reader.py"]
-=======
     name = "test_ope",
     tags = ["team:rllib", "offline", "torch_only"],
     size = "medium",
     srcs = ["offline/estimators/tests/test_ope.py"]
->>>>>>> be6e4c64
 )
 
 
