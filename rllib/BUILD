--- conflicted
+++ resolved
@@ -1922,23 +1922,21 @@
     srcs = ["models/specs/tests/test_model_spec.py"]
 )
 
-<<<<<<< HEAD
+# test TorchVectorEncoder
+py_test(
+    name = "test_torch_vector_encoder",
+    tags = ["team:rllib", "models"],
+    size = "small",
+    srcs = ["models/torch/encoders/tests/test_torch_vector_encoder.py"]
+)
+
 # Test policies
 py_test(
     name = "test_pi",
     tags = ["team:rllib", "models"],
     size = "small",
     srcs = ["models/torch/heads/tests/test_pi.py"]
-=======
-# test TorchVectorEncoder
-py_test(
-    name = "test_torch_vector_encoder",
-    tags = ["team:rllib", "models"],
-    size = "small",
-    srcs = ["models/torch/encoders/tests/test_torch_vector_encoder.py"]
->>>>>>> 688e8a14
-)
-
+)
 
 # --------------------------------------------------------------------
 # Offline
