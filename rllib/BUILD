--- conflicted
+++ resolved
@@ -1386,36 +1386,6 @@
 )
 
 # --------------------------------------------------------------------
-<<<<<<< HEAD
-# Optimizers and Memories
-# rllib/execution/
-#
-# Tag: execution
-# --------------------------------------------------------------------
-
-py_test(
-    name = "test_segment_tree",
-    tags = ["team:ml", "execution"],
-    size = "small",
-    srcs = ["execution/tests/test_segment_tree.py"]
-)
-
-py_test(
-    name = "test_prioritized_replay_buffer",
-    tags = ["team:ml", "execution"],
-    size = "small",
-    srcs = ["execution/tests/test_prioritized_replay_buffer.py"]
-)
-
-py_test(
-    name = "test_async_requests_manager",
-    tags = ["team:ml", "execution"],
-    size = "small",
-    srcs = ["execution/tests/test_async_requests_manager.py"]
-)
-# --------------------------------------------------------------------
-=======
->>>>>>> 4444150c
 # Models and Distributions
 # rllib/models/
 #
