# --------------------------------------------------------------------
# BAZEL/Buildkite-CI test cases.
# --------------------------------------------------------------------

# To add new RLlib tests, first find the correct category of your new test
# within this file.

# All new tests - within their category - should be added alphabetically!
# Do not just add tests to the bottom of the file.

# Currently we have the following categories:

# - Learning tests/regression, tagged:
# -- "learning_tests_[discrete|continuous]": distinguish discrete
#    actions vs continuous actions.
# -- "fake_gpus": Tests that run using 2 fake GPUs.

# - Quick agent compilation/tune-train tests, tagged "quick_train".
#   NOTE: These should be obsoleted in favor of "trainers_dir" tests as
#         they cover the same functionaliy.

# - Folder-bound tests, tagged with the name of the top-level dir:
#   - `env` directory tests.
#   - `evaluation` directory tests.
#   - `execution` directory tests.
#   - `models` directory tests.
#   - `policy` directory tests.
#   - `utils` directory tests.

# - Trainer ("agents") tests, tagged "trainers_dir".

# - Tests directory (everything in rllib/tests/...), tagged: "tests_dir" and
#   "tests_dir_[A-Z]"

# - Examples directory (everything in rllib/examples/...), tagged: "examples" and
#   "examples_[A-Z]"

# - Memory leak tests tagged "memory_leak_tests".

# Note: The "examples" and "tests_dir" tags have further sub-tags going by the
# starting letter of the test name (e.g. "examples_A", or "tests_dir_F") for
# split-up purposes in buildkite.

# Note: There is a special directory in examples: "documentation" which contains
# all code that is linked to from within the RLlib docs. This code is tested
# separately via the "documentation" tag.

# Additional tags are:
# - "team:ml": Indicating that all tests in this file are the responsibility of
#   the ML Team.
# - "needs_gpu": Indicating that a test needs to have a GPU in order to run.
# - "gpu": Indicating that a test may (but doesn't have to) be run in the GPU
#   pipeline, defined in .buildkite/pipeline.gpu.yaml.
# - "multi-gpu": Indicating that a test will definitely be run in the Large GPU
#   pipeline, defined in .buildkite/pipeline.gpu.large.yaml.
# - "no_gpu": Indicating that a test should not be run in the GPU pipeline due
#   to certain incompatibilities.
# - "no_tf_eager_tracing": Exclude this test from tf-eager tracing tests.
# - "torch_only": Only run this test case with framework=torch.

# Our .buildkite/pipeline.yml and .buildkite/pipeline.gpu.yml files execute all
# these tests in n different jobs.

load("//bazel:python.bzl", "py_test_module_list")

# --------------------------------------------------------------------
# Agents learning regression tests.
#
# Tag: learning_tests
#
# This will test all yaml files (via `rllib train`)
# inside rllib/tuned_examples/[algo-name] for actual learning success.
# --------------------------------------------------------------------

# A2C/A3C
# py_test(
#    name = "learning_tests_cartpole_a2c",
#    main = "tests/run_regression_tests.py",
#    tags = ["team:ml", "learning_tests", "learning_tests_cartpole", "learning_tests_discrete"],
#    size = "large",
#    srcs = ["tests/run_regression_tests.py"],
#    data = ["tuned_examples/a3c/cartpole-a2c.yaml"],
#    args = ["--yaml-dir=tuned_examples/a3c"]
# )

py_test(
    name = "learning_tests_cartpole_a2c_microbatch",
    main = "tests/run_regression_tests.py",
    tags = ["team:ml", "learning_tests", "learning_tests_cartpole", "learning_tests_discrete"],
    size = "large",
    srcs = ["tests/run_regression_tests.py"],
    data = ["tuned_examples/a3c/cartpole-a2c-microbatch.yaml"],
    args = ["--yaml-dir=tuned_examples/a3c"]
)

py_test(
    name = "learning_tests_cartpole_a2c_fake_gpus",
    main = "tests/run_regression_tests.py",
    tags = ["team:ml", "learning_tests", "learning_tests_cartpole", "learning_tests_discrete", "fake_gpus"],
    size = "large",
    srcs = ["tests/run_regression_tests.py"],
    data = ["tuned_examples/a3c/cartpole-a2c-fake-gpus.yaml"],
    args = ["--yaml-dir=tuned_examples/a3c"]
)

# py_test(
#    name = "learning_tests_cartpole_a3c",
#    main = "tests/run_regression_tests.py",
#    tags = ["team:ml", "learning_tests", "learning_tests_cartpole", "learning_tests_discrete"],
#    size = "large",
#    srcs = ["tests/run_regression_tests.py"],
#    data = ["tuned_examples/a3c/cartpole-a3c.yaml"],
#    args = ["--yaml-dir=tuned_examples/a3c"]
# )

# AlphaStar
py_test(
    name = "learning_tests_cartpole_alpha_star",
    main = "tests/run_regression_tests.py",
    tags = ["team:ml", "learning_tests", "learning_tests_cartpole", "learning_tests_discrete"],
    size = "large",
    srcs = ["tests/run_regression_tests.py"],
    data = ["tuned_examples/alpha_star/multi-agent-cartpole-alpha-star.yaml"],
    args = ["--yaml-dir=tuned_examples/alpha_star", "--num-cpus=10"]
)

# AlphaZero
py_test(
    name = "learning_tests_cartpole_sparse_rewards_alpha_zero",
    tags = ["team:ml", "torch_only", "learning_tests", "learning_tests_discrete"],
    main = "tests/run_regression_tests.py",
    size = "large",
    srcs = ["tests/run_regression_tests.py"],
    data = ["tuned_examples/alpha_zero/cartpole-sparse-rewards-alpha-zero.yaml"],
    args = ["--yaml-dir=tuned_examples/alpha_zero", "--num-cpus=8"]
)

# APEX-DQN
# py_test(
#    name = "learning_tests_cartpole_apex",
#    main = "tests/run_regression_tests.py",
#    tags = ["team:ml", "learning_tests", "learning_tests_cartpole", "learning_tests_discrete"],
#    size = "large",
#    srcs = ["tests/run_regression_tests.py"],
#    data = [
#        "tuned_examples/dqn/cartpole-apex.yaml",
#    ],
#    args = ["--yaml-dir=tuned_examples/dqn", "--num-cpus=6"]
# )

# Once APEX supports multi-GPU.
# py_test(
#    name = "learning_cartpole_apex_fake_gpus",
#    main = "tests/run_regression_tests.py",
#    tags = ["team:ml", "learning_tests", "learning_tests_cartpole", "learning_tests_discrete", "fake_gpus"],
#    size = "large",
#    srcs = ["tests/run_regression_tests.py"],
#    data = ["tuned_examples/dqn/cartpole-apex-fake-gpus.yaml"],
#    args = ["--yaml-dir=tuned_examples/dqn"]
# )

# APPO
py_test(
    name = "learning_tests_cartpole_appo_no_vtrace",
    main = "tests/run_regression_tests.py",
    tags = ["team:ml", "learning_tests", "learning_tests_cartpole", "learning_tests_discrete"],
    size = "large",
    srcs = ["tests/run_regression_tests.py"],
    data = ["tuned_examples/ppo/cartpole-appo.yaml"],
    args = ["--yaml-dir=tuned_examples/ppo"]
)

# py_test(
#    name = "learning_tests_cartpole_appo_vtrace",
#    main = "tests/run_regression_tests.py",
#    tags = ["team:ml", "learning_tests", "learning_tests_cartpole", "learning_tests_discrete"],
#    size = "large",
#    srcs = ["tests/run_regression_tests.py"],
#    data = ["tuned_examples/ppo/cartpole-appo-vtrace.yaml"],
#    args = ["--yaml-dir=tuned_examples/ppo"]
# )

py_test(
    name = "learning_tests_cartpole_separate_losses_appo",
    main = "tests/run_regression_tests.py",
    tags = ["team:ml", "tf_only", "learning_tests", "learning_tests_cartpole", "learning_tests_discrete"],
    size = "large",
    srcs = ["tests/run_regression_tests.py"],
    data = [
        "tuned_examples/ppo/cartpole-appo-vtrace-separate-losses.yaml"
    ],
    args = ["--yaml-dir=tuned_examples/ppo"]
)

# py_test(
#    name = "learning_tests_frozenlake_appo",
#    main = "tests/run_regression_tests.py",
#    tags = ["team:ml", "learning_tests", "learning_tests_discrete"],
#    size = "large",
#    srcs = ["tests/run_regression_tests.py"],
#    data = ["tuned_examples/ppo/frozenlake-appo-vtrace.yaml"],
#    args = ["--yaml-dir=tuned_examples/ppo"]
# )

py_test(
    name = "learning_tests_cartpole_appo_fake_gpus",
    main = "tests/run_regression_tests.py",
    tags = ["team:ml", "learning_tests", "learning_tests_cartpole", "learning_tests_discrete", "fake_gpus"],
    size = "large",
    srcs = ["tests/run_regression_tests.py"],
    data = ["tuned_examples/ppo/cartpole-appo-vtrace-fake-gpus.yaml"],
    args = ["--yaml-dir=tuned_examples/ppo"]
)

# ARS
py_test(
    name = "learning_tests_cartpole_ars",
    main = "tests/run_regression_tests.py",
    tags = ["team:ml", "learning_tests", "learning_tests_cartpole", "learning_tests_discrete"],
    size = "large",
    srcs = ["tests/run_regression_tests.py"],
    data = ["tuned_examples/ars/cartpole-ars.yaml"],
    args = ["--yaml-dir=tuned_examples/ars"]
)

# CQL
py_test(
    name = "learning_tests_pendulum_cql",
    main = "tests/run_regression_tests.py",
    tags = ["team:ml", "learning_tests", "learning_tests_pendulum", "learning_tests_continuous"],
    size = "large",
    srcs = ["tests/run_regression_tests.py"],
    # Include the zipped json data file as well.
    data = [
        "tuned_examples/cql/pendulum-cql.yaml",
        "tests/data/pendulum/enormous.zip",
    ],
    args = ["--yaml-dir=tuned_examples/cql"]
)

# DDPG
# py_test(
#   name = "learning_tests_pendulum_ddpg",
#   main = "tests/run_regression_tests.py",
#   tags = ["team:ml", "learning_tests", "learning_tests_pendulum", "learning_tests_continuous"],
#   size = "large",
#   srcs = ["tests/run_regression_tests.py"],
#   data = glob(["tuned_examples/ddpg/pendulum-ddpg.yaml"]),
#   args = ["--yaml-dir=tuned_examples/ddpg"]
# )

py_test(
   name = "learning_tests_pendulum_ddpg_fake_gpus",
   main = "tests/run_regression_tests.py",
   tags = ["team:ml", "learning_tests", "learning_tests_pendulum", "learning_tests_continuous", "fake_gpus"],
   size = "large",
   srcs = ["tests/run_regression_tests.py"],
   data = ["tuned_examples/ddpg/pendulum-ddpg-fake-gpus.yaml"],
   args = ["--yaml-dir=tuned_examples/ddpg"]
)

# DDPPO
py_test(
    name = "learning_tests_cartpole_ddppo",
    main = "tests/run_regression_tests.py",
    tags = ["team:ml", "torch_only", "learning_tests", "learning_tests_cartpole", "learning_tests_discrete"],
    size = "large",
    srcs = ["tests/run_regression_tests.py"],
    data = glob(["tuned_examples/ppo/cartpole-ddppo.yaml"]),
    args = ["--yaml-dir=tuned_examples/ppo"]
)

py_test(
    name = "learning_tests_pendulum_ddppo",
    main = "tests/run_regression_tests.py",
    tags = ["team:ml", "torch_only", "learning_tests", "learning_tests_pendulum", "learning_tests_continuous"],
    size = "large",
    srcs = ["tests/run_regression_tests.py"],
    data = glob(["tuned_examples/ppo/pendulum-ddppo.yaml"]),
    args = ["--yaml-dir=tuned_examples/ppo"]
)

# DQN
# py_test(
#    name = "learning_tests_cartpole_dqn",
#    main = "tests/run_regression_tests.py",
#    tags = ["team:ml", "learning_tests", "learning_tests_cartpole", "learning_tests_discrete"],
#    size = "large",
#    srcs = ["tests/run_regression_tests.py"],
#    data = ["tuned_examples/dqn/cartpole-dqn.yaml"],
#    args = ["--yaml-dir=tuned_examples/dqn"]
# )

py_test(
    name = "learning_tests_cartpole_dqn_softq",
    main = "tests/run_regression_tests.py",
    tags = ["team:ml", "learning_tests", "learning_tests_cartpole", "learning_tests_discrete"],
    size = "large",
    srcs = ["tests/run_regression_tests.py"],
    data = ["tuned_examples/dqn/cartpole-dqn-softq.yaml"],
    args = ["--yaml-dir=tuned_examples/dqn"]
)

# Does not work with tf-eager tracing due to Exploration's postprocessing
# method injecting a tensor into a new graph. Revisit when tf-eager tracing
# is better supported.
py_test(
    name = "learning_tests_cartpole_dqn_param_noise",
    main = "tests/run_regression_tests.py",
    tags = ["team:ml", "learning_tests", "learning_tests_cartpole", "learning_tests_discrete", "no_tf_eager_tracing"],
    size = "large",
    srcs = ["tests/run_regression_tests.py"],
    data = ["tuned_examples/dqn/cartpole-dqn-param-noise.yaml"],
    args = ["--yaml-dir=tuned_examples/dqn"]
)

py_test(
    name = "learning_tests_cartpole_dqn_fake_gpus",
    main = "tests/run_regression_tests.py",
    tags = ["team:ml", "learning_tests", "learning_tests_cartpole", "learning_tests_discrete", "fake_gpus"],
    size = "large",
    srcs = ["tests/run_regression_tests.py"],
    data = ["tuned_examples/dqn/cartpole-dqn-fake-gpus.yaml"],
    args = ["--yaml-dir=tuned_examples/dqn"]
)

# Simple-Q
py_test(
    name = "learning_tests_cartpole_simpleq",
    main = "tests/run_regression_tests.py",
    tags = ["team:ml", "learning_tests", "learning_tests_cartpole", "learning_tests_discrete"],
    size = "large",
    srcs = ["tests/run_regression_tests.py"],
    data = [
        "tuned_examples/dqn/cartpole-simpleq.yaml",
    ],
    args = ["--yaml-dir=tuned_examples/dqn"]
)

py_test(
    name = "learning_tests_cartpole_simpleq_fake_gpus",
    main = "tests/run_regression_tests.py",
    tags = ["team:ml", "learning_tests", "learning_tests_cartpole", "learning_tests_discrete", "fake_gpus"],
    size = "large",
    srcs = ["tests/run_regression_tests.py"],
    data = ["tuned_examples/dqn/cartpole-simpleq-fake-gpus.yaml"],
    args = ["--yaml-dir=tuned_examples/dqn"]
)

# ES
# py_test(
#    name = "learning_tests_cartpole_es",
#    main = "tests/run_regression_tests.py",
#    tags = ["team:ml", "learning_tests", "learning_tests_cartpole", "learning_tests_discrete"],
#    size = "large",
#    srcs = ["tests/run_regression_tests.py"],
#    data = ["tuned_examples/es/cartpole-es.yaml"],
#    args = ["--yaml-dir=tuned_examples/es"]
# )

# IMPALA
# py_test(
#    name = "learning_tests_cartpole_impala",
#    main = "tests/run_regression_tests.py",
#    tags = ["team:ml", "learning_tests", "learning_tests_cartpole", "learning_tests_discrete"],
#    size = "large",
#    srcs = ["tests/run_regression_tests.py"],
#    data = ["tuned_examples/impala/cartpole-impala.yaml"],
#    args = ["--yaml-dir=tuned_examples/impala"]
# )

py_test(
    name = "learning_tests_cartpole_impala_fake_gpus",
    main = "tests/run_regression_tests.py",
    tags = ["team:ml", "learning_tests", "learning_tests_cartpole", "learning_tests_discrete", "fake_gpus"],
    size = "large",
    srcs = ["tests/run_regression_tests.py"],
    data = ["tuned_examples/impala/cartpole-impala-fake-gpus.yaml"],
    args = ["--yaml-dir=tuned_examples/impala"]
)

# MADDPG
py_test(
    name = "learning_tests_two_step_game_maddpg",
    main = "tests/run_regression_tests.py",
    tags = ["team:ml", "tf_only", "no_tf_eager_tracing", "learning_tests", "learning_tests_discrete"],
    size = "large",
    srcs = ["tests/run_regression_tests.py"],
    data = ["tuned_examples/maddpg/two-step-game-maddpg.yaml"],
    args = ["--yaml-dir=tuned_examples/maddpg", "--framework=tf"]
)

# Working, but takes a long time to learn (>15min).
# Removed due to Higher API conflicts with Pytorch-Import tests
## MB-MPO
#py_test(
#    name = "learning_tests_pendulum_mbmpo",
#    main = "tests/run_regression_tests.py",
#    tags = ["team:ml", "torch_only", "learning_tests", "learning_tests_pendulum", "learning_tests_continuous"],
#    size = "large",
#    srcs = ["tests/run_regression_tests.py"],
#    data = ["tuned_examples/mbmpo/pendulum-mbmpo.yaml"],
#    args = ["--yaml-dir=tuned_examples/mbmpo"]
#)

# PG
py_test(
    name = "learning_tests_cartpole_pg",
    main = "tests/run_regression_tests.py",
    tags = ["team:ml", "learning_tests", "learning_tests_cartpole", "learning_tests_discrete"],
    size = "large",
    srcs = ["tests/run_regression_tests.py"],
    data = ["tuned_examples/pg/cartpole-pg.yaml"],
    args = ["--yaml-dir=tuned_examples/pg"]
)

py_test(
    name = "learning_tests_cartpole_crashing_pg",
    main = "tests/run_regression_tests.py",
    tags = ["team:ml", "learning_tests", "learning_tests_cartpole", "learning_tests_discrete"],
    size = "large",
    srcs = ["tests/run_regression_tests.py"],
    data = ["tuned_examples/pg/cartpole-crashing-pg.yaml"],
    args = ["--yaml-dir=tuned_examples/pg"]
)

py_test(
    name = "learning_tests_cartpole_crashing_with_remote_envs_pg",
    main = "tests/run_regression_tests.py",
    tags = ["team:ml", "learning_tests", "learning_tests_cartpole", "learning_tests_discrete"],
    size = "large",
    srcs = ["tests/run_regression_tests.py"],
    data = ["tuned_examples/pg/cartpole-crashing-with_remote-envs-pg.yaml"],
    args = ["--yaml-dir=tuned_examples/pg"]
)

py_test(
    name = "learning_tests_cartpole_pg_fake_gpus",
    main = "tests/run_regression_tests.py",
    tags = ["team:ml", "learning_tests", "learning_tests_cartpole", "learning_tests_discrete", "fake_gpus"],
    size = "large",
    srcs = ["tests/run_regression_tests.py"],
    data = ["tuned_examples/pg/cartpole-pg-fake-gpus.yaml"],
    args = ["--yaml-dir=tuned_examples/pg"]
)

# PPO
# py_test(
#    name = "learning_tests_cartpole_ppo",
#    main = "tests/run_regression_tests.py",
#    tags = ["team:ml", "learning_tests", "learning_tests_cartpole", "learning_tests_discrete"],
#    size = "large",
#    srcs = ["tests/run_regression_tests.py"],
#    data = ["tuned_examples/ppo/cartpole-ppo.yaml"],
#    args = ["--yaml-dir=tuned_examples/ppo"]
# )

py_test(
    name = "learning_tests_pendulum_ppo",
    main = "tests/run_regression_tests.py",
    tags = ["team:ml", "learning_tests", "learning_tests_pendulum", "learning_tests_continuous"],
    size = "large",
    srcs = ["tests/run_regression_tests.py"],
    data = ["tuned_examples/ppo/pendulum-ppo.yaml"],
    args = ["--yaml-dir=tuned_examples/ppo"]
)

py_test(
    name = "learning_tests_transformed_actions_pendulum_ppo",
    main = "tests/run_regression_tests.py",
    tags = ["team:ml", "learning_tests", "learning_tests_pendulum", "learning_tests_continuous"],
    size = "large",
    srcs = ["tests/run_regression_tests.py"],
    data = ["tuned_examples/ppo/pendulum-transformed-actions-ppo.yaml"],
    args = ["--yaml-dir=tuned_examples/ppo"]
)

py_test(
    name = "learning_tests_repeat_after_me_ppo",
    main = "tests/run_regression_tests.py",
    tags = ["team:ml", "learning_tests", "learning_tests_discrete"],
    size = "large",
    srcs = ["tests/run_regression_tests.py"],
    data = ["tuned_examples/ppo/repeatafterme-ppo-lstm.yaml"],
    args = ["--yaml-dir=tuned_examples/ppo"]
)

py_test(
    name = "learning_tests_cartpole_ppo_fake_gpus",
    main = "tests/run_regression_tests.py",
    tags = ["team:ml", "learning_tests", "learning_tests_cartpole", "learning_tests_discrete", "fake_gpus"],
    size = "large",
    srcs = ["tests/run_regression_tests.py"],
    data = ["tuned_examples/ppo/cartpole-ppo-fake-gpus.yaml"],
    args = ["--yaml-dir=tuned_examples/ppo"]
)

# QMIX
py_test(
    name = "learning_tests_two_step_game_qmix",
    main = "tests/run_regression_tests.py",
    tags = ["team:ml", "learning_tests", "learning_tests_discrete"],
    size = "large",
    srcs = ["tests/run_regression_tests.py"],
    data = ["tuned_examples/qmix/two-step-game-qmix.yaml"],
    args = ["--yaml-dir=tuned_examples/qmix", "--framework=torch"]
)

py_test(
    name = "learning_tests_two_step_game_qmix_vdn_mixer",
    main = "tests/run_regression_tests.py",
    tags = ["team:ml", "learning_tests", "learning_tests_discrete"],
    size = "large",
    srcs = ["tests/run_regression_tests.py"],
    data = ["tuned_examples/qmix/two-step-game-qmix-vdn-mixer.yaml"],
    args = ["--yaml-dir=tuned_examples/qmix", "--framework=torch"]
)

py_test(
    name = "learning_tests_two_step_game_qmix_no_mixer",
    main = "tests/run_regression_tests.py",
    tags = ["team:ml", "learning_tests", "learning_tests_discrete"],
    size = "large",
    srcs = ["tests/run_regression_tests.py"],
    data = ["tuned_examples/qmix/two-step-game-qmix-no-mixer.yaml"],
    args = ["--yaml-dir=tuned_examples/qmix", "--framework=torch"]
)

# R2D2
py_test(
    name = "learning_tests_stateless_cartpole_r2d2",
    main = "tests/run_regression_tests.py",
    tags = ["team:ml", "learning_tests", "learning_tests_cartpole", "learning_tests_discrete"],
    size = "large",
    srcs = ["tests/run_regression_tests.py"],
    data = ["tuned_examples/dqn/stateless-cartpole-r2d2.yaml"],
    args = ["--yaml-dir=tuned_examples/dqn"]
)

py_test(
    name = "learning_tests_stateless_cartpole_r2d2_fake_gpus",
    main = "tests/run_regression_tests.py",
    tags = ["team:ml", "learning_tests", "learning_tests_cartpole", "fake_gpus"],
    size = "large",
    srcs = ["tests/run_regression_tests.py"],
    data = ["tuned_examples/dqn/stateless-cartpole-r2d2-fake-gpus.yaml"],
    args = ["--yaml-dir=tuned_examples/dqn"]
)

# SAC
py_test(
    name = "learning_tests_cartpole_sac",
    main = "tests/run_regression_tests.py",
    tags = ["team:ml", "learning_tests", "learning_tests_cartpole", "learning_tests_discrete"],
    size = "large",
    srcs = ["tests/run_regression_tests.py"],
    data = ["tuned_examples/sac/cartpole-sac.yaml"],
    args = ["--yaml-dir=tuned_examples/sac"]
)

# py_test(
#    name = "learning_tests_cartpole_continuous_pybullet_sac",
#    main = "tests/run_regression_tests.py",
#    tags = ["team:ml", "learning_tests", "learning_tests_cartpole", "learning_tests_continuous"],
#    size = "large",
#    srcs = ["tests/run_regression_tests.py"],
#    data = ["tuned_examples/sac/cartpole-continuous-pybullet-sac.yaml"],
#    args = ["--yaml-dir=tuned_examples/sac"]
# )

# py_test(
#    name = "learning_tests_pendulum_sac",
#    main = "tests/run_regression_tests.py",
#    tags = ["team:ml", "learning_tests", "learning_tests_pendulum", "learning_tests_continuous"],
#    size = "large",
#    srcs = ["tests/run_regression_tests.py"],
#    data = ["tuned_examples/sac/pendulum-sac.yaml"],
#    args = ["--yaml-dir=tuned_examples/sac"]
# )

# py_test(
#    name = "learning_tests_transformed_actions_pendulum_sac",
#    main = "tests/run_regression_tests.py",
#    tags = ["team:ml", "learning_tests", "learning_tests_pendulum", "learning_tests_continuous"],
#    size = "large",
#    srcs = ["tests/run_regression_tests.py"],
#    data = ["tuned_examples/sac/pendulum-transformed-actions-sac.yaml"],
#    args = ["--yaml-dir=tuned_examples/sac"]
# )

# py_test(
#    name = "learning_tests_pendulum_sac_fake_gpus",
#    main = "tests/run_regression_tests.py",
#    tags = ["team:ml", "learning_tests", "learning_tests_pendulum", "learning_tests_continuous", "fake_gpus"],
#    size = "large",
#    srcs = ["tests/run_regression_tests.py"],
#    data = ["tuned_examples/sac/pendulum-sac-fake-gpus.yaml"],
#    args = ["--yaml-dir=tuned_examples/sac"]
# )

# SlateQ
# py_test(
#    name = "learning_tests_interest_evolution_10_candidates_recsim_env_slateq",
#    main = "tests/run_regression_tests.py",
#    tags = ["team:ml", "learning_tests", "learning_tests_discrete"],
#    size = "large",
#    srcs = ["tests/run_regression_tests.py"],
#    data = ["tuned_examples/slateq/interest-evolution-10-candidates-recsim-env-slateq.yaml"],
#    args = ["--yaml-dir=tuned_examples/slateq"]
# )

py_test(
    name = "learning_tests_interest_evolution_10_candidates_recsim_env_slateq_fake_gpus",
    main = "tests/run_regression_tests.py",
    tags = ["team:ml", "learning_tests", "learning_tests_discrete", "fake_gpus"],
    size = "large",
    srcs = ["tests/run_regression_tests.py"],
    data = ["tuned_examples/slateq/interest-evolution-10-candidates-recsim-env-slateq.yaml"],
    args = ["--yaml-dir=tuned_examples/slateq"]
)

# TD3
# py_test(
#    name = "learning_tests_pendulum_td3",
#    main = "tests/run_regression_tests.py",
#    tags = ["team:ml", "learning_tests", "learning_tests_pendulum", "learning_tests_continuous"],
#    size = "large",
#    srcs = ["tests/run_regression_tests.py"],
#    data = ["tuned_examples/ddpg/pendulum-td3.yaml"],
#    args = ["--yaml-dir=tuned_examples/ddpg"]
# )


# --------------------------------------------------------------------
# Agents (Compilation, Losses, simple agent functionality tests)
# rllib/agents/
#
# Tag: trainers_dir
# --------------------------------------------------------------------

# Generic (all Trainers)
py_test(
    name = "test_callbacks",
    tags = ["team:ml", "trainers_dir", "trainers_dir_generic"],
    size = "medium",
    srcs = ["agents/tests/test_callbacks.py"]
)

py_test(
    name = "test_memory_leaks_generic",
    main = "agents/tests/test_memory_leaks.py",
    tags = ["team:ml", "trainers_dir"],
    size = "large",
    srcs = ["agents/tests/test_memory_leaks.py"]
)

py_test(
    name = "test_trainer",
    tags = ["team:ml", "trainers_dir", "trainers_dir_generic"],
    size = "large",
    srcs = ["agents/tests/test_trainer.py"]
)

py_test(
    name = "tests/test_worker_failures",
    tags = ["team:ml", "tests_dir", "trainers_dir_generic"],
    size = "large",
    srcs = ["agents/tests/test_worker_failures.py"]
)

# Specific Trainers (Algorithms)
# A2/3CTrainer
py_test(
    name = "test_a2c",
    tags = ["team:ml", "trainers_dir"],
    size = "large",
    srcs = ["agents/a3c/tests/test_a2c.py"]
)

py_test(
    name = "test_a3c",
    tags = ["team:ml", "trainers_dir"],
    size = "large",
    srcs = ["agents/a3c/tests/test_a3c.py"]
)

# AlphaStar
py_test(
    name = "test_alpha_star",
    tags = ["team:ml", "trainers_dir"],
    size = "large",
    srcs = ["algorithms/alpha_star/tests/test_alpha_star.py"]
)

# AlphaZero
py_test(
    name = "test_alpha_zero",
    tags = ["team:ml", "trainers_dir"],
    size = "large",
    srcs = ["algorithms/alpha_zero/tests/test_alpha_zero.py"]
)

# APEXTrainer (DQN)
py_test(
    name = "test_apex_dqn",
    tags = ["team:ml", "trainers_dir"],
    size = "large",
    srcs = ["agents/dqn/tests/test_apex_dqn.py"]
)

# APEXDDPGTrainer
py_test(
    name = "test_apex_ddpg",
    tags = ["team:ml", "trainers_dir"],
    size = "medium",
    srcs = ["algorithms/ddpg/tests/test_apex_ddpg.py"]
)

# ARS
py_test(
    name = "test_ars",
    tags = ["team:ml", "trainers_dir"],
    size = "medium",
    srcs = ["algorithms/ars/tests/test_ars.py"]
)

# Bandits
py_test(
    name = "test_bandits",
    tags = ["team:ml", "trainers_dir"],
    size = "medium",
    srcs = ["algorithms/bandit/tests/test_bandits.py"],
)

# CQLTrainer
py_test(
    name = "test_cql",
    tags = ["team:ml", "trainers_dir"],
    size = "medium",
    srcs = ["algorithms/cql/tests/test_cql.py"]
)

# DDPGTrainer
py_test(
    name = "test_ddpg",
    tags = ["team:ml", "trainers_dir"],
    size = "large",
    srcs = ["algorithms/ddpg/tests/test_ddpg.py"]
)

# DQNTrainer
py_test(
    name = "test_dqn",
    tags = ["team:ml", "trainers_dir"],
    size = "large",
    srcs = ["algorithms/dqn/tests/test_dqn.py"]
)

# Dreamer
py_test(
    name = "test_dreamer",
    tags = ["team:ml", "trainers_dir"],
    size = "medium",
    srcs = ["algorithms/dreamer/tests/test_dreamer.py"]
)

# ES
py_test(
    name = "test_es",
    tags = ["team:ml", "trainers_dir"],
    size = "medium",
    srcs = ["algorithms/es/tests/test_es.py"]
)

# IMPALA
py_test(
    name = "test_impala",
    tags = ["team:ml", "trainers_dir"],
    size = "large",
    srcs = ["agents/impala/tests/test_impala.py"]
)
py_test(
    name = "test_vtrace",
    tags = ["team:ml", "trainers_dir"],
    size = "small",
    srcs = ["agents/impala/tests/test_vtrace.py"]
)

# MARWILTrainer
py_test(
    name = "test_marwil",
    tags = ["team:ml", "trainers_dir"],
    size = "large",
    # Include the json data file.
    data = ["tests/data/cartpole/large.json"],
    srcs = ["algorithms/marwil/tests/test_marwil.py"]
)

# BCTrainer (sub-type of MARWIL)
py_test(
    name = "test_bc",
    tags = ["team:ml", "trainers_dir"],
    size = "large",
    # Include the json data file.
    data = ["tests/data/cartpole/large.json"],
    srcs = ["algorithms/marwil/tests/test_bc.py"]
)

# MADDPGTrainer
py_test(
    name = "test_maddpg",
    tags = ["team:ml", "trainers_dir"],
    size = "medium",
    srcs = ["algorithms/maddpg/tests/test_maddpg.py"]
)

# MAMLTrainer
py_test(
    name = "test_maml",
    tags = ["team:ml", "trainers_dir"],
    size = "medium",
    srcs = ["algorithms/maml/tests/test_maml.py"]
)

# MBMPOTrainer
py_test(
    name = "test_mbmpo",
    tags = ["team:ml", "trainers_dir"],
    size = "medium",
    srcs = ["algorithms/mbmpo/tests/test_mbmpo.py"]
)

# PGTrainer
py_test(
    name = "test_pg",
    tags = ["team:ml", "trainers_dir"],
    size = "large",
    srcs = ["algorithms/pg/tests/test_pg.py"]
)

# PPOTrainer
py_test(
    name = "test_ppo",
    tags = ["team:ml", "trainers_dir"],
    size = "large",
    srcs = ["agents/ppo/tests/test_ppo.py"]
)

# PPO: DDPPO
py_test(
    name = "test_ddppo",
    tags = ["team:ml", "trainers_dir"],
    size = "medium",
    srcs = ["agents/ppo/tests/test_ddppo.py"]
)

# PPO: APPO
py_test(
    name = "test_appo",
    tags = ["team:ml", "trainers_dir"],
    size = "large",
    srcs = ["agents/ppo/tests/test_appo.py"]
)

# QMixTrainer
py_test(
    name = "test_qmix",
    tags = ["team:ml", "trainers_dir"],
    size = "medium",
    srcs = ["algorithms/qmix/tests/test_qmix.py"]
)

# R2D2Trainer
py_test(
    name = "test_r2d2",
    tags = ["team:ml", "trainers_dir"],
    size = "large",
    srcs = ["agents/dqn/tests/test_r2d2.py"]
)

# RNNSACTrainer
py_test(
    name = "test_rnnsac",
    tags = ["team:ml", "trainers_dir"],
    size = "medium",
    srcs = ["algorithms/sac/tests/test_rnnsac.py"]
)

# SACTrainer
py_test(
    name = "test_sac",
    tags = ["team:ml", "trainers_dir"],
    size = "large",
    srcs = ["algorithms/sac/tests/test_sac.py"]
)

# SimpleQTrainer
py_test(
    name = "test_simple_q",
    tags = ["team:ml", "trainers_dir"],
    size = "medium",
    srcs = ["algorithms/dqn/tests/test_simple_q.py"]
)

# SlateQTrainer
py_test(
    name = "test_slateq",
    tags = ["team:ml", "trainers_dir"],
    size = "medium",
    srcs = ["algorithms/slateq/tests/test_slateq.py"]
)

# TD3Trainer
py_test(
    name = "test_td3",
    tags = ["team:ml", "trainers_dir"],
    size = "large",
    srcs = ["algorithms/ddpg/tests/test_td3.py"]
)

# --------------------------------------------------------------------
# contrib Agents
# --------------------------------------------------------------------

py_test(
    name = "random_agent",
    tags = ["team:ml", "trainers_dir"],
    main = "contrib/random_agent/random_agent.py",
    size = "small",
    srcs = ["contrib/random_agent/random_agent.py"]
)


# --------------------------------------------------------------------
# Memory leak tests
#
# Tag: memory_leak_tests
# --------------------------------------------------------------------

py_test(
    name = "test_memory_leak_a3c",
    tags = ["team:ml", "memory_leak_tests"],
    main = "utils/tests/run_memory_leak_tests.py",
    size = "large",
    srcs = ["utils/tests/run_memory_leak_tests.py"],
    data = ["tuned_examples/a3c/memory-leak-test-a3c.yaml"],
    args = ["--yaml-dir=tuned_examples/a3c"]
)

py_test(
    name = "test_memory_leak_appo",
    tags = ["team:ml", "memory_leak_tests"],
    main = "utils/tests/run_memory_leak_tests.py",
    size = "large",
    srcs = ["utils/tests/run_memory_leak_tests.py"],
    data = ["tuned_examples/ppo/memory-leak-test-appo.yaml"],
    args = ["--yaml-dir=tuned_examples/ppo"]
)

py_test(
    name = "test_memory_leak_ddpg",
    tags = ["team:ml", "memory_leak_tests"],
    main = "utils/tests/run_memory_leak_tests.py",
    size = "large",
    srcs = ["utils/tests/run_memory_leak_tests.py"],
    data = ["tuned_examples/ddpg/memory-leak-test-ddpg.yaml"],
    args = ["--yaml-dir=tuned_examples/ddpg"]
)

py_test(
    name = "test_memory_leak_dqn",
    tags = ["team:ml", "memory_leak_tests"],
    main = "utils/tests/run_memory_leak_tests.py",
    size = "large",
    srcs = ["utils/tests/run_memory_leak_tests.py"],
    data = ["tuned_examples/dqn/memory-leak-test-dqn.yaml"],
    args = ["--yaml-dir=tuned_examples/dqn"]
)

py_test(
    name = "test_memory_leak_impala",
    tags = ["team:ml", "memory_leak_tests"],
    main = "utils/tests/run_memory_leak_tests.py",
    size = "large",
    srcs = ["utils/tests/run_memory_leak_tests.py"],
    data = ["tuned_examples/impala/memory-leak-test-impala.yaml"],
    args = ["--yaml-dir=tuned_examples/impala"]
)

py_test(
    name = "test_memory_leak_ppo",
    tags = ["team:ml", "memory_leak_tests"],
    main = "utils/tests/run_memory_leak_tests.py",
    size = "large",
    srcs = ["utils/tests/run_memory_leak_tests.py"],
    data = ["tuned_examples/ppo/memory-leak-test-ppo.yaml"],
    args = ["--yaml-dir=tuned_examples/ppo"]
)

py_test(
    name = "test_memory_leak_sac",
    tags = ["team:ml", "memory_leak_tests"],
    main = "utils/tests/run_memory_leak_tests.py",
    size = "large",
    srcs = ["utils/tests/run_memory_leak_tests.py"],
    data = ["tuned_examples/sac/memory-leak-test-sac.yaml"],
    args = ["--yaml-dir=tuned_examples/sac"]
)

# --------------------------------------------------------------------
# Agents (quick training test iterations via `rllib train`)
#
# Tag: quick_train
#
# These are not(!) learning tests, we only test here compilation and
# support for certain envs, spaces, setups.
# Should all be very short tests with label: "quick_train".
# --------------------------------------------------------------------

# A2C/A3C

py_test(
    name = "test_a3c_torch_pong_deterministic_v4",
    main = "train.py", srcs = ["train.py"],
    tags = ["team:ml", "quick_train"],
    args = [
        "--env", "PongDeterministic-v4",
        "--run", "A3C",
        "--stop", "'{\"training_iteration\": 1}'",
        "--config", "'{\"framework\": \"torch\", \"num_workers\": 2, \"sample_async\": false, \"model\": {\"use_lstm\": false, \"grayscale\": true, \"zero_mean\": false, \"dim\": 84}, \"preprocessor_pref\": \"rllib\"}'",
        "--ray-num-cpus", "4"
        ]
)

py_test(
    name = "test_a3c_tf_pong_ram_v4",
    main = "train.py", srcs = ["train.py"],
    tags = ["team:ml", "quick_train"],
    args = [
        "--env", "Pong-ram-v4",
        "--run", "A3C",
        "--stop", "'{\"training_iteration\": 1}'",
        "--config", "'{\"framework\": \"tf\", \"num_workers\": 2}'",
        "--ray-num-cpus", "4"
        ]
)

# DDPG/APEX-DDPG/TD3

py_test(
    name = "test_ddpg_mountaincar_continuous_v0_num_workers_0",
    main = "train.py", srcs = ["train.py"],
    tags = ["team:ml", "quick_train"],
    args = [
        "--env", "MountainCarContinuous-v0",
        "--run", "DDPG",
        "--stop", "'{\"training_iteration\": 1}'",
        "--config", "'{\"framework\": \"tf\", \"num_workers\": 0}'"
        ]
)

py_test(
    name = "test_ddpg_mountaincar_continuous_v0_num_workers_1",
    main = "train.py", srcs = ["train.py"],
    tags = ["team:ml", "quick_train"],
    args = [
        "--env", "MountainCarContinuous-v0",
        "--run", "DDPG",
        "--stop", "'{\"training_iteration\": 1}'",
        "--config", "'{\"framework\": \"tf\", \"num_workers\": 1}'"
        ]
)

py_test(
    name = "test_apex_ddpg_pendulum_v0_complete_episode_batches",
    main = "train.py", srcs = ["train.py"],
    tags = ["team:ml", "quick_train"],
    args = [
        "--env", "Pendulum-v1",
        "--run", "APEX_DDPG",
        "--stop", "'{\"training_iteration\": 1}'",
        "--config", "'{\"framework\": \"tf\", \"num_workers\": 2, \"optimizer\": {\"num_replay_buffer_shards\": 1}, \"replay_buffer_config\": {\"learning_starts\": 100}, \"min_time_s_per_reporting\": 1, \"batch_mode\": \"complete_episodes\"}'",
        "--ray-num-cpus", "4",
        ]
)

# DQN/APEX

py_test(
    name = "test_dqn_frozenlake_v1",
    main = "train.py", srcs = ["train.py"],
    size = "small",
    tags = ["team:ml", "quick_train"],
    args = [
        "--env", "FrozenLake-v1",
        "--run", "DQN",
        "--config", "'{\"framework\": \"tf\"}'",
        "--stop", "'{\"training_iteration\": 1}'"
        ]
)

py_test(
    name = "test_dqn_cartpole_v0_no_dueling",
    main = "train.py", srcs = ["train.py"],
    size = "small",
    tags = ["team:ml", "quick_train"],
    args = [
        "--env", "CartPole-v0",
        "--run", "DQN",
        "--stop", "'{\"training_iteration\": 1}'",
        "--config", "'{\"framework\": \"tf\", \"lr\": 1e-3, \"exploration_config\": {\"epsilon_timesteps\": 10000, \"final_epsilon\": 0.02}, \"dueling\": false, \"hiddens\": [], \"model\": {\"fcnet_hiddens\": [64], \"fcnet_activation\": \"relu\"}}'"
        ]
)

py_test(
    name = "test_dqn_cartpole_v0",
    main = "train.py", srcs = ["train.py"],
    tags = ["team:ml", "quick_train"],
    args = [
        "--env", "CartPole-v0",
        "--run", "DQN",
        "--stop", "'{\"training_iteration\": 1}'",
        "--config", "'{\"framework\": \"tf\", \"num_workers\": 2}'",
        "--ray-num-cpus", "4"
        ]
)

py_test(
    name = "test_dqn_cartpole_v0_with_offline_input_and_softq",
    main = "train.py", srcs = ["train.py"],
    tags = ["team:ml", "quick_train", "external_files"],
    size = "small",
    # Include the json data file.
    data = ["tests/data/cartpole/small.json"],
    args = [
        "--env", "CartPole-v0",
        "--run", "DQN",
        "--stop", "'{\"training_iteration\": 1}'",
        "--config", "'{\"framework\": \"tf\", \"input\": \"tests/data/cartpole\", \"replay_buffer_config\": {\"learning_starts\": 0}, \"input_evaluation\": [\"wis\", \"is\"], \"exploration_config\": {\"type\": \"SoftQ\"}}'"
        ]
)

py_test(
    name = "test_dqn_pong_deterministic_v4",
    main = "train.py", srcs = ["train.py"],
    tags = ["team:ml", "quick_train"],
    args = [
        "--env", "PongDeterministic-v4",
        "--run", "DQN",
        "--stop", "'{\"training_iteration\": 1}'",
        "--config", "'{\"framework\": \"tf\", \"lr\": 1e-4, \"exploration_config\": {\"epsilon_timesteps\": 200000, \"final_epsilon\": 0.01}, \"replay_buffer_config\": {\"capacity\": 10000, \"learning_starts\": 10000}, \"rollout_fragment_length\": 4, \"target_network_update_freq\": 1000, \"gamma\": 0.99}'"
        ]
)

# IMPALA

py_test(
    name = "test_impala_buffers_2",
    main = "train.py", srcs = ["train.py"],
    tags = ["team:ml", "quick_train"],
    args = [
        "--env", "CartPole-v0",
        "--run", "IMPALA",
        "--stop", "'{\"training_iteration\": 1}'",
        "--config", "'{\"framework\": \"tf\", \"num_gpus\": 0, \"num_workers\": 2, \"min_time_s_per_reporting\": 1, \"num_multi_gpu_tower_stacks\": 2, \"replay_buffer_num_slots\": 100, \"replay_proportion\": 1.0}'",
        "--ray-num-cpus", "4",
        ]
)

py_test(
    name = "test_impala_cartpole_v0_buffers_2_lstm",
    main = "train.py",
    srcs = ["train.py"],
    tags = ["team:ml", "quick_train"],
    args = [
        "--env", "CartPole-v0",
        "--run", "IMPALA",
        "--stop", "'{\"training_iteration\": 1}'",
        "--config", "'{\"framework\": \"tf\", \"num_gpus\": 0, \"num_workers\": 2, \"min_time_s_per_reporting\": 1, \"num_multi_gpu_tower_stacks\": 2, \"replay_buffer_num_slots\": 100, \"replay_proportion\": 1.0, \"model\": {\"use_lstm\": true}}'",
        "--ray-num-cpus", "4",
        ]
)

py_test(
    name = "test_impala_pong_deterministic_v4_40k_ts_1G_obj_store",
    main = "train.py",
    srcs = ["train.py"],
    tags = ["team:ml", "quick_train"],
    size = "medium",
    args = [
        "--env", "PongDeterministic-v4",
        "--run", "IMPALA",
        "--stop", "'{\"timesteps_total\": 30000}'",
        "--ray-object-store-memory=1000000000",
        "--config", "'{\"framework\": \"tf\", \"num_workers\": 1, \"num_gpus\": 0, \"num_envs_per_worker\": 32, \"rollout_fragment_length\": 50, \"train_batch_size\": 50, \"learner_queue_size\": 1}'"
        ]
)

# PG

py_test(
    name = "test_pg_tf_cartpole_v0_lstm",
    main = "train.py", srcs = ["train.py"],
    tags = ["team:ml", "quick_train"],
    args = [
        "--env", "CartPole-v0",
        "--run", "PG",
        "--stop", "'{\"training_iteration\": 1}'",
        "--config", "'{\"framework\": \"tf\", \"rollout_fragment_length\": 500, \"num_workers\": 1, \"model\": {\"use_lstm\": true, \"max_seq_len\": 100}}'"
        ]
)

py_test(
    name = "test_pg_tf_cartpole_v0_multi_envs_per_worker",
    main = "train.py", srcs = ["train.py"],
    size = "small",
    tags = ["team:ml", "quick_train"],
    args = [
        "--env", "CartPole-v0",
        "--run", "PG",
        "--stop", "'{\"training_iteration\": 1}'",
        "--config", "'{\"framework\": \"tf\", \"rollout_fragment_length\": 500, \"num_workers\": 1, \"num_envs_per_worker\": 10}'"
        ]
)


py_test(
    name = "test_pg_tf_pong_v0",
    main = "train.py", srcs = ["train.py"],
    tags = ["team:ml", "quick_train"],
    args = [
        "--env", "Pong-v0",
        "--run", "PG",
        "--stop", "'{\"training_iteration\": 1}'",
        "--config", "'{\"framework\": \"tf\", \"rollout_fragment_length\": 500, \"num_workers\": 1}'"
        ]
)

# PPO/APPO

py_test(
    name = "test_ppo_tf_cartpole_v1_complete_episode_batches",
    main = "train.py", srcs = ["train.py"],
    tags = ["team:ml", "quick_train"],
    args = [
        "--env", "CartPole-v1",
        "--run", "PPO",
        "--stop", "'{\"training_iteration\": 1}'",
        "--config", "'{\"framework\": \"tf\", \"kl_coeff\": 1.0, \"num_sgd_iter\": 10, \"lr\": 1e-4, \"sgd_minibatch_size\": 64, \"train_batch_size\": 2000, \"num_workers\": 1, \"use_gae\": false, \"batch_mode\": \"complete_episodes\"}'"
        ]
)

py_test(
    name = "test_ppo_tf_cartpole_v1_remote_worker_envs",
    main = "train.py", srcs = ["train.py"],
    tags = ["team:ml", "quick_train"],
    args = [
        "--env", "CartPole-v1",
        "--run", "PPO",
        "--stop", "'{\"training_iteration\": 1}'",
        "--config", "'{\"framework\": \"tf\", \"remote_worker_envs\": true, \"remote_env_batch_wait_ms\": 99999999, \"num_envs_per_worker\": 2, \"num_workers\": 1, \"train_batch_size\": 100, \"sgd_minibatch_size\": 50}'"
        ]
)

py_test(
    name = "test_ppo_tf_cartpole_v1_remote_worker_envs_b",
    main = "train.py", srcs = ["train.py"],
    tags = ["team:ml", "quick_train"],
    args = [
        "--env", "CartPole-v1",
        "--run", "PPO",
        "--stop", "'{\"training_iteration\": 2}'",
        "--config", "'{\"framework\": \"tf\", \"remote_worker_envs\": true, \"num_envs_per_worker\": 2, \"num_workers\": 1, \"train_batch_size\": 100, \"sgd_minibatch_size\": 50}'"
        ]
)

py_test(
    name = "test_appo_tf_pendulum_v1_no_gpus",
    main = "train.py", srcs = ["train.py"],
    tags = ["team:ml", "quick_train"],
    args = [
        "--env", "Pendulum-v1",
        "--run", "APPO",
        "--stop", "'{\"training_iteration\": 1}'",
        "--config", "'{\"framework\": \"tf\", \"num_workers\": 2, \"num_gpus\": 0}'",
        "--ray-num-cpus", "4"
        ]
)

# --------------------------------------------------------------------
# Env tests
# rllib/env/
#
# Tag: env
# --------------------------------------------------------------------

py_test(
    name = "env/tests/test_external_env",
    tags = ["team:ml", "env"],
    size = "large",
    srcs = ["env/tests/test_external_env.py"]
)

py_test(
    name = "env/tests/test_external_multi_agent_env",
    tags = ["team:ml", "env"],
    size = "medium",
    srcs = ["env/tests/test_external_multi_agent_env.py"]
)

sh_test(
    name = "env/tests/test_local_inference_cartpole",
    tags = ["team:ml", "env"],
    size = "medium",
    srcs = ["env/tests/test_policy_client_server_setup.sh"],
    args = ["local", "cartpole", "8800"],
    data = glob(["examples/serving/*.py"]),
)

sh_test(
    name = "env/tests/test_remote_inference_cartpole",
    tags = ["team:ml", "env"],
    size = "medium",
    srcs = ["env/tests/test_policy_client_server_setup.sh"],
    args = ["remote", "cartpole", "8810"],
    data = glob(["examples/serving/*.py"]),
)

sh_test(
    name = "env/tests/test_remote_inference_cartpole_lstm",
    tags = ["team:ml", "env"],
    size = "large",
    srcs = ["env/tests/test_policy_client_server_setup.sh"],
    args = ["remote", "cartpole_lstm", "8820"],
    data = glob(["examples/serving/*.py"]),
)

sh_test(
    name = "env/tests/test_local_inference_cartpole_w_2_concurrent_episodes",
    tags = ["team:ml", "env"],
    size = "medium",
    srcs = ["env/tests/test_policy_client_server_setup.sh"],
    args = ["local", "cartpole-dummy-2-episodes", "8830"],
    data = glob(["examples/serving/*.py"]),
)

sh_test(
    name = "env/tests/test_remote_inference_cartpole_w_2_concurrent_episodes",
    tags = ["team:ml", "env"],
    size = "medium",
    srcs = ["env/tests/test_policy_client_server_setup.sh"],
    args = ["remote", "cartpole-dummy-2-episodes", "8840"],
    data = glob(["examples/serving/*.py"]),
)

sh_test(
    name = "env/tests/test_local_inference_unity3d",
    tags = ["team:ml", "env"],
    size = "medium",
    srcs = ["env/tests/test_policy_client_server_setup.sh"],
    args = ["local", "unity3d", "8850"],
    data = glob(["examples/serving/*.py"]),
)

sh_test(
    name = "env/tests/test_remote_inference_unity3d",
    tags = ["team:ml", "env"],
    size = "medium",
    srcs = ["env/tests/test_policy_client_server_setup.sh"],
    args = ["remote", "unity3d", "8860"],
    data = glob(["examples/serving/*.py"]),
)


py_test(
    name = "env/tests/test_remote_worker_envs",
    tags = ["team:ml", "env"],
    size = "medium",
    srcs = ["env/tests/test_remote_worker_envs.py"]
)

py_test(
    name = "env/tests/test_env_with_subprocess",
    tags = ["team:ml", "env"],
    size = "medium",
    srcs = ["env/tests/test_env_with_subprocess.py"]
)

py_test(
    name = "env/wrappers/tests/test_unity3d_env",
    tags = ["team:ml", "env"],
    size = "small",
    srcs = ["env/wrappers/tests/test_unity3d_env.py"]
)

py_test(
    name = "env/wrappers/tests/test_recsim_wrapper",
    tags = ["team:ml", "env"],
    size = "small",
    srcs = ["env/wrappers/tests/test_recsim_wrapper.py"]
)

py_test(
    name = "env/wrappers/tests/test_exception_wrapper",
    tags = ["team:ml", "env"],
    size = "small",
    srcs = ["env/wrappers/tests/test_exception_wrapper.py"]
)

py_test(
    name = "env/wrappers/tests/test_group_agents_wrapper",
    tags = ["team:ml", "env"],
    size = "small",
    srcs = ["env/wrappers/tests/test_group_agents_wrapper.py"]
)

# --------------------------------------------------------------------
# Evaluation components
# rllib/evaluation/
#
# Tag: evaluation
# --------------------------------------------------------------------

py_test(
    name = "evaluation/tests/test_envs_that_crash",
    tags = ["team:ml", "evaluation"],
    size = "medium",
    srcs = ["evaluation/tests/test_envs_that_crash.py"]
)

py_test(
    name = "evaluation/tests/test_episode",
    tags = ["team:ml", "evaluation"],
    size = "small",
    srcs = ["evaluation/tests/test_episode.py"]
)

py_test(
    name = "evaluation/tests/test_postprocessing",
    tags = ["team:ml", "evaluation"],
    size = "small",
    srcs = ["evaluation/tests/test_postprocessing.py"]
)

py_test(
    name = "evaluation/tests/test_rollout_worker",
    tags = ["team:ml", "evaluation"],
    size = "medium",
    srcs = ["evaluation/tests/test_rollout_worker.py"]
)

py_test(
    name = "evaluation/tests/test_trajectory_view_api",
    tags = ["team:ml", "evaluation"],
    size = "medium",
    srcs = ["evaluation/tests/test_trajectory_view_api.py"]
)

<<<<<<< HEAD
=======
py_test(
    name = "evaluation/tests/test_episode",
    tags = ["team:ml", "evaluation"],
    size = "small",
    srcs = ["evaluation/tests/test_episode.py"]
)
# --------------------------------------------------------------------
# Execution Utils
# rllib/execution/
#
# Tag: execution
# --------------------------------------------------------------------

py_test(
    name = "test_async_requests_manager",
    tags = ["team:ml", "execution"],
    size = "small",
    srcs = ["execution/tests/test_async_requests_manager.py"]
)

>>>>>>> d0dfac59
# --------------------------------------------------------------------
# Models and Distributions
# rllib/models/
#
# Tag: models
# --------------------------------------------------------------------

py_test(
    name = "test_attention_nets",
    tags = ["team:ml", "models"],
    size = "large",
    srcs = ["models/tests/test_attention_nets.py"]
)

py_test(
    name = "test_conv2d_default_stacks",
    tags = ["team:ml", "models"],
    size = "medium",
    srcs = ["models/tests/test_conv2d_default_stacks.py"]
)

py_test(
    name = "test_convtranspose2d_stack",
    tags = ["team:ml", "models"],
    size = "small",
    data = glob(["tests/data/images/obstacle_tower.png"]),
    srcs = ["models/tests/test_convtranspose2d_stack.py"]
)

py_test(
    name = "test_distributions",
    tags = ["team:ml", "models"],
    size = "medium",
    srcs = ["models/tests/test_distributions.py"]
)

py_test(
    name = "test_lstms",
    tags = ["team:ml", "models"],
    size = "large",
    srcs = ["models/tests/test_lstms.py"]
)

py_test(
    name = "test_models",
    tags = ["team:ml", "models"],
    size = "medium",
    srcs = ["models/tests/test_models.py"]
)

py_test(
    name = "test_preprocessors",
    tags = ["team:ml", "models"],
    size = "large",
    srcs = ["models/tests/test_preprocessors.py"]
)

# --------------------------------------------------------------------
# Policies
# rllib/policy/
#
# Tag: policy
# --------------------------------------------------------------------

py_test(
    name = "policy/tests/test_compute_log_likelihoods",
    tags = ["team:ml", "policy"],
    size = "medium",
    srcs = ["policy/tests/test_compute_log_likelihoods.py"]
)

py_test(
    name = "policy/tests/test_multi_agent_batch",
    tags = ["team:ml", "policy"],
    size = "small",
    srcs = ["policy/tests/test_multi_agent_batch.py"]
)

py_test(
    name = "policy/tests/test_policy",
    tags = ["team:ml", "policy"],
    size = "medium",
    srcs = ["policy/tests/test_policy.py"]
)

py_test(
    name = "policy/tests/test_rnn_sequencing",
    tags = ["team:ml", "policy"],
    size = "small",
    srcs = ["policy/tests/test_rnn_sequencing.py"]
)

py_test(
    name = "policy/tests/test_sample_batch",
    tags = ["team:ml", "policy"],
    size = "small",
    srcs = ["policy/tests/test_sample_batch.py"]
)

py_test(
    name = "policy/tests/test_view_requirement",
    tags = ["team:ml", "policy"],
    size = "small",
    srcs = ["policy/tests/test_view_requirement.py"]
)


# --------------------------------------------------------------------
# Utils:
# rllib/utils/
#
# Tag: utils
# --------------------------------------------------------------------

py_test(
    name = "test_serialization",
    tags = ["team:ml", "utils"],
    size = "large",
    srcs = ["utils/tests/test_serialization.py"]
)

py_test(
    name = "test_curiosity",
    tags = ["team:ml", "utils"],
    size = "large",
    srcs = ["utils/exploration/tests/test_curiosity.py"]
)

py_test(
    name = "test_explorations",
    tags = ["team:ml", "utils"],
    size = "large",
    srcs = ["utils/exploration/tests/test_explorations.py"]
)

py_test(
    name = "test_parameter_noise",
    tags = ["team:ml", "utils"],
    size = "medium",
    srcs = ["utils/exploration/tests/test_parameter_noise.py"]
)

py_test(
    name = "test_random_encoder",
    tags = ["team:ml", "utils"],
    size = "large",
    srcs = ["utils/exploration/tests/test_random_encoder.py"]
)

# Schedules
py_test(
    name = "test_schedules",
    tags = ["team:ml", "utils"],
    size = "small",
    srcs = ["utils/schedules/tests/test_schedules.py"]
)

py_test(
    name = "test_framework_agnostic_components",
    tags = ["team:ml", "utils"],
    size = "small",
    data = glob(["utils/tests/**"]),
    srcs = ["utils/tests/test_framework_agnostic_components.py"]
)

# Spaces/Space utils.
py_test(
    name = "test_space_utils",
    tags = ["team:ml", "utils"],
    size = "large",
    srcs = ["utils/spaces/tests/test_space_utils.py"]
)

# TaskPool
py_test(
    name = "test_taskpool",
    tags = ["team:ml", "utils"],
    size = "small",
    srcs = ["utils/tests/test_taskpool.py"]
)

# ReplayBuffers
py_test(
    name = "test_multi_agent_mixin_replay_buffer",
    tags = ["team:ml", "utils"],
    size = "small",
    srcs = ["utils/replay_buffers/tests/test_multi_agent_mixin_replay_buffer.py"]
)

py_test(
    name = "test_multi_agent_prioritized_replay_buffer",
    tags = ["team:ml", "utils"],
    size = "small",
    srcs = ["utils/replay_buffers/tests/test_multi_agent_prioritized_replay_buffer.py"]
)

py_test(
    name = "test_multi_agent_replay_buffer",
    tags = ["team:ml", "utils"],
    size = "small",
    srcs = ["utils/replay_buffers/tests/test_multi_agent_replay_buffer.py"]
)

py_test(
    name = "test_prioritized_replay_buffer_replay_buffer_api",
    tags = ["team:ml", "utils"],
    size = "small",
    srcs = ["utils/replay_buffers/tests/test_prioritized_replay_buffer_replay_buffer_api.py"]
)

py_test(
    name = "test_replay_buffer",
    tags = ["team:ml", "utils"],
    size = "small",
    srcs = ["utils/replay_buffers/tests/test_replay_buffer.py"]
)

py_test(
    name = "test_reservoir_buffer",
    tags = ["team:ml", "utils"],
    size = "small",
    srcs = ["utils/replay_buffers/tests/test_reservoir_buffer.py"]
)

py_test(
    name = "test_segment_tree_replay_buffer_api",
    tags = ["team:ml", "utils"],
    size = "small",
    srcs = ["utils/replay_buffers/tests/test_segment_tree_replay_buffer_api.py"]
)

# --------------------------------------------------------------------
# rllib/tests/ directory
#
# Tag: tests_dir, tests_dir_[A-Z]
#
# NOTE: Add tests alphabetically into this list and make sure, to tag
# it correctly by its starting letter, e.g. tags=["tests_dir", "tests_dir_A"]
# for `tests/test_all_stuff.py`.
# --------------------------------------------------------------------

py_test(
    name = "tests/test_algorithm_imports",
    tags = ["team:ml", "tests_dir", "tests_dir_C"],
    size = "small",
    srcs = ["tests/test_algorithm_imports.py"]
)

py_test(
    name = "tests/test_catalog",
    tags = ["team:ml", "tests_dir", "tests_dir_C"],
    size = "medium",
    srcs = ["tests/test_catalog.py"]
)

py_test(
    name = "tests/test_checkpoint_restore_pg",
    main = "tests/test_checkpoint_restore.py",
    tags = ["team:ml", "tests_dir", "tests_dir_C"],
    size = "large",
    srcs = ["tests/test_checkpoint_restore.py"],
    args = ["TestCheckpointRestorePG"]
)

py_test(
    name = "tests/test_checkpoint_restore_off_policy",
    main = "tests/test_checkpoint_restore.py",
    tags = ["team:ml", "tests_dir", "tests_dir_C"],
    size = "large",
    srcs = ["tests/test_checkpoint_restore.py"],
    args = ["TestCheckpointRestoreOffPolicy"]
)

py_test(
    name = "tests/test_checkpoint_restore_evolution_algos",
    main = "tests/test_checkpoint_restore.py",
    tags = ["team:ml", "tests_dir", "tests_dir_C"],
    size = "large",
    srcs = ["tests/test_checkpoint_restore.py"],
    args = ["TestCheckpointRestoreEvolutionAlgos"]
)

py_test(
    name = "tests/test_dependency_tf",
    tags = ["team:ml", "tests_dir", "tests_dir_D"],
    size = "small",
    srcs = ["tests/test_dependency_tf.py"]
)

py_test(
    name = "tests/test_dependency_torch",
    tags = ["team:ml", "tests_dir", "tests_dir_D"],
    size = "small",
    srcs = ["tests/test_dependency_torch.py"]
)

py_test(
    name = "tests/test_eager_support_pg",
    main = "tests/test_eager_support.py",
    tags = ["team:ml", "tests_dir", "tests_dir_E"],
    size = "large",
    srcs = ["tests/test_eager_support.py"],
    args = ["TestEagerSupportPG"]
)

py_test(
    name = "tests/test_eager_support_off_policy",
    main = "tests/test_eager_support.py",
    tags = ["team:ml", "tests_dir", "tests_dir_E"],
    size = "large",
    srcs = ["tests/test_eager_support.py"],
    args = ["TestEagerSupportOffPolicy"]
)

py_test(
    name = "tests/test_execution",
    tags = ["team:ml", "tests_dir", "tests_dir_E"],
    size = "medium",
    srcs = ["tests/test_execution.py"]
)

py_test(
    name = "tests/test_export",
    tags = ["team:ml", "tests_dir", "tests_dir_E"],
    size = "medium",
    srcs = ["tests/test_export.py"]
)

py_test(
    name = "tests/test_filters",
    tags = ["team:ml", "tests_dir", "tests_dir_F"],
    size = "small",
    srcs = ["tests/test_filters.py"]
)

py_test(
    name = "tests/test_gpus",
    tags = ["team:ml", "tests_dir", "tests_dir_G"],
    size = "large",
    srcs = ["tests/test_gpus.py"]
)

py_test(
    name = "tests/test_io",
    tags = ["team:ml", "tests_dir", "tests_dir_I"],
    size = "large",
    srcs = ["tests/test_io.py"]
)

py_test(
    name = "tests/test_local",
    tags = ["team:ml", "tests_dir", "tests_dir_L"],
    size = "medium",
    srcs = ["tests/test_local.py"]
)

py_test(
    name = "tests/test_lstm",
    tags = ["team:ml", "tests_dir", "tests_dir_L"],
    size = "medium",
    srcs = ["tests/test_lstm.py"]
)

py_test(
    name = "tests/test_model_imports",
    tags = ["team:ml", "tests_dir", "tests_dir_M", "model_imports"],
    size = "medium",
    data = glob(["tests/data/model_weights/**"]),
    srcs = ["tests/test_model_imports.py"]
)

py_test(
    name = "tests/test_multi_agent_env",
    tags = ["team:ml", "tests_dir", "tests_dir_M"],
    size = "medium",
    srcs = ["tests/test_multi_agent_env.py"]
)

py_test(
    name = "tests/test_multi_agent_pendulum",
    tags = ["team:ml", "tests_dir", "tests_dir_M"],
    size = "large",
    srcs = ["tests/test_multi_agent_pendulum.py"]
)

py_test(
    name = "tests/test_nested_action_spaces",
    main = "tests/test_nested_action_spaces.py",
    tags = ["team:ml", "tests_dir", "tests_dir_N"],
    size = "medium",
    srcs = ["tests/test_nested_action_spaces.py"]
)

py_test(
    name = "tests/test_nested_observation_spaces",
    main = "tests/test_nested_observation_spaces.py",
    tags = ["team:ml", "tests_dir", "tests_dir_N"],
    size = "medium",
    srcs = ["tests/test_nested_observation_spaces.py"]
)

py_test(
    name = "tests/test_nn_framework_import_errors",
    tags = ["team:ml", "tests_dir", "tests_dir_N"],
    size = "small",
    srcs = ["tests/test_nn_framework_import_errors.py"]
)

py_test(
    name = "tests/test_pettingzoo_env",
    tags = ["team:ml", "tests_dir", "tests_dir_P"],
    size = "medium",
    srcs = ["tests/test_pettingzoo_env.py"]
)

py_test(
    name = "tests/test_placement_groups",
    tags = ["team:ml", "tests_dir", "tests_dir_P"],
    size = "medium",
    srcs = ["tests/test_placement_groups.py"]
)

py_test(
    name = "tests/test_ray_client",
    tags = ["team:ml", "tests_dir", "tests_dir_R"],
    size = "large",
    srcs = ["tests/test_ray_client.py"]
)

py_test(
    name = "tests/test_reproducibility",
    tags = ["team:ml", "tests_dir", "tests_dir_R"],
    size = "medium",
    srcs = ["tests/test_reproducibility.py"]
)

# Test [train|evaluate].py scripts (w/o confirming evaluation performance).
py_test(
    name = "test_rllib_evaluate_1",
    main = "tests/test_rllib_train_and_evaluate.py",
    tags = ["team:ml", "tests_dir", "tests_dir_R"],
    size = "large",
    data = ["train.py", "evaluate.py"],
    srcs = ["tests/test_rllib_train_and_evaluate.py"],
    args = ["TestEvaluate1"]
)

py_test(
    name = "test_rllib_evaluate_2",
    main = "tests/test_rllib_train_and_evaluate.py",
    tags = ["team:ml", "tests_dir", "tests_dir_R"],
    size = "large",
    data = ["train.py", "evaluate.py"],
    srcs = ["tests/test_rllib_train_and_evaluate.py"],
    args = ["TestEvaluate2"]
)

py_test(
    name = "test_rllib_evaluate_3",
    main = "tests/test_rllib_train_and_evaluate.py",
    tags = ["team:ml", "tests_dir", "tests_dir_R"],
    size = "large",
    data = ["train.py", "evaluate.py"],
    srcs = ["tests/test_rllib_train_and_evaluate.py"],
    args = ["TestEvaluate3"]
)

py_test(
    name = "test_rllib_evaluate_4",
    main = "tests/test_rllib_train_and_evaluate.py",
    tags = ["team:ml", "tests_dir", "tests_dir_R"],
    size = "large",
    data = ["train.py", "evaluate.py"],
    srcs = ["tests/test_rllib_train_and_evaluate.py"],
    args = ["TestEvaluate4"]
)

# Test [train|evaluate].py scripts (and confirm `rllib evaluate` performance is same
# as the final one from the `rllib train` run).
py_test(
    name = "test_rllib_train_and_evaluate",
    main = "tests/test_rllib_train_and_evaluate.py",
    tags = ["team:ml", "tests_dir", "tests_dir_R"],
    size = "large",
    data = ["train.py", "evaluate.py"],
    srcs = ["tests/test_rllib_train_and_evaluate.py"],
    args = ["TestTrainAndEvaluate"]
)

py_test(
    name = "tests/test_supported_multi_agent_pg",
    main = "tests/test_supported_multi_agent.py",
    tags = ["team:ml", "tests_dir", "tests_dir_S"],
    size = "medium",
    srcs = ["tests/test_supported_multi_agent.py"],
    args = ["TestSupportedMultiAgentPG"]
)

py_test(
    name = "tests/test_supported_multi_agent_off_policy",
    main = "tests/test_supported_multi_agent.py",
    tags = ["team:ml", "tests_dir", "tests_dir_S"],
    size = "medium",
    srcs = ["tests/test_supported_multi_agent.py"],
    args = ["TestSupportedMultiAgentOffPolicy"]
)

py_test(
     name = "tests/test_supported_spaces_pg",
     main = "tests/test_supported_spaces.py",
     tags = ["team:ml", "tests_dir", "tests_dir_S"],
     size = "large",
     srcs = ["tests/test_supported_spaces.py"],
     args = ["TestSupportedSpacesPG"]
 )

py_test(
    name = "tests/test_supported_spaces_off_policy",
    main = "tests/test_supported_spaces.py",
    tags = ["team:ml", "tests_dir", "tests_dir_S"],
    size = "medium",
    srcs = ["tests/test_supported_spaces.py"],
    args = ["TestSupportedSpacesOffPolicy"]
)

py_test(
    name = "tests/test_supported_spaces_evolution_algos",
    main = "tests/test_supported_spaces.py",
    tags = ["team:ml", "tests_dir", "tests_dir_S"],
    size = "large",
    srcs = ["tests/test_supported_spaces.py"],
    args = ["TestSupportedSpacesEvolutionAlgos"]
)

py_test(
    name = "tests/test_timesteps",
    tags = ["team:ml", "tests_dir", "tests_dir_T"],
    size = "small",
    srcs = ["tests/test_timesteps.py"]
)

# --------------------------------------------------------------------
# examples/ directory (excluding examples/documentation/...)
#
# Tag: examples, examples_[A-Z]
#
# NOTE: Add tests alphabetically into this list and make sure, to tag
# it correctly by its starting letter, e.g. tags=["examples", "examples_A"]
# for `examples/all_stuff.py`.
# --------------------------------------------------------------------

py_test(
    name = "examples/action_masking_tf",
    main = "examples/action_masking.py",
    tags = ["team:ml", "examples", "examples_A"],
    size = "medium",
    srcs = ["examples/action_masking.py"],
    args = ["--stop-iter=2"]
)

py_test(
    name = "examples/action_masking_torch",
    main = "examples/action_masking.py",
    tags = ["team:ml", "examples", "examples_A"],
    size = "medium",
    srcs = ["examples/action_masking.py"],
    args = ["--stop-iter=2", "--framework=torch"]
)

py_test(
    name = "examples/attention_net_tf",
    main = "examples/attention_net.py",
    tags = ["team:ml", "examples", "examples_A"],
    size = "medium",
    srcs = ["examples/attention_net.py"],
    args = ["--as-test", "--stop-reward=70"]
)

py_test(
    name = "examples/attention_net_torch",
    main = "examples/attention_net.py",
    tags = ["team:ml", "examples", "examples_A"],
    size = "medium",
    srcs = ["examples/attention_net.py"],
    args = ["--as-test", "--stop-reward=70", "--framework torch"]
)

py_test(
    name = "examples/autoregressive_action_dist_tf",
    main = "examples/autoregressive_action_dist.py",
    tags = ["team:ml", "examples", "examples_A"],
    size = "medium",
    srcs = ["examples/autoregressive_action_dist.py"],
    args = ["--as-test", "--stop-reward=150", "--num-cpus=4"]
)

py_test(
    name = "examples/autoregressive_action_dist_torch",
    main = "examples/autoregressive_action_dist.py",
    tags = ["team:ml", "examples", "examples_A"],
    size = "medium",
    srcs = ["examples/autoregressive_action_dist.py"],
    args = ["--as-test", "--framework=torch", "--stop-reward=150", "--num-cpus=4"]
)

py_test(
    name = "examples/bare_metal_policy_with_custom_view_reqs",
    main = "examples/bare_metal_policy_with_custom_view_reqs.py",
    tags = ["team:ml", "examples", "examples_B"],
    size = "medium",
    srcs = ["examples/bare_metal_policy_with_custom_view_reqs.py"],
)

py_test(
    name = "examples/batch_norm_model_ppo_tf",
    main = "examples/batch_norm_model.py",
    tags = ["team:ml", "examples", "examples_B"],
    size = "medium",
    srcs = ["examples/batch_norm_model.py"],
    args = ["--as-test", "--run=PPO", "--stop-reward=80"]
)

py_test(
    name = "examples/batch_norm_model_ppo_torch",
    main = "examples/batch_norm_model.py",
    tags = ["team:ml", "examples", "examples_B"],
    size = "medium",
    srcs = ["examples/batch_norm_model.py"],
    args = ["--as-test", "--framework=torch", "--run=PPO", "--stop-reward=80"]
)

py_test(
    name = "examples/batch_norm_model_dqn_tf",
    main = "examples/batch_norm_model.py",
    tags = ["team:ml", "examples", "examples_B"],
    size = "medium",
    srcs = ["examples/batch_norm_model.py"],
    args = ["--as-test", "--run=DQN", "--stop-reward=70"]
)

py_test(
    name = "examples/batch_norm_model_dqn_torch",
    main = "examples/batch_norm_model.py",
    tags = ["team:ml", "examples", "examples_B"],
    size = "large",  # DQN learns much slower with BatchNorm.
    srcs = ["examples/batch_norm_model.py"],
    args = ["--as-test", "--framework=torch", "--run=DQN", "--stop-reward=70"]
)

py_test(
    name = "examples/batch_norm_model_ddpg_tf",
    main = "examples/batch_norm_model.py",
    tags = ["team:ml", "examples", "examples_B"],
    size = "medium",
    srcs = ["examples/batch_norm_model.py"],
    args = ["--run=DDPG", "--stop-iters=1"]
)

py_test(
    name = "examples/batch_norm_model_ddpg_torch",
    main = "examples/batch_norm_model.py",
    tags = ["team:ml", "examples", "examples_B"],
    size = "medium",
    srcs = ["examples/batch_norm_model.py"],
    args = ["--framework=torch", "--run=DDPG", "--stop-iters=1"]
)

py_test(
    name = "examples/cartpole_lstm_impala_tf",
    main = "examples/cartpole_lstm.py",
    tags = ["team:ml", "examples", "examples_C", "examples_C_AtoT"],
    size = "medium",
    srcs = ["examples/cartpole_lstm.py"],
    args = ["--as-test", "--run=IMPALA", "--stop-reward=40", "--num-cpus=4"]
)

py_test(
    name = "examples/cartpole_lstm_impala_torch",
    main = "examples/cartpole_lstm.py",
    tags = ["team:ml", "examples", "examples_C", "examples_C_AtoT"],
    size = "medium",
    srcs = ["examples/cartpole_lstm.py"],
    args = ["--as-test", "--framework=torch", "--run=IMPALA", "--stop-reward=40", "--num-cpus=4"]
)

py_test(
    name = "examples/cartpole_lstm_ppo_tf",
    main = "examples/cartpole_lstm.py",
    tags = ["team:ml", "examples", "examples_C", "examples_C_AtoT"],
    size = "medium",
    srcs = ["examples/cartpole_lstm.py"],
    args = ["--as-test", "--framework=tf", "--run=PPO", "--stop-reward=40", "--num-cpus=4"]
)

py_test(
    name = "examples/cartpole_lstm_ppo_tf2",
    main = "examples/cartpole_lstm.py",
    tags = ["team:ml", "examples", "examples_C", "examples_C_AtoT"],
    size = "large",
    srcs = ["examples/cartpole_lstm.py"],
    args = ["--as-test", "--framework=tf2", "--run=PPO", "--stop-reward=40", "--num-cpus=4"]
)

py_test(
    name = "examples/cartpole_lstm_ppo_torch",
    main = "examples/cartpole_lstm.py",
    tags = ["team:ml", "examples", "examples_C", "examples_C_AtoT"],
    size = "medium",
    srcs = ["examples/cartpole_lstm.py"],
    args = ["--as-test", "--framework=torch", "--run=PPO", "--stop-reward=40", "--num-cpus=4"]
)

py_test(
    name = "examples/cartpole_lstm_ppo_tf_with_prev_a_and_r",
    main = "examples/cartpole_lstm.py",
    tags = ["team:ml", "examples", "examples_C", "examples_C_AtoT"],
    size = "medium",
    srcs = ["examples/cartpole_lstm.py"],
    args = ["--as-test", "--run=PPO", "--stop-reward=40", "--use-prev-action",  "--use-prev-reward", "--num-cpus=4"]
)

py_test(
    name = "examples/centralized_critic_tf",
    main = "examples/centralized_critic.py",
    tags = ["team:ml", "examples", "examples_C", "examples_C_AtoT"],
    size = "large",
    srcs = ["examples/centralized_critic.py"],
    args = ["--as-test", "--stop-reward=7.2"]
)

py_test(
    name = "examples/centralized_critic_torch",
    main = "examples/centralized_critic.py",
    tags = ["team:ml", "examples", "examples_C", "examples_C_AtoT"],
    size = "large",
    srcs = ["examples/centralized_critic.py"],
    args = ["--as-test", "--framework=torch", "--stop-reward=7.2"]
)

py_test(
    name = "examples/centralized_critic_2_tf",
    main = "examples/centralized_critic_2.py",
    tags = ["team:ml", "examples", "examples_C", "examples_C_AtoT"],
    size = "medium",
    srcs = ["examples/centralized_critic_2.py"],
    args = ["--as-test", "--stop-reward=6.0"]
)

py_test(
    name = "examples/centralized_critic_2_torch",
    main = "examples/centralized_critic_2.py",
    tags = ["team:ml", "examples", "examples_C", "examples_C_AtoT"],
    size = "medium",
    srcs = ["examples/centralized_critic_2.py"],
    args = ["--as-test", "--framework=torch", "--stop-reward=6.0"]
)

py_test(
    name = "examples/checkpoint_by_custom_criteria",
    main = "examples/checkpoint_by_custom_criteria.py",
    tags = ["team:ml", "examples", "examples_C", "examples_C_AtoT"],
    size = "medium",
    srcs = ["examples/checkpoint_by_custom_criteria.py"],
    args = ["--stop-iters=3 --num-cpus=3"]
)

py_test(
    name = "examples/complex_struct_space_tf",
    main = "examples/complex_struct_space.py",
    tags = ["team:ml", "examples", "examples_C", "examples_C_AtoT"],
    size = "medium",
    srcs = ["examples/complex_struct_space.py"],
    args = ["--framework=tf"],
)

py_test(
    name = "examples/complex_struct_space_tf_eager",
    main = "examples/complex_struct_space.py",
    tags = ["team:ml", "examples", "examples_C", "examples_C_AtoT"],
    size = "medium",
    srcs = ["examples/complex_struct_space.py"],
    args = ["--framework=tfe"],
)

py_test(
    name = "examples/complex_struct_space_torch",
    main = "examples/complex_struct_space.py",
    tags = ["team:ml", "examples", "examples_C", "examples_C_AtoT"],
    size = "medium",
    srcs = ["examples/complex_struct_space.py"],
    args = ["--framework=torch"],
)

py_test(
    name = "examples/curriculum_learning",
    main = "examples/curriculum_learning.py",
    tags = ["team:ml", "examples", "examples_C", "examples_C_UtoZ"],
    size = "medium",
    srcs = ["examples/curriculum_learning.py"],
    args = ["--as-test", "--stop-reward=800.0"]
)

py_test(
    name = "examples/custom_env_tf",
    main = "examples/custom_env.py",
    tags = ["team:ml", "examples", "examples_C", "examples_C_UtoZ"],
    size = "medium",
    srcs = ["examples/custom_env.py"],
    args = ["--as-test"]
)

py_test(
    name = "examples/custom_env_torch",
    main = "examples/custom_env.py",
    tags = ["team:ml", "examples", "examples_C", "examples_C_UtoZ"],
    size = "large",
    srcs = ["examples/custom_env.py"],
    args = ["--as-test", "--framework=torch"]
)

py_test(
    name = "examples/custom_eval_tf",
    main = "examples/custom_eval.py",
    tags = ["team:ml", "examples", "examples_C", "examples_C_UtoZ"],
    size = "medium",
    srcs = ["examples/custom_eval.py"],
    args = ["--num-cpus=4", "--as-test"]
)

py_test(
    name = "examples/custom_eval_torch",
    main = "examples/custom_eval.py",
    tags = ["team:ml", "examples", "examples_C", "examples_C_UtoZ"],
    size = "medium",
    srcs = ["examples/custom_eval.py"],
    args = ["--num-cpus=4", "--as-test", "--framework=torch"]
)

py_test(
    name = "examples/custom_experiment",
    main = "examples/custom_experiment.py",
    tags = ["team:ml", "examples", "examples_C", "examples_C_UtoZ"],
    size = "medium",
    srcs = ["examples/custom_experiment.py"],
    args = ["--train-iterations=10"]
)

py_test(
    name = "examples/custom_fast_model_tf",
    main = "examples/custom_fast_model.py",
    tags = ["team:ml", "examples", "examples_C", "examples_C_UtoZ"],
    size = "medium",
    srcs = ["examples/custom_fast_model.py"],
    args = ["--stop-iters=1"]
)

py_test(
    name = "examples/custom_fast_model_torch",
    main = "examples/custom_fast_model.py",
    tags = ["team:ml", "examples", "examples_C", "examples_C_UtoZ"],
    size = "medium",
    srcs = ["examples/custom_fast_model.py"],
    args = ["--stop-iters=1", "--framework=torch"]
)

py_test(
    name = "examples/custom_keras_model_a2c",
    main = "examples/custom_keras_model.py",
    tags = ["team:ml", "examples", "examples_C", "examples_C_UtoZ"],
    size = "large",
    srcs = ["examples/custom_keras_model.py"],
    args = ["--run=A2C", "--stop=50", "--num-cpus=4"]
)

py_test(
    name = "examples/custom_keras_model_dqn",
    main = "examples/custom_keras_model.py",
    tags = ["team:ml", "examples", "examples_C", "examples_C_UtoZ"],
    size = "medium",
    srcs = ["examples/custom_keras_model.py"],
    args = ["--run=DQN", "--stop=50"]
)

py_test(
    name = "examples/custom_keras_model_ppo",
    main = "examples/custom_keras_model.py",
    tags = ["team:ml", "examples", "examples_C", "examples_C_UtoZ"],
    size = "medium",
    srcs = ["examples/custom_keras_model.py"],
    args = ["--run=PPO", "--stop=50", "--num-cpus=4"]
)

py_test(
    name = "examples/custom_metrics_and_callbacks",
    main = "examples/custom_metrics_and_callbacks.py",
    tags = ["team:ml", "examples", "examples_C", "examples_C_UtoZ"],
    size = "small",
    srcs = ["examples/custom_metrics_and_callbacks.py"],
    args = ["--stop-iters=2"]
)

py_test(
    name = "examples/custom_metrics_and_callbacks_legacy",
    main = "examples/custom_metrics_and_callbacks_legacy.py",
    tags = ["team:ml", "examples", "examples_C", "examples_C_UtoZ"],
    size = "small",
    srcs = ["examples/custom_metrics_and_callbacks_legacy.py"],
    args = ["--stop-iters=2"]
)

py_test(
    name = "examples/custom_model_api_tf",
    main = "examples/custom_model_api.py",
    tags = ["team:ml", "examples", "examples_C", "examples_C_UtoZ"],
    size = "small",
    srcs = ["examples/custom_model_api.py"],
)

py_test(
    name = "examples/custom_model_api_torch",
    main = "examples/custom_model_api.py",
    tags = ["team:ml", "examples", "examples_C", "examples_C_UtoZ"],
    size = "small",
    srcs = ["examples/custom_model_api.py"],
    args = ["--framework=torch"],
)

py_test(
    name = "examples/custom_model_loss_and_metrics_ppo_tf",
    main = "examples/custom_model_loss_and_metrics.py",
    tags = ["team:ml", "examples", "examples_C", "examples_C_UtoZ"],
    size = "medium",
    # Include the json data file.
    data = ["tests/data/cartpole/small.json"],
    srcs = ["examples/custom_model_loss_and_metrics.py"],
    args = ["--run=PPO", "--stop-iters=1", "--input-files=tests/data/cartpole"]
)

py_test(
    name = "examples/custom_model_loss_and_metrics_ppo_torch",
    main = "examples/custom_model_loss_and_metrics.py",
    tags = ["team:ml", "examples", "examples_C", "examples_C_UtoZ"],
    size = "medium",
    # Include the json data file.
    data = ["tests/data/cartpole/small.json"],
    srcs = ["examples/custom_model_loss_and_metrics.py"],
    args = ["--run=PPO", "--framework=torch", "--stop-iters=1", "--input-files=tests/data/cartpole"]
)

py_test(
    name = "examples/custom_model_loss_and_metrics_pg_tf",
    main = "examples/custom_model_loss_and_metrics.py",
    tags = ["team:ml", "examples", "examples_C", "examples_C_UtoZ"],
    size = "medium",
    # Include the json data file.
    data = ["tests/data/cartpole/small.json"],
    srcs = ["examples/custom_model_loss_and_metrics.py"],
    args = ["--run=PG", "--stop-iters=1", "--input-files=tests/data/cartpole"]
)

py_test(
    name = "examples/custom_model_loss_and_metrics_pg_torch",
    main = "examples/custom_model_loss_and_metrics.py",
    tags = ["team:ml", "examples", "examples_C", "examples_C_UtoZ"],
    size = "medium",
    # Include the json data file.
    data = ["tests/data/cartpole/small.json"],
    srcs = ["examples/custom_model_loss_and_metrics.py"],
    args = ["--run=PG", "--framework=torch", "--stop-iters=1", "--input-files=tests/data/cartpole"]
)

py_test(
    name = "examples/custom_observation_filters",
    main = "examples/custom_observation_filters.py",
    tags = ["team:ml", "examples", "examples_C", "examples_C_UtoZ"],
    size = "medium",
    srcs = ["examples/custom_observation_filters.py"],
    args = ["--stop-iters=3"]
)

py_test(
    name = "examples/custom_rnn_model_repeat_after_me_tf",
    main = "examples/custom_rnn_model.py",
    tags = ["team:ml", "examples", "examples_C", "examples_C_UtoZ"],
    size = "medium",
    srcs = ["examples/custom_rnn_model.py"],
    args = ["--as-test", "--run=PPO", "--stop-reward=40", "--env=RepeatAfterMeEnv", "--num-cpus=4"]
)

py_test(
    name = "examples/custom_rnn_model_repeat_initial_obs_tf",
    main = "examples/custom_rnn_model.py",
    tags = ["team:ml", "examples", "examples_C", "examples_C_UtoZ"],
    size = "medium",
    srcs = ["examples/custom_rnn_model.py"],
    args = ["--as-test", "--run=PPO", "--stop-reward=10", "--stop-timesteps=300000", "--env=RepeatInitialObsEnv", "--num-cpus=4"]
)

py_test(
    name = "examples/custom_rnn_model_repeat_after_me_torch",
    main = "examples/custom_rnn_model.py",
    tags = ["team:ml", "examples", "examples_C", "examples_C_UtoZ"],
    size = "medium",
    srcs = ["examples/custom_rnn_model.py"],
    args = ["--as-test", "--framework=torch", "--run=PPO", "--stop-reward=40", "--env=RepeatAfterMeEnv", "--num-cpus=4"]
)

py_test(
    name = "examples/custom_rnn_model_repeat_initial_obs_torch",
    main = "examples/custom_rnn_model.py",
    tags = ["team:ml", "examples", "examples_C", "examples_C_UtoZ"],
    size = "medium",
    srcs = ["examples/custom_rnn_model.py"],
    args = ["--as-test", "--framework=torch", "--run=PPO", "--stop-reward=10", "--stop-timesteps=300000", "--env=RepeatInitialObsEnv", "--num-cpus=4"]
)

py_test(
    name = "examples/custom_tf_policy",
    tags = ["team:ml", "examples", "examples_C", "examples_C_UtoZ"],
    size = "medium",
    srcs = ["examples/custom_tf_policy.py"],
    args = ["--stop-iters=2", "--num-cpus=4"]
)

py_test(
    name = "examples/custom_torch_policy",
    tags = ["team:ml", "examples", "examples_C", "examples_C_UtoZ"],
    size = "medium",
    srcs = ["examples/custom_torch_policy.py"],
    args = ["--stop-iters=2", "--num-cpus=4"]
)

py_test(
    name = "examples/custom_train_fn",
    main = "examples/custom_train_fn.py",
    tags = ["team:ml", "examples", "examples_C", "examples_C_UtoZ"],
    size = "medium",
    srcs = ["examples/custom_train_fn.py"],
)

py_test(
    name = "examples/custom_vector_env_tf",
    main = "examples/custom_vector_env.py",
    tags = ["team:ml", "examples", "examples_C", "examples_C_UtoZ"],
    size = "medium",
    srcs = ["examples/custom_vector_env.py"],
    args = ["--as-test", "--stop-reward=40.0"]
)

py_test(
    name = "examples/custom_vector_env_torch",
    main = "examples/custom_vector_env.py",
    tags = ["team:ml", "examples", "examples_C", "examples_C_UtoZ"],
    size = "medium",
    srcs = ["examples/custom_vector_env.py"],
    args = ["--as-test", "--framework=torch", "--stop-reward=40.0"]
)

py_test(
    name = "examples/deterministic_training_tf",
    main = "examples/deterministic_training.py",
    tags = ["team:ml", "multi_gpu"],
    size = "medium",
    srcs = ["examples/deterministic_training.py"],
    args = ["--as-test", "--stop-iters=1", "--framework=tf", "--num-gpus-trainer=1", "--num-gpus-per-worker=1"]
)

py_test(
    name = "examples/deterministic_training_tf2",
    main = "examples/deterministic_training.py",
    tags = ["team:ml", "multi_gpu"],
    size = "medium",
    srcs = ["examples/deterministic_training.py"],
    args = ["--as-test", "--stop-iters=1", "--framework=tf2", "--num-gpus-trainer=1", "--num-gpus-per-worker=1"]
)

py_test(
    name = "examples/deterministic_training_torch",
    main = "examples/deterministic_training.py",
    tags = ["team:ml", "multi_gpu"],
    size = "medium",
    srcs = ["examples/deterministic_training.py"],
    args = ["--as-test", "--stop-iters=1", "--framework=torch", "--num-gpus-trainer=1", "--num-gpus-per-worker=1"]
)

py_test(
    name = "examples/eager_execution",
    tags = ["team:ml", "examples", "examples_E"],
    size = "small",
    srcs = ["examples/eager_execution.py"],
    args = ["--stop-iters=2"]
)

py_test(
    name = "examples/export/cartpole_dqn_export",
    main = "examples/export/cartpole_dqn_export.py",
    tags = ["team:ml", "examples", "examples_E"],
    size = "medium",
    srcs = ["examples/export/cartpole_dqn_export.py"],
)

py_test(
    name = "examples/export/onnx_tf",
    main = "examples/export/onnx_tf.py",
    tags = ["team:ml", "examples", "examples_E"],
    size = "medium",
    srcs = ["examples/export/onnx_tf.py"],
)

py_test(
    name = "examples/export/onnx_torch",
    main = "examples/export/onnx_torch.py",
    tags = ["team:ml", "examples", "examples_E"],
    size = "medium",
    srcs = ["examples/export/onnx_torch.py"],
)

py_test(
    name = "examples/fractional_gpus",
    main = "examples/fractional_gpus.py",
    tags = ["team:ml", "examples", "examples_F"],
    size = "medium",
    srcs = ["examples/fractional_gpus.py"],
    args = ["--as-test", "--stop-reward=40.0", "--num-gpus=0", "--num-workers=0"]
)

py_test(
    name = "examples/hierarchical_training_tf",
    main = "examples/hierarchical_training.py",
    tags = ["team:ml", "examples", "examples_H"],
    size = "medium",
    srcs = ["examples/hierarchical_training.py"],
    args = ["--stop-reward=0.0"]
)

py_test(
    name = "examples/hierarchical_training_torch",
    main = "examples/hierarchical_training.py",
    tags = ["team:ml", "examples", "examples_H"],
    size = "medium",
    srcs = ["examples/hierarchical_training.py"],
    args = ["--framework=torch", "--stop-reward=0.0"]
)

# Do not run this test (MobileNetV2 is gigantic and takes forever for 1 iter).
# py_test(
#     name = "examples/mobilenet_v2_with_lstm_tf",
#     main = "examples/mobilenet_v2_with_lstm.py",
#     tags = ["team:ml", "examples", "examples_M"],
#     size = "small",
#     srcs = ["examples/mobilenet_v2_with_lstm.py"]
# )

py_test(
    name = "examples/multi_agent_cartpole_tf",
    main = "examples/multi_agent_cartpole.py",
    tags = ["team:ml", "examples", "examples_M"],
    size = "medium",
    srcs = ["examples/multi_agent_cartpole.py"],
    args = ["--as-test", "--stop-reward=70.0", "--num-cpus=4"]
)

py_test(
    name = "examples/multi_agent_cartpole_torch",
    main = "examples/multi_agent_cartpole.py",
    tags = ["team:ml", "examples", "examples_M"],
    size = "medium",
    srcs = ["examples/multi_agent_cartpole.py"],
    args = ["--as-test", "--framework=torch", "--stop-reward=70.0", "--num-cpus=4"]
)

py_test(
    name = "examples/multi_agent_custom_policy_tf",
    main = "examples/multi_agent_custom_policy.py",
    tags = ["team:ml", "examples", "examples_M"],
    size = "small",
    srcs = ["examples/multi_agent_custom_policy.py"],
    args = ["--as-test", "--stop-reward=80"]
)

py_test(
    name = "examples/multi_agent_custom_policy_torch",
    main = "examples/multi_agent_custom_policy.py",
    tags = ["team:ml", "examples", "examples_M"],
    size = "small",
    srcs = ["examples/multi_agent_custom_policy.py"],
    args = ["--as-test", "--framework=torch", "--stop-reward=80"]
)

py_test(
    name = "examples/multi_agent_two_trainers_tf",
    main = "examples/multi_agent_two_trainers.py",
    tags = ["team:ml", "examples", "examples_M"],
    size = "medium",
    srcs = ["examples/multi_agent_two_trainers.py"],
    args = ["--as-test", "--stop-reward=70"]
)

py_test(
    name = "examples/multi_agent_two_trainers_torch",
    main = "examples/multi_agent_two_trainers.py",
    tags = ["team:ml", "examples", "examples_M"],
    size = "medium",
    srcs = ["examples/multi_agent_two_trainers.py"],
    args = ["--as-test", "--framework=torch", "--stop-reward=70"]
)

# Taking out this test for now: Mixed torch- and tf- policies within the same
# Trainer never really worked.
# py_test(
#     name = "examples/multi_agent_two_trainers_mixed_torch_tf",
#     main = "examples/multi_agent_two_trainers.py",
#     tags = ["team:ml", "examples", "examples_M"],
#     size = "medium",
#     srcs = ["examples/multi_agent_two_trainers.py"],
#     args = ["--as-test", "--mixed-torch-tf", "--stop-reward=70"]
# )

py_test(
    name = "examples/nested_action_spaces_ppo_tf",
    main = "examples/nested_action_spaces.py",
    tags = ["team:ml", "examples", "examples_N"],
    size = "medium",
    srcs = ["examples/nested_action_spaces.py"],
    args = ["--as-test", "--stop-reward=-600", "--run=PPO"]
)

py_test(
    name = "examples/nested_action_spaces_ppo_torch",
    main = "examples/nested_action_spaces.py",
    tags = ["team:ml", "examples", "examples_N"],
    size = "medium",
    srcs = ["examples/nested_action_spaces.py"],
    args = ["--as-test", "--framework=torch", "--stop-reward=-600", "--run=PPO"]
)

py_test(
    name = "examples/parallel_evaluation_and_training_13_episodes_tf",
    main = "examples/parallel_evaluation_and_training.py",
    tags = ["team:ml", "examples", "examples_P"],
    size = "medium",
    srcs = ["examples/parallel_evaluation_and_training.py"],
    args = ["--as-test", "--stop-reward=50.0", "--num-cpus=6", "--evaluation-duration=13"]
)

py_test(
    name = "examples/parallel_evaluation_and_training_auto_episodes_tf",
    main = "examples/parallel_evaluation_and_training.py",
    tags = ["team:ml", "examples", "examples_P"],
    size = "medium",
    srcs = ["examples/parallel_evaluation_and_training.py"],
    args = ["--as-test", "--stop-reward=50.0", "--num-cpus=6", "--evaluation-duration=auto"]
)

py_test(
    name = "examples/parallel_evaluation_and_training_211_ts_tf2",
    main = "examples/parallel_evaluation_and_training.py",
    tags = ["team:ml", "examples", "examples_P"],
    size = "medium",
    srcs = ["examples/parallel_evaluation_and_training.py"],
    args = ["--as-test", "--framework=tf2", "--stop-reward=30.0", "--num-cpus=6", "--evaluation-num-workers=3", "--evaluation-duration=211", "--evaluation-duration-unit=timesteps"]
)

py_test(
    name = "examples/parallel_evaluation_and_training_auto_ts_torch",
    main = "examples/parallel_evaluation_and_training.py",
    tags = ["team:ml", "examples", "examples_P"],
    size = "medium",
    srcs = ["examples/parallel_evaluation_and_training.py"],
    args = ["--as-test", "--framework=torch", "--stop-reward=30.0", "--num-cpus=6", "--evaluation-num-workers=3", "--evaluation-duration=auto", "--evaluation-duration-unit=timesteps"]
)

py_test(
    name = "examples/parametric_actions_cartpole_pg_tf",
    main = "examples/parametric_actions_cartpole.py",
    tags = ["team:ml", "examples", "examples_P"],
    size = "medium",
    srcs = ["examples/parametric_actions_cartpole.py"],
    args = ["--as-test", "--stop-reward=60.0", "--run=PG"]
)

py_test(
    name = "examples/parametric_actions_cartpole_dqn_tf",
    main = "examples/parametric_actions_cartpole.py",
    tags = ["team:ml", "examples", "examples_P"],
    size = "medium",
    srcs = ["examples/parametric_actions_cartpole.py"],
    args = ["--as-test", "--stop-reward=60.0", "--run=DQN"]
)

py_test(
    name = "examples/parametric_actions_cartpole_pg_torch",
    main = "examples/parametric_actions_cartpole.py",
    tags = ["team:ml", "examples", "examples_P"],
    size = "medium",
    srcs = ["examples/parametric_actions_cartpole.py"],
    args = ["--as-test", "--framework=torch", "--stop-reward=60.0", "--run=PG"]
)

py_test(
    name = "examples/parametric_actions_cartpole_dqn_torch",
    main = "examples/parametric_actions_cartpole.py",
    tags = ["team:ml", "examples", "examples_P"],
    size = "medium",
    srcs = ["examples/parametric_actions_cartpole.py"],
    args = ["--as-test", "--framework=torch", "--stop-reward=60.0", "--run=DQN"]
)

py_test(
    name = "examples/parametric_actions_cartpole_embeddings_learnt_by_model",
    main = "examples/parametric_actions_cartpole_embeddings_learnt_by_model.py",
    tags = ["team:ml", "examples", "examples_P"],
    size = "medium",
    srcs = ["examples/parametric_actions_cartpole_embeddings_learnt_by_model.py"],
    args = ["--as-test", "--stop-reward=80.0"]
)

py_test(
    name = "examples/inference_and_serving/policy_inference_after_training_tf",
    main = "examples/inference_and_serving/policy_inference_after_training.py",
    tags = ["team:ml", "examples", "examples_P"],
    size = "medium",
    srcs = ["examples/inference_and_serving/policy_inference_after_training.py"],
    args = ["--stop-iters=3", "--framework=tf"]
)

py_test(
    name = "examples/inference_and_serving/policy_inference_after_training_torch",
    main = "examples/inference_and_serving/policy_inference_after_training.py",
    tags = ["team:ml", "examples", "examples_P"],
    size = "medium",
    srcs = ["examples/inference_and_serving/policy_inference_after_training.py"],
    args = ["--stop-iters=3", "--framework=torch"]
)

py_test(
    name = "examples/inference_and_serving/policy_inference_after_training_with_attention_tf",
    main = "examples/inference_and_serving/policy_inference_after_training_with_attention.py",
    tags = ["team:ml", "examples", "examples_P"],
    size = "medium",
    srcs = ["examples/inference_and_serving/policy_inference_after_training_with_attention.py"],
    args = ["--stop-iters=2", "--framework=tf"]
)

py_test(
    name = "examples/inference_and_serving/policy_inference_after_training_with_attention_torch",
    main = "examples/inference_and_serving/policy_inference_after_training_with_attention.py",
    tags = ["team:ml", "examples", "examples_P"],
    size = "medium",
    srcs = ["examples/inference_and_serving/policy_inference_after_training_with_attention.py"],
    args = ["--stop-iters=2", "--framework=torch"]
)

py_test(
    name = "examples/inference_and_serving/policy_inference_after_training_with_lstm_tf",
    main = "examples/inference_and_serving/policy_inference_after_training_with_lstm.py",
    tags = ["team:ml", "examples", "examples_P"],
    size = "medium",
    srcs = ["examples/inference_and_serving/policy_inference_after_training_with_lstm.py"],
    args = ["--stop-iters=1", "--framework=tf"]
)

py_test(
    name = "examples/inference_and_serving/policy_inference_after_training_with_lstm_torch",
    main = "examples/inference_and_serving/policy_inference_after_training_with_lstm.py",
    tags = ["team:ml", "examples", "examples_P"],
    size = "medium",
    srcs = ["examples/inference_and_serving/policy_inference_after_training_with_lstm.py"],
    args = ["--stop-iters=1", "--framework=torch"]
)

py_test(
    name = "examples/preprocessing_disabled_tf",
    main = "examples/preprocessing_disabled.py",
    tags = ["team:ml", "examples", "examples_P"],
    size = "medium",
    srcs = ["examples/preprocessing_disabled.py"],
    args = ["--stop-iters=2"]
)

py_test(
    name = "examples/preprocessing_disabled_torch",
    main = "examples/preprocessing_disabled.py",
    tags = ["team:ml", "examples", "examples_P"],
    size = "medium",
    srcs = ["examples/preprocessing_disabled.py"],
    args = ["--framework=torch", "--stop-iters=2"]
)

py_test(
    name = "examples/recommender_system_with_recsim_and_slateq_tf2",
    main = "examples/recommender_system_with_recsim_and_slateq.py",
    tags = ["team:ml", "examples", "examples_R"],
    size = "large",
    srcs = ["examples/recommender_system_with_recsim_and_slateq.py"],
    args = ["--stop-iters=2", "--learning-starts=100", "--framework=tf2", "--use-tune", "--random-test-episodes=10", "--env-num-candidates=50", "--env-slate-size=2"],
)

py_test(
    name = "examples/remote_envs_with_inference_done_on_main_node_tf",
    main = "examples/remote_envs_with_inference_done_on_main_node.py",
    tags = ["team:ml", "examples", "examples_R"],
    size = "medium",
    srcs = ["examples/remote_envs_with_inference_done_on_main_node.py"],
    args = ["--as-test"],
)

py_test(
    name = "examples/remote_envs_with_inference_done_on_main_node_torch",
    main = "examples/remote_envs_with_inference_done_on_main_node.py",
    tags = ["team:ml", "examples", "examples_R"],
    size = "medium",
    srcs = ["examples/remote_envs_with_inference_done_on_main_node.py"],
    args = ["--as-test", "--framework=torch"],
)

# py_test(
#    name = "examples/remote_base_env_with_custom_api",
#    tags = ["team:ml", "examples", "examples_R"],
#    size = "medium",
#    srcs = ["examples/remote_base_env_with_custom_api.py"],
#    args = ["--stop-iters=3"]
# )

py_test(
    name = "examples/restore_1_of_n_agents_from_checkpoint",
    tags = ["team:ml", "examples", "examples_R"],
    size = "medium",
    srcs = ["examples/restore_1_of_n_agents_from_checkpoint.py"],
    args = ["--pre-training-iters=1", "--stop-iters=1", "--num-cpus=4"]
)

py_test(
    name = "examples/rnnsac_stateless_cartpole",
    tags = ["team:ml", "gpu"],
    size = "large",
    srcs = ["examples/rnnsac_stateless_cartpole.py"]
)

py_test(
    name = "examples/rollout_worker_custom_workflow",
    tags = ["team:ml", "examples", "examples_R"],
    size = "medium",
    srcs = ["examples/rollout_worker_custom_workflow.py"],
    args = ["--num-cpus=4"]
)

py_test(
    name = "examples/rock_paper_scissors_multiagent_tf",
    main = "examples/rock_paper_scissors_multiagent.py",
    tags = ["team:ml", "examples", "examples_R"],
    size = "medium",
    srcs = ["examples/rock_paper_scissors_multiagent.py"],
    args = ["--as-test"],
)

py_test(
    name = "examples/rock_paper_scissors_multiagent_torch",
    main = "examples/rock_paper_scissors_multiagent.py",
    tags = ["team:ml", "examples", "examples_R"],
    size = "medium",
    srcs = ["examples/rock_paper_scissors_multiagent.py"],
    args = ["--as-test", "--framework=torch"],
)

py_test(
    name = "examples/self_play_with_open_spiel_connect_4_tf",
    main = "examples/self_play_with_open_spiel.py",
    tags = ["team:ml", "examples", "examples_S"],
    size = "medium",
    srcs = ["examples/self_play_with_open_spiel.py"],
    args = ["--framework=tf", "--env=connect_four", "--win-rate-threshold=0.6", "--stop-iters=2", "--num-episodes-human-play=0"]
)

py_test(
    name = "examples/self_play_with_open_spiel_connect_4_torch",
    main = "examples/self_play_with_open_spiel.py",
    tags = ["team:ml", "examples", "examples_S"],
    size = "medium",
    srcs = ["examples/self_play_with_open_spiel.py"],
    args = ["--framework=torch", "--env=connect_four", "--win-rate-threshold=0.6", "--stop-iters=2", "--num-episodes-human-play=0"]
)

py_test(
    name = "examples/self_play_league_based_with_open_spiel_markov_soccer_tf",
    main = "examples/self_play_league_based_with_open_spiel.py",
    tags = ["team:ml", "examples", "examples_S"],
    size = "medium",
    srcs = ["examples/self_play_league_based_with_open_spiel.py"],
    args = ["--framework=tf", "--env=markov_soccer", "--win-rate-threshold=0.6", "--stop-iters=2", "--num-episodes-human-play=0"]
)

py_test(
    name = "examples/self_play_league_based_with_open_spiel_markov_soccer_torch",
    main = "examples/self_play_league_based_with_open_spiel.py",
    tags = ["team:ml", "examples", "examples_S"],
    size = "medium",
    srcs = ["examples/self_play_league_based_with_open_spiel.py"],
    args = ["--framework=torch", "--env=markov_soccer", "--win-rate-threshold=0.6", "--stop-iters=2", "--num-episodes-human-play=0"]
)

py_test(
    name = "examples/trajectory_view_api_tf",
    main = "examples/trajectory_view_api.py",
    tags = ["team:ml", "examples", "examples_T"],
    size = "medium",
    srcs = ["examples/trajectory_view_api.py"],
    args = ["--as-test", "--framework=tf", "--stop-reward=100.0"]
)

py_test(
    name = "examples/trajectory_view_api_torch",
    main = "examples/trajectory_view_api.py",
    tags = ["team:ml", "examples", "examples_T"],
    size = "medium",
    srcs = ["examples/trajectory_view_api.py"],
    args = ["--as-test", "--framework=torch", "--stop-reward=100.0"]
)

py_test(
    name = "examples/tune/framework",
    main = "examples/tune/framework.py",
    tags = ["team:ml", "examples", "examples_F"],
    size = "medium",
    srcs = ["examples/tune/framework.py"],
    args = ["--smoke-test"]
)

py_test(
    name = "examples/two_trainer_workflow_tf",
    main = "examples/two_trainer_workflow.py",
    tags = ["team:ml", "examples", "examples_T"],
    size = "medium",
    srcs = ["examples/two_trainer_workflow.py"],
    args = ["--as-test", "--stop-reward=450.0"]
)

py_test(
    name = "examples/two_trainer_workflow_torch",
    main = "examples/two_trainer_workflow.py",
    tags = ["team:ml", "examples", "examples_T"],
    size = "medium",
    srcs = ["examples/two_trainer_workflow.py"],
    args = ["--as-test", "--torch", "--stop-reward=450.0"]
)

py_test(
    name = "examples/two_trainer_workflow_mixed_torch_tf",
    main = "examples/two_trainer_workflow.py",
    tags = ["team:ml", "examples", "examples_T"],
    size = "medium",
    srcs = ["examples/two_trainer_workflow.py"],
    args = ["--as-test", "--mixed-torch-tf", "--stop-reward=450.0"]
)

py_test(
    name = "examples/two_step_game_pg_tf",
    main = "examples/two_step_game.py",
    tags = ["team:ml", "examples", "examples_T"],
    size = "medium",
    srcs = ["examples/two_step_game.py"],
    args = ["--as-test", "--stop-reward=7", "--run=PG"]
)

py_test(
    name = "examples/two_step_game_pg_torch",
    main = "examples/two_step_game.py",
    tags = ["team:ml", "examples", "examples_T"],
    size = "medium",
    srcs = ["examples/two_step_game.py"],
    args = ["--as-test", "--framework=torch", "--stop-reward=7", "--run=PG"]
)


py_test(
    name = "examples/bandit/lin_ts_train_wheel_env",
    main = "examples/bandit/lin_ts_train_wheel_env.py",
    tags = ["team:ml", "examples"],
    size = "small",
    srcs = ["examples/bandit/lin_ts_train_wheel_env.py"],
)

py_test(
    name = "examples/bandit/tune_lin_ts_train_wheel_env",
    main = "examples/bandit/tune_lin_ts_train_wheel_env.py",
    tags = ["team:ml", "examples"],
    size = "small",
    srcs = ["examples/bandit/tune_lin_ts_train_wheel_env.py"],
)

py_test(
    name = "examples/bandit/tune_lin_ucb_train_recommendation",
    main = "examples/bandit/tune_lin_ucb_train_recommendation.py",
    tags = ["team:ml", "examples", ],
    size = "small",
    srcs = ["examples/bandit/tune_lin_ucb_train_recommendation.py"],
)

py_test(
    name = "examples/bandit/tune_lin_ucb_train_recsim_env",
    main = "examples/bandit/tune_lin_ucb_train_recsim_env.py",
    tags = ["team:ml", "examples", ],
    size = "small",
    srcs = ["examples/bandit/tune_lin_ucb_train_recsim_env.py"],
)

# --------------------------------------------------------------------
# examples/documentation directory
#
# Tag: documentation
#
# NOTE: Add tests alphabetically to this list.
# --------------------------------------------------------------------

py_test(
    name = "examples/documentation/custom_gym_env",
    main = "examples/documentation/custom_gym_env.py",
    tags = ["team:ml", "documentation"],
    size = "medium",
    srcs = ["examples/documentation/custom_gym_env.py"],
)

py_test(
    name = "examples/documentation/rllib_in_60s",
    main = "examples/documentation/rllib_in_60s.py",
    tags = ["team:ml", "documentation"],
    size = "medium",
    srcs = ["examples/documentation/rllib_in_60s.py"],
)

py_test(
    name = "examples/documentation/rllib_on_ray_readme",
    main = "examples/documentation/rllib_on_ray_readme.py",
    tags = ["team:ml", "documentation"],
    size = "medium",
    srcs = ["examples/documentation/rllib_on_ray_readme.py"],
)

py_test(
    name = "examples/documentation/rllib_on_rllib_readme",
    main = "examples/documentation/rllib_on_rllib_readme.py",
    tags = ["team:ml", "documentation"],
    size = "medium",
    srcs = ["examples/documentation/rllib_on_rllib_readme.py"],
)

# --------------------------------------------------------------------
# Manual/disabled tests
# --------------------------------------------------------------------
py_test_module_list(
  files = [
    "tests/test_dnc.py",
    "tests/test_perf.py",
    "tests/test_vector_env.py",
    "env/tests/test_multi_agent_env.py",
    "env/wrappers/tests/test_kaggle_wrapper.py",
    "examples/env/tests/test_coin_game_non_vectorized_env.py",
    "examples/env/tests/test_coin_game_vectorized_env.py",
    "examples/env/tests/test_matrix_sequential_social_dilemma.py",
    "examples/env/tests/test_wrappers.py",
    "execution/tests/test_mixin_multi_agent_replay_buffer.py",
    "utils/tests/test_check_env.py",
    "utils/tests/test_check_multi_agent.py",
    "utils/tests/test_errors.py",
    "utils/tests/test_utils.py",
  ],
  size = "large",
  extra_srcs = [],
  deps = [],
  tags = ["manual", "team:ml"],
)<|MERGE_RESOLUTION|>--- conflicted
+++ resolved
@@ -1456,8 +1456,6 @@
     srcs = ["evaluation/tests/test_trajectory_view_api.py"]
 )
 
-<<<<<<< HEAD
-=======
 py_test(
     name = "evaluation/tests/test_episode",
     tags = ["team:ml", "evaluation"],
@@ -1478,7 +1476,6 @@
     srcs = ["execution/tests/test_async_requests_manager.py"]
 )
 
->>>>>>> d0dfac59
 # --------------------------------------------------------------------
 # Models and Distributions
 # rllib/models/
