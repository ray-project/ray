# --------------------------------------------------------------------
# BAZEL/Buildkite-CI test cases.
# --------------------------------------------------------------------

# To add new RLlib tests, first find the correct category of your new test
# within this file.

# All new tests - within their category - should be added alphabetically!
# Do not just add tests to the bottom of the file.

# Currently we have the following categories:

# - Learning tests/regression, tagged:
# -- "learning_tests_[discrete|continuous]": distinguish discrete
#    actions vs continuous actions.
# -- "fake_gpus": Tests that run using 2 fake GPUs.

# - Quick agent compilation/tune-train tests, tagged "quick_train".
#   NOTE: These should be obsoleted in favor of "algorithms_dir" tests as
#         they cover the same functionaliy.

# - Folder-bound tests, tagged with the name of the top-level dir:
#   - `env` directory tests.
#   - `evaluation` directory tests.
#   - `execution` directory tests.
#   - `models` directory tests.
#   - `offline` directory tests.
#   - `policy` directory tests.
#   - `utils` directory tests.

# - Trainer ("agents") tests, tagged "algorithms_dir".

# - Tests directory (everything in rllib/tests/...), tagged: "tests_dir" and
#   "tests_dir_[A-Z]"

# - Examples directory (everything in rllib/examples/...), tagged: "examples" and
#   "examples_[A-Z]"

# - Memory leak tests tagged "memory_leak_tests".

# Note: The "examples" and "tests_dir" tags have further sub-tags going by the
# starting letter of the test name (e.g. "examples_A", or "tests_dir_F") for
# split-up purposes in buildkite.

# Note: There is a special directory in examples: "documentation" which contains
# all code that is linked to from within the RLlib docs. This code is tested
# separately via the "documentation" tag.

# Additional tags are:
# - "team:rllib": Indicating that all tests in this file are the responsibility of
#   the ML Team.
# - "needs_gpu": Indicating that a test needs to have a GPU in order to run.
# - "gpu": Indicating that a test may (but doesn't have to) be run in the GPU
#   pipeline, defined in .buildkite/pipeline.gpu.yaml.
# - "multi-gpu": Indicating that a test will definitely be run in the Large GPU
#   pipeline, defined in .buildkite/pipeline.gpu.large.yaml.
# - "no_gpu": Indicating that a test should not be run in the GPU pipeline due
#   to certain incompatibilities.
# - "no_tf_eager_tracing": Exclude this test from tf-eager tracing tests.
# - "torch_only": Only run this test case with framework=torch.

# Our .buildkite/pipeline.yml and .buildkite/pipeline.gpu.yml files execute all
# these tests in n different jobs.

load("//bazel:python.bzl", "py_test_module_list")

# --------------------------------------------------------------------
# Agents learning regression tests.
#
# Tag: learning_tests
#
# This will test all yaml files (via `rllib train`)
# inside rllib/tuned_examples/[algo-name] for actual learning success.
# --------------------------------------------------------------------

# A2C
# py_test(
#    name = "learning_tests_cartpole_a2c",
#    main = "tests/run_regression_tests.py",
#    tags = ["team:rllib", "", "learning_tests", "learning_tests_cartpole", "learning_tests_discrete"],
#    size = "large",
#    srcs = ["tests/run_regression_tests.py"],
#    data = ["tuned_examples/a2c/cartpole-a2c.yaml"],
#    args = ["--yaml-dir=tuned_examples/a2c"]
# )
`
py_test(
    name = "learning_tests_cartpole_a2c_microbatch",
    main = "tests/run_regression_tests.py",
    tags = ["team:rllib", "exclusive", "learning_tests", "learning_tests_cartpole", "learning_tests_discrete"],
    size = "large",
    srcs = ["tests/run_regression_tests.py"],
    data = ["tuned_examples/a2c/cartpole-a2c-microbatch.yaml"],
    args = ["--yaml-dir=tuned_examples/a2c"]
)

py_test(
    name = "learning_tests_cartpole_a2c_fake_gpus",
    main = "tests/run_regression_tests.py",
    tags = ["team:rllib", "exclusive", "learning_tests", "learning_tests_cartpole", "learning_tests_discrete", "fake_gpus"],
    size = "large",
    srcs = ["tests/run_regression_tests.py"],
    data = ["tuned_examples/a2c/cartpole-a2c-fake-gpus.yaml"],
    args = ["--yaml-dir=tuned_examples/a2c"]
)

# A3C

# py_test(
#    name = "learning_tests_cartpole_a3c",
#    main = "tests/run_regression_tests.py",
#    tags = ["team:rllib", "exclusive", "learning_tests", "learning_tests_cartpole", "learning_tests_discrete"],
#    size = "large",
#    srcs = ["tests/run_regression_tests.py"],
#    data = ["tuned_examples/a3c/cartpole-a3c.yaml"],
#    args = ["--yaml-dir=tuned_examples/a3c"]
# )

# AlphaStar
py_test(
    name = "learning_tests_cartpole_alpha_star",
    main = "tests/run_regression_tests.py",
    tags = ["team:rllib", "exclusive", "learning_tests", "learning_tests_cartpole", "learning_tests_discrete"],
    size = "large",
    srcs = ["tests/run_regression_tests.py"],
    data = ["tuned_examples/alpha_star/multi-agent-cartpole-alpha-star.yaml"],
    args = ["--yaml-dir=tuned_examples/alpha_star", "--num-cpus=10"]
)

# AlphaZero
py_test(
    name = "learning_tests_cartpole_sparse_rewards_alpha_zero",
    tags = ["team:rllib", "exclusive", "torch_only", "learning_tests", "learning_tests_discrete"],
    main = "tests/run_regression_tests.py",
    size = "large",
    srcs = ["tests/run_regression_tests.py"],
    data = ["tuned_examples/alpha_zero/cartpole-sparse-rewards-alpha-zero.yaml"],
    args = ["--yaml-dir=tuned_examples/alpha_zero", "--num-cpus=8"]
)

# APEX-DQN
# py_test(
#    name = "learning_tests_cartpole_apex",
#    main = "tests/run_regression_tests.py",
#    tags = ["team:rllib", "exclusive", "learning_tests", "learning_tests_cartpole", "learning_tests_discrete"],
#    size = "large",
#    srcs = ["tests/run_regression_tests.py"],
#    data = [
#        "tuned_examples/apex_dqn/cartpole-apex.yaml",
#    ],
#    args = ["--yaml-dir=tuned_examples/apex_dqn", "--num-cpus=6"]
# )

# Once APEX supports multi-GPU.
# py_test(
#    name = "learning_cartpole_apex_fake_gpus",
#    main = "tests/run_regression_tests.py",
#    tags = ["team:rllib", "exclusive", "learning_tests", "learning_tests_cartpole", "learning_tests_discrete", "fake_gpus"],
#    size = "large",
#    srcs = ["tests/run_regression_tests.py"],
#    data = ["tuned_examples/apex_dqn/cartpole-apex-fake-gpus.yaml"],
#    args = ["--yaml-dir=tuned_examples/apex_dqn"]
# )

# APPO
py_test(
    name = "learning_tests_cartpole_appo_no_vtrace",
    main = "tests/run_regression_tests.py",
    tags = ["team:rllib", "exclusive", "learning_tests", "learning_tests_cartpole", "learning_tests_discrete"],
    size = "large",
    srcs = ["tests/run_regression_tests.py"],
    data = ["tuned_examples/appo/cartpole-appo.yaml"],
    args = ["--yaml-dir=tuned_examples/appo"]
)

# py_test(
#    name = "learning_tests_cartpole_appo_vtrace",
#    main = "tests/run_regression_tests.py",
#    tags = ["team:rllib", "exclusive", "learning_tests", "learning_tests_cartpole", "learning_tests_discrete"],
#    size = "large",
#    srcs = ["tests/run_regression_tests.py"],
#    data = ["tuned_examples/appo/cartpole-appo-vtrace.yaml"],
#    args = ["--yaml-dir=tuned_examples/appo"]
# )

py_test(
    name = "learning_tests_cartpole_separate_losses_appo",
    main = "tests/run_regression_tests.py",
    tags = ["team:rllib", "tf_only", "exclusive", "learning_tests", "learning_tests_cartpole", "learning_tests_discrete"],
    size = "large",
    srcs = ["tests/run_regression_tests.py"],
    data = [
        "tuned_examples/appo/cartpole-appo-vtrace-separate-losses.yaml"
    ],
    args = ["--yaml-dir=tuned_examples/appo"]
)

# py_test(
#    name = "learning_tests_frozenlake_appo",
#    main = "tests/run_regression_tests.py",
#    tags = ["team:rllib", "exclusive", "learning_tests", "learning_tests_discrete"],
#    size = "large",
#    srcs = ["tests/run_regression_tests.py"],
#    data = ["tuned_examples/appo/frozenlake-appo-vtrace.yaml"],
#    args = ["--yaml-dir=tuned_examples/appo"]
# )

py_test(
    name = "learning_tests_cartpole_appo_fake_gpus",
    main = "tests/run_regression_tests.py",
    tags = ["team:rllib", "exclusive", "learning_tests", "learning_tests_cartpole", "learning_tests_discrete", "fake_gpus"],
    size = "large",
    srcs = ["tests/run_regression_tests.py"],
    data = ["tuned_examples/appo/cartpole-appo-vtrace-fake-gpus.yaml"],
    args = ["--yaml-dir=tuned_examples/appo"]
)

# ARS
py_test(
    name = "learning_tests_cartpole_ars",
    main = "tests/run_regression_tests.py",
    tags = ["team:rllib", "exclusive", "learning_tests", "learning_tests_cartpole", "learning_tests_discrete"],
    size = "large",
    srcs = ["tests/run_regression_tests.py"],
    data = ["tuned_examples/ars/cartpole-ars.yaml"],
    args = ["--yaml-dir=tuned_examples/ars"]
)

# CQL
py_test(
    name = "learning_tests_pendulum_cql",
    main = "tests/run_regression_tests.py",
    tags = ["team:rllib", "exclusive", "learning_tests", "learning_tests_pendulum", "learning_tests_continuous"],
    size = "large",
    srcs = ["tests/run_regression_tests.py"],
    # Include the zipped json data file as well.
    data = [
        "tuned_examples/cql/pendulum-cql.yaml",
        "tests/data/pendulum/enormous.zip",
    ],
    args = ["--yaml-dir=tuned_examples/cql"]
)


# CRR
py_test(
    name = "learning_tests_pendulum_crr",
    main = "tests/run_regression_tests.py",
    tags = ["team:rllib", "torch_only", "learning_tests", "learning_tests_pendulum", "learning_tests_continuous"],
    size = "large",
    srcs = ["tests/run_regression_tests.py"],
    # Include an offline json data file as well.
    data = [
        "tuned_examples/crr/pendulum-v1-crr.yaml",
        "tests/data/pendulum/pendulum_replay_v1.1.0.zip",
    ],
    args = ["--yaml-dir=tuned_examples/crr"]
)

py_test(
    name = "learning_tests_cartpole_crr",
    main = "tests/run_regression_tests.py",
    tags = ["team:rllib", "torch_only", "learning_tests", "learning_tests_cartpole", "learning_tests_discrete"],
    size = "large",
    srcs = ["tests/run_regression_tests.py"],
    # Include an offline json data file as well.
    data = [
        "tuned_examples/crr/cartpole-v0-crr.yaml",
        "tests/data/cartpole/large.json",
    ],
    args = ["--yaml-dir=tuned_examples/crr", '--framework=torch']
)

# DDPG
# py_test(
#   name = "learning_tests_pendulum_ddpg",
#   main = "tests/run_regression_tests.py",
#   tags = ["team:rllib", "exclusive", "learning_tests", "learning_tests_pendulum", "learning_tests_continuous"],
#   size = "large",
#   srcs = ["tests/run_regression_tests.py"],
#   data = glob(["tuned_examples/ddpg/pendulum-ddpg.yaml"]),
#   args = ["--yaml-dir=tuned_examples/ddpg"]
# )

py_test(
   name = "learning_tests_pendulum_ddpg_fake_gpus",
   main = "tests/run_regression_tests.py",
   tags = ["team:rllib", "exclusive", "learning_tests", "learning_tests_pendulum", "learning_tests_continuous", "fake_gpus"],
   size = "large",
   srcs = ["tests/run_regression_tests.py"],
   data = ["tuned_examples/ddpg/pendulum-ddpg-fake-gpus.yaml"],
   args = ["--yaml-dir=tuned_examples/ddpg"]
)

# DDPPO
py_test(
    name = "learning_tests_cartpole_ddppo",
    main = "tests/run_regression_tests.py",
    tags = ["team:rllib", "exclusive", "torch_only", "learning_tests", "learning_tests_cartpole", "learning_tests_discrete"],
    size = "large",
    srcs = ["tests/run_regression_tests.py"],
    data = glob(["tuned_examples/ddppo/cartpole-ddppo.yaml"]),
    args = ["--yaml-dir=tuned_examples/ddppo"]
)

py_test(
    name = "learning_tests_pendulum_ddppo",
    main = "tests/run_regression_tests.py",
    tags = ["team:rllib", "exclusive", "torch_only", "learning_tests", "learning_tests_pendulum", "learning_tests_continuous"],
    size = "large",
    srcs = ["tests/run_regression_tests.py"],
    data = glob(["tuned_examples/ddppo/pendulum-ddppo.yaml"]),
    args = ["--yaml-dir=tuned_examples/ddppo"]
)

# DQN
# py_test(
#    name = "learning_tests_cartpole_dqn",
#    main = "tests/run_regression_tests.py",
#    tags = ["team:rllib", "exclusive", "learning_tests", "learning_tests_cartpole", "learning_tests_discrete"],
#    size = "large",
#    srcs = ["tests/run_regression_tests.py"],
#    data = ["tuned_examples/dqn/cartpole-dqn.yaml"],
#    args = ["--yaml-dir=tuned_examples/dqn"]
# )

py_test(
    name = "learning_tests_cartpole_dqn_softq",
    main = "tests/run_regression_tests.py",
    tags = ["team:rllib", "exclusive", "learning_tests", "learning_tests_cartpole", "learning_tests_discrete"],
    size = "large",
    srcs = ["tests/run_regression_tests.py"],
    data = ["tuned_examples/dqn/cartpole-dqn-softq.yaml"],
    args = ["--yaml-dir=tuned_examples/dqn"]
)

# Does not work with tf-eager tracing due to Exploration's postprocessing
# method injecting a tensor into a new graph. Revisit when tf-eager tracing
# is better supported.
py_test(
    name = "learning_tests_cartpole_dqn_param_noise",
    main = "tests/run_regression_tests.py",
    tags = ["team:rllib", "exclusive", "learning_tests", "learning_tests_cartpole", "learning_tests_discrete", "no_tf_eager_tracing"],
    size = "large",
    srcs = ["tests/run_regression_tests.py"],
    data = ["tuned_examples/dqn/cartpole-dqn-param-noise.yaml"],
    args = ["--yaml-dir=tuned_examples/dqn"]
)

py_test(
    name = "learning_tests_cartpole_dqn_fake_gpus",
    main = "tests/run_regression_tests.py",
    tags = ["team:rllib", "exclusive", "learning_tests", "learning_tests_cartpole", "learning_tests_discrete", "fake_gpus"],
    size = "large",
    srcs = ["tests/run_regression_tests.py"],
    data = ["tuned_examples/dqn/cartpole-dqn-fake-gpus.yaml"],
    args = ["--yaml-dir=tuned_examples/dqn"]
)

# Simple-Q
py_test(
    name = "learning_tests_cartpole_simpleq",
    main = "tests/run_regression_tests.py",
    tags = ["team:rllib", "exclusive", "learning_tests", "learning_tests_cartpole", "learning_tests_discrete"],
    size = "large",
    srcs = ["tests/run_regression_tests.py"],
    data = [
        "tuned_examples/simple_q/cartpole-simpleq.yaml",
    ],
    args = ["--yaml-dir=tuned_examples/simple_q"]
)

py_test(
    name = "learning_tests_cartpole_simpleq_fake_gpus",
    main = "tests/run_regression_tests.py",
    tags = ["team:rllib", "exclusive", "learning_tests", "learning_tests_cartpole", "learning_tests_discrete", "fake_gpus"],
    size = "large",
    srcs = ["tests/run_regression_tests.py"],
    data = ["tuned_examples/simple_q/cartpole-simpleq-fake-gpus.yaml"],
    args = ["--yaml-dir=tuned_examples/simple_q"]
)

# ES
# py_test(
#    name = "learning_tests_cartpole_es",
#    main = "tests/run_regression_tests.py",
#    tags = ["team:rllib", "exclusive", "learning_tests", "learning_tests_cartpole", "learning_tests_discrete"],
#    size = "large",
#    srcs = ["tests/run_regression_tests.py"],
#    data = ["tuned_examples/es/cartpole-es.yaml"],
#    args = ["--yaml-dir=tuned_examples/es"]
# )

# IMPALA
# py_test(
#    name = "learning_tests_cartpole_impala",
#    main = "tests/run_regression_tests.py",
#    tags = ["team:rllib", "exclusive", "learning_tests", "learning_tests_cartpole", "learning_tests_discrete"],
#    size = "large",
#    srcs = ["tests/run_regression_tests.py"],
#    data = ["tuned_examples/impala/cartpole-impala.yaml"],
#    args = ["--yaml-dir=tuned_examples/impala"]
# )

py_test(
    name = "learning_tests_cartpole_impala_fake_gpus",
    main = "tests/run_regression_tests.py",
    tags = ["team:rllib", "exclusive", "learning_tests", "learning_tests_cartpole", "learning_tests_discrete", "fake_gpus"],
    size = "large",
    srcs = ["tests/run_regression_tests.py"],
    data = ["tuned_examples/impala/cartpole-impala-fake-gpus.yaml"],
    args = ["--yaml-dir=tuned_examples/impala"]
)

# MADDPG
py_test(
    name = "learning_tests_two_step_game_maddpg",
    main = "tests/run_regression_tests.py",
    tags = ["team:rllib", "exclusive", "tf_only", "no_tf_eager_tracing", "learning_tests", "learning_tests_discrete"],
    size = "large",
    srcs = ["tests/run_regression_tests.py"],
    data = ["tuned_examples/maddpg/two-step-game-maddpg.yaml"],
    args = ["--yaml-dir=tuned_examples/maddpg", "--framework=tf"]
)

# Working, but takes a long time to learn (>15min).
# Removed due to Higher API conflicts with Pytorch-Import tests
## MB-MPO
#py_test(
#    name = "learning_tests_pendulum_mbmpo",
#    main = "tests/run_regression_tests.py",
#    tags = ["team:rllib", "exclusive", "torch_only", "learning_tests", "learning_tests_pendulum", "learning_tests_continuous"],
#    size = "large",
#    srcs = ["tests/run_regression_tests.py"],
#    data = ["tuned_examples/mbmpo/pendulum-mbmpo.yaml"],
#    args = ["--yaml-dir=tuned_examples/mbmpo"]
#)

# PG
py_test(
    name = "learning_tests_cartpole_pg",
    main = "tests/run_regression_tests.py",
    tags = ["team:rllib", "exclusive", "learning_tests", "learning_tests_cartpole", "learning_tests_discrete"],
    size = "large",
    srcs = ["tests/run_regression_tests.py"],
    data = ["tuned_examples/pg/cartpole-pg.yaml"],
    args = ["--yaml-dir=tuned_examples/pg"]
)

py_test(
    name = "learning_tests_cartpole_crashing_pg",
    main = "tests/run_regression_tests.py",
    tags = ["team:rllib", "exclusive", "learning_tests", "learning_tests_cartpole", "learning_tests_discrete"],
    size = "large",
    srcs = ["tests/run_regression_tests.py"],
    data = ["tuned_examples/pg/cartpole-crashing-pg.yaml"],
    args = ["--yaml-dir=tuned_examples/pg"]
)

py_test(
    name = "learning_tests_cartpole_crashing_with_remote_envs_pg",
    main = "tests/run_regression_tests.py",
    tags = ["team:rllib", "exclusive", "learning_tests", "learning_tests_cartpole", "learning_tests_discrete"],
    size = "large",
    srcs = ["tests/run_regression_tests.py"],
    data = ["tuned_examples/pg/cartpole-crashing-with_remote-envs-pg.yaml"],
    args = ["--yaml-dir=tuned_examples/pg"]
)

py_test(
    name = "learning_tests_cartpole_pg_fake_gpus",
    main = "tests/run_regression_tests.py",
    tags = ["team:rllib", "exclusive", "learning_tests", "learning_tests_cartpole", "learning_tests_discrete", "fake_gpus"],
    size = "large",
    srcs = ["tests/run_regression_tests.py"],
    data = ["tuned_examples/pg/cartpole-pg-fake-gpus.yaml"],
    args = ["--yaml-dir=tuned_examples/pg"]
)

# PPO
# py_test(
#    name = "learning_tests_cartpole_ppo",
#    main = "tests/run_regression_tests.py",
#    tags = ["team:rllib", "exclusive", "learning_tests", "learning_tests_cartpole", "learning_tests_discrete"],
#    size = "large",
#    srcs = ["tests/run_regression_tests.py"],
#    data = ["tuned_examples/ppo/cartpole-ppo.yaml"],
#    args = ["--yaml-dir=tuned_examples/ppo"]
# )

py_test(
    name = "learning_tests_pendulum_ppo",
    main = "tests/run_regression_tests.py",
    tags = ["team:rllib", "exclusive", "learning_tests", "learning_tests_pendulum", "learning_tests_continuous"],
    size = "large",
    srcs = ["tests/run_regression_tests.py"],
    data = ["tuned_examples/ppo/pendulum-ppo.yaml"],
    args = ["--yaml-dir=tuned_examples/ppo"]
)

py_test(
    name = "learning_tests_transformed_actions_pendulum_ppo",
    main = "tests/run_regression_tests.py",
    tags = ["team:rllib", "exclusive", "learning_tests", "learning_tests_pendulum", "learning_tests_continuous"],
    size = "large",
    srcs = ["tests/run_regression_tests.py"],
    data = ["tuned_examples/ppo/pendulum-transformed-actions-ppo.yaml"],
    args = ["--yaml-dir=tuned_examples/ppo"]
)

py_test(
    name = "learning_tests_repeat_after_me_ppo",
    main = "tests/run_regression_tests.py",
    tags = ["team:rllib", "exclusive", "learning_tests", "learning_tests_discrete"],
    size = "large",
    srcs = ["tests/run_regression_tests.py"],
    data = ["tuned_examples/ppo/repeatafterme-ppo-lstm.yaml"],
    args = ["--yaml-dir=tuned_examples/ppo"]
)

py_test(
    name = "learning_tests_cartpole_ppo_fake_gpus",
    main = "tests/run_regression_tests.py",
    tags = ["team:rllib", "exclusive", "learning_tests", "learning_tests_cartpole", "learning_tests_discrete", "fake_gpus"],
    size = "large",
    srcs = ["tests/run_regression_tests.py"],
    data = ["tuned_examples/ppo/cartpole-ppo-fake-gpus.yaml"],
    args = ["--yaml-dir=tuned_examples/ppo"]
)

# QMIX
py_test(
    name = "learning_tests_two_step_game_qmix",
    main = "tests/run_regression_tests.py",
    tags = ["team:rllib", "exclusive", "learning_tests", "learning_tests_discrete"],
    size = "large",
    srcs = ["tests/run_regression_tests.py"],
    data = ["tuned_examples/qmix/two-step-game-qmix.yaml"],
    args = ["--yaml-dir=tuned_examples/qmix", "--framework=torch"]
)

py_test(
    name = "learning_tests_two_step_game_qmix_vdn_mixer",
    main = "tests/run_regression_tests.py",
    tags = ["team:rllib", "exclusive", "learning_tests", "learning_tests_discrete"],
    size = "large",
    srcs = ["tests/run_regression_tests.py"],
    data = ["tuned_examples/qmix/two-step-game-qmix-vdn-mixer.yaml"],
    args = ["--yaml-dir=tuned_examples/qmix", "--framework=torch"]
)

py_test(
    name = "learning_tests_two_step_game_qmix_no_mixer",
    main = "tests/run_regression_tests.py",
    tags = ["team:rllib", "exclusive", "learning_tests", "learning_tests_discrete"],
    size = "large",
    srcs = ["tests/run_regression_tests.py"],
    data = ["tuned_examples/qmix/two-step-game-qmix-no-mixer.yaml"],
    args = ["--yaml-dir=tuned_examples/qmix", "--framework=torch"]
)

# R2D2
py_test(
    name = "learning_tests_stateless_cartpole_r2d2",
    main = "tests/run_regression_tests.py",
    tags = ["team:rllib", "exclusive", "learning_tests", "learning_tests_cartpole", "learning_tests_discrete"],
    size = "large",
    srcs = ["tests/run_regression_tests.py"],
    data = ["tuned_examples/r2d2/stateless-cartpole-r2d2.yaml"],
    args = ["--yaml-dir=tuned_examples/r2d2"]
)

py_test(
    name = "learning_tests_stateless_cartpole_r2d2_fake_gpus",
    main = "tests/run_regression_tests.py",
    tags = ["team:rllib", "exclusive", "learning_tests", "learning_tests_cartpole", "fake_gpus"],
    size = "large",
    srcs = ["tests/run_regression_tests.py"],
    data = ["tuned_examples/r2d2/stateless-cartpole-r2d2-fake-gpus.yaml"],
    args = ["--yaml-dir=tuned_examples/r2d2"]
)

# SAC
py_test(
    name = "learning_tests_cartpole_sac",
    main = "tests/run_regression_tests.py",
    tags = ["team:rllib", "exclusive", "learning_tests", "learning_tests_cartpole", "learning_tests_discrete"],
    size = "large",
    srcs = ["tests/run_regression_tests.py"],
    data = ["tuned_examples/sac/cartpole-sac.yaml"],
    args = ["--yaml-dir=tuned_examples/sac"]
)

# py_test(
#    name = "learning_tests_cartpole_continuous_pybullet_sac",
#    main = "tests/run_regression_tests.py",
#    tags = ["team:rllib", "exclusive", "learning_tests", "learning_tests_cartpole", "learning_tests_continuous"],
#    size = "large",
#    srcs = ["tests/run_regression_tests.py"],
#    data = ["tuned_examples/sac/cartpole-continuous-pybullet-sac.yaml"],
#    args = ["--yaml-dir=tuned_examples/sac"]
# )

# py_test(
#    name = "learning_tests_pendulum_sac",
#    main = "tests/run_regression_tests.py",
#    tags = ["team:rllib", "exclusive", "learning_tests", "learning_tests_pendulum", "learning_tests_continuous"],
#    size = "large",
#    srcs = ["tests/run_regression_tests.py"],
#    data = ["tuned_examples/sac/pendulum-sac.yaml"],
#    args = ["--yaml-dir=tuned_examples/sac"]
# )

# py_test(
#    name = "learning_tests_transformed_actions_pendulum_sac",
#    main = "tests/run_regression_tests.py",
#    tags = ["team:rllib", "exclusive", "learning_tests", "learning_tests_pendulum", "learning_tests_continuous"],
#    size = "large",
#    srcs = ["tests/run_regression_tests.py"],
#    data = ["tuned_examples/sac/pendulum-transformed-actions-sac.yaml"],
#    args = ["--yaml-dir=tuned_examples/sac"]
# )

# py_test(
#    name = "learning_tests_pendulum_sac_fake_gpus",
#    main = "tests/run_regression_tests.py",
#    tags = ["team:rllib", "exclusive", "learning_tests", "learning_tests_pendulum", "learning_tests_continuous", "fake_gpus"],
#    size = "large",
#    srcs = ["tests/run_regression_tests.py"],
#    data = ["tuned_examples/sac/pendulum-sac-fake-gpus.yaml"],
#    args = ["--yaml-dir=tuned_examples/sac"]
# )

# SlateQ
# py_test(
#    name = "learning_tests_interest_evolution_10_candidates_recsim_env_slateq",
#    main = "tests/run_regression_tests.py",
#    tags = ["team:rllib", "exclusive", "learning_tests", "learning_tests_discrete"],
#    size = "large",
#    srcs = ["tests/run_regression_tests.py"],
#    data = ["tuned_examples/slateq/interest-evolution-10-candidates-recsim-env-slateq.yaml"],
#    args = ["--yaml-dir=tuned_examples/slateq"]
# )

py_test(
    name = "learning_tests_interest_evolution_10_candidates_recsim_env_slateq_fake_gpus",
    main = "tests/run_regression_tests.py",
    tags = ["team:rllib", "exclusive", "learning_tests", "learning_tests_discrete", "fake_gpus"],
    size = "large",
    srcs = ["tests/run_regression_tests.py"],
    data = ["tuned_examples/slateq/interest-evolution-10-candidates-recsim-env-slateq.yaml"],
    args = ["--yaml-dir=tuned_examples/slateq"]
)

# TD3
# py_test(
#    name = "learning_tests_pendulum_td3",
#    main = "tests/run_regression_tests.py",
#    tags = ["team:rllib", "exclusive", "learning_tests", "learning_tests_pendulum", "learning_tests_continuous"],
#    size = "large",
#    srcs = ["tests/run_regression_tests.py"],
#    data = ["tuned_examples/ddpg/pendulum-td3.yaml"],
#    args = ["--yaml-dir=tuned_examples/ddpg"]
# )


# --------------------------------------------------------------------
# Agents (Compilation, Losses, simple agent functionality tests)
# rllib/algorithms/
#
# Tag: algorithms_dir
# --------------------------------------------------------------------

# Generic (all Trainers)
py_test(
    name = "test_callbacks",
    tags = ["team:rllib", "algorithms_dir", "algorithms_dir_generic"],
    size = "medium",
    srcs = ["agents/tests/test_callbacks.py"]
)

py_test(
    name = "test_memory_leaks_generic",
    main = "agents/tests/test_memory_leaks.py",
    tags = ["team:rllib", "algorithms_dir"],
    size = "large",
    srcs = ["agents/tests/test_memory_leaks.py"]
)

py_test(
    name = "test_trainer",
    tags = ["team:rllib", "algorithms_dir", "algorithms_dir_generic"],
    size = "large",
    srcs = ["agents/tests/test_trainer.py"]
)

py_test(
    name = "tests/test_worker_failures",
    tags = ["team:rllib", "tests_dir", "algorithms_dir_generic"],
    size = "large",
    srcs = ["agents/tests/test_worker_failures.py"]
)

# Specific Algorithms

# A2C
py_test(
    name = "test_a2c",
    tags = ["team:rllib", "algorithms_dir"],
    size = "large",
    srcs = ["algorithms/a2c/tests/test_a2c.py"]
)

# A3C
py_test(
    name = "test_a3c",
    tags = ["team:rllib", "algorithms_dir"],
    size = "large",
    srcs = ["algorithms/a3c/tests/test_a3c.py"]
)

# AlphaStar
py_test(
    name = "test_alpha_star",
    tags = ["team:rllib", "algorithms_dir"],
    size = "large",
    srcs = ["algorithms/alpha_star/tests/test_alpha_star.py"]
)

# AlphaZero
py_test(
    name = "test_alpha_zero",
    tags = ["team:rllib", "algorithms_dir"],
    size = "large",
    srcs = ["algorithms/alpha_zero/tests/test_alpha_zero.py"]
)

# APEX-DQN
py_test(
    name = "test_apex_dqn",
    tags = ["team:rllib", "algorithms_dir"],
    size = "large",
    srcs = ["algorithms/apex_dqn/tests/test_apex_dqn.py"]
)

# APEX-DDPG
py_test(
    name = "test_apex_ddpg",
    tags = ["team:rllib", "algorithms_dir"],
    size = "medium",
    srcs = ["algorithms/apex_ddpg/tests/test_apex_ddpg.py"]
)

# APPO
py_test(
    name = "test_appo",
    tags = ["team:rllib", "algorithms_dir"],
    size = "large",
    srcs = ["algorithms/appo/tests/test_appo.py"]
)

# ARS
py_test(
    name = "test_ars",
    tags = ["team:rllib", "algorithms_dir"],
    size = "medium",
    srcs = ["algorithms/ars/tests/test_ars.py"]
)

# Bandits
py_test(
    name = "test_bandits",
    tags = ["team:rllib", "algorithms_dir"],
    size = "medium",
    srcs = ["algorithms/bandit/tests/test_bandits.py"],
)

# BC
py_test(
    name = "test_bc",
    tags = ["team:rllib", "algorithms_dir"],
    size = "large",
    # Include the json data file.
    data = ["tests/data/cartpole/large.json"],
    srcs = ["algorithms/bc/tests/test_bc.py"]
)

# CQL
py_test(
    name = "test_cql",
    tags = ["team:rllib", "algorithms_dir"],
    size = "medium",
    srcs = ["algorithms/cql/tests/test_cql.py"]
)

# CRR
py_test(
    name = "test_crr",
<<<<<<< HEAD
    tags = ["team:rllib", "trainers_dir"],
    size = "small",
=======
    tags = ["team:ml", "algorithms_dir"],
    size = "medium",
>>>>>>> 92266434
    srcs = ["algorithms/crr/tests/test_crr.py"]
)

# DDPG
py_test(
    name = "test_ddpg",
    tags = ["team:rllib", "algorithms_dir"],
    size = "large",
    srcs = ["algorithms/ddpg/tests/test_ddpg.py"]
)

# DDPPO
py_test(
    name = "test_ddppo",
    tags = ["team:rllib", "algorithms_dir"],
    size = "medium",
    srcs = ["algorithms/ddppo/tests/test_ddppo.py"]
)

# DQN
py_test(
    name = "test_dqn",
    tags = ["team:rllib", "algorithms_dir"],
    size = "large",
    srcs = ["algorithms/dqn/tests/test_dqn.py"]
)

# Dreamer
py_test(
    name = "test_dreamer",
    tags = ["team:rllib", "algorithms_dir"],
    size = "medium",
    srcs = ["algorithms/dreamer/tests/test_dreamer.py"]
)

# ES
py_test(
    name = "test_es",
    tags = ["team:rllib", "algorithms_dir"],
    size = "medium",
    srcs = ["algorithms/es/tests/test_es.py"]
)

# Impala
py_test(
    name = "test_impala",
    tags = ["team:rllib", "algorithms_dir"],
    size = "large",
    srcs = ["algorithms/impala/tests/test_impala.py"]
)
py_test(
    name = "test_vtrace",
    tags = ["team:rllib", "algorithms_dir"],
    size = "small",
    srcs = ["algorithms/impala/tests/test_vtrace.py"]
)

# MARWIL
py_test(
    name = "test_marwil",
    tags = ["team:rllib", "algorithms_dir"],
    size = "large",
    # Include the json data file.
    data = ["tests/data/cartpole/large.json"],
    srcs = ["algorithms/marwil/tests/test_marwil.py"]
)

# MADDPG
py_test(
    name = "test_maddpg",
    tags = ["team:rllib", "algorithms_dir"],
    size = "medium",
    srcs = ["algorithms/maddpg/tests/test_maddpg.py"]
)

# MAML
py_test(
    name = "test_maml",
    tags = ["team:rllib", "algorithms_dir"],
    size = "medium",
    srcs = ["algorithms/maml/tests/test_maml.py"]
)

# MBMPO
py_test(
    name = "test_mbmpo",
    tags = ["team:rllib", "algorithms_dir"],
    size = "medium",
    srcs = ["algorithms/mbmpo/tests/test_mbmpo.py"]
)

# PG
py_test(
    name = "test_pg",
    tags = ["team:rllib", "algorithms_dir"],
    size = "large",
    srcs = ["algorithms/pg/tests/test_pg.py"]
)

# PPO
py_test(
    name = "test_ppo",
    tags = ["team:rllib", "algorithms_dir"],
    size = "large",
    srcs = ["algorithms/ppo/tests/test_ppo.py"]
)

# QMix
py_test(
    name = "test_qmix",
    tags = ["team:rllib", "algorithms_dir"],
    size = "medium",
    srcs = ["algorithms/qmix/tests/test_qmix.py"]
)

# R2D2
py_test(
    name = "test_r2d2",
    tags = ["team:rllib", "algorithms_dir"],
    size = "large",
    srcs = ["algorithms/r2d2/tests/test_r2d2.py"]
)

# RNNSAC
py_test(
    name = "test_rnnsac",
    tags = ["team:rllib", "algorithms_dir"],
    size = "medium",
    srcs = ["algorithms/sac/tests/test_rnnsac.py"]
)

# SAC
py_test(
    name = "test_sac",
    tags = ["team:rllib", "algorithms_dir"],
    size = "large",
    srcs = ["algorithms/sac/tests/test_sac.py"]
)

# SimpleQ
py_test(
    name = "test_simple_q",
    tags = ["team:rllib", "algorithms_dir"],
    size = "medium",
    srcs = ["algorithms/simple_q/tests/test_simple_q.py"]
)

# SlateQ
py_test(
    name = "test_slateq",
    tags = ["team:rllib", "algorithms_dir"],
    size = "medium",
    srcs = ["algorithms/slateq/tests/test_slateq.py"]
)

# TD3
py_test(
    name = "test_td3",
    tags = ["team:rllib", "algorithms_dir"],
    size = "large",
    srcs = ["algorithms/td3/tests/test_td3.py"]
)

# --------------------------------------------------------------------
# contrib Agents
# --------------------------------------------------------------------

py_test(
    name = "random_agent",
    tags = ["team:rllib", "algorithms_dir"],
    main = "contrib/random_agent/random_agent.py",
    size = "small",
    srcs = ["contrib/random_agent/random_agent.py"]
)


# --------------------------------------------------------------------
# Memory leak tests
#
# Tag: memory_leak_tests
# --------------------------------------------------------------------

py_test(
    name = "test_memory_leak_a3c",
    tags = ["team:rllib", "memory_leak_tests"],
    main = "utils/tests/run_memory_leak_tests.py",
    size = "large",
    srcs = ["utils/tests/run_memory_leak_tests.py"],
    data = ["tuned_examples/a3c/memory-leak-test-a3c.yaml"],
    args = ["--yaml-dir=tuned_examples/a3c"]
)

py_test(
    name = "test_memory_leak_appo",
    tags = ["team:rllib", "memory_leak_tests"],
    main = "utils/tests/run_memory_leak_tests.py",
    size = "large",
    srcs = ["utils/tests/run_memory_leak_tests.py"],
    data = ["tuned_examples/appo/memory-leak-test-appo.yaml"],
    args = ["--yaml-dir=tuned_examples/appo"]
)

py_test(
    name = "test_memory_leak_ddpg",
    tags = ["team:rllib", "memory_leak_tests"],
    main = "utils/tests/run_memory_leak_tests.py",
    size = "large",
    srcs = ["utils/tests/run_memory_leak_tests.py"],
    data = ["tuned_examples/ddpg/memory-leak-test-ddpg.yaml"],
    args = ["--yaml-dir=tuned_examples/ddpg"]
)

py_test(
    name = "test_memory_leak_dqn",
    tags = ["team:rllib", "memory_leak_tests"],
    main = "utils/tests/run_memory_leak_tests.py",
    size = "large",
    srcs = ["utils/tests/run_memory_leak_tests.py"],
    data = ["tuned_examples/dqn/memory-leak-test-dqn.yaml"],
    args = ["--yaml-dir=tuned_examples/dqn"]
)

py_test(
    name = "test_memory_leak_impala",
    tags = ["team:rllib", "memory_leak_tests"],
    main = "utils/tests/run_memory_leak_tests.py",
    size = "large",
    srcs = ["utils/tests/run_memory_leak_tests.py"],
    data = ["tuned_examples/impala/memory-leak-test-impala.yaml"],
    args = ["--yaml-dir=tuned_examples/impala"]
)

py_test(
    name = "test_memory_leak_ppo",
    tags = ["team:rllib", "memory_leak_tests"],
    main = "utils/tests/run_memory_leak_tests.py",
    size = "large",
    srcs = ["utils/tests/run_memory_leak_tests.py"],
    data = ["tuned_examples/ppo/memory-leak-test-ppo.yaml"],
    args = ["--yaml-dir=tuned_examples/ppo"]
)

py_test(
    name = "test_memory_leak_sac",
    tags = ["team:rllib", "memory_leak_tests"],
    main = "utils/tests/run_memory_leak_tests.py",
    size = "large",
    srcs = ["utils/tests/run_memory_leak_tests.py"],
    data = ["tuned_examples/sac/memory-leak-test-sac.yaml"],
    args = ["--yaml-dir=tuned_examples/sac"]
)

# --------------------------------------------------------------------
# Agents (quick training test iterations via `rllib train`)
#
# Tag: quick_train
#
# These are not(!) learning tests, we only test here compilation and
# support for certain envs, spaces, setups.
# Should all be very short tests with label: "quick_train".
# --------------------------------------------------------------------

# A2C/A3C

py_test(
    name = "test_a3c_torch_pong_deterministic_v4",
    main = "train.py", srcs = ["train.py"],
    tags = ["team:rllib", "quick_train"],
    args = [
        "--env", "PongDeterministic-v4",
        "--run", "A3C",
        "--stop", "'{\"training_iteration\": 1}'",
        "--config", "'{\"framework\": \"torch\", \"num_workers\": 2, \"sample_async\": false, \"model\": {\"use_lstm\": false, \"grayscale\": true, \"zero_mean\": false, \"dim\": 84}, \"preprocessor_pref\": \"rllib\"}'",
        "--ray-num-cpus", "4"
        ]
)

py_test(
    name = "test_a3c_tf_pong_ram_v4",
    main = "train.py", srcs = ["train.py"],
    tags = ["team:rllib", "quick_train"],
    args = [
        "--env", "Pong-ram-v4",
        "--run", "A3C",
        "--stop", "'{\"training_iteration\": 1}'",
        "--config", "'{\"framework\": \"tf\", \"num_workers\": 2}'",
        "--ray-num-cpus", "4"
        ]
)

# DDPG/APEX-DDPG/TD3

py_test(
    name = "test_ddpg_mountaincar_continuous_v0_num_workers_0",
    main = "train.py", srcs = ["train.py"],
    tags = ["team:rllib", "quick_train"],
    args = [
        "--env", "MountainCarContinuous-v0",
        "--run", "DDPG",
        "--stop", "'{\"training_iteration\": 1}'",
        "--config", "'{\"framework\": \"tf\", \"num_workers\": 0}'"
        ]
)

py_test(
    name = "test_ddpg_mountaincar_continuous_v0_num_workers_1",
    main = "train.py", srcs = ["train.py"],
    tags = ["team:rllib", "quick_train"],
    args = [
        "--env", "MountainCarContinuous-v0",
        "--run", "DDPG",
        "--stop", "'{\"training_iteration\": 1}'",
        "--config", "'{\"framework\": \"tf\", \"num_workers\": 1}'"
        ]
)

py_test(
    name = "test_apex_ddpg_pendulum_v0_complete_episode_batches",
    main = "train.py", srcs = ["train.py"],
    tags = ["team:rllib", "quick_train"],
    args = [
        "--env", "Pendulum-v1",
        "--run", "APEX_DDPG",
        "--stop", "'{\"training_iteration\": 1}'",
        "--config", "'{\"framework\": \"tf\", \"num_workers\": 2, \"optimizer\": {\"num_replay_buffer_shards\": 1}, \"replay_buffer_config\": {\"learning_starts\": 100}, \"min_time_s_per_reporting\": 1, \"batch_mode\": \"complete_episodes\"}'",
        "--ray-num-cpus", "4",
        ]
)

# DQN/APEX

py_test(
    name = "test_dqn_frozenlake_v1",
    main = "train.py", srcs = ["train.py"],
    size = "small",
    tags = ["team:rllib", "quick_train"],
    args = [
        "--env", "FrozenLake-v1",
        "--run", "DQN",
        "--config", "'{\"framework\": \"tf\"}'",
        "--stop", "'{\"training_iteration\": 1}'"
        ]
)

py_test(
    name = "test_dqn_cartpole_v0_no_dueling",
    main = "train.py", srcs = ["train.py"],
    size = "small",
    tags = ["team:rllib", "quick_train"],
    args = [
        "--env", "CartPole-v0",
        "--run", "DQN",
        "--stop", "'{\"training_iteration\": 1}'",
        "--config", "'{\"framework\": \"tf\", \"lr\": 1e-3, \"exploration_config\": {\"epsilon_timesteps\": 10000, \"final_epsilon\": 0.02}, \"dueling\": false, \"hiddens\": [], \"model\": {\"fcnet_hiddens\": [64], \"fcnet_activation\": \"relu\"}}'"
        ]
)

py_test(
    name = "test_dqn_cartpole_v0",
    main = "train.py", srcs = ["train.py"],
    tags = ["team:rllib", "quick_train"],
    args = [
        "--env", "CartPole-v0",
        "--run", "DQN",
        "--stop", "'{\"training_iteration\": 1}'",
        "--config", "'{\"framework\": \"tf\", \"num_workers\": 2}'",
        "--ray-num-cpus", "4"
        ]
)

py_test(
    name = "test_dqn_cartpole_v0_with_offline_input_and_softq",
    main = "train.py", srcs = ["train.py"],
    tags = ["team:rllib", "quick_train", "external_files"],
    size = "small",
    # Include the json data file.
    data = ["tests/data/cartpole/small.json"],
    args = [
        "--env", "CartPole-v0",
        "--run", "DQN",
        "--stop", "'{\"training_iteration\": 1}'",
        "--config", "'{\"framework\": \"tf\", \"input\": \"tests/data/cartpole\", \"replay_buffer_config\": {\"learning_starts\": 0}, \"off_policy_estimation_methods\": {\"wis\": {\"type\": \"wis\"}, \"is\": {\"type\": \"is\"}}, \"exploration_config\": {\"type\": \"SoftQ\"}}'"
        ]
)

py_test(
    name = "test_dqn_pong_deterministic_v4",
    main = "train.py", srcs = ["train.py"],
    tags = ["team:rllib", "quick_train"],
    args = [
        "--env", "PongDeterministic-v4",
        "--run", "DQN",
        "--stop", "'{\"training_iteration\": 1}'",
        "--config", "'{\"framework\": \"tf\", \"lr\": 1e-4, \"exploration_config\": {\"epsilon_timesteps\": 200000, \"final_epsilon\": 0.01}, \"replay_buffer_config\": {\"capacity\": 10000, \"learning_starts\": 10000}, \"rollout_fragment_length\": 4, \"target_network_update_freq\": 1000, \"gamma\": 0.99}'"
        ]
)

# IMPALA

py_test(
    name = "test_impala_buffers_2",
    main = "train.py", srcs = ["train.py"],
    tags = ["team:rllib", "quick_train"],
    args = [
        "--env", "CartPole-v0",
        "--run", "IMPALA",
        "--stop", "'{\"training_iteration\": 1}'",
        "--config", "'{\"framework\": \"tf\", \"num_gpus\": 0, \"num_workers\": 2, \"min_time_s_per_reporting\": 1, \"num_multi_gpu_tower_stacks\": 2, \"replay_buffer_num_slots\": 100, \"replay_proportion\": 1.0}'",
        "--ray-num-cpus", "4",
        ]
)

py_test(
    name = "test_impala_cartpole_v0_buffers_2_lstm",
    main = "train.py",
    srcs = ["train.py"],
    tags = ["team:rllib", "quick_train"],
    args = [
        "--env", "CartPole-v0",
        "--run", "IMPALA",
        "--stop", "'{\"training_iteration\": 1}'",
        "--config", "'{\"framework\": \"tf\", \"num_gpus\": 0, \"num_workers\": 2, \"min_time_s_per_reporting\": 1, \"num_multi_gpu_tower_stacks\": 2, \"replay_buffer_num_slots\": 100, \"replay_proportion\": 1.0, \"model\": {\"use_lstm\": true}}'",
        "--ray-num-cpus", "4",
        ]
)

py_test(
    name = "test_impala_pong_deterministic_v4_40k_ts_1G_obj_store",
    main = "train.py",
    srcs = ["train.py"],
    tags = ["team:rllib", "quick_train"],
    size = "medium",
    args = [
        "--env", "PongDeterministic-v4",
        "--run", "IMPALA",
        "--stop", "'{\"timesteps_total\": 30000}'",
        "--ray-object-store-memory=1000000000",
        "--config", "'{\"framework\": \"tf\", \"num_workers\": 1, \"num_gpus\": 0, \"num_envs_per_worker\": 32, \"rollout_fragment_length\": 50, \"train_batch_size\": 50, \"learner_queue_size\": 1}'"
        ]
)

# PG

py_test(
    name = "test_pg_tf_cartpole_v0_lstm",
    main = "train.py", srcs = ["train.py"],
    tags = ["team:rllib", "quick_train"],
    args = [
        "--env", "CartPole-v0",
        "--run", "PG",
        "--stop", "'{\"training_iteration\": 1}'",
        "--config", "'{\"framework\": \"tf\", \"rollout_fragment_length\": 500, \"num_workers\": 1, \"model\": {\"use_lstm\": true, \"max_seq_len\": 100}}'"
        ]
)

py_test(
    name = "test_pg_tf_cartpole_v0_multi_envs_per_worker",
    main = "train.py", srcs = ["train.py"],
    size = "small",
    tags = ["team:rllib", "quick_train"],
    args = [
        "--env", "CartPole-v0",
        "--run", "PG",
        "--stop", "'{\"training_iteration\": 1}'",
        "--config", "'{\"framework\": \"tf\", \"rollout_fragment_length\": 500, \"num_workers\": 1, \"num_envs_per_worker\": 10}'"
        ]
)


py_test(
    name = "test_pg_tf_pong_v0",
    main = "train.py", srcs = ["train.py"],
    tags = ["team:rllib", "quick_train"],
    args = [
        "--env", "Pong-v0",
        "--run", "PG",
        "--stop", "'{\"training_iteration\": 1}'",
        "--config", "'{\"framework\": \"tf\", \"rollout_fragment_length\": 500, \"num_workers\": 1}'"
        ]
)

# PPO/APPO

py_test(
    name = "test_ppo_tf_cartpole_v1_complete_episode_batches",
    main = "train.py", srcs = ["train.py"],
    tags = ["team:rllib", "quick_train"],
    args = [
        "--env", "CartPole-v1",
        "--run", "PPO",
        "--stop", "'{\"training_iteration\": 1}'",
        "--config", "'{\"framework\": \"tf\", \"kl_coeff\": 1.0, \"num_sgd_iter\": 10, \"lr\": 1e-4, \"sgd_minibatch_size\": 64, \"train_batch_size\": 2000, \"num_workers\": 1, \"use_gae\": false, \"batch_mode\": \"complete_episodes\"}'"
        ]
)

py_test(
    name = "test_ppo_tf_cartpole_v1_remote_worker_envs",
    main = "train.py", srcs = ["train.py"],
    tags = ["team:rllib", "quick_train"],
    args = [
        "--env", "CartPole-v1",
        "--run", "PPO",
        "--stop", "'{\"training_iteration\": 1}'",
        "--config", "'{\"framework\": \"tf\", \"remote_worker_envs\": true, \"remote_env_batch_wait_ms\": 99999999, \"num_envs_per_worker\": 2, \"num_workers\": 1, \"train_batch_size\": 100, \"sgd_minibatch_size\": 50}'"
        ]
)

py_test(
    name = "test_ppo_tf_cartpole_v1_remote_worker_envs_b",
    main = "train.py", srcs = ["train.py"],
    tags = ["team:rllib", "quick_train"],
    args = [
        "--env", "CartPole-v1",
        "--run", "PPO",
        "--stop", "'{\"training_iteration\": 2}'",
        "--config", "'{\"framework\": \"tf\", \"remote_worker_envs\": true, \"num_envs_per_worker\": 2, \"num_workers\": 1, \"train_batch_size\": 100, \"sgd_minibatch_size\": 50}'"
        ]
)

py_test(
    name = "test_appo_tf_pendulum_v1_no_gpus",
    main = "train.py", srcs = ["train.py"],
    tags = ["team:rllib", "quick_train"],
    args = [
        "--env", "Pendulum-v1",
        "--run", "APPO",
        "--stop", "'{\"training_iteration\": 1}'",
        "--config", "'{\"framework\": \"tf\", \"num_workers\": 2, \"num_gpus\": 0}'",
        "--ray-num-cpus", "4"
        ]
)

# --------------------------------------------------------------------
# Connector tests
# rllib/connector/
#
# Tag: connector
# --------------------------------------------------------------------

py_test(
    name = "test_connector",
    tags = ["team:rllib", "connector"],
    size = "small",
    srcs = ["connectors/tests/test_connector.py"]
)

py_test(
    name = "test_action",
    tags = ["team:rllib", "connector"],
    size = "small",
    srcs = ["connectors/tests/test_action.py"]
)

py_test(
    name = "test_agent",
    tags = ["team:rllib", "connector"],
    size = "small",
    srcs = ["connectors/tests/test_agent.py"]
)

# --------------------------------------------------------------------
# Env tests
# rllib/env/
#
# Tag: env
# --------------------------------------------------------------------

py_test(
    name = "env/tests/test_external_env",
    tags = ["team:rllib", "env"],
    size = "large",
    srcs = ["env/tests/test_external_env.py"]
)

py_test(
    name = "env/tests/test_external_multi_agent_env",
    tags = ["team:rllib", "env"],
    size = "medium",
    srcs = ["env/tests/test_external_multi_agent_env.py"]
)

sh_test(
    name = "env/tests/test_local_inference_cartpole",
    tags = ["team:rllib", "env"],
    size = "medium",
    srcs = ["env/tests/test_policy_client_server_setup.sh"],
    args = ["local", "cartpole", "8800"],
    data = glob(["examples/serving/*.py"]),
)

sh_test(
    name = "env/tests/test_remote_inference_cartpole",
    tags = ["team:rllib", "env"],
    size = "medium",
    srcs = ["env/tests/test_policy_client_server_setup.sh"],
    args = ["remote", "cartpole", "8810"],
    data = glob(["examples/serving/*.py"]),
)

sh_test(
    name = "env/tests/test_remote_inference_cartpole_lstm",
    tags = ["team:rllib", "env"],
    size = "large",
    srcs = ["env/tests/test_policy_client_server_setup.sh"],
    args = ["remote", "cartpole_lstm", "8820"],
    data = glob(["examples/serving/*.py"]),
)

sh_test(
    name = "env/tests/test_local_inference_cartpole_w_2_concurrent_episodes",
    tags = ["team:rllib", "env"],
    size = "medium",
    srcs = ["env/tests/test_policy_client_server_setup.sh"],
    args = ["local", "cartpole-dummy-2-episodes", "8830"],
    data = glob(["examples/serving/*.py"]),
)

sh_test(
    name = "env/tests/test_remote_inference_cartpole_w_2_concurrent_episodes",
    tags = ["team:rllib", "env"],
    size = "medium",
    srcs = ["env/tests/test_policy_client_server_setup.sh"],
    args = ["remote", "cartpole-dummy-2-episodes", "8840"],
    data = glob(["examples/serving/*.py"]),
)

sh_test(
    name = "env/tests/test_local_inference_unity3d",
    tags = ["team:rllib", "env"],
    size = "medium",
    srcs = ["env/tests/test_policy_client_server_setup.sh"],
    args = ["local", "unity3d", "8850"],
    data = glob(["examples/serving/*.py"]),
)

sh_test(
    name = "env/tests/test_remote_inference_unity3d",
    tags = ["team:rllib", "env"],
    size = "medium",
    srcs = ["env/tests/test_policy_client_server_setup.sh"],
    args = ["remote", "unity3d", "8860"],
    data = glob(["examples/serving/*.py"]),
)


py_test(
    name = "env/tests/test_remote_worker_envs",
    tags = ["team:rllib", "env"],
    size = "medium",
    srcs = ["env/tests/test_remote_worker_envs.py"]
)

py_test(
    name = "env/tests/test_env_with_subprocess",
    tags = ["team:rllib", "env"],
    size = "medium",
    srcs = ["env/tests/test_env_with_subprocess.py"]
)

py_test(
    name = "env/wrappers/tests/test_unity3d_env",
    tags = ["team:rllib", "env"],
    size = "small",
    srcs = ["env/wrappers/tests/test_unity3d_env.py"]
)

py_test(
    name = "env/wrappers/tests/test_recsim_wrapper",
    tags = ["team:rllib", "env"],
    size = "small",
    srcs = ["env/wrappers/tests/test_recsim_wrapper.py"]
)

py_test(
    name = "env/wrappers/tests/test_exception_wrapper",
    tags = ["team:rllib", "env"],
    size = "small",
    srcs = ["env/wrappers/tests/test_exception_wrapper.py"]
)

py_test(
    name = "env/wrappers/tests/test_group_agents_wrapper",
    tags = ["team:rllib", "env"],
    size = "small",
    srcs = ["env/wrappers/tests/test_group_agents_wrapper.py"]
)

# --------------------------------------------------------------------
# Evaluation components
# rllib/evaluation/
#
# Tag: evaluation
# --------------------------------------------------------------------

py_test(
    name = "evaluation/tests/test_envs_that_crash",
    tags = ["team:rllib", "evaluation"],
    size = "medium",
    srcs = ["evaluation/tests/test_envs_that_crash.py"]
)

py_test(
    name = "evaluation/tests/test_episode",
    tags = ["team:rllib", "evaluation"],
    size = "small",
    srcs = ["evaluation/tests/test_episode.py"]
)

py_test(
    name = "evaluation/tests/test_postprocessing",
    tags = ["team:rllib", "evaluation"],
    size = "small",
    srcs = ["evaluation/tests/test_postprocessing.py"]
)

py_test(
    name = "evaluation/tests/test_rollout_worker",
    tags = ["team:rllib", "evaluation"],
    size = "medium",
    srcs = ["evaluation/tests/test_rollout_worker.py"]
)

py_test(
    name = "evaluation/tests/test_trajectory_view_api",
    tags = ["team:rllib", "evaluation"],
    size = "medium",
    srcs = ["evaluation/tests/test_trajectory_view_api.py"]
)

# --------------------------------------------------------------------
# Execution Utils
# rllib/execution/
#
# Tag: execution
# --------------------------------------------------------------------

py_test(
    name = "test_async_requests_manager",
    tags = ["team:rllib", "execution"],
    size = "small",
    srcs = ["execution/tests/test_async_requests_manager.py"]
)

# --------------------------------------------------------------------
# Models and Distributions
# rllib/models/
#
# Tag: models
# --------------------------------------------------------------------

py_test(
    name = "test_attention_nets",
    tags = ["team:rllib", "models"],
    size = "large",
    srcs = ["models/tests/test_attention_nets.py"]
)

py_test(
    name = "test_conv2d_default_stacks",
    tags = ["team:rllib", "models"],
    size = "medium",
    srcs = ["models/tests/test_conv2d_default_stacks.py"]
)

py_test(
    name = "test_convtranspose2d_stack",
    tags = ["team:rllib", "models"],
    size = "small",
    data = glob(["tests/data/images/obstacle_tower.png"]),
    srcs = ["models/tests/test_convtranspose2d_stack.py"]
)

py_test(
    name = "test_distributions",
    tags = ["team:rllib", "models"],
    size = "medium",
    srcs = ["models/tests/test_distributions.py"]
)

py_test(
    name = "test_lstms",
    tags = ["team:rllib", "models"],
    size = "large",
    srcs = ["models/tests/test_lstms.py"]
)

py_test(
    name = "test_models",
    tags = ["team:rllib", "models"],
    size = "medium",
    srcs = ["models/tests/test_models.py"]
)

py_test(
    name = "test_preprocessors",
    tags = ["team:rllib", "models"],
    size = "large",
    srcs = ["models/tests/test_preprocessors.py"]
)

# --------------------------------------------------------------------
# Offline
# rllib/offline/
#
# Tag: offline
# --------------------------------------------------------------------

py_test(
    name = "test_ope",
    tags = ["team:rllib", "offline", "torch_only"],
    size = "medium",
    srcs = ["offline/estimators/tests/test_ope.py"]
)

# --------------------------------------------------------------------
# Policies
# rllib/policy/
#
# Tag: policy
# --------------------------------------------------------------------

py_test(
    name = "policy/tests/test_compute_log_likelihoods",
    tags = ["team:rllib", "policy"],
    size = "medium",
    srcs = ["policy/tests/test_compute_log_likelihoods.py"]
)

py_test(
    name = "policy/tests/test_multi_agent_batch",
    tags = ["team:rllib", "policy"],
    size = "small",
    srcs = ["policy/tests/test_multi_agent_batch.py"]
)

py_test(
    name = "policy/tests/test_policy",
    tags = ["team:rllib", "policy"],
    size = "medium",
    srcs = ["policy/tests/test_policy.py"]
)

py_test(
    name = "policy/tests/test_rnn_sequencing",
    tags = ["team:rllib", "policy"],
    size = "small",
    srcs = ["policy/tests/test_rnn_sequencing.py"]
)

py_test(
    name = "policy/tests/test_sample_batch",
    tags = ["team:rllib", "policy"],
    size = "small",
    srcs = ["policy/tests/test_sample_batch.py"]
)

py_test(
    name = "policy/tests/test_view_requirement",
    tags = ["team:rllib", "policy"],
    size = "small",
    srcs = ["policy/tests/test_view_requirement.py"]
)


# --------------------------------------------------------------------
# Utils:
# rllib/utils/
#
# Tag: utils
# --------------------------------------------------------------------

py_test(
    name = "test_serialization",
    tags = ["team:rllib", "utils"],
    size = "large",
    srcs = ["utils/tests/test_serialization.py"]
)

py_test(
    name = "test_curiosity",
    tags = ["team:rllib", "utils"],
    size = "large",
    srcs = ["utils/exploration/tests/test_curiosity.py"]
)

py_test(
    name = "test_explorations",
    tags = ["team:rllib", "utils"],
    size = "large",
    srcs = ["utils/exploration/tests/test_explorations.py"]
)

py_test(
    name = "test_parameter_noise",
    tags = ["team:rllib", "utils"],
    size = "medium",
    srcs = ["utils/exploration/tests/test_parameter_noise.py"]
)

py_test(
    name = "test_random_encoder",
    tags = ["team:rllib", "utils"],
    size = "large",
    srcs = ["utils/exploration/tests/test_random_encoder.py"]
)

# Schedules
py_test(
    name = "test_schedules",
    tags = ["team:rllib", "utils"],
    size = "small",
    srcs = ["utils/schedules/tests/test_schedules.py"]
)

py_test(
    name = "test_framework_agnostic_components",
    tags = ["team:rllib", "utils"],
    size = "small",
    data = glob(["utils/tests/**"]),
    srcs = ["utils/tests/test_framework_agnostic_components.py"]
)

# Spaces/Space utils.
py_test(
    name = "test_space_utils",
    tags = ["team:rllib", "utils"],
    size = "large",
    srcs = ["utils/spaces/tests/test_space_utils.py"]
)

# TaskPool
py_test(
    name = "test_taskpool",
    tags = ["team:rllib", "utils"],
    size = "small",
    srcs = ["utils/tests/test_taskpool.py"]
)

# ReplayBuffers
py_test(
    name = "test_multi_agent_mixin_replay_buffer",
    tags = ["team:rllib", "utils"],
    size = "small",
    srcs = ["utils/replay_buffers/tests/test_multi_agent_mixin_replay_buffer.py"]
)

py_test(
    name = "test_multi_agent_prioritized_replay_buffer",
    tags = ["team:rllib", "utils"],
    size = "small",
    srcs = ["utils/replay_buffers/tests/test_multi_agent_prioritized_replay_buffer.py"]
)

py_test(
    name = "test_multi_agent_replay_buffer",
    tags = ["team:rllib", "utils"],
    size = "small",
    srcs = ["utils/replay_buffers/tests/test_multi_agent_replay_buffer.py"]
)

py_test(
    name = "test_prioritized_replay_buffer_replay_buffer_api",
    tags = ["team:rllib", "utils"],
    size = "small",
    srcs = ["utils/replay_buffers/tests/test_prioritized_replay_buffer_replay_buffer_api.py"]
)

py_test(
    name = "test_replay_buffer",
    tags = ["team:rllib", "utils"],
    size = "small",
    srcs = ["utils/replay_buffers/tests/test_replay_buffer.py"]
)

py_test(
    name = "test_reservoir_buffer",
    tags = ["team:rllib", "utils"],
    size = "small",
    srcs = ["utils/replay_buffers/tests/test_reservoir_buffer.py"]
)

py_test(
    name = "test_segment_tree_replay_buffer_api",
    tags = ["team:rllib", "utils"],
    size = "small",
    srcs = ["utils/replay_buffers/tests/test_segment_tree_replay_buffer_api.py"]
)

# --------------------------------------------------------------------
# rllib/tests/ directory
#
# Tag: tests_dir, tests_dir_[A-Z]
#
# NOTE: Add tests alphabetically into this list and make sure, to tag
# it correctly by its starting letter, e.g. tags=["tests_dir", "tests_dir_A"]
# for `tests/test_all_stuff.py`.
# --------------------------------------------------------------------

py_test(
    name = "tests/test_algorithm_imports",
    tags = ["team:rllib", "tests_dir", "tests_dir_C"],
    size = "small",
    srcs = ["tests/test_algorithm_imports.py"]
)

py_test(
    name = "tests/test_catalog",
    tags = ["team:rllib", "tests_dir", "tests_dir_C"],
    size = "medium",
    srcs = ["tests/test_catalog.py"]
)

py_test(
    name = "tests/test_checkpoint_restore_pg",
    main = "tests/test_checkpoint_restore.py",
    tags = ["team:rllib", "tests_dir", "tests_dir_C"],
    size = "large",
    srcs = ["tests/test_checkpoint_restore.py"],
    args = ["TestCheckpointRestorePG"]
)

py_test(
    name = "tests/test_checkpoint_restore_off_policy",
    main = "tests/test_checkpoint_restore.py",
    tags = ["team:rllib", "tests_dir", "tests_dir_C"],
    size = "large",
    srcs = ["tests/test_checkpoint_restore.py"],
    args = ["TestCheckpointRestoreOffPolicy"]
)

py_test(
    name = "tests/test_checkpoint_restore_evolution_algos",
    main = "tests/test_checkpoint_restore.py",
    tags = ["team:rllib", "tests_dir", "tests_dir_C"],
    size = "large",
    srcs = ["tests/test_checkpoint_restore.py"],
    args = ["TestCheckpointRestoreEvolutionAlgos"]
)

py_test(
    name = "tests/test_custom_resource",
    tags = ["team:rllib", "tests_dir", "tests_dir_C"],
    size = "medium",
    srcs = ["tests/test_custom_resource.py"]
)

py_test(
    name = "tests/test_dependency_tf",
    tags = ["team:rllib", "tests_dir", "tests_dir_D"],
    size = "small",
    srcs = ["tests/test_dependency_tf.py"]
)

py_test(
    name = "tests/test_dependency_torch",
    tags = ["team:rllib", "tests_dir", "tests_dir_D"],
    size = "small",
    srcs = ["tests/test_dependency_torch.py"]
)

py_test(
    name = "tests/test_eager_support_pg",
    main = "tests/test_eager_support.py",
    tags = ["team:rllib", "tests_dir", "tests_dir_E"],
    size = "large",
    srcs = ["tests/test_eager_support.py"],
    args = ["TestEagerSupportPG"]
)

py_test(
    name = "tests/test_eager_support_off_policy",
    main = "tests/test_eager_support.py",
    tags = ["team:rllib", "tests_dir", "tests_dir_E"],
    size = "large",
    srcs = ["tests/test_eager_support.py"],
    args = ["TestEagerSupportOffPolicy"]
)

py_test(
    name = "tests/test_execution",
    tags = ["team:rllib", "tests_dir", "tests_dir_E"],
    size = "medium",
    srcs = ["tests/test_execution.py"]
)

py_test(
    name = "tests/test_export",
    tags = ["team:rllib", "tests_dir", "tests_dir_E"],
    size = "medium",
    srcs = ["tests/test_export.py"]
)

py_test(
    name = "tests/test_filters",
    tags = ["team:rllib", "tests_dir", "tests_dir_F"],
    size = "small",
    srcs = ["tests/test_filters.py"]
)

py_test(
    name = "tests/test_gpus",
    tags = ["team:rllib", "tests_dir", "tests_dir_G"],
    size = "large",
    srcs = ["tests/test_gpus.py"]
)

py_test(
    name = "tests/test_io",
    tags = ["team:rllib", "tests_dir", "tests_dir_I"],
    size = "large",
    srcs = ["tests/test_io.py"]
)

py_test(
    name = "tests/test_local",
    tags = ["team:rllib", "tests_dir", "tests_dir_L"],
    size = "medium",
    srcs = ["tests/test_local.py"]
)

py_test(
    name = "tests/test_lstm",
    tags = ["team:rllib", "tests_dir", "tests_dir_L"],
    size = "medium",
    srcs = ["tests/test_lstm.py"]
)

py_test(
    name = "tests/test_model_imports",
    tags = ["team:rllib", "tests_dir", "tests_dir_M", "model_imports"],
    size = "medium",
    data = glob(["tests/data/model_weights/**"]),
    srcs = ["tests/test_model_imports.py"]
)

py_test(
    name = "tests/test_multi_agent_env",
    tags = ["team:rllib", "tests_dir", "tests_dir_M"],
    size = "medium",
    srcs = ["tests/test_multi_agent_env.py"]
)

py_test(
    name = "tests/test_multi_agent_pendulum",
    tags = ["team:rllib", "tests_dir", "tests_dir_M"],
    size = "large",
    srcs = ["tests/test_multi_agent_pendulum.py"]
)

py_test(
    name = "tests/test_nested_action_spaces",
    main = "tests/test_nested_action_spaces.py",
    tags = ["team:rllib", "tests_dir", "tests_dir_N"],
    size = "medium",
    srcs = ["tests/test_nested_action_spaces.py"]
)

py_test(
    name = "tests/test_nested_observation_spaces",
    main = "tests/test_nested_observation_spaces.py",
    tags = ["team:rllib", "tests_dir", "tests_dir_N"],
    size = "medium",
    srcs = ["tests/test_nested_observation_spaces.py"]
)

py_test(
    name = "tests/test_nn_framework_import_errors",
    tags = ["team:rllib", "tests_dir", "tests_dir_N"],
    size = "small",
    srcs = ["tests/test_nn_framework_import_errors.py"]
)

py_test(
    name = "tests/test_pettingzoo_env",
    tags = ["team:rllib", "tests_dir", "tests_dir_P"],
    size = "medium",
    srcs = ["tests/test_pettingzoo_env.py"]
)

py_test(
    name = "tests/test_placement_groups",
    tags = ["team:rllib", "tests_dir", "tests_dir_P"],
    size = "medium",
    srcs = ["tests/test_placement_groups.py"]
)

py_test(
    name = "tests/test_ray_client",
    tags = ["team:rllib", "tests_dir", "tests_dir_R"],
    size = "large",
    srcs = ["tests/test_ray_client.py"]
)

py_test(
    name = "tests/test_reproducibility",
    tags = ["team:rllib", "tests_dir", "tests_dir_R"],
    size = "medium",
    srcs = ["tests/test_reproducibility.py"]
)

# Test [train|evaluate].py scripts (w/o confirming evaluation performance).
py_test(
    name = "test_rllib_evaluate_1",
    main = "tests/test_rllib_train_and_evaluate.py",
    tags = ["team:rllib", "tests_dir", "tests_dir_R"],
    size = "large",
    data = ["train.py", "evaluate.py"],
    srcs = ["tests/test_rllib_train_and_evaluate.py"],
    args = ["TestEvaluate1"]
)

py_test(
    name = "test_rllib_evaluate_2",
    main = "tests/test_rllib_train_and_evaluate.py",
    tags = ["team:rllib", "tests_dir", "tests_dir_R"],
    size = "large",
    data = ["train.py", "evaluate.py"],
    srcs = ["tests/test_rllib_train_and_evaluate.py"],
    args = ["TestEvaluate2"]
)

py_test(
    name = "test_rllib_evaluate_3",
    main = "tests/test_rllib_train_and_evaluate.py",
    tags = ["team:rllib", "tests_dir", "tests_dir_R"],
    size = "large",
    data = ["train.py", "evaluate.py"],
    srcs = ["tests/test_rllib_train_and_evaluate.py"],
    args = ["TestEvaluate3"]
)

py_test(
    name = "test_rllib_evaluate_4",
    main = "tests/test_rllib_train_and_evaluate.py",
    tags = ["team:rllib", "tests_dir", "tests_dir_R"],
    size = "large",
    data = ["train.py", "evaluate.py"],
    srcs = ["tests/test_rllib_train_and_evaluate.py"],
    args = ["TestEvaluate4"]
)

# Test [train|evaluate].py scripts (and confirm `rllib evaluate` performance is same
# as the final one from the `rllib train` run).
py_test(
    name = "test_rllib_train_and_evaluate",
    main = "tests/test_rllib_train_and_evaluate.py",
    tags = ["team:rllib", "tests_dir", "tests_dir_R"],
    size = "large",
    data = ["train.py", "evaluate.py"],
    srcs = ["tests/test_rllib_train_and_evaluate.py"],
    args = ["TestTrainAndEvaluate"]
)

py_test(
    name = "tests/test_supported_multi_agent_pg",
    main = "tests/test_supported_multi_agent.py",
    tags = ["team:rllib", "tests_dir", "tests_dir_S"],
    size = "medium",
    srcs = ["tests/test_supported_multi_agent.py"],
    args = ["TestSupportedMultiAgentPG"]
)

py_test(
    name = "tests/test_supported_multi_agent_off_policy",
    main = "tests/test_supported_multi_agent.py",
    tags = ["team:rllib", "tests_dir", "tests_dir_S"],
    size = "medium",
    srcs = ["tests/test_supported_multi_agent.py"],
    args = ["TestSupportedMultiAgentOffPolicy"]
)

py_test(
     name = "tests/test_supported_spaces_pg",
     main = "tests/test_supported_spaces.py",
     tags = ["team:rllib", "tests_dir", "tests_dir_S"],
     size = "large",
     srcs = ["tests/test_supported_spaces.py"],
     args = ["TestSupportedSpacesPG"]
 )

py_test(
    name = "tests/test_supported_spaces_off_policy",
    main = "tests/test_supported_spaces.py",
    tags = ["team:rllib", "tests_dir", "tests_dir_S"],
    size = "medium",
    srcs = ["tests/test_supported_spaces.py"],
    args = ["TestSupportedSpacesOffPolicy"]
)

py_test(
    name = "tests/test_supported_spaces_evolution_algos",
    main = "tests/test_supported_spaces.py",
    tags = ["team:rllib", "tests_dir", "tests_dir_S"],
    size = "large",
    srcs = ["tests/test_supported_spaces.py"],
    args = ["TestSupportedSpacesEvolutionAlgos"]
)

py_test(
    name = "tests/test_timesteps",
    tags = ["team:rllib", "tests_dir", "tests_dir_T"],
    size = "small",
    srcs = ["tests/test_timesteps.py"]
)

# --------------------------------------------------------------------
# examples/ directory (excluding examples/documentation/...)
#
# Tag: examples, examples_[A-Z]
#
# NOTE: Add tests alphabetically into this list and make sure, to tag
# it correctly by its starting letter, e.g. tags=["examples", "examples_A"]
# for `examples/all_stuff.py`.
# --------------------------------------------------------------------

py_test(
    name = "examples/action_masking_tf",
    main = "examples/action_masking.py",
    tags = ["team:rllib", "exclusive", "examples", "examples_A"],
    size = "medium",
    srcs = ["examples/action_masking.py"],
    args = ["--stop-iter=2"]
)

py_test(
    name = "examples/action_masking_torch",
    main = "examples/action_masking.py",
    tags = ["team:rllib", "exclusive", "examples", "examples_A"],
    size = "medium",
    srcs = ["examples/action_masking.py"],
    args = ["--stop-iter=2", "--framework=torch"]
)

py_test(
    name = "examples/attention_net_tf",
    main = "examples/attention_net.py",
    tags = ["team:rllib", "exclusive", "examples", "examples_A"],
    size = "medium",
    srcs = ["examples/attention_net.py"],
    args = ["--as-test", "--stop-reward=70"]
)

py_test(
    name = "examples/attention_net_torch",
    main = "examples/attention_net.py",
    tags = ["team:rllib", "exclusive", "examples", "examples_A"],
    size = "medium",
    srcs = ["examples/attention_net.py"],
    args = ["--as-test", "--stop-reward=70", "--framework torch"]
)

py_test(
    name = "examples/autoregressive_action_dist_tf",
    main = "examples/autoregressive_action_dist.py",
    tags = ["team:rllib", "exclusive", "examples", "examples_A"],
    size = "medium",
    srcs = ["examples/autoregressive_action_dist.py"],
    args = ["--as-test", "--stop-reward=150", "--num-cpus=4"]
)

py_test(
    name = "examples/autoregressive_action_dist_torch",
    main = "examples/autoregressive_action_dist.py",
    tags = ["team:rllib", "exclusive", "examples", "examples_A"],
    size = "medium",
    srcs = ["examples/autoregressive_action_dist.py"],
    args = ["--as-test", "--framework=torch", "--stop-reward=150", "--num-cpus=4"]
)

py_test(
    name = "examples/bare_metal_policy_with_custom_view_reqs",
    main = "examples/bare_metal_policy_with_custom_view_reqs.py",
    tags = ["team:rllib", "exclusive", "examples", "examples_B"],
    size = "medium",
    srcs = ["examples/bare_metal_policy_with_custom_view_reqs.py"],
)

py_test(
    name = "examples/batch_norm_model_ppo_tf",
    main = "examples/batch_norm_model.py",
    tags = ["team:rllib", "exclusive", "examples", "examples_B"],
    size = "medium",
    srcs = ["examples/batch_norm_model.py"],
    args = ["--as-test", "--run=PPO", "--stop-reward=80"]
)

py_test(
    name = "examples/batch_norm_model_ppo_torch",
    main = "examples/batch_norm_model.py",
    tags = ["team:rllib", "exclusive", "examples", "examples_B"],
    size = "medium",
    srcs = ["examples/batch_norm_model.py"],
    args = ["--as-test", "--framework=torch", "--run=PPO", "--stop-reward=80"]
)

py_test(
    name = "examples/batch_norm_model_dqn_tf",
    main = "examples/batch_norm_model.py",
    tags = ["team:rllib", "exclusive", "examples", "examples_B"],
    size = "medium",
    srcs = ["examples/batch_norm_model.py"],
    args = ["--as-test", "--run=DQN", "--stop-reward=70"]
)

py_test(
    name = "examples/batch_norm_model_dqn_torch",
    main = "examples/batch_norm_model.py",
    tags = ["team:rllib", "exclusive", "examples", "examples_B"],
    size = "large",  # DQN learns much slower with BatchNorm.
    srcs = ["examples/batch_norm_model.py"],
    args = ["--as-test", "--framework=torch", "--run=DQN", "--stop-reward=70"]
)

py_test(
    name = "examples/batch_norm_model_ddpg_tf",
    main = "examples/batch_norm_model.py",
    tags = ["team:rllib", "exclusive", "examples", "examples_B"],
    size = "medium",
    srcs = ["examples/batch_norm_model.py"],
    args = ["--run=DDPG", "--stop-iters=1"]
)

py_test(
    name = "examples/batch_norm_model_ddpg_torch",
    main = "examples/batch_norm_model.py",
    tags = ["team:rllib", "exclusive", "examples", "examples_B"],
    size = "medium",
    srcs = ["examples/batch_norm_model.py"],
    args = ["--framework=torch", "--run=DDPG", "--stop-iters=1"]
)

py_test(
    name = "examples/cartpole_lstm_impala_tf",
    main = "examples/cartpole_lstm.py",
    tags = ["team:rllib", "exclusive", "examples", "examples_C", "examples_C_AtoT"],
    size = "medium",
    srcs = ["examples/cartpole_lstm.py"],
    args = ["--as-test", "--run=IMPALA", "--stop-reward=40", "--num-cpus=4"]
)

py_test(
    name = "examples/cartpole_lstm_impala_torch",
    main = "examples/cartpole_lstm.py",
    tags = ["team:rllib", "exclusive", "examples", "examples_C", "examples_C_AtoT"],
    size = "medium",
    srcs = ["examples/cartpole_lstm.py"],
    args = ["--as-test", "--framework=torch", "--run=IMPALA", "--stop-reward=40", "--num-cpus=4"]
)

py_test(
    name = "examples/cartpole_lstm_ppo_tf",
    main = "examples/cartpole_lstm.py",
    tags = ["team:rllib", "exclusive", "examples", "examples_C", "examples_C_AtoT"],
    size = "medium",
    srcs = ["examples/cartpole_lstm.py"],
    args = ["--as-test", "--framework=tf", "--run=PPO", "--stop-reward=40", "--num-cpus=4"]
)

py_test(
    name = "examples/cartpole_lstm_ppo_tf2",
    main = "examples/cartpole_lstm.py",
    tags = ["team:rllib", "exclusive", "examples", "examples_C", "examples_C_AtoT"],
    size = "large",
    srcs = ["examples/cartpole_lstm.py"],
    args = ["--as-test", "--framework=tf2", "--run=PPO", "--stop-reward=40", "--num-cpus=4"]
)

py_test(
    name = "examples/cartpole_lstm_ppo_torch",
    main = "examples/cartpole_lstm.py",
    tags = ["team:rllib", "exclusive", "examples", "examples_C", "examples_C_AtoT"],
    size = "medium",
    srcs = ["examples/cartpole_lstm.py"],
    args = ["--as-test", "--framework=torch", "--run=PPO", "--stop-reward=40", "--num-cpus=4"]
)

py_test(
    name = "examples/cartpole_lstm_ppo_tf_with_prev_a_and_r",
    main = "examples/cartpole_lstm.py",
    tags = ["team:rllib", "exclusive", "examples", "examples_C", "examples_C_AtoT"],
    size = "medium",
    srcs = ["examples/cartpole_lstm.py"],
    args = ["--as-test", "--run=PPO", "--stop-reward=40", "--use-prev-action",  "--use-prev-reward", "--num-cpus=4"]
)

py_test(
    name = "examples/centralized_critic_tf",
    main = "examples/centralized_critic.py",
    tags = ["team:rllib", "exclusive", "examples", "examples_C", "examples_C_AtoT"],
    size = "large",
    srcs = ["examples/centralized_critic.py"],
    args = ["--as-test", "--stop-reward=7.2"]
)

py_test(
    name = "examples/centralized_critic_torch",
    main = "examples/centralized_critic.py",
    tags = ["team:rllib", "exclusive", "examples", "examples_C", "examples_C_AtoT"],
    size = "large",
    srcs = ["examples/centralized_critic.py"],
    args = ["--as-test", "--framework=torch", "--stop-reward=7.2"]
)

py_test(
    name = "examples/centralized_critic_2_tf",
    main = "examples/centralized_critic_2.py",
    tags = ["team:rllib", "exclusive", "examples", "examples_C", "examples_C_AtoT"],
    size = "medium",
    srcs = ["examples/centralized_critic_2.py"],
    args = ["--as-test", "--stop-reward=6.0"]
)

py_test(
    name = "examples/centralized_critic_2_torch",
    main = "examples/centralized_critic_2.py",
    tags = ["team:rllib", "exclusive", "examples", "examples_C", "examples_C_AtoT"],
    size = "medium",
    srcs = ["examples/centralized_critic_2.py"],
    args = ["--as-test", "--framework=torch", "--stop-reward=6.0"]
)

py_test(
    name = "examples/checkpoint_by_custom_criteria",
    main = "examples/checkpoint_by_custom_criteria.py",
    tags = ["team:rllib", "exclusive", "examples", "examples_C", "examples_C_AtoT"],
    size = "medium",
    srcs = ["examples/checkpoint_by_custom_criteria.py"],
    args = ["--stop-iters=3 --num-cpus=3"]
)

py_test(
    name = "examples/complex_struct_space_tf",
    main = "examples/complex_struct_space.py",
    tags = ["team:rllib", "exclusive", "examples", "examples_C", "examples_C_AtoT"],
    size = "medium",
    srcs = ["examples/complex_struct_space.py"],
    args = ["--framework=tf"],
)

py_test(
    name = "examples/complex_struct_space_tf_eager",
    main = "examples/complex_struct_space.py",
    tags = ["team:rllib", "exclusive", "examples", "examples_C", "examples_C_AtoT"],
    size = "medium",
    srcs = ["examples/complex_struct_space.py"],
    args = ["--framework=tfe"],
)

py_test(
    name = "examples/complex_struct_space_torch",
    main = "examples/complex_struct_space.py",
    tags = ["team:rllib", "exclusive", "examples", "examples_C", "examples_C_AtoT"],
    size = "medium",
    srcs = ["examples/complex_struct_space.py"],
    args = ["--framework=torch"],
)

py_test(
    name = "examples/curriculum_learning",
    main = "examples/curriculum_learning.py",
    tags = ["team:rllib", "exclusive", "examples", "examples_C", "examples_C_UtoZ"],
    size = "medium",
    srcs = ["examples/curriculum_learning.py"],
    args = ["--as-test", "--stop-reward=800.0"]
)

py_test(
    name = "examples/custom_env_tf",
    main = "examples/custom_env.py",
    tags = ["team:rllib", "exclusive", "examples", "examples_C", "examples_C_UtoZ"],
    size = "medium",
    srcs = ["examples/custom_env.py"],
    args = ["--as-test"]
)

py_test(
    name = "examples/custom_env_torch",
    main = "examples/custom_env.py",
    tags = ["team:rllib", "exclusive", "examples", "examples_C", "examples_C_UtoZ"],
    size = "large",
    srcs = ["examples/custom_env.py"],
    args = ["--as-test", "--framework=torch"]
)

py_test(
    name = "examples/custom_eval_tf",
    main = "examples/custom_eval.py",
    tags = ["team:rllib", "exclusive", "examples", "examples_C", "examples_C_UtoZ"],
    size = "medium",
    srcs = ["examples/custom_eval.py"],
    args = ["--num-cpus=4", "--as-test"]
)

py_test(
    name = "examples/custom_eval_torch",
    main = "examples/custom_eval.py",
    tags = ["team:rllib", "exclusive", "examples", "examples_C", "examples_C_UtoZ"],
    size = "medium",
    srcs = ["examples/custom_eval.py"],
    args = ["--num-cpus=4", "--as-test", "--framework=torch"]
)

py_test(
    name = "examples/custom_experiment",
    main = "examples/custom_experiment.py",
    tags = ["team:rllib", "exclusive", "examples", "examples_C", "examples_C_UtoZ"],
    size = "medium",
    srcs = ["examples/custom_experiment.py"],
    args = ["--train-iterations=10"]
)

py_test(
    name = "examples/custom_fast_model_tf",
    main = "examples/custom_fast_model.py",
    tags = ["team:rllib", "exclusive", "examples", "examples_C", "examples_C_UtoZ"],
    size = "medium",
    srcs = ["examples/custom_fast_model.py"],
    args = ["--stop-iters=1"]
)

py_test(
    name = "examples/custom_fast_model_torch",
    main = "examples/custom_fast_model.py",
    tags = ["team:rllib", "exclusive", "examples", "examples_C", "examples_C_UtoZ"],
    size = "medium",
    srcs = ["examples/custom_fast_model.py"],
    args = ["--stop-iters=1", "--framework=torch"]
)

py_test(
    name = "examples/custom_keras_model_a2c",
    main = "examples/custom_keras_model.py",
    tags = ["team:rllib", "exclusive", "examples", "examples_C", "examples_C_UtoZ"],
    size = "large",
    srcs = ["examples/custom_keras_model.py"],
    args = ["--run=A2C", "--stop=50", "--num-cpus=4"]
)

py_test(
    name = "examples/custom_keras_model_dqn",
    main = "examples/custom_keras_model.py",
    tags = ["team:rllib", "exclusive", "examples", "examples_C", "examples_C_UtoZ"],
    size = "medium",
    srcs = ["examples/custom_keras_model.py"],
    args = ["--run=DQN", "--stop=50"]
)

py_test(
    name = "examples/custom_keras_model_ppo",
    main = "examples/custom_keras_model.py",
    tags = ["team:rllib", "exclusive", "examples", "examples_C", "examples_C_UtoZ"],
    size = "medium",
    srcs = ["examples/custom_keras_model.py"],
    args = ["--run=PPO", "--stop=50", "--num-cpus=4"]
)

py_test(
    name = "examples/custom_metrics_and_callbacks",
    main = "examples/custom_metrics_and_callbacks.py",
    tags = ["team:rllib", "exclusive", "examples", "examples_C", "examples_C_UtoZ"],
    size = "small",
    srcs = ["examples/custom_metrics_and_callbacks.py"],
    args = ["--stop-iters=2"]
)

py_test(
    name = "examples/custom_metrics_and_callbacks_legacy",
    main = "examples/custom_metrics_and_callbacks_legacy.py",
    tags = ["team:rllib", "exclusive", "examples", "examples_C", "examples_C_UtoZ"],
    size = "small",
    srcs = ["examples/custom_metrics_and_callbacks_legacy.py"],
    args = ["--stop-iters=2"]
)

py_test(
    name = "examples/custom_model_api_tf",
    main = "examples/custom_model_api.py",
    tags = ["team:rllib", "exclusive", "examples", "examples_C", "examples_C_UtoZ"],
    size = "small",
    srcs = ["examples/custom_model_api.py"],
)

py_test(
    name = "examples/custom_model_api_torch",
    main = "examples/custom_model_api.py",
    tags = ["team:rllib", "exclusive", "examples", "examples_C", "examples_C_UtoZ"],
    size = "small",
    srcs = ["examples/custom_model_api.py"],
    args = ["--framework=torch"],
)

py_test(
    name = "examples/custom_model_loss_and_metrics_ppo_tf",
    main = "examples/custom_model_loss_and_metrics.py",
    tags = ["team:rllib", "exclusive", "examples", "examples_C", "examples_C_UtoZ"],
    size = "medium",
    # Include the json data file.
    data = ["tests/data/cartpole/small.json"],
    srcs = ["examples/custom_model_loss_and_metrics.py"],
    args = ["--run=PPO", "--stop-iters=1", "--input-files=tests/data/cartpole"]
)

py_test(
    name = "examples/custom_model_loss_and_metrics_ppo_torch",
    main = "examples/custom_model_loss_and_metrics.py",
    tags = ["team:rllib", "exclusive", "examples", "examples_C", "examples_C_UtoZ"],
    size = "medium",
    # Include the json data file.
    data = ["tests/data/cartpole/small.json"],
    srcs = ["examples/custom_model_loss_and_metrics.py"],
    args = ["--run=PPO", "--framework=torch", "--stop-iters=1", "--input-files=tests/data/cartpole"]
)

py_test(
    name = "examples/custom_model_loss_and_metrics_pg_tf",
    main = "examples/custom_model_loss_and_metrics.py",
    tags = ["team:rllib", "exclusive", "examples", "examples_C", "examples_C_UtoZ"],
    size = "medium",
    # Include the json data file.
    data = ["tests/data/cartpole/small.json"],
    srcs = ["examples/custom_model_loss_and_metrics.py"],
    args = ["--run=PG", "--stop-iters=1", "--input-files=tests/data/cartpole"]
)

py_test(
    name = "examples/custom_model_loss_and_metrics_pg_torch",
    main = "examples/custom_model_loss_and_metrics.py",
    tags = ["team:rllib", "exclusive", "examples", "examples_C", "examples_C_UtoZ"],
    size = "medium",
    # Include the json data file.
    data = ["tests/data/cartpole/small.json"],
    srcs = ["examples/custom_model_loss_and_metrics.py"],
    args = ["--run=PG", "--framework=torch", "--stop-iters=1", "--input-files=tests/data/cartpole"]
)

py_test(
    name = "examples/custom_observation_filters",
    main = "examples/custom_observation_filters.py",
    tags = ["team:rllib", "exclusive", "examples", "examples_C", "examples_C_UtoZ"],
    size = "medium",
    srcs = ["examples/custom_observation_filters.py"],
    args = ["--stop-iters=3"]
)

py_test(
    name = "examples/custom_rnn_model_repeat_after_me_tf",
    main = "examples/custom_rnn_model.py",
    tags = ["team:rllib", "exclusive", "examples", "examples_C", "examples_C_UtoZ"],
    size = "medium",
    srcs = ["examples/custom_rnn_model.py"],
    args = ["--as-test", "--run=PPO", "--stop-reward=40", "--env=RepeatAfterMeEnv", "--num-cpus=4"]
)

py_test(
    name = "examples/custom_rnn_model_repeat_initial_obs_tf",
    main = "examples/custom_rnn_model.py",
    tags = ["team:rllib", "exclusive", "examples", "examples_C", "examples_C_UtoZ"],
    size = "medium",
    srcs = ["examples/custom_rnn_model.py"],
    args = ["--as-test", "--run=PPO", "--stop-reward=10", "--stop-timesteps=300000", "--env=RepeatInitialObsEnv", "--num-cpus=4"]
)

py_test(
    name = "examples/custom_rnn_model_repeat_after_me_torch",
    main = "examples/custom_rnn_model.py",
    tags = ["team:rllib", "exclusive", "examples", "examples_C", "examples_C_UtoZ"],
    size = "medium",
    srcs = ["examples/custom_rnn_model.py"],
    args = ["--as-test", "--framework=torch", "--run=PPO", "--stop-reward=40", "--env=RepeatAfterMeEnv", "--num-cpus=4"]
)

py_test(
    name = "examples/custom_rnn_model_repeat_initial_obs_torch",
    main = "examples/custom_rnn_model.py",
    tags = ["team:rllib", "exclusive", "examples", "examples_C", "examples_C_UtoZ"],
    size = "medium",
    srcs = ["examples/custom_rnn_model.py"],
    args = ["--as-test", "--framework=torch", "--run=PPO", "--stop-reward=10", "--stop-timesteps=300000", "--env=RepeatInitialObsEnv", "--num-cpus=4"]
)

py_test(
    name = "examples/custom_tf_policy",
    tags = ["team:rllib", "exclusive", "examples", "examples_C", "examples_C_UtoZ"],
    size = "medium",
    srcs = ["examples/custom_tf_policy.py"],
    args = ["--stop-iters=2", "--num-cpus=4"]
)

py_test(
    name = "examples/custom_torch_policy",
    tags = ["team:rllib", "exclusive", "examples", "examples_C", "examples_C_UtoZ"],
    size = "medium",
    srcs = ["examples/custom_torch_policy.py"],
    args = ["--stop-iters=2", "--num-cpus=4"]
)

py_test(
    name = "examples/custom_train_fn",
    main = "examples/custom_train_fn.py",
    tags = ["team:rllib", "exclusive", "examples", "examples_C", "examples_C_UtoZ"],
    size = "medium",
    srcs = ["examples/custom_train_fn.py"],
)

py_test(
    name = "examples/custom_vector_env_tf",
    main = "examples/custom_vector_env.py",
    tags = ["team:rllib", "exclusive", "examples", "examples_C", "examples_C_UtoZ"],
    size = "medium",
    srcs = ["examples/custom_vector_env.py"],
    args = ["--as-test", "--stop-reward=40.0"]
)

py_test(
    name = "examples/custom_vector_env_torch",
    main = "examples/custom_vector_env.py",
    tags = ["team:rllib", "exclusive", "examples", "examples_C", "examples_C_UtoZ"],
    size = "medium",
    srcs = ["examples/custom_vector_env.py"],
    args = ["--as-test", "--framework=torch", "--stop-reward=40.0"]
)

py_test(
    name = "examples/deterministic_training_tf",
    main = "examples/deterministic_training.py",
    tags = ["team:rllib", "exclusive", "multi_gpu", "examples"],
    size = "medium",
    srcs = ["examples/deterministic_training.py"],
    args = ["--as-test", "--stop-iters=1", "--framework=tf", "--num-gpus-trainer=1", "--num-gpus-per-worker=1"]
)

py_test(
    name = "examples/deterministic_training_tf2",
    main = "examples/deterministic_training.py",
    tags = ["team:rllib", "exclusive", "multi_gpu", "examples"],
    size = "medium",
    srcs = ["examples/deterministic_training.py"],
    args = ["--as-test", "--stop-iters=1", "--framework=tf2", "--num-gpus-trainer=1", "--num-gpus-per-worker=1"]
)

py_test(
    name = "examples/deterministic_training_torch",
    main = "examples/deterministic_training.py",
    tags = ["team:rllib", "exclusive", "multi_gpu", "examples"],
    size = "medium",
    srcs = ["examples/deterministic_training.py"],
    args = ["--as-test", "--stop-iters=1", "--framework=torch", "--num-gpus-trainer=1", "--num-gpus-per-worker=1"]
)

py_test(
    name = "examples/eager_execution",
    tags = ["team:rllib", "exclusive", "examples", "examples_E"],
    size = "small",
    srcs = ["examples/eager_execution.py"],
    args = ["--stop-iters=2"]
)

py_test(
    name = "examples/export/cartpole_dqn_export",
    main = "examples/export/cartpole_dqn_export.py",
    tags = ["team:rllib", "exclusive", "examples", "examples_E"],
    size = "medium",
    srcs = ["examples/export/cartpole_dqn_export.py"],
)

py_test(
    name = "examples/export/onnx_tf",
    main = "examples/export/onnx_tf.py",
    tags = ["team:rllib", "exclusive", "examples", "examples_E", "no_main"],
    size = "medium",
    srcs = ["examples/export/onnx_tf.py"],
)

py_test(
    name = "examples/export/onnx_torch",
    main = "examples/export/onnx_torch.py",
    tags = ["team:rllib", "exclusive", "examples", "examples_E", "no_main"],
    size = "medium",
    srcs = ["examples/export/onnx_torch.py"],
)

py_test(
    name = "examples/fractional_gpus",
    main = "examples/fractional_gpus.py",
    tags = ["team:rllib", "exclusive", "examples", "examples_F"],
    size = "medium",
    srcs = ["examples/fractional_gpus.py"],
    args = ["--as-test", "--stop-reward=40.0", "--num-gpus=0", "--num-workers=0"]
)

py_test(
    name = "examples/hierarchical_training_tf",
    main = "examples/hierarchical_training.py",
    tags = ["team:rllib", "exclusive", "examples", "examples_H"],
    size = "medium",
    srcs = ["examples/hierarchical_training.py"],
    args = ["--stop-reward=0.0"]
)

py_test(
    name = "examples/hierarchical_training_torch",
    main = "examples/hierarchical_training.py",
    tags = ["team:rllib", "exclusive", "examples", "examples_H"],
    size = "medium",
    srcs = ["examples/hierarchical_training.py"],
    args = ["--framework=torch", "--stop-reward=0.0"]
)

# Do not run this test (MobileNetV2 is gigantic and takes forever for 1 iter).
# py_test(
#     name = "examples/mobilenet_v2_with_lstm_tf",
#     main = "examples/mobilenet_v2_with_lstm.py",
#     tags = ["team:rllib", "examples", "examples_M"],
#     size = "small",
#     srcs = ["examples/mobilenet_v2_with_lstm.py"]
# )

py_test(
    name = "examples/multi_agent_cartpole_tf",
    main = "examples/multi_agent_cartpole.py",
    tags = ["team:rllib", "exclusive", "examples", "examples_M"],
    size = "medium",
    srcs = ["examples/multi_agent_cartpole.py"],
    args = ["--as-test", "--stop-reward=70.0", "--num-cpus=4"]
)

py_test(
    name = "examples/multi_agent_cartpole_torch",
    main = "examples/multi_agent_cartpole.py",
    tags = ["team:rllib", "exclusive", "examples", "examples_M"],
    size = "medium",
    srcs = ["examples/multi_agent_cartpole.py"],
    args = ["--as-test", "--framework=torch", "--stop-reward=70.0", "--num-cpus=4"]
)

py_test(
    name = "examples/multi_agent_custom_policy_tf",
    main = "examples/multi_agent_custom_policy.py",
    tags = ["team:rllib", "exclusive", "examples", "examples_M"],
    size = "small",
    srcs = ["examples/multi_agent_custom_policy.py"],
    args = ["--as-test", "--stop-reward=80"]
)

py_test(
    name = "examples/multi_agent_custom_policy_torch",
    main = "examples/multi_agent_custom_policy.py",
    tags = ["team:rllib", "exclusive", "examples", "examples_M"],
    size = "small",
    srcs = ["examples/multi_agent_custom_policy.py"],
    args = ["--as-test", "--framework=torch", "--stop-reward=80"]
)

py_test(
    name = "examples/multi_agent_different_spaces_for_agents_tf2",
    main = "examples/multi_agent_different_spaces_for_agents.py",
    tags = ["team:rllib", "exclusive", "examples", "examples_M"],
    size = "medium",
    srcs = ["examples/multi_agent_different_spaces_for_agents.py"],
    args = ["--stop-iters=4", "--framework=tf2", "--eager-tracing"]
)

py_test(
    name = "examples/multi_agent_different_spaces_for_agents_torch",
    main = "examples/multi_agent_different_spaces_for_agents.py",
    tags = ["team:rllib", "exclusive", "examples", "examples_M"],
    size = "medium",
    srcs = ["examples/multi_agent_different_spaces_for_agents.py"],
    args = ["--stop-iters=4", "--framework=torch"]
)

py_test(
    name = "examples/multi_agent_two_trainers_tf",
    main = "examples/multi_agent_two_trainers.py",
    tags = ["team:rllib", "exclusive", "examples", "examples_M"],
    size = "medium",
    srcs = ["examples/multi_agent_two_trainers.py"],
    args = ["--as-test", "--stop-reward=70"]
)

py_test(
    name = "examples/multi_agent_two_trainers_torch",
    main = "examples/multi_agent_two_trainers.py",
    tags = ["team:rllib", "exclusive", "examples", "examples_M"],
    size = "medium",
    srcs = ["examples/multi_agent_two_trainers.py"],
    args = ["--as-test", "--framework=torch", "--stop-reward=70"]
)

# Taking out this test for now: Mixed torch- and tf- policies within the same
# Trainer never really worked.
# py_test(
#     name = "examples/multi_agent_two_trainers_mixed_torch_tf",
#     main = "examples/multi_agent_two_trainers.py",
#     tags = ["team:rllib", "exclusive", "examples", "examples_M"],
#     size = "medium",
#     srcs = ["examples/multi_agent_two_trainers.py"],
#     args = ["--as-test", "--mixed-torch-tf", "--stop-reward=70"]
# )

py_test(
    name = "examples/nested_action_spaces_ppo_tf",
    main = "examples/nested_action_spaces.py",
    tags = ["team:rllib", "exclusive", "examples", "examples_N"],
    size = "medium",
    srcs = ["examples/nested_action_spaces.py"],
    args = ["--as-test", "--stop-reward=-600", "--run=PPO"]
)

py_test(
    name = "examples/nested_action_spaces_ppo_torch",
    main = "examples/nested_action_spaces.py",
    tags = ["team:rllib", "exclusive", "examples", "examples_N"],
    size = "medium",
    srcs = ["examples/nested_action_spaces.py"],
    args = ["--as-test", "--framework=torch", "--stop-reward=-600", "--run=PPO"]
)

py_test(
    name = "examples/parallel_evaluation_and_training_13_episodes_tf",
    main = "examples/parallel_evaluation_and_training.py",
    tags = ["team:rllib", "exclusive", "examples", "examples_P"],
    size = "medium",
    srcs = ["examples/parallel_evaluation_and_training.py"],
    args = ["--as-test", "--stop-reward=50.0", "--num-cpus=6", "--evaluation-duration=13"]
)

py_test(
    name = "examples/parallel_evaluation_and_training_auto_episodes_tf",
    main = "examples/parallel_evaluation_and_training.py",
    tags = ["team:rllib", "exclusive", "examples", "examples_P"],
    size = "medium",
    srcs = ["examples/parallel_evaluation_and_training.py"],
    args = ["--as-test", "--stop-reward=50.0", "--num-cpus=6", "--evaluation-duration=auto"]
)

py_test(
    name = "examples/parallel_evaluation_and_training_211_ts_tf2",
    main = "examples/parallel_evaluation_and_training.py",
    tags = ["team:rllib", "exclusive", "examples", "examples_P"],
    size = "medium",
    srcs = ["examples/parallel_evaluation_and_training.py"],
    args = ["--as-test", "--framework=tf2", "--stop-reward=30.0", "--num-cpus=6", "--evaluation-num-workers=3", "--evaluation-duration=211", "--evaluation-duration-unit=timesteps"]
)

py_test(
    name = "examples/parallel_evaluation_and_training_auto_ts_torch",
    main = "examples/parallel_evaluation_and_training.py",
    tags = ["team:rllib", "exclusive", "examples", "examples_P"],
    size = "medium",
    srcs = ["examples/parallel_evaluation_and_training.py"],
    args = ["--as-test", "--framework=torch", "--stop-reward=30.0", "--num-cpus=6", "--evaluation-num-workers=3", "--evaluation-duration=auto", "--evaluation-duration-unit=timesteps"]
)

py_test(
    name = "examples/parametric_actions_cartpole_pg_tf",
    main = "examples/parametric_actions_cartpole.py",
    tags = ["team:rllib", "exclusive", "examples", "examples_P"],
    size = "medium",
    srcs = ["examples/parametric_actions_cartpole.py"],
    args = ["--as-test", "--stop-reward=60.0", "--run=PG"]
)

py_test(
    name = "examples/parametric_actions_cartpole_dqn_tf",
    main = "examples/parametric_actions_cartpole.py",
    tags = ["team:rllib", "exclusive", "examples", "examples_P"],
    size = "medium",
    srcs = ["examples/parametric_actions_cartpole.py"],
    args = ["--as-test", "--stop-reward=60.0", "--run=DQN"]
)

py_test(
    name = "examples/parametric_actions_cartpole_pg_torch",
    main = "examples/parametric_actions_cartpole.py",
    tags = ["team:rllib", "exclusive", "examples", "examples_P"],
    size = "medium",
    srcs = ["examples/parametric_actions_cartpole.py"],
    args = ["--as-test", "--framework=torch", "--stop-reward=60.0", "--run=PG"]
)

py_test(
    name = "examples/parametric_actions_cartpole_dqn_torch",
    main = "examples/parametric_actions_cartpole.py",
    tags = ["team:rllib", "exclusive", "examples", "examples_P"],
    size = "medium",
    srcs = ["examples/parametric_actions_cartpole.py"],
    args = ["--as-test", "--framework=torch", "--stop-reward=60.0", "--run=DQN"]
)

py_test(
    name = "examples/parametric_actions_cartpole_embeddings_learnt_by_model",
    main = "examples/parametric_actions_cartpole_embeddings_learnt_by_model.py",
    tags = ["team:rllib", "exclusive", "examples", "examples_P"],
    size = "medium",
    srcs = ["examples/parametric_actions_cartpole_embeddings_learnt_by_model.py"],
    args = ["--as-test", "--stop-reward=80.0"]
)

py_test(
    name = "examples/inference_and_serving/policy_inference_after_training_tf",
    main = "examples/inference_and_serving/policy_inference_after_training.py",
    tags = ["team:rllib", "exclusive", "examples", "examples_P"],
    size = "medium",
    srcs = ["examples/inference_and_serving/policy_inference_after_training.py"],
    args = ["--stop-iters=3", "--framework=tf"]
)

py_test(
    name = "examples/inference_and_serving/policy_inference_after_training_torch",
    main = "examples/inference_and_serving/policy_inference_after_training.py",
    tags = ["team:rllib", "exclusive", "examples", "examples_P"],
    size = "medium",
    srcs = ["examples/inference_and_serving/policy_inference_after_training.py"],
    args = ["--stop-iters=3", "--framework=torch"]
)

py_test(
    name = "examples/inference_and_serving/policy_inference_after_training_with_attention_tf",
    main = "examples/inference_and_serving/policy_inference_after_training_with_attention.py",
    tags = ["team:rllib", "exclusive", "examples", "examples_P"],
    size = "medium",
    srcs = ["examples/inference_and_serving/policy_inference_after_training_with_attention.py"],
    args = ["--stop-iters=2", "--framework=tf"]
)

py_test(
    name = "examples/inference_and_serving/policy_inference_after_training_with_attention_torch",
    main = "examples/inference_and_serving/policy_inference_after_training_with_attention.py",
    tags = ["team:rllib", "exclusive", "examples", "examples_P"],
    size = "medium",
    srcs = ["examples/inference_and_serving/policy_inference_after_training_with_attention.py"],
    args = ["--stop-iters=2", "--framework=torch"]
)

py_test(
    name = "examples/inference_and_serving/policy_inference_after_training_with_lstm_tf",
    main = "examples/inference_and_serving/policy_inference_after_training_with_lstm.py",
    tags = ["team:rllib", "exclusive", "examples", "examples_P"],
    size = "medium",
    srcs = ["examples/inference_and_serving/policy_inference_after_training_with_lstm.py"],
    args = ["--stop-iters=1", "--framework=tf"]
)

py_test(
    name = "examples/inference_and_serving/policy_inference_after_training_with_lstm_torch",
    main = "examples/inference_and_serving/policy_inference_after_training_with_lstm.py",
    tags = ["team:rllib", "exclusive", "examples", "examples_P"],
    size = "medium",
    srcs = ["examples/inference_and_serving/policy_inference_after_training_with_lstm.py"],
    args = ["--stop-iters=1", "--framework=torch"]
)

py_test(
    name = "examples/preprocessing_disabled_tf",
    main = "examples/preprocessing_disabled.py",
    tags = ["team:rllib", "exclusive", "examples", "examples_P"],
    size = "medium",
    srcs = ["examples/preprocessing_disabled.py"],
    args = ["--stop-iters=2"]
)

py_test(
    name = "examples/preprocessing_disabled_torch",
    main = "examples/preprocessing_disabled.py",
    tags = ["team:rllib", "exclusive", "examples", "examples_P"],
    size = "medium",
    srcs = ["examples/preprocessing_disabled.py"],
    args = ["--framework=torch", "--stop-iters=2"]
)

py_test(
    name = "examples/recommender_system_with_recsim_and_slateq_tf2",
    main = "examples/recommender_system_with_recsim_and_slateq.py",
    tags = ["team:rllib", "exclusive", "examples", "examples_R"],
    size = "large",
    srcs = ["examples/recommender_system_with_recsim_and_slateq.py"],
    args = ["--stop-iters=2", "--learning-starts=100", "--framework=tf2", "--use-tune", "--random-test-episodes=10", "--env-num-candidates=50", "--env-slate-size=2"],
)

py_test(
    name = "examples/remote_envs_with_inference_done_on_main_node_tf",
    main = "examples/remote_envs_with_inference_done_on_main_node.py",
    tags = ["team:rllib", "exclusive", "examples", "examples_R"],
    size = "medium",
    srcs = ["examples/remote_envs_with_inference_done_on_main_node.py"],
    args = ["--as-test"],
)

py_test(
    name = "examples/remote_envs_with_inference_done_on_main_node_torch",
    main = "examples/remote_envs_with_inference_done_on_main_node.py",
    tags = ["team:rllib", "exclusive", "examples", "examples_R"],
    size = "medium",
    srcs = ["examples/remote_envs_with_inference_done_on_main_node.py"],
    args = ["--as-test", "--framework=torch"],
)

# py_test(
#    name = "examples/remote_base_env_with_custom_api",
#    tags = ["team:rllib", "exclusive", "examples", "examples_R"],
#    size = "medium",
#    srcs = ["examples/remote_base_env_with_custom_api.py"],
#    args = ["--stop-iters=3"]
# )

py_test(
    name = "examples/restore_1_of_n_agents_from_checkpoint",
    tags = ["team:rllib", "exclusive", "examples", "examples_R"],
    size = "medium",
    srcs = ["examples/restore_1_of_n_agents_from_checkpoint.py"],
    args = ["--pre-training-iters=1", "--stop-iters=1", "--num-cpus=4"]
)

py_test(
    name = "examples/rnnsac_stateless_cartpole",
    tags = ["team:rllib", "exclusive", "gpu"],
    size = "large",
    srcs = ["examples/rnnsac_stateless_cartpole.py"]
)

py_test(
    name = "examples/rollout_worker_custom_workflow",
    tags = ["team:rllib", "exclusive", "examples", "examples_R"],
    size = "medium",
    srcs = ["examples/rollout_worker_custom_workflow.py"],
    args = ["--num-cpus=4"]
)

py_test(
    name = "examples/rock_paper_scissors_multiagent_tf",
    main = "examples/rock_paper_scissors_multiagent.py",
    tags = ["team:rllib", "exclusive", "examples", "examples_R"],
    size = "medium",
    srcs = ["examples/rock_paper_scissors_multiagent.py"],
    args = ["--as-test"],
)

py_test(
    name = "examples/rock_paper_scissors_multiagent_torch",
    main = "examples/rock_paper_scissors_multiagent.py",
    tags = ["team:rllib", "exclusive", "examples", "examples_R"],
    size = "medium",
    srcs = ["examples/rock_paper_scissors_multiagent.py"],
    args = ["--as-test", "--framework=torch"],
)

py_test(
    name = "examples/self_play_with_open_spiel_connect_4_tf",
    main = "examples/self_play_with_open_spiel.py",
    tags = ["team:rllib", "exclusive", "examples", "examples_S"],
    size = "medium",
    srcs = ["examples/self_play_with_open_spiel.py"],
    args = ["--framework=tf", "--env=connect_four", "--win-rate-threshold=0.6", "--stop-iters=2", "--num-episodes-human-play=0"]
)

py_test(
    name = "examples/self_play_with_open_spiel_connect_4_torch",
    main = "examples/self_play_with_open_spiel.py",
    tags = ["team:rllib", "exclusive", "examples", "examples_S"],
    size = "medium",
    srcs = ["examples/self_play_with_open_spiel.py"],
    args = ["--framework=torch", "--env=connect_four", "--win-rate-threshold=0.6", "--stop-iters=2", "--num-episodes-human-play=0"]
)

py_test(
    name = "examples/self_play_league_based_with_open_spiel_markov_soccer_tf",
    main = "examples/self_play_league_based_with_open_spiel.py",
    tags = ["team:rllib", "exclusive", "examples", "examples_S"],
    size = "medium",
    srcs = ["examples/self_play_league_based_with_open_spiel.py"],
    args = ["--framework=tf", "--env=markov_soccer", "--win-rate-threshold=0.6", "--stop-iters=2", "--num-episodes-human-play=0"]
)

py_test(
    name = "examples/self_play_league_based_with_open_spiel_markov_soccer_torch",
    main = "examples/self_play_league_based_with_open_spiel.py",
    tags = ["team:rllib", "exclusive", "examples", "examples_S"],
    size = "medium",
    srcs = ["examples/self_play_league_based_with_open_spiel.py"],
    args = ["--framework=torch", "--env=markov_soccer", "--win-rate-threshold=0.6", "--stop-iters=2", "--num-episodes-human-play=0"]
)

py_test(
    name = "examples/trajectory_view_api_tf",
    main = "examples/trajectory_view_api.py",
    tags = ["team:rllib", "exclusive", "examples", "examples_T"],
    size = "medium",
    srcs = ["examples/trajectory_view_api.py"],
    args = ["--as-test", "--framework=tf", "--stop-reward=100.0"]
)

py_test(
    name = "examples/trajectory_view_api_torch",
    main = "examples/trajectory_view_api.py",
    tags = ["team:rllib", "exclusive", "examples", "examples_T"],
    size = "medium",
    srcs = ["examples/trajectory_view_api.py"],
    args = ["--as-test", "--framework=torch", "--stop-reward=100.0"]
)

py_test(
    name = "examples/tune/framework",
    main = "examples/tune/framework.py",
    tags = ["team:rllib", "exclusive", "examples", "examples_F"],
    size = "medium",
    srcs = ["examples/tune/framework.py"],
    args = ["--smoke-test"]
)

py_test(
    name = "examples/two_trainer_workflow_tf",
    main = "examples/two_trainer_workflow.py",
    tags = ["team:rllib", "exclusive", "examples", "examples_T"],
    size = "medium",
    srcs = ["examples/two_trainer_workflow.py"],
    args = ["--as-test", "--stop-reward=450.0"]
)

py_test(
    name = "examples/two_trainer_workflow_torch",
    main = "examples/two_trainer_workflow.py",
    tags = ["team:rllib", "exclusive", "examples", "examples_T"],
    size = "medium",
    srcs = ["examples/two_trainer_workflow.py"],
    args = ["--as-test", "--torch", "--stop-reward=450.0"]
)

py_test(
    name = "examples/two_trainer_workflow_mixed_torch_tf",
    main = "examples/two_trainer_workflow.py",
    tags = ["team:rllib", "exclusive", "examples", "examples_T"],
    size = "medium",
    srcs = ["examples/two_trainer_workflow.py"],
    args = ["--as-test", "--mixed-torch-tf", "--stop-reward=450.0"]
)

py_test(
    name = "examples/two_step_game_pg_tf",
    main = "examples/two_step_game.py",
    tags = ["team:rllib", "exclusive", "examples", "examples_T"],
    size = "medium",
    srcs = ["examples/two_step_game.py"],
    args = ["--as-test", "--stop-reward=7", "--run=PG"]
)

py_test(
    name = "examples/two_step_game_pg_torch",
    main = "examples/two_step_game.py",
    tags = ["team:rllib", "exclusive", "examples", "examples_T"],
    size = "medium",
    srcs = ["examples/two_step_game.py"],
    args = ["--as-test", "--framework=torch", "--stop-reward=7", "--run=PG"]
)


py_test(
    name = "examples/bandit/lin_ts_train_wheel_env",
    main = "examples/bandit/lin_ts_train_wheel_env.py",
    tags = ["team:rllib", "exclusive", "examples"],
    size = "small",
    srcs = ["examples/bandit/lin_ts_train_wheel_env.py"],
)

py_test(
    name = "examples/bandit/tune_lin_ts_train_wheel_env",
    main = "examples/bandit/tune_lin_ts_train_wheel_env.py",
    tags = ["team:rllib", "exclusive", "examples"],
    size = "small",
    srcs = ["examples/bandit/tune_lin_ts_train_wheel_env.py"],
)

py_test(
    name = "examples/bandit/tune_lin_ucb_train_recommendation",
    main = "examples/bandit/tune_lin_ucb_train_recommendation.py",
    tags = ["team:rllib","exclusive",  "examples", ],
    size = "small",
    srcs = ["examples/bandit/tune_lin_ucb_train_recommendation.py"],
)

py_test(
    name = "examples/bandit/tune_lin_ucb_train_recsim_env",
    main = "examples/bandit/tune_lin_ucb_train_recsim_env.py",
    tags = ["team:rllib", "exclusive", "examples", ],
    size = "small",
    srcs = ["examples/bandit/tune_lin_ucb_train_recsim_env.py"],
)

# --------------------------------------------------------------------
# examples/documentation directory
#
# Tag: documentation
#
# NOTE: Add tests alphabetically to this list.
# --------------------------------------------------------------------

py_test(
    name = "examples/documentation/custom_gym_env",
    main = "examples/documentation/custom_gym_env.py",
    tags = ["team:rllib", "documentation", "no_main"],
    size = "medium",
    srcs = ["examples/documentation/custom_gym_env.py"],
)

py_test(
    name = "examples/documentation/rllib_in_60s",
    main = "examples/documentation/rllib_in_60s.py",
    tags = ["team:rllib", "documentation", "no_main"],
    size = "medium",
    srcs = ["examples/documentation/rllib_in_60s.py"],
)

py_test(
    name = "examples/documentation/rllib_on_ray_readme",
    main = "examples/documentation/rllib_on_ray_readme.py",
    tags = ["team:rllib", "documentation", "no_main"],
    size = "medium",
    srcs = ["examples/documentation/rllib_on_ray_readme.py"],
)

py_test(
    name = "examples/documentation/rllib_on_rllib_readme",
    main = "examples/documentation/rllib_on_rllib_readme.py",
    tags = ["team:rllib", "documentation", "no_main"],
    size = "medium",
    srcs = ["examples/documentation/rllib_on_rllib_readme.py"],
)

# --------------------------------------------------------------------
# Manual/disabled tests
# --------------------------------------------------------------------
py_test_module_list(
  files = [
    "tests/test_dnc.py",
    "tests/test_perf.py",
    "tests/test_vector_env.py",
    "env/tests/test_multi_agent_env.py",
    "env/wrappers/tests/test_kaggle_wrapper.py",
    "examples/env/tests/test_coin_game_non_vectorized_env.py",
    "examples/env/tests/test_coin_game_vectorized_env.py",
    "examples/env/tests/test_matrix_sequential_social_dilemma.py",
    "examples/env/tests/test_wrappers.py",
    "execution/tests/test_mixin_multi_agent_replay_buffer.py",
    "utils/tests/test_check_env.py",
    "utils/tests/test_check_multi_agent.py",
    "utils/tests/test_errors.py",
    "utils/tests/test_utils.py",
  ],
  size = "large",
  extra_srcs = [],
  deps = [],
  tags = ["manual", "team:rllib", "no_main"],
)<|MERGE_RESOLUTION|>--- conflicted
+++ resolved
@@ -796,13 +796,8 @@
 # CRR
 py_test(
     name = "test_crr",
-<<<<<<< HEAD
-    tags = ["team:rllib", "trainers_dir"],
-    size = "small",
-=======
-    tags = ["team:ml", "algorithms_dir"],
-    size = "medium",
->>>>>>> 92266434
+    tags = ["team:rllib", "algorithms_dir"],
+    size = "medium",
     srcs = ["algorithms/crr/tests/test_crr.py"]
 )
 
