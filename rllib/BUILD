# --------------------------------------------------------------------
# BAZEL/Travis-ci test cases.
# --------------------------------------------------------------------

# To add new RLlib tests, first find the correct category of your new test
# within this file.

# All new tests - within their category - should be added alphabetically!
# Do not just add tests to the bottom of the file.

# Currently we have the following categories:

# a) Learning tests/regression, tagged: "learning_tests"
# b) Quick agent compilation/tune-train tests, tagged "quick_train"
# c-e) Utils, Models, Agents, tagged "utils", "models", and "agents_dir".
# f) Tests directory (everything in rllib/tests/...), tagged: "tests_dir"
# g) Examples directory (everything in rllib/examples/...), tagged: "examples"

# The "examples" and "tests_dir" tags have further sub-tags going by the
# starting letter of the test name (e.g. "examples_A", or "tests_dir_F") for
# split-up purposes in travis, which doesn't like tests that run for too long
# (problems: 10min timeout, not respecting ray/ci/keep_alive.sh, or even
# `travis_wait n`, etc..).

# Our travis.yml file executes all these tests in 7 different jobs, which are:
# 1) everything in a) using tf2.x
# 2) everything in a) using tf1.x
# 3) everything in a) using torch
# 4) everything in b) c) d) and e)
# 5) everything in g)
# 6) f), BUT only those tagged `tests_dir_A` to `tests_dir_[some letter]`
# 7) f), BUT only those tagged `tests_dir_[some letter]` to `tests_dir_Z`


# --------------------------------------------------------------------
# Agents learning regression tests.
#
# Tag: learning_tests
#
# This will test all yaml files (via `rllib train`)
# inside rllib/tuned_examples/[algo-name] for actual learning success.
# --------------------------------------------------------------------

# A2C/A3C
py_test(
    name = "run_regression_tests_cartpole_a2c_tf",
    main = "tests/run_regression_tests.py",
    tags = ["learning_tests_tf", "learning_tests_cartpole"],
    size = "medium",
    srcs = ["tests/run_regression_tests.py"],
    data = ["tuned_examples/a3c/cartpole-a2c.yaml"],
    args = ["--yaml-dir=tuned_examples/a3c"]
)

py_test(
    name = "run_regression_tests_cartpole_a2c_torch",
    main = "tests/run_regression_tests.py",
    tags = ["learning_tests_torch", "learning_tests_cartpole"],
    size = "medium",
    srcs = ["tests/run_regression_tests.py"],
    data = ["tuned_examples/a3c/cartpole-a2c.yaml"],
    args = ["--yaml-dir=tuned_examples/a3c", "--framework=torch"]
)

py_test(
    name = "run_regression_tests_cartpole_a3c_tf",
    main = "tests/run_regression_tests.py",
    tags = ["learning_tests_tf", "learning_tests_cartpole"],
    size = "medium",
    srcs = ["tests/run_regression_tests.py"],
    data = ["tuned_examples/a3c/cartpole-a3c.yaml"],
    args = ["--yaml-dir=tuned_examples/a3c"]
)

py_test(
    name = "run_regression_tests_cartpole_a3c_torch",
    main = "tests/run_regression_tests.py",
    tags = ["learning_tests_torch", "learning_tests_cartpole"],
    size = "medium",
    srcs = ["tests/run_regression_tests.py"],
    data = ["tuned_examples/a3c/cartpole-a3c.yaml"],
    args = ["--yaml-dir=tuned_examples/a3c", "--framework=torch"]
)

# APPO
py_test(
    name = "run_regression_tests_cartpole_appo_tf",
    main = "tests/run_regression_tests.py",
    tags = ["learning_tests_tf", "learning_tests_cartpole"],
    size = "medium",
    srcs = ["tests/run_regression_tests.py"],
    data = [
        "tuned_examples/ppo/cartpole-appo.yaml",
        "tuned_examples/ppo/cartpole-appo-vtrace.yaml"
    ],
    args = ["--yaml-dir=tuned_examples/ppo"]
)

py_test(
    name = "run_regression_tests_cartpole_appo_torch",
    main = "tests/run_regression_tests.py",
    tags = ["learning_tests_torch", "learning_tests_cartpole"],
    size = "large",
    srcs = ["tests/run_regression_tests.py"],
    data = [
        "tuned_examples/ppo/cartpole-appo.yaml",
        "tuned_examples/ppo/cartpole-appo-vtrace.yaml"
    ],
    args = ["--yaml-dir=tuned_examples/ppo", "--framework=torch"]
)

# ARS
py_test(
    name = "run_regression_tests_cartpole_ars_tf",
    main = "tests/run_regression_tests.py",
    tags = ["learning_tests_tf", "learning_tests_cartpole"],
    size = "medium",
    srcs = ["tests/run_regression_tests.py"],
    data = ["tuned_examples/ars/cartpole-ars.yaml"],
    args = ["--yaml-dir=tuned_examples/ars"]
)

py_test(
    name = "run_regression_tests_cartpole_ars_torch",
    main = "tests/run_regression_tests.py",
    tags = ["learning_tests_torch", "learning_tests_cartpole"],
    size = "medium",
    srcs = ["tests/run_regression_tests.py"],
    data = ["tuned_examples/ars/cartpole-ars.yaml"],
    args = ["--yaml-dir=tuned_examples/ars", "--framework=torch"]
)

# DDPG
py_test(
    name = "run_regression_tests_pendulum_ddpg_tf",
    main = "tests/run_regression_tests.py",
    tags = ["learning_tests_tf", "learning_tests_pendulum"],
    size = "large",
    srcs = ["tests/run_regression_tests.py"],
    data = glob(["tuned_examples/ddpg/pendulum-ddpg.yaml"]),
    args = ["--yaml-dir=tuned_examples/ddpg"]
)

py_test(
    name = "run_regression_tests_pendulum_ddpg_torch",
    main = "tests/run_regression_tests.py",
    tags = ["learning_tests_torch", "learning_tests_pendulum"],
    size = "large",
    srcs = ["tests/run_regression_tests.py"],
    data = glob(["tuned_examples/ddpg/pendulum-ddpg.yaml"]),
    args = ["--yaml-dir=tuned_examples/ddpg", "--framework=torch"]
)

# DDPPO
py_test(
    name = "run_regression_tests_cartpole_ddppo_torch",
    main = "tests/run_regression_tests.py",
    tags = ["learning_tests_torch", "learning_tests_cartpole"],
    size = "large",
    srcs = ["tests/run_regression_tests.py"],
    data = glob(["tuned_examples/ppo/cartpole-ddppo.yaml"]),
    args = ["--yaml-dir=tuned_examples/ppo", "--framework=torch"]
)

# DQN/Simple-Q
py_test(
    name = "run_regression_tests_cartpole_dqn_tf",
    main = "tests/run_regression_tests.py",
    tags = ["learning_tests_tf", "learning_tests_cartpole"],
    size = "large",
    srcs = ["tests/run_regression_tests.py"],
    data = [
        "tuned_examples/dqn/cartpole-simpleq.yaml",
        "tuned_examples/dqn/cartpole-dqn.yaml",
        "tuned_examples/dqn/cartpole-dqn-softq.yaml",
        "tuned_examples/dqn/cartpole-dqn-param-noise.yaml",
    ],
    args = ["--yaml-dir=tuned_examples/dqn"]
)

py_test(
    name = "run_regression_tests_cartpole_dqn_torch",
    main = "tests/run_regression_tests.py",
    tags = ["learning_tests_torch", "learning_tests_cartpole"],
    size = "large",
    srcs = ["tests/run_regression_tests.py"],
    data = [
        "tuned_examples/dqn/cartpole-simpleq.yaml",
        "tuned_examples/dqn/cartpole-dqn.yaml",
        "tuned_examples/dqn/cartpole-dqn-softq.yaml",
        "tuned_examples/dqn/cartpole-dqn-param-noise.yaml",
    ],
    args = ["--yaml-dir=tuned_examples/dqn", "--framework=torch"]
)

# ES
py_test(
    name = "run_regression_tests_cartpole_es_tf",
    main = "tests/run_regression_tests.py",
    tags = ["learning_tests_tf", "learning_tests_cartpole"],
    size = "large",
    srcs = ["tests/run_regression_tests.py"],
    data = ["tuned_examples/es/cartpole-es.yaml"],
    args = ["--yaml-dir=tuned_examples/es"]
)

py_test(
    name = "run_regression_tests_cartpole_es_torch",
    main = "tests/run_regression_tests.py",
    tags = ["learning_tests_torch", "learning_tests_cartpole"],
    size = "large",
    srcs = ["tests/run_regression_tests.py"],
    data = ["tuned_examples/es/cartpole-es.yaml"],
    args = ["--yaml-dir=tuned_examples/es", "--framework=torch"]
)

# IMPALA
py_test(
    name = "run_regression_tests_cartpole_impala_tf",
    main = "tests/run_regression_tests.py",
    tags = ["learning_tests_tf", "learning_tests_cartpole"],
    size = "large",
    srcs = ["tests/run_regression_tests.py"],
    data = ["tuned_examples/impala/cartpole-impala.yaml"],
    args = ["--yaml-dir=tuned_examples/impala"]
)

py_test(
    name = "run_regression_tests_cartpole_impala_torch",
    main = "tests/run_regression_tests.py",
    tags = ["learning_tests_torch", "learning_tests_cartpole"],
    size = "large",
    srcs = ["tests/run_regression_tests.py"],
    data = ["tuned_examples/impala/cartpole-impala.yaml"],
    args = ["--yaml-dir=tuned_examples/impala", "--framework=torch"]
)

# Working, but takes a long time to learn (>15min).
# Removed due to Higher API conflicts with Pytorch-Import tests
## MB-MPO
#py_test(
#    name = "run_regression_tests_pendulum_mbmpo_torch",
#    main = "tests/run_regression_tests.py",
#    tags = ["learning_tests_torch", "learning_tests_pendulum"],
#    size = "large",
#    srcs = ["tests/run_regression_tests.py"],
#    data = ["tuned_examples/mbmpo/pendulum-mbmpo.yaml"],
#    args = ["--torch", "--yaml-dir=tuned_examples/mbmpo"]
#)

# PG
py_test(
    name = "run_regression_tests_cartpole_pg_tf",
    main = "tests/run_regression_tests.py",
    tags = ["learning_tests_tf", "learning_tests_cartpole"],
    size = "medium",
    srcs = ["tests/run_regression_tests.py"],
    data = ["tuned_examples/pg/cartpole-pg.yaml"],
    args = ["--yaml-dir=tuned_examples/pg"]
)

py_test(
    name = "run_regression_tests_cartpole_pg_torch",
    main = "tests/run_regression_tests.py",
    tags = ["learning_tests_torch", "learning_tests_cartpole"],
    size = "medium",
    srcs = ["tests/run_regression_tests.py"],
    data = ["tuned_examples/pg/cartpole-pg.yaml"],
    args = ["--yaml-dir=tuned_examples/pg", "--framework=torch"]
)

# PPO
py_test(
    name = "run_regression_tests_cartpole_ppo_jax",
    main = "tests/run_regression_tests.py",
    tags = ["learning_tests_torch", "learning_tests_cartpole"],
    size = "medium",
    srcs = ["tests/run_regression_tests.py"],
    data = ["tuned_examples/ppo/cartpole-ppo.yaml"],
    args = ["--yaml-dir=tuned_examples/ppo", "--framework=jax"]
)

py_test(
    name = "run_regression_tests_cartpole_ppo_tf",
    main = "tests/run_regression_tests.py",
    tags = ["learning_tests_tf", "learning_tests_cartpole"],
    size = "medium",
    srcs = ["tests/run_regression_tests.py"],
    data = ["tuned_examples/ppo/cartpole-ppo.yaml"],
    args = ["--yaml-dir=tuned_examples/ppo"]
)

py_test(
    name = "run_regression_tests_cartpole_ppo_torch",
    main = "tests/run_regression_tests.py",
    tags = ["learning_tests_torch", "learning_tests_cartpole"],
    size = "medium",
    srcs = ["tests/run_regression_tests.py"],
    data = ["tuned_examples/ppo/cartpole-ppo.yaml"],
    args = ["--yaml-dir=tuned_examples/ppo", "--framework=torch"]
)

py_test(
    name = "run_regression_tests_pendulum_ppo_tf",
    main = "tests/run_regression_tests.py",
    tags = ["learning_tests_tf", "learning_tests_pendulum"],
    size = "large",
    srcs = ["tests/run_regression_tests.py"],
    data = ["tuned_examples/ppo/pendulum-ppo.yaml"],
    args = ["--yaml-dir=tuned_examples/ppo"]
)

py_test(
    name = "run_regression_tests_pendulum_ppo_torch",
    main = "tests/run_regression_tests.py",
    tags = ["learning_tests_torch", "learning_tests_pendulum"],
    size = "large",
    srcs = ["tests/run_regression_tests.py"],
    data = ["tuned_examples/ppo/pendulum-ppo.yaml"],
    args = ["--yaml-dir=tuned_examples/ppo", "--framework=torch"]
)

py_test(
    name = "run_regression_tests_repeat_after_me_tf",
    main = "tests/run_regression_tests.py",
    tags = ["learning_tests_tf"],
    size = "medium",
    srcs = ["tests/run_regression_tests.py"],
    data = ["tuned_examples/ppo/repeatafterme-ppo-lstm.yaml"],
    args = ["--yaml-dir=tuned_examples/ppo"]
)

py_test(
    name = "run_regression_tests_repeat_after_me_torch",
    main = "tests/run_regression_tests.py",
    tags = ["learning_tests_torch"],
    size = "medium",
    srcs = ["tests/run_regression_tests.py"],
    data = ["tuned_examples/ppo/repeatafterme-ppo-lstm.yaml"],
    args = ["--yaml-dir=tuned_examples/ppo", "--framework=torch"]
)

# SAC
py_test(
    name = "run_regression_tests_cartpole_sac_tf",
    main = "tests/run_regression_tests.py",
    tags = ["learning_tests_tf", "learning_tests_cartpole"],
    size = "medium",
    srcs = ["tests/run_regression_tests.py"],
    data = ["tuned_examples/sac/cartpole-sac.yaml"],
    args = ["--yaml-dir=tuned_examples/sac"]
)

py_test(
    name = "run_regression_tests_cartpole_continuous_pybullet_sac_tf",
    main = "tests/run_regression_tests.py",
    tags = ["learning_tests_tf", "learning_tests_cartpole"],
    size = "large",
    srcs = ["tests/run_regression_tests.py"],
    data = ["tuned_examples/sac/cartpole-continuous-pybullet-sac.yaml"],
    args = ["--yaml-dir=tuned_examples/sac"]
)

py_test(
    name = "run_regression_tests_cartpole_sac_torch",
    main = "tests/run_regression_tests.py",
    tags = ["learning_tests_torch", "learning_tests_cartpole"],
    size = "large",
    srcs = ["tests/run_regression_tests.py"],
    data = ["tuned_examples/sac/cartpole-sac.yaml"],
    args = ["--yaml-dir=tuned_examples/sac", "--framework=torch"]
)

py_test(
    name = "run_regression_tests_cartpole_continuous_pybullet_sac_torch",
    main = "tests/run_regression_tests.py",
    tags = ["learning_tests_torch", "learning_tests_cartpole"],
    size = "large",
    srcs = ["tests/run_regression_tests.py"],
    data = ["tuned_examples/sac/cartpole-continuous-pybullet-sac.yaml"],
    args = ["--yaml-dir=tuned_examples/sac", "--framework=torch"]
)

py_test(
    name = "run_regression_tests_pendulum_sac_tf",
    main = "tests/run_regression_tests.py",
    tags = ["learning_tests_tf", "learning_tests_pendulum"],
    size = "large",
    srcs = ["tests/run_regression_tests.py"],
    data = ["tuned_examples/sac/pendulum-sac.yaml"],
    args = ["--yaml-dir=tuned_examples/sac"]
)

py_test(
    name = "run_regression_tests_pendulum_sac_torch",
    main = "tests/run_regression_tests.py",
    tags = ["learning_tests_torch", "learning_tests_pendulum"],
    size = "large",
    srcs = ["tests/run_regression_tests.py"],
    data = ["tuned_examples/sac/pendulum-sac.yaml"],
    args = ["--yaml-dir=tuned_examples/sac", "--framework=torch"]
)


# TD3
py_test(
    name = "run_regression_tests_pendulum_td3_tf",
    main = "tests/run_regression_tests.py",
    tags = ["learning_tests_tf", "learning_tests_pendulum"],
    size = "large",
    srcs = ["tests/run_regression_tests.py"],
    data = ["tuned_examples/ddpg/pendulum-td3.yaml"],
    args = ["--yaml-dir=tuned_examples/ddpg"]
)

py_test(
    name = "run_regression_tests_pendulum_td3_torch",
    main = "tests/run_regression_tests.py",
    tags = ["learning_tests_torch", "learning_tests_pendulum"],
    size = "large",
    srcs = ["tests/run_regression_tests.py"],
    data = ["tuned_examples/ddpg/pendulum-td3.yaml"],
    args = ["--yaml-dir=tuned_examples/ddpg", "--framework=torch"]
)


# --------------------------------------------------------------------
# Agents (Compilation, Losses, simple agent functionality tests)
# rllib/agents/
#
# Tag: agents_dir
# --------------------------------------------------------------------

# A2/3CTrainer
py_test(
    name = "test_a2c",
    tags = ["agents_dir"],
    size = "medium",
    srcs = ["agents/a3c/tests/test_a2c.py"]
)

py_test(
    name = "test_a3c",
    tags = ["agents_dir"],
    size = "medium",
    srcs = ["agents/a3c/tests/test_a3c.py"]
)

# APEXTrainer (DQN)
py_test(
    name = "test_apex_dqn",
    tags = ["agents_dir"],
    size = "medium",
    srcs = ["agents/dqn/tests/test_apex_dqn.py"]
)

# APEXDDPGTrainer
py_test(
    name = "test_apex_ddpg",
    tags = ["agents_dir"],
    size = "medium",
    srcs = ["agents/ddpg/tests/test_apex_ddpg.py"]
)

# ARS
py_test(
    name = "test_ars",
    tags = ["agents_dir"],
    size = "medium",
    srcs = ["agents/ars/tests/test_ars.py"]
)

# DDPGTrainer
py_test(
    name = "test_ddpg",
    tags = ["agents_dir"],
    size = "large",
    srcs = ["agents/ddpg/tests/test_ddpg.py"]
)

# DQNTrainer/SimpleQTrainer
py_test(
    name = "test_dqn",
    tags = ["agents_dir"],
    size = "large",
    srcs = ["agents/dqn/tests/test_dqn.py"]
)
py_test(
    name = "test_simple_q",
    tags = ["agents_dir"],
    size = "medium",
    srcs = ["agents/dqn/tests/test_simple_q.py"]
)

# TODO: enable once we have a MuJoCo-independent test case.
## Dreamer
#py_test(
#    name = "test_dreamer",
#    tags = ["agents_dir"],
#    size = "small",
#    srcs = ["agents/dreamer/tests/test_dreamer.py"]
#)

# ES
py_test(
    name = "test_es",
    tags = ["agents_dir"],
    size = "medium",
    srcs = ["agents/es/tests/test_es.py"]
)

# IMPALA
py_test(
    name = "test_impala",
    tags = ["agents_dir"],
    size = "large",
    srcs = ["agents/impala/tests/test_impala.py"]
)
py_test(
    name = "test_vtrace",
    tags = ["agents_dir"],
    size = "small",
    srcs = ["agents/impala/tests/test_vtrace.py"]
)

# MARWILTrainer
py_test(
    name = "test_marwil",
    tags = ["agents_dir"],
    size = "medium",
    # Include the json data file.
    data = ["tests/data/cartpole/large.json"],
    srcs = ["agents/marwil/tests/test_marwil.py"]
)

# BCTrainer (sub-type of MARWIL)
py_test(
    name = "test_bc",
    tags = ["agents_dir"],
    size = "medium",
    # Include the json data file.
    data = ["tests/data/cartpole/large.json"],
    srcs = ["agents/marwil/tests/test_bc.py"]
)

# MAMLTrainer
py_test(
    name = "test_maml",
    tags = ["agents_dir"],
    size = "medium",
    srcs = ["agents/maml/tests/test_maml.py"]
)

# MBMPOTrainer
#py_test(
#    name = "test_mbmpo",
#    tags = ["agents_dir"],
#    size = "medium",
#    srcs = ["agents/mbmpo/tests/test_mbmpo.py"]
#)

# PGTrainer
py_test(
    name = "test_pg",
    tags = ["agents_dir"],
    size = "small",
    srcs = ["agents/pg/tests/test_pg.py"]
)

# PPOTrainer
py_test(
    name = "test_ppo",
    tags = ["agents_dir"],
    size = "large",
    srcs = ["agents/ppo/tests/test_ppo.py"]
)

# PPO: DDPPO
py_test(
    name = "test_ddppo",
    tags = ["agents_dir"],
    size = "small",
    srcs = ["agents/ppo/tests/test_ddppo.py"]
)

# PPO: APPO
py_test(
    name = "test_appo",
    tags = ["agents_dir"],
    size = "medium",
    srcs = ["agents/ppo/tests/test_appo.py"]
)

# QMixTrainer
py_test(
    name = "test_qmix",
    tags = ["agents_dir"],
    size = "medium",
    srcs = ["agents/qmix/tests/test_qmix.py"]
)

# SACTrainer
py_test(
    name = "test_sac",
    tags = ["agents_dir"],
    size = "large",
    srcs = ["agents/sac/tests/test_sac.py"]
)

# TD3Trainer
py_test(
    name = "test_td3",
    tags = ["agents_dir"],
    size = "medium",
    srcs = ["agents/ddpg/tests/test_td3.py"]
)

# --------------------------------------------------------------------
# contrib Agents
# --------------------------------------------------------------------

py_test(
    name = "random_agent",
    tags = ["agents_dir"],
    main = "contrib/random_agent/random_agent.py",
    size = "small",
    srcs = ["contrib/random_agent/random_agent.py"]
)

py_test(
    name = "alpha_zero_cartpole",
    tags = ["agents_dir"],
    main = "contrib/alpha_zero/examples/train_cartpole.py",
    size = "large",
    srcs = ["contrib/alpha_zero/examples/train_cartpole.py"],
    args = ["--training-iteration=1", "--num-workers=2", "--ray-num-cpus=3"]
)


# --------------------------------------------------------------------
# Agents (quick training test iterations via `rllib train`)
#
# Tag: quick_train
#
# These are not(!) learning tests, we only test here compilation and
# support for certain envs, spaces, setups.
# Should all be very short tests with label: "quick_train".
# --------------------------------------------------------------------

# A2C/A3C

py_test(
    name = "test_a3c_tf_cartpole_v1_lstm",
    main = "train.py", srcs = ["train.py"],
    tags = ["quick_train"],
    args = [
        "--env", "CartPole-v1",
        "--run", "A3C",
        "--stop", "'{\"training_iteration\": 1}'",
        "--config", "'{\"framework\": \"tf\", \"num_workers\": 2, \"model\": {\"use_lstm\": true}}'",
        "--ray-num-cpus", "4"
        ]
)

py_test(
    name = "test_a3c_torch_pong_deterministic_v4",
    main = "train.py", srcs = ["train.py"],
    tags = ["quick_train"],
    args = [
        "--env", "PongDeterministic-v4",
        "--run", "A3C",
        "--stop", "'{\"training_iteration\": 1}'",
        "--config", "'{\"framework\": \"torch\", \"num_workers\": 2, \"sample_async\": false, \"model\": {\"use_lstm\": false, \"grayscale\": true, \"zero_mean\": false, \"dim\": 84}, \"preprocessor_pref\": \"rllib\"}'",
        "--ray-num-cpus", "4"
        ]
)

py_test(
    name = "test_a3c_tf_pong_ram_v4",
    main = "train.py", srcs = ["train.py"],
    tags = ["quick_train"],
    args = [
        "--env", "Pong-ram-v4",
        "--run", "A3C",
        "--stop", "'{\"training_iteration\": 1}'",
        "--config", "'{\"framework\": \"tf\", \"num_workers\": 2}'",
        "--ray-num-cpus", "4"
        ]
)

# DDPG/APEX-DDPG/TD3

py_test(
    name = "test_ddpg_mountaincar_continuous_v0_num_workers_0",
    main = "train.py", srcs = ["train.py"],
    tags = ["quick_train"],
    args = [
        "--env", "MountainCarContinuous-v0",
        "--run", "DDPG",
        "--stop", "'{\"training_iteration\": 1}'",
        "--config", "'{\"framework\": \"tf\", \"num_workers\": 0}'"
        ]
)

py_test(
    name = "test_ddpg_mountaincar_continuous_v0_num_workers_1",
    main = "train.py", srcs = ["train.py"],
    tags = ["quick_train"],
    args = [
        "--env", "MountainCarContinuous-v0",
        "--run", "DDPG",
        "--stop", "'{\"training_iteration\": 1}'",
        "--config", "'{\"framework\": \"tf\", \"num_workers\": 1}'"
        ]
)

py_test(
    name = "test_apex_ddpg_pendulum_v0_complete_episode_batches",
    main = "train.py", srcs = ["train.py"],
    tags = ["quick_train"],
    args = [
        "--env", "Pendulum-v0",
        "--run", "APEX_DDPG",
        "--stop", "'{\"training_iteration\": 1}'",
        "--config", "'{\"framework\": \"tf\", \"num_workers\": 2, \"optimizer\": {\"num_replay_buffer_shards\": 1}, \"learning_starts\": 100, \"min_iter_time_s\": 1, \"batch_mode\": \"complete_episodes\"}'",
        "--ray-num-cpus", "4",
        ]
)

# DQN/APEX

py_test(
    name = "test_dqn_frozenlake_v0",
    main = "train.py", srcs = ["train.py"],
    size = "small",
    tags = ["quick_train"],
    args = [
        "--env", "FrozenLake-v0",
        "--run", "DQN",
        "--config", "'{\"framework\": \"tf\"}'",
        "--stop", "'{\"training_iteration\": 1}'"
        ]
)

py_test(
    name = "test_dqn_cartpole_v0_no_dueling",
    main = "train.py", srcs = ["train.py"],
    size = "small",
    tags = ["quick_train"],
    args = [
        "--env", "CartPole-v0",
        "--run", "DQN",
        "--stop", "'{\"training_iteration\": 1}'",
        "--config", "'{\"framework\": \"tf\", \"lr\": 1e-3, \"exploration_config\": {\"epsilon_timesteps\": 10000, \"final_epsilon\": 0.02}, \"dueling\": false, \"hiddens\": [], \"model\": {\"fcnet_hiddens\": [64], \"fcnet_activation\": \"relu\"}}'"
        ]
)

py_test(
    name = "test_dqn_cartpole_v0",
    main = "train.py", srcs = ["train.py"],
    tags = ["quick_train"],
    args = [
        "--env", "CartPole-v0",
        "--run", "DQN",
        "--stop", "'{\"training_iteration\": 1}'",
        "--config", "'{\"framework\": \"tf\", \"num_workers\": 2}'",
        "--ray-num-cpus", "4"
        ]
)

py_test(
    name = "test_dqn_cartpole_v0_with_offline_input_and_softq",
    main = "train.py", srcs = ["train.py"],
    tags = ["quick_train", "external_files"],
    size = "small",
    # Include the json data file.
    data = ["tests/data/cartpole/small.json"],
    args = [
        "--env", "CartPole-v0",
        "--run", "DQN",
        "--stop", "'{\"training_iteration\": 1}'",
        "--config", "'{\"framework\": \"tf\", \"input\": \"tests/data/cartpole\", \"learning_starts\": 0, \"input_evaluation\": [\"wis\", \"is\"], \"exploration_config\": {\"type\": \"SoftQ\"}}'"
        ]
)

py_test(
    name = "test_dqn_pong_deterministic_v4",
    main = "train.py", srcs = ["train.py"],
    tags = ["quick_train"],
    args = [
        "--env", "PongDeterministic-v4",
        "--run", "DQN",
        "--stop", "'{\"training_iteration\": 1}'",
        "--config", "'{\"framework\": \"tf\", \"lr\": 1e-4, \"exploration_config\": {\"epsilon_timesteps\": 200000, \"final_epsilon\": 0.01}, \"buffer_size\": 10000, \"rollout_fragment_length\": 4, \"learning_starts\": 10000, \"target_network_update_freq\": 1000, \"gamma\": 0.99, \"prioritized_replay\": true}'"
        ]
)

# ES

py_test(
    name = "test_es_pendulum_v0",
    main = "train.py", srcs = ["train.py"],
    tags = ["quick_train"],
    args = [
        "--env", "Pendulum-v0",
        "--run", "ES",
        "--stop", "'{\"training_iteration\": 1}'",
        "--config", "'{\"framework\": \"tf\", \"stepsize\": 0.01, \"episodes_per_batch\": 20, \"train_batch_size\": 100, \"num_workers\": 2}'",
        "--ray-num-cpus", "4"
        ]
)

py_test(
    name = "test_es_pong_v0",
    main = "train.py", srcs = ["train.py"],
    tags = ["quick_train"],
    args = [
        "--env", "Pong-v0",
        "--run", "ES",
        "--stop", "'{\"training_iteration\": 1}'",
        "--config", "'{\"framework\": \"tf\", \"stepsize\": 0.01, \"episodes_per_batch\": 20, \"train_batch_size\": 100, \"num_workers\": 2}'",
        "--ray-num-cpus", "4"
        ]
)

# IMPALA

py_test(
    name = "test_impala_buffers_2",
    main = "train.py", srcs = ["train.py"],
    tags = ["quick_train"],
    args = [
        "--env", "CartPole-v0",
        "--run", "IMPALA",
        "--stop", "'{\"training_iteration\": 1}'",
        "--config", "'{\"framework\": \"tf\", \"num_gpus\": 0, \"num_workers\": 2, \"min_iter_time_s\": 1, \"num_data_loader_buffers\": 2, \"replay_buffer_num_slots\": 100, \"replay_proportion\": 1.0}'",
        "--ray-num-cpus", "4",
        ]
)

py_test(
    name = "test_impala_cartpole_v0_buffers_2_lstm",
    main = "train.py",
    srcs = ["train.py"],
    tags = ["quick_train"],
    args = [
        "--env", "CartPole-v0",
        "--run", "IMPALA",
        "--stop", "'{\"training_iteration\": 1}'",
        "--config", "'{\"framework\": \"tf\", \"num_gpus\": 0, \"num_workers\": 2, \"min_iter_time_s\": 1, \"num_data_loader_buffers\": 2, \"replay_buffer_num_slots\": 100, \"replay_proportion\": 1.0, \"model\": {\"use_lstm\": true}}'",
        "--ray-num-cpus", "4",
        ]
)

py_test(
    name = "test_impala_pong_deterministic_v4_40k_ts_1G_obj_store",
    main = "train.py",
    srcs = ["train.py"],
    tags = ["quick_train"],
    size = "medium",
    args = [
        "--env", "PongDeterministic-v4",
        "--run", "IMPALA",
        "--stop", "'{\"timesteps_total\": 30000}'",
        "--ray-object-store-memory=1000000000",
        "--config", "'{\"framework\": \"tf\", \"num_workers\": 1, \"num_gpus\": 0, \"num_envs_per_worker\": 32, \"rollout_fragment_length\": 50, \"train_batch_size\": 50, \"learner_queue_size\": 1}'"
        ]
)

# MARWIL

py_test(
    name = "test_marwil_cartpole_v0_tf",
    main = "train.py",
    srcs = ["train.py"],
    tags = ["quick_train", "external_files"],
    size = "small",
    # Include the json data file.
    data = ["tests/data/cartpole/small.json"],
    args = [
        "--env", "CartPole-v0",
        "--run", "MARWIL",
        "--stop", "'{\"training_iteration\": 1}'",
        "--config", "'{\"framework\": \"tf\", \"input\": \"tests/data/cartpole\", \"learning_starts\": 0, \"input_evaluation\": [\"wis\", \"is\"], \"shuffle_buffer_size\": 10}'"
        ]
)

py_test(
    name = "test_marwil_cartpole_v0_torch",
    main = "train.py",
    srcs = ["train.py"],
    tags = ["quick_train", "external_files"],
    size = "small",
    # Include the json data file.
    data = ["tests/data/cartpole/small.json"],
    args = [
        "--env", "CartPole-v0",
        "--run", "MARWIL",
        "--stop", "'{\"training_iteration\": 1}'",
        "--config", "'{\"framework\": \"torch\", \"input\": \"tests/data/cartpole\", \"learning_starts\": 0, \"input_evaluation\": [\"wis\", \"is\"], \"shuffle_buffer_size\": 10}'"
        ]
)

# PG

py_test(
    name = "test_pg_tf_frozenlake_v0",
    main = "train.py", srcs = ["train.py"],
    tags = ["quick_train"],
    args = [
        "--env", "FrozenLake-v0",
        "--run", "PG",
        "--stop", "'{\"training_iteration\": 1}'",
        "--config", "'{\"framework\": \"tf\", \"rollout_fragment_length\": 500, \"num_workers\": 1}'"
        ]
)

py_test(
    name = "test_pg_torch_frozenlake_v0",
    main = "train.py", srcs = ["train.py"],
    size = "small",
    tags = ["quick_train"],
    args = [
        "--env", "FrozenLake-v0",
        "--run", "PG",
        "--stop", "'{\"training_iteration\": 1}'",
        "--config", "'{\"framework\": \"torch\", \"rollout_fragment_length\": 500, \"num_workers\": 1}'"
        ]
)

py_test(
    name = "test_pg_tf_cartpole_v0_lstm",
    main = "train.py", srcs = ["train.py"],
    tags = ["quick_train"],
    args = [
        "--env", "CartPole-v0",
        "--run", "PG",
        "--stop", "'{\"training_iteration\": 1}'",
        "--config", "'{\"framework\": \"tf\", \"rollout_fragment_length\": 500, \"num_workers\": 1, \"model\": {\"use_lstm\": true, \"max_seq_len\": 100}}'"
        ]
)

py_test(
    name = "test_pg_tf_cartpole_v0_multi_envs_per_worker",
    main = "train.py", srcs = ["train.py"],
    size = "small",
    tags = ["quick_train"],
    args = [
        "--env", "CartPole-v0",
        "--run", "PG",
        "--stop", "'{\"training_iteration\": 1}'",
        "--config", "'{\"framework\": \"tf\", \"rollout_fragment_length\": 500, \"num_workers\": 1, \"num_envs_per_worker\": 10}'"
        ]
)


py_test(
    name = "test_pg_tf_pong_v0",
    main = "train.py", srcs = ["train.py"],
    tags = ["quick_train"],
    args = [
        "--env", "Pong-v0",
        "--run", "PG",
        "--stop", "'{\"training_iteration\": 1}'",
        "--config", "'{\"framework\": \"tf\", \"rollout_fragment_length\": 500, \"num_workers\": 1}'"
        ]
)

# PPO/APPO

py_test(
    name = "test_ppo_tf_frozenlake_v0",
    main = "train.py", srcs = ["train.py"],
    size = "small",
    tags = ["quick_train"],
    args = [
        "--env", "FrozenLake-v0",
        "--run", "PPO",
        "--stop", "'{\"training_iteration\": 1}'",
        "--config", "'{\"framework\": \"tf\", \"num_sgd_iter\": 10, \"sgd_minibatch_size\": 64, \"train_batch_size\": 1000, \"num_workers\": 1}'"
        ]
)

py_test(
    name = "test_ppo_torch_frozenlake_v0",
    main = "train.py", srcs = ["train.py"],
    size = "small",
    tags = ["quick_train"],
    args = [
        "--env", "FrozenLake-v0",
        "--run", "PPO",
        "--stop", "'{\"training_iteration\": 1}'",
        "--config", "'{\"framework\": \"torch\", \"num_sgd_iter\": 10, \"sgd_minibatch_size\": 64, \"train_batch_size\": 1000, \"num_workers\": 1}'"
        ]
)

py_test(
    name = "test_ppo_tf_cartpole_v1_lstm_simple_optimizer",
    main = "train.py", srcs = ["train.py"],
    tags = ["quick_train"],
    args = [
        "--env", "CartPole-v1",
        "--run", "PPO",
        "--stop", "'{\"training_iteration\": 1}'",
        "--config", "'{\"framework\": \"tf\", \"simple_optimizer\": true, \"num_sgd_iter\": 2, \"model\": {\"use_lstm\": true}}'",
        "--ray-num-cpus", "4"
        ]
)

py_test(
    name = "test_ppo_tf_cartpole_v1_complete_episode_batches",
    main = "train.py", srcs = ["train.py"],
    tags = ["quick_train"],
    args = [
        "--env", "CartPole-v1",
        "--run", "PPO",
        "--stop", "'{\"training_iteration\": 1}'",
        "--config", "'{\"framework\": \"tf\", \"kl_coeff\": 1.0, \"num_sgd_iter\": 10, \"lr\": 1e-4, \"sgd_minibatch_size\": 64, \"train_batch_size\": 2000, \"num_workers\": 1, \"use_gae\": false, \"batch_mode\": \"complete_episodes\"}'"
        ]
)

py_test(
    name = "test_ppo_tf_cartpole_v1_remote_worker_envs",
    main = "train.py", srcs = ["train.py"],
    tags = ["quick_train"],
    args = [
        "--env", "CartPole-v1",
        "--run", "PPO",
        "--stop", "'{\"training_iteration\": 1}'",
        "--config", "'{\"framework\": \"tf\", \"remote_worker_envs\": true, \"remote_env_batch_wait_ms\": 99999999, \"num_envs_per_worker\": 2, \"num_workers\": 1, \"train_batch_size\": 100, \"sgd_minibatch_size\": 50}'"
        ]
)

py_test(
    name = "test_ppo_tf_cartpole_v1_remote_worker_envs_b",
    main = "train.py", srcs = ["train.py"],
    tags = ["quick_train"],
    args = [
        "--env", "CartPole-v1",
        "--run", "PPO",
        "--stop", "'{\"training_iteration\": 2}'",
        "--config", "'{\"framework\": \"tf\", \"remote_worker_envs\": true, \"num_envs_per_worker\": 2, \"num_workers\": 1, \"train_batch_size\": 100, \"sgd_minibatch_size\": 50}'"
        ]
)

py_test(
    name = "test_appo_tf_pendulum_v0_no_gpus",
    main = "train.py", srcs = ["train.py"],
    tags = ["quick_train"],
    args = [
        "--env", "Pendulum-v0",
        "--run", "APPO",
        "--stop", "'{\"training_iteration\": 1}'",
        "--config", "'{\"framework\": \"tf\", \"num_workers\": 2, \"num_gpus\": 0}'",
        "--ray-num-cpus", "4"
        ]
)

# --------------------------------------------------------------------
# Env tests
# rllib/env/
#
# Tag: env
# --------------------------------------------------------------------

sh_test(
    name = "env/tests/test_local_inference",
    tags = ["env"],
    size = "medium",
    srcs = ["env/tests/test_local_inference.sh"],
    data = glob(["examples/serving/*.py"]),
)

sh_test(
    name = "env/tests/test_remote_inference",
    tags = ["env"],
    size = "medium",
    srcs = ["env/tests/test_remote_inference.sh"],
    data = glob(["examples/serving/*.py"]),
)

py_test(
    name = "env/wrappers/tests/test_recsim_wrapper",
    tags = ["env"],
    size = "small",
    srcs = ["env/wrappers/tests/test_recsim_wrapper.py"]
)

py_test(
    name = "env/wrappers/tests/test_exception_wrapper",
    tags = ["env"],
    size = "small",
    srcs = ["env/wrappers/tests/test_exception_wrapper.py"]
)

py_test(
    name = "env/wrappers/tests/test_group_agents_wrapper",
    tags = ["env"],
    size = "small",
    srcs = ["env/wrappers/tests/test_group_agents_wrapper.py"]
)

# --------------------------------------------------------------------
# Models and Distributions
# rllib/models/
#
# Tag: models
# --------------------------------------------------------------------

py_test(
    name = "test_convtranspose2d_stack",
    tags = ["models"],
    size = "small",
    data = glob(["tests/data/images/obstacle_tower.png"]),
    srcs = ["models/tests/test_convtranspose2d_stack.py"]
)

py_test(
    name = "test_distributions",
    tags = ["models"],
    size = "medium",
    srcs = ["models/tests/test_distributions.py"]
)

py_test(
<<<<<<< HEAD
    name = "test_jax_models",
    tags = ["models"],
    size = "small",
    srcs = ["models/tests/test_jax_models.py"]
=======
    name = "test_models",
    tags = ["models"],
    size = "small",
    srcs = ["models/tests/test_models.py"]
>>>>>>> 7f6d326a
)

py_test(
    name = "test_preprocessors",
    tags = ["models"],
    size = "small",
    srcs = ["models/tests/test_preprocessors.py"]
)

# --------------------------------------------------------------------
# Evaluation components
# rllib/evaluation/
#
# Tag: evaluation
# --------------------------------------------------------------------
# mysteriously times out on travis.
#py_test(
#    name = "evaluation/tests/test_trajectory_view_api",
#    tags = ["evaluation"],
#    size = "medium",
#    srcs = ["evaluation/tests/test_trajectory_view_api.py"]
#)

py_test(
    name = "evaluation/tests/test_rollout_worker",
    tags = ["evaluation"],
    size = "medium",
    srcs = ["evaluation/tests/test_rollout_worker.py"]
)


# --------------------------------------------------------------------
# Optimizers and Memories
# rllib/execution/
#
# Tag: optimizers
# --------------------------------------------------------------------

py_test(
    name = "test_segment_tree",
    tags = ["optimizers"],
    size = "small",
    srcs = ["execution/tests/test_segment_tree.py"]
)

py_test(
    name = "test_prioritized_replay_buffer",
    tags = ["optimizers"],
    size = "small",
    srcs = ["execution/tests/test_prioritized_replay_buffer.py"]
)

# --------------------------------------------------------------------
# Policies
# rllib/policy/
#
# Tag: policy
# --------------------------------------------------------------------

py_test(
    name = "policy/tests/test_compute_log_likelihoods",
    tags = ["policy"],
    size = "medium",
    srcs = ["policy/tests/test_compute_log_likelihoods.py"]
)

# --------------------------------------------------------------------
# Utils:
# rllib/utils/
#
# Tag: utils
# --------------------------------------------------------------------

py_test(
    name = "test_curiosity",
    tags = ["utils"],
    size = "large",
    srcs = ["utils/exploration/tests/test_curiosity.py"]
)

py_test(
    name = "test_explorations",
    tags = ["utils"],
    size = "large",
    srcs = ["utils/exploration/tests/test_explorations.py"]
)

py_test(
    name = "test_parameter_noise",
    tags = ["utils"],
    size = "small",
    srcs = ["utils/exploration/tests/test_parameter_noise.py"]
)

# Schedules
py_test(
    name = "test_schedules",
    tags = ["utils"],
    size = "small",
    srcs = ["utils/schedules/tests/test_schedules.py"]
)

py_test(
    name = "test_framework_agnostic_components",
    tags = ["utils"],
    size = "small",
    data = glob(["utils/tests/**"]),
    srcs = ["utils/tests/test_framework_agnostic_components.py"]
)

# TaskPool
py_test(
    name = "test_taskpool",
    tags = ["utils"],
    size = "small",
    srcs = ["utils/tests/test_taskpool.py"]
)

# --------------------------------------------------------------------
# rllib/tests/ directory
#
# Tag: tests_dir, tests_dir_[A-Z]
#
# NOTE: Add tests alphabetically into this list and make sure, to tag
# it correctly by its starting letter, e.g. tags=["tests_dir", "tests_dir_A"]
# for `tests/test_all_stuff.py`.
# --------------------------------------------------------------------

py_test(
    name = "tests/test_attention_net_learning",
    tags = ["tests_dir", "tests_dir_A"],
    size = "large",
    srcs = ["tests/test_attention_net_learning.py"]
)

py_test(
    name = "tests/test_catalog",
    tags = ["tests_dir", "tests_dir_C"],
    size = "medium",
    srcs = ["tests/test_catalog.py"]
)

py_test(
    name = "tests/test_checkpoint_restore",
    tags = ["tests_dir", "tests_dir_C"],
    size = "enormous",
    srcs = ["tests/test_checkpoint_restore.py"]
)

py_test(
    name = "tests/test_dependency_tf",
    tags = ["tests_dir", "tests_dir_D"],
    size = "small",
    srcs = ["tests/test_dependency_tf.py"]
)

py_test(
    name = "tests/test_dependency_torch",
    tags = ["tests_dir", "tests_dir_D"],
    size = "small",
    srcs = ["tests/test_dependency_torch.py"]
)

py_test(
    name = "tests/test_eager_support_pg",
    main = "tests/test_eager_support.py",
    tags = ["tests_dir", "tests_dir_E"],
    size = "large",
    srcs = ["tests/test_eager_support.py"],
    args = ["TestEagerSupportPG"]
)

py_test(
    name = "tests/test_eager_support_off_policy",
    main = "tests/test_eager_support.py",
    tags = ["tests_dir", "tests_dir_E"],
    size = "large",
    srcs = ["tests/test_eager_support.py"],
    args = ["TestEagerSupportOffPolicy"]
)

py_test(
    name = "test_env_with_subprocess",
    main = "tests/test_env_with_subprocess.py",
    tags = ["tests_dir", "tests_dir_E"],
    size = "medium",
    srcs = ["tests/test_env_with_subprocess.py"]
)

py_test(
    name = "tests/test_evaluators",
    tags = ["tests_dir", "tests_dir_E"],
    size = "medium",
    srcs = ["tests/test_evaluators.py"]
)

py_test(
    name = "tests/test_exec_api",
    tags = ["tests_dir", "tests_dir_E"],
    size = "medium",
    srcs = ["tests/test_exec_api.py"]
)

py_test(
    name = "tests/test_execution",
    tags = ["tests_dir", "tests_dir_E"],
    size = "medium",
    srcs = ["tests/test_execution.py"]
)

py_test(
    name = "tests/test_export",
    tags = ["tests_dir", "tests_dir_E"],
    size = "medium",
    srcs = ["tests/test_export.py"]
)

py_test(
    name = "tests/test_external_env",
    tags = ["tests_dir", "tests_dir_E"],
    size = "large",
    srcs = ["tests/test_external_env.py"]
)

py_test(
    name = "tests/test_external_multi_agent_env",
    tags = ["tests_dir", "tests_dir_E"],
    size = "medium",
    srcs = ["tests/test_external_multi_agent_env.py"]
)

py_test(
    name = "tests/test_filters",
    tags = ["tests_dir", "tests_dir_F"],
    size = "small",
    srcs = ["tests/test_filters.py"]
)

#py_test(
#    name = "tests/test_ignore_worker_failure",
#    tags = ["tests_dir", "tests_dir_I"],
#    size = "large",
#    srcs = ["tests/test_ignore_worker_failure.py"]
#)

py_test(
    name = "tests/test_io",
    tags = ["tests_dir", "tests_dir_I"],
    size = "medium",
    srcs = ["tests/test_io.py"]
)

py_test(
    name = "tests/test_local",
    tags = ["tests_dir", "tests_dir_L"],
    size = "medium",
    srcs = ["tests/test_local.py"]
)

py_test(
    name = "tests/test_lstm",
    tags = ["tests_dir", "tests_dir_L"],
    size = "medium",
    srcs = ["tests/test_lstm.py"]
)

py_test(
    name = "tests/test_model_imports",
    tags = ["tests_dir", "tests_dir_M", "model_imports"],
    size = "small",
    data = glob(["tests/data/model_weights/**"]),
    srcs = ["tests/test_model_imports.py"]
)

py_test(
    name = "tests/test_multi_agent_env",
    tags = ["tests_dir", "tests_dir_M"],
    size = "medium",
    srcs = ["tests/test_multi_agent_env.py"]
)

py_test(
    name = "tests/test_multi_agent_pendulum",
    tags = ["tests_dir", "tests_dir_M"],
    size = "large",
    srcs = ["tests/test_multi_agent_pendulum.py"]
)

py_test(
    name = "tests/test_nested_observation_spaces",
    main = "tests/test_nested_observation_spaces.py",
    tags = ["tests_dir", "tests_dir_N"],
    size = "small",
    srcs = ["tests/test_nested_observation_spaces.py"]
)

py_test(
    name = "tests/test_pettingzoo_env",
    tags = ["tests_dir", "tests_dir_P"],
    size = "medium",
    srcs = ["tests/test_pettingzoo_env.py"]
)

py_test(
    name = "tests/test_reproducibility",
    tags = ["tests_dir", "tests_dir_R"],
    size = "medium",
    srcs = ["tests/test_reproducibility.py"]
)

# Test train/rollout scripts (w/o confirming rollout performance).
py_test(
    name = "test_rollout_no_learning",
    main = "tests/test_rollout.py",
    tags = ["tests_dir", "tests_dir_R"],
    size = "large",
    data = ["train.py", "rollout.py"],
    srcs = ["tests/test_rollout.py"],
    args = ["TestRolloutSimple"]
)

# Test train/rollout scripts (and confirm `rllib rollout` performance is same
# as the final one from the `rllib train` run).
py_test(
    name = "test_rollout_w_learning",
    main = "tests/test_rollout.py",
    tags = ["tests_dir", "tests_dir_R"],
    size = "large",
    data = ["train.py", "rollout.py"],
    srcs = ["tests/test_rollout.py"],
    args = ["TestRolloutLearntPolicy"]
)

py_test(
    name = "tests/test_supported_multi_agent_pg",
    main = "tests/test_supported_multi_agent.py",
    tags = ["tests_dir", "tests_dir_S"],
    size = "medium",
    srcs = ["tests/test_supported_multi_agent.py"],
    args = ["TestSupportedMultiAgentPG"]
)

#py_test(
#    name = "tests/test_supported_multi_agent_off_policy",
#    main = "tests/test_supported_multi_agent.py",
#    tags = ["tests_dir", "tests_dir_S"],
#    size = "medium",
#    srcs = ["tests/test_supported_multi_agent.py"],
#    args = ["TestSupportedMultiAgentOffPolicy"]
#)

py_test(
    name = "tests/test_supported_spaces_pg",
    main = "tests/test_supported_spaces.py",
    tags = ["tests_dir", "tests_dir_S"],
    size = "enormous",
    srcs = ["tests/test_supported_spaces.py"],
    args = ["TestSupportedSpacesPG"]
)

py_test(
    name = "tests/test_supported_spaces_off_policy",
    main = "tests/test_supported_spaces.py",
    tags = ["tests_dir", "tests_dir_S"],
    size = "enormous",
    srcs = ["tests/test_supported_spaces.py"],
    args = ["TestSupportedSpacesOffPolicy"]
)

py_test(
    name = "tests/test_supported_spaces_evolution_algos",
    main = "tests/test_supported_spaces.py",
    tags = ["tests_dir", "tests_dir_S"],
    size = "large",
    srcs = ["tests/test_supported_spaces.py"],
    args = ["TestSupportedSpacesEvolutionAlgos"]
)

py_test(
    name = "tests/test_timesteps",
    tags = ["tests_dir", "tests_dir_T"],
    size = "small",
    srcs = ["tests/test_timesteps.py"]
)

# --------------------------------------------------------------------
# examples/ directory
#
# Tag: examples, examples_[A-Z]
#
# NOTE: Add tests alphabetically into this list and make sure, to tag
# it correctly by its starting letter, e.g. tags=["examples", "examples_A"]
# for `examples/all_stuff.py`.
# --------------------------------------------------------------------


py_test(
    name = "examples/attention_net_tf",
    main = "examples/attention_net.py",
    tags = ["examples", "examples_A"],
    size = "medium",
    srcs = ["examples/attention_net.py"],
    args = ["--as-test", "--stop-reward=80"]
)

py_test(
    name = "examples/attention_net_torch",
    main = "examples/attention_net.py",
    tags = ["examples", "examples_A"],
    size = "medium",
    srcs = ["examples/attention_net.py"],
    args = ["--as-test", "--stop-reward=80", "--torch"]
)

py_test(
    name = "examples/autoregressive_action_dist_tf",
    main = "examples/autoregressive_action_dist.py",
    tags = ["examples", "examples_A"],
    size = "medium",
    srcs = ["examples/autoregressive_action_dist.py"],
    args = ["--as-test", "--stop-reward=150", "--num-cpus=4"]
)

py_test(
    name = "examples/autoregressive_action_dist_torch",
    main = "examples/autoregressive_action_dist.py",
    tags = ["examples", "examples_A"],
    size = "medium",
    srcs = ["examples/autoregressive_action_dist.py"],
    args = ["--as-test", "--torch", "--stop-reward=150", "--num-cpus=4"]
)

py_test(
    name = "examples/batch_norm_model_ppo_tf",
    main = "examples/batch_norm_model.py",
    tags = ["examples", "examples_B"],
    size = "medium",
    srcs = ["examples/batch_norm_model.py"],
    args = ["--as-test", "--run=PPO", "--stop-reward=80"]
)

py_test(
    name = "examples/batch_norm_model_ppo_torch",
    main = "examples/batch_norm_model.py",
    tags = ["examples", "examples_B"],
    size = "medium",
    srcs = ["examples/batch_norm_model.py"],
    args = ["--as-test", "--torch", "--run=PPO", "--stop-reward=80"]
)

py_test(
    name = "examples/batch_norm_model_dqn_tf",
    main = "examples/batch_norm_model.py",
    tags = ["examples", "examples_B"],
    size = "medium",
    srcs = ["examples/batch_norm_model.py"],
    args = ["--as-test", "--run=DQN", "--stop-reward=70"]
)

py_test(
    name = "examples/batch_norm_model_dqn_torch",
    main = "examples/batch_norm_model.py",
    tags = ["examples", "examples_B"],
    size = "large",  # DQN learns much slower with BatchNorm.
    srcs = ["examples/batch_norm_model.py"],
    args = ["--as-test", "--torch", "--run=DQN", "--stop-reward=70"]
)

py_test(
    name = "examples/batch_norm_model_ddpg_tf",
    main = "examples/batch_norm_model.py",
    tags = ["examples", "examples_B"],
    size = "small",
    srcs = ["examples/batch_norm_model.py"],
    args = ["--run=DDPG", "--stop-iters=1"]
)

py_test(
    name = "examples/batch_norm_model_ddpg_torch",
    main = "examples/batch_norm_model.py",
    tags = ["examples", "examples_B"],
    size = "medium",
    srcs = ["examples/batch_norm_model.py"],
    args = ["--torch", "--run=DDPG", "--stop-iters=1"]
)

py_test(
    name = "examples/cartpole_lstm_impala_tf",
    main = "examples/cartpole_lstm.py",
    tags = ["examples", "examples_C"],
    size = "large",
    srcs = ["examples/cartpole_lstm.py"],
    args = ["--as-test", "--run=IMPALA", "--stop-reward=40", "--num-cpus=4"]
)

py_test(
    name = "examples/cartpole_lstm_impala_torch",
    main = "examples/cartpole_lstm.py",
    tags = ["examples", "examples_C"],
    size = "large",
    srcs = ["examples/cartpole_lstm.py"],
    args = ["--as-test", "--framework=torch", "--run=IMPALA", "--stop-reward=40", "--num-cpus=4"]
)

py_test(
    name = "examples/cartpole_lstm_ppo_tf",
    main = "examples/cartpole_lstm.py",
    tags = ["examples", "examples_C"],
    size = "large",
    srcs = ["examples/cartpole_lstm.py"],
    args = ["--as-test", "--framework=tf", "--run=PPO", "--stop-reward=40", "--num-cpus=4"]
)

py_test(
    name = "examples/cartpole_lstm_ppo_tf2",
    main = "examples/cartpole_lstm.py",
    tags = ["examples", "examples_C"],
    size = "large",
    srcs = ["examples/cartpole_lstm.py"],
    args = ["--as-test", "--framework=tf2", "--run=PPO", "--stop-reward=40", "--num-cpus=4"]
)

py_test(
    name = "examples/cartpole_lstm_ppo_torch",
    main = "examples/cartpole_lstm.py",
    tags = ["examples", "examples_C"],
    size = "large",
    srcs = ["examples/cartpole_lstm.py"],
    args = ["--as-test", "--framework=torch", "--run=PPO", "--stop-reward=40", "--num-cpus=4"]
)

py_test(
    name = "examples/cartpole_lstm_ppo_tf_with_prev_a_and_r",
    main = "examples/cartpole_lstm.py",
    tags = ["examples", "examples_C"],
    size = "large",
    srcs = ["examples/cartpole_lstm.py"],
    args = ["--as-test", "--run=PPO", "--stop-reward=40", "--use-prev-action",  "--use-prev-reward", "--num-cpus=4"]
)

py_test(
    name = "examples/centralized_critic_tf",
    main = "examples/centralized_critic.py",
    tags = ["examples", "examples_C"],
    size = "large",
    srcs = ["examples/centralized_critic.py"],
    args = ["--as-test", "--stop-reward=7.2"]
)

py_test(
    name = "examples/centralized_critic_torch",
    main = "examples/centralized_critic.py",
    tags = ["examples", "examples_C"],
    size = "large",
    srcs = ["examples/centralized_critic.py"],
    args = ["--as-test", "--torch", "--stop-reward=7.2"]
)

py_test(
    name = "examples/centralized_critic_2_tf",
    main = "examples/centralized_critic_2.py",
    tags = ["examples", "examples_C"],
    size = "medium",
    srcs = ["examples/centralized_critic_2.py"],
    args = ["--as-test", "--stop-reward=6.0"]
)

py_test(
    name = "examples/centralized_critic_2_torch",
    main = "examples/centralized_critic_2.py",
    tags = ["examples", "examples_C"],
    size = "medium",
    srcs = ["examples/centralized_critic_2.py"],
    args = ["--as-test", "--torch", "--stop-reward=6.0"]
)

py_test(
    name = "examples/complex_struct_space_tf", main = "examples/complex_struct_space.py",
    tags = ["examples", "examples_C"],
    size = "medium",
    srcs = ["examples/complex_struct_space.py"],
    args = ["--framework=tf"],
)

py_test(
    name = "examples/complex_struct_space_tf_eager", main = "examples/complex_struct_space.py",
    tags = ["examples", "examples_C"],
    size = "medium",
    srcs = ["examples/complex_struct_space.py"],
    args = ["--framework=tfe"],
)

py_test(
    name = "examples/complex_struct_space_torch", main = "examples/complex_struct_space.py",
    tags = ["examples", "examples_C"],
    size = "medium",
    srcs = ["examples/complex_struct_space.py"],
    args = ["--framework=torch"],
)

py_test(
    name = "examples/custom_env_tf",
    main = "examples/custom_env.py",
    tags = ["examples", "examples_C"],
    size = "medium",
    srcs = ["examples/custom_env.py"],
    args = ["--as-test"]
)

py_test(
    name = "examples/custom_env_torch",
    main = "examples/custom_env.py",
    tags = ["examples", "examples_C"],
    size = "medium",
    srcs = ["examples/custom_env.py"],
    args = ["--as-test", "--torch"]
)

py_test(
    name = "examples/custom_eval_tf",
    main = "examples/custom_eval.py",
    tags = ["examples", "examples_C"],
    size = "small",
    srcs = ["examples/custom_eval.py"],
    args = ["--num-cpus=4", "--as-test"]
)

py_test(
    name = "examples/custom_eval_torch",
    main = "examples/custom_eval.py",
    tags = ["examples", "examples_C"],
    size = "small",
    srcs = ["examples/custom_eval.py"],
    args = ["--num-cpus=4", "--as-test", "--torch"]
)

py_test(
    name = "examples/custom_fast_model_tf",
    main = "examples/custom_fast_model.py",
    tags = ["examples", "examples_C"],
    size = "small",
    srcs = ["examples/custom_fast_model.py"],
    args = ["--stop-iters=1", "--num-cpus=4"]
)

py_test(
    name = "examples/custom_fast_model_torch",
    main = "examples/custom_fast_model.py",
    tags = ["examples", "examples_C"],
    size = "small",
    srcs = ["examples/custom_fast_model.py"],
    args = ["--torch", "--stop-iters=1", "--num-cpus=4"]
)

py_test(
    name = "examples/custom_keras_model_a2c",
    main = "examples/custom_keras_model.py",
    tags = ["examples", "examples_C"],
    size = "large",
    srcs = ["examples/custom_keras_model.py"],
    args = ["--run=A2C", "--stop=50", "--num-cpus=4"]
)

py_test(
    name = "examples/custom_keras_model_dqn",
    main = "examples/custom_keras_model.py",
    tags = ["examples", "examples_C"],
    size = "medium",
    srcs = ["examples/custom_keras_model.py"],
    args = ["--run=DQN", "--stop=50"]
)

py_test(
    name = "examples/custom_keras_model_ppo",
    main = "examples/custom_keras_model.py",
    tags = ["examples", "examples_C"],
    size = "medium",
    srcs = ["examples/custom_keras_model.py"],
    args = ["--run=PPO", "--stop=50", "--num-cpus=4"]
)

py_test(
    name = "examples/custom_loss_tf",
    main = "examples/custom_loss.py",
    tags = ["examples", "examples_C"],
    size = "small",
    # Include the json data file.
    data = ["tests/data/cartpole/small.json"],
    srcs = ["examples/custom_loss.py"],
    args = ["--stop-iters=2", "--input-files=tests/data/cartpole"]
)

py_test(
    name = "examples/custom_loss_torch",
    main = "examples/custom_loss.py",
    tags = ["examples", "examples_C"],
    size = "small",
    # Include the json data file.
    data = ["tests/data/cartpole/small.json"],
    srcs = ["examples/custom_loss.py"],
    args = ["--torch", "--stop-iters=2", "--input-files=tests/data/cartpole"]
)

py_test(
    name = "examples/custom_metrics_and_callbacks",
    main = "examples/custom_metrics_and_callbacks.py",
    tags = ["examples", "examples_C"],
    size = "small",
    srcs = ["examples/custom_metrics_and_callbacks.py"],
    args = ["--stop-iters=2"]
)

py_test(
    name = "examples/custom_metrics_and_callbacks_legacy",
    main = "examples/custom_metrics_and_callbacks_legacy.py",
    tags = ["examples", "examples_C"],
    size = "small",
    srcs = ["examples/custom_metrics_and_callbacks_legacy.py"],
    args = ["--stop-iters=2"]
)

py_test(
    name = "examples/custom_model_api_tf",
    main = "examples/custom_model_api.py",
    tags = ["examples", "examples_C"],
    size = "small",
    srcs = ["examples/custom_model_api.py"],
)

py_test(
    name = "examples/custom_model_api_torch",
    main = "examples/custom_model_api.py",
    tags = ["examples", "examples_C"],
    size = "small",
    srcs = ["examples/custom_model_api.py"],
    args = ["--framework=torch"],
)

py_test(
    name = "examples/custom_observation_filters",
    main = "examples/custom_observation_filters.py",
    tags = ["examples", "examples_C"],
    size = "small",
    srcs = ["examples/custom_observation_filters.py"],
    args = ["--stop-iters=2"]
)

py_test(
    name = "examples/custom_rnn_model_repeat_after_me_tf",
    main = "examples/custom_rnn_model.py",
    tags = ["examples", "examples_C"],
    size = "medium",
    srcs = ["examples/custom_rnn_model.py"],
    args = ["--as-test", "--run=PPO", "--stop-reward=40", "--env=RepeatAfterMeEnv", "--num-cpus=4"]
)

py_test(
    name = "examples/custom_rnn_model_repeat_initial_obs_tf",
    main = "examples/custom_rnn_model.py",
    tags = ["examples", "examples_C"],
    size = "medium",
    srcs = ["examples/custom_rnn_model.py"],
    args = ["--as-test", "--run=PPO", "--stop-reward=10", "--stop-timesteps=300000", "--env=RepeatInitialObsEnv", "--num-cpus=4"]
)

py_test(
    name = "examples/custom_rnn_model_repeat_after_me_torch",
    main = "examples/custom_rnn_model.py",
    tags = ["examples", "examples_C"],
    size = "medium",
    srcs = ["examples/custom_rnn_model.py"],
    args = ["--as-test", "--torch", "--run=PPO", "--stop-reward=40", "--env=RepeatAfterMeEnv", "--num-cpus=4"]
)

py_test(
    name = "examples/custom_rnn_model_repeat_initial_obs_torch",
    main = "examples/custom_rnn_model.py",
    tags = ["examples", "examples_C"],
    size = "medium",
    srcs = ["examples/custom_rnn_model.py"],
    args = ["--as-test", "--torch", "--run=PPO", "--stop-reward=10", "--stop-timesteps=300000", "--env=RepeatInitialObsEnv", "--num-cpus=4"]
)

py_test(
    name = "examples/custom_tf_policy",
    tags = ["examples", "examples_C"],
    size = "medium",
    srcs = ["examples/custom_tf_policy.py"],
    args = ["--stop-iters=2", "--num-cpus=4"]
)

py_test(
    name = "examples/custom_torch_policy",
    tags = ["examples", "examples_C"],
    size = "small",
    srcs = ["examples/custom_torch_policy.py"],
    args = ["--stop-iters=2", "--num-cpus=4"]
)

py_test(
    name = "examples/eager_execution",
    tags = ["examples", "examples_E"],
    size = "small",
    srcs = ["examples/eager_execution.py"],
    args = ["--stop-iters=2"]
)

py_test(
    name = "examples/hierarchical_training_tf",
    main = "examples/hierarchical_training.py",
    tags = ["examples", "examples_H"],
    size = "medium",
    srcs = ["examples/hierarchical_training.py"],
    args = ["--stop-reward=0.0"]
)

py_test(
    name = "examples/hierarchical_training_torch",
    main = "examples/hierarchical_training.py",
    tags = ["examples", "examples_H"],
    size = "medium",
    srcs = ["examples/hierarchical_training.py"],
    args = ["--torch", "--stop-reward=0.0"]
)

# Do not run this test (MobileNetV2 is gigantic and takes forever for 1 iter).
# py_test(
#     name = "examples/mobilenet_v2_with_lstm_tf",
#     main = "examples/mobilenet_v2_with_lstm.py",
#     tags = ["examples", "examples_M"],
#     size = "small",
#     srcs = ["examples/mobilenet_v2_with_lstm.py"]
# )

py_test(
    name = "examples/multi_agent_cartpole_tf",
    main = "examples/multi_agent_cartpole.py",
    tags = ["examples", "examples_M"],
    size = "medium",
    srcs = ["examples/multi_agent_cartpole.py"],
    args = ["--as-test", "--stop-reward=70.0", "--num-cpus=4"]
)

py_test(
    name = "examples/multi_agent_cartpole_torch",
    main = "examples/multi_agent_cartpole.py",
    tags = ["examples", "examples_M"],
    size = "medium",
    srcs = ["examples/multi_agent_cartpole.py"],
    args = ["--as-test", "--framework=torch", "--stop-reward=70.0", "--num-cpus=4"]
)

py_test(
    name = "examples/multi_agent_custom_policy_tf",
    main = "examples/multi_agent_custom_policy.py",
    tags = ["examples", "examples_M"],
    size = "small",
    srcs = ["examples/multi_agent_custom_policy.py"],
    args = ["--as-test", "--stop-reward=80"]
)

py_test(
    name = "examples/multi_agent_custom_policy_torch",
    main = "examples/multi_agent_custom_policy.py",
    tags = ["examples", "examples_M"],
    size = "small",
    srcs = ["examples/multi_agent_custom_policy.py"],
    args = ["--as-test", "--torch", "--stop-reward=80"]
)

py_test(
    name = "examples/multi_agent_two_trainers_tf",
    main = "examples/multi_agent_two_trainers.py",
    tags = ["examples", "examples_M"],
    size = "medium",
    srcs = ["examples/multi_agent_two_trainers.py"],
    args = ["--as-test", "--stop-reward=70"]
)

py_test(
    name = "examples/multi_agent_two_trainers_torch",
    main = "examples/multi_agent_two_trainers.py",
    tags = ["examples", "examples_M"],
    size = "medium",
    srcs = ["examples/multi_agent_two_trainers.py"],
    args = ["--as-test", "--torch", "--stop-reward=70"]
)

py_test(
    name = "examples/multi_agent_two_trainers_mixed_torch_tf",
    main = "examples/multi_agent_two_trainers.py",
    tags = ["examples", "examples_M"],
    size = "medium",
    srcs = ["examples/multi_agent_two_trainers.py"],
    args = ["--as-test", "--mixed-torch-tf", "--stop-reward=70"]
)

py_test(
    name = "examples/nested_action_spaces_ppo_tf",
    main = "examples/nested_action_spaces.py",
    tags = ["examples", "examples_N"],
    size = "medium",
    srcs = ["examples/nested_action_spaces.py"],
    args = ["--as-test", "--stop-reward=-600", "--run=PPO"]
)

py_test(
    name = "examples/nested_action_spaces_ppo_torch",
    main = "examples/nested_action_spaces.py",
    tags = ["examples", "examples_N"],
    size = "medium",
    srcs = ["examples/nested_action_spaces.py"],
    args = ["--as-test", "--torch", "--stop-reward=-600", "--run=PPO"]
)

py_test(
    name = "examples/parametric_actions_cartpole_pg_tf",
    main = "examples/parametric_actions_cartpole.py",
    tags = ["examples", "examples_P"],
    size = "medium",
    srcs = ["examples/parametric_actions_cartpole.py"],
    args = ["--as-test", "--stop-reward=60.0", "--run=PG"]
)

py_test(
    name = "examples/parametric_actions_cartpole_dqn_tf",
    main = "examples/parametric_actions_cartpole.py",
    tags = ["examples", "examples_P"],
    size = "medium",
    srcs = ["examples/parametric_actions_cartpole.py"],
    args = ["--as-test", "--stop-reward=60.0", "--run=DQN"]
)

py_test(
    name = "examples/parametric_actions_cartpole_pg_torch",
    main = "examples/parametric_actions_cartpole.py",
    tags = ["examples", "examples_P"],
    size = "small",
    srcs = ["examples/parametric_actions_cartpole.py"],
    args = ["--as-test", "--torch", "--stop-reward=60.0", "--run=PG"]
)

py_test(
    name = "examples/parametric_actions_cartpole_dqn_torch",
    main = "examples/parametric_actions_cartpole.py",
    tags = ["examples", "examples_P"],
    size = "medium",
    srcs = ["examples/parametric_actions_cartpole.py"],
    args = ["--as-test", "--torch", "--stop-reward=60.0", "--run=DQN"]
)

py_test(
    name = "examples/rollout_worker_custom_workflow",
    tags = ["examples", "examples_R"],
    size = "small",
    srcs = ["examples/rollout_worker_custom_workflow.py"],
    args = ["--num-cpus=4"]
)

py_test(
    name = "examples/rock_paper_scissors_multiagent_tf",
    main = "examples/rock_paper_scissors_multiagent.py",
    tags = ["examples", "examples_R"],
    size = "medium",
    srcs = ["examples/rock_paper_scissors_multiagent.py"],
    args = ["--as-test"],
)

py_test(
    name = "examples/rock_paper_scissors_multiagent_torch",
    main = "examples/rock_paper_scissors_multiagent.py",
    tags = ["examples", "examples_R"],
    size = "medium",
    srcs = ["examples/rock_paper_scissors_multiagent.py"],
    args = ["--as-test", "--torch"],
)

py_test(
    name = "examples/trajectory_view_api_tf",
    main = "examples/trajectory_view_api.py",
    tags = ["examples", "examples_T"],
    size = "medium",
    srcs = ["examples/trajectory_view_api.py"],
    args = ["--as-test", "--framework=tf", "--stop-reward=80.0"]
)

py_test(
    name = "examples/trajectory_view_api_torch",
    main = "examples/trajectory_view_api.py",
    tags = ["examples", "examples_T"],
    size = "medium",
    srcs = ["examples/trajectory_view_api.py"],
    args = ["--as-test", "--framework=torch", "--stop-reward=80.0"]
)

py_test(
    name = "examples/two_trainer_workflow_tf",
    main = "examples/two_trainer_workflow.py",
    tags = ["examples", "examples_T"],
    size = "small",
    srcs = ["examples/two_trainer_workflow.py"],
    args = ["--as-test", "--stop-reward=100.0"]
)

py_test(
    name = "examples/two_trainer_workflow_torch",
    main = "examples/two_trainer_workflow.py",
    tags = ["examples", "examples_T"],
    size = "small",
    srcs = ["examples/two_trainer_workflow.py"],
    args = ["--as-test", "--torch", "--stop-reward=100.0"]
)

py_test(
    name = "examples/two_trainer_workflow_mixed_torch_tf",
    main = "examples/two_trainer_workflow.py",
    tags = ["examples", "examples_T"],
    size = "small",
    srcs = ["examples/two_trainer_workflow.py"],
    args = ["--as-test", "--mixed-torch-tf", "--stop-reward=100.0"]
)

py_test(
    name = "examples/two_step_game_maddpg",
    main = "examples/two_step_game.py",
    tags = ["examples", "examples_T"],
    size = "medium",
    srcs = ["examples/two_step_game.py"],
    args = ["--as-test", "--stop-reward=7.1", "--run=contrib/MADDPG"]
)

py_test(
    name = "examples/two_step_game_pg_tf",
    main = "examples/two_step_game.py",
    tags = ["examples", "examples_T"],
    size = "medium",
    srcs = ["examples/two_step_game.py"],
    args = ["--as-test", "--stop-reward=7", "--run=PG"]
)

py_test(
    name = "examples/two_step_game_pg_torch",
    main = "examples/two_step_game.py",
    tags = ["examples", "examples_T"],
    size = "medium",
    srcs = ["examples/two_step_game.py"],
    args = ["--as-test", "--torch", "--stop-reward=7", "--run=PG"]
)

py_test(
    name = "examples/two_step_game_qmix",
    main = "examples/two_step_game.py",
    tags = ["examples", "examples_T"],
    size = "medium",
    srcs = ["examples/two_step_game.py"],
    args = ["--as-test", "--torch", "--stop-reward=7", "--run=QMIX"]
)

py_test(
    name = "contrib/bandits/examples/lin_ts",
    main = "contrib/bandits/examples/simple_context_bandit.py",
    tags = ["examples", "examples_T"],
    size = "small",
    srcs = ["contrib/bandits/examples/simple_context_bandit.py"],
    args = ["--as-test", "--stop-reward=10", "--run=contrib/LinTS"],
)

py_test(
    name = "contrib/bandits/examples/lin_ucb",
    main = "contrib/bandits/examples/simple_context_bandit.py",
    tags = ["examples", "examples_U"],
    size = "small",
    srcs = ["contrib/bandits/examples/simple_context_bandit.py"],
    args = ["--as-test", "--stop-reward=10", "--run=contrib/LinUCB"],
)<|MERGE_RESOLUTION|>--- conflicted
+++ resolved
@@ -1123,17 +1123,17 @@
 )
 
 py_test(
-<<<<<<< HEAD
     name = "test_jax_models",
     tags = ["models"],
     size = "small",
     srcs = ["models/tests/test_jax_models.py"]
-=======
+)
+
+py_test(
     name = "test_models",
     tags = ["models"],
     size = "small",
     srcs = ["models/tests/test_models.py"]
->>>>>>> 7f6d326a
 )
 
 py_test(
