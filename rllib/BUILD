--- conflicted
+++ resolved
@@ -726,8 +726,6 @@
     srcs = ["tuned_examples/ppo/stateless_cartpole_ppo.py"],
     args = ["--as-test", "--enable-new-api-stack", "--num-gpus=2"]
 )
-<<<<<<< HEAD
-=======
 # MultiAgentStatelessCartPole
 py_test(
     name = "learning_tests_multi_agent_stateless_cartpole_ppo",
@@ -761,7 +759,6 @@
     srcs = ["tuned_examples/ppo/multi_agent_stateless_cartpole_ppo.py"],
     args = ["--as-test", "--enable-new-api-stack", "--num-agents=2", "--num-gpus=2"]
 )
->>>>>>> 7c9bebb5
 # Pendulum
 py_test(
     name = "learning_tests_pendulum_ppo",
