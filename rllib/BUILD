# --------------------------------------------------------------------
# BAZEL/Buildkite-CI test cases.
# --------------------------------------------------------------------

# To add new RLlib tests, first find the correct category of your new test
# within this file.

# All new tests - within their category - should be added alphabetically!
# Do not just add tests to the bottom of the file.

# Currently we have the following categories:

# - Learning tests/regression, tagged:
# -- "learning_tests_[discrete|continuous]": distinguish discrete
#    actions vs continuous actions.
# -- "crashing_cartpole" and "stateless_cartpole" to distinguish between
#    simple CartPole and more advanced variants of it.
# -- "fake_gpus": Tests that run using 2 fake GPUs.
# -- "ray_data": Tests that rely on ray_data.
# -- "learning_tests_with_ray_data": Learning tests that rely on ray_data.

# - Folder-bound tests, tagged with the name of the top-level dir:
#   - `env` directory tests.
#   - `evaluation` directory tests.
#   - `models` directory tests.
#   - `offline` directory tests.
#   - `policy` directory tests.
#   - `utils` directory tests.

# - Algorithm tests, tagged "algorithms_dir".

# - Tests directory (everything in rllib/tests/...), tagged: "tests_dir"

# - Examples directory (everything in rllib/examples/...), tagged: "examples"

# - Memory leak tests tagged "memory_leak_tests".

# Note: There is a special directory in examples: "documentation" which contains
# all code that is linked to from within the RLlib docs. This code is tested
# separately via the "documentation" tag.

# Additional tags are:
# - "team:rllib": Indicating that all tests in this file are the responsibility of
#   the RLlib Team.
# - "needs_gpu": Indicating that a test needs to have a GPU in order to run.
# - "gpu": Indicating that a test may (but doesn't have to) be run in the GPU
#   pipeline, defined in .buildkite/pipeline.gpu.yml.
# - "multi_gpu": Indicating that a test will definitely be run in the Large GPU
#   pipeline, defined in .buildkite/pipeline.gpu.large.yml.
# - "no_gpu": Indicating that a test should not be run in the GPU pipeline due
#   to certain incompatibilities.
# - "no_tf_eager_tracing": Exclude this test from tf-eager tracing tests.
# - "torch_only": Only run this test case with framework=torch.

# Our .buildkite/pipeline.yml and .buildkite/pipeline.gpu.yml files execute all
# these tests in n different jobs.

load("//bazel:python.bzl", "py_test_module_list")
load("//bazel:python.bzl", "doctest")

doctest(
    files = glob(
        ["**/*.py"],
        exclude=[
            "**/examples/**",
            "**/tests/**",
            "**/test_*.py",
            # Exclude `tuned_examples` *.py files.
            "**/tuned_examples/**",
            # Deprecated modules
            "utils/window_stat.py",
            "utils/timer.py",
            "utils/memory.py",
            "offline/off_policy_estimator.py",
            "offline/estimators/feature_importance.py",
            "env/wrappers/recsim_wrapper.py",
            "env/remote_vector_env.py",
            # Missing imports
            "algorithms/dreamerv3/**",
            # FIXME: These modules contain broken examples that weren't previously
            # tested.
            "algorithms/algorithm_config.py",
            "algorithms/alpha_star/alpha_star.py",
            "algorithms/r2d2/r2d2.py",
            "algorithms/sac/rnnsac.py",
            "algorithms/simple_q/simple_q.py",
            "core/models/base.py",
            "core/models/specs/specs_base.py",
            "core/models/specs/specs_dict.py",
            "env/wrappers/pettingzoo_env.py",
            "evaluation/collectors/sample_collector.py",
            "evaluation/episode.py",
            "evaluation/metrics.py",
            "evaluation/observation_function.py",
            "evaluation/postprocessing.py",
            "execution/buffers/mixin_replay_buffer.py",
            "models/base_model.py",
            "models/catalog.py",
            "models/preprocessors.py",
            "models/repeated_values.py",
            "models/tf/tf_distributions.py",
            "models/torch/model.py",
            "models/torch/torch_distributions.py",
            "policy/rnn_sequencing.py",
            "utils/actor_manager.py",
            "utils/filter.py",
            "utils/from_config.py",
            "utils/metrics/window_stat.py",
            "utils/nested_dict.py",
            "utils/pre_checks/env.py",
            "utils/replay_buffers/multi_agent_mixin_replay_buffer.py",
            "utils/spaces/space_utils.py"
        ]
    ),
    tags = ["team:rllib"],
    size = "enormous"
)

# --------------------------------------------------------------------
# Benchmarks
#
# Tag: benchmark
#
# This is smoke-testing the benchmark scripts.
# --------------------------------------------------------------------
py_test(
    name = "torch_compile_inference_bm",
    main = "benchmarks/torch_compile/run_inference_bm.py",
    tags = ["team:rllib", "exclusive", "benchmark", "torch_2.x_only_benchmark"],
    size = "small",
    srcs = ["benchmarks/torch_compile/run_inference_bm.py"],
    args = ["--smoke-test"]
)

py_test(
    name = "torch_compile_ppo_with_inference",
    main = "benchmarks/torch_compile/run_ppo_with_inference_bm.py",
    tags = ["team:rllib", "exclusive", "benchmark", "torch_2.x_only_benchmark"],
    size = "medium",
    srcs = ["benchmarks/torch_compile/run_ppo_with_inference_bm.py"],
    args = ["--smoke-test"]
)


# --------------------------------------------------------------------
# Algorithms learning regression tests.
#
# Tag: learning_tests
#
# This will test all yaml files (via `rllib train`)
# inside rllib/tuned_examples/[algo-name] for actual learning success.
# --------------------------------------------------------------------

# APPO
<<<<<<< HEAD
# py_test(
#    name = "learning_tests_cartpole_appo",
#    main = "tuned_examples/appo/cartpole_appo.py",
#    tags = ["team:rllib", "exclusive", "learning_tests", "learning_tests_cartpole", "learning_tests_discrete"],
#    size = "large",
#    srcs = ["tuned_examples/appo/cartpole_appo.py"],
#    args = ["--as-test", "--enable-new-api-stack"]
# )

=======
#@OldAPIStack
>>>>>>> 4adb78b2
py_test(
    name = "learning_tests_cartpole_appo_hybrid_api_stack",
    main = "tests/run_regression_tests.py",
    tags = ["team:rllib", "exclusive", "learning_tests", "learning_tests_cartpole", "learning_tests_discrete", "no_tf_static_graph"],
    size = "medium", # bazel may complain about it being too long sometimes - medium is on purpose as some frameworks take longer
    srcs = ["tests/run_regression_tests.py"],
    data = ["tuned_examples/appo/cartpole-appo-w-rl-modules-and-learner.yaml"],
    args = ["--dir=tuned_examples/appo"]
)

#@OldAPIStack
py_test(
    name = "learning_tests_cartpole_separate_losses_appo_old_api_stack",
    main = "tests/run_regression_tests.py",
    tags = ["team:rllib", "torch_only", "exclusive", "learning_tests", "learning_tests_cartpole", "learning_tests_discrete"],
    size = "medium",
    srcs = ["tests/run_regression_tests.py"],
    data = [
        "tuned_examples/appo/cartpole-appo-separate-losses.py"
    ],
    args = ["--dir=tuned_examples/appo"]
)

#@OldAPIStack
py_test(
    name = "learning_tests_multi_agent_cartpole_appo_old_api_stack",
    main = "tests/run_regression_tests.py",
    tags = ["team:rllib", "exclusive", "learning_tests", "learning_tests_cartpole", "learning_tests_discrete"],
    size = "medium",
    srcs = ["tests/run_regression_tests.py"],
    data = ["tuned_examples/appo/multi_agent_cartpole_appo.py"],
    args = ["--dir=tuned_examples/appo"]
)

#@OldAPIStack
py_test(
    name = "learning_tests_multi_agent_cartpole_w_100_policies_appo_old_api_stack",
    main = "tests/run_regression_tests.py",
    tags = ["team:rllib", "exclusive", "learning_tests", "learning_tests_cartpole", "learning_tests_discrete", "learning_tests_pytorch_use_all_core"],
    size = "enormous",
    srcs = ["tests/run_regression_tests.py"],
    data = ["tuned_examples/appo/multi-agent-cartpole-w-100-policies-appo.py"],
    args = ["--dir=tuned_examples/appo"]
)

#@OldAPIStack
py_test(
    name = "learning_tests_cartpole_appo_fake_gpus_old_api_stack",
    main = "tests/run_regression_tests.py",
    tags = ["team:rllib", "exclusive", "learning_tests", "learning_tests_cartpole", "learning_tests_discrete", "fake_gpus"],
    size = "medium",
    srcs = ["tests/run_regression_tests.py"],
    data = ["tuned_examples/appo/cartpole-appo-fake-gpus.yaml"],
    args = ["--dir=tuned_examples/appo"]
)

#@OldAPIStack
py_test(
    name = "learning_tests_stateless_cartpole_appo_old_api_stack",
    main = "tests/run_regression_tests.py",
    tags = ["team:rllib", "exclusive", "learning_tests", "learning_tests_cartpole", "learning_tests_discrete"],
    size = "enormous",
    srcs = ["tests/run_regression_tests.py"],
    data = ["tuned_examples/appo/stateless_cartpole_appo.py"],
    args = ["--dir=tuned_examples/appo"]
)

# Tests against crashing or hanging environments.
# Single-agent: Crash only.
#@OldAPIStack
py_test(
    name = "learning_tests_cartpole_crashing_appo_old_api_stack",
    main = "tests/run_regression_tests.py",
    tags = ["team:rllib", "exclusive", "learning_tests", "learning_tests_cartpole", "learning_tests_discrete", "crashing_cartpole", "torch_only"],
    size = "large",
    srcs = ["tests/run_regression_tests.py"],
    data = ["tuned_examples/appo/cartpole-crashing-recreate-workers-appo.py"],
    args = ["--dir=tuned_examples/appo", "--num-cpus=6"]
)
# Single-agent: Crash and stall.
#@OldAPIStack
py_test(
    name = "learning_tests_cartpole_crashing_and_stalling_appo_old_api_stack",
    main = "tests/run_regression_tests.py",
    tags = ["team:rllib", "exclusive", "learning_tests", "learning_tests_cartpole", "learning_tests_discrete", "crashing_cartpole", "torch_only"],
    size = "large",
    srcs = ["tests/run_regression_tests.py"],
    data = ["tuned_examples/appo/cartpole-crashing-and-stalling-recreate-workers-appo.py"],
    args = ["--dir=tuned_examples/appo", "--num-cpus=6"]
)
# Multi-agent: Crash only.
#@OldAPIStack
py_test(
    name = "learning_tests_multi_agent_cartpole_crashing_appo_old_api_stack",
    main = "tests/run_regression_tests.py",
    tags = ["team:rllib", "exclusive", "learning_tests", "learning_tests_cartpole", "learning_tests_discrete", "crashing_cartpole", "torch_only"],
    size = "large",
    srcs = ["tests/run_regression_tests.py"],
    data = ["tuned_examples/appo/multi-agent-cartpole-crashing-recreate-workers-appo.py"],
    args = ["--dir=tuned_examples/appo", "--num-cpus=6"]
)
# Multi-agent: Crash and stall.
#@OldAPIStack
py_test(
    name = "learning_tests_multi_agent_cartpole_crashing_and_stalling_appo_old_api_stack",
    main = "tests/run_regression_tests.py",
    tags = ["team:rllib", "exclusive", "learning_tests", "learning_tests_cartpole", "learning_tests_discrete", "crashing_cartpole", "torch_only"],
    size = "large",
    srcs = ["tests/run_regression_tests.py"],
    data = ["tuned_examples/appo/multi-agent-cartpole-crashing-and-stalling-recreate-workers-appo.py"],
    args = ["--dir=tuned_examples/appo", "--num-cpus=6"]
)

# CQL
#@OldAPIStack
py_test(
    name = "learning_tests_pendulum_cql_old_api_stack",
    main = "tests/run_regression_tests.py",
    tags = ["team:rllib", "exclusive", "learning_tests", "learning_tests_pendulum", "learning_tests_continuous", "learning_tests_with_ray_data"],
    size = "medium",
    srcs = ["tests/run_regression_tests.py"],
    # Include the zipped json data file as well.
    data = [
        "tuned_examples/cql/pendulum-cql.yaml",
        "tests/data/pendulum/enormous.zip",
    ],
    args = ["--dir=tuned_examples/cql"]
)

# DQN
#@OldAPIStack
# py_test(
#    name = "learning_tests_cartpole_dqn_old_api_stack",
#    main = "tests/run_regression_tests.py",
#    tags = ["team:rllib", "exclusive", "learning_tests", "learning_tests_cartpole", "learning_tests_discrete"],
#    size = "large",
#    srcs = ["tests/run_regression_tests.py"],
#    data = ["tuned_examples/dqn/cartpole-dqn.yaml"],
#    args = ["--dir=tuned_examples/dqn"]
# )

py_test(
    name = "learning_tests_cartpole_dqn",
    main = "tuned_examples/dqn/cartpole_dqn.py",
    tags = ["team:rllib", "exclusive", "learning_tests", "torch_only", "learning_tests_cartpole", "learning_tests_discrete", "learning_tests_pytorch_use_all_core"],
    size = "large",
    srcs = ["tuned_examples/dqn/cartpole_dqn.py"],
    args = ["--as-test", "--enable-new-api-stack"]
)

#@OldAPIStack
py_test(
    name = "learning_tests_cartpole_dqn_softq_old_api_stack",
    main = "tests/run_regression_tests.py",
    tags = ["team:rllib", "exclusive", "learning_tests", "learning_tests_cartpole", "learning_tests_discrete"],
    size = "large", # bazel may complain about it being too long sometimes - large is on purpose as some frameworks take longer
    srcs = ["tests/run_regression_tests.py"],
    data = ["tuned_examples/dqn/cartpole-dqn-softq.yaml"],
    args = ["--dir=tuned_examples/dqn"]
)

#@OldAPIStack
py_test(
    name = "learning_tests_cartpole_dqn_fake_gpus_old_api_stack",
    main = "tests/run_regression_tests.py",
    tags = ["team:rllib", "exclusive", "learning_tests", "learning_tests_cartpole", "learning_tests_discrete", "fake_gpus"],
    size = "large",
    srcs = ["tests/run_regression_tests.py"],
    data = ["tuned_examples/dqn/cartpole-dqn-fake-gpus.yaml"],
    args = ["--dir=tuned_examples/dqn"]
)

# IMPALA
<<<<<<< HEAD
py_test(
    name = "learning_tests_cartpole_impala",
    main = "tuned_examples/impala/cartpole_impala.py",
    tags = ["team:rllib", "exclusive", "learning_tests", "learning_tests_cartpole", "learning_tests_discrete"],
    size = "large",
    srcs = ["tuned_examples/impala/cartpole_impala.py"],
    args = ["--as-test", "--enable-new-api-stack"]
)

#@OldAPIstack
=======
#@OldAPIStack
# py_test(
#    name = "learning_tests_cartpole_impala_old_api_stack",
#    main = "tests/run_regression_tests.py",
#    tags = ["team:rllib", "exclusive", "learning_tests", "learning_tests_cartpole", "learning_tests_discrete"],
#    size = "large",
#    srcs = ["tests/run_regression_tests.py"],
#    data = ["tuned_examples/impala/cartpole-impala.yaml"],
#    args = ["--dir=tuned_examples/impala"]
# )

#@OldAPIStack
>>>>>>> 4adb78b2
py_test(
    name = "learning_tests_cartpole_separate_losses_impala_old_api_stack",
    main = "tests/run_regression_tests.py",
    tags = ["team:rllib", "exclusive", "learning_tests", "learning_tests_cartpole", "learning_tests_discrete"],
    size = "medium",
    srcs = ["tests/run_regression_tests.py"],
    data = [
        "tuned_examples/impala/cartpole-impala-separate-losses.py"
    ],
    args = ["--dir=tuned_examples/impala"]
)

#@OldAPIStack
py_test(
    name = "learning_tests_multi_agent_cartpole_impala_old_api_stack",
    main = "tests/run_regression_tests.py",
    tags = ["team:rllib", "exclusive", "learning_tests", "learning_tests_cartpole", "learning_tests_discrete"],
    size = "medium",
    srcs = ["tests/run_regression_tests.py"],
    data = ["tuned_examples/impala/multi_agent_cartpole_impala.py"],
    args = ["--dir=tuned_examples/impala"]
)

#@OldAPIStack
py_test(
    name = "learning_tests_cartpole_impala_fake_gpus_old_api_stack",
    main = "tests/run_regression_tests.py",
    tags = ["team:rllib", "exclusive", "learning_tests", "learning_tests_cartpole", "learning_tests_discrete", "fake_gpus"],
    size = "large",
    srcs = ["tests/run_regression_tests.py"],
    data = ["tuned_examples/impala/cartpole-impala-fake-gpus.yaml"],
    args = ["--dir=tuned_examples/impala"]
)

# PPO
py_test(
    name = "learning_tests_cartpole_ppo",
    main = "tuned_examples/ppo/cartpole_ppo.py",
    tags = ["team:rllib", "exclusive", "learning_tests", "learning_tests_cartpole", "learning_tests_discrete", "torch_only"],
    size = "large",
    srcs = ["tuned_examples/ppo/cartpole_ppo.py"],
    args = ["--as-test", "--enable-new-api-stack"]
)

py_test(
    name = "learning_tests_cartpole_truncated_ppo",
    main = "tuned_examples/ppo/cartpole_truncated_ppo.py",
    tags = ["team:rllib", "exclusive", "learning_tests", "learning_tests_cartpole", "learning_tests_discrete", "torch_only"],
    size = "large",
    srcs = ["tuned_examples/ppo/cartpole_truncated_ppo.py"],
    args = ["--as-test", "--enable-new-api-stack"]
)

py_test(
    name = "learning_tests_pendulum_ppo",
    main = "tuned_examples/ppo/pendulum_ppo.py",
    tags = ["torch_only", "team:rllib", "exclusive", "learning_tests", "learning_tests_pendulum", "learning_tests_continuous"],
    size = "large",
    srcs = ["tuned_examples/ppo/pendulum_ppo.py"],
    args = ["--as-test", "--enable-new-api-stack"]
)

#@OldAPIStack
py_test(
    name = "learning_tests_pendulum_ppo_old_api_stack",
    main = "tests/run_regression_tests.py",
    tags = ["team:rllib", "exclusive", "learning_tests", "learning_tests_pendulum", "learning_tests_continuous", "no_tf_static_graph"],
    size = "large", # bazel may complain about it being too long sometimes - large is on purpose as some frameworks take longer
    srcs = ["tests/run_regression_tests.py"],
    data = ["tuned_examples/ppo/pendulum-ppo.yaml"],
    args = ["--dir=tuned_examples/ppo"]
)

py_test(
    name = "learning_tests_multi_agent_pendulum_ppo",
    main = "tuned_examples/ppo/multi_agent_pendulum_ppo.py",
    tags = ["team:rllib", "exclusive", "learning_tests", "learning_tests_pendulum", "learning_tests_continuous", "torch_only"],
    size = "large", # bazel may complain about it being too long sometimes - large is on purpose as some frameworks take longer
    srcs = ["tuned_examples/ppo/multi_agent_pendulum_ppo.py"],
    args = ["--as-test", "--enable-new-api-stack"]
)

#@OldAPIStack
py_test(
    name = "learning_tests_transformed_actions_pendulum_ppo_old_api_stack",
    main = "tests/run_regression_tests.py",
    tags = ["team:rllib", "exclusive", "learning_tests", "learning_tests_pendulum", "learning_tests_continuous", "no_tf_static_graph"],
    size = "large", # bazel may complain about it being too long sometimes - large is on purpose as some frameworks take longer
    srcs = ["tests/run_regression_tests.py"],
    data = ["tuned_examples/ppo/pendulum-transformed-actions-ppo.yaml"],
    args = ["--dir=tuned_examples/ppo"]
)

#@OldAPIStack
py_test(
    name = "learning_tests_repeat_after_me_ppo_old_api_stack",
    main = "tests/run_regression_tests.py",
    tags = ["team:rllib", "exclusive", "learning_tests", "learning_tests_discrete"],
    size = "medium",
    srcs = ["tests/run_regression_tests.py"],
    data = ["tuned_examples/ppo/repeatafterme-ppo-lstm.yaml"],
    args = ["--dir=tuned_examples/ppo"]
)

# SAC
py_test(
    name = "learning_tests_pendulum_sac",
    main = "tuned_examples/sac/pendulum_sac.py",
    tags = ["team:rllib", "exclusive", "learning_tests", "torch_only", "learning_tests_pendulum", "learning_tests_continuous"],
    size = "large",
    srcs = ["tuned_examples/sac/pendulum_sac.py"],
    args = ["--as-test", "--enable-new-api-stack"]
)

#@OldAPIStack
py_test(
    name = "learning_tests_cartpole_sac_old_api_stack",
    main = "tests/run_regression_tests.py",
    tags = ["team:rllib", "exclusive", "learning_tests", "learning_tests_cartpole", "learning_tests_discrete"],
    size = "large",
    srcs = ["tests/run_regression_tests.py"],
    data = ["tuned_examples/sac/cartpole-sac.yaml"],
    args = ["--dir=tuned_examples/sac"]
)

# TODO (simon): These tests are not learning, yet.
# py_test(
#     name = "learning_tests_multi_agent_pendulum_sac",
#     main = "tuned_examples/sac/multi_agent_pendulum_sac.py",
#     tags = ["team:rllib", "exclusive", "learning_tests", "torch_only", "learning_tests_pendulum", "learning_tests_continuous"],
#     size = "large",
#     srcs = ["tuned_examples/sac/multi_agent_pendulum_sac.py"],
#     args = ["--enable-new-api-stack", "--num-agents=2"]
# )

# py_test(
#     name = "learning_tests_multi_agent_pendulum_sac_multi_gpu",
#     main = "tuned_examples/sac/multi_agent_pendulum_sac.py",
#     tags = ["team:rllib", "exclusive", "learning_tests", "torch_only", "learning_tests_pendulum", "learning_tests_continuous", "multi_gpu"],
#     size = "large",
#     srcs = ["tuned_examples/sac/multi_agent_pendulum_sac.py"],
#     args = ["--enable-new-api-stack", "--num-agents=2", "--num-gpus=2"]
# )

# --------------------------------------------------------------------
# Algorithms (Compilation, Losses, simple functionality tests)
# rllib/algorithms/
#
# Tag: algorithms_dir
# --------------------------------------------------------------------

# Generic (all Algorithms)

py_test(
    name = "test_algorithm",
    tags = ["team:rllib", "algorithms_dir", "algorithms_dir_generic"],
    size = "large",
    srcs = ["algorithms/tests/test_algorithm.py"],
    data = ["tests/data/cartpole/small.json"],
)

py_test(
    name = "test_algorithm_config",
    tags = ["team:rllib", "algorithms_dir", "algorithms_dir_generic"],
    size = "medium",
    srcs = ["algorithms/tests/test_algorithm_config.py"],
)

py_test(
    name = "test_algorithm_export_checkpoint",
    tags = ["team:rllib", "algorithms_dir", "algorithms_dir_generic"],
    size = "medium",
    srcs = ["algorithms/tests/test_algorithm_export_checkpoint.py"],
)

py_test(
    name = "test_callbacks_on_algorithm",
    tags = ["team:rllib", "algorithms_dir", "algorithms_dir_generic"],
    size = "large",
    srcs = ["algorithms/tests/test_callbacks_on_algorithm.py"]
)
py_test(
    name = "test_callbacks_on_env_runner",
    tags = ["team:rllib", "algorithms_dir", "algorithms_dir_generic"],
    size = "medium",
    srcs = ["algorithms/tests/test_callbacks_on_env_runner.py"]
)
py_test(
    name = "test_callbacks_old_stack",
    tags = ["team:rllib", "algorithms_dir", "algorithms_dir_generic"],
    size = "medium",
    srcs = ["algorithms/tests/test_callbacks_old_stack.py"]
)

py_test(
    name = "test_memory_leaks_generic",
    main = "algorithms/tests/test_memory_leaks.py",
    tags = ["team:rllib", "algorithms_dir"],
    size = "medium",
    srcs = ["algorithms/tests/test_memory_leaks.py"]
)

py_test(
    name = "test_node_failure",
    tags = ["team:rllib", "tests_dir", "exclusive"],
    size = "medium",
    srcs = ["tests/test_node_failure.py"],
)

py_test(
    name = "test_registry",
    tags = ["team:rllib", "algorithms_dir", "algorithms_dir_generic"],
    size = "small",
    srcs = ["algorithms/tests/test_registry.py"],
)

py_test(
    name = "test_worker_failures",
    tags = ["team:rllib", "algorithms_dir", "algorithms_dir_generic", "exclusive"],
    size = "large",
    srcs = ["algorithms/tests/test_worker_failures.py"]
)

# Specific Algorithms

# APPO
py_test(
    name = "test_appo",
    tags = ["team:rllib", "algorithms_dir"],
    size = "large",
    srcs = ["algorithms/appo/tests/test_appo.py"]
)
py_test(
    name = "test_appo_off_policyness",
    tags = ["team:rllib", "algorithms_dir", "multi_gpu", "exclusive"],
    size = "large",
    srcs = ["algorithms/appo/tests/test_appo_off_policyness.py"]
)
py_test(
    name = "test_appo_learner",
    tags = ["team:rllib", "algorithms_dir"],
    size = "medium",
    srcs = ["algorithms/appo/tests/test_appo_learner.py"]
)

# BC
py_test(
    name = "test_bc",
    tags = ["team:rllib", "algorithms_dir"],
    size = "medium",
    # Include the json data file.
    data = ["tests/data/cartpole/large.json"],
    srcs = ["algorithms/bc/tests/test_bc.py"]
)

# CQL
py_test(
    name = "test_cql",
    tags = ["team:rllib", "algorithms_dir"],
    size = "large",
    data = ["tests/data/pendulum/small.json"],
    srcs = ["algorithms/cql/tests/test_cql.py"]
)

# DQN
py_test(
    name = "test_dqn",
    tags = ["team:rllib", "algorithms_dir"],
    size = "large",
    srcs = ["algorithms/dqn/tests/test_dqn.py"]
)
py_test(
    name = "test_repro_dqn",
    tags = ["team:rllib", "algorithms_dir", "gpu"],
    size = "large",
    srcs = ["algorithms/dqn/tests/test_repro_dqn.py"]
)

# DreamerV3
py_test(
    name = "test_dreamerv3",
    tags = ["team:rllib", "algorithms_dir"],
    size = "large",
    srcs = ["algorithms/dreamerv3/tests/test_dreamerv3.py"]
)

# IMPALA
py_test(
    name = "test_impala",
    tags = ["team:rllib", "algorithms_dir"],
    size = "large",
    srcs = ["algorithms/impala/tests/test_impala.py"]
)
py_test(
    name = "test_vtrace",
    tags = ["team:rllib", "algorithms_dir"],
    size = "small",
    srcs = ["algorithms/impala/tests/test_vtrace.py"]
)
py_test(
    name = "test_vtrace_v2",
    tags = ["team:rllib", "algorithms_dir"],
    size = "small",
    srcs = ["algorithms/impala/tests/test_vtrace_v2.py"]
)
py_test(
    name = "test_impala_off_policyness",
    tags = ["team:rllib", "algorithms_dir", "exclusive"],
    size = "large",
    srcs = ["algorithms/impala/tests/test_impala_off_policyness.py"]
)
py_test(
    name = "test_impala_learner",
    tags = ["team:rllib", "algorithms_dir"],
    size = "medium",
    srcs = ["algorithms/impala/tests/test_impala_learner.py"]
)

# MARWIL
py_test(
    name = "test_marwil",
    tags = ["team:rllib", "algorithms_dir"],
    size = "large",
    # Include the json data file.
    data = [
        "tests/data/cartpole/large.json",
        "tests/data/pendulum/large.json",
        "tests/data/cartpole/small.json",
    ],
    srcs = ["algorithms/marwil/tests/test_marwil.py"]
)

# PPO
py_test(
    name = "test_ppo_with_env_runner",
    tags = ["team:rllib", "algorithms_dir"],
    size = "medium",
    srcs = ["algorithms/ppo/tests/test_ppo_with_env_runner.py"]
)

py_test(
    name = "test_ppo",
    tags = ["team:rllib", "algorithms_dir"],
    size = "large",
    srcs = ["algorithms/ppo/tests/test_ppo.py"]
)
py_test(
    name = "test_ppo_with_rl_module",
    tags = ["team:rllib", "algorithms_dir"],
    size = "large",
    srcs = ["algorithms/ppo/tests/test_ppo_with_rl_module.py"]
)
py_test(
    name = "test_ppo_rl_module",
    tags = ["team:rllib", "algorithms_dir"],
    size = "large",
    srcs = ["algorithms/ppo/tests/test_ppo_rl_module.py"]
)
py_test(
    name = "test_ppo_learner",
    tags = ["team:rllib", "algorithms_dir"],
    size = "large",
    srcs = ["algorithms/ppo/tests/test_ppo_learner.py"]
)
py_test(
    name = "test_repro_ppo",
    tags = ["team:rllib", "algorithms_dir", "gpu"],
    size = "large",
    srcs = ["algorithms/ppo/tests/test_repro_ppo.py"]
)

# SAC
py_test(
    name = "test_sac",
    tags = ["team:rllib", "algorithms_dir"],
    size = "large",
    srcs = ["algorithms/sac/tests/test_sac.py"]
)

# RNNSAC
py_test(
    name = "test_rnnsac",
    tags = ["team:rllib", "algorithms_dir"],
    size = "small",
    srcs = ["algorithms/sac/tests/test_rnnsac.py"]
)

# --------------------------------------------------------------------
# Memory leak tests
#
# Tag: memory_leak_tests
# --------------------------------------------------------------------

py_test(
    name = "test_memory_leak_appo",
    tags = ["team:rllib", "memory_leak_tests"],
    main = "utils/tests/run_memory_leak_tests.py",
    size = "large",
    srcs = ["utils/tests/run_memory_leak_tests.py"],
    data = ["tuned_examples/appo/memory-leak-test-appo.yaml"],
    args = ["--dir=tuned_examples/appo"]
)

py_test(
    name = "test_memory_leak_dqn",
    tags = ["team:rllib", "memory_leak_tests"],
    main = "utils/tests/run_memory_leak_tests.py",
    size = "large",
    srcs = ["utils/tests/run_memory_leak_tests.py"],
    data = ["tuned_examples/dqn/memory-leak-test-dqn.yaml"],
    args = ["--dir=tuned_examples/dqn"]
)

py_test(
    name = "test_memory_leak_impala",
    tags = ["team:rllib", "memory_leak_tests"],
    main = "utils/tests/run_memory_leak_tests.py",
    size = "large",
    srcs = ["utils/tests/run_memory_leak_tests.py"],
    data = ["tuned_examples/impala/memory-leak-test-impala.yaml"],
    args = ["--dir=tuned_examples/impala"]
)

py_test(
    name = "test_memory_leak_ppo",
    tags = ["team:rllib", "memory_leak_tests"],
    main = "utils/tests/run_memory_leak_tests.py",
    size = "large",
    srcs = ["utils/tests/run_memory_leak_tests.py"],
    data = ["tuned_examples/ppo/memory-leak-test-ppo.yaml"],
    args = ["--dir=tuned_examples/ppo"]
)

py_test(
    name = "test_memory_leak_ppo_new_stack",
    tags = ["team:rllib", "memory_leak_tests"],
    main = "utils/tests/run_memory_leak_tests.py",
    size = "large",
    srcs = ["utils/tests/run_memory_leak_tests.py"],
    data = ["tuned_examples/ppo/memory_leak_test_ppo_new_stack.py"],
    args = ["--dir=tuned_examples/ppo", "--to-check=rollout_worker"]
)

py_test(
    name = "test_memory_leak_sac",
    tags = ["team:rllib", "memory_leak_tests"],
    main = "utils/tests/run_memory_leak_tests.py",
    size = "large",
    srcs = ["utils/tests/run_memory_leak_tests.py"],
    data = ["tuned_examples/sac/memory-leak-test-sac.yaml"],
    args = ["--dir=tuned_examples/sac"]
)


# --------------------------------------------------------------------
# Connector(V1) tests
# rllib/connector/
#
# Tag: connector
# --------------------------------------------------------------------

py_test(
    name = "connectors/tests/test_connector",
    tags = ["team:rllib", "connector"],
    size = "small",
    srcs = ["connectors/tests/test_connector.py"]
)

py_test(
    name = "connectors/tests/test_action",
    tags = ["team:rllib", "connector"],
    size = "small",
    srcs = ["connectors/tests/test_action.py"]
)

py_test(
    name = "connectors/tests/test_agent",
    tags = ["team:rllib", "connector"],
    size = "medium",
    srcs = ["connectors/tests/test_agent.py"]
)

# --------------------------------------------------------------------
# ConnectorV2 tests
# rllib/connector/
#
# Tag: connector_v2
# --------------------------------------------------------------------

# TODO (sven): Add these tests in a separate PR.
# py_test(
#    name = "connectors/tests/test_connector_v2",
#    tags = ["team:rllib", "connector_v2"],
#    size = "small",
#    srcs = ["connectors/tests/test_connector_v2.py"]
# )

# --------------------------------------------------------------------
# Env tests
# rllib/env/
#
# Tag: env
# --------------------------------------------------------------------

py_test(
    name = "env/tests/test_infinite_lookback_buffer",
    tags = ["team:rllib", "env"],
    size = "small",
    srcs = ["env/tests/test_infinite_lookback_buffer.py"]
)

sh_test(
    name = "env/tests/test_local_inference_cartpole",
    tags = ["team:rllib", "env"],
    size = "medium",
    srcs = ["env/tests/test_policy_client_server_setup.sh"],
    args = ["local", "cartpole", "8800"],
    data = glob(["examples/envs/external_envs/*.py"]),
)

sh_test(
    name = "env/tests/test_local_inference_cartpole_w_2_concurrent_episodes",
    tags = ["team:rllib", "env"],
    size = "medium",
    srcs = ["env/tests/test_policy_client_server_setup.sh"],
    args = ["local", "cartpole-dummy-2-episodes", "8830"],
    data = glob(["examples/envs/external_envs/*.py"]),
)

# Tests with unity 3d and external envs currently don't work
# see: https://github.com/ray-project/ray/issues/34290 for more details
# sh_test(
#     name = "env/tests/test_local_inference_unity3d",
#     tags = ["team:rllib", "env"],
#     size = "large", # bazel may complain about it being too long sometimes - large is on purpose as some frameworks take longer
#     srcs = ["env/tests/test_policy_client_server_setup.sh"],
#     args = ["local", "unity3d", "8850"],
#     data = glob(["examples/envs/external_envs/*.py"]),
# )

py_test(
    name = "env/tests/test_multi_agent_env",
    tags = ["team:rllib", "tests_dir"],
    size = "large",
    srcs = ["env/tests/test_multi_agent_env.py"]
)

py_test(
    name = "env/tests/test_multi_agent_env_runner",
    tags = ["team:rllib", "env"],
    size = "medium",
    srcs = ["env/tests/test_multi_agent_env_runner.py"]
)

py_test(
    name = "env/tests/test_multi_agent_episode",
    tags = ["team:rllib", "env"],
    size = "medium",
    srcs = ["env/tests/test_multi_agent_episode.py"]
)

sh_test(
    name = "env/tests/test_remote_inference_cartpole",
    tags = ["team:rllib", "env", "exclusive"],
    size = "large", # bazel may complain about it being too long sometimes - large is on purpose as some frameworks take longer
    srcs = ["env/tests/test_policy_client_server_setup.sh"],
    args = ["remote", "cartpole", "8810"],
    data = glob(["examples/envs/external_envs/*.py"]),
)

sh_test(
    name = "env/tests/test_remote_inference_cartpole_lstm",
    tags = ["team:rllib", "env", "exclusive"],
    size = "large", # bazel may complain about it being too long sometimes - large is on purpose as some frameworks take longer
    srcs = ["env/tests/test_policy_client_server_setup.sh"],
    args = ["remote", "cartpole_lstm", "8820"],
    data = glob(["examples/envs/external_envs/*.py"]),
)

sh_test(
    name = "env/tests/test_remote_inference_cartpole_w_2_concurrent_episodes",
    tags = ["team:rllib", "env", "exclusive"],
    size = "large", # bazel may complain about it being too long sometimes - large is on purpose as some frameworks take longer
    srcs = ["env/tests/test_policy_client_server_setup.sh"],
    args = ["remote", "cartpole-dummy-2-episodes", "8840"],
    data = glob(["examples/envs/external_envs/*.py"]),
)

# Tests with unity 3d and external envs currently don't work
# see: https://github.com/ray-project/ray/issues/34290 for more details
# sh_test(
#     name = "env/tests/test_remote_inference_unity3d",
#     tags = ["team:rllib", "env", "exclusive"],
#     size = "small",
#     srcs = ["env/tests/test_policy_client_server_setup.sh"],
#     args = ["remote", "unity3d", "8860"],
#     data = glob(["examples/envs/external_envs/*.py"]),
# )

py_test(
    name = "env/tests/test_single_agent_env_runner",
    tags = ["team:rllib", "env"],
    size = "medium",
    srcs = ["env/tests/test_single_agent_env_runner.py"]
)

py_test(
    name = "env/tests/test_single_agent_episode",
    tags = ["team:rllib", "env"],
    size = "small",
    srcs = ["env/tests/test_single_agent_episode.py"]
)

py_test(
    name = "env/wrappers/tests/test_exception_wrapper",
    tags = ["team:rllib", "env"],
    size = "small",
    srcs = ["env/wrappers/tests/test_exception_wrapper.py"]
)

py_test(
    name = "env/wrappers/tests/test_group_agents_wrapper",
    tags = ["team:rllib", "env"],
    size = "small",
    srcs = ["env/wrappers/tests/test_group_agents_wrapper.py"]
)

py_test(
    name = "env/wrappers/tests/test_unity3d_env",
    tags = ["team:rllib", "env"],
    size = "small",
    srcs = ["env/wrappers/tests/test_unity3d_env.py"]
)

# --------------------------------------------------------------------
# Evaluation components
# rllib/evaluation/
#
# Tag: evaluation
# --------------------------------------------------------------------
py_test(
    name = "evaluation/tests/test_agent_collector",
    tags = ["team:rllib", "evaluation"],
    size = "small",
    srcs = ["evaluation/tests/test_agent_collector.py"]
)

py_test(
    name = "evaluation/tests/test_envs_that_crash",
    tags = ["team:rllib", "evaluation"],
    size = "large",
    srcs = ["evaluation/tests/test_envs_that_crash.py"]
)

py_test(
    name = "env/tests/test_env_runner_group",
    tags = ["team:rllib", "evaluation", "exclusive"],
    size = "small",
    srcs = ["env/tests/test_env_runner_group.py"]
)

py_test(
    name = "evaluation/tests/test_env_runner_v2",
    tags = ["team:rllib", "evaluation"],
    size = "small",
    srcs = ["evaluation/tests/test_env_runner_v2.py"]
)

py_test(
    name = "evaluation/tests/test_episode",
    tags = ["team:rllib", "evaluation"],
    size = "small",
    srcs = ["evaluation/tests/test_episode.py"]
)

py_test(
    name = "evaluation/tests/test_episode_v2",
    tags = ["team:rllib", "evaluation"],
    size = "small",
    srcs = ["evaluation/tests/test_episode_v2.py"]
)

py_test(
    name = "evaluation/tests/test_postprocessing",
    tags = ["team:rllib", "evaluation"],
    size = "small",
    srcs = ["evaluation/tests/test_postprocessing.py"]
)

py_test(
    name = "evaluation/tests/test_rollout_worker",
    tags = ["team:rllib", "evaluation", "exclusive"],
    size = "large",
    srcs = ["evaluation/tests/test_rollout_worker.py"]
)

py_test(
    name = "evaluation/tests/test_trajectory_view_api",
    tags = ["team:rllib", "evaluation"],
    size = "large",
    srcs = ["evaluation/tests/test_trajectory_view_api.py"]
)

# --------------------------------------------------------------------
# RLlib core
# rllib/core/
#
# Tag: core
# --------------------------------------------------------------------

# Catalog
py_test(
    name = "test_catalog",
    tags = ["team:rllib", "core"],
    size = "medium",
    srcs = ["core/models/tests/test_catalog.py"]
)

# Default Models
py_test(
    name = "test_base_models",
    tags = ["team:rllib", "core"],
    size = "small",
    srcs = ["core/models/tests/test_base_models.py"]
)

py_test(
    name = "test_cnn_encoders",
    tags = ["team:rllib", "core", "models"],
    size = "large",
    srcs = ["core/models/tests/test_cnn_encoders.py"]
)

py_test(
    name = "test_cnn_transpose_heads",
    tags = ["team:rllib", "core", "models"],
    size = "medium",
    srcs = ["core/models/tests/test_cnn_transpose_heads.py"]
)

py_test(
    name = "test_mlp_encoders",
    tags = ["team:rllib", "core", "models"],
    size = "medium",
    srcs = ["core/models/tests/test_mlp_encoders.py"]
)

py_test(
    name = "test_mlp_heads",
    tags = ["team:rllib", "core", "models"],
    size = "medium",
    srcs = ["core/models/tests/test_mlp_heads.py"]
)

py_test(
    name = "test_recurrent_encoders",
    tags = ["team:rllib", "core", "models"],
    size = "medium",
    srcs = ["core/models/tests/test_recurrent_encoders.py"]
)

# Specs
py_test(
    name = "test_check_specs",
    tags = ["team:rllib", "models"],
    size = "small",
    srcs = ["core/models/specs/tests/test_check_specs.py"]
)

py_test(
    name = "test_tensor_spec",
    tags = ["team:rllib", "models"],
    size = "small",
    srcs = ["core/models/specs/tests/test_tensor_spec.py"]
)

py_test(
    name = "test_spec_dict",
    tags = ["team:rllib", "models"],
    size = "small",
    srcs = ["core/models/specs/tests/test_spec_dict.py"]
)

# RLModule
py_test(
    name = "test_torch_rl_module",
    tags = ["team:rllib", "core"],
    size = "medium",
    srcs = ["core/rl_module/torch/tests/test_torch_rl_module.py"],
    args = ["TestRLModule"],
)

# TODO(Artur): Comment this back in as soon as we can test with GPU
# py_test(
#    name = "test_torch_rl_module_gpu",
#    main = "core/rl_module/torch/tests/test_torch_rl_module.py",
#    tags = ["team:rllib", "core", "gpu", "exclusive"],
#    size = "medium",
#    srcs = ["core/rl_module/torch/tests/test_torch_rl_module.py"],
#    args = ["TestRLModuleGPU"],
# )

py_test(
    name = "test_tf_rl_module",
    tags = ["team:rllib", "core"],
    size = "medium",
    srcs = ["core/rl_module/tf/tests/test_tf_rl_module.py"]
)

py_test(
    name = "test_marl_module",
    tags = ["team:rllib", "core"],
    size = "medium",
    srcs = ["core/rl_module/tests/test_marl_module.py"]
)

py_test(
    name = "test_rl_module_specs",
    tags = ["team:rllib", "core"],
    size = "medium",
    srcs = ["core/rl_module/tests/test_rl_module_specs.py"]
)

# Learner
py_test(
    name = "TestLearnerGroupSyncUpdate",
    main = "core/learner/tests/test_learner_group.py",
    tags = ["team:rllib", "multi_gpu", "exclusive"],
    size = "large",
    srcs = ["core/learner/tests/test_learner_group.py"],
    args = ["TestLearnerGroupSyncUpdate"]
)

py_test(
    name = "TestLearnerGroupCheckpointRestore",
    main = "core/learner/tests/test_learner_group.py",
    tags = ["team:rllib", "multi_gpu", "exclusive"],
    size = "large",
    srcs = ["core/learner/tests/test_learner_group.py"],
    args = ["TestLearnerGroupCheckpointRestore"]
)

py_test(
    name = "TestLearnerGroupAsyncUpdate",
    main = "core/learner/tests/test_learner_group.py",
    tags = ["team:rllib", "multi_gpu", "exclusive"],
    size = "large",
    srcs = ["core/learner/tests/test_learner_group.py"],
    args = ["TestLearnerGroupAsyncUpdate"]
)

py_test(
    name = "TestLearnerGroupSaveLoadState",
    main = "core/learner/tests/test_learner_group.py",
    tags = ["team:rllib", "multi_gpu", "exclusive"],
    size = "large",
    srcs = ["core/learner/tests/test_learner_group.py"],
    args = ["TestLearnerGroupSaveLoadState"]
)

py_test(
    name = "test_learner",
    tags = ["team:rllib", "core", "ray_data"],
    size = "medium",
    srcs = ["core/learner/tests/test_learner.py"]
)

py_test(
    name = "test_torch_learner_compile",
    tags = ["team:rllib", "core", "ray_data"],
    size = "medium",
    srcs = ["core/learner/torch/tests/test_torch_learner_compile.py"]
)

py_test(
    name ="tests/test_algorithm_save_load_checkpoint_learner",
    tags = ["team:rllib", "core"],
    size = "medium",
    srcs = ["tests/test_algorithm_save_load_checkpoint_learner.py"]
)

py_test(
    name="test_algorithm_rl_module_restore",
    tags=["team:rllib", "core"],
    size="large",
    srcs=["tests/test_algorithm_rl_module_restore.py"]
)

py_test(
    name = "test_bc_algorithm",
    tags = ["team:rllib", "core"],
    size = "medium",
    srcs = ["core/testing/tests/test_bc_algorithm.py"]
)

# --------------------------------------------------------------------
# Models and Distributions
# rllib/models/
#
# Tag: models
# --------------------------------------------------------------------

py_test(
    name = "test_attention_nets",
    tags = ["team:rllib", "models"],
    size = "large",
    srcs = ["models/tests/test_attention_nets.py"]
)

py_test(
    name = "test_conv2d_default_stacks",
    tags = ["team:rllib", "models"],
    size = "small",
    srcs = ["models/tests/test_conv2d_default_stacks.py"]
)

py_test(
    name = "test_convtranspose2d_stack",
    tags = ["team:rllib", "models"],
    size = "medium",
    data = glob(["tests/data/images/obstacle_tower.png"]),
    srcs = ["models/tests/test_convtranspose2d_stack.py"]
)

py_test(
    name = "test_action_distributions",
    tags = ["team:rllib", "models"],
    size = "medium",
    srcs = ["models/tests/test_action_distributions.py"]
)

py_test(
    name = "test_distributions",
    tags = ["team:rllib", "models"],
    size = "small",
    srcs = ["models/tests/test_distributions.py"]
)

py_test(
    name = "test_lstms",
    tags = ["team:rllib", "models"],
    size = "large",
    srcs = ["models/tests/test_lstms.py"]
)

py_test(
    name = "test_models",
    tags = ["team:rllib", "models"],
    size = "medium",
    srcs = ["models/tests/test_models.py"]
)

py_test(
    name = "test_preprocessors",
    tags = ["team:rllib", "models"],
    size = "medium",
    srcs = ["models/tests/test_preprocessors.py"]
)


# --------------------------------------------------------------------
# Offline
# rllib/offline/
#
# Tag: offline
# --------------------------------------------------------------------

py_test(
    name = "test_dataset_reader",
    tags = ["team:rllib", "offline"],
    size = "small",
    srcs = ["offline/tests/test_dataset_reader.py"],
    data = [
        "tests/data/pendulum/large.json",
        "tests/data/pendulum/enormous.zip",
    ],
)

py_test(
    name = "test_feature_importance",
    tags = ["team:rllib", "offline", "torch_only"],
    size = "medium",
    srcs = ["offline/tests/test_feature_importance.py"]
)

py_test(
    name = "test_json_reader",
    tags = ["team:rllib", "offline"],
    size = "small",
    srcs = ["offline/tests/test_json_reader.py"],
    data = ["tests/data/pendulum/large.json"],
)

py_test(
    name = "test_ope",
    tags = ["team:rllib", "offline", "ray_data"],
    size = "medium",
    srcs = ["offline/estimators/tests/test_ope.py"],
    data = ["tests/data/cartpole/small.json"],
)

py_test(
    name = "test_ope_math",
    tags = ["team:rllib", "offline"],
    size = "small",
    srcs = ["offline/estimators/tests/test_ope_math.py"]
)

py_test(
    name = "test_dm_learning",
    tags = ["team:rllib", "offline"],
    size = "large",
    srcs = ["offline/estimators/tests/test_dm_learning.py"],
)

py_test(
    name = "test_dr_learning",
    tags = ["team:rllib", "offline"],
    size = "large",
    srcs = ["offline/estimators/tests/test_dr_learning.py"],
)

# --------------------------------------------------------------------
# Policies
# rllib/policy/
#
# Tag: policy
# --------------------------------------------------------------------

py_test(
    name = "policy/tests/test_compute_log_likelihoods",
    tags = ["team:rllib", "policy"],
    size = "medium",
    srcs = ["policy/tests/test_compute_log_likelihoods.py"]
)

py_test(
    name = "policy/tests/test_export_checkpoint_and_model",
    tags = ["team:rllib", "policy"],
    size = "large",
    srcs = ["policy/tests/test_export_checkpoint_and_model.py"]
)

py_test(
    name = "policy/tests/test_multi_agent_batch",
    tags = ["team:rllib", "policy"],
    size = "small",
    srcs = ["policy/tests/test_multi_agent_batch.py"]
)

py_test(
    name = "policy/tests/test_policy",
    tags = ["team:rllib", "policy"],
    size = "medium",
    srcs = ["policy/tests/test_policy.py"]
)

py_test(
    name = "policy/tests/test_policy_map",
    tags = ["team:rllib", "policy"],
    size = "medium",
    srcs = ["policy/tests/test_policy_map.py"]
)

py_test(
    name = "policy/tests/test_policy_state_swapping",
    tags = ["team:rllib", "policy", "gpu"],
    size = "medium",
    srcs = ["policy/tests/test_policy_state_swapping.py"]
)

py_test(
    name = "policy/tests/test_rnn_sequencing",
    tags = ["team:rllib", "policy"],
    size = "small",
    srcs = ["policy/tests/test_rnn_sequencing.py"]
)

py_test(
    name = "policy/tests/test_sample_batch",
    tags = ["team:rllib", "policy", "multi_gpu"],
    size = "small",
    srcs = ["policy/tests/test_sample_batch.py"]
)

py_test(
    name = "policy/tests/test_view_requirement",
    tags = ["team:rllib", "policy"],
    size = "small",
    srcs = ["policy/tests/test_view_requirement.py"]
)


# --------------------------------------------------------------------
# Utils:
# rllib/utils/
#
# Tag: utils
# --------------------------------------------------------------------

py_test(
    name = "test_checkpoint_utils",
    tags = ["team:rllib", "utils"],
    size = "small",
    srcs = ["utils/tests/test_checkpoint_utils.py"]
)

py_test(
    name = "test_errors",
    tags = ["team:rllib", "utils"],
    size = "medium",
    srcs = ["utils/tests/test_errors.py"]
)

py_test(
    name = "test_minibatch_utils",
    tags = ["team:rllib", "utils"],
    size = "small",
    srcs = ["utils/tests/test_minibatch_utils.py"]
)

py_test(
    name = "test_nested_dict",
    tags = ["team:rllib", "utils"],
    size = "small",
    srcs = ["utils/tests/test_nested_dict.py"]
)

py_test(
    name = "test_serialization",
    tags = ["team:rllib", "utils"],
    size = "small",
    srcs = ["utils/tests/test_serialization.py"]
)

py_test(
    name = "test_curiosity",
    tags = ["team:rllib", "utils"],
    size = "large",
    srcs = ["utils/exploration/tests/test_curiosity.py"]
)

py_test(
    name = "test_explorations",
    tags = ["team:rllib", "utils"],
    size = "large",
    srcs = ["utils/exploration/tests/test_explorations.py"]
)

py_test(
    name = "test_value_predictions",
    tags = ["team:rllib", "utils"],
    size = "small",
    srcs = ["utils/postprocessing/tests/test_value_predictions.py"]
)

py_test(
    name = "test_random_encoder",
    tags = ["team:rllib", "utils"],
    size = "large",
    srcs = ["utils/exploration/tests/test_random_encoder.py"]
)

py_test(
    name = "test_torch_utils",
    tags = ["team:rllib", "utils", "gpu"],
    size = "medium",
    srcs = ["utils/tests/test_torch_utils.py"]
)

# Schedules
py_test(
    name = "test_schedules",
    tags = ["team:rllib", "utils"],
    size = "small",
    srcs = ["utils/schedules/tests/test_schedules.py"]
)

py_test(
    name = "test_framework_agnostic_components",
    tags = ["team:rllib", "utils"],
    size = "small",
    data = glob(["utils/tests/**"]),
    srcs = ["utils/tests/test_framework_agnostic_components.py"]
)

# Spaces/Space utils.
py_test(
    name = "test_space_utils",
    tags = ["team:rllib", "utils"],
    size = "small",
    srcs = ["utils/spaces/tests/test_space_utils.py"]
)

# TaskPool
py_test(
    name = "test_taskpool",
    tags = ["team:rllib", "utils"],
    size = "small",
    srcs = ["utils/tests/test_taskpool.py"]
)

# ReplayBuffers
py_test(
    name = "test_episode_replay_buffer",
    tags = ["team:rllib", "utils"],
    size = "small",
    srcs = ["utils/replay_buffers/tests/test_episode_replay_buffer.py"]
)

py_test(
    name = "test_multi_agent_episode_replay_buffer",
    tags = ["team:rllib", "utils"],
    size = "small",
    srcs = ["utils/replay_buffers/tests/test_multi_agent_episode_replay_buffer.py"]
)

py_test(
    name = "test_multi_agent_mixin_replay_buffer",
    tags = ["team:rllib", "utils"],
    size = "small",
    srcs = ["utils/replay_buffers/tests/test_multi_agent_mixin_replay_buffer.py"]
)

py_test(
    name = "test_multi_agent_prioritized_replay_buffer",
    tags = ["team:rllib", "utils"],
    size = "small",
    srcs = ["utils/replay_buffers/tests/test_multi_agent_prioritized_replay_buffer.py"]
)

py_test(
    name = "test_multi_agent_replay_buffer",
    tags = ["team:rllib", "utils"],
    size = "small",
    srcs = ["utils/replay_buffers/tests/test_multi_agent_replay_buffer.py"]
)

py_test(
    name = "test_prioritized_episode_replay_buffer",
    tags = ["team::rllib", "utils"],
    size = "small",
    srcs = ["utils/replay_buffers/tests/test_prioritized_episode_replay_buffer.py"]
)

py_test(
    name = "test_prioritized_replay_buffer_replay_buffer_api",
    tags = ["team:rllib", "utils"],
    size = "small",
    srcs = ["utils/replay_buffers/tests/test_prioritized_replay_buffer_replay_buffer_api.py"]
)

py_test(
    name = "test_replay_buffer",
    tags = ["team:rllib", "utils"],
    size = "small",
    srcs = ["utils/replay_buffers/tests/test_replay_buffer.py"]
)

py_test(
    name = "test_fifo_replay_buffer",
    tags = ["team:rllib", "utils"],
    size = "small",
    srcs = ["utils/replay_buffers/tests/test_fifo_replay_buffer.py"]
)

py_test(
    name = "test_reservoir_buffer",
    tags = ["team:rllib", "utils"],
    size = "small",
    srcs = ["utils/replay_buffers/tests/test_reservoir_buffer.py"]
)

py_test(
    name = "test_segment_tree_replay_buffer_api",
    tags = ["team:rllib", "utils"],
    size = "small",
    srcs = ["utils/replay_buffers/tests/test_segment_tree_replay_buffer_api.py"]
)

py_test(
    name = "test_check_multi_agent",
    tags = ["team:rllib", "utils"],
    size = "small",
    srcs = ["utils/tests/test_check_multi_agent.py"]
)

py_test(
    name = "test_actor_manager",
    tags = ["team:rllib", "utils", "exclusive"],
    size = "medium",
    srcs = ["utils/tests/test_actor_manager.py"],
    data = ["utils/tests/random_numbers.pkl"],
)

# --------------------------------------------------------------------
# rllib/tests/ directory
#
# Tag: tests_dir
#
# NOTE: Add tests alphabetically into this list.
# --------------------------------------------------------------------

py_test(
    name = "tests/backward_compat/test_backward_compat",
    tags = ["team:rllib", "tests_dir"],
    size = "medium",
    srcs = ["tests/backward_compat/test_backward_compat.py"],
    data = glob(["tests/backward_compat/checkpoints/**"]),
)

py_test(
    name = "tests/test_algorithm_imports",
    tags = ["team:rllib", "tests_dir"],
    size = "small",
    srcs = ["tests/test_algorithm_imports.py"]
)

py_test(
    name = "tests/test_catalog",
    tags = ["team:rllib", "tests_dir"],
    size = "medium",
    srcs = ["tests/test_catalog.py"]
)

py_test(
    name = "tests/test_checkpoint_restore_ppo",
    main = "tests/test_algorithm_checkpoint_restore.py",
    tags = ["team:rllib", "tests_dir"],
    size = "large",
    srcs = ["tests/test_algorithm_checkpoint_restore.py"],
    args = ["TestCheckpointRestorePPO"]
)

py_test(
    name = "tests/test_checkpoint_restore_ppo_gpu",
    main = "tests/test_algorithm_checkpoint_restore.py",
    tags = ["team:rllib", "tests_dir", "gpu"],
    size = "large",
    srcs = ["tests/test_algorithm_checkpoint_restore.py"],
    args = ["TestCheckpointRestorePPO"]
)

py_test(
    name = "tests/test_checkpoint_restore_off_policy",
    main = "tests/test_algorithm_checkpoint_restore.py",
    tags = ["team:rllib", "tests_dir"],
    size = "large",
    srcs = ["tests/test_algorithm_checkpoint_restore.py"],
    args = ["TestCheckpointRestoreOffPolicy"]
)

py_test(
    name = "tests/test_checkpoint_restore_off_policy_gpu",
    main = "tests/test_algorithm_checkpoint_restore.py",
    tags = ["team:rllib", "tests_dir", "gpu"],
    size = "large",
    srcs = ["tests/test_algorithm_checkpoint_restore.py"],
    args = ["TestCheckpointRestoreOffPolicy"]
)

py_test(
    name = "policy/tests/test_policy_checkpoint_restore",
    main = "policy/tests/test_policy_checkpoint_restore.py",
    tags = ["team:rllib", "tests_dir"],
    size = "large",
    data = glob([
        "tests/data/checkpoints/APPO_CartPole-v1-connector-enabled/**",
    ]),
    srcs = ["policy/tests/test_policy_checkpoint_restore.py"],
)

py_test(
    name = "tests/test_custom_resource",
    tags = ["team:rllib", "tests_dir"],
    size = "large", # bazel may complain about it being too long sometimes - large is on purpose as some frameworks take longer
    srcs = ["tests/test_custom_resource.py"]
)

py_test(
    name = "tests/test_dependency_tf",
    tags = ["team:rllib", "tests_dir"],
    size = "small",
    srcs = ["tests/test_dependency_tf.py"]
)

py_test(
    name = "tests/test_dependency_torch",
    tags = ["team:rllib", "tests_dir"],
    size = "small",
    srcs = ["tests/test_dependency_torch.py"]
)

py_test(
    name = "tests/test_eager_support_policy_gradient",
    main = "tests/test_eager_support.py",
    tags = ["team:rllib", "tests_dir"],
    size = "small",
    srcs = ["tests/test_eager_support.py"],
    args = ["TestEagerSupportPolicyGradient"]
)

py_test(
    name = "tests/test_eager_support_off_policy",
    main = "tests/test_eager_support.py",
    tags = ["team:rllib", "tests_dir"],
    size = "small",
    srcs = ["tests/test_eager_support.py"],
    args = ["TestEagerSupportOffPolicy"]
)

py_test(
    name = "tests/test_filters",
    tags = ["team:rllib", "tests_dir"],
    size = "small",
    srcs = ["tests/test_filters.py"]
)

py_test(
    name = "tests/test_gpus",
    tags = ["team:rllib", "tests_dir"],
    size = "large",
    srcs = ["tests/test_gpus.py"]
)

py_test(
    name = "tests/test_io",
    tags = ["team:rllib", "tests_dir"],
    size = "large",
    srcs = ["tests/test_io.py"]
)

py_test(
    name = "tests/test_local",
    tags = ["team:rllib", "tests_dir"],
    size = "small",
    srcs = ["tests/test_local.py"]
)

py_test(
    name = "tests/test_lstm",
    tags = ["team:rllib", "tests_dir"],
    size = "medium",
    srcs = ["tests/test_lstm.py"]
)

py_test(
    name = "tests/test_model_imports",
    tags = ["team:rllib", "tests_dir", "model_imports"],
    size = "medium",
    data = glob(["tests/data/model_weights/**"]),
    srcs = ["tests/test_model_imports.py"]
)

py_test(
    name = "tests/test_nested_observation_spaces",
    main = "tests/test_nested_observation_spaces.py",
    tags = ["team:rllib", "tests_dir"],
    size = "medium",
    srcs = ["tests/test_nested_observation_spaces.py"]
)

py_test(
    name = "tests/test_nn_framework_import_errors",
    tags = ["team:rllib", "tests_dir"],
    size = "small",
    srcs = ["tests/test_nn_framework_import_errors.py"]
)

py_test(
    name = "tests/test_pettingzoo_env",
    tags = ["team:rllib", "tests_dir"],
    size = "medium",
    srcs = ["tests/test_pettingzoo_env.py"]
)

py_test(
    name = "tests/test_placement_groups",
    tags = ["team:rllib", "tests_dir"],
    size = "large", # bazel may complain about it being too long sometimes - large is on purpose as some frameworks take longer
    srcs = ["tests/test_placement_groups.py"]
)

py_test(
    name = "tests/test_ray_client",
    tags = ["team:rllib", "tests_dir"],
    size = "large",
    srcs = ["tests/test_ray_client.py"]
)

py_test(
    name = "tests/test_reproducibility",
    tags = ["team:rllib", "tests_dir"],
    size = "medium",
    srcs = ["tests/test_reproducibility.py"]
)

# Test [train|evaluate].py scripts (w/o confirming evaluation performance).
py_test(
    name = "test_rllib_evaluate_1",
    main = "tests/test_rllib_train_and_evaluate.py",
    tags = ["team:rllib", "tests_dir"],
    size = "large",
    data = ["train.py", "evaluate.py"],
    srcs = ["tests/test_rllib_train_and_evaluate.py"],
    args = ["TestEvaluate1"]
)

py_test(
    name = "test_rllib_evaluate_2",
    main = "tests/test_rllib_train_and_evaluate.py",
    tags = ["team:rllib", "tests_dir"],
    size = "large",
    data = ["train.py", "evaluate.py"],
    srcs = ["tests/test_rllib_train_and_evaluate.py"],
    args = ["TestEvaluate2"]
)

py_test(
    name = "test_rllib_evaluate_3",
    main = "tests/test_rllib_train_and_evaluate.py",
    tags = ["team:rllib", "tests_dir"],
    size = "large",
    data = ["train.py", "evaluate.py"],
    srcs = ["tests/test_rllib_train_and_evaluate.py"],
    args = ["TestEvaluate3"]
)

# Test [train|evaluate].py scripts (and confirm `rllib evaluate` performance is same
# as the final one from the `rllib train` run).
py_test(
    name = "test_rllib_train_and_evaluate",
    main = "tests/test_rllib_train_and_evaluate.py",
    tags = ["team:rllib", "tests_dir"],
    size = "large",
    data = ["train.py", "evaluate.py"],
    srcs = ["tests/test_rllib_train_and_evaluate.py"],
    args = ["TestTrainAndEvaluate"]
)

py_test(
    name = "tests/test_supported_multi_agent_multi_gpu",
    main = "tests/test_supported_multi_agent.py",
    tags = ["team:rllib", "tests_dir", "multi_gpu"],
    size = "medium",
    srcs = ["tests/test_supported_multi_agent.py"],
    args = ["TestSupportedMultiAgentMultiGPU"]
)


py_test(
    name = "tests/test_supported_multi_agent_policy_gradient",
    main = "tests/test_supported_multi_agent.py",
    tags = ["team:rllib", "tests_dir"],
    size = "large",
    srcs = ["tests/test_supported_multi_agent.py"],
    args = ["TestSupportedMultiAgentPolicyGradient"]
)

py_test(
    name = "tests/test_supported_multi_agent_off_policy",
    main = "tests/test_supported_multi_agent.py",
    tags = ["team:rllib", "tests_dir"],
    size = "large",
    srcs = ["tests/test_supported_multi_agent.py"],
    args = ["TestSupportedMultiAgentOffPolicy"]
)

py_test(
     name = "tests/test_supported_spaces_appo",
     main = "tests/test_supported_spaces.py",
     tags = ["team:rllib", "tests_dir", "exclusive"],
     size = "large",
     srcs = ["tests/test_supported_spaces.py"],
     args = ["TestSupportedSpacesAPPO"]
 )

py_test(
     name = "tests/test_supported_spaces_impala",
     main = "tests/test_supported_spaces.py",
     tags = ["team:rllib", "tests_dir", "exclusive"],
     size = "large",
     srcs = ["tests/test_supported_spaces.py"],
     args = ["TestSupportedSpacesIMPALA"]
)

py_test(
     name = "tests/test_supported_spaces_ppo",
     main = "tests/test_supported_spaces.py",
     tags = ["team:rllib", "tests_dir"],
     size = "large",
     srcs = ["tests/test_supported_spaces.py"],
     args = ["TestSupportedSpacesPPO"]
 )

py_test(
    name="tests/test_supported_spaces_dqn",
    main="tests/test_supported_spaces.py",
    tags=["team:rllib", "tests_dir"],
    size="large",
    srcs=["tests/test_supported_spaces.py"],
    args=["TestSupportedSpacesDQN"]
)

py_test(
     name = "tests/test_supported_spaces_ppo_no_preprocessor_gpu",
     main = "tests/test_supported_spaces.py",
     tags = ["team:rllib", "gpu", "no_cpu"],
     size = "large",
     srcs = ["tests/test_supported_spaces.py"],
     args = ["TestSupportedSpacesPPONoPreprocessorGPU"]
 )

py_test(
    name = "tests/test_supported_spaces_off_policy",
    main = "tests/test_supported_spaces.py",
    tags = ["team:rllib", "tests_dir", "exclusive"],
    size = "medium",
    srcs = ["tests/test_supported_spaces.py"],
    args = ["TestSupportedSpacesOffPolicy"]
)

py_test(
    name = "tests/test_timesteps",
    tags = ["team:rllib", "tests_dir"],
    size = "small",
    srcs = ["tests/test_timesteps.py"]
)

# --------------------------------------------------------------------
# examples/ directory
#
# Tag: examples
#
# NOTE: Add tests alphabetically into this list.
# --------------------------------------------------------------------

# subdirectory: _docs/

py_test(
    name = "examples/_docs/rllib_on_rllib_readme",
    main = "examples/_docs/rllib_on_rllib_readme.py",
    tags = ["team:rllib", "documentation", "no_main"],
    size = "medium",
    srcs = ["examples/_docs/rllib_on_rllib_readme.py"],
)

# ----------------------
# Old API stack examples
# ----------------------
# subdirectory: _old_api_stack/
py_test(
    name = "examples/_old_api_stack/complex_struct_space_tf",
    main = "examples/_old_api_stack/complex_struct_space.py",
    tags = ["team:rllib", "exclusive", "examples", "old_api_stack"],
    size = "small",
    srcs = ["examples/_old_api_stack/complex_struct_space.py"],
    args = ["--framework=tf"],
)

py_test(
    name = "examples/_old_api_stack/complex_struct_space_tf_eager",
    main = "examples/_old_api_stack/complex_struct_space.py",
    tags = ["team:rllib", "exclusive", "examples", "old_api_stack"],
    size = "small",
    srcs = ["examples/_old_api_stack/complex_struct_space.py"],
    args = ["--framework=tf2"],
)

py_test(
    name = "examples/_old_api_stack/complex_struct_space_torch",
    main = "examples/_old_api_stack/complex_struct_space.py",
    tags = ["team:rllib", "exclusive", "examples", "old_api_stack"],
    size = "small",
    srcs = ["examples/_old_api_stack/complex_struct_space.py"],
    args = ["--framework=torch"],
)

py_test(
    name = "examples/_old_api_stack/parametric_actions_cartpole_dqn_tf",
    main = "examples/_old_api_stack/parametric_actions_cartpole.py",
    tags = ["team:rllib", "exclusive", "examples", "old_api_stack"],
    size = "medium",
    srcs = ["examples/_old_api_stack/parametric_actions_cartpole.py"],
    args = ["--as-test", "--framework=tf", "--stop-reward=60.0", "--run=DQN"]
)

py_test(
    name = "examples/_old_api_stack/parametric_actions_cartpole_dqn_torch",
    main = "examples/_old_api_stack/parametric_actions_cartpole.py",
    tags = ["team:rllib", "exclusive", "examples", "old_api_stack"],
    size = "medium",
    srcs = ["examples/_old_api_stack/parametric_actions_cartpole.py"],
    args = ["--as-test", "--framework=torch", "--stop-reward=60.0", "--run=DQN"]
)

py_test(
    name = "examples/_old_api_stack/parametric_actions_cartpole_embeddings_learnt_by_model",
    main = "examples/_old_api_stack/parametric_actions_cartpole_embeddings_learnt_by_model.py",
    tags = ["team:rllib", "exclusive", "examples", "old_api_stack"],
    size = "medium",
    srcs = ["examples/_old_api_stack/parametric_actions_cartpole_embeddings_learnt_by_model.py"],
    args = ["--as-test", "--stop-reward=80.0"]
)

# subdirectory: _old_api_stack/connectors/
py_test(
    name = "examples/_old_api_stack/connectors/run_connector_policy",
    main = "examples/_old_api_stack/connectors/run_connector_policy.py",
    tags = ["team:rllib", "exclusive", "examples", "old_api_stack"],
    size = "small",
    srcs = ["examples/_old_api_stack/connectors/run_connector_policy.py"],
)

py_test(
    name = "examples/_old_api_stack/connectors/adapt_connector_policy",
    main = "examples/_old_api_stack/connectors/adapt_connector_policy.py",
    tags = ["team:rllib", "exclusive", "examples", "old_api_stack"],
    size = "small",
    srcs = ["examples/_old_api_stack/connectors/adapt_connector_policy.py"],
)

py_test(
    name = "examples/_old_api_stack/connectors/self_play_with_policy_checkpoint",
    main = "examples/_old_api_stack/connectors/self_play_with_policy_checkpoint.py",
    tags = ["team:rllib", "exclusive", "examples", "old_api_stack"],
    size = "small",
    srcs = ["examples/_old_api_stack/connectors/self_play_with_policy_checkpoint.py"],
    args = [
        "--train_iteration=1"  # Smoke test.
    ]
)

# ----------------------
# New API stack
# Note: This includes to-be-translated-to-new-API-stack examples
# tagged by @OldAPIStack and/or @HybridAPIStack
# ----------------------

# subdirectory: algorithms/

#@OldAPIStack
py_test(
    name = "examples/algorithms/custom_training_step_on_and_off_policy_combined_tf",
    main = "examples/algorithms/custom_training_step_on_and_off_policy_combined.py",
    tags = ["team:rllib", "exclusive", "examples"],
    size = "medium",
    srcs = ["examples/algorithms/custom_training_step_on_and_off_policy_combined.py"],
    args = ["--as-test", "--stop-reward=450.0"]
)

#@OldAPIStack
py_test(
    name = "examples/algorithms/custom_training_step_on_and_off_policy_combined_torch",
    main = "examples/algorithms/custom_training_step_on_and_off_policy_combined.py",
    tags = ["team:rllib", "exclusive", "examples"],
    size = "medium",
    srcs = ["examples/algorithms/custom_training_step_on_and_off_policy_combined.py"],
    args = ["--as-test", "--torch", "--stop-reward=450.0"]
)

# subdirectory: catalogs/
# ....................................
py_test(
    name = "examples/catalogs/custom_action_distribution",
    main = "examples/catalogs/custom_action_distribution.py",
    tags = ["team:rllib", "examples", "no_main"],
    size = "small",
    srcs = ["examples/catalogs/custom_action_distribution.py"],
)

py_test(
    name = "examples/catalogs/mobilenet_v2_encoder",
    main = "examples/catalogs/mobilenet_v2_encoder.py",
    tags = ["team:rllib", "examples", "no_main"],
    size = "small",
    srcs = ["examples/catalogs/mobilenet_v2_encoder.py"],
)

# subdirectory: checkpoints/
# ....................................

py_test(
    name = "examples/checkpoints/checkpoint_by_custom_criteria",
    main = "examples/checkpoints/checkpoint_by_custom_criteria.py",
    tags = ["team:rllib", "exclusive", "examples", "examples_use_all_core"],
    size = "large",
    srcs = ["examples/checkpoints/checkpoint_by_custom_criteria.py"],
    args = ["--enable-new-api-stack", "--stop-reward=150.0", "--num-cpus=8"]
)

py_test(
    name = "examples/checkpoints/continue_training_from_checkpoint",
    main = "examples/checkpoints/continue_training_from_checkpoint.py",
    tags = ["team:rllib", "exclusive", "examples"],
    size = "large",
    srcs = ["examples/checkpoints/continue_training_from_checkpoint.py"],
    args = ["--enable-new-api-stack", "--as-test"]
)

py_test(
    name = "examples/checkpoints/continue_training_from_checkpoint_multi_agent",
    main = "examples/checkpoints/continue_training_from_checkpoint.py",
    tags = ["team:rllib", "exclusive", "examples"],
    size = "large",
    srcs = ["examples/checkpoints/continue_training_from_checkpoint.py"],
    args = ["--enable-new-api-stack", "--as-test", "--num-agents=2", "--stop-reward-crash=400.0", "--stop-reward=900.0"]
)

#@OldAPIStack
py_test(
    name = "examples/checkpoints/continue_training_from_checkpoint_old_api_stack",
    main = "examples/checkpoints/continue_training_from_checkpoint.py",
    tags = ["team:rllib", "exclusive", "examples"],
    size = "large",
    srcs = ["examples/checkpoints/continue_training_from_checkpoint.py"],
    args = ["--as-test"]
)

py_test(
    name = "examples/checkpoints/cartpole_dqn_export",
    main = "examples/checkpoints/cartpole_dqn_export.py",
    tags = ["team:rllib", "exclusive", "examples"],
    size = "small",
    srcs = ["examples/checkpoints/cartpole_dqn_export.py"],
)

#@OldAPIStack
py_test(
    name = "examples/checkpoints/onnx_tf2",
    main = "examples/checkpoints/onnx_tf.py",
    tags = ["team:rllib", "exclusive", "examples", "no_main"],
    size = "small",
    srcs = ["examples/checkpoints/onnx_tf.py"],
    args = ["--framework=tf2"],
)

#@OldAPIStack
py_test(
    name = "examples/checkpoints/onnx_torch",
    main = "examples/checkpoints/onnx_torch.py",
    tags = ["team:rllib", "exclusive", "examples", "no_main"],
    size = "small",
    srcs = ["examples/checkpoints/onnx_torch.py"],
)

# subdirectory: connectors/
# ....................................
# Framestacking examples only run in smoke-test mode (a few iters only).
# PPO
py_test(
    name = "examples/connectors/frame_stacking_ppo",
    main = "examples/connectors/frame_stacking.py",
    tags = ["team:rllib", "exclusive", "examples"],
    size = "medium",
    srcs = ["examples/connectors/frame_stacking.py"],
    args = ["--enable-new-api-stack", "--stop-iter=2", "--framework=torch", "--algo=PPO"]
)

py_test(
    name = "examples/connectors/frame_stacking_multi_agent_ppo",
    main = "examples/connectors/frame_stacking.py",
    tags = ["team:rllib", "exclusive", "examples"],
    size = "medium",
    srcs = ["examples/connectors/frame_stacking.py"],
    args = ["--enable-new-api-stack", "--num-agents=2", "--stop-iter=2", "--framework=torch", "--algo=PPO", "--num-env-runners=4", "--num-cpus=6"]
)
# IMPALA
py_test(
    name = "examples/connectors/frame_stacking_impala",
    main = "examples/connectors/frame_stacking.py",
    tags = ["team:rllib", "exclusive", "examples"],
    size = "medium",
    srcs = ["examples/connectors/frame_stacking.py"],
    args = ["--enable-new-api-stack", "--stop-iter=2", "--framework=torch", "--algo=IMPALA"]
)
py_test(
    name = "examples/connectors/frame_stacking_multi_agent_impala",
    main = "examples/connectors/frame_stacking.py",
    tags = ["team:rllib", "exclusive", "examples"],
    size = "medium",
    srcs = ["examples/connectors/frame_stacking.py"],
    args = ["--enable-new-api-stack", "--num-agents=2", "--stop-iter=2", "--framework=torch", "--algo=IMPALA", "--num-env-runners=4", "--num-cpus=6"]
)

# Nested action spaces (flattening obs and learning w/ multi-action distribution).
py_test(
    name = "examples/connectors/nested_action_spaces_ppo",
    main = "examples/connectors/nested_action_spaces.py",
    tags = ["team:rllib", "exclusive", "examples"],
    size = "large",
    srcs = ["examples/connectors/nested_action_spaces.py"],
    args = ["--enable-new-api-stack", "--as-test", "--framework=torch", "--stop-reward=-500.0", "--algo=PPO"]
)

py_test(
    name = "examples/connectors/nested_action_spaces_multi_agent_ppo",
    main = "examples/connectors/nested_action_spaces.py",
    tags = ["team:rllib", "exclusive", "examples"],
    size = "large",
    srcs = ["examples/connectors/nested_action_spaces.py"],
    args = ["--enable-new-api-stack", "--as-test", "--num-agents=2", "--framework=torch", "--stop-reward=-1000.0", "--algo=PPO"]
)

# Nested observation spaces (flattening).
py_test(
    name = "examples/connectors/nested_observation_spaces_ppo",
    main = "examples/connectors/nested_observation_spaces.py",
    tags = ["team:rllib", "exclusive", "examples"],
    size = "medium",
    srcs = ["examples/connectors/nested_observation_spaces.py"],
    args = ["--enable-new-api-stack", "--as-test", "--stop-reward=400.0", "--framework=torch", "--algo=PPO"]
)

py_test(
    name = "examples/connectors/nested_observation_spaces_multi_agent_ppo",
    main = "examples/connectors/nested_observation_spaces.py",
    tags = ["team:rllib", "exclusive", "examples"],
    size = "medium",
    srcs = ["examples/connectors/nested_observation_spaces.py"],
    args = ["--enable-new-api-stack", "--num-agents=2", "--as-test", "--stop-reward=800.0", "--framework=torch", "--algo=PPO"]
)

# Prev-r/prev actions + LSTM example.
py_test(
    name = "examples/connectors/prev_actions_prev_rewards_ppo",
    main = "examples/connectors/prev_actions_prev_rewards.py",
    tags = ["team:rllib", "exclusive", "examples"],
    size = "large",
    srcs = ["examples/connectors/prev_actions_prev_rewards.py"],
    args = ["--enable-new-api-stack", "--as-test", "--stop-reward=200.0", "--framework=torch", "--algo=PPO", "--num-env-runners=4", "--num-cpus=6"]
)

py_test(
    name = "examples/connectors/prev_actions_prev_rewards_multi_agent_ppo",
    main = "examples/connectors/prev_actions_prev_rewards.py",
    tags = ["team:rllib", "exclusive", "examples", "examples_use_all_core"],
    size = "large",
    srcs = ["examples/connectors/prev_actions_prev_rewards.py"],
    args = ["--enable-new-api-stack", "--num-agents=2", "--as-test", "--stop-reward=400.0", "--framework=torch", "--algo=PPO", "--num-env-runners=4", "--num-cpus=6"]
)

# MeanStd filtering example.
# PPO
py_test(
    name = "examples/connectors/mean_std_filtering_ppo",
    main = "examples/connectors/mean_std_filtering.py",
    tags = ["team:rllib", "exclusive", "examples"],
    size = "medium",
    srcs = ["examples/connectors/mean_std_filtering.py"],
    args = ["--enable-new-api-stack", "--as-test", "--stop-reward=-300.0", "--framework=torch", "--algo=PPO", "--num-env-runners=2", "--num-cpus=4"]
)

py_test(
    name = "examples/connectors/mean_std_filtering_multi_agent_ppo",
    main = "examples/connectors/mean_std_filtering.py",
    tags = ["team:rllib", "exclusive", "examples", "examples_use_all_core"],
    size = "large",
    srcs = ["examples/connectors/mean_std_filtering.py"],
    args = ["--enable-new-api-stack", "--num-agents=2", "--as-test", "--stop-reward=-600.0", "--framework=torch", "--algo=PPO", "--num-env-runners=5", "--num-cpus=7"]
)
# IMPALA
py_test(
    name = "examples/connectors/mean_std_filtering_impala",
    main = "examples/connectors/mean_std_filtering.py",
    tags = ["team:rllib", "exclusive", "examples"],
    size = "medium",
    srcs = ["examples/connectors/mean_std_filtering.py"],
    args = ["--enable-new-api-stack", "--as-test", "--stop-reward=-300.0", "--framework=torch", "--algo=IMPALA", "--num-env-runners=2"]
)
py_test(
    name = "examples/connectors/mean_std_filtering_multi_agent_impala",
    main = "examples/connectors/mean_std_filtering.py",
    tags = ["team:rllib", "exclusive", "examples"],
    size = "medium",
    srcs = ["examples/connectors/mean_std_filtering.py"],
    args = ["--enable-new-api-stack", "--num-agents=2", "--as-test", "--stop-reward=-600.0", "--framework=torch", "--algo=IMPALA", "--num-env-runners=5", "--num-cpus=6"]
)

# subdirectory: curriculum/
# ....................................

py_test(
    name = "examples/curriculum/curriculum_learning",
    main = "examples/curriculum/curriculum_learning.py",
    tags = ["team:rllib", "exclusive", "examples"],
    size = "medium",
    srcs = ["examples/curriculum/curriculum_learning.py"],
    args = ["--enable-new-api-stack", "--as-test"]
)

# subdirectory: debugging/
# ....................................

#@OldAPIStack
py_test(
    name = "examples/debugging/deterministic_training_torch",
    main = "examples/debugging/deterministic_training.py",
    tags = ["team:rllib", "exclusive", "multi_gpu", "examples"],
    size = "medium",
    srcs = ["examples/debugging/deterministic_training.py"],
    args = ["--as-test", "--stop-iters=1", "--framework=torch", "--num-gpus=1", "--num-gpus-per-env-runner=1"]
)

# subdirectory: envs/
# ....................................

py_test(
    name = "examples/envs/custom_gym_env",
    main = "examples/envs/custom_gym_env.py",
    tags = ["team:rllib", "exclusive", "examples"],
    size = "medium",
    srcs = ["examples/envs/custom_gym_env.py"],
    args = ["--enable-new-api-stack", "--as-test"]
)

py_test(
    name = "examples/envs/custom_env_render_method",
    main = "examples/envs/custom_env_render_method.py",
    tags = ["team:rllib", "exclusive", "examples"],
    size = "medium",
    srcs = ["examples/envs/custom_env_render_method.py"],
    args = ["--enable-new-api-stack", "--num-agents=0"]
)

py_test(
    name = "examples/envs/custom_env_render_method_multi_agent",
    main = "examples/envs/custom_env_render_method.py",
    tags = ["team:rllib", "exclusive", "examples"],
    size = "medium",
    srcs = ["examples/envs/custom_env_render_method.py"],
    args = ["--enable-new-api-stack", "--num-agents=2"]
)

py_test(
    name = "examples/envs/env_rendering_and_recording",
    srcs = ["examples/envs/env_rendering_and_recording.py"],
    tags = ["team:rllib", "exclusive", "examples"],
    size = "small",
    args = ["--enable-new-api-stack", "--env=CartPole-v1", "--stop-iters=3"]
)

#@OldAPIStack
py_test(
    name = "examples/envs/greyscale_env",
    tags = ["team:rllib", "examples", "no_main"],
    size = "medium",
    srcs = ["examples/envs/greyscale_env.py"],
    args = ["--stop-iters=1 --as-test --framework torch"]
)

# subdirectory: evaluation/
# ....................................
py_test(
    name = "examples/evaluation/custom_evaluation",
    main = "examples/evaluation/custom_evaluation.py",
    tags = ["team:rllib", "exclusive", "examples"],
    size = "medium",
    srcs = ["examples/evaluation/custom_evaluation.py"],
    args = ["--enable-new-api-stack", "--framework=torch", "--as-test", "--stop-reward=0.75", "--num-cpus=5"]
)

py_test(
    name = "examples/evaluation/custom_evaluation_parallel_to_training",
    main = "examples/evaluation/custom_evaluation.py",
    tags = ["team:rllib", "exclusive", "examples"],
    size = "medium",
    srcs = ["examples/evaluation/custom_evaluation.py"],
    args = ["--enable-new-api-stack", "--as-test", "--framework=torch", "--stop-reward=0.75", "--evaluation-parallel-to-training", "--num-cpus=5"]
)

py_test(
    name = "examples/evaluation/evaluation_parallel_to_training_duration_auto_torch",
    main = "examples/evaluation/evaluation_parallel_to_training.py",
    tags = ["team:rllib", "exclusive", "examples"],
    size = "medium",
    srcs = ["examples/evaluation/evaluation_parallel_to_training.py"],
    args = ["--enable-new-api-stack", "--as-test", "--stop-reward=450.0", "--num-cpus=6", "--evaluation-duration=auto"]
)

py_test(
    name = "examples/evaluation/evaluation_parallel_to_training_multi_agent_duration_auto_torch",
    main = "examples/evaluation/evaluation_parallel_to_training.py",
    tags = ["team:rllib", "exclusive", "examples", "examples_use_all_core"],
    size = "large",
    srcs = ["examples/evaluation/evaluation_parallel_to_training.py"],
    args = ["--enable-new-api-stack", "--num-agents=2", "--as-test", "--stop-reward=900.0", "--num-cpus=6", "--evaluation-duration=auto", "--evaluation-duration-unit=episodes"]
)

py_test(
    name = "examples/evaluation/evaluation_parallel_to_training_511_ts_torch",
    main = "examples/evaluation/evaluation_parallel_to_training.py",
    tags = ["team:rllib", "exclusive", "examples"],
    size = "medium",
    srcs = ["examples/evaluation/evaluation_parallel_to_training.py"],
    args = ["--enable-new-api-stack", "--as-test", "--stop-reward=450.0", "--num-cpus=6", "--evaluation-num-env-runners=3", "--evaluation-duration=511", "--evaluation-duration-unit=timesteps"]
)

py_test(
    name = "examples/evaluation/evaluation_parallel_to_training_multi_agent_1001_ts_torch",
    main = "examples/evaluation/evaluation_parallel_to_training.py",
    tags = ["team:rllib", "exclusive", "examples"],
    size = "medium",
    srcs = ["examples/evaluation/evaluation_parallel_to_training.py"],
    args = ["--enable-new-api-stack", "--num-agents=2", "--as-test", "--stop-reward=900.0", "--num-cpus=6", "--evaluation-duration=1001", "--evaluation-duration-unit=timesteps"]
)

py_test(
    name = "examples/evaluation/evaluation_parallel_to_training_13_episodes_torch",
    main = "examples/evaluation/evaluation_parallel_to_training.py",
    tags = ["team:rllib", "exclusive", "examples"],
    size = "medium",
    srcs = ["examples/evaluation/evaluation_parallel_to_training.py"],
    args = ["--enable-new-api-stack", "--as-test", "--stop-reward=450.0", "--num-cpus=6", "--evaluation-duration=13", "--evaluation-duration-unit=episodes"]
)

py_test(
    name = "examples/evaluation/evaluation_parallel_to_training_multi_agent_10_episodes_torch",
    main = "examples/evaluation/evaluation_parallel_to_training.py",
    tags = ["team:rllib", "exclusive", "examples"],
    size = "medium",
    srcs = ["examples/evaluation/evaluation_parallel_to_training.py"],
    args = ["--enable-new-api-stack", "--num-agents=2", "--as-test", "--stop-reward=900.0", "--num-cpus=6", "--evaluation-duration=10", "--evaluation-duration-unit=episodes"]
)

# @OldAPIStack
py_test(
    name = "examples/evaluation/evaluation_parallel_to_training_duration_auto_torch_old_api_stack",
    main = "examples/evaluation/evaluation_parallel_to_training.py",
    tags = ["team:rllib", "exclusive", "examples"],
    size = "medium",
    srcs = ["examples/evaluation/evaluation_parallel_to_training.py"],
    args = ["--as-test", "--stop-reward=50.0", "--num-cpus=6", "--evaluation-duration=auto"]
)

# @OldAPIStack
py_test(
    name = "examples/evaluation/evaluation_parallel_to_training_211_ts_torch_old_api_stack",
    main = "examples/evaluation/evaluation_parallel_to_training.py",
    tags = ["team:rllib", "exclusive", "examples"],
    size = "medium",
    srcs = ["examples/evaluation/evaluation_parallel_to_training.py"],
    args = ["--as-test", "--framework=torch", "--stop-reward=30.0", "--num-cpus=6", "--evaluation-num-env-runners=3", "--evaluation-duration=211", "--evaluation-duration-unit=timesteps"]
)

# subdirectory: gpus/
# ....................................

py_test(
    name = "examples/gpus/fractional_0.5_gpus_per_learner",
    main = "examples/gpus/fractional_gpus_per_learner.py",
    tags = ["team:rllib", "exclusive", "examples", "multi_gpu"],
    size = "medium",
    srcs = ["examples/gpus/fractional_gpus_per_learner.py"],
    args = ["--enable-new-api-stack", "--as-test", "--stop-reward=40.0", "--num-learners=1", "--num-gpus-per-learner=0.5"]
)
py_test(
    name = "examples/gpus/fractional_0.2_gpus_per_learner",
    main = "examples/gpus/fractional_gpus_per_learner.py",
    tags = ["team:rllib", "exclusive", "examples", "gpu"],
    size = "medium",
    srcs = ["examples/gpus/fractional_gpus_per_learner.py"],
    args = ["--enable-new-api-stack", "--as-test", "--stop-reward=40.0", "--num-learners=1", "--num-gpus-per-learner=0.2"]
)

# subdirectory: hierarchical/
# ....................................

#@OldAPIStack
py_test(
    name = "examples/hierarchical/hierarchical_training_tf",
    main = "examples/hierarchical/hierarchical_training.py",
    tags = ["team:rllib", "exclusive", "examples"],
    size = "medium",
    srcs = ["examples/hierarchical/hierarchical_training.py"],
    args = [ "--framework=tf", "--stop-reward=0.0"]
)

#@OldAPIStack
py_test(
    name = "examples/hierarchical/hierarchical_training_torch",
    main = "examples/hierarchical/hierarchical_training.py",
    tags = ["team:rllib", "exclusive", "examples"],
    size = "medium",
    srcs = ["examples/hierarchical/hierarchical_training.py"],
    args = ["--framework=torch", "--stop-reward=0.0"]
)

# subdirectory: inference/
# ....................................

#@OldAPIStack
py_test(
    name = "examples/inference/policy_inference_after_training_tf",
    main = "examples/inference/policy_inference_after_training.py",
    tags = ["team:rllib", "exclusive", "examples"],
    size = "medium",
    srcs = ["examples/inference/policy_inference_after_training.py"],
    args = ["--stop-iters=3", "--framework=tf"]
)

#@OldAPIStack
py_test(
    name = "examples/inference/policy_inference_after_training_torch",
    main = "examples/inference/policy_inference_after_training.py",
    tags = ["team:rllib", "exclusive", "examples"],
    size = "medium",
    srcs = ["examples/inference/policy_inference_after_training.py"],
    args = ["--stop-iters=3", "--framework=torch"]
)

#@OldAPIStack
py_test(
    name = "examples/inference/policy_inference_after_training_with_attention_tf",
    main = "examples/inference/policy_inference_after_training_with_attention.py",
    tags = ["team:rllib", "exclusive", "examples"],
    size = "medium",
    srcs = ["examples/inference/policy_inference_after_training_with_attention.py"],
    args = ["--stop-iters=2", "--framework=tf"]
)

#@OldAPIStack
py_test(
    name = "examples/inference/policy_inference_after_training_with_attention_torch",
    main = "examples/inference/policy_inference_after_training_with_attention.py",
    tags = ["team:rllib", "exclusive", "examples"],
    size = "medium",
    srcs = ["examples/inference/policy_inference_after_training_with_attention.py"],
    args = ["--stop-iters=2", "--framework=torch"]
)

#@OldAPIStack
py_test(
    name = "examples/inference/policy_inference_after_training_with_lstm_tf",
    main = "examples/inference/policy_inference_after_training_with_lstm.py",
    tags = ["team:rllib", "exclusive", "examples"],
    size = "medium",
    srcs = ["examples/inference/policy_inference_after_training_with_lstm.py"],
    args = ["--stop-iters=1", "--framework=tf"]
)

#@OldAPIStack
py_test(
    name = "examples/inference/policy_inference_after_training_with_lstm_torch",
    main = "examples/inference/policy_inference_after_training_with_lstm.py",
    tags = ["team:rllib", "exclusive", "examples"],
    size = "medium",
    srcs = ["examples/inference/policy_inference_after_training_with_lstm.py"],
    args = ["--stop-iters=1", "--framework=torch"]
)

# subdirectory: learners/
# ....................................
#@OldAPIStack @HybridAPIStack
py_test(
    name = "examples/learners/ppo_tuner_local_cpu_torch",
    main = "examples/learners/ppo_tuner.py",
    tags = ["team:rllib", "examples"],
    size = "medium",
    srcs = ["examples/learners/ppo_tuner.py"],
    args = ["--framework=torch", "--config=local-cpu"]
)

#@OldAPIStack @HybridAPIStack
py_test(
    name = "examples/learners/ppo_tuner_local_cpu_tf2",
    main = "examples/learners/ppo_tuner.py",
    tags = ["team:rllib", "examples"],
    size = "medium",
    srcs = ["examples/learners/ppo_tuner.py"],
    args = ["--framework=tf2", "--config=local-cpu"]
)

#@OldAPIStack @HybridAPIStack
py_test(
    name = "examples/learners/ppo_tuner_local_gpu_torch",
    main = "examples/learners/ppo_tuner.py",
    tags = ["team:rllib", "examples", "gpu"],
    size = "medium",
    srcs = ["examples/learners/ppo_tuner.py"],
    args = ["--framework=torch", "--config=local-gpu"]
)

#@OldAPIStack @HybridAPIStack
py_test(
    name = "examples/learners/ppo_tuner_local_gpu_tf2",
    main = "examples/learners/ppo_tuner.py",
    tags = ["team:rllib", "examples", "gpu", "exclusive"],
    size = "medium",
    srcs = ["examples/learners/ppo_tuner.py"],
    args = ["--framework=tf2", "--config=local-gpu"]
)

#@OldAPIStack @HybridAPIStack
py_test(
    name = "examples/learners/ppo_tuner_remote_cpu_torch",
    main = "examples/learners/ppo_tuner.py",
    tags = ["team:rllib", "examples"],
    size = "medium",
    srcs = ["examples/learners/ppo_tuner.py"],
    args = ["--framework=torch", "--config=remote-cpu"]
)

#@OldAPIStack @HybridAPIStack
py_test(
    name = "examples/learners/ppo_tuner_remote_cpu_tf2",
    main = "examples/learners/ppo_tuner.py",
    tags = ["team:rllib", "examples"],
    size = "medium",
    srcs = ["examples/learners/ppo_tuner.py"],
    args = ["--framework=tf2", "--config=remote-cpu"]
)

#@OldAPIStack @HybridAPIStack
py_test(
    name = "examples/learners/ppo_tuner_remote_gpu_torch",
    main = "examples/learners/ppo_tuner.py",
    tags = ["team:rllib", "examples", "gpu", "exclusive"],
    size = "medium",
    srcs = ["examples/learners/ppo_tuner.py"],
    args = ["--framework=torch", "--config=remote-gpu"]
)

#@OldAPIStack @HybridAPIStack
py_test(
    name = "examples/learners/ppo_tuner_remote_gpu_tf2",
    main = "examples/learners/ppo_tuner.py",
    tags = ["team:rllib", "examples", "gpu", "exclusive"],
    size = "medium",
    srcs = ["examples/learners/ppo_tuner.py"],
    args = ["--framework=tf2", "--config=remote-gpu"]
)

#@OldAPIStack @HybridAPIStack
py_test(
    name = "examples/learners/ppo_tuner_multi_gpu_torch",
    main = "examples/learners/ppo_tuner.py",
    tags = ["team:rllib", "examples", "multi_gpu", "exclusive"],
    size = "medium",
    srcs = ["examples/learners/ppo_tuner.py"],
    args = ["--framework=torch", "--config=multi-gpu-ddp"]
)

#@OldAPIStack @HybridAPIStack
py_test(
    name = "examples/learners/ppo_tuner_multi_gpu_tf2",
    main = "examples/learners/ppo_tuner.py",
    tags = ["team:rllib", "examples", "multi_gpu", "exclusive"],
    size = "medium",
    srcs = ["examples/learners/ppo_tuner.py"],
    args = ["--framework=tf2", "--config=multi-gpu-ddp"]
)

#@OldAPIStack @HybridAPIStack
py_test(
    name = "examples/learners/train_w_bc_finetune_w_ppo",
    main = "examples/learners/train_w_bc_finetune_w_ppo.py",
    tags = ["team:rllib", "examples", "exclusive"],
    size = "medium",
    srcs = ["examples/learners/train_w_bc_finetune_w_ppo.py"],
)

# subdirectory: multi_agent/
# ....................................
py_test(
    name = "examples/multi_agent/custom_heuristic_policy",
    main = "examples/multi_agent/custom_heuristic_policy.py",
    tags = ["team:rllib", "exclusive", "examples", "examples_use_all_core"],
    size = "large",
    srcs = ["examples/multi_agent/custom_heuristic_policy.py"],
    args = ["--enable-new-api-stack", "--num-agents=2", "--as-test", "--framework=torch", "--stop-reward=450.0"]
)

py_test(
    name = "examples/multi_agent/different_spaces_for_agents_ppo",
    main = "examples/multi_agent/different_spaces_for_agents.py",
    tags = ["team:rllib", "exclusive", "examples"],
    size = "small",
    srcs = ["examples/multi_agent/different_spaces_for_agents.py"],
    args = ["--enable-new-api-stack", "--algo=PPO", "--stop-iters=4", "--framework=torch"]
)

py_test(
    name = "examples/multi_agent/multi_agent_cartpole",
    main = "examples/multi_agent/multi_agent_cartpole.py",
    tags = ["team:rllib", "exclusive", "examples", "examples_use_all_core"],
    size = "large",
    srcs = ["examples/multi_agent/multi_agent_cartpole.py"],
    args = ["--enable-new-api-stack", "--num-agents=2", "--as-test", "--framework=torch", "--stop-reward=600.0", "--num-cpus=4"]
)

py_test(
    name = "examples/multi_agent/multi_agent_cartpole_multi_gpu",
    main = "examples/multi_agent/multi_agent_cartpole.py",
    tags = ["team:rllib", "exclusive", "examples", "multi_gpu"],
    size = "large",
    srcs = ["examples/multi_agent/multi_agent_cartpole.py"],
    args = ["--enable-new-api-stack", "--num-agents=2", "--as-test", "--framework=torch", "--stop-reward=600.0", "--num-cpus=4", "--num-gpus=2"]
)

py_test(
    name = "examples/multi_agent/multi_agent_pendulum_multi_gpu",
    main = "examples/multi_agent/multi_agent_pendulum.py",
    tags = ["team:rllib", "exclusive", "examples", "multi_gpu"],
    size = "large",
    srcs = ["examples/multi_agent/multi_agent_pendulum.py"],
    args = ["--enable-new-api-stack", "--num-agents=2", "--as-test", "--framework=torch", "--stop-reward=-500.0", "--num-cpus=5", "--num-gpus=2"]
)

py_test(
    name = "examples/multi_agent/pettingzoo_independent_learning",
    main = "examples/multi_agent/pettingzoo_independent_learning.py",
    tags = ["team:rllib", "examples"],
    size = "large",
    srcs = ["examples/multi_agent/pettingzoo_independent_learning.py"],
    args = ["--enable-new-api-stack", "--num-agents=2", "--as-test", "--framework=torch", "--stop-reward=-200.0", "--num-cpus=4"]
)

py_test(
    name = "examples/multi_agent/pettingzoo_parameter_sharing",
    main = "examples/multi_agent/pettingzoo_parameter_sharing.py",
    tags = ["team:rllib", "exclusive", "examples"],
    size = "large",
    srcs = ["examples/multi_agent/pettingzoo_parameter_sharing.py"],
    args = ["--enable-new-api-stack", "--num-agents=2", "--as-test", "--framework=torch", "--stop-reward=-210.0", "--num-cpus=4"],
)

# TODO (sven): Activate this test once this script is ready.
# py_test(
#    name = "examples/multi_agent/pettingzoo_shared_value_function",
#    main = "examples/multi_agent/pettingzoo_shared_value_function.py",
#    tags = ["team:rllib", "exclusive", "examples"],
#    size = "large",
#    srcs = ["examples/multi_agent/pettingzoo_shared_value_function.py"],
#    args = ["--enable-new-api-stack", "--num-agents=2", "--as-test", "--framework=torch", "--stop-reward=-100.0", "--num-cpus=4"],
# )

py_test(
    name = "examples/checkpoints/restore_1_of_n_agents_from_checkpoint",
    main = "examples/checkpoints/restore_1_of_n_agents_from_checkpoint.py",
    tags = ["team:rllib", "exclusive", "examples", "examples_use_all_core", "no_main"],
    size = "large",
    srcs = ["examples/checkpoints/restore_1_of_n_agents_from_checkpoint.py"],
    args = ["--enable-new-api-stack", "--num-agents=2", "--framework=torch", "--checkpoint-freq=20", "--checkpoint-at-end", "--num-cpus=4", "--algo=PPO"]
)

py_test(
    name = "examples/multi_agent/rock_paper_scissors_heuristic_vs_learned",
    main = "examples/multi_agent/rock_paper_scissors_heuristic_vs_learned.py",
    tags = ["team:rllib", "exclusive", "examples"],
    size = "medium",
    srcs = ["examples/multi_agent/rock_paper_scissors_heuristic_vs_learned.py"],
    args = ["--enable-new-api-stack", "--num-agents=2", "--as-test", "--framework=torch", "--stop-reward=6.5"],
)

py_test(
    name = "examples/multi_agent/rock_paper_scissors_heuristic_vs_learned_w_lstm",
    main = "examples/multi_agent/rock_paper_scissors_heuristic_vs_learned.py",
    tags = ["team:rllib", "exclusive", "examples"],
    size = "large",
    srcs = ["examples/multi_agent/rock_paper_scissors_heuristic_vs_learned.py"],
    args = ["--enable-new-api-stack", "--num-agents=2", "--as-test", "--framework=torch", "--stop-reward=7.2", "--use-lstm", "--num-env-runners=4", "--num-cpus=6"],
)

py_test(
    name = "examples/multi_agent/rock_paper_scissors_learned_vs_learned",
    main = "examples/multi_agent/rock_paper_scissors_learned_vs_learned.py",
    tags = ["team:rllib", "exclusive", "examples"],
    size = "medium",
    srcs = ["examples/multi_agent/rock_paper_scissors_learned_vs_learned.py"],
    args = ["--enable-new-api-stack", "--num-agents=2", "--framework=torch", "--stop-iter=10"],
)

# @OldAPIStack
py_test(
    name = "examples/multi_agent/self_play_with_open_spiel_connect_4_ppo_tf_old_api_stack",
    main = "examples/multi_agent/self_play_with_open_spiel.py",
    tags = ["team:rllib", "exclusive", "examples"],
    size = "medium",
    srcs = ["examples/multi_agent/self_play_with_open_spiel.py"],
    args = ["--framework=tf", "--env=connect_four", "--win-rate-threshold=0.9", "--num-episodes-human-play=0", "--min-league-size=3"]
)

# @OldAPIStack
py_test(
    name = "examples/multi_agent/self_play_with_open_spiel_connect_4_ppo_torch_old_api_stack",
    main = "examples/multi_agent/self_play_with_open_spiel.py",
    tags = ["team:rllib", "exclusive", "examples"],
    size = "medium",
    srcs = ["examples/multi_agent/self_play_with_open_spiel.py"],
    args = ["--framework=torch", "--env=connect_four", "--win-rate-threshold=0.9", "--num-episodes-human-play=0", "--min-league-size=3"]
)

py_test(
    name = "examples/multi_agent/self_play_with_open_spiel_connect_4_ppo_torch",
    main = "examples/multi_agent/self_play_with_open_spiel.py",
    tags = ["team:rllib", "exclusive", "examples"],
    size = "medium",
    srcs = ["examples/multi_agent/self_play_with_open_spiel.py"],
    args = ["--enable-new-api-stack", "--framework=torch", "--env=connect_four", "--win-rate-threshold=0.9", "--num-episodes-human-play=0", "--min-league-size=4"]
)

py_test(
    name = "examples/multi_agent/self_play_league_based_with_open_spiel_connect_4_ppo_torch",
    main = "examples/multi_agent/self_play_league_based_with_open_spiel.py",
    tags = ["team:rllib", "exclusive", "examples"],
    size = "large",
    srcs = ["examples/multi_agent/self_play_league_based_with_open_spiel.py"],
    args = ["--enable-new-api-stack", "--framework=torch", "--env=connect_four", "--win-rate-threshold=0.8", "--num-episodes-human-play=0", "--min-league-size=8"]
)

# @OldAPIStack
py_test(
    name = "examples/multi_agent/two_algorithms_tf_old_api_stack",
    main = "examples/multi_agent/two_algorithms.py",
    tags = ["team:rllib", "exclusive", "examples"],
    size = "medium",
    srcs = ["examples/multi_agent/two_algorithms.py"],
    args = ["--as-test", "--framework=tf", "--stop-reward=70"]
)

# @OldAPIStack
py_test(
    name = "examples/multi_agent/two_algorithms_torch_old_api_stack",
    main = "examples/multi_agent/two_algorithms.py",
    tags = ["team:rllib", "exclusive", "examples"],
    size = "small",
    srcs = ["examples/multi_agent/two_algorithms.py"],
    args = ["--as-test", "--framework=torch", "--stop-reward=70"]
)

py_test(
    name = "examples/multi_agent/two_step_game_with_grouped_agents",
    main = "examples/multi_agent/two_step_game_with_grouped_agents.py",
    tags = ["team:rllib", "exclusive", "examples"],
    size = "medium",
    srcs = ["examples/multi_agent/two_step_game_with_grouped_agents.py"],
    args = ["--enable-new-api-stack", "--num-agents=2", "--as-test", "--framework=torch", "--stop-reward=7.0"]
)

# subdirectory: offline_rl/
# ....................................
#@OldAPIStack
# TODO (sven): Doesn't seem to learn at the moment. Uncomment once fixed.
# py_test(
#    name = "examples/offline_rl/custom_input_api_cql_torch",
#    main = "examples/offline_rl/custom_input_api.py",
#    tags = ["team:rllib", "exclusive", "examples"],
#    size = "medium",
#    srcs = ["examples/offline_rl/custom_input_api.py"],
#    args = ["--as-test", "--stop-reward=-300", "--stop-iters=1"]
# )

#@OldAPIStack
py_test(
    name = "examples/offline_rl/offline_rl_torch_old_api_stack",
    main = "examples/offline_rl/offline_rl.py",
    tags = ["team:rllib", "exclusive", "examples"],
    size = "medium",
    srcs = ["examples/offline_rl/offline_rl.py"],
    args = ["--as-test", "--stop-reward=-300", "--stop-iters=1"]
)

# subdirectory: ray_serve/
# ....................................
# TODO (sven): Uncomment once the problem with the path on BAZEL is solved.
# py_test(
#    name = "examples/ray_serve/ray_serve_with_rllib",
#    main = "examples/ray_serve/ray_serve_with_rllib.py",
#    tags = ["team:rllib", "exclusive", "examples"],
#    size = "medium",
#    srcs = ["examples/ray_serve/ray_serve_with_rllib.py"],
#    args = ["--train-iters=2", "--serve-episodes=2", "--no-render"]
# )

# subdirectory: ray_tune/
# ....................................
py_test(
    name = "examples/ray_tune/custom_experiment",
    main = "examples/ray_tune/custom_experiment.py",
    tags = ["team:rllib", "exclusive", "examples"],
    size = "medium",
    srcs = ["examples/ray_tune/custom_experiment.py"],
)

py_test(
    name = "examples/ray_tune/custom_logger",
    main = "examples/ray_tune/custom_logger.py",
    tags = ["team:rllib", "exclusive", "examples"],
    size = "medium",
    srcs = ["examples/ray_tune/custom_logger.py"],
)

py_test(
    name = "examples/ray_tune/custom_progress_reporter",
    main = "examples/ray_tune/custom_progress_reporter.py",
    tags = ["team:rllib", "exclusive", "examples"],
    size = "medium",
    srcs = ["examples/ray_tune/custom_progress_reporter.py"],
)

# subdirectory: rl_modules/
# ....................................
#@OldAPIStack @HybridAPIStack
py_test(
    name = "examples/rl_modules/classes/mobilenet_rlm_hybrid_api_stack",
    main = "examples/rl_modules/classes/mobilenet_rlm.py",
    tags = ["team:rllib", "examples", "no_main"],
    size = "small",
    srcs = ["examples/rl_modules/classes/mobilenet_rlm.py"],
)

py_test(
    name = "examples/rl_modules/pretraining_single_agent_training_multi_agent_rlm",
    main = "examples/rl_modules/pretraining_single_agent_training_multi_agent_rlm.py",
    tags = ["team:rllib", "examples"],
    size = "medium",
    srcs = ["examples/rl_modules/pretraining_single_agent_training_multi_agent_rlm.py"],
    args = ["--enable-new-api-stack", "--num-agents=2", "--stop-iters-pretraining=5", "--stop-iters=20", "--stop-reward=150.0"],
)



# TODO (sven): Continue cleanup from here with adding more subdirectories.
py_test(
    name = "examples/action_masking_tf2",
    main = "examples/action_masking.py",
    tags = ["team:rllib", "exclusive", "examples", "examples_use_all_core"],
    size = "large",
    srcs = ["examples/action_masking.py"],
    args = ["--stop-iter=2", "--framework=tf2"]
)

py_test(
    name = "examples/action_masking_torch",
    main = "examples/action_masking.py",
    tags = ["team:rllib", "exclusive", "examples"],
    size = "medium",
    srcs = ["examples/action_masking.py"],
    args = ["--stop-iter=2", "--framework=torch"]
)

py_test(
    name = "examples/autoregressive_action_dist_tf",
    main = "examples/autoregressive_action_dist.py",
    tags = ["team:rllib", "exclusive", "examples"],
    size = "medium",
    srcs = ["examples/autoregressive_action_dist.py"],
    args = ["--as-test", "--framework=tf", "--stop-reward=150", "--num-cpus=4"]
)

py_test(
    name = "examples/autoregressive_action_dist_torch",
    main = "examples/autoregressive_action_dist.py",
    tags = ["team:rllib", "exclusive", "examples"],
    size = "medium",
    srcs = ["examples/autoregressive_action_dist.py"],
    args = ["--as-test", "--framework=torch", "--stop-reward=150", "--num-cpus=4"]
)

py_test(
    name = "examples/cartpole_lstm_impala_tf2",
    main = "examples/cartpole_lstm.py",
    tags = ["team:rllib", "exclusive", "examples"],
    size = "medium",
    srcs = ["examples/cartpole_lstm.py"],
    args = ["--run=IMPALA", "--as-test", "--framework=tf2", "--stop-reward=28", "--num-cpus=4"]
)

py_test(
    name = "examples/cartpole_lstm_impala_torch",
    main = "examples/cartpole_lstm.py",
    tags = ["team:rllib", "exclusive", "examples"],
    size = "medium",
    srcs = ["examples/cartpole_lstm.py"],
    args = ["--run=IMPALA", "--as-test", "--framework=torch", "--stop-reward=28", "--num-cpus=4"]
)
py_test(
    name = "examples/cartpole_lstm_ppo_tf2",
    main = "examples/cartpole_lstm.py",
    tags = ["team:rllib", "exclusive", "examples"],
    size = "large",
    srcs = ["examples/cartpole_lstm.py"],
    args = ["--run=PPO", "--as-test", "--framework=tf2", "--stop-reward=28", "--num-cpus=4"]
)

# Nested observation spaces (flattening).
# PPO
py_test(
    name = "examples/cartpole_lstm_ppo_torch",
    main = "examples/cartpole_lstm.py",
    tags = ["team:rllib", "exclusive", "examples"],
    size = "medium",
    srcs = ["examples/cartpole_lstm.py"],
    args = ["--run=PPO", "--as-test", "--framework=torch", "--stop-reward=28", "--num-cpus=4"]
)
py_test(
    name = "examples/cartpole_lstm_ppo_torch_with_prev_a_and_r",
    main = "examples/cartpole_lstm.py",
    tags = ["team:rllib", "exclusive", "examples"],
    size = "medium",
    srcs = ["examples/cartpole_lstm.py"],
    args = ["--run=PPO", "--as-test", "--framework=torch", "--stop-reward=28", "--num-cpus=4", "--use-prev-action",  "--use-prev-reward"]
)
# IMPALA
py_test(
    name = "examples/connectors/nested_observation_spaces_impala",
    main = "examples/connectors/nested_observation_spaces.py",
    tags = ["team:rllib", "exclusive", "examples"],
    size = "medium",
    srcs = ["examples/connectors/nested_observation_spaces.py"],
    args = ["--enable-new-api-stack", "--as-test", "--stop-reward=400.0", "--framework=torch", "--algo=IMPALA"]
)
py_test(
    name = "examples/connectors/nested_observation_spaces_multi_agent_impala",
    main = "examples/connectors/nested_observation_spaces.py",
    tags = ["team:rllib", "exclusive", "examples"],
    size = "medium",
    srcs = ["examples/connectors/nested_observation_spaces.py"],
    args = ["--enable-new-api-stack", "--num-agents=2", "--as-test", "--stop-reward=800.0", "--framework=torch", "--algo=IMPALA"]
)

#@OldAPIStack
py_test(
    name = "examples/centralized_critic_tf",
    main = "examples/centralized_critic.py",
    tags = ["team:rllib", "exclusive", "examples"],
    size = "medium",
    srcs = ["examples/centralized_critic.py"],
    args = ["--as-test", "--framework=tf", "--stop-reward=7.2"]
)

#@OldAPIStack
py_test(
    name = "examples/centralized_critic_torch",
    main = "examples/centralized_critic.py",
    tags = ["team:rllib", "exclusive", "examples"],
    size = "medium",
    srcs = ["examples/centralized_critic.py"],
    args = ["--as-test", "--framework=torch", "--stop-reward=7.2"]
)

#@OldAPIStack
py_test(
    name = "examples/centralized_critic_2_tf",
    main = "examples/centralized_critic_2.py",
    tags = ["team:rllib", "exclusive", "examples"],
    size = "medium",
    srcs = ["examples/centralized_critic_2.py"],
    args = ["--as-test", "--framework=tf", "--stop-reward=6.0"]
)

#@OldAPIStack
py_test(
    name = "examples/centralized_critic_2_torch",
    main = "examples/centralized_critic_2.py",
    tags = ["team:rllib", "exclusive", "examples"],
    size = "medium",
    srcs = ["examples/centralized_critic_2.py"],
    args = ["--as-test", "--framework=torch", "--stop-reward=6.0"]
)

py_test(
    name = "examples/custom_metrics_and_callbacks",
    main = "examples/custom_metrics_and_callbacks.py",
    tags = ["team:rllib", "exclusive", "examples"],
    size = "small",
    srcs = ["examples/custom_metrics_and_callbacks.py"],
    args = ["--stop-iters=2"]
)

py_test(
    name = "examples/custom_model_loss_and_metrics_ppo_tf",
    main = "examples/custom_model_loss_and_metrics.py",
    tags = ["team:rllib", "exclusive", "examples"],
    size = "small",
    # Include the json data file.
    data = ["tests/data/cartpole/small.json"],
    srcs = ["examples/custom_model_loss_and_metrics.py"],
    args = ["--run=PPO", "--stop-iters=1", "--framework=tf","--input-files=tests/data/cartpole"]
)

py_test(
    name = "examples/custom_model_loss_and_metrics_ppo_torch",
    main = "examples/custom_model_loss_and_metrics.py",
    tags = ["team:rllib", "exclusive", "examples"],
    size = "small",
    # Include the json data file.
    data = ["tests/data/cartpole/small.json"],
    srcs = ["examples/custom_model_loss_and_metrics.py"],
    args = ["--run=PPO", "--framework=torch", "--stop-iters=1", "--input-files=tests/data/cartpole"]
)

py_test(
    name = "examples/custom_model_loss_and_metrics_pg_tf",
    main = "examples/custom_model_loss_and_metrics.py",
    tags = ["team:rllib", "exclusive", "examples"],
    size = "small",
    # Include the json data file.
    data = ["tests/data/cartpole/small.json"],
    srcs = ["examples/custom_model_loss_and_metrics.py"],
    args = ["--stop-iters=1", "--framework=tf", "--input-files=tests/data/cartpole"]
)

py_test(
    name = "examples/custom_model_loss_and_metrics_pg_torch",
    main = "examples/custom_model_loss_and_metrics.py",
    tags = ["team:rllib", "exclusive", "examples"],
    size = "small",
    # Include the json data file.
    data = ["tests/data/cartpole/small.json"],
    srcs = ["examples/custom_model_loss_and_metrics.py"],
    args = ["--framework=torch", "--stop-iters=1", "--input-files=tests/data/cartpole"]
)

py_test(
    name = "examples/custom_recurrent_rnn_tokenizer_repeat_after_me_tf2",
    main = "examples/custom_recurrent_rnn_tokenizer.py",
    tags = ["team:rllib", "exclusive", "examples"],
    size = "medium",
    srcs = ["examples/custom_recurrent_rnn_tokenizer.py"],
    args = ["--as-test", "--framework=tf2", "--stop-reward=40", "--env=RepeatAfterMeEnv", "--num-cpus=4"]
)

py_test(
    name = "examples/custom_recurrent_rnn_tokenizer_repeat_initial_obs_env_tf2",
    main = "examples/custom_recurrent_rnn_tokenizer.py",
    tags = ["team:rllib", "examples"],
    size = "medium",
    srcs = ["examples/custom_recurrent_rnn_tokenizer.py"],
    args = ["--as-test", "--framework=tf2", "--stop-reward=10", "--stop-timesteps=300000", "--env=RepeatInitialObsEnv", "--num-cpus=4"]
)

py_test(
    name = "examples/custom_recurrent_rnn_tokenizer_repeat_after_me_torch",
    main = "examples/custom_recurrent_rnn_tokenizer.py",
    tags = ["team:rllib", "exclusive", "examples"],
    size = "medium",
    srcs = ["examples/custom_recurrent_rnn_tokenizer.py"],
    args = ["--as-test", "--framework=torch", "--stop-reward=40", "--env=RepeatAfterMeEnv", "--num-cpus=4"]
)

py_test(
    name = "examples/custom_recurrent_rnn_tokenizer_repeat_initial_obs_env_torch",
    main = "examples/custom_recurrent_rnn_tokenizer.py",
    tags = ["team:rllib", "exclusive", "examples"],
    size = "medium",
    srcs = ["examples/custom_recurrent_rnn_tokenizer.py"],
    args = ["--as-test", "--framework=torch", "--stop-reward=10", "--stop-timesteps=300000", "--env=RepeatInitialObsEnv", "--num-cpus=4"]
)

py_test(
    name = "examples/replay_buffer_api",
    tags = ["team:rllib", "examples"],
    size = "large",
    srcs = ["examples/replay_buffer_api.py"],
)


# --------------------------------------------------------------------
# Manual/disabled tests
# --------------------------------------------------------------------
py_test_module_list(
  files = [
    "utils/tests/test_utils.py",
  ],
  size = "large",
  extra_srcs = [],
  deps = [],
  tags = ["manual", "team:rllib", "no_main"],
)<|MERGE_RESOLUTION|>--- conflicted
+++ resolved
@@ -152,19 +152,7 @@
 # --------------------------------------------------------------------
 
 # APPO
-<<<<<<< HEAD
-# py_test(
-#    name = "learning_tests_cartpole_appo",
-#    main = "tuned_examples/appo/cartpole_appo.py",
-#    tags = ["team:rllib", "exclusive", "learning_tests", "learning_tests_cartpole", "learning_tests_discrete"],
-#    size = "large",
-#    srcs = ["tuned_examples/appo/cartpole_appo.py"],
-#    args = ["--as-test", "--enable-new-api-stack"]
-# )
-
-=======
-#@OldAPIStack
->>>>>>> 4adb78b2
+#@OldAPIStack
 py_test(
     name = "learning_tests_cartpole_appo_hybrid_api_stack",
     main = "tests/run_regression_tests.py",
@@ -338,7 +326,6 @@
 )
 
 # IMPALA
-<<<<<<< HEAD
 py_test(
     name = "learning_tests_cartpole_impala",
     main = "tuned_examples/impala/cartpole_impala.py",
@@ -349,20 +336,6 @@
 )
 
 #@OldAPIstack
-=======
-#@OldAPIStack
-# py_test(
-#    name = "learning_tests_cartpole_impala_old_api_stack",
-#    main = "tests/run_regression_tests.py",
-#    tags = ["team:rllib", "exclusive", "learning_tests", "learning_tests_cartpole", "learning_tests_discrete"],
-#    size = "large",
-#    srcs = ["tests/run_regression_tests.py"],
-#    data = ["tuned_examples/impala/cartpole-impala.yaml"],
-#    args = ["--dir=tuned_examples/impala"]
-# )
-
-#@OldAPIStack
->>>>>>> 4adb78b2
 py_test(
     name = "learning_tests_cartpole_separate_losses_impala_old_api_stack",
     main = "tests/run_regression_tests.py",
