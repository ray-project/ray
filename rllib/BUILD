--- conflicted
+++ resolved
@@ -3313,12 +3313,7 @@
     "examples/env/tests/test_matrix_sequential_social_dilemma.py",
     "examples/env/tests/test_wrappers.py",
     "execution/tests/test_mixin_multi_agent_replay_buffer.py",
-<<<<<<< HEAD
     "utils/exploration/tests/test_noveld.py",
-    "utils/tests/test_check_env.py",
-    "utils/tests/test_check_multi_agent.py",
-=======
->>>>>>> 05d3af76
     "utils/tests/test_errors.py",
     "utils/tests/test_utils.py",
   ],
