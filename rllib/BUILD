# --------------------------------------------------------------------
# BAZEL/Buildkite-CI test cases.
# --------------------------------------------------------------------

# To add new RLlib tests, first find the correct category of your new test
# within this file.

# All new tests - within their category - should be added alphabetically!
# Do not just add tests to the bottom of the file.

# Currently we have the following categories:

# - Learning tests/regression, tagged:
# -- "learning_tests_[discrete|continuous]": distinguish discrete
#    actions vs continuous actions.
# -- "fake_gpus": Tests that run using 2 fake GPUs.

# - Quick algo compilation/tune-train tests, tagged "quick_train".
#   NOTE: These should be obsoleted in favor of "algorithms_dir" tests as
#         they cover the same functionaliy.

# - Folder-bound tests, tagged with the name of the top-level dir:
#   - `env` directory tests.
#   - `evaluation` directory tests.
#   - `execution` directory tests.
#   - `models` directory tests.
#   - `offline` directory tests.
#   - `policy` directory tests.
#   - `utils` directory tests.

# - Algorithm tests, tagged "algorithms_dir".

# - Tests directory (everything in rllib/tests/...), tagged: "tests_dir" and
#   "tests_dir_[A-Z]"

# - Examples directory (everything in rllib/examples/...), tagged: "examples" and
#   "examples_[A-Z]"

# - Memory leak tests tagged "memory_leak_tests".

# Note: The "examples" and "tests_dir" tags have further sub-tags going by the
# starting letter of the test name (e.g. "examples_A", or "tests_dir_F") for
# split-up purposes in buildkite.

# Note: There is a special directory in examples: "documentation" which contains
# all code that is linked to from within the RLlib docs. This code is tested
# separately via the "documentation" tag.

# Additional tags are:
# - "team:rllib": Indicating that all tests in this file are the responsibility of
#   the RLlib Team.
# - "needs_gpu": Indicating that a test needs to have a GPU in order to run.
# - "gpu": Indicating that a test may (but doesn't have to) be run in the GPU
#   pipeline, defined in .buildkite/pipeline.gpu.yaml.
# - "multi-gpu": Indicating that a test will definitely be run in the Large GPU
#   pipeline, defined in .buildkite/pipeline.gpu.large.yaml.
# - "no_gpu": Indicating that a test should not be run in the GPU pipeline due
#   to certain incompatibilities.
# - "no_tf_eager_tracing": Exclude this test from tf-eager tracing tests.
# - "torch_only": Only run this test case with framework=torch.

# Our .buildkite/pipeline.yml and .buildkite/pipeline.gpu.yml files execute all
# these tests in n different jobs.

load("//bazel:python.bzl", "py_test_module_list")

# --------------------------------------------------------------------
# Algorithms learning regression tests.
#
# Tag: learning_tests
#
# This will test all yaml files (via `rllib train`)
# inside rllib/tuned_examples/[algo-name] for actual learning success.
# --------------------------------------------------------------------

# A2C
# py_test(
#    name = "learning_tests_cartpole_a2c",
#    main = "tests/run_regression_tests.py",
#    tags = ["team:rllib", "", "learning_tests", "learning_tests_cartpole", "learning_tests_discrete"],
#    size = "large",
#    srcs = ["tests/run_regression_tests.py"],
#    data = ["tuned_examples/a2c/cartpole-a2c.yaml"],
#    args = ["--yaml-dir=tuned_examples/a2c"]
# )

py_test(
    name = "learning_tests_cartpole_a2c_microbatch",
    main = "tests/run_regression_tests.py",
    tags = ["team:rllib", "exclusive", "learning_tests", "learning_tests_cartpole", "learning_tests_discrete"],
    size = "large",
    srcs = ["tests/run_regression_tests.py"],
    data = ["tuned_examples/a2c/cartpole-a2c-microbatch.yaml"],
    args = ["--yaml-dir=tuned_examples/a2c"]
)

py_test(
    name = "learning_tests_cartpole_a2c_fake_gpus",
    main = "tests/run_regression_tests.py",
    tags = ["team:rllib", "exclusive", "learning_tests", "learning_tests_cartpole", "learning_tests_discrete", "fake_gpus"],
    size = "large",
    srcs = ["tests/run_regression_tests.py"],
    data = ["tuned_examples/a2c/cartpole-a2c-fake-gpus.yaml"],
    args = ["--yaml-dir=tuned_examples/a2c"]
)

# A3C

# py_test(
#    name = "learning_tests_cartpole_a3c",
#    main = "tests/run_regression_tests.py",
#    tags = ["team:rllib", "exclusive", "learning_tests", "learning_tests_cartpole", "learning_tests_discrete"],
#    size = "large",
#    srcs = ["tests/run_regression_tests.py"],
#    data = ["tuned_examples/a3c/cartpole-a3c.yaml"],
#    args = ["--yaml-dir=tuned_examples/a3c"]
# )

# AlphaStar
py_test(
    name = "learning_tests_cartpole_alpha_star",
    main = "tests/run_regression_tests.py",
    tags = ["team:rllib", "exclusive", "learning_tests", "learning_tests_cartpole", "learning_tests_discrete"],
    size = "large",
    srcs = ["tests/run_regression_tests.py"],
    data = ["tuned_examples/alpha_star/multi-agent-cartpole-alpha-star.yaml"],
    args = ["--yaml-dir=tuned_examples/alpha_star", "--num-cpus=10"]
)

# AlphaZero
py_test(
    name = "learning_tests_cartpole_sparse_rewards_alpha_zero",
    tags = ["team:rllib", "exclusive", "torch_only", "learning_tests", "learning_tests_discrete"],
    main = "tests/run_regression_tests.py",
    size = "large",
    srcs = ["tests/run_regression_tests.py"],
    data = ["tuned_examples/alpha_zero/cartpole-sparse-rewards-alpha-zero.yaml"],
    args = ["--yaml-dir=tuned_examples/alpha_zero", "--num-cpus=8"]
)

# APEX-DQN
# py_test(
#    name = "learning_tests_cartpole_apex",
#    main = "tests/run_regression_tests.py",
#    tags = ["team:rllib", "exclusive", "learning_tests", "learning_tests_cartpole", "learning_tests_discrete"],
#    size = "large",
#    srcs = ["tests/run_regression_tests.py"],
#    data = [
#        "tuned_examples/apex_dqn/cartpole-apex.yaml",
#    ],
#    args = ["--yaml-dir=tuned_examples/apex_dqn", "--num-cpus=6"]
# )

# Once APEX supports multi-GPU.
# py_test(
#    name = "learning_cartpole_apex_fake_gpus",
#    main = "tests/run_regression_tests.py",
#    tags = ["team:rllib", "exclusive", "learning_tests", "learning_tests_cartpole", "learning_tests_discrete", "fake_gpus"],
#    size = "large",
#    srcs = ["tests/run_regression_tests.py"],
#    data = ["tuned_examples/apex_dqn/cartpole-apex-fake-gpus.yaml"],
#    args = ["--yaml-dir=tuned_examples/apex_dqn"]
# )

# APPO
py_test(
    name = "learning_tests_cartpole_appo_no_vtrace",
    main = "tests/run_regression_tests.py",
    tags = ["team:rllib", "exclusive", "learning_tests", "learning_tests_cartpole", "learning_tests_discrete"],
    size = "large",
    srcs = ["tests/run_regression_tests.py"],
    data = ["tuned_examples/appo/cartpole-appo.yaml"],
    args = ["--yaml-dir=tuned_examples/appo"]
)

# py_test(
#    name = "learning_tests_cartpole_appo_vtrace",
#    main = "tests/run_regression_tests.py",
#    tags = ["team:rllib", "exclusive", "learning_tests", "learning_tests_cartpole", "learning_tests_discrete"],
#    size = "large",
#    srcs = ["tests/run_regression_tests.py"],
#    data = ["tuned_examples/appo/cartpole-appo-vtrace.yaml"],
#    args = ["--yaml-dir=tuned_examples/appo"]
# )

py_test(
    name = "learning_tests_cartpole_separate_losses_appo",
    main = "tests/run_regression_tests.py",
    tags = ["team:rllib", "tf_only", "exclusive", "learning_tests", "learning_tests_cartpole", "learning_tests_discrete"],
    size = "large",
    srcs = ["tests/run_regression_tests.py"],
    data = [
        "tuned_examples/appo/cartpole-appo-vtrace-separate-losses.yaml"
    ],
    args = ["--yaml-dir=tuned_examples/appo"]
)

py_test(
    name = "learning_tests_multi_agent_cartpole_appo",
    main = "tests/run_regression_tests.py",
    tags = ["team:rllib", "exclusive", "learning_tests", "learning_tests_cartpole", "learning_tests_discrete"],
    size = "large",
    srcs = ["tests/run_regression_tests.py"],
    data = ["tuned_examples/appo/multi-agent-cartpole-appo.yaml"],
    args = ["--yaml-dir=tuned_examples/appo"]
)

# py_test(
#    name = "learning_tests_frozenlake_appo",
#    main = "tests/run_regression_tests.py",
#    tags = ["team:rllib", "exclusive", "learning_tests", "learning_tests_discrete"],
#    size = "large",
#    srcs = ["tests/run_regression_tests.py"],
#    data = ["tuned_examples/appo/frozenlake-appo-vtrace.yaml"],
#    args = ["--yaml-dir=tuned_examples/appo"]
# )

py_test(
    name = "learning_tests_cartpole_appo_fake_gpus",
    main = "tests/run_regression_tests.py",
    tags = ["team:rllib", "exclusive", "learning_tests", "learning_tests_cartpole", "learning_tests_discrete", "fake_gpus"],
    size = "large",
    srcs = ["tests/run_regression_tests.py"],
    data = ["tuned_examples/appo/cartpole-appo-vtrace-fake-gpus.yaml"],
    args = ["--yaml-dir=tuned_examples/appo"]
)

# ARS
py_test(
    name = "learning_tests_cartpole_ars",
    main = "tests/run_regression_tests.py",
    tags = ["team:rllib", "exclusive", "learning_tests", "learning_tests_cartpole", "learning_tests_discrete"],
    size = "large",
    srcs = ["tests/run_regression_tests.py"],
    data = ["tuned_examples/ars/cartpole-ars.yaml"],
    args = ["--yaml-dir=tuned_examples/ars"]
)

# CQL
py_test(
    name = "learning_tests_pendulum_cql",
    main = "tests/run_regression_tests.py",
    tags = ["team:rllib", "exclusive", "learning_tests", "learning_tests_pendulum", "learning_tests_continuous"],
    size = "large",
    srcs = ["tests/run_regression_tests.py"],
    # Include the zipped json data file as well.
    data = [
        "tuned_examples/cql/pendulum-cql.yaml",
        "tests/data/pendulum/enormous.zip",
    ],
    args = ["--yaml-dir=tuned_examples/cql"]
)


# CRR
py_test(
   name = "learning_tests_pendulum_crr",
   main = "tests/run_regression_tests.py",
   tags = ["team:rllib", "torch_only", "learning_tests", "learning_tests_pendulum", "learning_tests_continuous"],
   size = "large",
   srcs = ["tests/run_regression_tests.py"],
   # Include an offline json data file as well.
   data = [
       "tuned_examples/crr/pendulum-v1-crr.yaml",
       "tests/data/pendulum/pendulum_replay_v1.1.0.zip",
   ],
   args = ["--yaml-dir=tuned_examples/crr"]
)

py_test(
    name = "learning_tests_cartpole_crr",
    main = "tests/run_regression_tests.py",
    tags = ["team:rllib", "torch_only", "learning_tests", "learning_tests_cartpole", "learning_tests_discrete"],
    size = "large",
    srcs = ["tests/run_regression_tests.py"],
    # Include an offline json data file as well.
    data = [
        "tuned_examples/crr/cartpole-v0-crr.yaml",
        "tests/data/cartpole/large.json",
    ],
    args = ["--yaml-dir=tuned_examples/crr", '--framework=torch']
)

py_test(
    name = "learning_tests_cartpole_crr_expectation",
    main = "tests/run_regression_tests.py",
    tags = ["team:rllib", "torch_only", "learning_tests", "learning_tests_cartpole", "learning_tests_discrete"],
    size = "large",
    srcs = ["tests/run_regression_tests.py"],
    # Include an offline json data file as well.
    data = [
        "tuned_examples/crr/cartpole-v0-crr_expectation.yaml",
        "tests/data/cartpole/large.json",
    ],
    args = ["--yaml-dir=tuned_examples/crr", '--framework=torch']
)

# DDPG
# py_test(
#   name = "learning_tests_pendulum_ddpg",
#   main = "tests/run_regression_tests.py",
#   tags = ["team:rllib", "exclusive", "learning_tests", "learning_tests_pendulum", "learning_tests_continuous"],
#   size = "large",
#   srcs = ["tests/run_regression_tests.py"],
#   data = glob(["tuned_examples/ddpg/pendulum-ddpg.yaml"]),
#   args = ["--yaml-dir=tuned_examples/ddpg"]
# )

py_test(
   name = "learning_tests_pendulum_ddpg_fake_gpus",
   main = "tests/run_regression_tests.py",
   tags = ["team:rllib", "exclusive", "learning_tests", "learning_tests_pendulum", "learning_tests_continuous", "fake_gpus"],
   size = "large",
   srcs = ["tests/run_regression_tests.py"],
   data = ["tuned_examples/ddpg/pendulum-ddpg-fake-gpus.yaml"],
   args = ["--yaml-dir=tuned_examples/ddpg"]
)

# DDPPO
py_test(
    name = "learning_tests_cartpole_ddppo",
    main = "tests/run_regression_tests.py",
    tags = ["team:rllib", "exclusive", "torch_only", "learning_tests", "learning_tests_cartpole", "learning_tests_discrete"],
    size = "large",
    srcs = ["tests/run_regression_tests.py"],
    data = glob(["tuned_examples/ddppo/cartpole-ddppo.yaml"]),
    args = ["--yaml-dir=tuned_examples/ddppo"]
)

py_test(
    name = "learning_tests_pendulum_ddppo",
    main = "tests/run_regression_tests.py",
    tags = ["team:rllib", "exclusive", "torch_only", "learning_tests", "learning_tests_pendulum", "learning_tests_continuous"],
    size = "large",
    srcs = ["tests/run_regression_tests.py"],
    data = glob(["tuned_examples/ddppo/pendulum-ddppo.yaml"]),
    args = ["--yaml-dir=tuned_examples/ddppo"]
)

# DQN
# py_test(
#    name = "learning_tests_cartpole_dqn",
#    main = "tests/run_regression_tests.py",
#    tags = ["team:rllib", "exclusive", "learning_tests", "learning_tests_cartpole", "learning_tests_discrete"],
#    size = "large",
#    srcs = ["tests/run_regression_tests.py"],
#    data = ["tuned_examples/dqn/cartpole-dqn.yaml"],
#    args = ["--yaml-dir=tuned_examples/dqn"]
# )

py_test(
    name = "learning_tests_cartpole_dqn_softq",
    main = "tests/run_regression_tests.py",
    tags = ["team:rllib", "exclusive", "learning_tests", "learning_tests_cartpole", "learning_tests_discrete"],
    size = "large",
    srcs = ["tests/run_regression_tests.py"],
    data = ["tuned_examples/dqn/cartpole-dqn-softq.yaml"],
    args = ["--yaml-dir=tuned_examples/dqn"]
)

# Does not work with tf-eager tracing due to Exploration's postprocessing
# method injecting a tensor into a new graph. Revisit when tf-eager tracing
# is better supported.
py_test(
    name = "learning_tests_cartpole_dqn_param_noise",
    main = "tests/run_regression_tests.py",
    tags = ["team:rllib", "exclusive", "learning_tests", "learning_tests_cartpole", "learning_tests_discrete", "no_tf_eager_tracing"],
    size = "large",
    srcs = ["tests/run_regression_tests.py"],
    data = ["tuned_examples/dqn/cartpole-dqn-param-noise.yaml"],
    args = ["--yaml-dir=tuned_examples/dqn"]
)

py_test(
    name = "learning_tests_cartpole_dqn_fake_gpus",
    main = "tests/run_regression_tests.py",
    tags = ["team:rllib", "exclusive", "learning_tests", "learning_tests_cartpole", "learning_tests_discrete", "fake_gpus"],
    size = "large",
    srcs = ["tests/run_regression_tests.py"],
    data = ["tuned_examples/dqn/cartpole-dqn-fake-gpus.yaml"],
    args = ["--yaml-dir=tuned_examples/dqn"]
)

# Simple-Q
py_test(
    name = "learning_tests_cartpole_simpleq",
    main = "tests/run_regression_tests.py",
    tags = ["team:rllib", "exclusive", "learning_tests", "learning_tests_cartpole", "learning_tests_discrete"],
    size = "large",
    srcs = ["tests/run_regression_tests.py"],
    data = [
        "tuned_examples/simple_q/cartpole-simpleq.yaml",
    ],
    args = ["--yaml-dir=tuned_examples/simple_q"]
)

py_test(
    name = "learning_tests_cartpole_simpleq_fake_gpus",
    main = "tests/run_regression_tests.py",
    tags = ["team:rllib", "exclusive", "learning_tests", "learning_tests_cartpole", "learning_tests_discrete", "fake_gpus"],
    size = "large",
    srcs = ["tests/run_regression_tests.py"],
    data = ["tuned_examples/simple_q/cartpole-simpleq-fake-gpus.yaml"],
    args = ["--yaml-dir=tuned_examples/simple_q"]
)

# ES
# py_test(
#    name = "learning_tests_cartpole_es",
#    main = "tests/run_regression_tests.py",
#    tags = ["team:rllib", "exclusive", "learning_tests", "learning_tests_cartpole", "learning_tests_discrete"],
#    size = "large",
#    srcs = ["tests/run_regression_tests.py"],
#    data = ["tuned_examples/es/cartpole-es.yaml"],
#    args = ["--yaml-dir=tuned_examples/es"]
# )

# IMPALA
# py_test(
#    name = "learning_tests_cartpole_impala",
#    main = "tests/run_regression_tests.py",
#    tags = ["team:rllib", "exclusive", "learning_tests", "learning_tests_cartpole", "learning_tests_discrete"],
#    size = "large",
#    srcs = ["tests/run_regression_tests.py"],
#    data = ["tuned_examples/impala/cartpole-impala.yaml"],
#    args = ["--yaml-dir=tuned_examples/impala"]
# )

py_test(
    name = "learning_tests_multi_agent_cartpole_impala",
    main = "tests/run_regression_tests.py",
    tags = ["team:rllib", "exclusive", "learning_tests", "learning_tests_cartpole", "learning_tests_discrete"],
    size = "large",
    srcs = ["tests/run_regression_tests.py"],
    data = ["tuned_examples/impala/multi-agent-cartpole-impala.yaml"],
    args = ["--yaml-dir=tuned_examples/impala"]
)

py_test(
    name = "learning_tests_cartpole_impala_fake_gpus",
    main = "tests/run_regression_tests.py",
    tags = ["team:rllib", "exclusive", "learning_tests", "learning_tests_cartpole", "learning_tests_discrete", "fake_gpus"],
    size = "large",
    srcs = ["tests/run_regression_tests.py"],
    data = ["tuned_examples/impala/cartpole-impala-fake-gpus.yaml"],
    args = ["--yaml-dir=tuned_examples/impala"]
)

# MADDPG
py_test(
    name = "learning_tests_two_step_game_maddpg",
    main = "tests/run_regression_tests.py",
    tags = ["team:rllib", "exclusive", "tf_only", "no_tf_eager_tracing", "learning_tests", "learning_tests_discrete"],
    size = "large",
    srcs = ["tests/run_regression_tests.py"],
    data = ["tuned_examples/maddpg/two-step-game-maddpg.yaml"],
    args = ["--yaml-dir=tuned_examples/maddpg", "--framework=tf"]
)

# Working, but takes a long time to learn (>15min).
# Removed due to Higher API conflicts with Pytorch-Import tests
## MB-MPO
#py_test(
#    name = "learning_tests_pendulum_mbmpo",
#    main = "tests/run_regression_tests.py",
#    tags = ["team:rllib", "exclusive", "torch_only", "learning_tests", "learning_tests_pendulum", "learning_tests_continuous"],
#    size = "large",
#    srcs = ["tests/run_regression_tests.py"],
#    data = ["tuned_examples/mbmpo/pendulum-mbmpo.yaml"],
#    args = ["--yaml-dir=tuned_examples/mbmpo"]
#)

# PG
py_test(
    name = "learning_tests_cartpole_pg",
    main = "tests/run_regression_tests.py",
    tags = ["team:rllib", "exclusive", "learning_tests", "learning_tests_cartpole", "learning_tests_discrete"],
    size = "large",
    srcs = ["tests/run_regression_tests.py"],
    data = ["tuned_examples/pg/cartpole-pg.yaml"],
    args = ["--yaml-dir=tuned_examples/pg"]
)

py_test(
    name = "learning_tests_cartpole_crashing_pg",
    main = "tests/run_regression_tests.py",
    tags = ["team:rllib", "exclusive", "learning_tests", "learning_tests_cartpole", "learning_tests_discrete"],
    size = "large",
    srcs = ["tests/run_regression_tests.py"],
    data = ["tuned_examples/pg/cartpole-crashing-pg.yaml"],
    args = ["--yaml-dir=tuned_examples/pg"]
)

py_test(
    name = "learning_tests_cartpole_crashing_with_remote_envs_pg",
    main = "tests/run_regression_tests.py",
    tags = ["team:rllib", "exclusive", "learning_tests", "learning_tests_cartpole", "learning_tests_discrete"],
    size = "large",
    srcs = ["tests/run_regression_tests.py"],
    data = ["tuned_examples/pg/cartpole-crashing-with_remote-envs-pg.yaml"],
    args = ["--yaml-dir=tuned_examples/pg"]
)

py_test(
    name = "learning_tests_cartpole_pg_fake_gpus",
    main = "tests/run_regression_tests.py",
    tags = ["team:rllib", "exclusive", "learning_tests", "learning_tests_cartpole", "learning_tests_discrete", "fake_gpus"],
    size = "large",
    srcs = ["tests/run_regression_tests.py"],
    data = ["tuned_examples/pg/cartpole-pg-fake-gpus.yaml"],
    args = ["--yaml-dir=tuned_examples/pg"]
)

# PPO
# py_test(
#    name = "learning_tests_cartpole_ppo",
#    main = "tests/run_regression_tests.py",
#    tags = ["team:rllib", "exclusive", "learning_tests", "learning_tests_cartpole", "learning_tests_discrete"],
#    size = "large",
#    srcs = ["tests/run_regression_tests.py"],
#    data = ["tuned_examples/ppo/cartpole-ppo.yaml"],
#    args = ["--yaml-dir=tuned_examples/ppo"]
# )

py_test(
    name = "learning_tests_pendulum_ppo",
    main = "tests/run_regression_tests.py",
    tags = ["team:rllib", "exclusive", "learning_tests", "learning_tests_pendulum", "learning_tests_continuous"],
    size = "large",
    srcs = ["tests/run_regression_tests.py"],
    data = ["tuned_examples/ppo/pendulum-ppo.yaml"],
    args = ["--yaml-dir=tuned_examples/ppo"]
)

py_test(
    name = "learning_tests_transformed_actions_pendulum_ppo",
    main = "tests/run_regression_tests.py",
    tags = ["team:rllib", "exclusive", "learning_tests", "learning_tests_pendulum", "learning_tests_continuous"],
    size = "large",
    srcs = ["tests/run_regression_tests.py"],
    data = ["tuned_examples/ppo/pendulum-transformed-actions-ppo.yaml"],
    args = ["--yaml-dir=tuned_examples/ppo"]
)

py_test(
    name = "learning_tests_repeat_after_me_ppo",
    main = "tests/run_regression_tests.py",
    tags = ["team:rllib", "exclusive", "learning_tests", "learning_tests_discrete"],
    size = "large",
    srcs = ["tests/run_regression_tests.py"],
    data = ["tuned_examples/ppo/repeatafterme-ppo-lstm.yaml"],
    args = ["--yaml-dir=tuned_examples/ppo"]
)

py_test(
    name = "learning_tests_cartpole_ppo_fake_gpus",
    main = "tests/run_regression_tests.py",
    tags = ["team:rllib", "exclusive", "learning_tests", "learning_tests_cartpole", "learning_tests_discrete", "fake_gpus"],
    size = "large",
    srcs = ["tests/run_regression_tests.py"],
    data = ["tuned_examples/ppo/cartpole-ppo-fake-gpus.yaml"],
    args = ["--yaml-dir=tuned_examples/ppo"]
)

# QMIX
py_test(
    name = "learning_tests_two_step_game_qmix",
    main = "tests/run_regression_tests.py",
    tags = ["team:rllib", "exclusive", "learning_tests", "learning_tests_discrete"],
    size = "large",
    srcs = ["tests/run_regression_tests.py"],
    data = ["tuned_examples/qmix/two-step-game-qmix.yaml"],
    args = ["--yaml-dir=tuned_examples/qmix", "--framework=torch"]
)

py_test(
    name = "learning_tests_two_step_game_qmix_vdn_mixer",
    main = "tests/run_regression_tests.py",
    tags = ["team:rllib", "exclusive", "learning_tests", "learning_tests_discrete"],
    size = "large",
    srcs = ["tests/run_regression_tests.py"],
    data = ["tuned_examples/qmix/two-step-game-qmix-vdn-mixer.yaml"],
    args = ["--yaml-dir=tuned_examples/qmix", "--framework=torch"]
)

py_test(
    name = "learning_tests_two_step_game_qmix_no_mixer",
    main = "tests/run_regression_tests.py",
    tags = ["team:rllib", "exclusive", "learning_tests", "learning_tests_discrete"],
    size = "large",
    srcs = ["tests/run_regression_tests.py"],
    data = ["tuned_examples/qmix/two-step-game-qmix-no-mixer.yaml"],
    args = ["--yaml-dir=tuned_examples/qmix", "--framework=torch"]
)

# R2D2
py_test(
    name = "learning_tests_stateless_cartpole_r2d2",
    main = "tests/run_regression_tests.py",
    tags = ["team:rllib", "exclusive", "learning_tests", "learning_tests_cartpole", "learning_tests_discrete"],
    size = "large",
    srcs = ["tests/run_regression_tests.py"],
    data = ["tuned_examples/r2d2/stateless-cartpole-r2d2.yaml"],
    args = ["--yaml-dir=tuned_examples/r2d2"]
)

py_test(
    name = "learning_tests_stateless_cartpole_r2d2_fake_gpus",
    main = "tests/run_regression_tests.py",
    tags = ["team:rllib", "exclusive", "learning_tests", "learning_tests_cartpole", "fake_gpus"],
    size = "large",
    srcs = ["tests/run_regression_tests.py"],
    data = ["tuned_examples/r2d2/stateless-cartpole-r2d2-fake-gpus.yaml"],
    args = ["--yaml-dir=tuned_examples/r2d2"]
)

# SAC
py_test(
    name = "learning_tests_cartpole_sac",
    main = "tests/run_regression_tests.py",
    tags = ["team:rllib", "exclusive", "learning_tests", "learning_tests_cartpole", "learning_tests_discrete"],
    size = "large",
    srcs = ["tests/run_regression_tests.py"],
    data = ["tuned_examples/sac/cartpole-sac.yaml"],
    args = ["--yaml-dir=tuned_examples/sac"]
)

# py_test(
#    name = "learning_tests_cartpole_continuous_pybullet_sac",
#    main = "tests/run_regression_tests.py",
#    tags = ["team:rllib", "exclusive", "learning_tests", "learning_tests_cartpole", "learning_tests_continuous"],
#    size = "large",
#    srcs = ["tests/run_regression_tests.py"],
#    data = ["tuned_examples/sac/cartpole-continuous-pybullet-sac.yaml"],
#    args = ["--yaml-dir=tuned_examples/sac"]
# )

# py_test(
#    name = "learning_tests_pendulum_sac",
#    main = "tests/run_regression_tests.py",
#    tags = ["team:rllib", "exclusive", "learning_tests", "learning_tests_pendulum", "learning_tests_continuous"],
#    size = "large",
#    srcs = ["tests/run_regression_tests.py"],
#    data = ["tuned_examples/sac/pendulum-sac.yaml"],
#    args = ["--yaml-dir=tuned_examples/sac"]
# )

# py_test(
#    name = "learning_tests_transformed_actions_pendulum_sac",
#    main = "tests/run_regression_tests.py",
#    tags = ["team:rllib", "exclusive", "learning_tests", "learning_tests_pendulum", "learning_tests_continuous"],
#    size = "large",
#    srcs = ["tests/run_regression_tests.py"],
#    data = ["tuned_examples/sac/pendulum-transformed-actions-sac.yaml"],
#    args = ["--yaml-dir=tuned_examples/sac"]
# )

# py_test(
#    name = "learning_tests_pendulum_sac_fake_gpus",
#    main = "tests/run_regression_tests.py",
#    tags = ["team:rllib", "exclusive", "learning_tests", "learning_tests_pendulum", "learning_tests_continuous", "fake_gpus"],
#    size = "large",
#    srcs = ["tests/run_regression_tests.py"],
#    data = ["tuned_examples/sac/pendulum-sac-fake-gpus.yaml"],
#    args = ["--yaml-dir=tuned_examples/sac"]
# )

# SlateQ
# py_test(
#    name = "learning_tests_interest_evolution_10_candidates_recsim_env_slateq",
#    main = "tests/run_regression_tests.py",
#    tags = ["team:rllib", "exclusive", "learning_tests", "learning_tests_discrete"],
#    size = "large",
#    srcs = ["tests/run_regression_tests.py"],
#    data = ["tuned_examples/slateq/interest-evolution-10-candidates-recsim-env-slateq.yaml"],
#    args = ["--yaml-dir=tuned_examples/slateq"]
# )

py_test(
    name = "learning_tests_interest_evolution_10_candidates_recsim_env_slateq_fake_gpus",
    main = "tests/run_regression_tests.py",
    tags = ["team:rllib", "exclusive", "learning_tests", "learning_tests_discrete", "fake_gpus"],
    size = "large",
    srcs = ["tests/run_regression_tests.py"],
    data = ["tuned_examples/slateq/interest-evolution-10-candidates-recsim-env-slateq.yaml"],
    args = ["--yaml-dir=tuned_examples/slateq"]
)

# TD3
# py_test(
#    name = "learning_tests_pendulum_td3",
#    main = "tests/run_regression_tests.py",
#    tags = ["team:rllib", "exclusive", "learning_tests", "learning_tests_pendulum", "learning_tests_continuous"],
#    size = "large",
#    srcs = ["tests/run_regression_tests.py"],
#    data = ["tuned_examples/ddpg/pendulum-td3.yaml"],
#    args = ["--yaml-dir=tuned_examples/ddpg"]
# )


# --------------------------------------------------------------------
# Algorithms (Compilation, Losses, simple functionality tests)
# rllib/algorithms/
#
# Tag: algorithms_dir
# --------------------------------------------------------------------

# Generic (all Algorithms)

py_test(
    name = "test_algorithm",
    tags = ["team:rllib", "algorithms_dir", "algorithms_dir_generic"],
    size = "large",
    srcs = ["algorithms/tests/test_algorithm.py"]
)

py_test(
    name = "test_callbacks",
    tags = ["team:rllib", "algorithms_dir", "algorithms_dir_generic"],
    size = "medium",
    srcs = ["algorithms/tests/test_callbacks.py"]
)

py_test(
    name = "test_memory_leaks_generic",
    main = "algorithms/tests/test_memory_leaks.py",
    tags = ["team:rllib", "algorithms_dir"],
    size = "large",
    srcs = ["algorithms/tests/test_memory_leaks.py"]
)

py_test(
    name = "tests/test_worker_failures",
    tags = ["team:rllib", "tests_dir", "algorithms_dir_generic"],
    size = "large",
    srcs = ["algorithms/tests/test_worker_failures.py"]
)

# Specific Algorithms

# A2C
py_test(
    name = "test_a2c",
    tags = ["team:rllib", "algorithms_dir"],
    size = "large",
    srcs = ["algorithms/a2c/tests/test_a2c.py"]
)

# A3C
py_test(
    name = "test_a3c",
    tags = ["team:rllib", "algorithms_dir"],
    size = "large",
    srcs = ["algorithms/a3c/tests/test_a3c.py"]
)

# AlphaStar
py_test(
    name = "test_alpha_star",
    tags = ["team:rllib", "algorithms_dir"],
    size = "large",
    srcs = ["algorithms/alpha_star/tests/test_alpha_star.py"]
)

# AlphaZero
py_test(
    name = "test_alpha_zero",
    tags = ["team:rllib", "algorithms_dir"],
    size = "large",
    srcs = ["algorithms/alpha_zero/tests/test_alpha_zero.py"]
)

# APEX-DQN
py_test(
    name = "test_apex_dqn",
    tags = ["team:rllib", "algorithms_dir"],
    size = "large",
    srcs = ["algorithms/apex_dqn/tests/test_apex_dqn.py"]
)

# APEX-DDPG
py_test(
    name = "test_apex_ddpg",
    tags = ["team:rllib", "algorithms_dir"],
    size = "medium",
    srcs = ["algorithms/apex_ddpg/tests/test_apex_ddpg.py"]
)

# APPO
py_test(
    name = "test_appo",
    tags = ["team:rllib", "algorithms_dir"],
    size = "large",
    srcs = ["algorithms/appo/tests/test_appo.py"]
)

# ARS
py_test(
    name = "test_ars",
    tags = ["team:rllib", "algorithms_dir"],
    size = "medium",
    srcs = ["algorithms/ars/tests/test_ars.py"]
)

# Bandits
py_test(
    name = "test_bandits",
    tags = ["team:rllib", "algorithms_dir"],
    size = "medium",
    srcs = ["algorithms/bandit/tests/test_bandits.py"],
)

# BC
py_test(
    name = "test_bc",
    tags = ["team:rllib", "algorithms_dir"],
    size = "large",
    # Include the json data file.
    data = ["tests/data/cartpole/large.json"],
    srcs = ["algorithms/bc/tests/test_bc.py"]
)

# CQL
py_test(
    name = "test_cql",
    tags = ["team:rllib", "algorithms_dir"],
    size = "large",
    srcs = ["algorithms/cql/tests/test_cql.py"]
)

# CRR
py_test(
    name = "test_crr",
    tags = ["team:rllib", "algorithms_dir"],
    size = "medium",
    srcs = ["algorithms/crr/tests/test_crr.py"]
)

# DDPG
py_test(
    name = "test_ddpg",
    tags = ["team:rllib", "algorithms_dir"],
    size = "large",
    srcs = ["algorithms/ddpg/tests/test_ddpg.py"]
)

# DDPPO
py_test(
    name = "test_ddppo",
    tags = ["team:rllib", "algorithms_dir"],
    size = "medium",
    srcs = ["algorithms/ddppo/tests/test_ddppo.py"]
)

# DQN
py_test(
    name = "test_dqn",
    tags = ["team:rllib", "algorithms_dir"],
    size = "large",
    srcs = ["algorithms/dqn/tests/test_dqn.py"]
)

# Dreamer
py_test(
    name = "test_dreamer",
    tags = ["team:rllib", "algorithms_dir"],
    size = "medium",
    srcs = ["algorithms/dreamer/tests/test_dreamer.py"]
)

# ES
py_test(
    name = "test_es",
    tags = ["team:rllib", "algorithms_dir"],
    size = "medium",
    srcs = ["algorithms/es/tests/test_es.py"]
)

# Impala
py_test(
    name = "test_impala",
    tags = ["team:rllib", "algorithms_dir"],
    size = "large",
    srcs = ["algorithms/impala/tests/test_impala.py"]
)
py_test(
    name = "test_vtrace",
    tags = ["team:rllib", "algorithms_dir"],
    size = "small",
    srcs = ["algorithms/impala/tests/test_vtrace.py"]
)

# MARWIL
py_test(
    name = "test_marwil",
    tags = ["team:rllib", "algorithms_dir"],
    size = "large",
    # Include the json data file.
    data = ["tests/data/cartpole/large.json"],
    srcs = ["algorithms/marwil/tests/test_marwil.py"]
)

# MADDPG
py_test(
    name = "test_maddpg",
    tags = ["team:rllib", "algorithms_dir"],
    size = "medium",
    srcs = ["algorithms/maddpg/tests/test_maddpg.py"]
)

# MAML
py_test(
    name = "test_maml",
    tags = ["team:rllib", "algorithms_dir"],
    size = "medium",
    srcs = ["algorithms/maml/tests/test_maml.py"]
)

# MBMPO
py_test(
    name = "test_mbmpo",
    tags = ["team:rllib", "algorithms_dir"],
    size = "medium",
    srcs = ["algorithms/mbmpo/tests/test_mbmpo.py"]
)

# PG
py_test(
    name = "test_pg",
    tags = ["team:rllib", "algorithms_dir"],
    size = "large",
    srcs = ["algorithms/pg/tests/test_pg.py"]
)

# PPO
py_test(
    name = "test_ppo",
    tags = ["team:rllib", "algorithms_dir"],
    size = "large",
    srcs = ["algorithms/ppo/tests/test_ppo.py"]
)

# QMix
py_test(
    name = "test_qmix",
    tags = ["team:rllib", "algorithms_dir"],
    size = "medium",
    srcs = ["algorithms/qmix/tests/test_qmix.py"]
)

# R2D2
py_test(
    name = "test_r2d2",
    tags = ["team:rllib", "algorithms_dir"],
    size = "large",
    srcs = ["algorithms/r2d2/tests/test_r2d2.py"]
)

# RNNSAC
py_test(
    name = "test_rnnsac",
    tags = ["team:rllib", "algorithms_dir"],
    size = "medium",
    srcs = ["algorithms/sac/tests/test_rnnsac.py"]
)

# SAC
py_test(
    name = "test_sac",
    tags = ["team:rllib", "algorithms_dir"],
    size = "large",
    srcs = ["algorithms/sac/tests/test_sac.py"]
)

# SimpleQ
py_test(
    name = "test_simple_q",
    tags = ["team:rllib", "algorithms_dir"],
    size = "medium",
    srcs = ["algorithms/simple_q/tests/test_simple_q.py"]
)

# SlateQ
py_test(
    name = "test_slateq",
    tags = ["team:rllib", "algorithms_dir"],
    size = "medium",
    srcs = ["algorithms/slateq/tests/test_slateq.py"]
)

# TD3
py_test(
    name = "test_td3",
    tags = ["team:rllib", "algorithms_dir"],
    size = "large",
    srcs = ["algorithms/td3/tests/test_td3.py"]
)

# --------------------------------------------------------------------
# contrib Algorithms
# --------------------------------------------------------------------

py_test(
    name = "random_agent",
    tags = ["team:rllib", "algorithms_dir"],
    main = "contrib/random_agent/random_agent.py",
    size = "small",
    srcs = ["contrib/random_agent/random_agent.py"]
)


# --------------------------------------------------------------------
# Memory leak tests
#
# Tag: memory_leak_tests
# --------------------------------------------------------------------

py_test(
    name = "test_memory_leak_a3c",
    tags = ["team:rllib", "memory_leak_tests"],
    main = "utils/tests/run_memory_leak_tests.py",
    size = "large",
    srcs = ["utils/tests/run_memory_leak_tests.py"],
    data = ["tuned_examples/a3c/memory-leak-test-a3c.yaml"],
    args = ["--yaml-dir=tuned_examples/a3c"]
)

py_test(
    name = "test_memory_leak_appo",
    tags = ["team:rllib", "memory_leak_tests"],
    main = "utils/tests/run_memory_leak_tests.py",
    size = "large",
    srcs = ["utils/tests/run_memory_leak_tests.py"],
    data = ["tuned_examples/appo/memory-leak-test-appo.yaml"],
    args = ["--yaml-dir=tuned_examples/appo"]
)

py_test(
    name = "test_memory_leak_ddpg",
    tags = ["team:rllib", "memory_leak_tests"],
    main = "utils/tests/run_memory_leak_tests.py",
    size = "large",
    srcs = ["utils/tests/run_memory_leak_tests.py"],
    data = ["tuned_examples/ddpg/memory-leak-test-ddpg.yaml"],
    args = ["--yaml-dir=tuned_examples/ddpg"]
)

py_test(
    name = "test_memory_leak_dqn",
    tags = ["team:rllib", "memory_leak_tests"],
    main = "utils/tests/run_memory_leak_tests.py",
    size = "large",
    srcs = ["utils/tests/run_memory_leak_tests.py"],
    data = ["tuned_examples/dqn/memory-leak-test-dqn.yaml"],
    args = ["--yaml-dir=tuned_examples/dqn"]
)

py_test(
    name = "test_memory_leak_impala",
    tags = ["team:rllib", "memory_leak_tests"],
    main = "utils/tests/run_memory_leak_tests.py",
    size = "large",
    srcs = ["utils/tests/run_memory_leak_tests.py"],
    data = ["tuned_examples/impala/memory-leak-test-impala.yaml"],
    args = ["--yaml-dir=tuned_examples/impala"]
)

py_test(
    name = "test_memory_leak_ppo",
    tags = ["team:rllib", "memory_leak_tests"],
    main = "utils/tests/run_memory_leak_tests.py",
    size = "large",
    srcs = ["utils/tests/run_memory_leak_tests.py"],
    data = ["tuned_examples/ppo/memory-leak-test-ppo.yaml"],
    args = ["--yaml-dir=tuned_examples/ppo"]
)

py_test(
    name = "test_memory_leak_sac",
    tags = ["team:rllib", "memory_leak_tests"],
    main = "utils/tests/run_memory_leak_tests.py",
    size = "large",
    srcs = ["utils/tests/run_memory_leak_tests.py"],
    data = ["tuned_examples/sac/memory-leak-test-sac.yaml"],
    args = ["--yaml-dir=tuned_examples/sac"]
)

# --------------------------------------------------------------------
# Algorithms (quick training test iterations via `rllib train`)
#
# Tag: quick_train
#
# These are not(!) learning tests, we only test here compilation and
# support for certain envs, spaces, setups.
# Should all be very short tests with label: "quick_train".
# --------------------------------------------------------------------

# A2C/A3C

py_test(
    name = "test_a3c_torch_pong_deterministic_v4",
    main = "train.py", srcs = ["train.py"],
    tags = ["team:rllib", "quick_train"],
    args = [
        "--env", "PongDeterministic-v4",
        "--run", "A3C",
        "--stop", "'{\"training_iteration\": 1}'",
        "--config", "'{\"framework\": \"torch\", \"num_workers\": 2, \"sample_async\": false, \"model\": {\"use_lstm\": false, \"grayscale\": true, \"zero_mean\": false, \"dim\": 84}, \"preprocessor_pref\": \"rllib\"}'",
        "--ray-num-cpus", "4"
        ]
)

py_test(
    name = "test_a3c_tf_pong_ram_v4",
    main = "train.py", srcs = ["train.py"],
    tags = ["team:rllib", "quick_train"],
    args = [
        "--env", "Pong-ram-v4",
        "--run", "A3C",
        "--stop", "'{\"training_iteration\": 1}'",
        "--config", "'{\"framework\": \"tf\", \"num_workers\": 2}'",
        "--ray-num-cpus", "4"
        ]
)

# DDPG/APEX-DDPG/TD3

py_test(
    name = "test_ddpg_mountaincar_continuous_v0_num_workers_0",
    main = "train.py", srcs = ["train.py"],
    tags = ["team:rllib", "quick_train"],
    args = [
        "--env", "MountainCarContinuous-v0",
        "--run", "DDPG",
        "--stop", "'{\"training_iteration\": 1}'",
        "--config", "'{\"framework\": \"tf\", \"num_workers\": 0}'"
        ]
)

py_test(
    name = "test_ddpg_mountaincar_continuous_v0_num_workers_1",
    main = "train.py", srcs = ["train.py"],
    tags = ["team:rllib", "quick_train"],
    args = [
        "--env", "MountainCarContinuous-v0",
        "--run", "DDPG",
        "--stop", "'{\"training_iteration\": 1}'",
        "--config", "'{\"framework\": \"tf\", \"num_workers\": 1}'"
        ]
)

py_test(
    name = "test_apex_ddpg_pendulum_v0_complete_episode_batches",
    main = "train.py", srcs = ["train.py"],
    tags = ["team:rllib", "quick_train"],
    args = [
        "--env", "Pendulum-v1",
        "--run", "APEX_DDPG",
        "--stop", "'{\"training_iteration\": 1}'",
        "--config", "'{\"framework\": \"tf\", \"num_workers\": 2, \"optimizer\": {\"num_replay_buffer_shards\": 1}, \"replay_buffer_config\": {\"learning_starts\": 100}, \"min_time_s_per_iteration\": 1, \"batch_mode\": \"complete_episodes\"}'",
        "--ray-num-cpus", "4",
        ]
)

# DQN/APEX

py_test(
    name = "test_dqn_frozenlake_v1",
    main = "train.py", srcs = ["train.py"],
    size = "small",
    tags = ["team:rllib", "quick_train"],
    args = [
        "--env", "FrozenLake-v1",
        "--run", "DQN",
        "--config", "'{\"framework\": \"tf\"}'",
        "--stop", "'{\"training_iteration\": 1}'"
        ]
)

py_test(
    name = "test_dqn_cartpole_v0_no_dueling",
    main = "train.py", srcs = ["train.py"],
    size = "small",
    tags = ["team:rllib", "quick_train"],
    args = [
        "--env", "CartPole-v0",
        "--run", "DQN",
        "--stop", "'{\"training_iteration\": 1}'",
        "--config", "'{\"framework\": \"tf\", \"lr\": 1e-3, \"exploration_config\": {\"epsilon_timesteps\": 10000, \"final_epsilon\": 0.02}, \"dueling\": false, \"hiddens\": [], \"model\": {\"fcnet_hiddens\": [64], \"fcnet_activation\": \"relu\"}}'"
        ]
)

py_test(
    name = "test_dqn_cartpole_v0",
    main = "train.py", srcs = ["train.py"],
    tags = ["team:rllib", "quick_train"],
    args = [
        "--env", "CartPole-v0",
        "--run", "DQN",
        "--stop", "'{\"training_iteration\": 1}'",
        "--config", "'{\"framework\": \"tf\", \"num_workers\": 2}'",
        "--ray-num-cpus", "4"
        ]
)

py_test(
    name = "test_dqn_cartpole_v0_with_offline_input_and_softq",
    main = "train.py", srcs = ["train.py"],
    tags = ["team:rllib", "quick_train", "external_files"],
    size = "small",
    # Include the json data file.
    data = ["tests/data/cartpole/small.json"],
    args = [
        "--env", "CartPole-v0",
        "--run", "DQN",
        "--stop", "'{\"training_iteration\": 1}'",
        "--config", "'{\"framework\": \"tf\", \"input\": \"tests/data/cartpole\", \"replay_buffer_config\": {\"learning_starts\": 0}, \"off_policy_estimation_methods\": {\"wis\": {\"type\": \"wis\"}, \"is\": {\"type\": \"is\"}}, \"exploration_config\": {\"type\": \"SoftQ\"}}'"
        ]
)

py_test(
    name = "test_dqn_pong_deterministic_v4",
    main = "train.py", srcs = ["train.py"],
    tags = ["team:rllib", "quick_train"],
    args = [
        "--env", "PongDeterministic-v4",
        "--run", "DQN",
        "--stop", "'{\"training_iteration\": 1}'",
        "--config", "'{\"framework\": \"tf\", \"lr\": 1e-4, \"exploration_config\": {\"epsilon_timesteps\": 200000, \"final_epsilon\": 0.01}, \"replay_buffer_config\": {\"capacity\": 10000, \"learning_starts\": 10000}, \"rollout_fragment_length\": 4, \"target_network_update_freq\": 1000, \"gamma\": 0.99}'"
        ]
)

# IMPALA

py_test(
    name = "test_impala_buffers_2",
    main = "train.py", srcs = ["train.py"],
    tags = ["team:rllib", "quick_train"],
    args = [
        "--env", "CartPole-v0",
        "--run", "IMPALA",
        "--stop", "'{\"training_iteration\": 1}'",
        "--config", "'{\"framework\": \"tf\", \"num_gpus\": 0, \"num_workers\": 2, \"min_time_s_per_iteration\": 1, \"num_multi_gpu_tower_stacks\": 2, \"replay_buffer_num_slots\": 100, \"replay_proportion\": 1.0}'",
        "--ray-num-cpus", "4",
        ]
)

py_test(
    name = "test_impala_cartpole_v0_buffers_2_lstm",
    main = "train.py",
    srcs = ["train.py"],
    tags = ["team:rllib", "quick_train"],
    args = [
        "--env", "CartPole-v0",
        "--run", "IMPALA",
        "--stop", "'{\"training_iteration\": 1}'",
        "--config", "'{\"framework\": \"tf\", \"num_gpus\": 0, \"num_workers\": 2, \"min_time_s_per_iteration\": 1, \"num_multi_gpu_tower_stacks\": 2, \"replay_buffer_num_slots\": 100, \"replay_proportion\": 1.0, \"model\": {\"use_lstm\": true}}'",
        "--ray-num-cpus", "4",
        ]
)

py_test(
    name = "test_impala_pong_deterministic_v4_40k_ts_1G_obj_store",
    main = "train.py",
    srcs = ["train.py"],
    tags = ["team:rllib", "quick_train"],
    size = "medium",
    args = [
        "--env", "PongDeterministic-v4",
        "--run", "IMPALA",
        "--stop", "'{\"timesteps_total\": 30000}'",
        "--ray-object-store-memory=1000000000",
        "--config", "'{\"framework\": \"tf\", \"num_workers\": 1, \"num_gpus\": 0, \"num_envs_per_worker\": 32, \"rollout_fragment_length\": 50, \"train_batch_size\": 50, \"learner_queue_size\": 1}'"
        ]
)

# PG

py_test(
    name = "test_pg_tf_cartpole_v0_lstm",
    main = "train.py", srcs = ["train.py"],
    tags = ["team:rllib", "quick_train"],
    args = [
        "--env", "CartPole-v0",
        "--run", "PG",
        "--stop", "'{\"training_iteration\": 1}'",
        "--config", "'{\"framework\": \"tf\", \"rollout_fragment_length\": 500, \"num_workers\": 1, \"model\": {\"use_lstm\": true, \"max_seq_len\": 100}}'"
        ]
)

py_test(
    name = "test_pg_tf_cartpole_v0_multi_envs_per_worker",
    main = "train.py", srcs = ["train.py"],
    size = "small",
    tags = ["team:rllib", "quick_train"],
    args = [
        "--env", "CartPole-v0",
        "--run", "PG",
        "--stop", "'{\"training_iteration\": 1}'",
        "--config", "'{\"framework\": \"tf\", \"rollout_fragment_length\": 500, \"num_workers\": 1, \"num_envs_per_worker\": 10}'"
        ]
)


py_test(
    name = "test_pg_tf_pong_v0",
    main = "train.py", srcs = ["train.py"],
    tags = ["team:rllib", "quick_train"],
    args = [
        "--env", "Pong-v0",
        "--run", "PG",
        "--stop", "'{\"training_iteration\": 1}'",
        "--config", "'{\"framework\": \"tf\", \"rollout_fragment_length\": 500, \"num_workers\": 1}'"
        ]
)

# PPO/APPO

py_test(
    name = "test_ppo_tf_cartpole_v1_complete_episode_batches",
    main = "train.py", srcs = ["train.py"],
    tags = ["team:rllib", "quick_train"],
    args = [
        "--env", "CartPole-v1",
        "--run", "PPO",
        "--stop", "'{\"training_iteration\": 1}'",
        "--config", "'{\"framework\": \"tf\", \"kl_coeff\": 1.0, \"num_sgd_iter\": 10, \"lr\": 1e-4, \"sgd_minibatch_size\": 64, \"train_batch_size\": 2000, \"num_workers\": 1, \"use_gae\": false, \"batch_mode\": \"complete_episodes\"}'"
        ]
)

py_test(
    name = "test_ppo_tf_cartpole_v1_remote_worker_envs",
    main = "train.py", srcs = ["train.py"],
    tags = ["team:rllib", "quick_train"],
    args = [
        "--env", "CartPole-v1",
        "--run", "PPO",
        "--stop", "'{\"training_iteration\": 1}'",
        "--config", "'{\"framework\": \"tf\", \"remote_worker_envs\": true, \"remote_env_batch_wait_ms\": 99999999, \"num_envs_per_worker\": 2, \"num_workers\": 1, \"train_batch_size\": 100, \"sgd_minibatch_size\": 50}'"
        ]
)

py_test(
    name = "test_ppo_tf_cartpole_v1_remote_worker_envs_b",
    main = "train.py", srcs = ["train.py"],
    tags = ["team:rllib", "quick_train"],
    args = [
        "--env", "CartPole-v1",
        "--run", "PPO",
        "--stop", "'{\"training_iteration\": 2}'",
        "--config", "'{\"framework\": \"tf\", \"remote_worker_envs\": true, \"num_envs_per_worker\": 2, \"num_workers\": 1, \"train_batch_size\": 100, \"sgd_minibatch_size\": 50}'"
        ]
)

py_test(
    name = "test_appo_tf_pendulum_v1_no_gpus",
    main = "train.py", srcs = ["train.py"],
    tags = ["team:rllib", "quick_train"],
    args = [
        "--env", "Pendulum-v1",
        "--run", "APPO",
        "--stop", "'{\"training_iteration\": 1}'",
        "--config", "'{\"framework\": \"tf\", \"num_workers\": 2, \"num_gpus\": 0}'",
        "--ray-num-cpus", "4"
        ]
)

# --------------------------------------------------------------------
# Connector tests
# rllib/connector/
#
# Tag: connector
# --------------------------------------------------------------------

py_test(
    name = "test_connector",
    tags = ["team:rllib", "connector"],
    size = "small",
    srcs = ["connectors/tests/test_connector.py"]
)

py_test(
    name = "test_action",
    tags = ["team:rllib", "connector"],
    size = "small",
    srcs = ["connectors/tests/test_action.py"]
)

py_test(
    name = "test_agent",
    tags = ["team:rllib", "connector"],
    size = "small",
    srcs = ["connectors/tests/test_agent.py"]
)

# --------------------------------------------------------------------
# Env tests
# rllib/env/
#
# Tag: env
# --------------------------------------------------------------------

py_test(
    name = "env/tests/test_external_env",
    tags = ["team:rllib", "env"],
    size = "large",
    srcs = ["env/tests/test_external_env.py"]
)

py_test(
    name = "env/tests/test_external_multi_agent_env",
    tags = ["team:rllib", "env"],
    size = "medium",
    srcs = ["env/tests/test_external_multi_agent_env.py"]
)

sh_test(
    name = "env/tests/test_local_inference_cartpole",
    tags = ["team:rllib", "env"],
    size = "medium",
    srcs = ["env/tests/test_policy_client_server_setup.sh"],
    args = ["local", "cartpole", "8800"],
    data = glob(["examples/serving/*.py"]),
)

sh_test(
    name = "env/tests/test_remote_inference_cartpole",
    tags = ["team:rllib", "env"],
    size = "medium",
    srcs = ["env/tests/test_policy_client_server_setup.sh"],
    args = ["remote", "cartpole", "8810"],
    data = glob(["examples/serving/*.py"]),
)

sh_test(
    name = "env/tests/test_remote_inference_cartpole_lstm",
    tags = ["team:rllib", "env"],
    size = "large",
    srcs = ["env/tests/test_policy_client_server_setup.sh"],
    args = ["remote", "cartpole_lstm", "8820"],
    data = glob(["examples/serving/*.py"]),
)

sh_test(
    name = "env/tests/test_local_inference_cartpole_w_2_concurrent_episodes",
    tags = ["team:rllib", "env"],
    size = "medium",
    srcs = ["env/tests/test_policy_client_server_setup.sh"],
    args = ["local", "cartpole-dummy-2-episodes", "8830"],
    data = glob(["examples/serving/*.py"]),
)

sh_test(
    name = "env/tests/test_remote_inference_cartpole_w_2_concurrent_episodes",
    tags = ["team:rllib", "env"],
    size = "medium",
    srcs = ["env/tests/test_policy_client_server_setup.sh"],
    args = ["remote", "cartpole-dummy-2-episodes", "8840"],
    data = glob(["examples/serving/*.py"]),
)

sh_test(
    name = "env/tests/test_local_inference_unity3d",
    tags = ["team:rllib", "env"],
    size = "medium",
    srcs = ["env/tests/test_policy_client_server_setup.sh"],
    args = ["local", "unity3d", "8850"],
    data = glob(["examples/serving/*.py"]),
)

sh_test(
    name = "env/tests/test_remote_inference_unity3d",
    tags = ["team:rllib", "env"],
    size = "medium",
    srcs = ["env/tests/test_policy_client_server_setup.sh"],
    args = ["remote", "unity3d", "8860"],
    data = glob(["examples/serving/*.py"]),
)


py_test(
    name = "env/tests/test_remote_worker_envs",
    tags = ["team:rllib", "env"],
    size = "medium",
    srcs = ["env/tests/test_remote_worker_envs.py"]
)

py_test(
    name = "env/tests/test_env_with_subprocess",
    tags = ["team:rllib", "env"],
    size = "medium",
    srcs = ["env/tests/test_env_with_subprocess.py"]
)

py_test(
    name = "env/wrappers/tests/test_unity3d_env",
    tags = ["team:rllib", "env"],
    size = "small",
    srcs = ["env/wrappers/tests/test_unity3d_env.py"]
)

py_test(
    name = "env/wrappers/tests/test_recsim_wrapper",
    tags = ["team:rllib", "env"],
    size = "small",
    srcs = ["env/wrappers/tests/test_recsim_wrapper.py"]
)

py_test(
    name = "env/wrappers/tests/test_exception_wrapper",
    tags = ["team:rllib", "env"],
    size = "small",
    srcs = ["env/wrappers/tests/test_exception_wrapper.py"]
)

py_test(
    name = "env/wrappers/tests/test_group_agents_wrapper",
    tags = ["team:rllib", "env"],
    size = "small",
    srcs = ["env/wrappers/tests/test_group_agents_wrapper.py"]
)

# --------------------------------------------------------------------
# Evaluation components
# rllib/evaluation/
#
# Tag: evaluation
# --------------------------------------------------------------------

py_test(
    name = "evaluation/tests/test_envs_that_crash",
    tags = ["team:rllib", "evaluation"],
    size = "medium",
    srcs = ["evaluation/tests/test_envs_that_crash.py"]
)

py_test(
    name = "evaluation/tests/test_episode",
    tags = ["team:rllib", "evaluation"],
    size = "small",
    srcs = ["evaluation/tests/test_episode.py"]
)

py_test(
    name = "evaluation/tests/test_episode_v2",
    tags = ["team:rllib", "evaluation"],
    size = "small",
    srcs = ["evaluation/tests/test_episode_v2.py"]
)

py_test(
    name = "evaluation/tests/test_postprocessing",
    tags = ["team:rllib", "evaluation"],
    size = "small",
    srcs = ["evaluation/tests/test_postprocessing.py"]
)

py_test(
    name = "evaluation/tests/test_rollout_worker",
    tags = ["team:rllib", "evaluation"],
    size = "medium",
    srcs = ["evaluation/tests/test_rollout_worker.py"]
)

py_test(
    name = "evaluation/tests/test_trajectory_view_api",
    tags = ["team:rllib", "evaluation"],
    size = "medium",
    srcs = ["evaluation/tests/test_trajectory_view_api.py"]
)

# --------------------------------------------------------------------
# Execution Utils
# rllib/execution/
#
# Tag: execution
# --------------------------------------------------------------------

py_test(
    name = "test_async_requests_manager",
    tags = ["team:rllib", "execution"],
    size = "medium",
    srcs = ["execution/tests/test_async_requests_manager.py"]
)

# --------------------------------------------------------------------
# Models and Distributions
# rllib/models/
#
# Tag: models
# --------------------------------------------------------------------

py_test(
    name = "test_attention_nets",
    tags = ["team:rllib", "models"],
    size = "large",
    srcs = ["models/tests/test_attention_nets.py"]
)

py_test(
    name = "test_conv2d_default_stacks",
    tags = ["team:rllib", "models"],
    size = "medium",
    srcs = ["models/tests/test_conv2d_default_stacks.py"]
)

py_test(
    name = "test_convtranspose2d_stack",
    tags = ["team:rllib", "models"],
    size = "small",
    data = glob(["tests/data/images/obstacle_tower.png"]),
    srcs = ["models/tests/test_convtranspose2d_stack.py"]
)

py_test(
    name = "test_distributions",
    tags = ["team:rllib", "models"],
    size = "medium",
    srcs = ["models/tests/test_distributions.py"]
)

py_test(
    name = "test_lstms",
    tags = ["team:rllib", "models"],
    size = "large",
    srcs = ["models/tests/test_lstms.py"]
)

py_test(
    name = "test_models",
    tags = ["team:rllib", "models"],
    size = "medium",
    srcs = ["models/tests/test_models.py"]
)

py_test(
    name = "test_preprocessors",
    tags = ["team:rllib", "models"],
    size = "large",
    srcs = ["models/tests/test_preprocessors.py"]
)

# --------------------------------------------------------------------
# Offline
# rllib/offline/
#
# Tag: offline
# --------------------------------------------------------------------

py_test(
    name = "test_dataset_reader",
    tags = ["team:rllib", "offline"],
    size = "small",
    srcs = ["offline/tests/test_dataset_reader.py"]
)

py_test(
    name = "test_feature_importance",
    tags = ["team:rllib", "offline", "torch_only"],
<<<<<<< HEAD
    size = "large",
    srcs = ["offline/estimators/tests/test_ope.py"]
=======
    size = "medium",
    srcs = ["offline/estimators/tests/test_feature_importance.py"]
>>>>>>> 55029125
)

py_test(
    name = "test_json_reader",
    tags = ["team:rllib", "offline"],
    size = "small",
    srcs = ["offline/tests/test_json_reader.py"]
)

py_test(
    name = "test_ope",
    tags = ["team:rllib", "offline", "torch_only"],
    size = "medium",
    srcs = ["offline/estimators/tests/test_ope.py"]
)

# --------------------------------------------------------------------
# Policies
# rllib/policy/
#
# Tag: policy
# --------------------------------------------------------------------

py_test(
    name = "policy/tests/test_compute_log_likelihoods",
    tags = ["team:rllib", "policy"],
    size = "medium",
    srcs = ["policy/tests/test_compute_log_likelihoods.py"]
)

py_test(
    name = "policy/tests/test_multi_agent_batch",
    tags = ["team:rllib", "policy"],
    size = "small",
    srcs = ["policy/tests/test_multi_agent_batch.py"]
)

py_test(
    name = "policy/tests/test_policy",
    tags = ["team:rllib", "policy"],
    size = "medium",
    srcs = ["policy/tests/test_policy.py"]
)

py_test(
    name = "policy/tests/test_rnn_sequencing",
    tags = ["team:rllib", "policy"],
    size = "small",
    srcs = ["policy/tests/test_rnn_sequencing.py"]
)

py_test(
    name = "policy/tests/test_sample_batch",
    tags = ["team:rllib", "policy"],
    size = "small",
    srcs = ["policy/tests/test_sample_batch.py"]
)

py_test(
    name = "policy/tests/test_view_requirement",
    tags = ["team:rllib", "policy"],
    size = "small",
    srcs = ["policy/tests/test_view_requirement.py"]
)


# --------------------------------------------------------------------
# Utils:
# rllib/utils/
#
# Tag: utils
# --------------------------------------------------------------------

py_test(
    name = "test_serialization",
    tags = ["team:rllib", "utils"],
    size = "large",
    srcs = ["utils/tests/test_serialization.py"]
)

py_test(
    name = "test_curiosity",
    tags = ["team:rllib", "utils"],
    size = "large",
    srcs = ["utils/exploration/tests/test_curiosity.py"]
)

py_test(
    name = "test_explorations",
    tags = ["team:rllib", "utils"],
    size = "large",
    srcs = ["utils/exploration/tests/test_explorations.py"]
)

py_test(
    name = "test_parameter_noise",
    tags = ["team:rllib", "utils"],
    size = "medium",
    srcs = ["utils/exploration/tests/test_parameter_noise.py"]
)

py_test(
    name = "test_random_encoder",
    tags = ["team:rllib", "utils"],
    size = "large",
    srcs = ["utils/exploration/tests/test_random_encoder.py"]
)

# Schedules
py_test(
    name = "test_schedules",
    tags = ["team:rllib", "utils"],
    size = "small",
    srcs = ["utils/schedules/tests/test_schedules.py"]
)

py_test(
    name = "test_framework_agnostic_components",
    tags = ["team:rllib", "utils"],
    size = "small",
    data = glob(["utils/tests/**"]),
    srcs = ["utils/tests/test_framework_agnostic_components.py"]
)

# Spaces/Space utils.
py_test(
    name = "test_space_utils",
    tags = ["team:rllib", "utils"],
    size = "large",
    srcs = ["utils/spaces/tests/test_space_utils.py"]
)

# TaskPool
py_test(
    name = "test_taskpool",
    tags = ["team:rllib", "utils"],
    size = "small",
    srcs = ["utils/tests/test_taskpool.py"]
)

# ReplayBuffers
py_test(
    name = "test_multi_agent_mixin_replay_buffer",
    tags = ["team:rllib", "utils"],
    size = "small",
    srcs = ["utils/replay_buffers/tests/test_multi_agent_mixin_replay_buffer.py"]
)

py_test(
    name = "test_multi_agent_prioritized_replay_buffer",
    tags = ["team:rllib", "utils"],
    size = "small",
    srcs = ["utils/replay_buffers/tests/test_multi_agent_prioritized_replay_buffer.py"]
)

py_test(
    name = "test_multi_agent_replay_buffer",
    tags = ["team:rllib", "utils"],
    size = "small",
    srcs = ["utils/replay_buffers/tests/test_multi_agent_replay_buffer.py"]
)

py_test(
    name = "test_prioritized_replay_buffer_replay_buffer_api",
    tags = ["team:rllib", "utils"],
    size = "small",
    srcs = ["utils/replay_buffers/tests/test_prioritized_replay_buffer_replay_buffer_api.py"]
)

py_test(
    name = "test_replay_buffer",
    tags = ["team:rllib", "utils"],
    size = "small",
    srcs = ["utils/replay_buffers/tests/test_replay_buffer.py"]
)

py_test(
    name = "test_reservoir_buffer",
    tags = ["team:rllib", "utils"],
    size = "small",
    srcs = ["utils/replay_buffers/tests/test_reservoir_buffer.py"]
)

py_test(
    name = "test_segment_tree_replay_buffer_api",
    tags = ["team:rllib", "utils"],
    size = "small",
    srcs = ["utils/replay_buffers/tests/test_segment_tree_replay_buffer_api.py"]
)

py_test(
    name = "test_check_env",
    tags = ["team:rllib", "utils"],
    size = "small",
    srcs = ["utils/tests/test_check_env.py"]
)

py_test(
    name = "test_check_multi_agent",
    tags = ["team:rllib", "utils"],
    size = "small",
    srcs = ["utils/tests/test_check_multi_agent.py"]
)

# --------------------------------------------------------------------
# rllib/tests/ directory
#
# Tag: tests_dir, tests_dir_[A-Z]
#
# NOTE: Add tests alphabetically into this list and make sure, to tag
# it correctly by its starting letter, e.g. tags=["tests_dir", "tests_dir_A"]
# for `tests/test_all_stuff.py`.
# --------------------------------------------------------------------

py_test(
    name = "tests/backward_compat/test_backward_compat",
    tags = ["team:rllib", "tests_dir", "tests_dir_B"],
    size = "medium",
    srcs = ["tests/backward_compat/test_backward_compat.py"]
)

py_test(
    name = "tests/test_algorithm_imports",
    tags = ["team:rllib", "tests_dir", "tests_dir_C"],
    size = "small",
    srcs = ["tests/test_algorithm_imports.py"]
)

py_test(
    name = "tests/test_catalog",
    tags = ["team:rllib", "tests_dir", "tests_dir_C"],
    size = "medium",
    srcs = ["tests/test_catalog.py"]
)

py_test(
    name = "tests/test_checkpoint_restore_pg",
    main = "tests/test_checkpoint_restore.py",
    tags = ["team:rllib", "tests_dir", "tests_dir_C"],
    size = "large",
    srcs = ["tests/test_checkpoint_restore.py"],
    args = ["TestCheckpointRestorePG"]
)

py_test(
    name = "tests/test_checkpoint_restore_off_policy",
    main = "tests/test_checkpoint_restore.py",
    tags = ["team:rllib", "tests_dir", "tests_dir_C"],
    size = "large",
    srcs = ["tests/test_checkpoint_restore.py"],
    args = ["TestCheckpointRestoreOffPolicy"]
)

py_test(
    name = "tests/test_checkpoint_restore_evolution_algos",
    main = "tests/test_checkpoint_restore.py",
    tags = ["team:rllib", "tests_dir", "tests_dir_C"],
    size = "large",
    srcs = ["tests/test_checkpoint_restore.py"],
    args = ["TestCheckpointRestoreEvolutionAlgos"]
)

py_test(
    name = "tests/test_custom_resource",
    tags = ["team:rllib", "tests_dir", "tests_dir_C"],
    size = "medium",
    srcs = ["tests/test_custom_resource.py"]
)

py_test(
    name = "tests/test_dependency_tf",
    tags = ["team:rllib", "tests_dir", "tests_dir_D"],
    size = "small",
    srcs = ["tests/test_dependency_tf.py"]
)

py_test(
    name = "tests/test_dependency_torch",
    tags = ["team:rllib", "tests_dir", "tests_dir_D"],
    size = "small",
    srcs = ["tests/test_dependency_torch.py"]
)

py_test(
    name = "tests/test_eager_support_pg",
    main = "tests/test_eager_support.py",
    tags = ["team:rllib", "tests_dir", "tests_dir_E"],
    size = "large",
    srcs = ["tests/test_eager_support.py"],
    args = ["TestEagerSupportPG"]
)

py_test(
    name = "tests/test_eager_support_off_policy",
    main = "tests/test_eager_support.py",
    tags = ["team:rllib", "tests_dir", "tests_dir_E"],
    size = "large",
    srcs = ["tests/test_eager_support.py"],
    args = ["TestEagerSupportOffPolicy"]
)

py_test(
    name = "tests/test_execution",
    tags = ["team:rllib", "tests_dir", "tests_dir_E"],
    size = "medium",
    srcs = ["tests/test_execution.py"]
)

py_test(
    name = "tests/test_export",
    tags = ["team:rllib", "tests_dir", "tests_dir_E"],
    size = "medium",
    srcs = ["tests/test_export.py"]
)

py_test(
    name = "tests/test_filters",
    tags = ["team:rllib", "tests_dir", "tests_dir_F"],
    size = "small",
    srcs = ["tests/test_filters.py"]
)

py_test(
    name = "tests/test_gpus",
    tags = ["team:rllib", "tests_dir", "tests_dir_G"],
    size = "large",
    srcs = ["tests/test_gpus.py"]
)

py_test(
    name = "tests/test_io",
    tags = ["team:rllib", "tests_dir", "tests_dir_I"],
    size = "large",
    srcs = ["tests/test_io.py"]
)

py_test(
    name = "tests/test_local",
    tags = ["team:rllib", "tests_dir", "tests_dir_L"],
    size = "medium",
    srcs = ["tests/test_local.py"]
)

py_test(
    name = "tests/test_lstm",
    tags = ["team:rllib", "tests_dir", "tests_dir_L"],
    size = "medium",
    srcs = ["tests/test_lstm.py"]
)

py_test(
    name = "tests/test_model_imports",
    tags = ["team:rllib", "tests_dir", "tests_dir_M", "model_imports"],
    size = "medium",
    data = glob(["tests/data/model_weights/**"]),
    srcs = ["tests/test_model_imports.py"]
)

py_test(
    name = "tests/test_multi_agent_env",
    tags = ["team:rllib", "tests_dir", "tests_dir_M"],
    size = "medium",
    srcs = ["tests/test_multi_agent_env.py"]
)

py_test(
    name = "tests/test_multi_agent_pendulum",
    tags = ["team:rllib", "tests_dir", "tests_dir_M"],
    size = "large",
    srcs = ["tests/test_multi_agent_pendulum.py"]
)

py_test(
    name = "tests/test_nested_action_spaces",
    main = "tests/test_nested_action_spaces.py",
    tags = ["team:rllib", "tests_dir", "tests_dir_N"],
    size = "medium",
    srcs = ["tests/test_nested_action_spaces.py"]
)

py_test(
    name = "tests/test_nested_observation_spaces",
    main = "tests/test_nested_observation_spaces.py",
    tags = ["team:rllib", "tests_dir", "tests_dir_N"],
    size = "medium",
    srcs = ["tests/test_nested_observation_spaces.py"]
)

py_test(
    name = "tests/test_nn_framework_import_errors",
    tags = ["team:rllib", "tests_dir", "tests_dir_N"],
    size = "small",
    srcs = ["tests/test_nn_framework_import_errors.py"]
)

py_test(
    name = "tests/test_pettingzoo_env",
    tags = ["team:rllib", "tests_dir", "tests_dir_P"],
    size = "medium",
    srcs = ["tests/test_pettingzoo_env.py"]
)

py_test(
    name = "tests/test_placement_groups",
    tags = ["team:rllib", "tests_dir", "tests_dir_P"],
    size = "medium",
    srcs = ["tests/test_placement_groups.py"]
)

py_test(
    name = "tests/test_ray_client",
    tags = ["team:rllib", "tests_dir", "tests_dir_R"],
    size = "large",
    srcs = ["tests/test_ray_client.py"]
)

py_test(
    name = "tests/test_reproducibility",
    tags = ["team:rllib", "tests_dir", "tests_dir_R"],
    size = "medium",
    srcs = ["tests/test_reproducibility.py"]
)

# Test [train|evaluate].py scripts (w/o confirming evaluation performance).
py_test(
    name = "test_rllib_evaluate_1",
    main = "tests/test_rllib_train_and_evaluate.py",
    tags = ["team:rllib", "tests_dir", "tests_dir_R"],
    size = "large",
    data = ["train.py", "evaluate.py"],
    srcs = ["tests/test_rllib_train_and_evaluate.py"],
    args = ["TestEvaluate1"]
)

py_test(
    name = "test_rllib_evaluate_2",
    main = "tests/test_rllib_train_and_evaluate.py",
    tags = ["team:rllib", "tests_dir", "tests_dir_R"],
    size = "large",
    data = ["train.py", "evaluate.py"],
    srcs = ["tests/test_rllib_train_and_evaluate.py"],
    args = ["TestEvaluate2"]
)

py_test(
    name = "test_rllib_evaluate_3",
    main = "tests/test_rllib_train_and_evaluate.py",
    tags = ["team:rllib", "tests_dir", "tests_dir_R"],
    size = "large",
    data = ["train.py", "evaluate.py"],
    srcs = ["tests/test_rllib_train_and_evaluate.py"],
    args = ["TestEvaluate3"]
)

py_test(
    name = "test_rllib_evaluate_4",
    main = "tests/test_rllib_train_and_evaluate.py",
    tags = ["team:rllib", "tests_dir", "tests_dir_R"],
    size = "large",
    data = ["train.py", "evaluate.py"],
    srcs = ["tests/test_rllib_train_and_evaluate.py"],
    args = ["TestEvaluate4"]
)

# Test [train|evaluate].py scripts (and confirm `rllib evaluate` performance is same
# as the final one from the `rllib train` run).
py_test(
    name = "test_rllib_train_and_evaluate",
    main = "tests/test_rllib_train_and_evaluate.py",
    tags = ["team:rllib", "tests_dir", "tests_dir_R"],
    size = "large",
    data = ["train.py", "evaluate.py"],
    srcs = ["tests/test_rllib_train_and_evaluate.py"],
    args = ["TestTrainAndEvaluate"]
)

py_test(
    name = "tests/test_supported_multi_agent_pg",
    main = "tests/test_supported_multi_agent.py",
    tags = ["team:rllib", "tests_dir", "tests_dir_S"],
    size = "medium",
    srcs = ["tests/test_supported_multi_agent.py"],
    args = ["TestSupportedMultiAgentPG"]
)

py_test(
    name = "tests/test_supported_multi_agent_off_policy",
    main = "tests/test_supported_multi_agent.py",
    tags = ["team:rllib", "tests_dir", "tests_dir_S"],
    size = "medium",
    srcs = ["tests/test_supported_multi_agent.py"],
    args = ["TestSupportedMultiAgentOffPolicy"]
)

py_test(
     name = "tests/test_supported_spaces_pg",
     main = "tests/test_supported_spaces.py",
     tags = ["team:rllib", "tests_dir", "tests_dir_S"],
     size = "large",
     srcs = ["tests/test_supported_spaces.py"],
     args = ["TestSupportedSpacesPG"]
 )

py_test(
    name = "tests/test_supported_spaces_off_policy",
    main = "tests/test_supported_spaces.py",
    tags = ["team:rllib", "tests_dir", "tests_dir_S"],
    size = "medium",
    srcs = ["tests/test_supported_spaces.py"],
    args = ["TestSupportedSpacesOffPolicy"]
)

py_test(
    name = "tests/test_supported_spaces_evolution_algos",
    main = "tests/test_supported_spaces.py",
    tags = ["team:rllib", "tests_dir", "tests_dir_S"],
    size = "large",
    srcs = ["tests/test_supported_spaces.py"],
    args = ["TestSupportedSpacesEvolutionAlgos"]
)

py_test(
    name = "tests/test_timesteps",
    tags = ["team:rllib", "tests_dir", "tests_dir_T"],
    size = "small",
    srcs = ["tests/test_timesteps.py"]
)

# --------------------------------------------------------------------
# examples/ directory (excluding examples/documentation/...)
#
# Tag: examples, examples_[A-Z]
#
# NOTE: Add tests alphabetically into this list and make sure, to tag
# it correctly by its starting letter, e.g. tags=["examples", "examples_A"]
# for `examples/all_stuff.py`.
# --------------------------------------------------------------------

py_test(
    name = "examples/action_masking_tf",
    main = "examples/action_masking.py",
    tags = ["team:rllib", "exclusive", "examples", "examples_A"],
    size = "medium",
    srcs = ["examples/action_masking.py"],
    args = ["--stop-iter=2"]
)

py_test(
    name = "examples/action_masking_torch",
    main = "examples/action_masking.py",
    tags = ["team:rllib", "exclusive", "examples", "examples_A"],
    size = "medium",
    srcs = ["examples/action_masking.py"],
    args = ["--stop-iter=2", "--framework=torch"]
)

py_test(
    name = "examples/attention_net_tf",
    main = "examples/attention_net.py",
    tags = ["team:rllib", "exclusive", "examples", "examples_A"],
    size = "medium",
    srcs = ["examples/attention_net.py"],
    args = ["--as-test", "--stop-reward=70"]
)

py_test(
    name = "examples/attention_net_torch",
    main = "examples/attention_net.py",
    tags = ["team:rllib", "exclusive", "examples", "examples_A"],
    size = "medium",
    srcs = ["examples/attention_net.py"],
    args = ["--as-test", "--stop-reward=70", "--framework torch"]
)

py_test(
    name = "examples/autoregressive_action_dist_tf",
    main = "examples/autoregressive_action_dist.py",
    tags = ["team:rllib", "exclusive", "examples", "examples_A"],
    size = "medium",
    srcs = ["examples/autoregressive_action_dist.py"],
    args = ["--as-test", "--stop-reward=150", "--num-cpus=4"]
)

py_test(
    name = "examples/autoregressive_action_dist_torch",
    main = "examples/autoregressive_action_dist.py",
    tags = ["team:rllib", "exclusive", "examples", "examples_A"],
    size = "medium",
    srcs = ["examples/autoregressive_action_dist.py"],
    args = ["--as-test", "--framework=torch", "--stop-reward=150", "--num-cpus=4"]
)

py_test(
    name = "examples/bare_metal_policy_with_custom_view_reqs",
    main = "examples/bare_metal_policy_with_custom_view_reqs.py",
    tags = ["team:rllib", "exclusive", "examples", "examples_B"],
    size = "medium",
    srcs = ["examples/bare_metal_policy_with_custom_view_reqs.py"],
)

py_test(
    name = "examples/batch_norm_model_ppo_tf",
    main = "examples/batch_norm_model.py",
    tags = ["team:rllib", "exclusive", "examples", "examples_B"],
    size = "medium",
    srcs = ["examples/batch_norm_model.py"],
    args = ["--as-test", "--run=PPO", "--stop-reward=80"]
)

py_test(
    name = "examples/batch_norm_model_ppo_torch",
    main = "examples/batch_norm_model.py",
    tags = ["team:rllib", "exclusive", "examples", "examples_B"],
    size = "medium",
    srcs = ["examples/batch_norm_model.py"],
    args = ["--as-test", "--framework=torch", "--run=PPO", "--stop-reward=80"]
)

py_test(
    name = "examples/batch_norm_model_dqn_tf",
    main = "examples/batch_norm_model.py",
    tags = ["team:rllib", "exclusive", "examples", "examples_B"],
    size = "medium",
    srcs = ["examples/batch_norm_model.py"],
    args = ["--as-test", "--run=DQN", "--stop-reward=70"]
)

py_test(
    name = "examples/batch_norm_model_dqn_torch",
    main = "examples/batch_norm_model.py",
    tags = ["team:rllib", "exclusive", "examples", "examples_B"],
    size = "large",  # DQN learns much slower with BatchNorm.
    srcs = ["examples/batch_norm_model.py"],
    args = ["--as-test", "--framework=torch", "--run=DQN", "--stop-reward=70"]
)

py_test(
    name = "examples/batch_norm_model_ddpg_tf",
    main = "examples/batch_norm_model.py",
    tags = ["team:rllib", "exclusive", "examples", "examples_B"],
    size = "medium",
    srcs = ["examples/batch_norm_model.py"],
    args = ["--run=DDPG", "--stop-iters=1"]
)

py_test(
    name = "examples/batch_norm_model_ddpg_torch",
    main = "examples/batch_norm_model.py",
    tags = ["team:rllib", "exclusive", "examples", "examples_B"],
    size = "medium",
    srcs = ["examples/batch_norm_model.py"],
    args = ["--framework=torch", "--run=DDPG", "--stop-iters=1"]
)

py_test(
    name = "examples/cartpole_lstm_impala_tf",
    main = "examples/cartpole_lstm.py",
    tags = ["team:rllib", "exclusive", "examples", "examples_C", "examples_C_AtoT"],
    size = "medium",
    srcs = ["examples/cartpole_lstm.py"],
    args = ["--as-test", "--run=IMPALA", "--stop-reward=40", "--num-cpus=4"]
)

py_test(
    name = "examples/cartpole_lstm_impala_torch",
    main = "examples/cartpole_lstm.py",
    tags = ["team:rllib", "exclusive", "examples", "examples_C", "examples_C_AtoT"],
    size = "medium",
    srcs = ["examples/cartpole_lstm.py"],
    args = ["--as-test", "--framework=torch", "--run=IMPALA", "--stop-reward=40", "--num-cpus=4"]
)

py_test(
    name = "examples/cartpole_lstm_ppo_tf",
    main = "examples/cartpole_lstm.py",
    tags = ["team:rllib", "exclusive", "examples", "examples_C", "examples_C_AtoT"],
    size = "medium",
    srcs = ["examples/cartpole_lstm.py"],
    args = ["--as-test", "--framework=tf", "--run=PPO", "--stop-reward=40", "--num-cpus=4"]
)

py_test(
    name = "examples/cartpole_lstm_ppo_tf2",
    main = "examples/cartpole_lstm.py",
    tags = ["team:rllib", "exclusive", "examples", "examples_C", "examples_C_AtoT"],
    size = "large",
    srcs = ["examples/cartpole_lstm.py"],
    args = ["--as-test", "--framework=tf2", "--run=PPO", "--stop-reward=40", "--num-cpus=4"]
)

py_test(
    name = "examples/cartpole_lstm_ppo_torch",
    main = "examples/cartpole_lstm.py",
    tags = ["team:rllib", "exclusive", "examples", "examples_C", "examples_C_AtoT"],
    size = "medium",
    srcs = ["examples/cartpole_lstm.py"],
    args = ["--as-test", "--framework=torch", "--run=PPO", "--stop-reward=40", "--num-cpus=4"]
)

py_test(
    name = "examples/cartpole_lstm_ppo_tf_with_prev_a_and_r",
    main = "examples/cartpole_lstm.py",
    tags = ["team:rllib", "exclusive", "examples", "examples_C", "examples_C_AtoT"],
    size = "medium",
    srcs = ["examples/cartpole_lstm.py"],
    args = ["--as-test", "--run=PPO", "--stop-reward=40", "--use-prev-action",  "--use-prev-reward", "--num-cpus=4"]
)

py_test(
    name = "examples/centralized_critic_tf",
    main = "examples/centralized_critic.py",
    tags = ["team:rllib", "exclusive", "examples", "examples_C", "examples_C_AtoT"],
    size = "large",
    srcs = ["examples/centralized_critic.py"],
    args = ["--as-test", "--stop-reward=7.2"]
)

py_test(
    name = "examples/centralized_critic_torch",
    main = "examples/centralized_critic.py",
    tags = ["team:rllib", "exclusive", "examples", "examples_C", "examples_C_AtoT"],
    size = "large",
    srcs = ["examples/centralized_critic.py"],
    args = ["--as-test", "--framework=torch", "--stop-reward=7.2"]
)

py_test(
    name = "examples/centralized_critic_2_tf",
    main = "examples/centralized_critic_2.py",
    tags = ["team:rllib", "exclusive", "examples", "examples_C", "examples_C_AtoT"],
    size = "medium",
    srcs = ["examples/centralized_critic_2.py"],
    args = ["--as-test", "--stop-reward=6.0"]
)

py_test(
    name = "examples/centralized_critic_2_torch",
    main = "examples/centralized_critic_2.py",
    tags = ["team:rllib", "exclusive", "examples", "examples_C", "examples_C_AtoT"],
    size = "medium",
    srcs = ["examples/centralized_critic_2.py"],
    args = ["--as-test", "--framework=torch", "--stop-reward=6.0"]
)

py_test(
    name = "examples/checkpoint_by_custom_criteria",
    main = "examples/checkpoint_by_custom_criteria.py",
    tags = ["team:rllib", "exclusive", "examples", "examples_C", "examples_C_AtoT"],
    size = "medium",
    srcs = ["examples/checkpoint_by_custom_criteria.py"],
    args = ["--stop-iters=3 --num-cpus=3"]
)

py_test(
    name = "examples/complex_struct_space_tf",
    main = "examples/complex_struct_space.py",
    tags = ["team:rllib", "exclusive", "examples", "examples_C", "examples_C_AtoT"],
    size = "medium",
    srcs = ["examples/complex_struct_space.py"],
    args = ["--framework=tf"],
)

py_test(
    name = "examples/complex_struct_space_tf_eager",
    main = "examples/complex_struct_space.py",
    tags = ["team:rllib", "exclusive", "examples", "examples_C", "examples_C_AtoT"],
    size = "medium",
    srcs = ["examples/complex_struct_space.py"],
    args = ["--framework=tfe"],
)

py_test(
    name = "examples/complex_struct_space_torch",
    main = "examples/complex_struct_space.py",
    tags = ["team:rllib", "exclusive", "examples", "examples_C", "examples_C_AtoT"],
    size = "medium",
    srcs = ["examples/complex_struct_space.py"],
    args = ["--framework=torch"],
)

py_test(
    name = "examples/curriculum_learning",
    main = "examples/curriculum_learning.py",
    tags = ["team:rllib", "exclusive", "examples", "examples_C", "examples_C_UtoZ"],
    size = "medium",
    srcs = ["examples/curriculum_learning.py"],
    args = ["--as-test", "--stop-reward=800.0"]
)

py_test(
    name = "examples/custom_env_tf",
    main = "examples/custom_env.py",
    tags = ["team:rllib", "exclusive", "examples", "examples_C", "examples_C_UtoZ"],
    size = "medium",
    srcs = ["examples/custom_env.py"],
    args = ["--as-test"]
)

py_test(
    name = "examples/custom_env_torch",
    main = "examples/custom_env.py",
    tags = ["team:rllib", "exclusive", "examples", "examples_C", "examples_C_UtoZ"],
    size = "large",
    srcs = ["examples/custom_env.py"],
    args = ["--as-test", "--framework=torch"]
)

py_test(
    name = "examples/custom_eval_tf",
    main = "examples/custom_eval.py",
    tags = ["team:rllib", "exclusive", "examples", "examples_C", "examples_C_UtoZ"],
    size = "medium",
    srcs = ["examples/custom_eval.py"],
    args = ["--num-cpus=4", "--as-test"]
)

py_test(
    name = "examples/custom_eval_torch",
    main = "examples/custom_eval.py",
    tags = ["team:rllib", "exclusive", "examples", "examples_C", "examples_C_UtoZ"],
    size = "medium",
    srcs = ["examples/custom_eval.py"],
    args = ["--num-cpus=4", "--as-test", "--framework=torch"]
)

py_test(
    name = "examples/custom_experiment",
    main = "examples/custom_experiment.py",
    tags = ["team:rllib", "exclusive", "examples", "examples_C", "examples_C_UtoZ"],
    size = "medium",
    srcs = ["examples/custom_experiment.py"],
    args = ["--train-iterations=10"]
)

py_test(
    name = "examples/custom_fast_model_tf",
    main = "examples/custom_fast_model.py",
    tags = ["team:rllib", "exclusive", "examples", "examples_C", "examples_C_UtoZ"],
    size = "medium",
    srcs = ["examples/custom_fast_model.py"],
    args = ["--stop-iters=1"]
)

py_test(
    name = "examples/custom_fast_model_torch",
    main = "examples/custom_fast_model.py",
    tags = ["team:rllib", "exclusive", "examples", "examples_C", "examples_C_UtoZ"],
    size = "medium",
    srcs = ["examples/custom_fast_model.py"],
    args = ["--stop-iters=1", "--framework=torch"]
)

py_test(
    name = "examples/custom_keras_model_a2c",
    main = "examples/custom_keras_model.py",
    tags = ["team:rllib", "exclusive", "examples", "examples_C", "examples_C_UtoZ"],
    size = "large",
    srcs = ["examples/custom_keras_model.py"],
    args = ["--run=A2C", "--stop=50", "--num-cpus=4"]
)

py_test(
    name = "examples/custom_keras_model_dqn",
    main = "examples/custom_keras_model.py",
    tags = ["team:rllib", "exclusive", "examples", "examples_C", "examples_C_UtoZ"],
    size = "medium",
    srcs = ["examples/custom_keras_model.py"],
    args = ["--run=DQN", "--stop=50"]
)

py_test(
    name = "examples/custom_keras_model_ppo",
    main = "examples/custom_keras_model.py",
    tags = ["team:rllib", "exclusive", "examples", "examples_C", "examples_C_UtoZ"],
    size = "medium",
    srcs = ["examples/custom_keras_model.py"],
    args = ["--run=PPO", "--stop=50", "--num-cpus=4"]
)

py_test(
    name = "examples/custom_metrics_and_callbacks",
    main = "examples/custom_metrics_and_callbacks.py",
    tags = ["team:rllib", "exclusive", "examples", "examples_C", "examples_C_UtoZ"],
    size = "small",
    srcs = ["examples/custom_metrics_and_callbacks.py"],
    args = ["--stop-iters=2"]
)

py_test(
    name = "examples/custom_metrics_and_callbacks_legacy",
    main = "examples/custom_metrics_and_callbacks_legacy.py",
    tags = ["team:rllib", "exclusive", "examples", "examples_C", "examples_C_UtoZ"],
    size = "small",
    srcs = ["examples/custom_metrics_and_callbacks_legacy.py"],
    args = ["--stop-iters=2"]
)

py_test(
    name = "examples/custom_model_api_tf",
    main = "examples/custom_model_api.py",
    tags = ["team:rllib", "exclusive", "examples", "examples_C", "examples_C_UtoZ"],
    size = "small",
    srcs = ["examples/custom_model_api.py"],
)

py_test(
    name = "examples/custom_model_api_torch",
    main = "examples/custom_model_api.py",
    tags = ["team:rllib", "exclusive", "examples", "examples_C", "examples_C_UtoZ"],
    size = "small",
    srcs = ["examples/custom_model_api.py"],
    args = ["--framework=torch"],
)

py_test(
    name = "examples/custom_model_loss_and_metrics_ppo_tf",
    main = "examples/custom_model_loss_and_metrics.py",
    tags = ["team:rllib", "exclusive", "examples", "examples_C", "examples_C_UtoZ"],
    size = "medium",
    # Include the json data file.
    data = ["tests/data/cartpole/small.json"],
    srcs = ["examples/custom_model_loss_and_metrics.py"],
    args = ["--run=PPO", "--stop-iters=1", "--input-files=tests/data/cartpole"]
)

py_test(
    name = "examples/custom_model_loss_and_metrics_ppo_torch",
    main = "examples/custom_model_loss_and_metrics.py",
    tags = ["team:rllib", "exclusive", "examples", "examples_C", "examples_C_UtoZ"],
    size = "medium",
    # Include the json data file.
    data = ["tests/data/cartpole/small.json"],
    srcs = ["examples/custom_model_loss_and_metrics.py"],
    args = ["--run=PPO", "--framework=torch", "--stop-iters=1", "--input-files=tests/data/cartpole"]
)

py_test(
    name = "examples/custom_model_loss_and_metrics_pg_tf",
    main = "examples/custom_model_loss_and_metrics.py",
    tags = ["team:rllib", "exclusive", "examples", "examples_C", "examples_C_UtoZ"],
    size = "medium",
    # Include the json data file.
    data = ["tests/data/cartpole/small.json"],
    srcs = ["examples/custom_model_loss_and_metrics.py"],
    args = ["--run=PG", "--stop-iters=1", "--input-files=tests/data/cartpole"]
)

py_test(
    name = "examples/custom_model_loss_and_metrics_pg_torch",
    main = "examples/custom_model_loss_and_metrics.py",
    tags = ["team:rllib", "exclusive", "examples", "examples_C", "examples_C_UtoZ"],
    size = "medium",
    # Include the json data file.
    data = ["tests/data/cartpole/small.json"],
    srcs = ["examples/custom_model_loss_and_metrics.py"],
    args = ["--run=PG", "--framework=torch", "--stop-iters=1", "--input-files=tests/data/cartpole"]
)

py_test(
    name = "examples/custom_observation_filters",
    main = "examples/custom_observation_filters.py",
    tags = ["team:rllib", "exclusive", "examples", "examples_C", "examples_C_UtoZ"],
    size = "medium",
    srcs = ["examples/custom_observation_filters.py"],
    args = ["--stop-iters=3"]
)

py_test(
    name = "examples/custom_rnn_model_repeat_after_me_tf",
    main = "examples/custom_rnn_model.py",
    tags = ["team:rllib", "exclusive", "examples", "examples_C", "examples_C_UtoZ"],
    size = "medium",
    srcs = ["examples/custom_rnn_model.py"],
    args = ["--as-test", "--run=PPO", "--stop-reward=40", "--env=RepeatAfterMeEnv", "--num-cpus=4"]
)

py_test(
    name = "examples/custom_rnn_model_repeat_initial_obs_tf",
    main = "examples/custom_rnn_model.py",
    tags = ["team:rllib", "exclusive", "examples", "examples_C", "examples_C_UtoZ"],
    size = "medium",
    srcs = ["examples/custom_rnn_model.py"],
    args = ["--as-test", "--run=PPO", "--stop-reward=10", "--stop-timesteps=300000", "--env=RepeatInitialObsEnv", "--num-cpus=4"]
)

py_test(
    name = "examples/custom_rnn_model_repeat_after_me_torch",
    main = "examples/custom_rnn_model.py",
    tags = ["team:rllib", "exclusive", "examples", "examples_C", "examples_C_UtoZ"],
    size = "medium",
    srcs = ["examples/custom_rnn_model.py"],
    args = ["--as-test", "--framework=torch", "--run=PPO", "--stop-reward=40", "--env=RepeatAfterMeEnv", "--num-cpus=4"]
)

py_test(
    name = "examples/custom_rnn_model_repeat_initial_obs_torch",
    main = "examples/custom_rnn_model.py",
    tags = ["team:rllib", "exclusive", "examples", "examples_C", "examples_C_UtoZ"],
    size = "medium",
    srcs = ["examples/custom_rnn_model.py"],
    args = ["--as-test", "--framework=torch", "--run=PPO", "--stop-reward=10", "--stop-timesteps=300000", "--env=RepeatInitialObsEnv", "--num-cpus=4"]
)

py_test(
    name = "examples/custom_tf_policy",
    tags = ["team:rllib", "exclusive", "examples", "examples_C", "examples_C_UtoZ"],
    size = "medium",
    srcs = ["examples/custom_tf_policy.py"],
    args = ["--stop-iters=2", "--num-cpus=4"]
)

py_test(
    name = "examples/custom_torch_policy",
    tags = ["team:rllib", "exclusive", "examples", "examples_C", "examples_C_UtoZ"],
    size = "medium",
    srcs = ["examples/custom_torch_policy.py"],
    args = ["--stop-iters=2", "--num-cpus=4"]
)

py_test(
    name = "examples/custom_train_fn",
    main = "examples/custom_train_fn.py",
    tags = ["team:rllib", "exclusive", "examples", "examples_C", "examples_C_UtoZ"],
    size = "medium",
    srcs = ["examples/custom_train_fn.py"],
)

py_test(
    name = "examples/custom_vector_env_tf",
    main = "examples/custom_vector_env.py",
    tags = ["team:rllib", "exclusive", "examples", "examples_C", "examples_C_UtoZ"],
    size = "medium",
    srcs = ["examples/custom_vector_env.py"],
    args = ["--as-test", "--stop-reward=40.0"]
)

py_test(
    name = "examples/custom_vector_env_torch",
    main = "examples/custom_vector_env.py",
    tags = ["team:rllib", "exclusive", "examples", "examples_C", "examples_C_UtoZ"],
    size = "medium",
    srcs = ["examples/custom_vector_env.py"],
    args = ["--as-test", "--framework=torch", "--stop-reward=40.0"]
)

py_test(
    name = "examples/deterministic_training_tf",
    main = "examples/deterministic_training.py",
    tags = ["team:rllib", "exclusive", "multi_gpu", "examples"],
    size = "medium",
    srcs = ["examples/deterministic_training.py"],
    args = ["--as-test", "--stop-iters=1", "--framework=tf", "--num-gpus=1", "--num-gpus-per-worker=1"]
)

py_test(
    name = "examples/deterministic_training_tf2",
    main = "examples/deterministic_training.py",
    tags = ["team:rllib", "exclusive", "multi_gpu", "examples"],
    size = "medium",
    srcs = ["examples/deterministic_training.py"],
    args = ["--as-test", "--stop-iters=1", "--framework=tf2", "--num-gpus=1", "--num-gpus-per-worker=1"]
)

py_test(
    name = "examples/deterministic_training_torch",
    main = "examples/deterministic_training.py",
    tags = ["team:rllib", "exclusive", "multi_gpu", "examples"],
    size = "medium",
    srcs = ["examples/deterministic_training.py"],
    args = ["--as-test", "--stop-iters=1", "--framework=torch", "--num-gpus=1", "--num-gpus-per-worker=1"]
)

py_test(
    name = "examples/eager_execution",
    tags = ["team:rllib", "exclusive", "examples", "examples_E"],
    size = "small",
    srcs = ["examples/eager_execution.py"],
    args = ["--stop-iters=2"]
)

py_test(
    name = "examples/export/cartpole_dqn_export",
    main = "examples/export/cartpole_dqn_export.py",
    tags = ["team:rllib", "exclusive", "examples", "examples_E"],
    size = "medium",
    srcs = ["examples/export/cartpole_dqn_export.py"],
)

py_test(
    name = "examples/export/onnx_tf",
    main = "examples/export/onnx_tf.py",
    tags = ["team:rllib", "exclusive", "examples", "examples_E", "no_main"],
    size = "medium",
    srcs = ["examples/export/onnx_tf.py"],
)

py_test(
    name = "examples/export/onnx_torch",
    main = "examples/export/onnx_torch.py",
    tags = ["team:rllib", "exclusive", "examples", "examples_E", "no_main"],
    size = "medium",
    srcs = ["examples/export/onnx_torch.py"],
)

py_test(
    name = "examples/fractional_gpus",
    main = "examples/fractional_gpus.py",
    tags = ["team:rllib", "exclusive", "examples", "examples_F"],
    size = "medium",
    srcs = ["examples/fractional_gpus.py"],
    args = ["--as-test", "--stop-reward=40.0", "--num-gpus=0", "--num-workers=0"]
)

py_test(
    name = "examples/hierarchical_training_tf",
    main = "examples/hierarchical_training.py",
    tags = ["team:rllib", "exclusive", "examples", "examples_H"],
    size = "medium",
    srcs = ["examples/hierarchical_training.py"],
    args = ["--stop-reward=0.0"]
)

py_test(
    name = "examples/hierarchical_training_torch",
    main = "examples/hierarchical_training.py",
    tags = ["team:rllib", "exclusive", "examples", "examples_H"],
    size = "medium",
    srcs = ["examples/hierarchical_training.py"],
    args = ["--framework=torch", "--stop-reward=0.0"]
)

# Do not run this test (MobileNetV2 is gigantic and takes forever for 1 iter).
# py_test(
#     name = "examples/mobilenet_v2_with_lstm_tf",
#     main = "examples/mobilenet_v2_with_lstm.py",
#     tags = ["team:rllib", "examples", "examples_M"],
#     size = "small",
#     srcs = ["examples/mobilenet_v2_with_lstm.py"]
# )

py_test(
    name = "examples/multi_agent_cartpole_tf",
    main = "examples/multi_agent_cartpole.py",
    tags = ["team:rllib", "exclusive", "examples", "examples_M"],
    size = "medium",
    srcs = ["examples/multi_agent_cartpole.py"],
    args = ["--as-test", "--stop-reward=70.0", "--num-cpus=4"]
)

py_test(
    name = "examples/multi_agent_cartpole_torch",
    main = "examples/multi_agent_cartpole.py",
    tags = ["team:rllib", "exclusive", "examples", "examples_M"],
    size = "medium",
    srcs = ["examples/multi_agent_cartpole.py"],
    args = ["--as-test", "--framework=torch", "--stop-reward=70.0", "--num-cpus=4"]
)

py_test(
    name = "examples/multi_agent_custom_policy_tf",
    main = "examples/multi_agent_custom_policy.py",
    tags = ["team:rllib", "exclusive", "examples", "examples_M"],
    size = "small",
    srcs = ["examples/multi_agent_custom_policy.py"],
    args = ["--as-test", "--stop-reward=80"]
)

py_test(
    name = "examples/multi_agent_custom_policy_torch",
    main = "examples/multi_agent_custom_policy.py",
    tags = ["team:rllib", "exclusive", "examples", "examples_M"],
    size = "small",
    srcs = ["examples/multi_agent_custom_policy.py"],
    args = ["--as-test", "--framework=torch", "--stop-reward=80"]
)

py_test(
    name = "examples/multi_agent_different_spaces_for_agents_tf2",
    main = "examples/multi_agent_different_spaces_for_agents.py",
    tags = ["team:rllib", "exclusive", "examples", "examples_M"],
    size = "medium",
    srcs = ["examples/multi_agent_different_spaces_for_agents.py"],
    args = ["--stop-iters=4", "--framework=tf2", "--eager-tracing"]
)

py_test(
    name = "examples/multi_agent_different_spaces_for_agents_torch",
    main = "examples/multi_agent_different_spaces_for_agents.py",
    tags = ["team:rllib", "exclusive", "examples", "examples_M"],
    size = "medium",
    srcs = ["examples/multi_agent_different_spaces_for_agents.py"],
    args = ["--stop-iters=4", "--framework=torch"]
)

py_test(
    name = "examples/multi_agent_two_trainers_tf",
    main = "examples/multi_agent_two_trainers.py",
    tags = ["team:rllib", "exclusive", "examples", "examples_M"],
    size = "medium",
    srcs = ["examples/multi_agent_two_trainers.py"],
    args = ["--as-test", "--stop-reward=70"]
)

py_test(
    name = "examples/multi_agent_two_trainers_torch",
    main = "examples/multi_agent_two_trainers.py",
    tags = ["team:rllib", "exclusive", "examples", "examples_M"],
    size = "medium",
    srcs = ["examples/multi_agent_two_trainers.py"],
    args = ["--as-test", "--framework=torch", "--stop-reward=70"]
)

# Taking out this test for now: Mixed torch- and tf- policies within the same
# Trainer never really worked.
# py_test(
#     name = "examples/multi_agent_two_trainers_mixed_torch_tf",
#     main = "examples/multi_agent_two_trainers.py",
#     tags = ["team:rllib", "exclusive", "examples", "examples_M"],
#     size = "medium",
#     srcs = ["examples/multi_agent_two_trainers.py"],
#     args = ["--as-test", "--mixed-torch-tf", "--stop-reward=70"]
# )

py_test(
    name = "examples/nested_action_spaces_ppo_tf",
    main = "examples/nested_action_spaces.py",
    tags = ["team:rllib", "exclusive", "examples", "examples_N"],
    size = "medium",
    srcs = ["examples/nested_action_spaces.py"],
    args = ["--as-test", "--stop-reward=-600", "--run=PPO"]
)

py_test(
    name = "examples/nested_action_spaces_ppo_torch",
    main = "examples/nested_action_spaces.py",
    tags = ["team:rllib", "exclusive", "examples", "examples_N"],
    size = "medium",
    srcs = ["examples/nested_action_spaces.py"],
    args = ["--as-test", "--framework=torch", "--stop-reward=-600", "--run=PPO"]
)

py_test(
    name = "examples/parallel_evaluation_and_training_13_episodes_tf",
    main = "examples/parallel_evaluation_and_training.py",
    tags = ["team:rllib", "exclusive", "examples", "examples_P"],
    size = "medium",
    srcs = ["examples/parallel_evaluation_and_training.py"],
    args = ["--as-test", "--stop-reward=50.0", "--num-cpus=6", "--evaluation-duration=13"]
)

py_test(
    name = "examples/parallel_evaluation_and_training_auto_episodes_tf",
    main = "examples/parallel_evaluation_and_training.py",
    tags = ["team:rllib", "exclusive", "examples", "examples_P"],
    size = "medium",
    srcs = ["examples/parallel_evaluation_and_training.py"],
    args = ["--as-test", "--stop-reward=50.0", "--num-cpus=6", "--evaluation-duration=auto"]
)

py_test(
    name = "examples/parallel_evaluation_and_training_211_ts_tf2",
    main = "examples/parallel_evaluation_and_training.py",
    tags = ["team:rllib", "exclusive", "examples", "examples_P"],
    size = "medium",
    srcs = ["examples/parallel_evaluation_and_training.py"],
    args = ["--as-test", "--framework=tf2", "--stop-reward=30.0", "--num-cpus=6", "--evaluation-num-workers=3", "--evaluation-duration=211", "--evaluation-duration-unit=timesteps"]
)

py_test(
    name = "examples/parallel_evaluation_and_training_auto_ts_torch",
    main = "examples/parallel_evaluation_and_training.py",
    tags = ["team:rllib", "exclusive", "examples", "examples_P"],
    size = "medium",
    srcs = ["examples/parallel_evaluation_and_training.py"],
    args = ["--as-test", "--framework=torch", "--stop-reward=30.0", "--num-cpus=6", "--evaluation-num-workers=3", "--evaluation-duration=auto", "--evaluation-duration-unit=timesteps"]
)

py_test(
    name = "examples/parametric_actions_cartpole_pg_tf",
    main = "examples/parametric_actions_cartpole.py",
    tags = ["team:rllib", "exclusive", "examples", "examples_P"],
    size = "medium",
    srcs = ["examples/parametric_actions_cartpole.py"],
    args = ["--as-test", "--stop-reward=60.0", "--run=PG"]
)

py_test(
    name = "examples/parametric_actions_cartpole_dqn_tf",
    main = "examples/parametric_actions_cartpole.py",
    tags = ["team:rllib", "exclusive", "examples", "examples_P"],
    size = "medium",
    srcs = ["examples/parametric_actions_cartpole.py"],
    args = ["--as-test", "--stop-reward=60.0", "--run=DQN"]
)

py_test(
    name = "examples/parametric_actions_cartpole_pg_torch",
    main = "examples/parametric_actions_cartpole.py",
    tags = ["team:rllib", "exclusive", "examples", "examples_P"],
    size = "medium",
    srcs = ["examples/parametric_actions_cartpole.py"],
    args = ["--as-test", "--framework=torch", "--stop-reward=60.0", "--run=PG"]
)

py_test(
    name = "examples/parametric_actions_cartpole_dqn_torch",
    main = "examples/parametric_actions_cartpole.py",
    tags = ["team:rllib", "exclusive", "examples", "examples_P"],
    size = "medium",
    srcs = ["examples/parametric_actions_cartpole.py"],
    args = ["--as-test", "--framework=torch", "--stop-reward=60.0", "--run=DQN"]
)

py_test(
    name = "examples/parametric_actions_cartpole_embeddings_learnt_by_model",
    main = "examples/parametric_actions_cartpole_embeddings_learnt_by_model.py",
    tags = ["team:rllib", "exclusive", "examples", "examples_P"],
    size = "medium",
    srcs = ["examples/parametric_actions_cartpole_embeddings_learnt_by_model.py"],
    args = ["--as-test", "--stop-reward=80.0"]
)

py_test(
    name = "examples/inference_and_serving/policy_inference_after_training_tf",
    main = "examples/inference_and_serving/policy_inference_after_training.py",
    tags = ["team:rllib", "exclusive", "examples", "examples_P"],
    size = "medium",
    srcs = ["examples/inference_and_serving/policy_inference_after_training.py"],
    args = ["--stop-iters=3", "--framework=tf"]
)

py_test(
    name = "examples/inference_and_serving/policy_inference_after_training_torch",
    main = "examples/inference_and_serving/policy_inference_after_training.py",
    tags = ["team:rllib", "exclusive", "examples", "examples_P"],
    size = "medium",
    srcs = ["examples/inference_and_serving/policy_inference_after_training.py"],
    args = ["--stop-iters=3", "--framework=torch"]
)

py_test(
    name = "examples/inference_and_serving/policy_inference_after_training_with_attention_tf",
    main = "examples/inference_and_serving/policy_inference_after_training_with_attention.py",
    tags = ["team:rllib", "exclusive", "examples", "examples_P"],
    size = "medium",
    srcs = ["examples/inference_and_serving/policy_inference_after_training_with_attention.py"],
    args = ["--stop-iters=2", "--framework=tf"]
)

py_test(
    name = "examples/inference_and_serving/policy_inference_after_training_with_attention_torch",
    main = "examples/inference_and_serving/policy_inference_after_training_with_attention.py",
    tags = ["team:rllib", "exclusive", "examples", "examples_P"],
    size = "medium",
    srcs = ["examples/inference_and_serving/policy_inference_after_training_with_attention.py"],
    args = ["--stop-iters=2", "--framework=torch"]
)

py_test(
    name = "examples/inference_and_serving/policy_inference_after_training_with_lstm_tf",
    main = "examples/inference_and_serving/policy_inference_after_training_with_lstm.py",
    tags = ["team:rllib", "exclusive", "examples", "examples_P"],
    size = "medium",
    srcs = ["examples/inference_and_serving/policy_inference_after_training_with_lstm.py"],
    args = ["--stop-iters=1", "--framework=tf"]
)

py_test(
    name = "examples/inference_and_serving/policy_inference_after_training_with_lstm_torch",
    main = "examples/inference_and_serving/policy_inference_after_training_with_lstm.py",
    tags = ["team:rllib", "exclusive", "examples", "examples_P"],
    size = "medium",
    srcs = ["examples/inference_and_serving/policy_inference_after_training_with_lstm.py"],
    args = ["--stop-iters=1", "--framework=torch"]
)

py_test(
    name = "examples/preprocessing_disabled_tf",
    main = "examples/preprocessing_disabled.py",
    tags = ["team:rllib", "exclusive", "examples", "examples_P"],
    size = "medium",
    srcs = ["examples/preprocessing_disabled.py"],
    args = ["--stop-iters=2"]
)

py_test(
    name = "examples/preprocessing_disabled_torch",
    main = "examples/preprocessing_disabled.py",
    tags = ["team:rllib", "exclusive", "examples", "examples_P"],
    size = "medium",
    srcs = ["examples/preprocessing_disabled.py"],
    args = ["--framework=torch", "--stop-iters=2"]
)

py_test(
    name = "examples/recommender_system_with_recsim_and_slateq_tf2",
    main = "examples/recommender_system_with_recsim_and_slateq.py",
    tags = ["team:rllib", "exclusive", "examples", "examples_R"],
    size = "large",
    srcs = ["examples/recommender_system_with_recsim_and_slateq.py"],
    args = ["--stop-iters=2", "--learning-starts=100", "--framework=tf2", "--use-tune", "--random-test-episodes=10", "--env-num-candidates=50", "--env-slate-size=2"],
)

py_test(
    name = "examples/remote_envs_with_inference_done_on_main_node_tf",
    main = "examples/remote_envs_with_inference_done_on_main_node.py",
    tags = ["team:rllib", "exclusive", "examples", "examples_R"],
    size = "medium",
    srcs = ["examples/remote_envs_with_inference_done_on_main_node.py"],
    args = ["--as-test"],
)

py_test(
    name = "examples/remote_envs_with_inference_done_on_main_node_torch",
    main = "examples/remote_envs_with_inference_done_on_main_node.py",
    tags = ["team:rllib", "exclusive", "examples", "examples_R"],
    size = "medium",
    srcs = ["examples/remote_envs_with_inference_done_on_main_node.py"],
    args = ["--as-test", "--framework=torch"],
)

# py_test(
#    name = "examples/remote_base_env_with_custom_api",
#    tags = ["team:rllib", "exclusive", "examples", "examples_R"],
#    size = "medium",
#    srcs = ["examples/remote_base_env_with_custom_api.py"],
#    args = ["--stop-iters=3"]
# )

py_test(
    name = "examples/replay_buffer_api",
    tags = ["team:rllib", "examples"],
    size = "large",
    srcs = ["examples/replay_buffer_api.py"],
    args = ["--as-test", "--stop-reward=70"]
)

py_test(
    name = "examples/restore_1_of_n_agents_from_checkpoint",
    tags = ["team:rllib", "exclusive", "examples", "examples_R"],
    size = "medium",
    srcs = ["examples/restore_1_of_n_agents_from_checkpoint.py"],
    args = ["--pre-training-iters=1", "--stop-iters=1", "--num-cpus=4"]
)

py_test(
    name = "examples/rnnsac_stateless_cartpole",
    tags = ["team:rllib", "exclusive", "gpu"],
    size = "large",
    srcs = ["examples/rnnsac_stateless_cartpole.py"]
)

py_test(
    name = "examples/rollout_worker_custom_workflow",
    tags = ["team:rllib", "exclusive", "examples", "examples_R"],
    size = "medium",
    srcs = ["examples/rollout_worker_custom_workflow.py"],
    args = ["--num-cpus=4"]
)

py_test(
    name = "examples/rock_paper_scissors_multiagent_tf",
    main = "examples/rock_paper_scissors_multiagent.py",
    tags = ["team:rllib", "exclusive", "examples", "examples_R"],
    size = "medium",
    srcs = ["examples/rock_paper_scissors_multiagent.py"],
    args = ["--as-test"],
)

py_test(
    name = "examples/rock_paper_scissors_multiagent_torch",
    main = "examples/rock_paper_scissors_multiagent.py",
    tags = ["team:rllib", "exclusive", "examples", "examples_R"],
    size = "medium",
    srcs = ["examples/rock_paper_scissors_multiagent.py"],
    args = ["--as-test", "--framework=torch"],
)

py_test(
    name = "examples/self_play_with_open_spiel_connect_4_tf",
    main = "examples/self_play_with_open_spiel.py",
    tags = ["team:rllib", "exclusive", "examples", "examples_S"],
    size = "medium",
    srcs = ["examples/self_play_with_open_spiel.py"],
    args = ["--framework=tf", "--env=connect_four", "--win-rate-threshold=0.6", "--stop-iters=2", "--num-episodes-human-play=0"]
)

py_test(
    name = "examples/self_play_with_open_spiel_connect_4_torch",
    main = "examples/self_play_with_open_spiel.py",
    tags = ["team:rllib", "exclusive", "examples", "examples_S"],
    size = "medium",
    srcs = ["examples/self_play_with_open_spiel.py"],
    args = ["--framework=torch", "--env=connect_four", "--win-rate-threshold=0.6", "--stop-iters=2", "--num-episodes-human-play=0"]
)

py_test(
    name = "examples/self_play_league_based_with_open_spiel_markov_soccer_tf",
    main = "examples/self_play_league_based_with_open_spiel.py",
    tags = ["team:rllib", "exclusive", "examples", "examples_S"],
    size = "medium",
    srcs = ["examples/self_play_league_based_with_open_spiel.py"],
    args = ["--framework=tf", "--env=markov_soccer", "--win-rate-threshold=0.6", "--stop-iters=2", "--num-episodes-human-play=0"]
)

py_test(
    name = "examples/self_play_league_based_with_open_spiel_markov_soccer_torch",
    main = "examples/self_play_league_based_with_open_spiel.py",
    tags = ["team:rllib", "exclusive", "examples", "examples_S"],
    size = "medium",
    srcs = ["examples/self_play_league_based_with_open_spiel.py"],
    args = ["--framework=torch", "--env=markov_soccer", "--win-rate-threshold=0.6", "--stop-iters=2", "--num-episodes-human-play=0"]
)

py_test(
    name = "examples/trajectory_view_api_tf",
    main = "examples/trajectory_view_api.py",
    tags = ["team:rllib", "exclusive", "examples", "examples_T"],
    size = "medium",
    srcs = ["examples/trajectory_view_api.py"],
    args = ["--as-test", "--framework=tf", "--stop-reward=100.0"]
)

py_test(
    name = "examples/trajectory_view_api_torch",
    main = "examples/trajectory_view_api.py",
    tags = ["team:rllib", "exclusive", "examples", "examples_T"],
    size = "medium",
    srcs = ["examples/trajectory_view_api.py"],
    args = ["--as-test", "--framework=torch", "--stop-reward=100.0"]
)

py_test(
    name = "examples/tune/framework",
    main = "examples/tune/framework.py",
    tags = ["team:rllib", "exclusive", "examples", "examples_F"],
    size = "medium",
    srcs = ["examples/tune/framework.py"],
    args = ["--smoke-test"]
)

py_test(
    name = "examples/two_trainer_workflow_tf",
    main = "examples/two_trainer_workflow.py",
    tags = ["team:rllib", "exclusive", "examples", "examples_T"],
    size = "medium",
    srcs = ["examples/two_trainer_workflow.py"],
    args = ["--as-test", "--stop-reward=450.0"]
)

py_test(
    name = "examples/two_trainer_workflow_torch",
    main = "examples/two_trainer_workflow.py",
    tags = ["team:rllib", "exclusive", "examples", "examples_T"],
    size = "medium",
    srcs = ["examples/two_trainer_workflow.py"],
    args = ["--as-test", "--torch", "--stop-reward=450.0"]
)

py_test(
    name = "examples/two_trainer_workflow_mixed_torch_tf",
    main = "examples/two_trainer_workflow.py",
    tags = ["team:rllib", "exclusive", "examples", "examples_T"],
    size = "medium",
    srcs = ["examples/two_trainer_workflow.py"],
    args = ["--as-test", "--mixed-torch-tf", "--stop-reward=450.0"]
)

py_test(
    name = "examples/two_step_game_pg_tf",
    main = "examples/two_step_game.py",
    tags = ["team:rllib", "exclusive", "examples", "examples_T"],
    size = "medium",
    srcs = ["examples/two_step_game.py"],
    args = ["--as-test", "--stop-reward=7", "--run=PG"]
)

py_test(
    name = "examples/two_step_game_pg_torch",
    main = "examples/two_step_game.py",
    tags = ["team:rllib", "exclusive", "examples", "examples_T"],
    size = "medium",
    srcs = ["examples/two_step_game.py"],
    args = ["--as-test", "--framework=torch", "--stop-reward=7", "--run=PG"]
)


py_test(
    name = "examples/bandit/lin_ts_train_wheel_env",
    main = "examples/bandit/lin_ts_train_wheel_env.py",
    tags = ["team:rllib", "exclusive", "examples"],
    size = "small",
    srcs = ["examples/bandit/lin_ts_train_wheel_env.py"],
)

py_test(
    name = "examples/bandit/tune_lin_ts_train_wheel_env",
    main = "examples/bandit/tune_lin_ts_train_wheel_env.py",
    tags = ["team:rllib", "exclusive", "examples"],
    size = "small",
    srcs = ["examples/bandit/tune_lin_ts_train_wheel_env.py"],
)

py_test(
    name = "examples/bandit/tune_lin_ucb_train_recommendation",
    main = "examples/bandit/tune_lin_ucb_train_recommendation.py",
    tags = ["team:rllib","exclusive",  "examples", ],
    size = "small",
    srcs = ["examples/bandit/tune_lin_ucb_train_recommendation.py"],
)

py_test(
    name = "examples/bandit/tune_lin_ucb_train_recsim_env",
    main = "examples/bandit/tune_lin_ucb_train_recsim_env.py",
    tags = ["team:rllib", "exclusive", "examples", ],
    size = "small",
    srcs = ["examples/bandit/tune_lin_ucb_train_recsim_env.py"],
)

py_test(
    name = "examples/connectors/run_connector_policy",
    main = "examples/connectors/run_connector_policy.py",
    tags = ["team:rllib", "exclusive", "examples", ],
    size = "small",
    srcs = ["examples/connectors/run_connector_policy.py"],
    data = [
        "tests/data/checkpoints/APPO_CartPole-v0_checkpoint-6",
    ],
    args = ["--checkpoint_file=tests/data/checkpoints/APPO_CartPole-v0_checkpoint-6"]
)

py_test(
    name = "examples/connectors/adapt_connector_policy",
    main = "examples/connectors/adapt_connector_policy.py",
    tags = ["team:rllib", "exclusive", "examples", ],
    size = "small",
    srcs = ["examples/connectors/adapt_connector_policy.py"],
    data = [
        "tests/data/checkpoints/APPO_CartPole-v0_checkpoint-6",
    ],
    args = ["--checkpoint_file=tests/data/checkpoints/APPO_CartPole-v0_checkpoint-6"]
)

py_test(
    name = "examples/connectors/self_play_with_policy_checkpoint",
    main = "examples/connectors/self_play_with_policy_checkpoint.py",
    tags = ["team:rllib", "exclusive", "examples", ],
    size = "small",
    srcs = ["examples/connectors/self_play_with_policy_checkpoint.py"],
    data = [
        "tests/data/checkpoints/PPO_open_spiel_checkpoint-6",
    ],
    args = [
        "--checkpoint_file=tests/data/checkpoints/PPO_open_spiel_checkpoint-6",
        "--train_iteration=1"  # Smoke test.
    ]
)

# --------------------------------------------------------------------
# examples/documentation directory
#
# Tag: documentation
#
# NOTE: Add tests alphabetically to this list.
# --------------------------------------------------------------------

py_test(
    name = "examples/documentation/replay_buffer_demo",
    main = "examples/documentation/replay_buffer_demo.py",
    tags = ["team:rllib", "documentation", "no_main"],
    size = "medium",
    srcs = ["examples/documentation/replay_buffer_demo.py"],
)

py_test(
    name = "examples/documentation/custom_gym_env",
    main = "examples/documentation/custom_gym_env.py",
    tags = ["team:rllib", "documentation", "no_main"],
    size = "medium",
    srcs = ["examples/documentation/custom_gym_env.py"],
)

py_test(
    name = "examples/documentation/rllib_in_60s",
    main = "examples/documentation/rllib_in_60s.py",
    tags = ["team:rllib", "documentation", "no_main"],
    size = "medium",
    srcs = ["examples/documentation/rllib_in_60s.py"],
)

py_test(
    name = "examples/documentation/rllib_on_ray_readme",
    main = "examples/documentation/rllib_on_ray_readme.py",
    tags = ["team:rllib", "documentation", "no_main"],
    size = "medium",
    srcs = ["examples/documentation/rllib_on_ray_readme.py"],
)

py_test(
    name = "examples/documentation/rllib_on_rllib_readme",
    main = "examples/documentation/rllib_on_rllib_readme.py",
    tags = ["team:rllib", "documentation", "no_main"],
    size = "medium",
    srcs = ["examples/documentation/rllib_on_rllib_readme.py"],
)

# --------------------------------------------------------------------
# Manual/disabled tests
# --------------------------------------------------------------------
py_test_module_list(
  files = [
    "tests/test_dnc.py",
    "tests/test_perf.py",
    "tests/test_vector_env.py",
    "env/tests/test_multi_agent_env.py",
    "env/wrappers/tests/test_kaggle_wrapper.py",
    "examples/env/tests/test_coin_game_non_vectorized_env.py",
    "examples/env/tests/test_coin_game_vectorized_env.py",
    "examples/env/tests/test_matrix_sequential_social_dilemma.py",
    "examples/env/tests/test_wrappers.py",
    "execution/tests/test_mixin_multi_agent_replay_buffer.py",
    "utils/tests/test_errors.py",
    "utils/tests/test_utils.py",
  ],
  size = "large",
  extra_srcs = [],
  deps = [],
  tags = ["manual", "team:rllib", "no_main"],
)<|MERGE_RESOLUTION|>--- conflicted
+++ resolved
@@ -1657,13 +1657,8 @@
 py_test(
     name = "test_feature_importance",
     tags = ["team:rllib", "offline", "torch_only"],
-<<<<<<< HEAD
-    size = "large",
-    srcs = ["offline/estimators/tests/test_ope.py"]
-=======
     size = "medium",
     srcs = ["offline/estimators/tests/test_feature_importance.py"]
->>>>>>> 55029125
 )
 
 py_test(
