--- conflicted
+++ resolved
@@ -10,14 +10,6 @@
 
 # Currently we have the following categories:
 
-<<<<<<< HEAD
-# a) Learning tests/regression, tagged: "learning_tests"
-# b) Quick agent compilation/tune-train tests, tagged "quick_train"
-# c-e) Utils, Models, Agents, tagged "utils", "models", and "agents_dir".
-# f) Tests directory (everything in rllib/tests/...), tagged: "tests_dir"
-# g) Examples directory (everything in rllib/examples/...), tagged: "examples"
-# h) memory leak tests tagged "memory_leak_tests"
-=======
 # - Learning tests/regression, tagged:
 #   "learning_tests_[tf|torch]" AND "learning_tests_[cartpole|pendulum]"
 # - Quick agent compilation/tune-train tests, tagged "quick_train".
@@ -33,28 +25,15 @@
 # - Trainer ("agents") tests, tagged "trainers_dir".
 # - Tests directory (everything in rllib/tests/...), tagged: "tests_dir"
 # - Examples directory (everything in rllib/examples/...), tagged: "examples"
->>>>>>> bbc64a7c
+# - Memory leak tests tagged "memory_leak_tests".
 
 # The "examples" and "tests_dir" tags have further sub-tags going by the
 # starting letter of the test name (e.g. "examples_A", or "tests_dir_F") for
 # split-up purposes in buildkite.
 
-<<<<<<< HEAD
-# Our .buldkite/pipeline.yml file executes all these tests in n different jobs,
-# which are:
-# 1) everything in a) using tf2.x
-# 2) everything in a) using tf1.x
-# 3) everything in a) using torch
-# 4) everything in b) c) d) and e)
-# 5) everything in g)
-# 6) f), BUT only those tagged `tests_dir_A` to `tests_dir_[some letter]`
-# 7) f), BUT only those tagged `tests_dir_[some letter]` to `tests_dir_Z`
-# 8) everything in h)
-=======
 # Our .buildkite/pipeline.yml file executes all these tests in n
 # different jobs.
 
->>>>>>> bbc64a7c
 
 # --------------------------------------------------------------------
 # Agents learning regression tests.
@@ -1183,8 +1162,6 @@
 )
 
 py_test(
-<<<<<<< HEAD
-=======
     name = "test_ddpg_mountaincar_continuous_v0_num_workers_1",
     main = "train.py", srcs = ["train.py"],
     tags = ["team:ml", "quick_train"],
@@ -1197,7 +1174,6 @@
 )
 
 py_test(
->>>>>>> bbc64a7c
     name = "test_apex_ddpg_pendulum_v0_complete_episode_batches",
     main = "train.py", srcs = ["train.py"],
     tags = ["team:ml", "quick_train"],
@@ -1213,8 +1189,6 @@
 # DQN/APEX
 
 py_test(
-<<<<<<< HEAD
-=======
     name = "test_dqn_frozenlake_v0",
     main = "train.py", srcs = ["train.py"],
     size = "small",
@@ -1228,7 +1202,6 @@
 )
 
 py_test(
->>>>>>> bbc64a7c
     name = "test_dqn_cartpole_v0_no_dueling",
     main = "train.py", srcs = ["train.py"],
     size = "small",
@@ -1242,8 +1215,6 @@
 )
 
 py_test(
-<<<<<<< HEAD
-=======
     name = "test_dqn_cartpole_v0",
     main = "train.py", srcs = ["train.py"],
     tags = ["team:ml", "quick_train"],
@@ -1257,7 +1228,6 @@
 )
 
 py_test(
->>>>>>> bbc64a7c
     name = "test_dqn_cartpole_v0_with_offline_input_and_softq",
     main = "train.py", srcs = ["train.py"],
     tags = ["team:ml", "quick_train", "external_files"],
