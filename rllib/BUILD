# --------------------------------------------------------------------
# BAZEL/Buildkite-CI test cases.
# --------------------------------------------------------------------

# To add new RLlib tests, first find the correct category of your new test
# within this file.

# All new tests - within their category - should be added alphabetically!
# Do not just add tests to the bottom of the file.

# Currently we have the following categories:

# - Learning tests/regression, tagged:
# -- "learning_tests_[discrete|continuous]": distinguish discrete
#    actions vs continuous actions.
# -- "fake_gpus": Tests that run using 2 fake GPUs.

# - Quick agent compilation/tune-train tests, tagged "quick_train".
#   NOTE: These should be obsoleted in favor of "trainers_dir" tests as
#         they cover the same functionaliy.

# - Folder-bound tests, tagged with the name of the top-level dir:
#   - `env` directory tests.
#   - `evaluation` directory tests.
#   - `execution` directory tests.
#   - `models` directory tests.
#   - `policy` directory tests.
#   - `utils` directory tests.

# - Trainer ("agents") tests, tagged "trainers_dir".

# - Tests directory (everything in rllib/tests/...), tagged: "tests_dir" and
#   "tests_dir_[A-Z]"

# - Examples directory (everything in rllib/examples/...), tagged: "examples" and
#   "examples_[A-Z]"

# Note: The "examples" and "tests_dir" tags have further sub-tags going by the
# starting letter of the test name (e.g. "examples_A", or "tests_dir_F") for
# split-up purposes in buildkite.

# Note: There is a special directory in examples: "documentation" which contains
# all code that is linked to from within the RLlib docs. This code is tested
# separately via the "documentation" tag.

# Additional tags are:
# - "team:ml": Indicating that all tests in this file are the responsibility of
#   the ML Team.
# - "needs_gpu": Indicating that a test needs to have a GPU in order to run.
# - "gpu": Indicating that a test may (but doesn't have to) be run in the GPU
#   pipeline, defined in .buildkite/pipeline.gpu.yaml.
# - "multi-gpu": Indicating that a test will definitely be run in the Large GPU
#   pipeline, defined in .buildkite/pipeline.gpu.large.yaml.
# - "no_gpu": Indicating that a test should not be run in the GPU pipeline due
#   to certain incompatibilities.
# - "no_tf_eager_tracing": Exclude this test from tf-eager tracing tests.
# - "torch_only": Only run this test case with framework=torch.

# Our .buildkite/pipeline.yml and .buildkite/pipeline.gpu.yml files execute all
# these tests in n different jobs.


# --------------------------------------------------------------------
# Agents learning regression tests.
#
# Tag: learning_tests
#
# This will test all yaml files (via `rllib train`)
# inside rllib/tuned_examples/[algo-name] for actual learning success.
# --------------------------------------------------------------------

# A2C/A3C
py_test(
    name = "learning_tests_cartpole_a2c",
    main = "tests/run_regression_tests.py",
    tags = ["team:ml", "learning_tests", "learning_tests_cartpole", "learning_tests_discrete"],
    size = "large",
    srcs = ["tests/run_regression_tests.py"],
    data = ["tuned_examples/a3c/cartpole-a2c.yaml"],
    args = ["--yaml-dir=tuned_examples/a3c"]
)

py_test(
    name = "learning_tests_cartpole_a2c_fake_gpus",
    main = "tests/run_regression_tests.py",
    tags = ["team:ml", "learning_tests", "learning_tests_cartpole", "learning_tests_discrete", "fake_gpus"],
    size = "large",
    srcs = ["tests/run_regression_tests.py"],
    data = ["tuned_examples/a3c/cartpole-a2c-fake-gpus.yaml"],
    args = ["--yaml-dir=tuned_examples/a3c"]
)

py_test(
    name = "learning_tests_cartpole_a3c",
    main = "tests/run_regression_tests.py",
    tags = ["team:ml", "learning_tests", "learning_tests_cartpole", "learning_tests_discrete"],
    size = "large",
    srcs = ["tests/run_regression_tests.py"],
    data = ["tuned_examples/a3c/cartpole-a3c.yaml"],
    args = ["--yaml-dir=tuned_examples/a3c"]
)

# AlphaStar
py_test(
    name = "learning_tests_cartpole_alpha_star",
    main = "tests/run_regression_tests.py",
    tags = ["team:ml", "learning_tests", "learning_tests_cartpole", "learning_tests_discrete"],
    size = "large",
    srcs = ["tests/run_regression_tests.py"],
    data = ["tuned_examples/alpha_star/multi-agent-cartpole-alpha-star.yaml"],
    args = ["--yaml-dir=tuned_examples/alpha_star", "--num-cpus=20"]
)

# APEX-DQN
py_test(
    name = "learning_tests_cartpole_apex",
    main = "tests/run_regression_tests.py",
    tags = ["team:ml", "learning_tests", "learning_tests_cartpole", "learning_tests_discrete"],
    size = "large",
    srcs = ["tests/run_regression_tests.py"],
    data = [
        "tuned_examples/dqn/cartpole-apex.yaml",
    ],
    args = ["--yaml-dir=tuned_examples/dqn", "--num-cpus=6"]
)

# Once APEX supports multi-GPU.
# py_test(
#    name = "learning_cartpole_apex_fake_gpus",
#    main = "tests/run_regression_tests.py",
#    tags = ["team:ml", "learning_tests", "learning_tests_cartpole", "learning_tests_discrete", "fake_gpus"],
#    size = "large",
#    srcs = ["tests/run_regression_tests.py"],
#    data = ["tuned_examples/dqn/cartpole-apex-fake-gpus.yaml"],
#    args = ["--yaml-dir=tuned_examples/dqn"]
# )

# APPO
py_test(
    name = "learning_tests_cartpole_appo_no_vtrace",
    main = "tests/run_regression_tests.py",
    tags = ["team:ml", "learning_tests", "learning_tests_cartpole", "learning_tests_discrete"],
    size = "large",
    srcs = ["tests/run_regression_tests.py"],
    data = ["tuned_examples/ppo/cartpole-appo.yaml"],
    args = ["--yaml-dir=tuned_examples/ppo"]
)

py_test(
    name = "learning_tests_cartpole_appo_vtrace",
    main = "tests/run_regression_tests.py",
    tags = ["team:ml", "learning_tests", "learning_tests_cartpole", "learning_tests_discrete"],
    size = "large",
    srcs = ["tests/run_regression_tests.py"],
    data = ["tuned_examples/ppo/cartpole-appo-vtrace.yaml"],
    args = ["--yaml-dir=tuned_examples/ppo"]
)

py_test(
    name = "learning_tests_cartpole_separate_losses_appo",
    main = "tests/run_regression_tests.py",
    tags = ["team:ml", "tf_only", "learning_tests", "learning_tests_cartpole", "learning_tests_discrete"],
    size = "large",
    srcs = ["tests/run_regression_tests.py"],
    data = [
        "tuned_examples/ppo/cartpole-appo-vtrace-separate-losses.yaml"
    ],
    args = ["--yaml-dir=tuned_examples/ppo"]
)

py_test(
    name = "learning_tests_frozenlake_appo",
    main = "tests/run_regression_tests.py",
    tags = ["team:ml", "learning_tests", "learning_tests_discrete"],
    size = "large",
    srcs = ["tests/run_regression_tests.py"],
    data = ["tuned_examples/ppo/frozenlake-appo-vtrace.yaml"],
    args = ["--yaml-dir=tuned_examples/ppo"]
)

py_test(
    name = "learning_tests_cartpole_appo_fake_gpus",
    main = "tests/run_regression_tests.py",
    tags = ["team:ml", "learning_tests", "learning_tests_cartpole", "learning_tests_discrete", "fake_gpus"],
    size = "large",
    srcs = ["tests/run_regression_tests.py"],
    data = ["tuned_examples/ppo/cartpole-appo-vtrace-fake-gpus.yaml"],
    args = ["--yaml-dir=tuned_examples/ppo"]
)

# ARS
py_test(
    name = "learning_tests_cartpole_ars",
    main = "tests/run_regression_tests.py",
    tags = ["team:ml", "learning_tests", "learning_tests_cartpole", "learning_tests_discrete"],
    size = "large",
    srcs = ["tests/run_regression_tests.py"],
    data = ["tuned_examples/ars/cartpole-ars.yaml"],
    args = ["--yaml-dir=tuned_examples/ars"]
)

# CQL
py_test(
    name = "learning_tests_pendulum_cql",
    main = "tests/run_regression_tests.py",
    tags = ["team:ml", "learning_tests", "learning_tests_pendulum", "learning_tests_continuous"],
    size = "large",
    srcs = ["tests/run_regression_tests.py"],
    # Include the zipped json data file as well.
    data = [
        "tuned_examples/cql/pendulum-cql.yaml",
        "tests/data/pendulum/enormous.zip",
    ],
    args = ["--yaml-dir=tuned_examples/cql"]
)

# DDPG
py_test(
    name = "learning_tests_pendulum_ddpg",
    main = "tests/run_regression_tests.py",
    tags = ["team:ml", "learning_tests", "learning_tests_pendulum", "learning_tests_continuous"],
    size = "large",
    srcs = ["tests/run_regression_tests.py"],
    data = glob(["tuned_examples/ddpg/pendulum-ddpg.yaml"]),
    args = ["--yaml-dir=tuned_examples/ddpg"]
)

py_test(
    name = "learning_tests_pendulum_ddpg_tf2",
    main = "tests/run_regression_tests.py",
    tags = ["team:ml", "learning_tests_continuous_tf2_eager_off_policy"],
    size = "large",
    srcs = ["tests/run_regression_tests.py"],
    data = glob(["tuned_examples/ddpg/pendulum-ddpg.yaml"]),
    args = ["--yaml-dir=tuned_examples/ddpg", "--override-mean-reward=-750.0"]
)

py_test(
    name = "learning_tests_pendulum_ddpg_fake_gpus",
    main = "tests/run_regression_tests.py",
    tags = ["team:ml", "learning_tests", "learning_tests_pendulum", "learning_tests_continuous", "fake_gpus"],
    size = "large",
    srcs = ["tests/run_regression_tests.py"],
    data = ["tuned_examples/ddpg/pendulum-ddpg-fake-gpus.yaml"],
    args = ["--yaml-dir=tuned_examples/ddpg"]
)

# DDPPO
py_test(
    name = "learning_tests_cartpole_ddppo",
    main = "tests/run_regression_tests.py",
    tags = ["team:ml", "torch_only", "learning_tests", "learning_tests_cartpole", "learning_tests_discrete"],
    size = "large",
    srcs = ["tests/run_regression_tests.py"],
    data = glob(["tuned_examples/ppo/cartpole-ddppo.yaml"]),
    args = ["--yaml-dir=tuned_examples/ppo"]
)

# DQN
py_test(
    name = "learning_tests_cartpole_dqn",
    main = "tests/run_regression_tests.py",
    tags = ["team:ml", "learning_tests", "learning_tests_cartpole", "learning_tests_discrete"],
    size = "large",
    srcs = ["tests/run_regression_tests.py"],
    data = ["tuned_examples/dqn/cartpole-dqn.yaml"],
    args = ["--yaml-dir=tuned_examples/dqn"]
)

py_test(
    name = "learning_tests_cartpole_dqn_softq",
    main = "tests/run_regression_tests.py",
    tags = ["team:ml", "learning_tests", "learning_tests_cartpole", "learning_tests_discrete"],
    size = "large",
    srcs = ["tests/run_regression_tests.py"],
    data = ["tuned_examples/dqn/cartpole-dqn-softq.yaml"],
    args = ["--yaml-dir=tuned_examples/dqn"]
)

# Does not work with tf-eager tracing due to Exploration's postprocessing
# method injecting a tensor into a new graph. Revisit when tf-eager tracing
# is better supported.
py_test(
    name = "learning_tests_cartpole_dqn_param_noise",
    main = "tests/run_regression_tests.py",
    tags = ["team:ml", "learning_tests", "learning_tests_cartpole", "learning_tests_discrete", "no_tf_eager_tracing"],
    size = "large",
    srcs = ["tests/run_regression_tests.py"],
    data = ["tuned_examples/dqn/cartpole-dqn-param-noise.yaml"],
    args = ["--yaml-dir=tuned_examples/dqn"]
)

py_test(
    name = "learning_tests_cartpole_dqn_fake_gpus",
    main = "tests/run_regression_tests.py",
    tags = ["team:ml", "learning_tests", "learning_tests_cartpole", "learning_tests_discrete", "fake_gpus"],
    size = "large",
    srcs = ["tests/run_regression_tests.py"],
    data = ["tuned_examples/dqn/cartpole-dqn-fake-gpus.yaml"],
    args = ["--yaml-dir=tuned_examples/dqn"]
)

# Simple-Q
py_test(
    name = "learning_tests_cartpole_simpleq",
    main = "tests/run_regression_tests.py",
    tags = ["team:ml", "learning_tests", "learning_tests_cartpole", "learning_tests_discrete"],
    size = "large",
    srcs = ["tests/run_regression_tests.py"],
    data = [
        "tuned_examples/dqn/cartpole-simpleq.yaml",
    ],
    args = ["--yaml-dir=tuned_examples/dqn"]
)

py_test(
    name = "learning_tests_cartpole_simpleq_fake_gpus",
    main = "tests/run_regression_tests.py",
    tags = ["team:ml", "learning_tests", "learning_tests_cartpole", "learning_tests_discrete", "fake_gpus"],
    size = "medium",
    srcs = ["tests/run_regression_tests.py"],
    data = ["tuned_examples/dqn/cartpole-simpleq-fake-gpus.yaml"],
    args = ["--yaml-dir=tuned_examples/dqn"]
)

# ES
py_test(
    name = "learning_tests_cartpole_es",
    main = "tests/run_regression_tests.py",
    tags = ["team:ml", "learning_tests", "learning_tests_cartpole", "learning_tests_discrete"],
    size = "large",
    srcs = ["tests/run_regression_tests.py"],
    data = ["tuned_examples/es/cartpole-es.yaml"],
    args = ["--yaml-dir=tuned_examples/es"]
)

# IMPALA
py_test(
    name = "learning_tests_cartpole_impala",
    main = "tests/run_regression_tests.py",
    tags = ["team:ml", "learning_tests", "learning_tests_cartpole", "learning_tests_discrete"],
    size = "large",
    srcs = ["tests/run_regression_tests.py"],
    data = ["tuned_examples/impala/cartpole-impala.yaml"],
    args = ["--yaml-dir=tuned_examples/impala"]
)

py_test(
    name = "learning_tests_cartpole_impala_fake_gpus",
    main = "tests/run_regression_tests.py",
    tags = ["team:ml", "learning_tests", "learning_tests_cartpole", "learning_tests_discrete", "fake_gpus"],
    size = "large",
    srcs = ["tests/run_regression_tests.py"],
    data = ["tuned_examples/impala/cartpole-impala-fake-gpus.yaml"],
    args = ["--yaml-dir=tuned_examples/impala"]
)

# Working, but takes a long time to learn (>15min).
# Removed due to Higher API conflicts with Pytorch-Import tests
## MB-MPO
#py_test(
#    name = "learning_tests_pendulum_mbmpo",
#    main = "tests/run_regression_tests.py",
#    tags = ["team:ml", "torch_only", "learning_tests", "learning_tests_pendulum", "learning_tests_continuous"],
#    size = "large",
#    srcs = ["tests/run_regression_tests.py"],
#    data = ["tuned_examples/mbmpo/pendulum-mbmpo.yaml"],
#    args = ["--yaml-dir=tuned_examples/mbmpo"]
#)

# PG
py_test(
    name = "learning_tests_cartpole_pg",
    main = "tests/run_regression_tests.py",
    tags = ["team:ml", "learning_tests", "learning_tests_cartpole", "learning_tests_discrete"],
    size = "large",
    srcs = ["tests/run_regression_tests.py"],
    data = ["tuned_examples/pg/cartpole-pg.yaml"],
    args = ["--yaml-dir=tuned_examples/pg"]
)

py_test(
    name = "learning_tests_cartpole_pg_fake_gpus",
    main = "tests/run_regression_tests.py",
    tags = ["team:ml", "learning_tests", "learning_tests_cartpole", "learning_tests_discrete", "fake_gpus"],
    size = "large",
    srcs = ["tests/run_regression_tests.py"],
    data = ["tuned_examples/pg/cartpole-pg-fake-gpus.yaml"],
    args = ["--yaml-dir=tuned_examples/pg"]
)

# PPO
py_test(
    name = "learning_tests_cartpole_ppo",
    main = "tests/run_regression_tests.py",
    tags = ["team:ml", "learning_tests", "learning_tests_cartpole", "learning_tests_discrete"],
    size = "large",
    srcs = ["tests/run_regression_tests.py"],
    data = ["tuned_examples/ppo/cartpole-ppo.yaml"],
    args = ["--yaml-dir=tuned_examples/ppo"]
)

py_test(
    name = "learning_tests_pendulum_ppo",
    main = "tests/run_regression_tests.py",
    tags = ["team:ml", "learning_tests", "learning_tests_pendulum", "learning_tests_continuous"],
    size = "large",
    srcs = ["tests/run_regression_tests.py"],
    data = ["tuned_examples/ppo/pendulum-ppo.yaml"],
    args = ["--yaml-dir=tuned_examples/ppo"]
)

py_test(
    name = "learning_tests_transformed_actions_pendulum_ppo",
    main = "tests/run_regression_tests.py",
    tags = ["team:ml", "learning_tests", "learning_tests_pendulum", "learning_tests_continuous"],
    size = "large",
    srcs = ["tests/run_regression_tests.py"],
    data = ["tuned_examples/ppo/pendulum-transformed-actions-ppo.yaml"],
    args = ["--yaml-dir=tuned_examples/ppo"]
)

py_test(
    name = "learning_tests_repeat_after_me_ppo",
    main = "tests/run_regression_tests.py",
    tags = ["team:ml", "learning_tests", "learning_tests_discrete"],
    size = "large",
    srcs = ["tests/run_regression_tests.py"],
    data = ["tuned_examples/ppo/repeatafterme-ppo-lstm.yaml"],
    args = ["--yaml-dir=tuned_examples/ppo"]
)

py_test(
    name = "learning_tests_cartpole_ppo_fake_gpus",
    main = "tests/run_regression_tests.py",
    tags = ["team:ml", "learning_tests", "learning_tests_cartpole", "learning_tests_discrete", "fake_gpus"],
    size = "large",
    srcs = ["tests/run_regression_tests.py"],
    data = ["tuned_examples/ppo/cartpole-ppo-fake-gpus.yaml"],
    args = ["--yaml-dir=tuned_examples/ppo"]
)

# QMIX
py_test(
    name = "learning_tests_two_step_game_qmix",
    main = "tests/run_regression_tests.py",
    tags = ["team:ml", "learning_tests", "learning_tests_discrete"],
    size = "large",
    srcs = ["tests/run_regression_tests.py"],
    data = ["tuned_examples/qmix/two-step-game-qmix.yaml"],
    args = ["--yaml-dir=tuned_examples/qmix", "--framework=torch"]
)

py_test(
    name = "learning_tests_two_step_game_qmix_vdn_mixer",
    main = "tests/run_regression_tests.py",
    tags = ["team:ml", "learning_tests", "learning_tests_discrete"],
    size = "large",
    srcs = ["tests/run_regression_tests.py"],
    data = ["tuned_examples/qmix/two-step-game-qmix-vdn-mixer.yaml"],
    args = ["--yaml-dir=tuned_examples/qmix", "--framework=torch"]
)

py_test(
    name = "learning_tests_two_step_game_qmix_no_mixer",
    main = "tests/run_regression_tests.py",
    tags = ["team:ml", "learning_tests", "learning_tests_discrete"],
    size = "large",
    srcs = ["tests/run_regression_tests.py"],
    data = ["tuned_examples/qmix/two-step-game-qmix-no-mixer.yaml"],
    args = ["--yaml-dir=tuned_examples/qmix", "--framework=torch"]
)

# R2D2
py_test(
    name = "learning_tests_stateless_cartpole_r2d2",
    main = "tests/run_regression_tests.py",
    tags = ["team:ml", "learning_tests", "learning_tests_cartpole", "learning_tests_discrete"],
    size = "large",
    srcs = ["tests/run_regression_tests.py"],
    data = ["tuned_examples/dqn/stateless-cartpole-r2d2.yaml"],
    args = ["--yaml-dir=tuned_examples/dqn"]
)

py_test(
    name = "learning_tests_stateless_cartpole_r2d2_fake_gpus",
    main = "tests/run_regression_tests.py",
    tags = ["team:ml", "learning_tests", "learning_tests_cartpole", "fake_gpus"],
    size = "large",
    srcs = ["tests/run_regression_tests.py"],
    data = ["tuned_examples/dqn/stateless-cartpole-r2d2-fake-gpus.yaml"],
    args = ["--yaml-dir=tuned_examples/dqn"]
)

# SAC
py_test(
    name = "learning_tests_cartpole_sac",
    main = "tests/run_regression_tests.py",
    tags = ["team:ml", "learning_tests", "learning_tests_cartpole", "learning_tests_discrete"],
    size = "large",
    srcs = ["tests/run_regression_tests.py"],
    data = ["tuned_examples/sac/cartpole-sac.yaml"],
    args = ["--yaml-dir=tuned_examples/sac"]
)

py_test(
    name = "learning_tests_cartpole_continuous_pybullet_sac",
    main = "tests/run_regression_tests.py",
    tags = ["team:ml", "learning_tests", "learning_tests_cartpole", "learning_tests_continuous"],
    size = "large",
    srcs = ["tests/run_regression_tests.py"],
    data = ["tuned_examples/sac/cartpole-continuous-pybullet-sac.yaml"],
    args = ["--yaml-dir=tuned_examples/sac"]
)

py_test(
    name = "learning_tests_pendulum_sac",
    main = "tests/run_regression_tests.py",
    tags = ["team:ml", "learning_tests", "learning_tests_pendulum", "learning_tests_continuous"],
    size = "large",
    srcs = ["tests/run_regression_tests.py"],
    data = ["tuned_examples/sac/pendulum-sac.yaml"],
    args = ["--yaml-dir=tuned_examples/sac"]
)

py_test(
    name = "learning_tests_transformed_actions_pendulum_sac",
    main = "tests/run_regression_tests.py",
    tags = ["team:ml", "learning_tests", "learning_tests_pendulum", "learning_tests_continuous"],
    size = "large",
    srcs = ["tests/run_regression_tests.py"],
    data = ["tuned_examples/sac/pendulum-transformed-actions-sac.yaml"],
    args = ["--yaml-dir=tuned_examples/sac"]
)

py_test(
    name = "learning_tests_pendulum_sac_tf2",
    main = "tests/run_regression_tests.py",
    tags = ["team:ml", "learning_tests_continuous_tf2_eager_off_policy"],
    size = "large",
    srcs = ["tests/run_regression_tests.py"],
    data = ["tuned_examples/sac/pendulum-sac.yaml"],
    args = ["--yaml-dir=tuned_examples/sac", "--override-mean-reward=-900.0"]
)

py_test(
    name = "learning_tests_transformed_actions_pendulum_sac_tf2",
    main = "tests/run_regression_tests.py",
    tags = ["team:ml", "learning_tests_continuous_tf2_eager_off_policy"],
    size = "large",
    srcs = ["tests/run_regression_tests.py"],
    data = ["tuned_examples/sac/pendulum-transformed-actions-sac.yaml"],
    args = ["--yaml-dir=tuned_examples/sac" ,"--override-mean-reward=-850.0"]
)

py_test(
    name = "learning_tests_pendulum_sac_fake_gpus",
    main = "tests/run_regression_tests.py",
    tags = ["team:ml", "learning_tests", "learning_tests_pendulum", "learning_tests_continuous", "fake_gpus"],
    size = "large",
    srcs = ["tests/run_regression_tests.py"],
    data = ["tuned_examples/sac/pendulum-sac-fake-gpus.yaml"],
    args = ["--yaml-dir=tuned_examples/sac"]
)

# SlateQ
py_test(
    name = "learning_tests_interest_evolution_10_candidates_recsim_env_slateq",
    main = "tests/run_regression_tests.py",
<<<<<<< HEAD
    tags = ["team:ml", "learning_tests", "learning_tests_discrete", "no_tf_static_graph"],
=======
    tags = ["team:ml", "learning_tests", "learning_tests_discrete"],
>>>>>>> 8e00537b
    size = "large",
    srcs = ["tests/run_regression_tests.py"],
    data = ["tuned_examples/slateq/interest-evolution-10-candidates-recsim-env-slateq.yaml"],
    args = ["--yaml-dir=tuned_examples/slateq"]
)

# TD3
py_test(
    name = "learning_tests_pendulum_td3",
    main = "tests/run_regression_tests.py",
    tags = ["team:ml", "learning_tests", "learning_tests_pendulum", "learning_tests_continuous"],
    size = "large",
    srcs = ["tests/run_regression_tests.py"],
    data = ["tuned_examples/ddpg/pendulum-td3.yaml"],
    args = ["--yaml-dir=tuned_examples/ddpg"]
)


# --------------------------------------------------------------------
# Agents (Compilation, Losses, simple agent functionality tests)
# rllib/agents/
#
# Tag: trainers_dir
# --------------------------------------------------------------------

# Generic (all Trainers)
py_test(
    name = "test_callbacks",
    tags = ["team:ml", "trainers_dir"],
    size = "medium",
    srcs = ["agents/tests/test_callbacks.py"]
)

py_test(
    name = "test_trainer",
    tags = ["team:ml", "trainers_dir"],
    size = "large",
    srcs = ["agents/tests/test_trainer.py"]
)

# A2/3CTrainer
py_test(
    name = "test_a2c",
    tags = ["team:ml", "trainers_dir"],
    size = "large",
    srcs = ["agents/a3c/tests/test_a2c.py"]
)

py_test(
    name = "test_a3c",
    tags = ["team:ml", "trainers_dir"],
    size = "large",
    srcs = ["agents/a3c/tests/test_a3c.py"]
)

# AlphaStar
py_test(
    name = "test_alpha_star",
    tags = ["team:ml", "trainers_dir"],
    size = "large",
    srcs = ["agents/alpha_star/tests/test_alpha_star.py"]
)

# APEXTrainer (DQN)
py_test(
    name = "test_apex_dqn",
    tags = ["team:ml", "trainers_dir"],
    size = "large",
    srcs = ["agents/dqn/tests/test_apex_dqn.py"]
)

# APEXDDPGTrainer
py_test(
    name = "test_apex_ddpg",
    tags = ["team:ml", "trainers_dir"],
    size = "medium",
    srcs = ["agents/ddpg/tests/test_apex_ddpg.py"]
)

# ARS
py_test(
    name = "test_ars",
    tags = ["team:ml", "trainers_dir"],
    size = "medium",
    srcs = ["agents/ars/tests/test_ars.py"]
)

# Bandits
py_test(
    name = "test_bandits",
    tags = ["team:ml", "trainers_dir"],
    size = "medium",
    srcs = ["agents/bandit/tests/test_bandits.py"],
)

# CQLTrainer
py_test(
    name = "test_cql",
    tags = ["team:ml", "trainers_dir"],
    size = "medium",
    srcs = ["agents/cql/tests/test_cql.py"]
)

# DDPGTrainer
py_test(
    name = "test_ddpg",
    tags = ["team:ml", "trainers_dir"],
    size = "large",
    srcs = ["agents/ddpg/tests/test_ddpg.py"]
)

# DQNTrainer
py_test(
    name = "test_dqn",
    tags = ["team:ml", "trainers_dir"],
    size = "large",
    srcs = ["agents/dqn/tests/test_dqn.py"]
)

# Dreamer
py_test(
    name = "test_dreamer",
    tags = ["team:ml", "trainers_dir"],
    size = "small",
    srcs = ["agents/dreamer/tests/test_dreamer.py"]
)

# ES
py_test(
    name = "test_es",
    tags = ["team:ml", "trainers_dir"],
    size = "medium",
    srcs = ["agents/es/tests/test_es.py"]
)

# IMPALA
py_test(
    name = "test_impala",
    tags = ["team:ml", "trainers_dir"],
    size = "large",
    srcs = ["agents/impala/tests/test_impala.py"]
)
py_test(
    name = "test_vtrace",
    tags = ["team:ml", "trainers_dir"],
    size = "small",
    srcs = ["agents/impala/tests/test_vtrace.py"]
)

# MARWILTrainer
py_test(
    name = "test_marwil",
    tags = ["team:ml", "trainers_dir"],
    size = "large",
    # Include the json data file.
    data = ["tests/data/cartpole/large.json"],
    srcs = ["agents/marwil/tests/test_marwil.py"]
)

# BCTrainer (sub-type of MARWIL)
py_test(
    name = "test_bc",
    tags = ["team:ml", "trainers_dir"],
    size = "large",
    # Include the json data file.
    data = ["tests/data/cartpole/large.json"],
    srcs = ["agents/marwil/tests/test_bc.py"]
)

# MAMLTrainer
py_test(
    name = "test_maml",
    tags = ["team:ml", "trainers_dir"],
    size = "medium",
    srcs = ["agents/maml/tests/test_maml.py"]
)

# MBMPOTrainer
py_test(
    name = "test_mbmpo",
    tags = ["team:ml", "trainers_dir"],
    size = "medium",
    srcs = ["agents/mbmpo/tests/test_mbmpo.py"]
)

# PGTrainer
py_test(
    name = "test_pg",
    tags = ["team:ml", "trainers_dir"],
    size = "large",
    srcs = ["agents/pg/tests/test_pg.py"]
)

# PPOTrainer
py_test(
    name = "test_ppo",
    tags = ["team:ml", "trainers_dir"],
    size = "large",
    srcs = ["agents/ppo/tests/test_ppo.py"]
)

# PPO: DDPPO
py_test(
    name = "test_ddppo",
    tags = ["team:ml", "trainers_dir"],
    size = "medium",
    srcs = ["agents/ppo/tests/test_ddppo.py"]
)

# PPO: APPO
py_test(
    name = "test_appo",
    tags = ["team:ml", "trainers_dir"],
    size = "large",
    srcs = ["agents/ppo/tests/test_appo.py"]
)

# QMixTrainer
py_test(
    name = "test_qmix",
    tags = ["team:ml", "trainers_dir"],
    size = "medium",
    srcs = ["agents/qmix/tests/test_qmix.py"]
)

# R2D2Trainer
py_test(
    name = "test_r2d2",
    tags = ["team:ml", "trainers_dir"],
    size = "large",
    srcs = ["agents/dqn/tests/test_r2d2.py"]
)

# RNNSACTrainer
py_test(
    name = "test_rnnsac",
    tags = ["team:ml", "trainers_dir"],
    size = "medium",
    srcs = ["agents/sac/tests/test_rnnsac.py"]
)

# SACTrainer
py_test(
    name = "test_sac",
    tags = ["team:ml", "trainers_dir"],
    size = "large",
    srcs = ["agents/sac/tests/test_sac.py"]
)

# SimpleQTrainer
py_test(
    name = "test_simple_q",
    tags = ["team:ml", "trainers_dir"],
    size = "medium",
    srcs = ["agents/dqn/tests/test_simple_q.py"]
)

# SlateQTrainer
py_test(
    name = "test_slateq",
    tags = ["team:ml", "trainers_dir"],
    size = "medium",
    srcs = ["agents/slateq/tests/test_slateq.py"]
)

# TD3Trainer
py_test(
    name = "test_td3",
    tags = ["team:ml", "trainers_dir"],
    size = "large",
    srcs = ["agents/ddpg/tests/test_td3.py"]
)

# --------------------------------------------------------------------
# contrib Agents
# --------------------------------------------------------------------

py_test(
    name = "random_agent",
    tags = ["team:ml", "trainers_dir"],
    main = "contrib/random_agent/random_agent.py",
    size = "small",
    srcs = ["contrib/random_agent/random_agent.py"]
)

py_test(
    name = "alpha_zero_cartpole",
    tags = ["team:ml", "trainers_dir"],
    main = "contrib/alpha_zero/examples/train_cartpole.py",
    size = "large",
    srcs = ["contrib/alpha_zero/examples/train_cartpole.py"],
    args = ["--training-iteration=1", "--num-workers=2", "--ray-num-cpus=3"]
)


# --------------------------------------------------------------------
# Agents (quick training test iterations via `rllib train`)
#
# Tag: quick_train
#
# These are not(!) learning tests, we only test here compilation and
# support for certain envs, spaces, setups.
# Should all be very short tests with label: "quick_train".
# --------------------------------------------------------------------

# A2C/A3C

py_test(
    name = "test_a3c_torch_pong_deterministic_v4",
    main = "train.py", srcs = ["train.py"],
    tags = ["team:ml", "quick_train"],
    args = [
        "--env", "PongDeterministic-v4",
        "--run", "A3C",
        "--stop", "'{\"training_iteration\": 1}'",
        "--config", "'{\"framework\": \"torch\", \"num_workers\": 2, \"sample_async\": false, \"model\": {\"use_lstm\": false, \"grayscale\": true, \"zero_mean\": false, \"dim\": 84}, \"preprocessor_pref\": \"rllib\"}'",
        "--ray-num-cpus", "4"
        ]
)

py_test(
    name = "test_a3c_tf_pong_ram_v4",
    main = "train.py", srcs = ["train.py"],
    tags = ["team:ml", "quick_train"],
    args = [
        "--env", "Pong-ram-v4",
        "--run", "A3C",
        "--stop", "'{\"training_iteration\": 1}'",
        "--config", "'{\"framework\": \"tf\", \"num_workers\": 2}'",
        "--ray-num-cpus", "4"
        ]
)

# DDPG/APEX-DDPG/TD3

py_test(
    name = "test_ddpg_mountaincar_continuous_v0_num_workers_0",
    main = "train.py", srcs = ["train.py"],
    tags = ["team:ml", "quick_train"],
    args = [
        "--env", "MountainCarContinuous-v0",
        "--run", "DDPG",
        "--stop", "'{\"training_iteration\": 1}'",
        "--config", "'{\"framework\": \"tf\", \"num_workers\": 0}'"
        ]
)

py_test(
    name = "test_ddpg_mountaincar_continuous_v0_num_workers_1",
    main = "train.py", srcs = ["train.py"],
    tags = ["team:ml", "quick_train"],
    args = [
        "--env", "MountainCarContinuous-v0",
        "--run", "DDPG",
        "--stop", "'{\"training_iteration\": 1}'",
        "--config", "'{\"framework\": \"tf\", \"num_workers\": 1}'"
        ]
)

py_test(
    name = "test_apex_ddpg_pendulum_v0_complete_episode_batches",
    main = "train.py", srcs = ["train.py"],
    tags = ["team:ml", "quick_train"],
    args = [
        "--env", "Pendulum-v1",
        "--run", "APEX_DDPG",
        "--stop", "'{\"training_iteration\": 1}'",
        "--config", "'{\"framework\": \"tf\", \"num_workers\": 2, \"optimizer\": {\"num_replay_buffer_shards\": 1}, \"learning_starts\": 100, \"min_time_s_per_reporting\": 1, \"batch_mode\": \"complete_episodes\"}'",
        "--ray-num-cpus", "4",
        ]
)

# DQN/APEX

py_test(
    name = "test_dqn_frozenlake_v1",
    main = "train.py", srcs = ["train.py"],
    size = "small",
    tags = ["team:ml", "quick_train"],
    args = [
        "--env", "FrozenLake-v1",
        "--run", "DQN",
        "--config", "'{\"framework\": \"tf\"}'",
        "--stop", "'{\"training_iteration\": 1}'"
        ]
)

py_test(
    name = "test_dqn_cartpole_v0_no_dueling",
    main = "train.py", srcs = ["train.py"],
    size = "small",
    tags = ["team:ml", "quick_train"],
    args = [
        "--env", "CartPole-v0",
        "--run", "DQN",
        "--stop", "'{\"training_iteration\": 1}'",
        "--config", "'{\"framework\": \"tf\", \"lr\": 1e-3, \"exploration_config\": {\"epsilon_timesteps\": 10000, \"final_epsilon\": 0.02}, \"dueling\": false, \"hiddens\": [], \"model\": {\"fcnet_hiddens\": [64], \"fcnet_activation\": \"relu\"}}'"
        ]
)

py_test(
    name = "test_dqn_cartpole_v0",
    main = "train.py", srcs = ["train.py"],
    tags = ["team:ml", "quick_train"],
    args = [
        "--env", "CartPole-v0",
        "--run", "DQN",
        "--stop", "'{\"training_iteration\": 1}'",
        "--config", "'{\"framework\": \"tf\", \"num_workers\": 2}'",
        "--ray-num-cpus", "4"
        ]
)

py_test(
    name = "test_dqn_cartpole_v0_with_offline_input_and_softq",
    main = "train.py", srcs = ["train.py"],
    tags = ["team:ml", "quick_train", "external_files"],
    size = "small",
    # Include the json data file.
    data = ["tests/data/cartpole/small.json"],
    args = [
        "--env", "CartPole-v0",
        "--run", "DQN",
        "--stop", "'{\"training_iteration\": 1}'",
        "--config", "'{\"framework\": \"tf\", \"input\": \"tests/data/cartpole\", \"learning_starts\": 0, \"input_evaluation\": [\"wis\", \"is\"], \"exploration_config\": {\"type\": \"SoftQ\"}}'"
        ]
)

py_test(
    name = "test_dqn_pong_deterministic_v4",
    main = "train.py", srcs = ["train.py"],
    tags = ["team:ml", "quick_train"],
    args = [
        "--env", "PongDeterministic-v4",
        "--run", "DQN",
        "--stop", "'{\"training_iteration\": 1}'",
        "--config", "'{\"framework\": \"tf\", \"lr\": 1e-4, \"exploration_config\": {\"epsilon_timesteps\": 200000, \"final_epsilon\": 0.01}, \"buffer_size\": 10000, \"rollout_fragment_length\": 4, \"learning_starts\": 10000, \"target_network_update_freq\": 1000, \"gamma\": 0.99, \"prioritized_replay\": true}'"
        ]
)

# IMPALA

py_test(
    name = "test_impala_buffers_2",
    main = "train.py", srcs = ["train.py"],
    tags = ["team:ml", "quick_train"],
    args = [
        "--env", "CartPole-v0",
        "--run", "IMPALA",
        "--stop", "'{\"training_iteration\": 1}'",
        "--config", "'{\"framework\": \"tf\", \"num_gpus\": 0, \"num_workers\": 2, \"min_time_s_per_reporting\": 1, \"num_multi_gpu_tower_stacks\": 2, \"replay_buffer_num_slots\": 100, \"replay_proportion\": 1.0}'",
        "--ray-num-cpus", "4",
        ]
)

py_test(
    name = "test_impala_cartpole_v0_buffers_2_lstm",
    main = "train.py",
    srcs = ["train.py"],
    tags = ["team:ml", "quick_train"],
    args = [
        "--env", "CartPole-v0",
        "--run", "IMPALA",
        "--stop", "'{\"training_iteration\": 1}'",
        "--config", "'{\"framework\": \"tf\", \"num_gpus\": 0, \"num_workers\": 2, \"min_time_s_per_reporting\": 1, \"num_multi_gpu_tower_stacks\": 2, \"replay_buffer_num_slots\": 100, \"replay_proportion\": 1.0, \"model\": {\"use_lstm\": true}}'",
        "--ray-num-cpus", "4",
        ]
)

py_test(
    name = "test_impala_pong_deterministic_v4_40k_ts_1G_obj_store",
    main = "train.py",
    srcs = ["train.py"],
    tags = ["team:ml", "quick_train"],
    size = "medium",
    args = [
        "--env", "PongDeterministic-v4",
        "--run", "IMPALA",
        "--stop", "'{\"timesteps_total\": 30000}'",
        "--ray-object-store-memory=1000000000",
        "--config", "'{\"framework\": \"tf\", \"num_workers\": 1, \"num_gpus\": 0, \"num_envs_per_worker\": 32, \"rollout_fragment_length\": 50, \"train_batch_size\": 50, \"learner_queue_size\": 1}'"
        ]
)

# PG

py_test(
    name = "test_pg_tf_cartpole_v0_lstm",
    main = "train.py", srcs = ["train.py"],
    tags = ["team:ml", "quick_train"],
    args = [
        "--env", "CartPole-v0",
        "--run", "PG",
        "--stop", "'{\"training_iteration\": 1}'",
        "--config", "'{\"framework\": \"tf\", \"rollout_fragment_length\": 500, \"num_workers\": 1, \"model\": {\"use_lstm\": true, \"max_seq_len\": 100}}'"
        ]
)

py_test(
    name = "test_pg_tf_cartpole_v0_multi_envs_per_worker",
    main = "train.py", srcs = ["train.py"],
    size = "small",
    tags = ["team:ml", "quick_train"],
    args = [
        "--env", "CartPole-v0",
        "--run", "PG",
        "--stop", "'{\"training_iteration\": 1}'",
        "--config", "'{\"framework\": \"tf\", \"rollout_fragment_length\": 500, \"num_workers\": 1, \"num_envs_per_worker\": 10}'"
        ]
)


py_test(
    name = "test_pg_tf_pong_v0",
    main = "train.py", srcs = ["train.py"],
    tags = ["team:ml", "quick_train"],
    args = [
        "--env", "Pong-v0",
        "--run", "PG",
        "--stop", "'{\"training_iteration\": 1}'",
        "--config", "'{\"framework\": \"tf\", \"rollout_fragment_length\": 500, \"num_workers\": 1}'"
        ]
)

# PPO/APPO

py_test(
    name = "test_ppo_tf_cartpole_v1_complete_episode_batches",
    main = "train.py", srcs = ["train.py"],
    tags = ["team:ml", "quick_train"],
    args = [
        "--env", "CartPole-v1",
        "--run", "PPO",
        "--stop", "'{\"training_iteration\": 1}'",
        "--config", "'{\"framework\": \"tf\", \"kl_coeff\": 1.0, \"num_sgd_iter\": 10, \"lr\": 1e-4, \"sgd_minibatch_size\": 64, \"train_batch_size\": 2000, \"num_workers\": 1, \"use_gae\": false, \"batch_mode\": \"complete_episodes\"}'"
        ]
)

py_test(
    name = "test_ppo_tf_cartpole_v1_remote_worker_envs",
    main = "train.py", srcs = ["train.py"],
    tags = ["team:ml", "quick_train"],
    args = [
        "--env", "CartPole-v1",
        "--run", "PPO",
        "--stop", "'{\"training_iteration\": 1}'",
        "--config", "'{\"framework\": \"tf\", \"remote_worker_envs\": true, \"remote_env_batch_wait_ms\": 99999999, \"num_envs_per_worker\": 2, \"num_workers\": 1, \"train_batch_size\": 100, \"sgd_minibatch_size\": 50}'"
        ]
)

py_test(
    name = "test_ppo_tf_cartpole_v1_remote_worker_envs_b",
    main = "train.py", srcs = ["train.py"],
    tags = ["team:ml", "quick_train"],
    args = [
        "--env", "CartPole-v1",
        "--run", "PPO",
        "--stop", "'{\"training_iteration\": 2}'",
        "--config", "'{\"framework\": \"tf\", \"remote_worker_envs\": true, \"num_envs_per_worker\": 2, \"num_workers\": 1, \"train_batch_size\": 100, \"sgd_minibatch_size\": 50}'"
        ]
)

py_test(
    name = "test_appo_tf_pendulum_v1_no_gpus",
    main = "train.py", srcs = ["train.py"],
    tags = ["team:ml", "quick_train"],
    args = [
        "--env", "Pendulum-v1",
        "--run", "APPO",
        "--stop", "'{\"training_iteration\": 1}'",
        "--config", "'{\"framework\": \"tf\", \"num_workers\": 2, \"num_gpus\": 0}'",
        "--ray-num-cpus", "4"
        ]
)

# --------------------------------------------------------------------
# Env tests
# rllib/env/
#
# Tag: env
# --------------------------------------------------------------------

sh_test(
    name = "env/tests/test_local_inference_cartpole",
    tags = ["team:ml", "env"],
    size = "medium",
    srcs = ["env/tests/test_policy_client_server_setup.sh"],
    args = ["local", "cartpole"],
    data = glob(["examples/serving/*.py"]),
)

sh_test(
    name = "env/tests/test_remote_inference_cartpole",
    tags = ["team:ml", "env"],
    size = "medium",
    srcs = ["env/tests/test_policy_client_server_setup.sh"],
    args = ["remote", "cartpole"],
    data = glob(["examples/serving/*.py"]),
)

sh_test(
    name = "env/tests/test_local_inference_cartpole_w_2_concurrent_episodes",
    tags = ["team:ml", "env"],
    size = "medium",
    srcs = ["env/tests/test_policy_client_server_setup.sh"],
    args = ["local", "cartpole-dummy-2-episodes"],
    data = glob(["examples/serving/*.py"]),
)

sh_test(
    name = "env/tests/test_remote_inference_cartpole_w_2_concurrent_episodes",
    tags = ["team:ml", "env"],
    size = "medium",
    srcs = ["env/tests/test_policy_client_server_setup.sh"],
    args = ["remote", "cartpole-dummy-2-episodes"],
    data = glob(["examples/serving/*.py"]),
)

sh_test(
    name = "env/tests/test_local_inference_unity3d",
    tags = ["team:ml", "env"],
    size = "medium",
    srcs = ["env/tests/test_policy_client_server_setup.sh"],
    args = ["local", "unity3d"],
    data = glob(["examples/serving/*.py"]),
)

sh_test(
    name = "env/tests/test_remote_inference_unity3d",
    tags = ["team:ml", "env"],
    size = "medium",
    srcs = ["env/tests/test_policy_client_server_setup.sh"],
    args = ["remote", "unity3d"],
    data = glob(["examples/serving/*.py"]),
)

py_test(
    name = "env/tests/test_record_env_wrapper",
    tags = ["team:ml", "env"],
    size = "small",
    srcs = ["env/tests/test_record_env_wrapper.py"]
)

py_test(
    name = "env/tests/test_remote_worker_envs",
    tags = ["team:ml", "env"],
    size = "medium",
    srcs = ["env/tests/test_remote_worker_envs.py"]
)

py_test(
    name = "env/wrappers/tests/test_unity3d_env",
    tags = ["team:ml", "env"],
    size = "small",
    srcs = ["env/wrappers/tests/test_unity3d_env.py"]
)

py_test(
    name = "env/wrappers/tests/test_recsim_wrapper",
    tags = ["team:ml", "env"],
    size = "small",
    srcs = ["env/wrappers/tests/test_recsim_wrapper.py"]
)

py_test(
    name = "env/wrappers/tests/test_exception_wrapper",
    tags = ["team:ml", "env"],
    size = "small",
    srcs = ["env/wrappers/tests/test_exception_wrapper.py"]
)

py_test(
    name = "env/wrappers/tests/test_group_agents_wrapper",
    tags = ["team:ml", "env"],
    size = "small",
    srcs = ["env/wrappers/tests/test_group_agents_wrapper.py"]
)

# --------------------------------------------------------------------
# Evaluation components
# rllib/evaluation/
#
# Tag: evaluation
# --------------------------------------------------------------------

py_test(
    name = "evaluation/tests/test_postprocessing",
    tags = ["team:ml", "evaluation"],
    size = "small",
    srcs = ["evaluation/tests/test_postprocessing.py"]
)

py_test(
    name = "evaluation/tests/test_rollout_worker",
    tags = ["team:ml", "evaluation"],
    size = "medium",
    srcs = ["evaluation/tests/test_rollout_worker.py"]
)

py_test(
    name = "evaluation/tests/test_trajectory_view_api",
    tags = ["team:ml", "evaluation"],
    size = "medium",
    srcs = ["evaluation/tests/test_trajectory_view_api.py"]
)

py_test(
    name = "evaluation/tests/test_episode",
    tags = ["team:ml", "evaluation"],
    size = "small",
    srcs = ["evaluation/tests/test_episode.py"]
)

# --------------------------------------------------------------------
# Optimizers and Memories
# rllib/execution/
#
# Tag: execution
# --------------------------------------------------------------------

py_test(
    name = "test_segment_tree",
    tags = ["team:ml", "execution"],
    size = "small",
    srcs = ["execution/tests/test_segment_tree.py"]
)

py_test(
    name = "test_prioritized_replay_buffer",
    tags = ["team:ml", "execution"],
    size = "small",
    srcs = ["execution/tests/test_prioritized_replay_buffer.py"]
)

# --------------------------------------------------------------------
# Models and Distributions
# rllib/models/
#
# Tag: models
# --------------------------------------------------------------------

py_test(
    name = "test_attention_nets",
    tags = ["team:ml", "models"],
    size = "large",
    srcs = ["models/tests/test_attention_nets.py"]
)

py_test(
    name = "test_conv2d_default_stacks",
    tags = ["team:ml", "models"],
    size = "medium",
    srcs = ["models/tests/test_conv2d_default_stacks.py"]
)

py_test(
    name = "test_convtranspose2d_stack",
    tags = ["team:ml", "models"],
    size = "small",
    data = glob(["tests/data/images/obstacle_tower.png"]),
    srcs = ["models/tests/test_convtranspose2d_stack.py"]
)

py_test(
    name = "test_distributions",
    tags = ["team:ml", "models"],
    size = "medium",
    srcs = ["models/tests/test_distributions.py"]
)

py_test(
    name = "test_lstms",
    tags = ["team:ml", "models"],
    size = "large",
    srcs = ["models/tests/test_lstms.py"]
)

py_test(
    name = "test_models",
    tags = ["team:ml", "models"],
    size = "medium",
    srcs = ["models/tests/test_models.py"]
)

py_test(
    name = "test_preprocessors",
    tags = ["team:ml", "models"],
    size = "large",
    srcs = ["models/tests/test_preprocessors.py"]
)

# --------------------------------------------------------------------
# Policies
# rllib/policy/
#
# Tag: policy
# --------------------------------------------------------------------

py_test(
    name = "policy/tests/test_compute_log_likelihoods",
    tags = ["team:ml", "policy"],
    size = "medium",
    srcs = ["policy/tests/test_compute_log_likelihoods.py"]
)

py_test(
    name = "policy/tests/test_policy",
    tags = ["team:ml", "policy"],
    size = "medium",
    srcs = ["policy/tests/test_policy.py"]
)

py_test(
    name = "policy/tests/test_rnn_sequencing",
    tags = ["team:ml", "policy"],
    size = "small",
    srcs = ["policy/tests/test_rnn_sequencing.py"]
)

py_test(
    name = "policy/tests/test_sample_batch",
    tags = ["team:ml", "policy"],
    size = "small",
    srcs = ["policy/tests/test_sample_batch.py"]
)

# --------------------------------------------------------------------
# Utils:
# rllib/utils/
#
# Tag: utils
# --------------------------------------------------------------------

py_test(
    name = "test_curiosity",
    tags = ["team:ml", "utils"],
    size = "large",
    srcs = ["utils/exploration/tests/test_curiosity.py"]
)

py_test(
    name = "test_explorations",
    tags = ["team:ml", "utils"],
    size = "large",
    srcs = ["utils/exploration/tests/test_explorations.py"]
)

py_test(
    name = "test_parameter_noise",
    tags = ["team:ml", "utils"],
    size = "medium",
    srcs = ["utils/exploration/tests/test_parameter_noise.py"]
)

py_test(
    name = "test_random_encoder",
    tags = ["team:ml", "utils"],
    size = "large",
    srcs = ["utils/exploration/tests/test_random_encoder.py"]
)

# Schedules
py_test(
    name = "test_schedules",
    tags = ["team:ml", "utils"],
    size = "small",
    srcs = ["utils/schedules/tests/test_schedules.py"]
)

py_test(
    name = "test_framework_agnostic_components",
    tags = ["team:ml", "utils"],
    size = "small",
    data = glob(["utils/tests/**"]),
    srcs = ["utils/tests/test_framework_agnostic_components.py"]
)

# Spaces/Space utils.
py_test(
    name = "test_space_utils",
    tags = ["team:ml", "utils"],
    size = "large",
    srcs = ["utils/spaces/tests/test_space_utils.py"]
)


# TaskPool
py_test(
    name = "test_taskpool",
    tags = ["team:ml", "utils"],
    size = "small",
    srcs = ["utils/tests/test_taskpool.py"]
)

# --------------------------------------------------------------------
# rllib/tests/ directory
#
# Tag: tests_dir, tests_dir_[A-Z]
#
# NOTE: Add tests alphabetically into this list and make sure, to tag
# it correctly by its starting letter, e.g. tags=["tests_dir", "tests_dir_A"]
# for `tests/test_all_stuff.py`.
# --------------------------------------------------------------------

py_test(
    name = "tests/test_catalog",
    tags = ["team:ml", "tests_dir", "tests_dir_C"],
    size = "medium",
    srcs = ["tests/test_catalog.py"]
)

py_test(
    name = "tests/test_checkpoint_restore_pg",
    main = "tests/test_checkpoint_restore.py",
    tags = ["team:ml", "tests_dir", "tests_dir_C"],
    size = "large",
    srcs = ["tests/test_checkpoint_restore.py"],
    args = ["TestCheckpointRestorePG"]
)

py_test(
    name = "tests/test_checkpoint_restore_off_policy",
    main = "tests/test_checkpoint_restore.py",
    tags = ["team:ml", "tests_dir", "tests_dir_C"],
    size = "large",
    srcs = ["tests/test_checkpoint_restore.py"],
    args = ["TestCheckpointRestoreOffPolicy"]
)

py_test(
    name = "tests/test_checkpoint_restore_evolution_algos",
    main = "tests/test_checkpoint_restore.py",
    tags = ["team:ml", "tests_dir", "tests_dir_C"],
    size = "large",
    srcs = ["tests/test_checkpoint_restore.py"],
    args = ["TestCheckpointRestoreEvolutionAlgos"]
)

py_test(
    name = "tests/test_dependency_tf",
    tags = ["team:ml", "tests_dir", "tests_dir_D"],
    size = "small",
    srcs = ["tests/test_dependency_tf.py"]
)

py_test(
    name = "tests/test_dependency_torch",
    tags = ["team:ml", "tests_dir", "tests_dir_D"],
    size = "small",
    srcs = ["tests/test_dependency_torch.py"]
)

py_test(
    name = "tests/test_eager_support_pg",
    main = "tests/test_eager_support.py",
    tags = ["team:ml", "tests_dir", "tests_dir_E"],
    size = "large",
    srcs = ["tests/test_eager_support.py"],
    args = ["TestEagerSupportPG"]
)

py_test(
    name = "tests/test_eager_support_off_policy",
    main = "tests/test_eager_support.py",
    tags = ["team:ml", "tests_dir", "tests_dir_E"],
    size = "large",
    srcs = ["tests/test_eager_support.py"],
    args = ["TestEagerSupportOffPolicy"]
)

py_test(
    name = "test_env_with_subprocess",
    main = "tests/test_env_with_subprocess.py",
    tags = ["team:ml", "tests_dir", "tests_dir_E"],
    size = "medium",
    srcs = ["tests/test_env_with_subprocess.py"]
)

py_test(
    name = "tests/test_exec_api",
    tags = ["team:ml", "tests_dir", "tests_dir_E"],
    size = "medium",
    srcs = ["tests/test_exec_api.py"]
)

py_test(
    name = "tests/test_execution",
    tags = ["team:ml", "tests_dir", "tests_dir_E"],
    size = "medium",
    srcs = ["tests/test_execution.py"]
)

py_test(
    name = "tests/test_export",
    tags = ["team:ml", "tests_dir", "tests_dir_E"],
    size = "medium",
    srcs = ["tests/test_export.py"]
)

py_test(
    name = "tests/test_external_env",
    tags = ["team:ml", "tests_dir", "tests_dir_E"],
    size = "large",
    srcs = ["tests/test_external_env.py"]
)

py_test(
    name = "tests/test_external_multi_agent_env",
    tags = ["team:ml", "tests_dir", "tests_dir_E"],
    size = "medium",
    srcs = ["tests/test_external_multi_agent_env.py"]
)

py_test(
    name = "tests/test_filters",
    tags = ["team:ml", "tests_dir", "tests_dir_F"],
    size = "small",
    srcs = ["tests/test_filters.py"]
)

py_test(
    name = "tests/test_gpus",
    tags = ["team:ml", "tests_dir", "tests_dir_G"],
    size = "large",
    srcs = ["tests/test_gpus.py"]
)

py_test(
    name = "tests/test_ignore_worker_failure",
    tags = ["team:ml", "tests_dir", "tests_dir_I"],
    size = "large",
    srcs = ["tests/test_ignore_worker_failure.py"]
)

py_test(
    name = "tests/test_io",
    tags = ["team:ml", "tests_dir", "tests_dir_I"],
    size = "large",
    srcs = ["tests/test_io.py"]
)

py_test(
    name = "tests/test_local",
    tags = ["team:ml", "tests_dir", "tests_dir_L"],
    size = "medium",
    srcs = ["tests/test_local.py"]
)

py_test(
    name = "tests/test_lstm",
    tags = ["team:ml", "tests_dir", "tests_dir_L"],
    size = "medium",
    srcs = ["tests/test_lstm.py"]
)

py_test(
    name = "tests/test_model_imports",
    tags = ["team:ml", "tests_dir", "tests_dir_M", "model_imports"],
    size = "medium",
    data = glob(["tests/data/model_weights/**"]),
    srcs = ["tests/test_model_imports.py"]
)

py_test(
    name = "tests/test_multi_agent_env",
    tags = ["team:ml", "tests_dir", "tests_dir_M"],
    size = "medium",
    srcs = ["tests/test_multi_agent_env.py"]
)

py_test(
    name = "tests/test_multi_agent_pendulum",
    tags = ["team:ml", "tests_dir", "tests_dir_M"],
    size = "large",
    srcs = ["tests/test_multi_agent_pendulum.py"]
)

py_test(
    name = "tests/test_nested_action_spaces",
    main = "tests/test_nested_action_spaces.py",
    tags = ["team:ml", "tests_dir", "tests_dir_N"],
    size = "medium",
    srcs = ["tests/test_nested_action_spaces.py"]
)

py_test(
    name = "tests/test_nested_observation_spaces",
    main = "tests/test_nested_observation_spaces.py",
    tags = ["team:ml", "tests_dir", "tests_dir_N"],
    size = "medium",
    srcs = ["tests/test_nested_observation_spaces.py"]
)

py_test(
    name = "tests/test_nn_framework_import_errors",
    tags = ["team:ml", "tests_dir", "tests_dir_N"],
    size = "small",
    srcs = ["tests/test_nn_framework_import_errors.py"]
)

py_test(
    name = "tests/test_pettingzoo_env",
    tags = ["team:ml", "tests_dir", "tests_dir_P"],
    size = "medium",
    srcs = ["tests/test_pettingzoo_env.py"]
)

py_test(
    name = "tests/test_placement_groups",
    tags = ["team:ml", "tests_dir", "tests_dir_P"],
    size = "medium",
    srcs = ["tests/test_placement_groups.py"]
)

py_test(
    name = "tests/test_ray_client",
    tags = ["team:ml", "tests_dir", "tests_dir_R"],
    size = "large",
    srcs = ["tests/test_ray_client.py"]
)

py_test(
    name = "tests/test_reproducibility",
    tags = ["team:ml", "tests_dir", "tests_dir_R"],
    size = "medium",
    srcs = ["tests/test_reproducibility.py"]
)

# Test [train|evaluate].py scripts (w/o confirming evaluation performance).
py_test(
    name = "test_rllib_evaluate_1",
    main = "tests/test_rllib_train_and_evaluate.py",
    tags = ["team:ml", "tests_dir", "tests_dir_R"],
    size = "large",
    data = ["train.py", "evaluate.py"],
    srcs = ["tests/test_rllib_train_and_evaluate.py"],
    args = ["TestEvaluate1"]
)

py_test(
    name = "test_rllib_evaluate_2",
    main = "tests/test_rllib_train_and_evaluate.py",
    tags = ["team:ml", "tests_dir", "tests_dir_R"],
    size = "large",
    data = ["train.py", "evaluate.py"],
    srcs = ["tests/test_rllib_train_and_evaluate.py"],
    args = ["TestEvaluate2"]
)

py_test(
    name = "test_rllib_evaluate_3",
    main = "tests/test_rllib_train_and_evaluate.py",
    tags = ["team:ml", "tests_dir", "tests_dir_R"],
    size = "large",
    data = ["train.py", "evaluate.py"],
    srcs = ["tests/test_rllib_train_and_evaluate.py"],
    args = ["TestEvaluate3"]
)

py_test(
    name = "test_rllib_evaluate_4",
    main = "tests/test_rllib_train_and_evaluate.py",
    tags = ["team:ml", "tests_dir", "tests_dir_R"],
    size = "large",
    data = ["train.py", "evaluate.py"],
    srcs = ["tests/test_rllib_train_and_evaluate.py"],
    args = ["TestEvaluate4"]
)

# Test [train|evaluate].py scripts (and confirm `rllib evaluate` performance is same
# as the final one from the `rllib train` run).
py_test(
    name = "test_rllib_train_and_evaluate",
    main = "tests/test_rllib_train_and_evaluate.py",
    tags = ["team:ml", "tests_dir", "tests_dir_R"],
    size = "large",
    data = ["train.py", "evaluate.py"],
    srcs = ["tests/test_rllib_train_and_evaluate.py"],
    args = ["TestTrainAndEvaluate"]
)

py_test(
    name = "tests/test_supported_multi_agent_pg",
    main = "tests/test_supported_multi_agent.py",
    tags = ["team:ml", "tests_dir", "tests_dir_S"],
    size = "medium",
    srcs = ["tests/test_supported_multi_agent.py"],
    args = ["TestSupportedMultiAgentPG"]
)

py_test(
    name = "tests/test_supported_multi_agent_off_policy",
    main = "tests/test_supported_multi_agent.py",
    tags = ["team:ml", "tests_dir", "tests_dir_S"],
    size = "medium",
    srcs = ["tests/test_supported_multi_agent.py"],
    args = ["TestSupportedMultiAgentOffPolicy"]
)

py_test(
     name = "tests/test_supported_spaces_pg",
     main = "tests/test_supported_spaces.py",
     tags = ["team:ml", "tests_dir", "tests_dir_S"],
     size = "large",
     srcs = ["tests/test_supported_spaces.py"],
     args = ["TestSupportedSpacesPG"]
 )

py_test(
    name = "tests/test_supported_spaces_off_policy",
    main = "tests/test_supported_spaces.py",
    tags = ["team:ml", "tests_dir", "tests_dir_S"],
    size = "medium",
    srcs = ["tests/test_supported_spaces.py"],
    args = ["TestSupportedSpacesOffPolicy"]
)

py_test(
    name = "tests/test_supported_spaces_evolution_algos",
    main = "tests/test_supported_spaces.py",
    tags = ["team:ml", "tests_dir", "tests_dir_S"],
    size = "large",
    srcs = ["tests/test_supported_spaces.py"],
    args = ["TestSupportedSpacesEvolutionAlgos"]
)

py_test(
    name = "tests/test_timesteps",
    tags = ["team:ml", "tests_dir", "tests_dir_T"],
    size = "small",
    srcs = ["tests/test_timesteps.py"]
)

# --------------------------------------------------------------------
# examples/ directory (excluding examples/documentation/...)
#
# Tag: examples, examples_[A-Z]
#
# NOTE: Add tests alphabetically into this list and make sure, to tag
# it correctly by its starting letter, e.g. tags=["examples", "examples_A"]
# for `examples/all_stuff.py`.
# --------------------------------------------------------------------

py_test(
    name = "examples/action_masking_tf",
    main = "examples/action_masking.py",
    tags = ["team:ml", "examples", "examples_A"],
    size = "medium",
    srcs = ["examples/action_masking.py"],
    args = ["--stop-iter=2"]
)

py_test(
    name = "examples/action_masking_torch",
    main = "examples/action_masking.py",
    tags = ["team:ml", "examples", "examples_A"],
    size = "medium",
    srcs = ["examples/action_masking.py"],
    args = ["--stop-iter=2", "--framework=torch"]
)

py_test(
    name = "examples/attention_net_tf",
    main = "examples/attention_net.py",
    tags = ["team:ml", "examples", "examples_A"],
    size = "medium",
    srcs = ["examples/attention_net.py"],
    args = ["--as-test", "--stop-reward=70"]
)

py_test(
    name = "examples/attention_net_torch",
    main = "examples/attention_net.py",
    tags = ["team:ml", "examples", "examples_A"],
    size = "medium",
    srcs = ["examples/attention_net.py"],
    args = ["--as-test", "--stop-reward=70", "--framework torch"]
)

py_test(
    name = "examples/autoregressive_action_dist_tf",
    main = "examples/autoregressive_action_dist.py",
    tags = ["team:ml", "examples", "examples_A"],
    size = "medium",
    srcs = ["examples/autoregressive_action_dist.py"],
    args = ["--as-test", "--stop-reward=150", "--num-cpus=4"]
)

py_test(
    name = "examples/autoregressive_action_dist_torch",
    main = "examples/autoregressive_action_dist.py",
    tags = ["team:ml", "examples", "examples_A"],
    size = "medium",
    srcs = ["examples/autoregressive_action_dist.py"],
    args = ["--as-test", "--framework=torch", "--stop-reward=150", "--num-cpus=4"]
)

py_test(
    name = "examples/bare_metal_policy_with_custom_view_reqs",
    main = "examples/bare_metal_policy_with_custom_view_reqs.py",
    tags = ["team:ml", "examples", "examples_B"],
    size = "medium",
    srcs = ["examples/bare_metal_policy_with_custom_view_reqs.py"],
)

py_test(
    name = "examples/batch_norm_model_ppo_tf",
    main = "examples/batch_norm_model.py",
    tags = ["team:ml", "examples", "examples_B"],
    size = "medium",
    srcs = ["examples/batch_norm_model.py"],
    args = ["--as-test", "--run=PPO", "--stop-reward=80"]
)

py_test(
    name = "examples/batch_norm_model_ppo_torch",
    main = "examples/batch_norm_model.py",
    tags = ["team:ml", "examples", "examples_B"],
    size = "medium",
    srcs = ["examples/batch_norm_model.py"],
    args = ["--as-test", "--framework=torch", "--run=PPO", "--stop-reward=80"]
)

py_test(
    name = "examples/batch_norm_model_dqn_tf",
    main = "examples/batch_norm_model.py",
    tags = ["team:ml", "examples", "examples_B"],
    size = "medium",
    srcs = ["examples/batch_norm_model.py"],
    args = ["--as-test", "--run=DQN", "--stop-reward=70"]
)

py_test(
    name = "examples/batch_norm_model_dqn_torch",
    main = "examples/batch_norm_model.py",
    tags = ["team:ml", "examples", "examples_B"],
    size = "large",  # DQN learns much slower with BatchNorm.
    srcs = ["examples/batch_norm_model.py"],
    args = ["--as-test", "--framework=torch", "--run=DQN", "--stop-reward=70"]
)

py_test(
    name = "examples/batch_norm_model_ddpg_tf",
    main = "examples/batch_norm_model.py",
    tags = ["team:ml", "examples", "examples_B"],
    size = "medium",
    srcs = ["examples/batch_norm_model.py"],
    args = ["--run=DDPG", "--stop-iters=1"]
)

py_test(
    name = "examples/batch_norm_model_ddpg_torch",
    main = "examples/batch_norm_model.py",
    tags = ["team:ml", "examples", "examples_B"],
    size = "medium",
    srcs = ["examples/batch_norm_model.py"],
    args = ["--framework=torch", "--run=DDPG", "--stop-iters=1"]
)

py_test(
    name = "examples/cartpole_lstm_impala_tf",
    main = "examples/cartpole_lstm.py",
    tags = ["team:ml", "examples", "examples_C", "examples_C_AtoT"],
    size = "medium",
    srcs = ["examples/cartpole_lstm.py"],
    args = ["--as-test", "--run=IMPALA", "--stop-reward=40", "--num-cpus=4"]
)

py_test(
    name = "examples/cartpole_lstm_impala_torch",
    main = "examples/cartpole_lstm.py",
    tags = ["team:ml", "examples", "examples_C", "examples_C_AtoT"],
    size = "medium",
    srcs = ["examples/cartpole_lstm.py"],
    args = ["--as-test", "--framework=torch", "--run=IMPALA", "--stop-reward=40", "--num-cpus=4"]
)

py_test(
    name = "examples/cartpole_lstm_ppo_tf",
    main = "examples/cartpole_lstm.py",
    tags = ["team:ml", "examples", "examples_C", "examples_C_AtoT"],
    size = "medium",
    srcs = ["examples/cartpole_lstm.py"],
    args = ["--as-test", "--framework=tf", "--run=PPO", "--stop-reward=40", "--num-cpus=4"]
)

py_test(
    name = "examples/cartpole_lstm_ppo_tf2",
    main = "examples/cartpole_lstm.py",
    tags = ["team:ml", "examples", "examples_C", "examples_C_AtoT"],
    size = "large",
    srcs = ["examples/cartpole_lstm.py"],
    args = ["--as-test", "--framework=tf2", "--run=PPO", "--stop-reward=40", "--num-cpus=4"]
)

py_test(
    name = "examples/cartpole_lstm_ppo_torch",
    main = "examples/cartpole_lstm.py",
    tags = ["team:ml", "examples", "examples_C", "examples_C_AtoT"],
    size = "medium",
    srcs = ["examples/cartpole_lstm.py"],
    args = ["--as-test", "--framework=torch", "--run=PPO", "--stop-reward=40", "--num-cpus=4"]
)

py_test(
    name = "examples/cartpole_lstm_ppo_tf_with_prev_a_and_r",
    main = "examples/cartpole_lstm.py",
    tags = ["team:ml", "examples", "examples_C", "examples_C_AtoT"],
    size = "medium",
    srcs = ["examples/cartpole_lstm.py"],
    args = ["--as-test", "--run=PPO", "--stop-reward=40", "--use-prev-action",  "--use-prev-reward", "--num-cpus=4"]
)

py_test(
    name = "examples/centralized_critic_tf",
    main = "examples/centralized_critic.py",
    tags = ["team:ml", "examples", "examples_C", "examples_C_AtoT"],
    size = "large",
    srcs = ["examples/centralized_critic.py"],
    args = ["--as-test", "--stop-reward=7.2"]
)

py_test(
    name = "examples/centralized_critic_torch",
    main = "examples/centralized_critic.py",
    tags = ["team:ml", "examples", "examples_C", "examples_C_AtoT"],
    size = "large",
    srcs = ["examples/centralized_critic.py"],
    args = ["--as-test", "--framework=torch", "--stop-reward=7.2"]
)

py_test(
    name = "examples/centralized_critic_2_tf",
    main = "examples/centralized_critic_2.py",
    tags = ["team:ml", "examples", "examples_C", "examples_C_AtoT"],
    size = "medium",
    srcs = ["examples/centralized_critic_2.py"],
    args = ["--as-test", "--stop-reward=6.0"]
)

py_test(
    name = "examples/centralized_critic_2_torch",
    main = "examples/centralized_critic_2.py",
    tags = ["team:ml", "examples", "examples_C", "examples_C_AtoT"],
    size = "medium",
    srcs = ["examples/centralized_critic_2.py"],
    args = ["--as-test", "--framework=torch", "--stop-reward=6.0"]
)

py_test(
    name = "examples/checkpoint_by_custom_criteria",
    main = "examples/checkpoint_by_custom_criteria.py",
    tags = ["team:ml", "examples", "examples_C", "examples_C_AtoT"],
    size = "medium",
    srcs = ["examples/checkpoint_by_custom_criteria.py"],
    args = ["--stop-iters=3 --num-cpus=3"]
)

py_test(
    name = "examples/complex_struct_space_tf",
    main = "examples/complex_struct_space.py",
    tags = ["team:ml", "examples", "examples_C", "examples_C_AtoT"],
    size = "medium",
    srcs = ["examples/complex_struct_space.py"],
    args = ["--framework=tf"],
)

py_test(
    name = "examples/complex_struct_space_tf_eager",
    main = "examples/complex_struct_space.py",
    tags = ["team:ml", "examples", "examples_C", "examples_C_AtoT"],
    size = "medium",
    srcs = ["examples/complex_struct_space.py"],
    args = ["--framework=tfe"],
)

py_test(
    name = "examples/complex_struct_space_torch",
    main = "examples/complex_struct_space.py",
    tags = ["team:ml", "examples", "examples_C", "examples_C_AtoT"],
    size = "medium",
    srcs = ["examples/complex_struct_space.py"],
    args = ["--framework=torch"],
)

py_test(
    name = "examples/curriculum_learning",
    main = "examples/curriculum_learning.py",
    tags = ["team:ml", "examples", "examples_C", "examples_C_UtoZ"],
    size = "medium",
    srcs = ["examples/curriculum_learning.py"],
    args = ["--as-test", "--stop-reward=800.0"]
)

py_test(
    name = "examples/custom_env_tf",
    main = "examples/custom_env.py",
    tags = ["team:ml", "examples", "examples_C", "examples_C_UtoZ"],
    size = "medium",
    srcs = ["examples/custom_env.py"],
    args = ["--as-test"]
)

py_test(
    name = "examples/custom_env_torch",
    main = "examples/custom_env.py",
    tags = ["team:ml", "examples", "examples_C", "examples_C_UtoZ"],
    size = "large",
    srcs = ["examples/custom_env.py"],
    args = ["--as-test", "--framework=torch"]
)

py_test(
    name = "examples/custom_eval_tf",
    main = "examples/custom_eval.py",
    tags = ["team:ml", "examples", "examples_C", "examples_C_UtoZ"],
    size = "medium",
    srcs = ["examples/custom_eval.py"],
    args = ["--num-cpus=4", "--as-test"]
)

py_test(
    name = "examples/custom_eval_torch",
    main = "examples/custom_eval.py",
    tags = ["team:ml", "examples", "examples_C", "examples_C_UtoZ"],
    size = "medium",
    srcs = ["examples/custom_eval.py"],
    args = ["--num-cpus=4", "--as-test", "--framework=torch"]
)

py_test(
    name = "examples/custom_experiment",
    main = "examples/custom_experiment.py",
    tags = ["team:ml", "examples", "examples_C", "examples_C_UtoZ"],
    size = "medium",
    srcs = ["examples/custom_experiment.py"],
    args = ["--train-iterations=10"]
)

py_test(
    name = "examples/custom_fast_model_tf",
    main = "examples/custom_fast_model.py",
    tags = ["team:ml", "examples", "examples_C", "examples_C_UtoZ"],
    size = "medium",
    srcs = ["examples/custom_fast_model.py"],
    args = ["--stop-iters=1"]
)

py_test(
    name = "examples/custom_fast_model_torch",
    main = "examples/custom_fast_model.py",
    tags = ["team:ml", "examples", "examples_C", "examples_C_UtoZ"],
    size = "medium",
    srcs = ["examples/custom_fast_model.py"],
    args = ["--stop-iters=1", "--framework=torch"]
)

py_test(
    name = "examples/custom_keras_model_a2c",
    main = "examples/custom_keras_model.py",
    tags = ["team:ml", "examples", "examples_C", "examples_C_UtoZ"],
    size = "large",
    srcs = ["examples/custom_keras_model.py"],
    args = ["--run=A2C", "--stop=50", "--num-cpus=4"]
)

py_test(
    name = "examples/custom_keras_model_dqn",
    main = "examples/custom_keras_model.py",
    tags = ["team:ml", "examples", "examples_C", "examples_C_UtoZ"],
    size = "medium",
    srcs = ["examples/custom_keras_model.py"],
    args = ["--run=DQN", "--stop=50"]
)

py_test(
    name = "examples/custom_keras_model_ppo",
    main = "examples/custom_keras_model.py",
    tags = ["team:ml", "examples", "examples_C", "examples_C_UtoZ"],
    size = "medium",
    srcs = ["examples/custom_keras_model.py"],
    args = ["--run=PPO", "--stop=50", "--num-cpus=4"]
)

py_test(
    name = "examples/custom_metrics_and_callbacks",
    main = "examples/custom_metrics_and_callbacks.py",
    tags = ["team:ml", "examples", "examples_C", "examples_C_UtoZ"],
    size = "small",
    srcs = ["examples/custom_metrics_and_callbacks.py"],
    args = ["--stop-iters=2"]
)

py_test(
    name = "examples/custom_metrics_and_callbacks_legacy",
    main = "examples/custom_metrics_and_callbacks_legacy.py",
    tags = ["team:ml", "examples", "examples_C", "examples_C_UtoZ"],
    size = "small",
    srcs = ["examples/custom_metrics_and_callbacks_legacy.py"],
    args = ["--stop-iters=2"]
)

py_test(
    name = "examples/custom_model_api_tf",
    main = "examples/custom_model_api.py",
    tags = ["team:ml", "examples", "examples_C", "examples_C_UtoZ"],
    size = "small",
    srcs = ["examples/custom_model_api.py"],
)

py_test(
    name = "examples/custom_model_api_torch",
    main = "examples/custom_model_api.py",
    tags = ["team:ml", "examples", "examples_C", "examples_C_UtoZ"],
    size = "small",
    srcs = ["examples/custom_model_api.py"],
    args = ["--framework=torch"],
)

py_test(
    name = "examples/custom_model_loss_and_metrics_ppo_tf",
    main = "examples/custom_model_loss_and_metrics.py",
    tags = ["team:ml", "examples", "examples_C", "examples_C_UtoZ"],
    size = "medium",
    # Include the json data file.
    data = ["tests/data/cartpole/small.json"],
    srcs = ["examples/custom_model_loss_and_metrics.py"],
    args = ["--run=PPO", "--stop-iters=1", "--input-files=tests/data/cartpole"]
)

py_test(
    name = "examples/custom_model_loss_and_metrics_ppo_torch",
    main = "examples/custom_model_loss_and_metrics.py",
    tags = ["team:ml", "examples", "examples_C", "examples_C_UtoZ"],
    size = "medium",
    # Include the json data file.
    data = ["tests/data/cartpole/small.json"],
    srcs = ["examples/custom_model_loss_and_metrics.py"],
    args = ["--run=PPO", "--framework=torch", "--stop-iters=1", "--input-files=tests/data/cartpole"]
)

py_test(
    name = "examples/custom_model_loss_and_metrics_pg_tf",
    main = "examples/custom_model_loss_and_metrics.py",
    tags = ["team:ml", "examples", "examples_C", "examples_C_UtoZ"],
    size = "medium",
    # Include the json data file.
    data = ["tests/data/cartpole/small.json"],
    srcs = ["examples/custom_model_loss_and_metrics.py"],
    args = ["--run=PG", "--stop-iters=1", "--input-files=tests/data/cartpole"]
)

py_test(
    name = "examples/custom_model_loss_and_metrics_pg_torch",
    main = "examples/custom_model_loss_and_metrics.py",
    tags = ["team:ml", "examples", "examples_C", "examples_C_UtoZ"],
    size = "medium",
    # Include the json data file.
    data = ["tests/data/cartpole/small.json"],
    srcs = ["examples/custom_model_loss_and_metrics.py"],
    args = ["--run=PG", "--framework=torch", "--stop-iters=1", "--input-files=tests/data/cartpole"]
)

py_test(
    name = "examples/custom_observation_filters",
    main = "examples/custom_observation_filters.py",
    tags = ["team:ml", "examples", "examples_C", "examples_C_UtoZ"],
    size = "medium",
    srcs = ["examples/custom_observation_filters.py"],
    args = ["--stop-iters=3"]
)

py_test(
    name = "examples/custom_rnn_model_repeat_after_me_tf",
    main = "examples/custom_rnn_model.py",
    tags = ["team:ml", "examples", "examples_C", "examples_C_UtoZ"],
    size = "medium",
    srcs = ["examples/custom_rnn_model.py"],
    args = ["--as-test", "--run=PPO", "--stop-reward=40", "--env=RepeatAfterMeEnv", "--num-cpus=4"]
)

py_test(
    name = "examples/custom_rnn_model_repeat_initial_obs_tf",
    main = "examples/custom_rnn_model.py",
    tags = ["team:ml", "examples", "examples_C", "examples_C_UtoZ"],
    size = "medium",
    srcs = ["examples/custom_rnn_model.py"],
    args = ["--as-test", "--run=PPO", "--stop-reward=10", "--stop-timesteps=300000", "--env=RepeatInitialObsEnv", "--num-cpus=4"]
)

py_test(
    name = "examples/custom_rnn_model_repeat_after_me_torch",
    main = "examples/custom_rnn_model.py",
    tags = ["team:ml", "examples", "examples_C", "examples_C_UtoZ"],
    size = "medium",
    srcs = ["examples/custom_rnn_model.py"],
    args = ["--as-test", "--framework=torch", "--run=PPO", "--stop-reward=40", "--env=RepeatAfterMeEnv", "--num-cpus=4"]
)

py_test(
    name = "examples/custom_rnn_model_repeat_initial_obs_torch",
    main = "examples/custom_rnn_model.py",
    tags = ["team:ml", "examples", "examples_C", "examples_C_UtoZ"],
    size = "medium",
    srcs = ["examples/custom_rnn_model.py"],
    args = ["--as-test", "--framework=torch", "--run=PPO", "--stop-reward=10", "--stop-timesteps=300000", "--env=RepeatInitialObsEnv", "--num-cpus=4"]
)

py_test(
    name = "examples/custom_tf_policy",
    tags = ["team:ml", "examples", "examples_C", "examples_C_UtoZ"],
    size = "medium",
    srcs = ["examples/custom_tf_policy.py"],
    args = ["--stop-iters=2", "--num-cpus=4"]
)

py_test(
    name = "examples/custom_torch_policy",
    tags = ["team:ml", "examples", "examples_C", "examples_C_UtoZ"],
    size = "medium",
    srcs = ["examples/custom_torch_policy.py"],
    args = ["--stop-iters=2", "--num-cpus=4"]
)

py_test(
    name = "examples/custom_train_fn",
    main = "examples/custom_train_fn.py",
    tags = ["team:ml", "examples", "examples_C", "examples_C_UtoZ"],
    size = "medium",
    srcs = ["examples/custom_train_fn.py"],
)

py_test(
    name = "examples/custom_vector_env_tf",
    main = "examples/custom_vector_env.py",
    tags = ["team:ml", "examples", "examples_C", "examples_C_UtoZ"],
    size = "medium",
    srcs = ["examples/custom_vector_env.py"],
    args = ["--as-test", "--stop-reward=40.0"]
)

py_test(
    name = "examples/custom_vector_env_torch",
    main = "examples/custom_vector_env.py",
    tags = ["team:ml", "examples", "examples_C", "examples_C_UtoZ"],
    size = "medium",
    srcs = ["examples/custom_vector_env.py"],
    args = ["--as-test", "--framework=torch", "--stop-reward=40.0"]
)

py_test(
    name = "examples/deterministic_training_tf",
    main = "examples/deterministic_training.py",
    tags = ["team:ml", "multi_gpu"],
    size = "medium",
    srcs = ["examples/deterministic_training.py"],
    args = ["--as-test", "--stop-iters=1", "--framework=tf", "--num-gpus-trainer=1", "--num-gpus-per-worker=1"]
)

py_test(
    name = "examples/deterministic_training_tf2",
    main = "examples/deterministic_training.py",
    tags = ["team:ml", "multi_gpu"],
    size = "medium",
    srcs = ["examples/deterministic_training.py"],
    args = ["--as-test", "--stop-iters=1", "--framework=tf2", "--num-gpus-trainer=1", "--num-gpus-per-worker=1"]
)

py_test(
    name = "examples/deterministic_training_torch",
    main = "examples/deterministic_training.py",
    tags = ["team:ml", "multi_gpu"],
    size = "medium",
    srcs = ["examples/deterministic_training.py"],
    args = ["--as-test", "--stop-iters=1", "--framework=torch", "--num-gpus-trainer=1", "--num-gpus-per-worker=1"]
)

py_test(
    name = "examples/eager_execution",
    tags = ["team:ml", "examples", "examples_E"],
    size = "small",
    srcs = ["examples/eager_execution.py"],
    args = ["--stop-iters=2"]
)

py_test(
    name = "examples/export/cartpole_dqn_export",
    main = "examples/export/cartpole_dqn_export.py",
    tags = ["team:ml", "examples", "examples_E"],
    size = "medium",
    srcs = ["examples/export/cartpole_dqn_export.py"],
)

py_test(
    name = "examples/export/onnx_tf",
    main = "examples/export/onnx_tf.py",
    tags = ["team:ml", "examples", "examples_E"],
    size = "medium",
    srcs = ["examples/export/onnx_tf.py"],
)

py_test(
    name = "examples/export/onnx_torch",
    main = "examples/export/onnx_torch.py",
    tags = ["team:ml", "examples", "examples_E"],
    size = "medium",
    srcs = ["examples/export/onnx_torch.py"],
)

py_test(
    name = "examples/fractional_gpus",
    main = "examples/fractional_gpus.py",
    tags = ["team:ml", "examples", "examples_F"],
    size = "medium",
    srcs = ["examples/fractional_gpus.py"],
    args = ["--as-test", "--stop-reward=40.0", "--num-gpus=0", "--num-workers=0"]
)

py_test(
    name = "examples/hierarchical_training_tf",
    main = "examples/hierarchical_training.py",
    tags = ["team:ml", "examples", "examples_H"],
    size = "medium",
    srcs = ["examples/hierarchical_training.py"],
    args = ["--stop-reward=0.0"]
)

py_test(
    name = "examples/hierarchical_training_torch",
    main = "examples/hierarchical_training.py",
    tags = ["team:ml", "examples", "examples_H"],
    size = "medium",
    srcs = ["examples/hierarchical_training.py"],
    args = ["--framework=torch", "--stop-reward=0.0"]
)

# Do not run this test (MobileNetV2 is gigantic and takes forever for 1 iter).
# py_test(
#     name = "examples/mobilenet_v2_with_lstm_tf",
#     main = "examples/mobilenet_v2_with_lstm.py",
#     tags = ["team:ml", "examples", "examples_M"],
#     size = "small",
#     srcs = ["examples/mobilenet_v2_with_lstm.py"]
# )

py_test(
    name = "examples/multi_agent_cartpole_tf",
    main = "examples/multi_agent_cartpole.py",
    tags = ["team:ml", "examples", "examples_M"],
    size = "medium",
    srcs = ["examples/multi_agent_cartpole.py"],
    args = ["--as-test", "--stop-reward=70.0", "--num-cpus=4"]
)

py_test(
    name = "examples/multi_agent_cartpole_torch",
    main = "examples/multi_agent_cartpole.py",
    tags = ["team:ml", "examples", "examples_M"],
    size = "medium",
    srcs = ["examples/multi_agent_cartpole.py"],
    args = ["--as-test", "--framework=torch", "--stop-reward=70.0", "--num-cpus=4"]
)

py_test(
    name = "examples/multi_agent_custom_policy_tf",
    main = "examples/multi_agent_custom_policy.py",
    tags = ["team:ml", "examples", "examples_M"],
    size = "small",
    srcs = ["examples/multi_agent_custom_policy.py"],
    args = ["--as-test", "--stop-reward=80"]
)

py_test(
    name = "examples/multi_agent_custom_policy_torch",
    main = "examples/multi_agent_custom_policy.py",
    tags = ["team:ml", "examples", "examples_M"],
    size = "small",
    srcs = ["examples/multi_agent_custom_policy.py"],
    args = ["--as-test", "--framework=torch", "--stop-reward=80"]
)

py_test(
    name = "examples/multi_agent_two_trainers_tf",
    main = "examples/multi_agent_two_trainers.py",
    tags = ["team:ml", "examples", "examples_M"],
    size = "medium",
    srcs = ["examples/multi_agent_two_trainers.py"],
    args = ["--as-test", "--stop-reward=70"]
)

py_test(
    name = "examples/multi_agent_two_trainers_torch",
    main = "examples/multi_agent_two_trainers.py",
    tags = ["team:ml", "examples", "examples_M"],
    size = "medium",
    srcs = ["examples/multi_agent_two_trainers.py"],
    args = ["--as-test", "--framework=torch", "--stop-reward=70"]
)

# Taking out this test for now: Mixed torch- and tf- policies within the same
# Trainer never really worked.
# py_test(
#     name = "examples/multi_agent_two_trainers_mixed_torch_tf",
#     main = "examples/multi_agent_two_trainers.py",
#     tags = ["team:ml", "examples", "examples_M"],
#     size = "medium",
#     srcs = ["examples/multi_agent_two_trainers.py"],
#     args = ["--as-test", "--mixed-torch-tf", "--stop-reward=70"]
# )

py_test(
    name = "examples/nested_action_spaces_ppo_tf",
    main = "examples/nested_action_spaces.py",
    tags = ["team:ml", "examples", "examples_N"],
    size = "medium",
    srcs = ["examples/nested_action_spaces.py"],
    args = ["--as-test", "--stop-reward=-600", "--run=PPO"]
)

py_test(
    name = "examples/nested_action_spaces_ppo_torch",
    main = "examples/nested_action_spaces.py",
    tags = ["team:ml", "examples", "examples_N"],
    size = "medium",
    srcs = ["examples/nested_action_spaces.py"],
    args = ["--as-test", "--framework=torch", "--stop-reward=-600", "--run=PPO"]
)

py_test(
    name = "examples/parallel_evaluation_and_training_13_episodes_tf",
    main = "examples/parallel_evaluation_and_training.py",
    tags = ["team:ml", "examples", "examples_P"],
    size = "medium",
    srcs = ["examples/parallel_evaluation_and_training.py"],
    args = ["--as-test", "--stop-reward=50.0", "--num-cpus=6", "--evaluation-duration=13"]
)

py_test(
    name = "examples/parallel_evaluation_and_training_auto_episodes_tf",
    main = "examples/parallel_evaluation_and_training.py",
    tags = ["team:ml", "examples", "examples_P"],
    size = "medium",
    srcs = ["examples/parallel_evaluation_and_training.py"],
    args = ["--as-test", "--stop-reward=50.0", "--num-cpus=6", "--evaluation-duration=auto"]
)

py_test(
    name = "examples/parallel_evaluation_and_training_211_ts_tf2",
    main = "examples/parallel_evaluation_and_training.py",
    tags = ["team:ml", "examples", "examples_P"],
    size = "medium",
    srcs = ["examples/parallel_evaluation_and_training.py"],
    args = ["--as-test", "--framework=tf2", "--stop-reward=30.0", "--num-cpus=6", "--evaluation-num-workers=3", "--evaluation-duration=211", "--evaluation-duration-unit=timesteps"]
)

py_test(
    name = "examples/parallel_evaluation_and_training_auto_ts_torch",
    main = "examples/parallel_evaluation_and_training.py",
    tags = ["team:ml", "examples", "examples_P"],
    size = "medium",
    srcs = ["examples/parallel_evaluation_and_training.py"],
    args = ["--as-test", "--framework=torch", "--stop-reward=30.0", "--num-cpus=6", "--evaluation-num-workers=3", "--evaluation-duration=auto", "--evaluation-duration-unit=timesteps"]
)

py_test(
    name = "examples/parametric_actions_cartpole_pg_tf",
    main = "examples/parametric_actions_cartpole.py",
    tags = ["team:ml", "examples", "examples_P"],
    size = "medium",
    srcs = ["examples/parametric_actions_cartpole.py"],
    args = ["--as-test", "--stop-reward=60.0", "--run=PG"]
)

py_test(
    name = "examples/parametric_actions_cartpole_dqn_tf",
    main = "examples/parametric_actions_cartpole.py",
    tags = ["team:ml", "examples", "examples_P"],
    size = "medium",
    srcs = ["examples/parametric_actions_cartpole.py"],
    args = ["--as-test", "--stop-reward=60.0", "--run=DQN"]
)

py_test(
    name = "examples/parametric_actions_cartpole_pg_torch",
    main = "examples/parametric_actions_cartpole.py",
    tags = ["team:ml", "examples", "examples_P"],
    size = "medium",
    srcs = ["examples/parametric_actions_cartpole.py"],
    args = ["--as-test", "--framework=torch", "--stop-reward=60.0", "--run=PG"]
)

py_test(
    name = "examples/parametric_actions_cartpole_dqn_torch",
    main = "examples/parametric_actions_cartpole.py",
    tags = ["team:ml", "examples", "examples_P"],
    size = "medium",
    srcs = ["examples/parametric_actions_cartpole.py"],
    args = ["--as-test", "--framework=torch", "--stop-reward=60.0", "--run=DQN"]
)

py_test(
    name = "examples/parametric_actions_cartpole_embeddings_learnt_by_model",
    main = "examples/parametric_actions_cartpole_embeddings_learnt_by_model.py",
    tags = ["team:ml", "examples", "examples_P"],
    size = "medium",
    srcs = ["examples/parametric_actions_cartpole_embeddings_learnt_by_model.py"],
    args = ["--as-test", "--stop-reward=80.0"]
)

py_test(
    name = "examples/inference_and_serving/policy_inference_after_training_tf",
    main = "examples/inference_and_serving/policy_inference_after_training.py",
    tags = ["team:ml", "examples", "examples_P"],
    size = "medium",
    srcs = ["examples/inference_and_serving/policy_inference_after_training.py"],
    args = ["--stop-iters=3", "--framework=tf"]
)

py_test(
    name = "examples/inference_and_serving/policy_inference_after_training_torch",
    main = "examples/inference_and_serving/policy_inference_after_training.py",
    tags = ["team:ml", "examples", "examples_P"],
    size = "medium",
    srcs = ["examples/inference_and_serving/policy_inference_after_training.py"],
    args = ["--stop-iters=3", "--framework=torch"]
)

py_test(
    name = "examples/inference_and_serving/policy_inference_after_training_with_attention_tf",
    main = "examples/inference_and_serving/policy_inference_after_training_with_attention.py",
    tags = ["team:ml", "examples", "examples_P"],
    size = "medium",
    srcs = ["examples/inference_and_serving/policy_inference_after_training_with_attention.py"],
    args = ["--stop-iters=2", "--framework=tf"]
)

py_test(
    name = "examples/inference_and_serving/policy_inference_after_training_with_attention_torch",
    main = "examples/inference_and_serving/policy_inference_after_training_with_attention.py",
    tags = ["team:ml", "examples", "examples_P"],
    size = "medium",
    srcs = ["examples/inference_and_serving/policy_inference_after_training_with_attention.py"],
    args = ["--stop-iters=2", "--framework=torch"]
)

py_test(
    name = "examples/inference_and_serving/policy_inference_after_training_with_lstm_tf",
    main = "examples/inference_and_serving/policy_inference_after_training_with_lstm.py",
    tags = ["team:ml", "examples", "examples_P"],
    size = "medium",
    srcs = ["examples/inference_and_serving/policy_inference_after_training_with_lstm.py"],
    args = ["--stop-iters=1", "--framework=tf"]
)

py_test(
    name = "examples/inference_and_serving/policy_inference_after_training_with_lstm_torch",
    main = "examples/inference_and_serving/policy_inference_after_training_with_lstm.py",
    tags = ["team:ml", "examples", "examples_P"],
    size = "medium",
    srcs = ["examples/inference_and_serving/policy_inference_after_training_with_lstm.py"],
    args = ["--stop-iters=1", "--framework=torch"]
)

py_test(
    name = "examples/preprocessing_disabled_tf",
    main = "examples/preprocessing_disabled.py",
    tags = ["team:ml", "examples", "examples_P"],
    size = "medium",
    srcs = ["examples/preprocessing_disabled.py"],
    args = ["--stop-iters=2"]
)

py_test(
    name = "examples/preprocessing_disabled_torch",
    main = "examples/preprocessing_disabled.py",
    tags = ["team:ml", "examples", "examples_P"],
    size = "medium",
    srcs = ["examples/preprocessing_disabled.py"],
    args = ["--framework=torch", "--stop-iters=2"]
)

py_test(
    name = "examples/recommender_system_with_recsim_and_slateq_tf2",
    main = "examples/recommender_system_with_recsim_and_slateq.py",
    tags = ["team:ml", "examples", "examples_R"],
    size = "large",
    srcs = ["examples/recommender_system_with_recsim_and_slateq.py"],
    args = ["--stop-iters=2", "--learning-starts=100", "--framework=tf2", "--use-tune", "--random-test-episodes=10", "--env-num-candidates=50", "--env-slate-size=2"],
)

py_test(
    name = "examples/remote_envs_with_inference_done_on_main_node_tf",
    main = "examples/remote_envs_with_inference_done_on_main_node.py",
    tags = ["team:ml", "examples", "examples_R"],
    size = "medium",
    srcs = ["examples/remote_envs_with_inference_done_on_main_node.py"],
    args = ["--as-test"],
)

py_test(
    name = "examples/remote_envs_with_inference_done_on_main_node_torch",
    main = "examples/remote_envs_with_inference_done_on_main_node.py",
    tags = ["team:ml", "examples", "examples_R"],
    size = "medium",
    srcs = ["examples/remote_envs_with_inference_done_on_main_node.py"],
    args = ["--as-test", "--framework=torch"],
)

py_test(
    name = "examples/remote_base_env_with_custom_api",
    tags = ["team:ml", "examples", "examples_R"],
    size = "medium",
    srcs = ["examples/remote_base_env_with_custom_api.py"],
    args = ["--stop-iters=3"]
)

py_test(
    name = "examples/restore_1_of_n_agents_from_checkpoint",
    tags = ["team:ml", "examples", "examples_R"],
    size = "medium",
    srcs = ["examples/restore_1_of_n_agents_from_checkpoint.py"],
    args = ["--pre-training-iters=1", "--stop-iters=1", "--num-cpus=4"]
)

py_test(
    name = "examples/rnnsac_stateless_cartpole",
    tags = ["team:ml", "gpu"],
    size = "large",
    srcs = ["examples/rnnsac_stateless_cartpole.py"]
)

py_test(
    name = "examples/rollout_worker_custom_workflow",
    tags = ["team:ml", "examples", "examples_R"],
    size = "small",
    srcs = ["examples/rollout_worker_custom_workflow.py"],
    args = ["--num-cpus=4"]
)

py_test(
    name = "examples/rock_paper_scissors_multiagent_tf",
    main = "examples/rock_paper_scissors_multiagent.py",
    tags = ["team:ml", "examples", "examples_R"],
    size = "medium",
    srcs = ["examples/rock_paper_scissors_multiagent.py"],
    args = ["--as-test"],
)

py_test(
    name = "examples/rock_paper_scissors_multiagent_torch",
    main = "examples/rock_paper_scissors_multiagent.py",
    tags = ["team:ml", "examples", "examples_R"],
    size = "medium",
    srcs = ["examples/rock_paper_scissors_multiagent.py"],
    args = ["--as-test", "--framework=torch"],
)

# Deactivated for now due to open-spiel's dependency on an outdated
# tensorflow-probability version.
# py_test(
#    name = "examples/self_play_with_open_spiel_connect_4_tf",
#    main = "examples/self_play_with_open_spiel.py",
#    tags = ["team:ml", "examples", "examples_S"],
#    size = "medium",
#    srcs = ["examples/self_play_with_open_spiel.py"],
#    args = ["--framework=tf", "--env=connect_four", "--win-rate-threshold=0.6", "--stop-iters=2", "--num-episodes-human-play=0"]
# )

# py_test(
#    name = "examples/self_play_with_open_spiel_connect_4_torch",
#    main = "examples/self_play_with_open_spiel.py",
#    tags = ["team:ml", "examples", "examples_S"],
#    size = "medium",
#    srcs = ["examples/self_play_with_open_spiel.py"],
#    args = ["--framework=torch", "--env=connect_four", "--win-rate-threshold=0.6", "--stop-iters=2", "--num-episodes-human-play=0"]
# )

# py_test(
#    name = "examples/self_play_league_based_with_open_spiel_markov_soccer_tf",
#    main = "examples/self_play_league_based_with_open_spiel.py",
#    tags = ["team:ml", "examples", "examples_S"],
#    size = "medium",
#    srcs = ["examples/self_play_league_based_with_open_spiel.py"],
#    args = ["--framework=tf", "--env=markov_soccer", "--win-rate-threshold=0.6", "--stop-iters=2", "--num-episodes-human-play=0"]
# )

# py_test(
#    name = "examples/self_play_league_based_with_open_spiel_markov_soccer_torch",
#    main = "examples/self_play_league_based_with_open_spiel.py",
#    tags = ["team:ml", "examples", "examples_S"],
#    size = "medium",
#    srcs = ["examples/self_play_league_based_with_open_spiel_markov_soccer.py"],
#    args = ["--framework=torch", "--env=markov_soccer", "--win-rate-threshold=0.6", "--stop-iters=2", "--num-episodes-human-play=0"]
# )

py_test(
    name = "examples/trajectory_view_api_tf",
    main = "examples/trajectory_view_api.py",
    tags = ["team:ml", "examples", "examples_T"],
    size = "medium",
    srcs = ["examples/trajectory_view_api.py"],
    args = ["--as-test", "--framework=tf", "--stop-reward=100.0"]
)

py_test(
    name = "examples/trajectory_view_api_torch",
    main = "examples/trajectory_view_api.py",
    tags = ["team:ml", "examples", "examples_T"],
    size = "medium",
    srcs = ["examples/trajectory_view_api.py"],
    args = ["--as-test", "--framework=torch", "--stop-reward=100.0"]
)

py_test(
    name = "examples/tune/framework",
    main = "examples/tune/framework.py",
    tags = ["team:ml", "examples", "examples_F"],
    size = "medium",
    srcs = ["examples/tune/framework.py"],
    args = ["--smoke-test"]
)

py_test(
    name = "examples/two_trainer_workflow_tf",
    main = "examples/two_trainer_workflow.py",
    tags = ["team:ml", "examples", "examples_T"],
    size = "small",
    srcs = ["examples/two_trainer_workflow.py"],
    args = ["--as-test", "--stop-reward=100.0"]
)

py_test(
    name = "examples/two_trainer_workflow_torch",
    main = "examples/two_trainer_workflow.py",
    tags = ["team:ml", "examples", "examples_T"],
    size = "small",
    srcs = ["examples/two_trainer_workflow.py"],
    args = ["--as-test", "--torch", "--stop-reward=100.0"]
)

py_test(
    name = "examples/two_trainer_workflow_mixed_torch_tf",
    main = "examples/two_trainer_workflow.py",
    tags = ["team:ml", "examples", "examples_T"],
    size = "small",
    srcs = ["examples/two_trainer_workflow.py"],
    args = ["--as-test", "--mixed-torch-tf", "--stop-reward=100.0"]
)

py_test(
    name = "examples/two_step_game_maddpg",
    main = "examples/two_step_game.py",
    tags = ["team:ml", "examples", "examples_T"],
    size = "medium",
    srcs = ["examples/two_step_game.py"],
    args = ["--as-test", "--stop-reward=7.1", "--run=contrib/MADDPG"]
)

py_test(
    name = "examples/two_step_game_pg_tf",
    main = "examples/two_step_game.py",
    tags = ["team:ml", "examples", "examples_T"],
    size = "medium",
    srcs = ["examples/two_step_game.py"],
    args = ["--as-test", "--stop-reward=7", "--run=PG"]
)

py_test(
    name = "examples/two_step_game_pg_torch",
    main = "examples/two_step_game.py",
    tags = ["team:ml", "examples", "examples_T"],
    size = "medium",
    srcs = ["examples/two_step_game.py"],
    args = ["--as-test", "--framework=torch", "--stop-reward=7", "--run=PG"]
)


py_test(
    name = "examples/bandit/lin_ts_train_wheel_env",
    main = "examples/bandit/lin_ts_train_wheel_env.py",
    tags = ["team:ml", "examples"],
    size = "small",
    srcs = ["examples/bandit/lin_ts_train_wheel_env.py"],
)

py_test(
    name = "examples/bandit/tune_lin_ts_train_wheel_env",
    main = "examples/bandit/tune_lin_ts_train_wheel_env.py",
    tags = ["team:ml", "examples"],
    size = "small",
    srcs = ["examples/bandit/tune_lin_ts_train_wheel_env.py"],
)

py_test(
    name = "examples/bandit/tune_lin_ucb_train_recommendation",
    main = "examples/bandit/tune_lin_ucb_train_recommendation.py",
    tags = ["team:ml", "examples", ],
    size = "small",
    srcs = ["examples/bandit/tune_lin_ucb_train_recommendation.py"],
)

py_test(
    name = "examples/bandit/tune_lin_ucb_train_recsim_env",
    main = "examples/bandit/tune_lin_ucb_train_recsim_env.py",
    tags = ["team:ml", "examples", ],
    size = "small",
    srcs = ["examples/bandit/tune_lin_ucb_train_recsim_env.py"],
)

# --------------------------------------------------------------------
# examples/documentation directory
#
# Tag: documentation
#
# NOTE: Add tests alphabetically to this list.
# --------------------------------------------------------------------

py_test(
    name = "examples/documentation/custom_gym_env",
    main = "examples/documentation/custom_gym_env.py",
    tags = ["team:ml", "documentation"],
    size = "medium",
    srcs = ["examples/documentation/custom_gym_env.py"],
)

py_test(
    name = "examples/documentation/rllib_in_60s",
    main = "examples/documentation/rllib_in_60s.py",
    tags = ["team:ml", "documentation"],
    size = "medium",
    srcs = ["examples/documentation/rllib_in_60s.py"],
)

py_test(
    name = "examples/documentation/rllib_on_ray_readme",
    main = "examples/documentation/rllib_on_ray_readme.py",
    tags = ["team:ml", "documentation"],
    size = "medium",
    srcs = ["examples/documentation/rllib_on_ray_readme.py"],
)

py_test(
    name = "examples/documentation/rllib_on_rllib_readme",
    main = "examples/documentation/rllib_on_rllib_readme.py",
    tags = ["team:ml", "documentation"],
    size = "medium",
    srcs = ["examples/documentation/rllib_on_rllib_readme.py"],
)<|MERGE_RESOLUTION|>--- conflicted
+++ resolved
@@ -567,11 +567,7 @@
 py_test(
     name = "learning_tests_interest_evolution_10_candidates_recsim_env_slateq",
     main = "tests/run_regression_tests.py",
-<<<<<<< HEAD
-    tags = ["team:ml", "learning_tests", "learning_tests_discrete", "no_tf_static_graph"],
-=======
     tags = ["team:ml", "learning_tests", "learning_tests_discrete"],
->>>>>>> 8e00537b
     size = "large",
     srcs = ["tests/run_regression_tests.py"],
     data = ["tuned_examples/slateq/interest-evolution-10-candidates-recsim-env-slateq.yaml"],
