--- conflicted
+++ resolved
@@ -1406,6 +1406,12 @@
     srcs = ["evaluation/tests/test_trajectory_view_api.py"]
 )
 
+py_test(
+    name = "evaluation/tests/test_episode",
+    tags = ["evaluation"],
+    size = "small",
+    srcs = ["evaluation/tests/test_episode.py"]
+)
 
 # --------------------------------------------------------------------
 # Optimizers and Memories
@@ -1421,27 +1427,11 @@
     srcs = ["execution/tests/test_segment_tree.py"]
 )
 
-<<<<<<< HEAD
-# mysteriously times out on travis.
-#py_test(
-#    name = "evaluation/tests/test_trajectory_view_api",
-#    tags = ["evaluation"],
-#    size = "medium",
-#    srcs = ["evaluation/tests/test_trajectory_view_api.py"]
-#)
-
-py_test(
-    name = "evaluation/tests/test_episode",
-    tags = ["evaluation"],
-    size = "small",
-    srcs = ["evaluation/tests/test_episode.py"]
-=======
 py_test(
     name = "test_prioritized_replay_buffer",
     tags = ["team:ml", "execution"],
     size = "small",
     srcs = ["execution/tests/test_prioritized_replay_buffer.py"]
->>>>>>> ff6730f9
 )
 
 # --------------------------------------------------------------------
