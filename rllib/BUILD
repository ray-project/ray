<<<<<<< HEAD
=======
# --------------------------------------------------------------------
# BAZEL/Travis-ci test cases.
# --------------------------------------------------------------------

# To add new RLlib tests, first find the correct category of your new test
# within this file.

# All new tests - within their category - should be added alphabetically!
# Do not just add tests to the bottom of the file.

# Currently we have the following categories:

# a) Learning tests/regression, tagged: "learning_tests"
# b) Quick agent compilation/tune-train tests, tagged "quick_train"
# c-e) Utils, Models, Agents, tagged "utils", "models", and "agents_dir".
# f) Tests directory (everything in rllib/tests/...), tagged: "tests_dir"
# g) Examples directory (everything in rllib/examples/...), tagged: "examples"

# The "examples" and "tests_dir" tags have further sub-tags going by the
# starting letter of the test name (e.g. "examples_A", or "tests_dir_F") for
# split-up purposes in travis, which doesn't like tests that run for too long
# (problems: 10min timeout, not respecting ray/ci/keep_alive.sh, or even
# `travis_wait n`, etc..).

# Our travis.yml file executes all these tests in 7 different jobs, which are:
# 1) everything in a) using tf2.x
# 2) everything in a) using tf1.x
# 3) everything in a) using torch
# 4) everything in b) c) d) and e)
# 5) everything in g)
# 6) f), BUT only those tagged `tests_dir_A` to `tests_dir_[some letter]`
# 7) f), BUT only those tagged `tests_dir_[some letter]` to `tests_dir_Z`


# --------------------------------------------------------------------
# Agents learning regression tests.
#
# Tag: learning_tests
#
# This will test all yaml files (via `rllib train`)
# inside rllib/tuned_examples/[algo-name] for actual learning success.
# --------------------------------------------------------------------

# A2C/A3C
py_test(
    name = "run_regression_tests_cartpole_a2c_tf",
    main = "tests/run_regression_tests.py",
    tags = ["learning_tests_tf", "learning_tests_cartpole"],
    size = "medium",
    srcs = ["tests/run_regression_tests.py"],
    data = ["tuned_examples/a3c/cartpole-a2c.yaml"],
    args = ["--yaml-dir=tuned_examples/a3c"]
)

py_test(
    name = "run_regression_tests_cartpole_a2c_torch",
    main = "tests/run_regression_tests.py",
    tags = ["learning_tests_torch", "learning_tests_cartpole"],
    size = "medium",
    srcs = ["tests/run_regression_tests.py"],
    data = ["tuned_examples/a3c/cartpole-a2c.yaml"],
    args = ["--yaml-dir=tuned_examples/a3c", "--framework=torch"]
)

py_test(
    name = "run_regression_tests_cartpole_a3c_tf",
    main = "tests/run_regression_tests.py",
    tags = ["learning_tests_tf", "learning_tests_cartpole"],
    size = "medium",
    srcs = ["tests/run_regression_tests.py"],
    data = ["tuned_examples/a3c/cartpole-a3c.yaml"],
    args = ["--yaml-dir=tuned_examples/a3c"]
)

py_test(
    name = "run_regression_tests_cartpole_a3c_torch",
    main = "tests/run_regression_tests.py",
    tags = ["learning_tests_torch", "learning_tests_cartpole"],
    size = "medium",
    srcs = ["tests/run_regression_tests.py"],
    data = ["tuned_examples/a3c/cartpole-a3c.yaml"],
    args = ["--yaml-dir=tuned_examples/a3c", "--framework=torch"]
)

# APPO
py_test(
    name = "run_regression_tests_cartpole_appo_tf",
    main = "tests/run_regression_tests.py",
    tags = ["learning_tests_tf", "learning_tests_cartpole"],
    size = "medium",
    srcs = ["tests/run_regression_tests.py"],
    data = [
        "tuned_examples/ppo/cartpole-appo.yaml",
        "tuned_examples/ppo/cartpole-appo-vtrace.yaml"
    ],
    args = ["--yaml-dir=tuned_examples/ppo"]
)

py_test(
    name = "run_regression_tests_cartpole_appo_torch",
    main = "tests/run_regression_tests.py",
    tags = ["learning_tests_torch", "learning_tests_cartpole"],
    size = "large",
    srcs = ["tests/run_regression_tests.py"],
    data = [
        "tuned_examples/ppo/cartpole-appo.yaml",
        "tuned_examples/ppo/cartpole-appo-vtrace.yaml"
    ],
    args = ["--yaml-dir=tuned_examples/ppo", "--framework=torch"]
)

# ARS
py_test(
    name = "run_regression_tests_cartpole_ars_tf",
    main = "tests/run_regression_tests.py",
    tags = ["learning_tests_tf", "learning_tests_cartpole"],
    size = "medium",
    srcs = ["tests/run_regression_tests.py"],
    data = ["tuned_examples/ars/cartpole-ars.yaml"],
    args = ["--yaml-dir=tuned_examples/ars"]
)

py_test(
    name = "run_regression_tests_cartpole_ars_torch",
    main = "tests/run_regression_tests.py",
    tags = ["learning_tests_torch", "learning_tests_cartpole"],
    size = "medium",
    srcs = ["tests/run_regression_tests.py"],
    data = ["tuned_examples/ars/cartpole-ars.yaml"],
    args = ["--yaml-dir=tuned_examples/ars", "--framework=torch"]
)

# DDPG
py_test(
    name = "run_regression_tests_pendulum_ddpg_tf",
    main = "tests/run_regression_tests.py",
    tags = ["learning_tests_tf", "learning_tests_pendulum"],
    size = "large",
    srcs = ["tests/run_regression_tests.py"],
    data = glob(["tuned_examples/ddpg/pendulum-ddpg.yaml"]),
    args = ["--yaml-dir=tuned_examples/ddpg"]
)

py_test(
    name = "run_regression_tests_pendulum_ddpg_torch",
    main = "tests/run_regression_tests.py",
    tags = ["learning_tests_torch", "learning_tests_pendulum"],
    size = "large",
    srcs = ["tests/run_regression_tests.py"],
    data = glob(["tuned_examples/ddpg/pendulum-ddpg.yaml"]),
    args = ["--yaml-dir=tuned_examples/ddpg", "--framework=torch"]
)

# DDPPO
py_test(
    name = "run_regression_tests_cartpole_ddppo_torch",
    main = "tests/run_regression_tests.py",
    tags = ["learning_tests_torch", "learning_tests_cartpole"],
    size = "large",
    srcs = ["tests/run_regression_tests.py"],
    data = glob(["tuned_examples/ppo/cartpole-ddppo.yaml"]),
    args = ["--yaml-dir=tuned_examples/ppo", "--framework=torch"]
)

# DQN/R2D2
py_test(
    name = "run_regression_tests_cartpole_dqn_tf",
    main = "tests/run_regression_tests.py",
    tags = ["learning_tests_tf", "learning_tests_cartpole"],
    size = "large",
    srcs = ["tests/run_regression_tests.py"],
    data = [
        "tuned_examples/dqn/cartpole-dqn.yaml",
        "tuned_examples/dqn/cartpole-dqn-softq.yaml",
        "tuned_examples/dqn/cartpole-dqn-param-noise.yaml",
    ],
    args = ["--yaml-dir=tuned_examples/dqn"]
)

py_test(
    name = "run_regression_tests_cartpole_dqn_torch",
    main = "tests/run_regression_tests.py",
    tags = ["learning_tests_torch", "learning_tests_cartpole"],
    size = "large",
    srcs = ["tests/run_regression_tests.py"],
    data = [
        "tuned_examples/dqn/cartpole-dqn.yaml",
        "tuned_examples/dqn/cartpole-dqn-softq.yaml",
        "tuned_examples/dqn/cartpole-dqn-param-noise.yaml",
    ],
    args = ["--yaml-dir=tuned_examples/dqn", "--framework=torch"]
)

# Simple-Q
py_test(
    name = "run_regression_tests_cartpole_simpleq_tf",
    main = "tests/run_regression_tests.py",
    tags = ["learning_tests_tf", "learning_tests_cartpole"],
    size = "medium",
    srcs = ["tests/run_regression_tests.py"],
    data = [
        "tuned_examples/dqn/cartpole-simpleq.yaml",
    ],
    args = ["--yaml-dir=tuned_examples/dqn"]
)

py_test(
    name = "run_regression_tests_cartpole_simpleq_torch",
    main = "tests/run_regression_tests.py",
    tags = ["learning_tests_torch", "learning_tests_cartpole"],
    size = "medium",
    srcs = ["tests/run_regression_tests.py"],
    data = [
        "tuned_examples/dqn/cartpole-simpleq.yaml",
    ],
    args = ["--yaml-dir=tuned_examples/dqn", "--framework=torch"]
)

# ES
py_test(
    name = "run_regression_tests_cartpole_es_tf",
    main = "tests/run_regression_tests.py",
    tags = ["learning_tests_tf", "learning_tests_cartpole"],
    size = "large",
    srcs = ["tests/run_regression_tests.py"],
    data = ["tuned_examples/es/cartpole-es.yaml"],
    args = ["--yaml-dir=tuned_examples/es"]
)

py_test(
    name = "run_regression_tests_cartpole_es_torch",
    main = "tests/run_regression_tests.py",
    tags = ["learning_tests_torch", "learning_tests_cartpole"],
    size = "large",
    srcs = ["tests/run_regression_tests.py"],
    data = ["tuned_examples/es/cartpole-es.yaml"],
    args = ["--yaml-dir=tuned_examples/es", "--framework=torch"]
)

# IMPALA
py_test(
    name = "run_regression_tests_cartpole_impala_tf",
    main = "tests/run_regression_tests.py",
    tags = ["learning_tests_tf", "learning_tests_cartpole"],
    size = "large",
    srcs = ["tests/run_regression_tests.py"],
    data = ["tuned_examples/impala/cartpole-impala.yaml"],
    args = ["--yaml-dir=tuned_examples/impala"]
)

py_test(
    name = "run_regression_tests_cartpole_impala_torch",
    main = "tests/run_regression_tests.py",
    tags = ["learning_tests_torch", "learning_tests_cartpole"],
    size = "large",
    srcs = ["tests/run_regression_tests.py"],
    data = ["tuned_examples/impala/cartpole-impala.yaml"],
    args = ["--yaml-dir=tuned_examples/impala", "--framework=torch"]
)

# Working, but takes a long time to learn (>15min).
# Removed due to Higher API conflicts with Pytorch-Import tests
## MB-MPO
#py_test(
#    name = "run_regression_tests_pendulum_mbmpo_torch",
#    main = "tests/run_regression_tests.py",
#    tags = ["learning_tests_torch", "learning_tests_pendulum"],
#    size = "large",
#    srcs = ["tests/run_regression_tests.py"],
#    data = ["tuned_examples/mbmpo/pendulum-mbmpo.yaml"],
#    args = ["--torch", "--yaml-dir=tuned_examples/mbmpo"]
#)

# PG
py_test(
    name = "run_regression_tests_cartpole_pg_tf",
    main = "tests/run_regression_tests.py",
    tags = ["learning_tests_tf", "learning_tests_cartpole"],
    size = "medium",
    srcs = ["tests/run_regression_tests.py"],
    data = ["tuned_examples/pg/cartpole-pg.yaml"],
    args = ["--yaml-dir=tuned_examples/pg"]
)

py_test(
    name = "run_regression_tests_cartpole_pg_torch",
    main = "tests/run_regression_tests.py",
    tags = ["learning_tests_torch", "learning_tests_cartpole"],
    size = "medium",
    srcs = ["tests/run_regression_tests.py"],
    data = ["tuned_examples/pg/cartpole-pg.yaml"],
    args = ["--yaml-dir=tuned_examples/pg", "--framework=torch"]
)

# PPO
py_test(
    name = "run_regression_tests_cartpole_ppo_tf",
    main = "tests/run_regression_tests.py",
    tags = ["learning_tests_tf", "learning_tests_cartpole"],
    size = "medium",
    srcs = ["tests/run_regression_tests.py"],
    data = ["tuned_examples/ppo/cartpole-ppo.yaml"],
    args = ["--yaml-dir=tuned_examples/ppo"]
)

py_test(
    name = "run_regression_tests_cartpole_ppo_torch",
    main = "tests/run_regression_tests.py",
    tags = ["learning_tests_torch", "learning_tests_cartpole"],
    size = "medium",
    srcs = ["tests/run_regression_tests.py"],
    data = ["tuned_examples/ppo/cartpole-ppo.yaml"],
    args = ["--yaml-dir=tuned_examples/ppo", "--framework=torch"]
)

py_test(
    name = "run_regression_tests_pendulum_ppo_tf",
    main = "tests/run_regression_tests.py",
    tags = ["learning_tests_tf", "learning_tests_pendulum"],
    size = "large",
    srcs = ["tests/run_regression_tests.py"],
    data = ["tuned_examples/ppo/pendulum-ppo.yaml"],
    args = ["--yaml-dir=tuned_examples/ppo"]
)

py_test(
    name = "run_regression_tests_pendulum_ppo_torch",
    main = "tests/run_regression_tests.py",
    tags = ["learning_tests_torch", "learning_tests_pendulum"],
    size = "large",
    srcs = ["tests/run_regression_tests.py"],
    data = ["tuned_examples/ppo/pendulum-ppo.yaml"],
    args = ["--yaml-dir=tuned_examples/ppo", "--framework=torch"]
)

py_test(
    name = "run_regression_tests_repeat_after_me_tf",
    main = "tests/run_regression_tests.py",
    tags = ["learning_tests_tf"],
    size = "medium",
    srcs = ["tests/run_regression_tests.py"],
    data = ["tuned_examples/ppo/repeatafterme-ppo-lstm.yaml"],
    args = ["--yaml-dir=tuned_examples/ppo"]
)

py_test(
    name = "run_regression_tests_repeat_after_me_torch",
    main = "tests/run_regression_tests.py",
    tags = ["learning_tests_torch"],
    size = "medium",
    srcs = ["tests/run_regression_tests.py"],
    data = ["tuned_examples/ppo/repeatafterme-ppo-lstm.yaml"],
    args = ["--yaml-dir=tuned_examples/ppo", "--framework=torch"]
)

# R2D2
py_test(
    name = "run_regression_tests_cartpole_r2d2_tf",
    main = "tests/run_regression_tests.py",
    tags = ["learning_tests_tf", "learning_tests_cartpole"],
    size = "large",
    srcs = ["tests/run_regression_tests.py"],
    data = [
        "tuned_examples/dqn/cartpole-r2d2.yaml",
    ],
    args = ["--yaml-dir=tuned_examples/dqn"]
)

py_test(
    name = "run_regression_tests_cartpole_r2d2_torch",
    main = "tests/run_regression_tests.py",
    tags = ["learning_tests_torch", "learning_tests_cartpole"],
    size = "large",
    srcs = ["tests/run_regression_tests.py"],
    data = [
        "tuned_examples/dqn/cartpole-r2d2.yaml",
    ],
    args = ["--yaml-dir=tuned_examples/dqn", "--framework=torch"]
)

# SAC
py_test(
    name = "run_regression_tests_cartpole_sac_tf",
    main = "tests/run_regression_tests.py",
    tags = ["learning_tests_tf", "learning_tests_cartpole"],
    size = "medium",
    srcs = ["tests/run_regression_tests.py"],
    data = ["tuned_examples/sac/cartpole-sac.yaml"],
    args = ["--yaml-dir=tuned_examples/sac"]
)

py_test(
    name = "run_regression_tests_cartpole_continuous_pybullet_sac_tf",
    main = "tests/run_regression_tests.py",
    tags = ["learning_tests_tf", "learning_tests_cartpole"],
    size = "large",
    srcs = ["tests/run_regression_tests.py"],
    data = ["tuned_examples/sac/cartpole-continuous-pybullet-sac.yaml"],
    args = ["--yaml-dir=tuned_examples/sac"]
)

py_test(
    name = "run_regression_tests_cartpole_sac_torch",
    main = "tests/run_regression_tests.py",
    tags = ["learning_tests_torch", "learning_tests_cartpole"],
    size = "large",
    srcs = ["tests/run_regression_tests.py"],
    data = ["tuned_examples/sac/cartpole-sac.yaml"],
    args = ["--yaml-dir=tuned_examples/sac", "--framework=torch"]
)

py_test(
    name = "run_regression_tests_cartpole_continuous_pybullet_sac_torch",
    main = "tests/run_regression_tests.py",
    tags = ["learning_tests_torch", "learning_tests_cartpole"],
    size = "large",
    srcs = ["tests/run_regression_tests.py"],
    data = ["tuned_examples/sac/cartpole-continuous-pybullet-sac.yaml"],
    args = ["--yaml-dir=tuned_examples/sac", "--framework=torch"]
)

py_test(
    name = "run_regression_tests_pendulum_sac_tf",
    main = "tests/run_regression_tests.py",
    tags = ["learning_tests_tf", "learning_tests_pendulum"],
    size = "large",
    srcs = ["tests/run_regression_tests.py"],
    data = ["tuned_examples/sac/pendulum-sac.yaml"],
    args = ["--yaml-dir=tuned_examples/sac"]
)

py_test(
    name = "run_regression_tests_pendulum_sac_torch",
    main = "tests/run_regression_tests.py",
    tags = ["learning_tests_torch", "learning_tests_pendulum"],
    size = "large",
    srcs = ["tests/run_regression_tests.py"],
    data = ["tuned_examples/sac/pendulum-sac.yaml"],
    args = ["--yaml-dir=tuned_examples/sac", "--framework=torch"]
)


# TD3
py_test(
    name = "run_regression_tests_pendulum_td3_tf",
    main = "tests/run_regression_tests.py",
    tags = ["learning_tests_tf", "learning_tests_pendulum"],
    size = "large",
    srcs = ["tests/run_regression_tests.py"],
    data = ["tuned_examples/ddpg/pendulum-td3.yaml"],
    args = ["--yaml-dir=tuned_examples/ddpg"]
)

py_test(
    name = "run_regression_tests_pendulum_td3_torch",
    main = "tests/run_regression_tests.py",
    tags = ["learning_tests_torch", "learning_tests_pendulum"],
    size = "large",
    srcs = ["tests/run_regression_tests.py"],
    data = ["tuned_examples/ddpg/pendulum-td3.yaml"],
    args = ["--yaml-dir=tuned_examples/ddpg", "--framework=torch"]
)


# --------------------------------------------------------------------
# Agents (Compilation, Losses, simple agent functionality tests)
# rllib/agents/
#
# Tag: agents_dir
# --------------------------------------------------------------------

# A2/3CTrainer
py_test(
    name = "test_a2c",
    tags = ["agents_dir"],
    size = "medium",
    srcs = ["agents/a3c/tests/test_a2c.py"]
)

py_test(
    name = "test_a3c",
    tags = ["agents_dir"],
    size = "medium",
    srcs = ["agents/a3c/tests/test_a3c.py"]
)

# APEXTrainer (DQN)
py_test(
    name = "test_apex_dqn",
    tags = ["agents_dir"],
    size = "medium",
    srcs = ["agents/dqn/tests/test_apex_dqn.py"]
)

# APEXDDPGTrainer
py_test(
    name = "test_apex_ddpg",
    tags = ["agents_dir"],
    size = "medium",
    srcs = ["agents/ddpg/tests/test_apex_ddpg.py"]
)

# ARS
py_test(
    name = "test_ars",
    tags = ["agents_dir"],
    size = "medium",
    srcs = ["agents/ars/tests/test_ars.py"]
)

# CQLTrainer
py_test(
    name = "test_cql",
    tags = ["agents_dir"],
    size = "medium",
    srcs = ["agents/cql/tests/test_cql.py"]
)

# DDPGTrainer
py_test(
    name = "test_ddpg",
    tags = ["agents_dir"],
    size = "large",
    srcs = ["agents/ddpg/tests/test_ddpg.py"]
)

# DQNTrainer/SimpleQTrainer
py_test(
    name = "test_dqn",
    tags = ["agents_dir"],
    size = "large",
    srcs = ["agents/dqn/tests/test_dqn.py"]
)
py_test(
    name = "test_simple_q",
    tags = ["agents_dir"],
    size = "medium",
    srcs = ["agents/dqn/tests/test_simple_q.py"]
)

# TODO: enable once we have a MuJoCo-independent test case.
## Dreamer
#py_test(
#    name = "test_dreamer",
#    tags = ["agents_dir"],
#    size = "small",
#    srcs = ["agents/dreamer/tests/test_dreamer.py"]
#)

# ES
py_test(
    name = "test_es",
    tags = ["agents_dir"],
    size = "medium",
    srcs = ["agents/es/tests/test_es.py"]
)

# IMPALA
py_test(
    name = "test_impala",
    tags = ["agents_dir"],
    size = "large",
    srcs = ["agents/impala/tests/test_impala.py"]
)
py_test(
    name = "test_vtrace",
    tags = ["agents_dir"],
    size = "small",
    srcs = ["agents/impala/tests/test_vtrace.py"]
)

# MARWILTrainer
py_test(
    name = "test_marwil",
    tags = ["agents_dir"],
    size = "large",
    # Include the json data file.
    data = ["tests/data/cartpole/large.json"],
    srcs = ["agents/marwil/tests/test_marwil.py"]
)

# BCTrainer (sub-type of MARWIL)
py_test(
    name = "test_bc",
    tags = ["agents_dir"],
    size = "large",
    # Include the json data file.
    data = ["tests/data/cartpole/large.json"],
    srcs = ["agents/marwil/tests/test_bc.py"]
)

# MAMLTrainer
py_test(
    name = "test_maml",
    tags = ["agents_dir"],
    size = "medium",
    srcs = ["agents/maml/tests/test_maml.py"]
)

# MBMPOTrainer
py_test(
    name = "test_mbmpo",
    tags = ["agents_dir"],
    size = "medium",
    srcs = ["agents/mbmpo/tests/test_mbmpo.py"]
)

# PGTrainer
py_test(
    name = "test_pg",
    tags = ["agents_dir"],
    size = "medium",
    srcs = ["agents/pg/tests/test_pg.py"]
)

# PPOTrainer
py_test(
    name = "test_ppo",
    tags = ["agents_dir"],
    size = "large",
    srcs = ["agents/ppo/tests/test_ppo.py"]
)

# PPO: DDPPO
py_test(
    name = "test_ddppo",
    tags = ["agents_dir", "flaky"],
    size = "small",
    srcs = ["agents/ppo/tests/test_ddppo.py"]
)

# PPO: APPO
py_test(
    name = "test_appo",
    tags = ["agents_dir"],
    size = "medium",
    srcs = ["agents/ppo/tests/test_appo.py"]
)

# QMixTrainer
py_test(
    name = "test_qmix",
    tags = ["agents_dir"],
    size = "medium",
    srcs = ["agents/qmix/tests/test_qmix.py"]
)

# SACTrainer
py_test(
    name = "test_sac",
    tags = ["agents_dir"],
    size = "large",
    srcs = ["agents/sac/tests/test_sac.py"]
)

# TD3Trainer
py_test(
    name = "test_td3",
    tags = ["agents_dir"],
    size = "medium",
    srcs = ["agents/ddpg/tests/test_td3.py"]
)

# --------------------------------------------------------------------
# contrib Agents
# --------------------------------------------------------------------

py_test(
    name = "random_agent",
    tags = ["agents_dir"],
    main = "contrib/random_agent/random_agent.py",
    size = "small",
    srcs = ["contrib/random_agent/random_agent.py"]
)

py_test(
    name = "alpha_zero_cartpole",
    tags = ["agents_dir"],
    main = "contrib/alpha_zero/examples/train_cartpole.py",
    size = "large",
    srcs = ["contrib/alpha_zero/examples/train_cartpole.py"],
    args = ["--training-iteration=1", "--num-workers=2", "--ray-num-cpus=3"]
)


# --------------------------------------------------------------------
# Agents (quick training test iterations via `rllib train`)
#
# Tag: quick_train
#
# These are not(!) learning tests, we only test here compilation and
# support for certain envs, spaces, setups.
# Should all be very short tests with label: "quick_train".
# --------------------------------------------------------------------

# A2C/A3C

py_test(
    name = "test_a3c_tf_cartpole_v1_lstm",
    main = "train.py", srcs = ["train.py"],
    tags = ["quick_train"],
    args = [
        "--env", "CartPole-v1",
        "--run", "A3C",
        "--stop", "'{\"training_iteration\": 1}'",
        "--config", "'{\"framework\": \"tf\", \"num_workers\": 2, \"model\": {\"use_lstm\": true}}'",
        "--ray-num-cpus", "4"
        ]
)

py_test(
    name = "test_a3c_torch_pong_deterministic_v4",
    main = "train.py", srcs = ["train.py"],
    tags = ["quick_train"],
    args = [
        "--env", "PongDeterministic-v4",
        "--run", "A3C",
        "--stop", "'{\"training_iteration\": 1}'",
        "--config", "'{\"framework\": \"torch\", \"num_workers\": 2, \"sample_async\": false, \"model\": {\"use_lstm\": false, \"grayscale\": true, \"zero_mean\": false, \"dim\": 84}, \"preprocessor_pref\": \"rllib\"}'",
        "--ray-num-cpus", "4"
        ]
)

py_test(
    name = "test_a3c_tf_pong_ram_v4",
    main = "train.py", srcs = ["train.py"],
    tags = ["quick_train"],
    args = [
        "--env", "Pong-ram-v4",
        "--run", "A3C",
        "--stop", "'{\"training_iteration\": 1}'",
        "--config", "'{\"framework\": \"tf\", \"num_workers\": 2}'",
        "--ray-num-cpus", "4"
        ]
)

# DDPG/APEX-DDPG/TD3

py_test(
    name = "test_ddpg_mountaincar_continuous_v0_num_workers_0",
    main = "train.py", srcs = ["train.py"],
    tags = ["quick_train"],
    args = [
        "--env", "MountainCarContinuous-v0",
        "--run", "DDPG",
        "--stop", "'{\"training_iteration\": 1}'",
        "--config", "'{\"framework\": \"tf\", \"num_workers\": 0}'"
        ]
)

py_test(
    name = "test_ddpg_mountaincar_continuous_v0_num_workers_1",
    main = "train.py", srcs = ["train.py"],
    tags = ["quick_train"],
    args = [
        "--env", "MountainCarContinuous-v0",
        "--run", "DDPG",
        "--stop", "'{\"training_iteration\": 1}'",
        "--config", "'{\"framework\": \"tf\", \"num_workers\": 1}'"
        ]
)

py_test(
    name = "test_apex_ddpg_pendulum_v0_complete_episode_batches",
    main = "train.py", srcs = ["train.py"],
    tags = ["quick_train"],
    args = [
        "--env", "Pendulum-v0",
        "--run", "APEX_DDPG",
        "--stop", "'{\"training_iteration\": 1}'",
        "--config", "'{\"framework\": \"tf\", \"num_workers\": 2, \"optimizer\": {\"num_replay_buffer_shards\": 1}, \"learning_starts\": 100, \"min_iter_time_s\": 1, \"batch_mode\": \"complete_episodes\"}'",
        "--ray-num-cpus", "4",
        ]
)

# DQN/APEX

py_test(
    name = "test_dqn_frozenlake_v0",
    main = "train.py", srcs = ["train.py"],
    size = "small",
    tags = ["quick_train"],
    args = [
        "--env", "FrozenLake-v0",
        "--run", "DQN",
        "--config", "'{\"framework\": \"tf\"}'",
        "--stop", "'{\"training_iteration\": 1}'"
        ]
)

py_test(
    name = "test_dqn_cartpole_v0_no_dueling",
    main = "train.py", srcs = ["train.py"],
    size = "small",
    tags = ["quick_train"],
    args = [
        "--env", "CartPole-v0",
        "--run", "DQN",
        "--stop", "'{\"training_iteration\": 1}'",
        "--config", "'{\"framework\": \"tf\", \"lr\": 1e-3, \"exploration_config\": {\"epsilon_timesteps\": 10000, \"final_epsilon\": 0.02}, \"dueling\": false, \"hiddens\": [], \"model\": {\"fcnet_hiddens\": [64], \"fcnet_activation\": \"relu\"}}'"
        ]
)

py_test(
    name = "test_dqn_cartpole_v0",
    main = "train.py", srcs = ["train.py"],
    tags = ["quick_train"],
    args = [
        "--env", "CartPole-v0",
        "--run", "DQN",
        "--stop", "'{\"training_iteration\": 1}'",
        "--config", "'{\"framework\": \"tf\", \"num_workers\": 2}'",
        "--ray-num-cpus", "4"
        ]
)

py_test(
    name = "test_dqn_cartpole_v0_with_offline_input_and_softq",
    main = "train.py", srcs = ["train.py"],
    tags = ["quick_train", "external_files"],
    size = "small",
    # Include the json data file.
    data = ["tests/data/cartpole/small.json"],
    args = [
        "--env", "CartPole-v0",
        "--run", "DQN",
        "--stop", "'{\"training_iteration\": 1}'",
        "--config", "'{\"framework\": \"tf\", \"input\": \"tests/data/cartpole\", \"learning_starts\": 0, \"input_evaluation\": [\"wis\", \"is\"], \"exploration_config\": {\"type\": \"SoftQ\"}}'"
        ]
)

py_test(
    name = "test_dqn_pong_deterministic_v4",
    main = "train.py", srcs = ["train.py"],
    tags = ["quick_train"],
    args = [
        "--env", "PongDeterministic-v4",
        "--run", "DQN",
        "--stop", "'{\"training_iteration\": 1}'",
        "--config", "'{\"framework\": \"tf\", \"lr\": 1e-4, \"exploration_config\": {\"epsilon_timesteps\": 200000, \"final_epsilon\": 0.01}, \"buffer_size\": 10000, \"rollout_fragment_length\": 4, \"learning_starts\": 10000, \"target_network_update_freq\": 1000, \"gamma\": 0.99, \"prioritized_replay\": true}'"
        ]
)

# ES

py_test(
    name = "test_es_pendulum_v0",
    main = "train.py", srcs = ["train.py"],
    tags = ["quick_train"],
    args = [
        "--env", "Pendulum-v0",
        "--run", "ES",
        "--stop", "'{\"training_iteration\": 1}'",
        "--config", "'{\"framework\": \"tf\", \"stepsize\": 0.01, \"episodes_per_batch\": 20, \"train_batch_size\": 100, \"num_workers\": 2}'",
        "--ray-num-cpus", "4"
        ]
)

py_test(
    name = "test_es_pong_v0",
    main = "train.py", srcs = ["train.py"],
    tags = ["quick_train"],
    args = [
        "--env", "Pong-v0",
        "--run", "ES",
        "--stop", "'{\"training_iteration\": 1}'",
        "--config", "'{\"framework\": \"tf\", \"stepsize\": 0.01, \"episodes_per_batch\": 20, \"train_batch_size\": 100, \"num_workers\": 2}'",
        "--ray-num-cpus", "4"
        ]
)

# IMPALA

py_test(
    name = "test_impala_buffers_2",
    main = "train.py", srcs = ["train.py"],
    tags = ["quick_train"],
    args = [
        "--env", "CartPole-v0",
        "--run", "IMPALA",
        "--stop", "'{\"training_iteration\": 1}'",
        "--config", "'{\"framework\": \"tf\", \"num_gpus\": 0, \"num_workers\": 2, \"min_iter_time_s\": 1, \"num_data_loader_buffers\": 2, \"replay_buffer_num_slots\": 100, \"replay_proportion\": 1.0}'",
        "--ray-num-cpus", "4",
        ]
)

py_test(
    name = "test_impala_cartpole_v0_buffers_2_lstm",
    main = "train.py",
    srcs = ["train.py"],
    tags = ["quick_train"],
    args = [
        "--env", "CartPole-v0",
        "--run", "IMPALA",
        "--stop", "'{\"training_iteration\": 1}'",
        "--config", "'{\"framework\": \"tf\", \"num_gpus\": 0, \"num_workers\": 2, \"min_iter_time_s\": 1, \"num_data_loader_buffers\": 2, \"replay_buffer_num_slots\": 100, \"replay_proportion\": 1.0, \"model\": {\"use_lstm\": true}}'",
        "--ray-num-cpus", "4",
        ]
)

py_test(
    name = "test_impala_pong_deterministic_v4_40k_ts_1G_obj_store",
    main = "train.py",
    srcs = ["train.py"],
    tags = ["quick_train"],
    size = "medium",
    args = [
        "--env", "PongDeterministic-v4",
        "--run", "IMPALA",
        "--stop", "'{\"timesteps_total\": 30000}'",
        "--ray-object-store-memory=1000000000",
        "--config", "'{\"framework\": \"tf\", \"num_workers\": 1, \"num_gpus\": 0, \"num_envs_per_worker\": 32, \"rollout_fragment_length\": 50, \"train_batch_size\": 50, \"learner_queue_size\": 1}'"
        ]
)

# MARWIL

py_test(
    name = "test_marwil_cartpole_v0_tf",
    main = "train.py",
    srcs = ["train.py"],
    tags = ["quick_train", "external_files"],
    size = "small",
    # Include the json data file.
    data = ["tests/data/cartpole/small.json"],
    args = [
        "--env", "CartPole-v0",
        "--run", "MARWIL",
        "--stop", "'{\"training_iteration\": 1}'",
        "--config", "'{\"framework\": \"tf\", \"input\": \"tests/data/cartpole\", \"learning_starts\": 0, \"input_evaluation\": [\"wis\", \"is\"], \"shuffle_buffer_size\": 10}'"
        ]
)

py_test(
    name = "test_marwil_cartpole_v0_torch",
    main = "train.py",
    srcs = ["train.py"],
    tags = ["quick_train", "external_files"],
    size = "small",
    # Include the json data file.
    data = ["tests/data/cartpole/small.json"],
    args = [
        "--env", "CartPole-v0",
        "--run", "MARWIL",
        "--stop", "'{\"training_iteration\": 1}'",
        "--config", "'{\"framework\": \"torch\", \"input\": \"tests/data/cartpole\", \"learning_starts\": 0, \"input_evaluation\": [\"wis\", \"is\"], \"shuffle_buffer_size\": 10}'"
        ]
)

# PG

py_test(
    name = "test_pg_tf_frozenlake_v0",
    main = "train.py", srcs = ["train.py"],
    tags = ["quick_train"],
    args = [
        "--env", "FrozenLake-v0",
        "--run", "PG",
        "--stop", "'{\"training_iteration\": 1}'",
        "--config", "'{\"framework\": \"tf\", \"rollout_fragment_length\": 500, \"num_workers\": 1}'"
        ]
)

py_test(
    name = "test_pg_torch_frozenlake_v0",
    main = "train.py", srcs = ["train.py"],
    size = "small",
    tags = ["quick_train"],
    args = [
        "--env", "FrozenLake-v0",
        "--run", "PG",
        "--stop", "'{\"training_iteration\": 1}'",
        "--config", "'{\"framework\": \"torch\", \"rollout_fragment_length\": 500, \"num_workers\": 1}'"
        ]
)

py_test(
    name = "test_pg_tf_cartpole_v0_lstm",
    main = "train.py", srcs = ["train.py"],
    tags = ["quick_train"],
    args = [
        "--env", "CartPole-v0",
        "--run", "PG",
        "--stop", "'{\"training_iteration\": 1}'",
        "--config", "'{\"framework\": \"tf\", \"rollout_fragment_length\": 500, \"num_workers\": 1, \"model\": {\"use_lstm\": true, \"max_seq_len\": 100}}'"
        ]
)

py_test(
    name = "test_pg_tf_cartpole_v0_multi_envs_per_worker",
    main = "train.py", srcs = ["train.py"],
    size = "small",
    tags = ["quick_train"],
    args = [
        "--env", "CartPole-v0",
        "--run", "PG",
        "--stop", "'{\"training_iteration\": 1}'",
        "--config", "'{\"framework\": \"tf\", \"rollout_fragment_length\": 500, \"num_workers\": 1, \"num_envs_per_worker\": 10}'"
        ]
)


py_test(
    name = "test_pg_tf_pong_v0",
    main = "train.py", srcs = ["train.py"],
    tags = ["quick_train"],
    args = [
        "--env", "Pong-v0",
        "--run", "PG",
        "--stop", "'{\"training_iteration\": 1}'",
        "--config", "'{\"framework\": \"tf\", \"rollout_fragment_length\": 500, \"num_workers\": 1}'"
        ]
)

# PPO/APPO

py_test(
    name = "test_ppo_tf_frozenlake_v0",
    main = "train.py", srcs = ["train.py"],
    size = "small",
    tags = ["quick_train"],
    args = [
        "--env", "FrozenLake-v0",
        "--run", "PPO",
        "--stop", "'{\"training_iteration\": 1}'",
        "--config", "'{\"framework\": \"tf\", \"num_sgd_iter\": 10, \"sgd_minibatch_size\": 64, \"train_batch_size\": 1000, \"num_workers\": 1}'"
        ]
)

py_test(
    name = "test_ppo_torch_frozenlake_v0",
    main = "train.py", srcs = ["train.py"],
    size = "small",
    tags = ["quick_train"],
    args = [
        "--env", "FrozenLake-v0",
        "--run", "PPO",
        "--stop", "'{\"training_iteration\": 1}'",
        "--config", "'{\"framework\": \"torch\", \"num_sgd_iter\": 10, \"sgd_minibatch_size\": 64, \"train_batch_size\": 1000, \"num_workers\": 1}'"
        ]
)

py_test(
    name = "test_ppo_tf_cartpole_v1_lstm_simple_optimizer",
    main = "train.py", srcs = ["train.py"],
    tags = ["quick_train"],
    args = [
        "--env", "CartPole-v1",
        "--run", "PPO",
        "--stop", "'{\"training_iteration\": 1}'",
        "--config", "'{\"framework\": \"tf\", \"simple_optimizer\": true, \"num_sgd_iter\": 2, \"model\": {\"use_lstm\": true}}'",
        "--ray-num-cpus", "4"
        ]
)

py_test(
    name = "test_ppo_tf_cartpole_v1_complete_episode_batches",
    main = "train.py", srcs = ["train.py"],
    tags = ["quick_train"],
    args = [
        "--env", "CartPole-v1",
        "--run", "PPO",
        "--stop", "'{\"training_iteration\": 1}'",
        "--config", "'{\"framework\": \"tf\", \"kl_coeff\": 1.0, \"num_sgd_iter\": 10, \"lr\": 1e-4, \"sgd_minibatch_size\": 64, \"train_batch_size\": 2000, \"num_workers\": 1, \"use_gae\": false, \"batch_mode\": \"complete_episodes\"}'"
        ]
)

py_test(
    name = "test_ppo_tf_cartpole_v1_remote_worker_envs",
    main = "train.py", srcs = ["train.py"],
    tags = ["quick_train"],
    args = [
        "--env", "CartPole-v1",
        "--run", "PPO",
        "--stop", "'{\"training_iteration\": 1}'",
        "--config", "'{\"framework\": \"tf\", \"remote_worker_envs\": true, \"remote_env_batch_wait_ms\": 99999999, \"num_envs_per_worker\": 2, \"num_workers\": 1, \"train_batch_size\": 100, \"sgd_minibatch_size\": 50}'"
        ]
)

py_test(
    name = "test_ppo_tf_cartpole_v1_remote_worker_envs_b",
    main = "train.py", srcs = ["train.py"],
    tags = ["quick_train"],
    args = [
        "--env", "CartPole-v1",
        "--run", "PPO",
        "--stop", "'{\"training_iteration\": 2}'",
        "--config", "'{\"framework\": \"tf\", \"remote_worker_envs\": true, \"num_envs_per_worker\": 2, \"num_workers\": 1, \"train_batch_size\": 100, \"sgd_minibatch_size\": 50}'"
        ]
)

py_test(
    name = "test_appo_tf_pendulum_v0_no_gpus",
    main = "train.py", srcs = ["train.py"],
    tags = ["quick_train"],
    args = [
        "--env", "Pendulum-v0",
        "--run", "APPO",
        "--stop", "'{\"training_iteration\": 1}'",
        "--config", "'{\"framework\": \"tf\", \"num_workers\": 2, \"num_gpus\": 0}'",
        "--ray-num-cpus", "4"
        ]
)

# --------------------------------------------------------------------
# Env tests
# rllib/env/
#
# Tag: env
# --------------------------------------------------------------------

sh_test(
    name = "env/tests/test_local_inference",
    tags = ["env"],
    size = "medium",
    srcs = ["env/tests/test_local_inference.sh"],
    data = glob(["examples/serving/*.py"]),
)

sh_test(
    name = "env/tests/test_remote_inference",
    tags = ["env"],
    size = "medium",
    srcs = ["env/tests/test_remote_inference.sh"],
    data = glob(["examples/serving/*.py"]),
)

py_test(
    name = "env/wrappers/tests/test_unity3d_env",
    tags = ["env"],
    size = "small",
    srcs = ["env/wrappers/tests/test_unity3d_env.py"]
)

py_test(
    name = "env/wrappers/tests/test_recsim_wrapper",
    tags = ["env"],
    size = "small",
    srcs = ["env/wrappers/tests/test_recsim_wrapper.py"]
)

py_test(
    name = "env/wrappers/tests/test_exception_wrapper",
    tags = ["env"],
    size = "small",
    srcs = ["env/wrappers/tests/test_exception_wrapper.py"]
)

py_test(
    name = "env/wrappers/tests/test_group_agents_wrapper",
    tags = ["env"],
    size = "small",
    srcs = ["env/wrappers/tests/test_group_agents_wrapper.py"]
)

# --------------------------------------------------------------------
# Models and Distributions
# rllib/models/
#
# Tag: models
# --------------------------------------------------------------------

py_test(
    name = "test_convtranspose2d_stack",
    tags = ["models"],
    size = "small",
    data = glob(["tests/data/images/obstacle_tower.png"]),
    srcs = ["models/tests/test_convtranspose2d_stack.py"]
)

py_test(
    name = "test_distributions",
    tags = ["models", "flaky"],
    size = "medium",
    srcs = ["models/tests/test_distributions.py"]
)

py_test(
    name = "test_models",
    tags = ["models"],
    size = "small",
    srcs = ["models/tests/test_models.py"]
)

py_test(
    name = "test_preprocessors",
    tags = ["models"],
    size = "small",
    srcs = ["models/tests/test_preprocessors.py"]
)

# --------------------------------------------------------------------
# Evaluation components
# rllib/evaluation/
#
# Tag: evaluation
# --------------------------------------------------------------------
# mysteriously times out on travis.
#py_test(
#    name = "evaluation/tests/test_trajectory_view_api",
#    tags = ["evaluation"],
#    size = "medium",
#    srcs = ["evaluation/tests/test_trajectory_view_api.py"]
#)

py_test(
    name = "evaluation/tests/test_rollout_worker",
    tags = ["evaluation"],
    size = "medium",
    srcs = ["evaluation/tests/test_rollout_worker.py"]
)


# --------------------------------------------------------------------
# Optimizers and Memories
# rllib/execution/
#
# Tag: optimizers
# --------------------------------------------------------------------

py_test(
    name = "test_segment_tree",
    tags = ["optimizers"],
    size = "small",
    srcs = ["execution/tests/test_segment_tree.py"]
)

py_test(
    name = "test_prioritized_replay_buffer",
    tags = ["optimizers"],
    size = "small",
    srcs = ["execution/tests/test_prioritized_replay_buffer.py"]
)

# --------------------------------------------------------------------
# Policies
# rllib/policy/
#
# Tag: policy
# --------------------------------------------------------------------

py_test(
    name = "policy/tests/test_compute_log_likelihoods",
    tags = ["policy"],
    size = "medium",
    srcs = ["policy/tests/test_compute_log_likelihoods.py"]
)

py_test(
    name = "policy/tests/test_sample_batch",
    tags = ["policy"],
    size = "small",
    srcs = ["policy/tests/test_sample_batch.py"]
)

# --------------------------------------------------------------------
# Utils:
# rllib/utils/
#
# Tag: utils
# --------------------------------------------------------------------

py_test(
    name = "test_curiosity",
    tags = ["utils", "flaky"],
    size = "large",
    srcs = ["utils/exploration/tests/test_curiosity.py"]
)

py_test(
    name = "test_explorations",
    tags = ["utils"],
    size = "large",
    srcs = ["utils/exploration/tests/test_explorations.py"]
)

py_test(
    name = "test_parameter_noise",
    tags = ["utils"],
    size = "medium",
    srcs = ["utils/exploration/tests/test_parameter_noise.py"]
)

# Schedules
py_test(
    name = "test_schedules",
    tags = ["utils"],
    size = "small",
    srcs = ["utils/schedules/tests/test_schedules.py"]
)

py_test(
    name = "test_framework_agnostic_components",
    tags = ["utils"],
    size = "small",
    data = glob(["utils/tests/**"]),
    srcs = ["utils/tests/test_framework_agnostic_components.py"]
)

# TaskPool
py_test(
    name = "test_taskpool",
    tags = ["utils"],
    size = "small",
    srcs = ["utils/tests/test_taskpool.py"]
)

# --------------------------------------------------------------------
# rllib/tests/ directory
#
# Tag: tests_dir, tests_dir_[A-Z]
#
# NOTE: Add tests alphabetically into this list and make sure, to tag
# it correctly by its starting letter, e.g. tags=["tests_dir", "tests_dir_A"]
# for `tests/test_all_stuff.py`.
# --------------------------------------------------------------------

py_test(
    name = "tests/test_attention_net_learning",
    tags = ["tests_dir", "tests_dir_A"],
    size = "large",
    srcs = ["tests/test_attention_net_learning.py"]
)

py_test(
    name = "tests/test_catalog",
    tags = ["tests_dir", "tests_dir_C"],
    size = "medium",
    srcs = ["tests/test_catalog.py"]
)

py_test(
    name = "tests/test_checkpoint_restore",
    tags = ["tests_dir", "tests_dir_C"],
    size = "enormous",
    srcs = ["tests/test_checkpoint_restore.py"]
)

py_test(
    name = "tests/test_dependency_tf",
    tags = ["tests_dir", "tests_dir_D"],
    size = "small",
    srcs = ["tests/test_dependency_tf.py"]
)
>>>>>>> ab542f2c

py_test(
    name = "tests/test_dependency_torch",
    tags = ["tests_dir", "tests_dir_D"],
    size = "small",
    srcs = ["tests/test_dependency_torch.py"]
<<<<<<< HEAD
=======
)

py_test(
    name = "tests/test_eager_support_pg",
    main = "tests/test_eager_support.py",
    tags = ["tests_dir", "tests_dir_E"],
    size = "large",
    srcs = ["tests/test_eager_support.py"],
    args = ["TestEagerSupportPG"]
)

py_test(
    name = "tests/test_eager_support_off_policy",
    main = "tests/test_eager_support.py",
    tags = ["tests_dir", "tests_dir_E"],
    size = "large",
    srcs = ["tests/test_eager_support.py"],
    args = ["TestEagerSupportOffPolicy"]
)

py_test(
    name = "test_env_with_subprocess",
    main = "tests/test_env_with_subprocess.py",
    tags = ["tests_dir", "tests_dir_E"],
    size = "medium",
    srcs = ["tests/test_env_with_subprocess.py"]
)

py_test(
    name = "tests/test_evaluators",
    tags = ["tests_dir", "tests_dir_E"],
    size = "medium",
    srcs = ["tests/test_evaluators.py"]
)

py_test(
    name = "tests/test_exec_api",
    tags = ["tests_dir", "tests_dir_E"],
    size = "medium",
    srcs = ["tests/test_exec_api.py"]
)

py_test(
    name = "tests/test_execution",
    tags = ["tests_dir", "tests_dir_E"],
    size = "medium",
    srcs = ["tests/test_execution.py"]
)

py_test(
    name = "tests/test_export",
    tags = ["tests_dir", "tests_dir_E"],
    size = "medium",
    srcs = ["tests/test_export.py"]
)

py_test(
    name = "tests/test_external_env",
    tags = ["tests_dir", "tests_dir_E"],
    size = "large",
    srcs = ["tests/test_external_env.py"]
)

py_test(
    name = "tests/test_external_multi_agent_env",
    tags = ["tests_dir", "tests_dir_E"],
    size = "medium",
    srcs = ["tests/test_external_multi_agent_env.py"]
)

py_test(
    name = "tests/test_filters",
    tags = ["tests_dir", "tests_dir_F"],
    size = "small",
    srcs = ["tests/test_filters.py"]
)

#py_test(
#    name = "tests/test_ignore_worker_failure",
#    tags = ["tests_dir", "tests_dir_I"],
#    size = "large",
#    srcs = ["tests/test_ignore_worker_failure.py"]
#)

py_test(
    name = "tests/test_io",
    tags = ["tests_dir", "tests_dir_I", "flaky"],
    size = "large",
    srcs = ["tests/test_io.py"]
)

py_test(
    name = "tests/test_local",
    tags = ["tests_dir", "tests_dir_L"],
    size = "medium",
    srcs = ["tests/test_local.py"]
)

py_test(
    name = "tests/test_lstm",
    tags = ["tests_dir", "tests_dir_L"],
    size = "medium",
    srcs = ["tests/test_lstm.py"]
)

py_test(
    name = "tests/test_model_imports",
    tags = ["tests_dir", "tests_dir_M", "model_imports"],
    size = "small",
    data = glob(["tests/data/model_weights/**"]),
    srcs = ["tests/test_model_imports.py"]
)

py_test(
    name = "tests/test_multi_agent_env",
    tags = ["tests_dir", "tests_dir_M"],
    size = "medium",
    srcs = ["tests/test_multi_agent_env.py"]
)

py_test(
    name = "tests/test_multi_agent_pendulum",
    tags = ["tests_dir", "tests_dir_M"],
    size = "large",
    srcs = ["tests/test_multi_agent_pendulum.py"]
)

py_test(
    name = "tests/test_nested_observation_spaces",
    main = "tests/test_nested_observation_spaces.py",
    tags = ["tests_dir", "tests_dir_N"],
    size = "small",
    srcs = ["tests/test_nested_observation_spaces.py"]
)

py_test(
    name = "tests/test_pettingzoo_env",
    tags = ["tests_dir", "tests_dir_P"],
    size = "medium",
    srcs = ["tests/test_pettingzoo_env.py"]
)

py_test(
    name = "tests/test_placement_groups",
    tags = ["tests_dir", "tests_dir_P"],
    size = "medium",
    srcs = ["tests/test_placement_groups.py"]
)

py_test(
    name = "tests/test_reproducibility",
    tags = ["tests_dir", "tests_dir_R"],
    size = "medium",
    srcs = ["tests/test_reproducibility.py"]
)

# Test train/rollout scripts (w/o confirming rollout performance).
py_test(
    name = "test_rollout_no_learning1",
    main = "tests/test_rollout.py",
    tags = ["tests_dir", "tests_dir_R"],
    size = "large",
    data = ["train.py", "rollout.py"],
    srcs = ["tests/test_rollout.py"],
    args = ["TestRolloutSimple1"]
)

py_test(
    name = "test_rollout_no_learning2",
    main = "tests/test_rollout.py",
    tags = ["tests_dir", "tests_dir_R"],
    size = "large",
    data = ["train.py", "rollout.py"],
    srcs = ["tests/test_rollout.py"],
    args = ["TestRolloutSimple2"]
)

py_test(
    name = "test_rollout_no_learning3",
    main = "tests/test_rollout.py",
    tags = ["tests_dir", "tests_dir_R"],
    size = "large",
    data = ["train.py", "rollout.py"],
    srcs = ["tests/test_rollout.py"],
    args = ["TestRolloutSimple3"]
)

py_test(
    name = "test_rollout_no_learning4",
    main = "tests/test_rollout.py",
    tags = ["tests_dir", "tests_dir_R"],
    size = "large",
    data = ["train.py", "rollout.py"],
    srcs = ["tests/test_rollout.py"],
    args = ["TestRolloutSimple4"]
)

# Test train/rollout scripts (and confirm `rllib rollout` performance is same
# as the final one from the `rllib train` run).
py_test(
    name = "test_rollout_w_learning",
    main = "tests/test_rollout.py",
    tags = ["tests_dir", "tests_dir_R"],
    size = "large",
    data = ["train.py", "rollout.py"],
    srcs = ["tests/test_rollout.py"],
    args = ["TestRolloutLearntPolicy"]
)

py_test(
    name = "tests/test_supported_multi_agent_pg",
    main = "tests/test_supported_multi_agent.py",
    tags = ["tests_dir", "tests_dir_S"],
    size = "medium",
    srcs = ["tests/test_supported_multi_agent.py"],
    args = ["TestSupportedMultiAgentPG"]
)

py_test(
    name = "tests/test_supported_multi_agent_off_policy",
    main = "tests/test_supported_multi_agent.py",
    tags = ["tests_dir", "tests_dir_S"],
    size = "medium",
    srcs = ["tests/test_supported_multi_agent.py"],
    args = ["TestSupportedMultiAgentOffPolicy"]
)

# py_test(
#     name = "tests/test_supported_spaces_pg",
#     main = "tests/test_supported_spaces.py",
#     tags = ["tests_dir", "tests_dir_S"],
#     size = "enormous",
#     srcs = ["tests/test_supported_spaces.py"],
#     args = ["TestSupportedSpacesPG"]
# )

py_test(
    name = "tests/test_supported_spaces_off_policy",
    main = "tests/test_supported_spaces.py",
    tags = ["tests_dir", "tests_dir_S"],
    size = "medium",
    srcs = ["tests/test_supported_spaces.py"],
    args = ["TestSupportedSpacesOffPolicy"]
)

py_test(
    name = "tests/test_supported_spaces_evolution_algos",
    main = "tests/test_supported_spaces.py",
    tags = ["tests_dir", "tests_dir_S"],
    size = "medium",
    srcs = ["tests/test_supported_spaces.py"],
    args = ["TestSupportedSpacesEvolutionAlgos"]
)

py_test(
    name = "tests/test_timesteps",
    tags = ["tests_dir", "tests_dir_T"],
    size = "small",
    srcs = ["tests/test_timesteps.py"]
)

py_test(
    name = "tests/test_trainer",
    tags = ["tests_dir", "tests_dir_T"],
    size = "small",
    srcs = ["tests/test_trainer.py"]
)

# --------------------------------------------------------------------
# examples/ directory
#
# Tag: examples, examples_[A-Z]
#
# NOTE: Add tests alphabetically into this list and make sure, to tag
# it correctly by its starting letter, e.g. tags=["examples", "examples_A"]
# for `examples/all_stuff.py`.
# --------------------------------------------------------------------


py_test(
    name = "examples/attention_net_tf",
    main = "examples/attention_net.py",
    tags = ["examples", "examples_A"],
    size = "medium",
    srcs = ["examples/attention_net.py"],
    args = ["--as-test", "--stop-reward=20"]
)

py_test(
    name = "examples/attention_net_torch",
    main = "examples/attention_net.py",
    tags = ["examples", "examples_A"],
    size = "medium",
    srcs = ["examples/attention_net.py"],
    args = ["--as-test", "--stop-reward=20", "--framework torch"]
)

py_test(
    name = "examples/autoregressive_action_dist_tf",
    main = "examples/autoregressive_action_dist.py",
    tags = ["examples", "examples_A"],
    size = "medium",
    srcs = ["examples/autoregressive_action_dist.py"],
    args = ["--as-test", "--stop-reward=150", "--num-cpus=4"]
)

py_test(
    name = "examples/autoregressive_action_dist_torch",
    main = "examples/autoregressive_action_dist.py",
    tags = ["examples", "examples_A"],
    size = "medium",
    srcs = ["examples/autoregressive_action_dist.py"],
    args = ["--as-test", "--torch", "--stop-reward=150", "--num-cpus=4"]
)

py_test(
    name = "examples/batch_norm_model_ppo_tf",
    main = "examples/batch_norm_model.py",
    tags = ["examples", "examples_B"],
    size = "medium",
    srcs = ["examples/batch_norm_model.py"],
    args = ["--as-test", "--run=PPO", "--stop-reward=80"]
)

py_test(
    name = "examples/batch_norm_model_ppo_torch",
    main = "examples/batch_norm_model.py",
    tags = ["examples", "examples_B"],
    size = "medium",
    srcs = ["examples/batch_norm_model.py"],
    args = ["--as-test", "--torch", "--run=PPO", "--stop-reward=80"]
)

py_test(
    name = "examples/batch_norm_model_dqn_tf",
    main = "examples/batch_norm_model.py",
    tags = ["examples", "examples_B"],
    size = "medium",
    srcs = ["examples/batch_norm_model.py"],
    args = ["--as-test", "--run=DQN", "--stop-reward=70"]
)

py_test(
    name = "examples/batch_norm_model_dqn_torch",
    main = "examples/batch_norm_model.py",
    tags = ["examples", "examples_B"],
    size = "large",  # DQN learns much slower with BatchNorm.
    srcs = ["examples/batch_norm_model.py"],
    args = ["--as-test", "--torch", "--run=DQN", "--stop-reward=70"]
)

py_test(
    name = "examples/batch_norm_model_ddpg_tf",
    main = "examples/batch_norm_model.py",
    tags = ["examples", "examples_B"],
    size = "small",
    srcs = ["examples/batch_norm_model.py"],
    args = ["--run=DDPG", "--stop-iters=1"]
)

py_test(
    name = "examples/batch_norm_model_ddpg_torch",
    main = "examples/batch_norm_model.py",
    tags = ["examples", "examples_B"],
    size = "medium",
    srcs = ["examples/batch_norm_model.py"],
    args = ["--torch", "--run=DDPG", "--stop-iters=1"]
)

py_test(
    name = "examples/cartpole_lstm_impala_tf",
    main = "examples/cartpole_lstm.py",
    tags = ["examples", "examples_C"],
    size = "large",
    srcs = ["examples/cartpole_lstm.py"],
    args = ["--as-test", "--run=IMPALA", "--stop-reward=40", "--num-cpus=4"]
)

py_test(
    name = "examples/cartpole_lstm_impala_torch",
    main = "examples/cartpole_lstm.py",
    tags = ["examples", "examples_C"],
    size = "large",
    srcs = ["examples/cartpole_lstm.py"],
    args = ["--as-test", "--framework=torch", "--run=IMPALA", "--stop-reward=40", "--num-cpus=4"]
)

py_test(
    name = "examples/cartpole_lstm_ppo_tf",
    main = "examples/cartpole_lstm.py",
    tags = ["examples", "examples_C"],
    size = "large",
    srcs = ["examples/cartpole_lstm.py"],
    args = ["--as-test", "--framework=tf", "--run=PPO", "--stop-reward=40", "--num-cpus=4"]
)

py_test(
    name = "examples/cartpole_lstm_ppo_tf2",
    main = "examples/cartpole_lstm.py",
    tags = ["examples", "examples_C"],
    size = "large",
    srcs = ["examples/cartpole_lstm.py"],
    args = ["--as-test", "--framework=tf2", "--run=PPO", "--stop-reward=40", "--num-cpus=4"]
)

py_test(
    name = "examples/cartpole_lstm_ppo_torch",
    main = "examples/cartpole_lstm.py",
    tags = ["examples", "examples_C"],
    size = "large",
    srcs = ["examples/cartpole_lstm.py"],
    args = ["--as-test", "--framework=torch", "--run=PPO", "--stop-reward=40", "--num-cpus=4"]
)

py_test(
    name = "examples/cartpole_lstm_ppo_tf_with_prev_a_and_r",
    main = "examples/cartpole_lstm.py",
    tags = ["examples", "examples_C"],
    size = "large",
    srcs = ["examples/cartpole_lstm.py"],
    args = ["--as-test", "--run=PPO", "--stop-reward=40", "--use-prev-action",  "--use-prev-reward", "--num-cpus=4"]
)

py_test(
    name = "examples/centralized_critic_tf",
    main = "examples/centralized_critic.py",
    tags = ["examples", "examples_C"],
    size = "large",
    srcs = ["examples/centralized_critic.py"],
    args = ["--as-test", "--stop-reward=7.2"]
)

py_test(
    name = "examples/centralized_critic_torch",
    main = "examples/centralized_critic.py",
    tags = ["examples", "examples_C"],
    size = "large",
    srcs = ["examples/centralized_critic.py"],
    args = ["--as-test", "--torch", "--stop-reward=7.2"]
)

py_test(
    name = "examples/centralized_critic_2_tf",
    main = "examples/centralized_critic_2.py",
    tags = ["examples", "examples_C"],
    size = "medium",
    srcs = ["examples/centralized_critic_2.py"],
    args = ["--as-test", "--stop-reward=6.0"]
)

py_test(
    name = "examples/centralized_critic_2_torch",
    main = "examples/centralized_critic_2.py",
    tags = ["examples", "examples_C"],
    size = "medium",
    srcs = ["examples/centralized_critic_2.py"],
    args = ["--as-test", "--torch", "--stop-reward=6.0"]
)

py_test(
    name = "examples/checkpoint_by_custom_criteria",
    main = "examples/checkpoint_by_custom_criteria.py",
    tags = ["examples", "examples_C"],
    size = "medium",
    srcs = ["examples/checkpoint_by_custom_criteria.py"],
    args = ["--stop-iters=3 --num-cpus=3"]
)

py_test(
    name = "examples/complex_struct_space_tf", main = "examples/complex_struct_space.py",
    tags = ["examples", "examples_C"],
    size = "medium",
    srcs = ["examples/complex_struct_space.py"],
    args = ["--framework=tf"],
)

py_test(
    name = "examples/complex_struct_space_tf_eager", main = "examples/complex_struct_space.py",
    tags = ["examples", "examples_C"],
    size = "medium",
    srcs = ["examples/complex_struct_space.py"],
    args = ["--framework=tfe"],
)

py_test(
    name = "examples/complex_struct_space_torch", main = "examples/complex_struct_space.py",
    tags = ["examples", "examples_C"],
    size = "medium",
    srcs = ["examples/complex_struct_space.py"],
    args = ["--framework=torch"],
)

py_test(
    name = "examples/custom_env_tf",
    main = "examples/custom_env.py",
    tags = ["examples", "examples_C"],
    size = "medium",
    srcs = ["examples/custom_env.py"],
    args = ["--as-test"]
)

py_test(
    name = "examples/custom_env_torch",
    main = "examples/custom_env.py",
    tags = ["examples", "examples_C", "flaky"],
    size = "medium",
    srcs = ["examples/custom_env.py"],
    args = ["--as-test", "--torch"]
)

py_test(
    name = "examples/custom_eval_tf",
    main = "examples/custom_eval.py",
    tags = ["examples", "examples_C"],
    size = "medium",
    srcs = ["examples/custom_eval.py"],
    args = ["--num-cpus=4", "--as-test"]
)

py_test(
    name = "examples/custom_eval_torch",
    main = "examples/custom_eval.py",
    tags = ["examples", "examples_C"],
    size = "medium",
    srcs = ["examples/custom_eval.py"],
    args = ["--num-cpus=4", "--as-test", "--torch"]
)

py_test(
    name = "examples/custom_experiment",
    main = "examples/custom_experiment.py",
    tags = ["examples", "examples_C"],
    size = "medium",
    srcs = ["examples/custom_experiment.py"],
    args = ["--train-iterations=10"]
)

py_test(
    name = "examples/custom_fast_model_tf",
    main = "examples/custom_fast_model.py",
    tags = ["examples", "examples_C"],
    size = "medium",
    srcs = ["examples/custom_fast_model.py"],
    args = ["--stop-iters=1"]
)

py_test(
    name = "examples/custom_fast_model_torch",
    main = "examples/custom_fast_model.py",
    tags = ["examples", "examples_C"],
    size = "medium",
    srcs = ["examples/custom_fast_model.py"],
    args = ["--stop-iters=1", "--torch"]
)

py_test(
    name = "examples/custom_keras_model_a2c",
    main = "examples/custom_keras_model.py",
    tags = ["examples", "examples_C"],
    size = "large",
    srcs = ["examples/custom_keras_model.py"],
    args = ["--run=A2C", "--stop=50", "--num-cpus=4"]
)

py_test(
    name = "examples/custom_keras_model_dqn",
    main = "examples/custom_keras_model.py",
    tags = ["examples", "examples_C"],
    size = "medium",
    srcs = ["examples/custom_keras_model.py"],
    args = ["--run=DQN", "--stop=50"]
)

py_test(
    name = "examples/custom_keras_model_ppo",
    main = "examples/custom_keras_model.py",
    tags = ["examples", "examples_C"],
    size = "medium",
    srcs = ["examples/custom_keras_model.py"],
    args = ["--run=PPO", "--stop=50", "--num-cpus=4"]
)

py_test(
    name = "examples/custom_loss_tf",
    main = "examples/custom_loss.py",
    tags = ["examples", "examples_C"],
    size = "small",
    # Include the json data file.
    data = ["tests/data/cartpole/small.json"],
    srcs = ["examples/custom_loss.py"],
    args = ["--stop-iters=2", "--input-files=tests/data/cartpole"]
)

py_test(
    name = "examples/custom_loss_torch",
    main = "examples/custom_loss.py",
    tags = ["examples", "examples_C"],
    size = "small",
    # Include the json data file.
    data = ["tests/data/cartpole/small.json"],
    srcs = ["examples/custom_loss.py"],
    args = ["--torch", "--stop-iters=2", "--input-files=tests/data/cartpole"]
)

py_test(
    name = "examples/custom_metrics_and_callbacks",
    main = "examples/custom_metrics_and_callbacks.py",
    tags = ["examples", "examples_C"],
    size = "small",
    srcs = ["examples/custom_metrics_and_callbacks.py"],
    args = ["--stop-iters=2"]
)

py_test(
    name = "examples/custom_metrics_and_callbacks_legacy",
    main = "examples/custom_metrics_and_callbacks_legacy.py",
    tags = ["examples", "examples_C"],
    size = "small",
    srcs = ["examples/custom_metrics_and_callbacks_legacy.py"],
    args = ["--stop-iters=2"]
)

py_test(
    name = "examples/custom_model_api_tf",
    main = "examples/custom_model_api.py",
    tags = ["examples", "examples_C"],
    size = "small",
    srcs = ["examples/custom_model_api.py"],
)

py_test(
    name = "examples/custom_model_api_torch",
    main = "examples/custom_model_api.py",
    tags = ["examples", "examples_C"],
    size = "small",
    srcs = ["examples/custom_model_api.py"],
    args = ["--framework=torch"],
)

py_test(
    name = "examples/custom_observation_filters",
    main = "examples/custom_observation_filters.py",
    tags = ["examples", "examples_C"],
    size = "small",
    srcs = ["examples/custom_observation_filters.py"],
    args = ["--stop-iters=2"]
)

py_test(
    name = "examples/custom_rnn_model_repeat_after_me_tf",
    main = "examples/custom_rnn_model.py",
    tags = ["examples", "examples_C"],
    size = "medium",
    srcs = ["examples/custom_rnn_model.py"],
    args = ["--as-test", "--run=PPO", "--stop-reward=40", "--env=RepeatAfterMeEnv", "--num-cpus=4"]
)

py_test(
    name = "examples/custom_rnn_model_repeat_initial_obs_tf",
    main = "examples/custom_rnn_model.py",
    tags = ["examples", "examples_C"],
    size = "medium",
    srcs = ["examples/custom_rnn_model.py"],
    args = ["--as-test", "--run=PPO", "--stop-reward=10", "--stop-timesteps=300000", "--env=RepeatInitialObsEnv", "--num-cpus=4"]
)

py_test(
    name = "examples/custom_rnn_model_repeat_after_me_torch",
    main = "examples/custom_rnn_model.py",
    tags = ["examples", "examples_C"],
    size = "medium",
    srcs = ["examples/custom_rnn_model.py"],
    args = ["--as-test", "--torch", "--run=PPO", "--stop-reward=40", "--env=RepeatAfterMeEnv", "--num-cpus=4"]
)

py_test(
    name = "examples/custom_rnn_model_repeat_initial_obs_torch",
    main = "examples/custom_rnn_model.py",
    tags = ["examples", "examples_C"],
    size = "medium",
    srcs = ["examples/custom_rnn_model.py"],
    args = ["--as-test", "--torch", "--run=PPO", "--stop-reward=10", "--stop-timesteps=300000", "--env=RepeatInitialObsEnv", "--num-cpus=4"]
)

py_test(
    name = "examples/custom_tf_policy",
    tags = ["examples", "examples_C"],
    size = "medium",
    srcs = ["examples/custom_tf_policy.py"],
    args = ["--stop-iters=2", "--num-cpus=4"]
)

py_test(
    name = "examples/custom_torch_policy",
    tags = ["examples", "examples_C"],
    size = "small",
    srcs = ["examples/custom_torch_policy.py"],
    args = ["--stop-iters=2", "--num-cpus=4"]
)

py_test(
    name = "examples/eager_execution",
    tags = ["examples", "examples_E"],
    size = "small",
    srcs = ["examples/eager_execution.py"],
    args = ["--stop-iters=2"]
)

py_test(
    name = "examples/hierarchical_training_tf",
    main = "examples/hierarchical_training.py",
    tags = ["examples", "examples_H"],
    size = "medium",
    srcs = ["examples/hierarchical_training.py"],
    args = ["--stop-reward=0.0"]
)

py_test(
    name = "examples/hierarchical_training_torch",
    main = "examples/hierarchical_training.py",
    tags = ["examples", "examples_H"],
    size = "medium",
    srcs = ["examples/hierarchical_training.py"],
    args = ["--torch", "--stop-reward=0.0"]
)

# Do not run this test (MobileNetV2 is gigantic and takes forever for 1 iter).
# py_test(
#     name = "examples/mobilenet_v2_with_lstm_tf",
#     main = "examples/mobilenet_v2_with_lstm.py",
#     tags = ["examples", "examples_M"],
#     size = "small",
#     srcs = ["examples/mobilenet_v2_with_lstm.py"]
# )

py_test(
    name = "examples/multi_agent_cartpole_tf",
    main = "examples/multi_agent_cartpole.py",
    tags = ["examples", "examples_M"],
    size = "medium",
    srcs = ["examples/multi_agent_cartpole.py"],
    args = ["--as-test", "--stop-reward=70.0", "--num-cpus=4"]
)

py_test(
    name = "examples/multi_agent_cartpole_torch",
    main = "examples/multi_agent_cartpole.py",
    tags = ["examples", "examples_M"],
    size = "medium",
    srcs = ["examples/multi_agent_cartpole.py"],
    args = ["--as-test", "--framework=torch", "--stop-reward=70.0", "--num-cpus=4"]
)

py_test(
    name = "examples/multi_agent_custom_policy_tf",
    main = "examples/multi_agent_custom_policy.py",
    tags = ["examples", "examples_M"],
    size = "small",
    srcs = ["examples/multi_agent_custom_policy.py"],
    args = ["--as-test", "--stop-reward=80"]
)

py_test(
    name = "examples/multi_agent_custom_policy_torch",
    main = "examples/multi_agent_custom_policy.py",
    tags = ["examples", "examples_M"],
    size = "small",
    srcs = ["examples/multi_agent_custom_policy.py"],
    args = ["--as-test", "--torch", "--stop-reward=80"]
)

py_test(
    name = "examples/multi_agent_two_trainers_tf",
    main = "examples/multi_agent_two_trainers.py",
    tags = ["examples", "examples_M"],
    size = "medium",
    srcs = ["examples/multi_agent_two_trainers.py"],
    args = ["--as-test", "--stop-reward=70"]
)

py_test(
    name = "examples/multi_agent_two_trainers_torch",
    main = "examples/multi_agent_two_trainers.py",
    tags = ["examples", "examples_M"],
    size = "medium",
    srcs = ["examples/multi_agent_two_trainers.py"],
    args = ["--as-test", "--torch", "--stop-reward=70"]
)

# Taking out this test for now: Mixed torch- and tf- policies within the same
# Trainer never really worked.
# py_test(
#     name = "examples/multi_agent_two_trainers_mixed_torch_tf",
#     main = "examples/multi_agent_two_trainers.py",
#     tags = ["examples", "examples_M"],
#     size = "medium",
#     srcs = ["examples/multi_agent_two_trainers.py"],
#     args = ["--as-test", "--mixed-torch-tf", "--stop-reward=70"]
# )

py_test(
    name = "examples/nested_action_spaces_ppo_tf",
    main = "examples/nested_action_spaces.py",
    tags = ["examples", "examples_N"],
    size = "medium",
    srcs = ["examples/nested_action_spaces.py"],
    args = ["--as-test", "--stop-reward=-600", "--run=PPO"]
)

py_test(
    name = "examples/nested_action_spaces_ppo_torch",
    main = "examples/nested_action_spaces.py",
    tags = ["examples", "examples_N"],
    size = "medium",
    srcs = ["examples/nested_action_spaces.py"],
    args = ["--as-test", "--torch", "--stop-reward=-600", "--run=PPO"]
)

py_test(
    name = "examples/parallel_evaluation_and_training_tf",
    main = "examples/parallel_evaluation_and_training.py",
    tags = ["examples", "examples_P"],
    size = "medium",
    srcs = ["examples/parallel_evaluation_and_training.py"],
    args = ["--as-test", "--stop-reward=50.0", "--num-cpus=6"]
)

py_test(
    name = "examples/parametric_actions_cartpole_pg_tf",
    main = "examples/parametric_actions_cartpole.py",
    tags = ["examples", "examples_P"],
    size = "medium",
    srcs = ["examples/parametric_actions_cartpole.py"],
    args = ["--as-test", "--stop-reward=60.0", "--run=PG"]
)

py_test(
    name = "examples/parametric_actions_cartpole_dqn_tf",
    main = "examples/parametric_actions_cartpole.py",
    tags = ["examples", "examples_P"],
    size = "medium",
    srcs = ["examples/parametric_actions_cartpole.py"],
    args = ["--as-test", "--stop-reward=60.0", "--run=DQN"]
)

py_test(
    name = "examples/parametric_actions_cartpole_pg_torch",
    main = "examples/parametric_actions_cartpole.py",
    tags = ["examples", "examples_P"],
    size = "small",
    srcs = ["examples/parametric_actions_cartpole.py"],
    args = ["--as-test", "--torch", "--stop-reward=60.0", "--run=PG"]
)

py_test(
    name = "examples/parametric_actions_cartpole_dqn_torch",
    main = "examples/parametric_actions_cartpole.py",
    tags = ["examples", "examples_P"],
    size = "medium",
    srcs = ["examples/parametric_actions_cartpole.py"],
    args = ["--as-test", "--torch", "--stop-reward=60.0", "--run=DQN"]
)

py_test(
    name = "examples/partial_gpus",
    main = "examples/partial_gpus.py",
    tags = ["examples", "examples_P"],
    size = "medium",
    srcs = ["examples/partial_gpus.py"],
    args = ["--as-test", "--stop-reward=40.0", "--num-gpus=0", "--num-workers=0"]
)

py_test(
    name = "examples/rollout_worker_custom_workflow",
    tags = ["examples", "examples_R"],
    size = "small",
    srcs = ["examples/rollout_worker_custom_workflow.py"],
    args = ["--num-cpus=4"]
)

py_test(
    name = "examples/rock_paper_scissors_multiagent_tf",
    main = "examples/rock_paper_scissors_multiagent.py",
    tags = ["examples", "examples_R"],
    size = "medium",
    srcs = ["examples/rock_paper_scissors_multiagent.py"],
    args = ["--as-test"],
)

py_test(
    name = "examples/rock_paper_scissors_multiagent_torch",
    main = "examples/rock_paper_scissors_multiagent.py",
    tags = ["examples", "examples_R"],
    size = "medium",
    srcs = ["examples/rock_paper_scissors_multiagent.py"],
    args = ["--as-test", "--torch"],
)

py_test(
    name = "examples/trajectory_view_api_tf",
    main = "examples/trajectory_view_api.py",
    tags = ["examples", "examples_T"],
    size = "medium",
    srcs = ["examples/trajectory_view_api.py"],
    args = ["--as-test", "--framework=tf", "--stop-reward=100.0"]
)

py_test(
    name = "examples/trajectory_view_api_torch",
    main = "examples/trajectory_view_api.py",
    tags = ["examples", "examples_T"],
    size = "medium",
    srcs = ["examples/trajectory_view_api.py"],
    args = ["--as-test", "--framework=torch", "--stop-reward=100.0"]
)

py_test(
    name = "examples/two_trainer_workflow_tf",
    main = "examples/two_trainer_workflow.py",
    tags = ["examples", "examples_T"],
    size = "small",
    srcs = ["examples/two_trainer_workflow.py"],
    args = ["--as-test", "--stop-reward=100.0"]
)

py_test(
    name = "examples/two_trainer_workflow_torch",
    main = "examples/two_trainer_workflow.py",
    tags = ["examples", "examples_T"],
    size = "small",
    srcs = ["examples/two_trainer_workflow.py"],
    args = ["--as-test", "--torch", "--stop-reward=100.0"]
)

py_test(
    name = "examples/two_trainer_workflow_mixed_torch_tf",
    main = "examples/two_trainer_workflow.py",
    tags = ["examples", "examples_T"],
    size = "small",
    srcs = ["examples/two_trainer_workflow.py"],
    args = ["--as-test", "--mixed-torch-tf", "--stop-reward=100.0"]
)

py_test(
    name = "examples/two_step_game_maddpg",
    main = "examples/two_step_game.py",
    tags = ["examples", "examples_T"],
    size = "medium",
    srcs = ["examples/two_step_game.py"],
    args = ["--as-test", "--stop-reward=7.1", "--run=contrib/MADDPG"]
)

py_test(
    name = "examples/two_step_game_pg_tf",
    main = "examples/two_step_game.py",
    tags = ["examples", "examples_T"],
    size = "medium",
    srcs = ["examples/two_step_game.py"],
    args = ["--as-test", "--stop-reward=7", "--run=PG"]
)

py_test(
    name = "examples/two_step_game_pg_torch",
    main = "examples/two_step_game.py",
    tags = ["examples", "examples_T"],
    size = "medium",
    srcs = ["examples/two_step_game.py"],
    args = ["--as-test", "--torch", "--stop-reward=7", "--run=PG"]
)

py_test(
    name = "examples/two_step_game_qmix",
    main = "examples/two_step_game.py",
    tags = ["examples", "examples_T"],
    size = "medium",
    srcs = ["examples/two_step_game.py"],
    args = ["--as-test", "--torch", "--stop-reward=7", "--run=QMIX"]
)

py_test(
    name = "contrib/bandits/examples/lin_ts",
    main = "contrib/bandits/examples/simple_context_bandit.py",
    tags = ["examples", "examples_T"],
    size = "small",
    srcs = ["contrib/bandits/examples/simple_context_bandit.py"],
    args = ["--as-test", "--stop-reward=10", "--run=contrib/LinTS"],
)

py_test(
    name = "contrib/bandits/examples/lin_ucb",
    main = "contrib/bandits/examples/simple_context_bandit.py",
    tags = ["examples", "examples_U"],
    size = "small",
    srcs = ["contrib/bandits/examples/simple_context_bandit.py"],
    args = ["--as-test", "--stop-reward=10", "--run=contrib/LinUCB"],
>>>>>>> ab542f2c
)<|MERGE_RESOLUTION|>--- conflicted
+++ resolved
@@ -1,5 +1,3 @@
-<<<<<<< HEAD
-=======
 # --------------------------------------------------------------------
 # BAZEL/Travis-ci test cases.
 # --------------------------------------------------------------------
@@ -1344,15 +1342,12 @@
     size = "small",
     srcs = ["tests/test_dependency_tf.py"]
 )
->>>>>>> ab542f2c
 
 py_test(
     name = "tests/test_dependency_torch",
     tags = ["tests_dir", "tests_dir_D"],
     size = "small",
     srcs = ["tests/test_dependency_torch.py"]
-<<<<<<< HEAD
-=======
 )
 
 py_test(
@@ -2348,5 +2343,4 @@
     size = "small",
     srcs = ["contrib/bandits/examples/simple_context_bandit.py"],
     args = ["--as-test", "--stop-reward=10", "--run=contrib/LinUCB"],
->>>>>>> ab542f2c
 )