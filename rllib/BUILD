--- conflicted
+++ resolved
@@ -1963,11 +1963,7 @@
     name = "examples/actions/autoregressive_actions",
     main = "examples/actions/autoregressive_actions.py",
     tags = ["team:rllib", "examples"],
-<<<<<<< HEAD
-    size = "medium",
-=======
-    size = "large",
->>>>>>> 2cd22aa0
+    size = "large",
     srcs = ["examples/actions/autoregressive_actions.py"],
     args = ["--enable-new-api-stack"],
 )
