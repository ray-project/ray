# --------------------------------------------------------------------
# BAZEL/Buildkite-CI test cases.
# --------------------------------------------------------------------

# To add new RLlib tests, first find the correct category of your new test
# within this file.

# All new tests - within their category - should be added alphabetically!
# Do not just add tests to the bottom of the file.

# Currently we have the following categories:

# - Learning tests/regression, tagged:
# -- "learning_tests_[tf|tf2|torch]": Distinguish tf/tf2 vs torch.
# -- "learning_tests_[discrete|continuous]_[tf|tf2|torch]": distinguish discrete
#    actions vs continuous actions AND tf vs torch.
# -- "fake_gpus_[tf|torch]": Tests that run using 2 fake GPUs.

# - Quick agent compilation/tune-train tests, tagged "quick_train".
#   NOTE: These should be obsoleted in favor of "trainers_dir" tests as
#         they cover the same functionaliy.

# - Folder-bound tests, tagged with the name of the top-level dir:
#   - `env` directory tests.
#   - `evaluation` directory tests.
#   - `execution` directory tests.
#   - `models` directory tests.
#   - `policy` directory tests.
#   - `utils` directory tests.

# - Trainer ("agents") tests, tagged "trainers_dir".

# - Tests directory (everything in rllib/tests/...), tagged: "tests_dir" and
#   "tests_dir_[A-Z]"

# - Examples directory (everything in rllib/examples/...), tagged: "examples" and
#   "examples_[A-Z]"

# Note: The "examples" and "tests_dir" tags have further sub-tags going by the
# starting letter of the test name (e.g. "examples_A", or "tests_dir_F") for
# split-up purposes in buildkite.

# Note: There is a special directory in examples: "documentation" which contains
# all code that is linked to from within the RLlib docs. This code is tested
# separately via the "documentation" tag.

# Additional tags are:
# - "team:ml": Indicating that all tests in this file are the responsibility of
#   the ML Team.
# - "needs_gpu": Indicating that a test needs to have a GPU in order to run.
# - "gpu": Indicating that a test may (but doesn't have to) be run in the GPU
#   pipeline, defined in .buildkite/pipeline.gpu.yaml.
# - "multi-gpu": Indicating that a test will definitely be run in the Large GPU
#   pipeline, defined in .buildkite/pipeline.gpu.large.yaml.
# - "no_gpu": Indicating that a test should not be run in the GPU pipeline due
#   to certain incompatibilities.
# - "no_tf_eager_tracing": Exclude this test from tf-eager tracing tests.
# - "torch_only": Only run this test case with framework=torch.

# Our .buildkite/pipeline.yml and .buildkite/pipeline.gpu.yml files execute all
# these tests in n different jobs.


# --------------------------------------------------------------------
# Agents learning regression tests.
#
# Tag: learning_tests
#
# This will test all yaml files (via `rllib train`)
# inside rllib/tuned_examples/[algo-name] for actual learning success.
# --------------------------------------------------------------------

# A2C/A3C
py_test(
    name = "learning_tests_cartpole_a2c",
    main = "tests/run_regression_tests.py",
    tags = ["team:ml", "learning_tests", "learning_tests_cartpole", "learning_tests_discrete"],
    size = "large",
    srcs = ["tests/run_regression_tests.py"],
    data = ["tuned_examples/a3c/cartpole-a2c.yaml"],
    args = ["--yaml-dir=tuned_examples/a3c"]
)

py_test(
    name = "learning_cartpole_a2c_fake_gpus",
    main = "tests/run_regression_tests.py",
    tags = ["team:ml", "learning_tests", "learning_tests_cartpole", "learning_tests_discrete", "fake_gpus"],
    size = "large",
    srcs = ["tests/run_regression_tests.py"],
    data = ["tuned_examples/a3c/cartpole-a2c-fake-gpus.yaml"],
    args = ["--yaml-dir=tuned_examples/a3c"]
)

py_test(
    name = "learning_tests_cartpole_a3c",
    main = "tests/run_regression_tests.py",
    tags = ["team:ml", "learning_tests", "learning_tests_cartpole", "learning_tests_discrete"],
    size = "large",
    srcs = ["tests/run_regression_tests.py"],
    data = ["tuned_examples/a3c/cartpole-a3c.yaml"],
    args = ["--yaml-dir=tuned_examples/a3c"]
)

# APEX-DQN
py_test(
    name = "learning_tests_cartpole_apex",
    main = "tests/run_regression_tests.py",
    tags = ["team:ml", "learning_tests", "learning_tests_cartpole", "learning_tests_discrete"],
    size = "large",
    srcs = ["tests/run_regression_tests.py"],
    data = [
        "tuned_examples/dqn/cartpole-apex.yaml",
    ],
    args = ["--yaml-dir=tuned_examples/dqn", "--num-cpus=6"]
)

# Once APEX supports multi-GPU.
# py_test(
#    name = "learning_cartpole_apex_fake_gpus",
#    main = "tests/run_regression_tests.py",
#    tags = ["team:ml", "learning_tests", "learning_tests_cartpole", "learning_tests_discrete", "fake_gpus"],
#    size = "large",
#    srcs = ["tests/run_regression_tests.py"],
#    data = ["tuned_examples/dqn/cartpole-apex-fake-gpus.yaml"],
#    args = ["--yaml-dir=tuned_examples/dqn"]
# )

# APPO
py_test(
    name = "learning_tests_cartpole_appo",
    main = "tests/run_regression_tests.py",
    tags = ["team:ml", "learning_tests", "learning_tests_cartpole", "learning_tests_discrete"],
    size = "large",
    srcs = ["tests/run_regression_tests.py"],
    data = [
        "tuned_examples/ppo/cartpole-appo.yaml",
        "tuned_examples/ppo/cartpole-appo-vtrace.yaml"
    ],
    args = ["--yaml-dir=tuned_examples/ppo"]
)

py_test(
    name = "learning_tests_cartpole_separate_losses_appo",
    main = "tests/run_regression_tests.py",
    tags = ["team:ml", "tf_only", "learning_tests", "learning_tests_cartpole", "learning_tests_discrete"],
    size = "large",
    srcs = ["tests/run_regression_tests.py"],
    data = [
        "tuned_examples/ppo/cartpole-appo-vtrace-separate-losses.yaml"
    ],
    args = ["--yaml-dir=tuned_examples/ppo"]
)

py_test(
    name = "learning_frozenlake_appo",
    main = "tests/run_regression_tests.py",
    tags = ["team:ml", "learning_tests", "learning_tests_discrete"],
    size = "large",
    srcs = ["tests/run_regression_tests.py"],
    data = ["tuned_examples/ppo/frozenlake-appo-vtrace.yaml"],
    args = ["--yaml-dir=tuned_examples/ppo"]
)

py_test(
    name = "learning_cartpole_appo_fake_gpus",
    main = "tests/run_regression_tests.py",
    tags = ["team:ml", "learning_tests", "learning_tests_cartpole", "learning_tests_discrete", "fake_gpus"],
    size = "large",
    srcs = ["tests/run_regression_tests.py"],
    data = ["tuned_examples/ppo/cartpole-appo-vtrace-fake-gpus.yaml"],
    args = ["--yaml-dir=tuned_examples/ppo"]
)

# ARS
py_test(
    name = "learning_tests_cartpole_ars",
    main = "tests/run_regression_tests.py",
    tags = ["team:ml", "learning_tests", "learning_tests_cartpole", "learning_tests_discrete"],
    size = "large",
    srcs = ["tests/run_regression_tests.py"],
    data = ["tuned_examples/ars/cartpole-ars.yaml"],
    args = ["--yaml-dir=tuned_examples/ars"]
)

# CQL
py_test(
    name = "learning_tests_pendulum_cql",
    main = "tests/run_regression_tests.py",
    tags = ["team:ml", "learning_tests", "learning_tests_pendulum", "learning_tests_continuous", "flaky"],
    size = "large",
    srcs = ["tests/run_regression_tests.py"],
    # Include the zipped json data file as well.
    data = [
        "tuned_examples/cql/pendulum-cql.yaml",
        "tests/data/pendulum/enormous.zip",
    ],
    args = ["--yaml-dir=tuned_examples/cql"]
)

# DDPG
py_test(
    name = "learning_tests_pendulum_ddpg",
    main = "tests/run_regression_tests.py",
    tags = ["team:ml", "learning_tests", "learning_tests_pendulum", "learning_tests_continuous"],
    size = "large",
    srcs = ["tests/run_regression_tests.py"],
    data = glob(["tuned_examples/ddpg/pendulum-ddpg.yaml"]),
    args = ["--yaml-dir=tuned_examples/ddpg"]
)

py_test(
    name = "learning_pendulum_ddpg_fake_gpus",
    main = "tests/run_regression_tests.py",
    tags = ["team:ml", "learning_tests", "learning_tests_pendulum", "learning_tests_continuous", "fake_gpus"],
    size = "large",
    srcs = ["tests/run_regression_tests.py"],
    data = ["tuned_examples/ddpg/pendulum-ddpg-fake-gpus.yaml"],
    args = ["--yaml-dir=tuned_examples/ddpg"]
)

# DDPPO
py_test(
    name = "learning_tests_cartpole_ddppo",
    main = "tests/run_regression_tests.py",
    tags = ["team:ml", "torch_only", "learning_tests", "learning_tests_cartpole", "learning_tests_discrete"],
    size = "large",
    srcs = ["tests/run_regression_tests.py"],
    data = glob(["tuned_examples/ppo/cartpole-ddppo.yaml"]),
    args = ["--yaml-dir=tuned_examples/ppo"]
)

# DQN
py_test(
    name = "learning_tests_cartpole_dqn",
    main = "tests/run_regression_tests.py",
    tags = ["team:ml", "learning_tests", "learning_tests_cartpole", "learning_tests_discrete"],
    size = "large",
    srcs = ["tests/run_regression_tests.py"],
    data = ["tuned_examples/dqn/cartpole-dqn.yaml"],
    args = ["--yaml-dir=tuned_examples/dqn"]
)

py_test(
    name = "learning_tests_cartpole_dqn_softq",
    main = "tests/run_regression_tests.py",
    tags = ["team:ml", "learning_tests", "learning_tests_cartpole", "learning_tests_discrete"],
    size = "large",
    srcs = ["tests/run_regression_tests.py"],
    data = ["tuned_examples/dqn/cartpole-dqn-softq.yaml"],
    args = ["--yaml-dir=tuned_examples/dqn"]
)

# Does not work with tf-eager tracing due to Exploration's postprocessing
# method injecting a tensor into a new graph. Revisit when tf-eager tracing
# is better supported.
py_test(
    name = "learning_tests_cartpole_dqn_param_noise",
    main = "tests/run_regression_tests.py",
    tags = ["team:ml", "learning_tests", "learning_tests_cartpole", "learning_tests_discrete", "no_tf_eager_tracing"],
    size = "large",
    srcs = ["tests/run_regression_tests.py"],
    data = ["tuned_examples/dqn/cartpole-dqn-param-noise.yaml"],
    args = ["--yaml-dir=tuned_examples/dqn"]
)

py_test(
    name = "learning_cartpole_dqn_fake_gpus",
    main = "tests/run_regression_tests.py",
    tags = ["team:ml", "learning_tests", "learning_tests_cartpole", "learning_tests_discrete", "fake_gpus"],
    size = "large",
    srcs = ["tests/run_regression_tests.py"],
    data = ["tuned_examples/dqn/cartpole-dqn-fake-gpus.yaml"],
    args = ["--yaml-dir=tuned_examples/dqn"]
)

# Simple-Q
py_test(
    name = "learning_tests_cartpole_simpleq",
    main = "tests/run_regression_tests.py",
    tags = ["team:ml", "learning_tests", "learning_tests_cartpole", "learning_tests_discrete"],
    size = "large",
    srcs = ["tests/run_regression_tests.py"],
    data = [
        "tuned_examples/dqn/cartpole-simpleq.yaml",
    ],
    args = ["--yaml-dir=tuned_examples/dqn"]
)

py_test(
    name = "learning_cartpole_simpleq_fake_gpus",
    main = "tests/run_regression_tests.py",
    tags = ["team:ml", "learning_tests", "learning_tests_cartpole", "learning_tests_discrete", "fake_gpus"],
    size = "large",
    srcs = ["tests/run_regression_tests.py"],
    data = ["tuned_examples/dqn/cartpole-simpleq-fake-gpus.yaml"],
    args = ["--yaml-dir=tuned_examples/dqn"]
)

# ES
py_test(
    name = "learning_tests_cartpole_es",
    main = "tests/run_regression_tests.py",
    tags = ["team:ml", "learning_tests", "learning_tests_cartpole", "learning_tests_discrete"],
    size = "large",
    srcs = ["tests/run_regression_tests.py"],
    data = ["tuned_examples/es/cartpole-es.yaml"],
    args = ["--yaml-dir=tuned_examples/es"]
)

# IMPALA
py_test(
    name = "learning_tests_cartpole_impala",
    main = "tests/run_regression_tests.py",
    tags = ["team:ml", "learning_tests", "learning_tests_cartpole", "learning_tests_discrete"],
    size = "large",
    srcs = ["tests/run_regression_tests.py"],
    data = ["tuned_examples/impala/cartpole-impala.yaml"],
    args = ["--yaml-dir=tuned_examples/impala"]
)

py_test(
    name = "learning_cartpole_impala_fake_gpus",
    main = "tests/run_regression_tests.py",
    tags = ["team:ml", "learning_tests", "learning_tests_cartpole", "learning_tests_discrete", "fake_gpus"],
    size = "large",
    srcs = ["tests/run_regression_tests.py"],
    data = ["tuned_examples/impala/cartpole-impala-fake-gpus.yaml"],
    args = ["--yaml-dir=tuned_examples/impala"]
)

# Working, but takes a long time to learn (>15min).
# Removed due to Higher API conflicts with Pytorch-Import tests
## MB-MPO
#py_test(
#    name = "learning_tests_pendulum_mbmpo",
#    main = "tests/run_regression_tests.py",
#    tags = ["team:ml", "torch_only", "learning_tests", "learning_tests_pendulum", "learning_tests_continuous"],
#    size = "large",
#    srcs = ["tests/run_regression_tests.py"],
#    data = ["tuned_examples/mbmpo/pendulum-mbmpo.yaml"],
#    args = ["--yaml-dir=tuned_examples/mbmpo"]
#)

# PG
py_test(
    name = "learning_tests_cartpole_pg",
    main = "tests/run_regression_tests.py",
    tags = ["team:ml", "learning_tests", "learning_tests_cartpole", "learning_tests_discrete"],
    size = "large",
    srcs = ["tests/run_regression_tests.py"],
    data = ["tuned_examples/pg/cartpole-pg.yaml"],
    args = ["--yaml-dir=tuned_examples/pg"]
)

py_test(
    name = "learning_cartpole_pg_fake_gpus",
    main = "tests/run_regression_tests.py",
    tags = ["team:ml", "learning_tests", "learning_tests_cartpole", "learning_tests_discrete", "fake_gpus"],
    size = "large",
    srcs = ["tests/run_regression_tests.py"],
    data = ["tuned_examples/pg/cartpole-pg-fake-gpus.yaml"],
    args = ["--yaml-dir=tuned_examples/pg"]
)

# PPO
py_test(
    name = "learning_tests_cartpole_ppo",
    main = "tests/run_regression_tests.py",
    tags = ["team:ml", "learning_tests", "learning_tests_cartpole", "learning_tests_discrete"],
    size = "large",
    srcs = ["tests/run_regression_tests.py"],
    data = ["tuned_examples/ppo/cartpole-ppo.yaml"],
    args = ["--yaml-dir=tuned_examples/ppo"]
)

py_test(
    name = "learning_tests_pendulum_ppo",
    main = "tests/run_regression_tests.py",
    tags = ["team:ml", "learning_tests", "learning_tests_pendulum", "learning_tests_continuous"],
    size = "large",
    srcs = ["tests/run_regression_tests.py"],
    data = ["tuned_examples/ppo/pendulum-ppo.yaml"],
    args = ["--yaml-dir=tuned_examples/ppo"]
)

py_test(
    name = "learning_tests_transformed_actions_pendulum_ppo",
    main = "tests/run_regression_tests.py",
    tags = ["team:ml", "learning_tests", "learning_tests_pendulum", "learning_tests_continuous"],
    size = "large",
    srcs = ["tests/run_regression_tests.py"],
    data = ["tuned_examples/ppo/pendulum-transformed-actions-ppo.yaml"],
    args = ["--yaml-dir=tuned_examples/ppo"]
)

py_test(
    name = "learning_tests_repeat_after_me_ppo",
    main = "tests/run_regression_tests.py",
    tags = ["team:ml", "learning_tests", "learning_tests_discrete"],
    size = "large",
    srcs = ["tests/run_regression_tests.py"],
    data = ["tuned_examples/ppo/repeatafterme-ppo-lstm.yaml"],
    args = ["--yaml-dir=tuned_examples/ppo"]
)

py_test(
    name = "learning_cartpole_ppo_fake_gpus",
    main = "tests/run_regression_tests.py",
    tags = ["team:ml", "learning_tests", "learning_tests_cartpole", "learning_tests_discrete", "fake_gpus"],
    size = "large",
    srcs = ["tests/run_regression_tests.py"],
    data = ["tuned_examples/ppo/cartpole-ppo-fake-gpus.yaml"],
    args = ["--yaml-dir=tuned_examples/ppo"]
)

# R2D2
py_test(
    name = "learning_tests_stateless_cartpole_r2d2",
    main = "tests/run_regression_tests.py",
    tags = ["team:ml", "learning_tests", "learning_tests_cartpole", "learning_tests_discrete"],
    size = "large",
    srcs = ["tests/run_regression_tests.py"],
    data = ["tuned_examples/dqn/stateless-cartpole-r2d2.yaml"],
    args = ["--yaml-dir=tuned_examples/dqn"]
)

py_test(
    name = "learning_stateless_cartpole_r2d2_fake_gpus",
    main = "tests/run_regression_tests.py",
    tags = ["team:ml", "learning_tests", "learning_tests_cartpole", "fake_gpus"],
    size = "large",
    srcs = ["tests/run_regression_tests.py"],
    data = ["tuned_examples/dqn/stateless-cartpole-r2d2-fake-gpus.yaml"],
    args = ["--yaml-dir=tuned_examples/dqn"]
)

# SAC
py_test(
    name = "learning_tests_cartpole_sac",
    main = "tests/run_regression_tests.py",
    tags = ["team:ml", "learning_tests", "learning_tests_cartpole", "learning_tests_discrete"],
    size = "large",
    srcs = ["tests/run_regression_tests.py"],
    data = ["tuned_examples/sac/cartpole-sac.yaml"],
    args = ["--yaml-dir=tuned_examples/sac"]
)

py_test(
    name = "learning_tests_cartpole_continuous_pybullet_sac",
    main = "tests/run_regression_tests.py",
    tags = ["team:ml", "learning_tests", "learning_tests_cartpole", "learning_tests_continuous"],
    size = "large",
    srcs = ["tests/run_regression_tests.py"],
    data = ["tuned_examples/sac/cartpole-continuous-pybullet-sac.yaml"],
    args = ["--yaml-dir=tuned_examples/sac"]
)

py_test(
    name = "learning_tests_pendulum_sac",
    main = "tests/run_regression_tests.py",
    tags = ["team:ml", "learning_tests", "learning_tests_pendulum", "learning_tests_continuous", "flaky"],
    size = "large",
    srcs = ["tests/run_regression_tests.py"],
    data = ["tuned_examples/sac/pendulum-sac.yaml"],
    args = ["--yaml-dir=tuned_examples/sac"]
)

py_test(
    name = "learning_tests_transformed_actions_pendulum_sac",
    main = "tests/run_regression_tests.py",
    tags = ["team:ml", "learning_tests", "learning_tests_pendulum", "learning_tests_continuous"],
    size = "large",
    srcs = ["tests/run_regression_tests.py"],
    data = ["tuned_examples/sac/pendulum-transformed-actions-sac.yaml"],
    args = ["--yaml-dir=tuned_examples/sac"]
)

py_test(
    name = "learning_pendulum_sac_fake_gpus",
    main = "tests/run_regression_tests.py",
    tags = ["team:ml", "learning_tests", "learning_tests_pendulum", "learning_tests_continuous", "fake_gpus"],
    size = "large",
    srcs = ["tests/run_regression_tests.py"],
    data = ["tuned_examples/sac/pendulum-sac-fake-gpus.yaml"],
    args = ["--yaml-dir=tuned_examples/sac"]
)

# TD3
py_test(
    name = "learning_tests_pendulum_td3",
    main = "tests/run_regression_tests.py",
    tags = ["team:ml", "learning_tests", "learning_tests_pendulum", "learning_tests_continuous"],
    size = "large",
    srcs = ["tests/run_regression_tests.py"],
    data = ["tuned_examples/ddpg/pendulum-td3.yaml"],
    args = ["--yaml-dir=tuned_examples/ddpg"]
)


# --------------------------------------------------------------------
# Agents (Compilation, Losses, simple agent functionality tests)
# rllib/agents/
#
# Tag: trainers_dir
# --------------------------------------------------------------------

# Generic (all Trainers)
py_test(
    name = "test_trainer",
    tags = ["team:ml", "trainers_dir"],
    size = "large",
    srcs = ["agents/tests/test_trainer.py"]
)

# A2/3CTrainer
py_test(
    name = "test_a2c",
    tags = ["team:ml", "trainers_dir"],
    size = "large",
    srcs = ["agents/a3c/tests/test_a2c.py"]
)

py_test(
    name = "test_a3c",
    tags = ["team:ml", "trainers_dir"],
    size = "medium",
    srcs = ["agents/a3c/tests/test_a3c.py"]
)

# APEXTrainer (DQN)
py_test(
    name = "test_apex_dqn",
    tags = ["team:ml", "trainers_dir"],
    size = "large",
    srcs = ["agents/dqn/tests/test_apex_dqn.py"]
)

# APEXDDPGTrainer
py_test(
    name = "test_apex_ddpg",
    tags = ["team:ml", "trainers_dir"],
    size = "medium",
    srcs = ["agents/ddpg/tests/test_apex_ddpg.py"]
)

# ARS
py_test(
    name = "test_ars",
    tags = ["team:ml", "trainers_dir"],
    size = "medium",
    srcs = ["agents/ars/tests/test_ars.py"]
)

# CQLTrainer
py_test(
    name = "test_cql",
    tags = ["team:ml", "trainers_dir"],
    size = "medium",
    srcs = ["agents/cql/tests/test_cql.py"]
)

# DDPGTrainer
py_test(
    name = "test_ddpg",
    tags = ["team:ml", "trainers_dir"],
    size = "large",
    srcs = ["agents/ddpg/tests/test_ddpg.py"]
)

# DQNTrainer
py_test(
    name = "test_dqn",
    tags = ["team:ml", "trainers_dir"],
    size = "large",
    srcs = ["agents/dqn/tests/test_dqn.py"]
)

# Dreamer
py_test(
    name = "test_dreamer",
    tags = ["team:ml", "trainers_dir"],
    size = "small",
    srcs = ["agents/dreamer/tests/test_dreamer.py"]
)

# ES
py_test(
    name = "test_es",
    tags = ["team:ml", "trainers_dir"],
    size = "medium",
    srcs = ["agents/es/tests/test_es.py"]
)

# IMPALA
py_test(
    name = "test_impala",
    tags = ["team:ml", "trainers_dir"],
    size = "large",
    srcs = ["agents/impala/tests/test_impala.py"]
)
py_test(
    name = "test_vtrace",
    tags = ["team:ml", "trainers_dir"],
    size = "small",
    srcs = ["agents/impala/tests/test_vtrace.py"]
)

# MARWILTrainer
py_test(
    name = "test_marwil",
    tags = ["team:ml", "trainers_dir"],
    size = "large",
    # Include the json data file.
    data = ["tests/data/cartpole/large.json"],
    srcs = ["agents/marwil/tests/test_marwil.py"]
)

# BCTrainer (sub-type of MARWIL)
py_test(
    name = "test_bc",
    tags = ["team:ml", "trainers_dir"],
    size = "large",
    # Include the json data file.
    data = ["tests/data/cartpole/large.json"],
    srcs = ["agents/marwil/tests/test_bc.py"]
)

# MAMLTrainer
py_test(
    name = "test_maml",
    tags = ["team:ml", "trainers_dir"],
    size = "medium",
    srcs = ["agents/maml/tests/test_maml.py"]
)

# MBMPOTrainer
py_test(
    name = "test_mbmpo",
    tags = ["team:ml", "trainers_dir"],
    size = "medium",
    srcs = ["agents/mbmpo/tests/test_mbmpo.py"]
)

# PGTrainer
py_test(
    name = "test_pg",
    tags = ["team:ml", "trainers_dir"],
    size = "medium",
    srcs = ["agents/pg/tests/test_pg.py"]
)

# PPOTrainer
py_test(
    name = "test_ppo",
    tags = ["team:ml", "trainers_dir"],
    size = "large",
    srcs = ["agents/ppo/tests/test_ppo.py"]
)

# PPO: DDPPO
py_test(
    name = "test_ddppo",
    tags = ["team:ml", "trainers_dir", "flaky"],
    size = "medium",
    srcs = ["agents/ppo/tests/test_ddppo.py"]
)

# PPO: APPO
py_test(
    name = "test_appo",
    tags = ["team:ml", "trainers_dir"],
    size = "large",
    srcs = ["agents/ppo/tests/test_appo.py"]
)

# QMixTrainer
py_test(
    name = "test_qmix",
    tags = ["team:ml", "trainers_dir"],
    size = "medium",
    srcs = ["agents/qmix/tests/test_qmix.py"]
)

# R2D2Trainer
py_test(
    name = "test_r2d2",
    tags = ["team:ml", "trainers_dir"],
    size = "large",
    srcs = ["agents/dqn/tests/test_r2d2.py"]
)

# RNNSACTrainer
py_test(
    name = "test_rnnsac",
    tags = ["team:ml", "trainers_dir"],
    size = "medium",
    srcs = ["agents/sac/tests/test_rnnsac.py"]
)

# SACTrainer
py_test(
    name = "test_sac",
    tags = ["team:ml", "trainers_dir"],
    size = "large",
    srcs = ["agents/sac/tests/test_sac.py"]
)

# SimpleQTrainer
py_test(
    name = "test_simple_q",
    tags = ["team:ml", "trainers_dir"],
    size = "medium",
    srcs = ["agents/dqn/tests/test_simple_q.py"]
)

# TD3Trainer
py_test(
    name = "test_td3",
    tags = ["team:ml", "trainers_dir"],
    size = "large",
    srcs = ["agents/ddpg/tests/test_td3.py"]
)

# --------------------------------------------------------------------
# contrib Agents
# --------------------------------------------------------------------

py_test(
    name = "random_agent",
    tags = ["team:ml", "trainers_dir"],
    main = "contrib/random_agent/random_agent.py",
    size = "small",
    srcs = ["contrib/random_agent/random_agent.py"]
)

py_test(
    name = "alpha_zero_cartpole",
    tags = ["team:ml", "trainers_dir"],
    main = "contrib/alpha_zero/examples/train_cartpole.py",
    size = "large",
    srcs = ["contrib/alpha_zero/examples/train_cartpole.py"],
    args = ["--training-iteration=1", "--num-workers=2", "--ray-num-cpus=3"]
)


# --------------------------------------------------------------------
# Agents (quick training test iterations via `rllib train`)
#
# Tag: quick_train
#
# These are not(!) learning tests, we only test here compilation and
# support for certain envs, spaces, setups.
# Should all be very short tests with label: "quick_train".
# --------------------------------------------------------------------

# A2C/A3C

py_test(
    name = "test_a3c_torch_pong_deterministic_v4",
    main = "train.py", srcs = ["train.py"],
    tags = ["team:ml", "quick_train"],
    args = [
        "--env", "PongDeterministic-v4",
        "--run", "A3C",
        "--stop", "'{\"training_iteration\": 1}'",
        "--config", "'{\"framework\": \"torch\", \"num_workers\": 2, \"sample_async\": false, \"model\": {\"use_lstm\": false, \"grayscale\": true, \"zero_mean\": false, \"dim\": 84}, \"preprocessor_pref\": \"rllib\"}'",
        "--ray-num-cpus", "4"
        ]
)

py_test(
    name = "test_a3c_tf_pong_ram_v4",
    main = "train.py", srcs = ["train.py"],
    tags = ["team:ml", "quick_train"],
    args = [
        "--env", "Pong-ram-v4",
        "--run", "A3C",
        "--stop", "'{\"training_iteration\": 1}'",
        "--config", "'{\"framework\": \"tf\", \"num_workers\": 2}'",
        "--ray-num-cpus", "4"
        ]
)

# DDPG/APEX-DDPG/TD3

py_test(
    name = "test_ddpg_mountaincar_continuous_v0_num_workers_0",
    main = "train.py", srcs = ["train.py"],
    tags = ["team:ml", "quick_train"],
    args = [
        "--env", "MountainCarContinuous-v0",
        "--run", "DDPG",
        "--stop", "'{\"training_iteration\": 1}'",
        "--config", "'{\"framework\": \"tf\", \"num_workers\": 0}'"
        ]
)

py_test(
    name = "test_ddpg_mountaincar_continuous_v0_num_workers_1",
    main = "train.py", srcs = ["train.py"],
    tags = ["team:ml", "quick_train"],
    args = [
        "--env", "MountainCarContinuous-v0",
        "--run", "DDPG",
        "--stop", "'{\"training_iteration\": 1}'",
        "--config", "'{\"framework\": \"tf\", \"num_workers\": 1}'"
        ]
)

py_test(
    name = "test_apex_ddpg_pendulum_v0_complete_episode_batches",
    main = "train.py", srcs = ["train.py"],
    tags = ["team:ml", "quick_train"],
    args = [
        "--env", "Pendulum-v1",
        "--run", "APEX_DDPG",
        "--stop", "'{\"training_iteration\": 1}'",
        "--config", "'{\"framework\": \"tf\", \"num_workers\": 2, \"optimizer\": {\"num_replay_buffer_shards\": 1}, \"learning_starts\": 100, \"min_iter_time_s\": 1, \"batch_mode\": \"complete_episodes\"}'",
        "--ray-num-cpus", "4",
        ]
)

# DQN/APEX

py_test(
    name = "test_dqn_frozenlake_v1",
    main = "train.py", srcs = ["train.py"],
    size = "small",
    tags = ["team:ml", "quick_train"],
    args = [
        "--env", "FrozenLake-v1",
        "--run", "DQN",
        "--config", "'{\"framework\": \"tf\"}'",
        "--stop", "'{\"training_iteration\": 1}'"
        ]
)

py_test(
    name = "test_dqn_cartpole_v0_no_dueling",
    main = "train.py", srcs = ["train.py"],
    size = "small",
    tags = ["team:ml", "quick_train"],
    args = [
        "--env", "CartPole-v0",
        "--run", "DQN",
        "--stop", "'{\"training_iteration\": 1}'",
        "--config", "'{\"framework\": \"tf\", \"lr\": 1e-3, \"exploration_config\": {\"epsilon_timesteps\": 10000, \"final_epsilon\": 0.02}, \"dueling\": false, \"hiddens\": [], \"model\": {\"fcnet_hiddens\": [64], \"fcnet_activation\": \"relu\"}}'"
        ]
)

py_test(
    name = "test_dqn_cartpole_v0",
    main = "train.py", srcs = ["train.py"],
    tags = ["team:ml", "quick_train"],
    args = [
        "--env", "CartPole-v0",
        "--run", "DQN",
        "--stop", "'{\"training_iteration\": 1}'",
        "--config", "'{\"framework\": \"tf\", \"num_workers\": 2}'",
        "--ray-num-cpus", "4"
        ]
)

py_test(
    name = "test_dqn_cartpole_v0_with_offline_input_and_softq",
    main = "train.py", srcs = ["train.py"],
    tags = ["team:ml", "quick_train", "external_files"],
    size = "small",
    # Include the json data file.
    data = ["tests/data/cartpole/small.json"],
    args = [
        "--env", "CartPole-v0",
        "--run", "DQN",
        "--stop", "'{\"training_iteration\": 1}'",
        "--config", "'{\"framework\": \"tf\", \"input\": \"tests/data/cartpole\", \"learning_starts\": 0, \"input_evaluation\": [\"wis\", \"is\"], \"exploration_config\": {\"type\": \"SoftQ\"}}'"
        ]
)

py_test(
    name = "test_dqn_pong_deterministic_v4",
    main = "train.py", srcs = ["train.py"],
    tags = ["team:ml", "quick_train"],
    args = [
        "--env", "PongDeterministic-v4",
        "--run", "DQN",
        "--stop", "'{\"training_iteration\": 1}'",
        "--config", "'{\"framework\": \"tf\", \"lr\": 1e-4, \"exploration_config\": {\"epsilon_timesteps\": 200000, \"final_epsilon\": 0.01}, \"buffer_size\": 10000, \"rollout_fragment_length\": 4, \"learning_starts\": 10000, \"target_network_update_freq\": 1000, \"gamma\": 0.99, \"prioritized_replay\": true}'"
        ]
)

# IMPALA

py_test(
    name = "test_impala_buffers_2",
    main = "train.py", srcs = ["train.py"],
    tags = ["team:ml", "quick_train"],
    args = [
        "--env", "CartPole-v0",
        "--run", "IMPALA",
        "--stop", "'{\"training_iteration\": 1}'",
        "--config", "'{\"framework\": \"tf\", \"num_gpus\": 0, \"num_workers\": 2, \"min_iter_time_s\": 1, \"num_multi_gpu_tower_stacks\": 2, \"replay_buffer_num_slots\": 100, \"replay_proportion\": 1.0}'",
        "--ray-num-cpus", "4",
        ]
)

py_test(
    name = "test_impala_cartpole_v0_buffers_2_lstm",
    main = "train.py",
    srcs = ["train.py"],
    tags = ["team:ml", "quick_train"],
    args = [
        "--env", "CartPole-v0",
        "--run", "IMPALA",
        "--stop", "'{\"training_iteration\": 1}'",
        "--config", "'{\"framework\": \"tf\", \"num_gpus\": 0, \"num_workers\": 2, \"min_iter_time_s\": 1, \"num_multi_gpu_tower_stacks\": 2, \"replay_buffer_num_slots\": 100, \"replay_proportion\": 1.0, \"model\": {\"use_lstm\": true}}'",
        "--ray-num-cpus", "4",
        ]
)

py_test(
    name = "test_impala_pong_deterministic_v4_40k_ts_1G_obj_store",
    main = "train.py",
    srcs = ["train.py"],
    tags = ["team:ml", "quick_train"],
    size = "medium",
    args = [
        "--env", "PongDeterministic-v4",
        "--run", "IMPALA",
        "--stop", "'{\"timesteps_total\": 30000}'",
        "--ray-object-store-memory=1000000000",
        "--config", "'{\"framework\": \"tf\", \"num_workers\": 1, \"num_gpus\": 0, \"num_envs_per_worker\": 32, \"rollout_fragment_length\": 50, \"train_batch_size\": 50, \"learner_queue_size\": 1}'"
        ]
)

# PG

py_test(
    name = "test_pg_tf_cartpole_v0_lstm",
    main = "train.py", srcs = ["train.py"],
    tags = ["team:ml", "quick_train"],
    args = [
        "--env", "CartPole-v0",
        "--run", "PG",
        "--stop", "'{\"training_iteration\": 1}'",
        "--config", "'{\"framework\": \"tf\", \"rollout_fragment_length\": 500, \"num_workers\": 1, \"model\": {\"use_lstm\": true, \"max_seq_len\": 100}}'"
        ]
)

py_test(
    name = "test_pg_tf_cartpole_v0_multi_envs_per_worker",
    main = "train.py", srcs = ["train.py"],
    size = "small",
    tags = ["team:ml", "quick_train"],
    args = [
        "--env", "CartPole-v0",
        "--run", "PG",
        "--stop", "'{\"training_iteration\": 1}'",
        "--config", "'{\"framework\": \"tf\", \"rollout_fragment_length\": 500, \"num_workers\": 1, \"num_envs_per_worker\": 10}'"
        ]
)


py_test(
    name = "test_pg_tf_pong_v0",
    main = "train.py", srcs = ["train.py"],
    tags = ["team:ml", "quick_train"],
    args = [
        "--env", "Pong-v0",
        "--run", "PG",
        "--stop", "'{\"training_iteration\": 1}'",
        "--config", "'{\"framework\": \"tf\", \"rollout_fragment_length\": 500, \"num_workers\": 1}'"
        ]
)

# PPO/APPO

py_test(
    name = "test_ppo_tf_cartpole_v1_complete_episode_batches",
    main = "train.py", srcs = ["train.py"],
    tags = ["team:ml", "quick_train"],
    args = [
        "--env", "CartPole-v1",
        "--run", "PPO",
        "--stop", "'{\"training_iteration\": 1}'",
        "--config", "'{\"framework\": \"tf\", \"kl_coeff\": 1.0, \"num_sgd_iter\": 10, \"lr\": 1e-4, \"sgd_minibatch_size\": 64, \"train_batch_size\": 2000, \"num_workers\": 1, \"use_gae\": false, \"batch_mode\": \"complete_episodes\"}'"
        ]
)

py_test(
    name = "test_ppo_tf_cartpole_v1_remote_worker_envs",
    main = "train.py", srcs = ["train.py"],
    tags = ["team:ml", "quick_train"],
    args = [
        "--env", "CartPole-v1",
        "--run", "PPO",
        "--stop", "'{\"training_iteration\": 1}'",
        "--config", "'{\"framework\": \"tf\", \"remote_worker_envs\": true, \"remote_env_batch_wait_ms\": 99999999, \"num_envs_per_worker\": 2, \"num_workers\": 1, \"train_batch_size\": 100, \"sgd_minibatch_size\": 50}'"
        ]
)

py_test(
    name = "test_ppo_tf_cartpole_v1_remote_worker_envs_b",
    main = "train.py", srcs = ["train.py"],
    tags = ["team:ml", "quick_train"],
    args = [
        "--env", "CartPole-v1",
        "--run", "PPO",
        "--stop", "'{\"training_iteration\": 2}'",
        "--config", "'{\"framework\": \"tf\", \"remote_worker_envs\": true, \"num_envs_per_worker\": 2, \"num_workers\": 1, \"train_batch_size\": 100, \"sgd_minibatch_size\": 50}'"
        ]
)

py_test(
    name = "test_appo_tf_pendulum_v1_no_gpus",
    main = "train.py", srcs = ["train.py"],
    tags = ["team:ml", "quick_train"],
    args = [
        "--env", "Pendulum-v1",
        "--run", "APPO",
        "--stop", "'{\"training_iteration\": 1}'",
        "--config", "'{\"framework\": \"tf\", \"num_workers\": 2, \"num_gpus\": 0}'",
        "--ray-num-cpus", "4"
        ]
)

# --------------------------------------------------------------------
# Env tests
# rllib/env/
#
# Tag: env
# --------------------------------------------------------------------

sh_test(
    name = "env/tests/test_local_inference_cartpole",
    tags = ["team:ml", "env"],
    size = "medium",
    srcs = ["env/tests/test_policy_client_server_setup.sh"],
    args = ["local", "cartpole"],
    data = glob(["examples/serving/*.py"]),
)

sh_test(
    name = "env/tests/test_remote_inference_cartpole",
    tags = ["team:ml", "env"],
    size = "medium",
    srcs = ["env/tests/test_policy_client_server_setup.sh"],
    args = ["remote", "cartpole"],
    data = glob(["examples/serving/*.py"]),
)

sh_test(
    name = "env/tests/test_local_inference_unity3d",
    tags = ["team:ml", "env"],
    size = "medium",
    srcs = ["env/tests/test_policy_client_server_setup.sh"],
    args = ["local", "unity3d"],
    data = glob(["examples/serving/*.py"]),
)

sh_test(
    name = "env/tests/test_remote_inference_unity3d",
    tags = ["team:ml", "env"],
    size = "medium",
    srcs = ["env/tests/test_policy_client_server_setup.sh"],
    args = ["remote", "unity3d"],
    data = glob(["examples/serving/*.py"]),
)

py_test(
    name = "env/tests/test_record_env_wrapper",
    tags = ["team:ml", "env"],
    size = "small",
    srcs = ["env/tests/test_record_env_wrapper.py"]
)

py_test(
    name = "env/tests/test_remote_worker_envs",
    tags = ["team:ml", "env"],
    size = "medium",
    srcs = ["env/tests/test_remote_worker_envs.py"]
)

py_test(
    name = "env/wrappers/tests/test_unity3d_env",
    tags = ["team:ml", "env"],
    size = "small",
    srcs = ["env/wrappers/tests/test_unity3d_env.py"]
)

py_test(
    name = "env/wrappers/tests/test_recsim_wrapper",
    tags = ["team:ml", "env"],
    size = "small",
    srcs = ["env/wrappers/tests/test_recsim_wrapper.py"]
)

py_test(
    name = "env/wrappers/tests/test_exception_wrapper",
    tags = ["team:ml", "env"],
    size = "small",
    srcs = ["env/wrappers/tests/test_exception_wrapper.py"]
)

py_test(
    name = "env/wrappers/tests/test_group_agents_wrapper",
    tags = ["team:ml", "env"],
    size = "small",
    srcs = ["env/wrappers/tests/test_group_agents_wrapper.py"]
)

# --------------------------------------------------------------------
# Evaluation components
# rllib/evaluation/
#
# Tag: evaluation
# --------------------------------------------------------------------

py_test(
    name = "evaluation/tests/test_postprocessing",
    tags = ["team:ml", "evaluation"],
    size = "small",
    srcs = ["evaluation/tests/test_postprocessing.py"]
)

py_test(
    name = "evaluation/tests/test_rollout_worker",
    tags = ["team:ml", "evaluation"],
    size = "medium",
    srcs = ["evaluation/tests/test_rollout_worker.py"]
)

py_test(
    name = "evaluation/tests/test_trajectory_view_api",
    tags = ["team:ml", "evaluation"],
    size = "medium",
    srcs = ["evaluation/tests/test_trajectory_view_api.py"]
)

py_test(
    name = "evaluation/tests/test_episode",
    tags = ["team:ml", "evaluation"],
    size = "small",
    srcs = ["evaluation/tests/test_episode.py"]
)

# --------------------------------------------------------------------
# Optimizers and Memories
# rllib/execution/
#
# Tag: execution
# --------------------------------------------------------------------

py_test(
    name = "test_segment_tree",
    tags = ["team:ml", "execution"],
    size = "small",
    srcs = ["execution/tests/test_segment_tree.py"]
)

py_test(
    name = "test_prioritized_replay_buffer",
    tags = ["team:ml", "execution"],
    size = "small",
    srcs = ["execution/tests/test_prioritized_replay_buffer.py"]
)

# --------------------------------------------------------------------
# Models and Distributions
# rllib/models/
#
# Tag: models
# --------------------------------------------------------------------

py_test(
    name = "test_convtranspose2d_stack",
    tags = ["team:ml", "models"],
    size = "small",
    data = glob(["tests/data/images/obstacle_tower.png"]),
    srcs = ["models/tests/test_convtranspose2d_stack.py"]
)

py_test(
    name = "test_distributions",
    tags = ["team:ml", "models", "flaky"],
    size = "medium",
    srcs = ["models/tests/test_distributions.py"]
)

py_test(
    name = "test_models",
    tags = ["team:ml", "models"],
    size = "medium",
    srcs = ["models/tests/test_models.py"]
)

py_test(
    name = "test_preprocessors",
    tags = ["team:ml", "models"],
    size = "medium",
    srcs = ["models/tests/test_preprocessors.py"]
)

# --------------------------------------------------------------------
# Policies
# rllib/policy/
#
# Tag: policy
# --------------------------------------------------------------------

py_test(
    name = "policy/tests/test_compute_log_likelihoods",
    tags = ["team:ml", "policy"],
    size = "medium",
    srcs = ["policy/tests/test_compute_log_likelihoods.py"]
)

py_test(
    name = "policy/tests/test_policy",
    tags = ["team:ml", "policy"],
    size = "medium",
    srcs = ["policy/tests/test_policy.py"]
)

py_test(
    name = "policy/tests/test_sample_batch",
    tags = ["team:ml", "policy"],
    size = "small",
    srcs = ["policy/tests/test_sample_batch.py"]
)

# --------------------------------------------------------------------
# Utils:
# rllib/utils/
#
# Tag: utils
# --------------------------------------------------------------------

py_test(
    name = "test_curiosity",
    tags = ["team:ml", "utils", "flaky"],
    size = "large",
    srcs = ["utils/exploration/tests/test_curiosity.py"]
)

py_test(
    name = "test_explorations",
    tags = ["team:ml", "utils"],
    size = "large",
    srcs = ["utils/exploration/tests/test_explorations.py"]
)

py_test(
    name = "test_parameter_noise",
    tags = ["team:ml", "utils"],
    size = "medium",
    srcs = ["utils/exploration/tests/test_parameter_noise.py"]
)

# Schedules
py_test(
    name = "test_schedules",
    tags = ["team:ml", "utils"],
    size = "small",
    srcs = ["utils/schedules/tests/test_schedules.py"]
)

py_test(
    name = "test_framework_agnostic_components",
    tags = ["team:ml", "utils"],
    size = "small",
    data = glob(["utils/tests/**"]),
    srcs = ["utils/tests/test_framework_agnostic_components.py"]
)

# Spaces/Space utils.
py_test(
    name = "test_space_utils",
    tags = ["team:ml", "utils"],
    size = "large",
    srcs = ["utils/spaces/tests/test_space_utils.py"]
)


# TaskPool
py_test(
    name = "test_taskpool",
    tags = ["team:ml", "utils"],
    size = "small",
    srcs = ["utils/tests/test_taskpool.py"]
)

# --------------------------------------------------------------------
# rllib/tests/ directory
#
# Tag: tests_dir, tests_dir_[A-Z]
#
# NOTE: Add tests alphabetically into this list and make sure, to tag
# it correctly by its starting letter, e.g. tags=["tests_dir", "tests_dir_A"]
# for `tests/test_all_stuff.py`.
# --------------------------------------------------------------------

py_test(
    name = "tests/test_attention_net_learning",
    tags = ["team:ml", "tests_dir", "tests_dir_A"],
    size = "large",
    srcs = ["tests/test_attention_net_learning.py"]
)

py_test(
    name = "tests/test_catalog",
    tags = ["team:ml", "tests_dir", "tests_dir_C"],
    size = "medium",
    srcs = ["tests/test_catalog.py"]
)

py_test(
    name = "tests/test_checkpoint_restore_pg",
    main = "tests/test_checkpoint_restore.py",
    tags = ["team:ml", "tests_dir", "tests_dir_C"],
    size = "large",
    srcs = ["tests/test_checkpoint_restore.py"],
    args = ["TestCheckpointRestorePG"]
)

py_test(
    name = "tests/test_checkpoint_restore_off_policy",
    main = "tests/test_checkpoint_restore.py",
    tags = ["team:ml", "tests_dir", "tests_dir_C"],
    size = "large",
    srcs = ["tests/test_checkpoint_restore.py"],
    args = ["TestCheckpointRestoreOffPolicy"]
)

py_test(
    name = "tests/test_checkpoint_restore_evolution_algos",
    main = "tests/test_checkpoint_restore.py",
    tags = ["team:ml", "tests_dir", "tests_dir_C"],
    size = "large",
    srcs = ["tests/test_checkpoint_restore.py"],
    args = ["TestCheckpointRestoreEvolutionAlgos"]
)

py_test(
    name = "tests/test_dependency_tf",
    tags = ["team:ml", "tests_dir", "tests_dir_D"],
    size = "small",
    srcs = ["tests/test_dependency_tf.py"]
)

py_test(
    name = "tests/test_dependency_torch",
    tags = ["team:ml", "tests_dir", "tests_dir_D"],
    size = "small",
    srcs = ["tests/test_dependency_torch.py"]
)

py_test(
    name = "tests/test_eager_support_pg",
    main = "tests/test_eager_support.py",
    tags = ["team:ml", "tests_dir", "tests_dir_E"],
    size = "large",
    srcs = ["tests/test_eager_support.py"],
    args = ["TestEagerSupportPG"]
)

py_test(
    name = "tests/test_eager_support_off_policy",
    main = "tests/test_eager_support.py",
    tags = ["team:ml", "tests_dir", "tests_dir_E"],
    size = "large",
    srcs = ["tests/test_eager_support.py"],
    args = ["TestEagerSupportOffPolicy"]
)

py_test(
    name = "test_env_with_subprocess",
    main = "tests/test_env_with_subprocess.py",
    tags = ["team:ml", "tests_dir", "tests_dir_E"],
    size = "medium",
    srcs = ["tests/test_env_with_subprocess.py"]
)

py_test(
    name = "tests/test_exec_api",
    tags = ["team:ml", "tests_dir", "tests_dir_E"],
    size = "medium",
    srcs = ["tests/test_exec_api.py"]
)

py_test(
    name = "tests/test_execution",
    tags = ["team:ml", "tests_dir", "tests_dir_E"],
    size = "medium",
    srcs = ["tests/test_execution.py"]
)

py_test(
    name = "tests/test_export",
    tags = ["team:ml", "tests_dir", "tests_dir_E"],
    size = "medium",
    srcs = ["tests/test_export.py"]
)

py_test(
    name = "tests/test_external_env",
    tags = ["team:ml", "tests_dir", "tests_dir_E"],
    size = "large",
    srcs = ["tests/test_external_env.py"]
)

py_test(
    name = "tests/test_external_multi_agent_env",
    tags = ["team:ml", "tests_dir", "tests_dir_E"],
    size = "medium",
    srcs = ["tests/test_external_multi_agent_env.py"]
)

py_test(
    name = "tests/test_filters",
    tags = ["team:ml", "tests_dir", "tests_dir_F"],
    size = "small",
    srcs = ["tests/test_filters.py"]
)

py_test(
    name = "tests/test_gpus",
    tags = ["team:ml", "tests_dir", "tests_dir_G"],
    size = "large",
    srcs = ["tests/test_gpus.py"]
)

py_test(
    name = "tests/test_ignore_worker_failure",
    tags = ["team:ml", "tests_dir", "tests_dir_I"],
    size = "large",
    srcs = ["tests/test_ignore_worker_failure.py"]
)

py_test(
    name = "tests/test_io",
    tags = ["team:ml", "tests_dir", "tests_dir_I"],
    size = "large",
    srcs = ["tests/test_io.py"]
)

py_test(
    name = "tests/test_local",
    tags = ["team:ml", "tests_dir", "tests_dir_L"],
    size = "medium",
    srcs = ["tests/test_local.py"]
)

py_test(
    name = "tests/test_lstm",
    tags = ["team:ml", "tests_dir", "tests_dir_L"],
    size = "medium",
    srcs = ["tests/test_lstm.py"]
)

py_test(
    name = "tests/test_model_imports",
    tags = ["team:ml", "tests_dir", "tests_dir_M", "model_imports"],
    size = "medium",
    data = glob(["tests/data/model_weights/**"]),
    srcs = ["tests/test_model_imports.py"]
)

py_test(
    name = "tests/test_multi_agent_env",
    tags = ["team:ml", "tests_dir", "tests_dir_M"],
    size = "medium",
    srcs = ["tests/test_multi_agent_env.py"]
)

py_test(
    name = "tests/test_multi_agent_pendulum",
    tags = ["team:ml", "tests_dir", "tests_dir_M"],
    size = "large",
    srcs = ["tests/test_multi_agent_pendulum.py"]
)

py_test(
    name = "tests/test_nested_observation_spaces",
    main = "tests/test_nested_observation_spaces.py",
    tags = ["team:ml", "tests_dir", "tests_dir_N"],
    size = "medium",
    srcs = ["tests/test_nested_observation_spaces.py"]
)

py_test(
    name = "tests/test_nn_framework_import_errors",
    tags = ["team:ml", "tests_dir", "tests_dir_N"],
    size = "small",
    srcs = ["tests/test_nn_framework_import_errors.py"]
)

py_test(
    name = "tests/test_pettingzoo_env",
    tags = ["team:ml", "tests_dir", "tests_dir_P"],
    size = "medium",
    srcs = ["tests/test_pettingzoo_env.py"]
)

py_test(
    name = "tests/test_placement_groups",
    tags = ["team:ml", "tests_dir", "tests_dir_P"],
    size = "medium",
    srcs = ["tests/test_placement_groups.py"]
)

py_test(
    name = "tests/test_ray_client",
    tags = ["team:ml", "tests_dir", "tests_dir_R"],
    size = "large",
    srcs = ["tests/test_ray_client.py"]
)

py_test(
    name = "tests/test_reproducibility",
    tags = ["team:ml", "tests_dir", "tests_dir_R"],
    size = "medium",
    srcs = ["tests/test_reproducibility.py"]
)

# Test [train|evaluate].py scripts (w/o confirming evaluation performance).
py_test(
    name = "test_rllib_evaluate_1",
    main = "tests/test_rllib_train_and_evaluate.py",
    tags = ["team:ml", "tests_dir", "tests_dir_R"],
    size = "large",
    data = ["train.py", "evaluate.py"],
    srcs = ["tests/test_rllib_train_and_evaluate.py"],
    args = ["TestEvaluate1"]
)

py_test(
    name = "test_rllib_evaluate_2",
    main = "tests/test_rllib_train_and_evaluate.py",
    tags = ["team:ml", "tests_dir", "tests_dir_R"],
    size = "large",
    data = ["train.py", "evaluate.py"],
    srcs = ["tests/test_rllib_train_and_evaluate.py"],
    args = ["TestEvaluate2"]
)

py_test(
    name = "test_rllib_evaluate_3",
    main = "tests/test_rllib_train_and_evaluate.py",
    tags = ["team:ml", "tests_dir", "tests_dir_R"],
    size = "large",
    data = ["train.py", "evaluate.py"],
    srcs = ["tests/test_rllib_train_and_evaluate.py"],
    args = ["TestEvaluate3"]
)

py_test(
    name = "test_rllib_evaluate_4",
    main = "tests/test_rllib_train_and_evaluate.py",
    tags = ["team:ml", "tests_dir", "tests_dir_R"],
    size = "large",
    data = ["train.py", "evaluate.py"],
    srcs = ["tests/test_rllib_train_and_evaluate.py"],
    args = ["TestEvaluate4"]
)

# Test [train|evaluate].py scripts (and confirm `rllib evaluate` performance is same
# as the final one from the `rllib train` run).
py_test(
    name = "test_rllib_train_and_evaluate",
    main = "tests/test_rllib_train_and_evaluate.py",
    tags = ["team:ml", "tests_dir", "tests_dir_R"],
    size = "large",
    data = ["train.py", "evaluate.py"],
    srcs = ["tests/test_rllib_train_and_evaluate.py"],
    args = ["TestTrainAndEvaluate"]
)

py_test(
    name = "tests/test_supported_multi_agent_pg",
    main = "tests/test_supported_multi_agent.py",
    tags = ["team:ml", "tests_dir", "tests_dir_S"],
    size = "medium",
    srcs = ["tests/test_supported_multi_agent.py"],
    args = ["TestSupportedMultiAgentPG"]
)

py_test(
    name = "tests/test_supported_multi_agent_off_policy",
    main = "tests/test_supported_multi_agent.py",
    tags = ["team:ml", "tests_dir", "tests_dir_S"],
    size = "medium",
    srcs = ["tests/test_supported_multi_agent.py"],
    args = ["TestSupportedMultiAgentOffPolicy"]
)

py_test(
     name = "tests/test_supported_spaces_pg",
     main = "tests/test_supported_spaces.py",
     tags = ["team:ml", "tests_dir", "tests_dir_S"],
     size = "large",
     srcs = ["tests/test_supported_spaces.py"],
     args = ["TestSupportedSpacesPG"]
 )

py_test(
    name = "tests/test_supported_spaces_off_policy",
    main = "tests/test_supported_spaces.py",
    tags = ["team:ml", "tests_dir", "tests_dir_S"],
    size = "medium",
    srcs = ["tests/test_supported_spaces.py"],
    args = ["TestSupportedSpacesOffPolicy"]
)

py_test(
    name = "tests/test_supported_spaces_evolution_algos",
    main = "tests/test_supported_spaces.py",
    tags = ["team:ml", "tests_dir", "tests_dir_S", "flaky"],
    size = "large",
    srcs = ["tests/test_supported_spaces.py"],
    args = ["TestSupportedSpacesEvolutionAlgos"]
)

py_test(
    name = "tests/test_timesteps",
    tags = ["team:ml", "tests_dir", "tests_dir_T"],
    size = "small",
    srcs = ["tests/test_timesteps.py"]
)

# --------------------------------------------------------------------
# examples/ directory (excluding examples/documentation/...)
#
# Tag: examples, examples_[A-Z]
#
# NOTE: Add tests alphabetically into this list and make sure, to tag
# it correctly by its starting letter, e.g. tags=["examples", "examples_A"]
# for `examples/all_stuff.py`.
# --------------------------------------------------------------------

py_test(
    name = "examples/action_masking_tf",
    main = "examples/action_masking.py",
    tags = ["team:ml", "examples", "examples_A"],
    size = "medium",
    srcs = ["examples/action_masking.py"],
    args = ["--stop-iter=2"]
)

py_test(
    name = "examples/action_masking_torch",
    main = "examples/action_masking.py",
    tags = ["team:ml", "examples", "examples_A"],
    size = "medium",
    srcs = ["examples/action_masking.py"],
    args = ["--stop-iter=2", "--framework=torch"]
)

py_test(
    name = "examples/attention_net_tf",
    main = "examples/attention_net.py",
    tags = ["team:ml", "examples", "examples_A"],
    size = "medium",
    srcs = ["examples/attention_net.py"],
    args = ["--as-test", "--stop-reward=70"]
)

py_test(
    name = "examples/attention_net_torch",
    main = "examples/attention_net.py",
    tags = ["team:ml", "examples", "examples_A"],
    size = "medium",
    srcs = ["examples/attention_net.py"],
    args = ["--as-test", "--stop-reward=70", "--framework torch"]
)

py_test(
    name = "examples/autoregressive_action_dist_tf",
    main = "examples/autoregressive_action_dist.py",
    tags = ["team:ml", "examples", "examples_A"],
    size = "medium",
    srcs = ["examples/autoregressive_action_dist.py"],
    args = ["--as-test", "--stop-reward=150", "--num-cpus=4"]
)

py_test(
    name = "examples/autoregressive_action_dist_torch",
    main = "examples/autoregressive_action_dist.py",
    tags = ["team:ml", "examples", "examples_A"],
    size = "medium",
    srcs = ["examples/autoregressive_action_dist.py"],
    args = ["--as-test", "--framework=torch", "--stop-reward=150", "--num-cpus=4"]
)

py_test(
    name = "examples/bare_metal_policy_with_custom_view_reqs",
    main = "examples/bare_metal_policy_with_custom_view_reqs.py",
    tags = ["team:ml", "examples", "examples_B"],
    size = "medium",
    srcs = ["examples/bare_metal_policy_with_custom_view_reqs.py"],
)

py_test(
    name = "examples/batch_norm_model_ppo_tf",
    main = "examples/batch_norm_model.py",
    tags = ["team:ml", "examples", "examples_B"],
    size = "medium",
    srcs = ["examples/batch_norm_model.py"],
    args = ["--as-test", "--run=PPO", "--stop-reward=80"]
)

py_test(
    name = "examples/batch_norm_model_ppo_torch",
    main = "examples/batch_norm_model.py",
    tags = ["team:ml", "examples", "examples_B"],
    size = "medium",
    srcs = ["examples/batch_norm_model.py"],
    args = ["--as-test", "--framework=torch", "--run=PPO", "--stop-reward=80"]
)

py_test(
    name = "examples/batch_norm_model_dqn_tf",
    main = "examples/batch_norm_model.py",
    tags = ["team:ml", "examples", "examples_B"],
    size = "medium",
    srcs = ["examples/batch_norm_model.py"],
    args = ["--as-test", "--run=DQN", "--stop-reward=70"]
)

py_test(
    name = "examples/batch_norm_model_dqn_torch",
    main = "examples/batch_norm_model.py",
    tags = ["team:ml", "examples", "examples_B"],
    size = "large",  # DQN learns much slower with BatchNorm.
    srcs = ["examples/batch_norm_model.py"],
    args = ["--as-test", "--framework=torch", "--run=DQN", "--stop-reward=70"]
)

py_test(
    name = "examples/batch_norm_model_ddpg_tf",
    main = "examples/batch_norm_model.py",
    tags = ["team:ml", "examples", "examples_B"],
    size = "medium",
    srcs = ["examples/batch_norm_model.py"],
    args = ["--run=DDPG", "--stop-iters=1"]
)

py_test(
    name = "examples/batch_norm_model_ddpg_torch",
    main = "examples/batch_norm_model.py",
    tags = ["team:ml", "examples", "examples_B"],
    size = "medium",
    srcs = ["examples/batch_norm_model.py"],
    args = ["--framework=torch", "--run=DDPG", "--stop-iters=1"]
)

py_test(
    name = "examples/cartpole_lstm_impala_tf",
    main = "examples/cartpole_lstm.py",
    tags = ["team:ml", "examples", "examples_C", "examples_C_AtoT"],
    size = "medium",
    srcs = ["examples/cartpole_lstm.py"],
    args = ["--as-test", "--run=IMPALA", "--stop-reward=40", "--num-cpus=4"]
)

py_test(
    name = "examples/cartpole_lstm_impala_torch",
    main = "examples/cartpole_lstm.py",
    tags = ["team:ml", "examples", "examples_C", "examples_C_AtoT"],
    size = "medium",
    srcs = ["examples/cartpole_lstm.py"],
    args = ["--as-test", "--framework=torch", "--run=IMPALA", "--stop-reward=40", "--num-cpus=4"]
)

py_test(
    name = "examples/cartpole_lstm_ppo_tf",
    main = "examples/cartpole_lstm.py",
    tags = ["team:ml", "examples", "examples_C", "examples_C_AtoT"],
    size = "medium",
    srcs = ["examples/cartpole_lstm.py"],
    args = ["--as-test", "--framework=tf", "--run=PPO", "--stop-reward=40", "--num-cpus=4"]
)

py_test(
    name = "examples/cartpole_lstm_ppo_tf2",
    main = "examples/cartpole_lstm.py",
    tags = ["team:ml", "examples", "examples_C", "examples_C_AtoT"],
    size = "large",
    srcs = ["examples/cartpole_lstm.py"],
    args = ["--as-test", "--framework=tf2", "--run=PPO", "--stop-reward=40", "--num-cpus=4"]
)

py_test(
    name = "examples/cartpole_lstm_ppo_torch",
    main = "examples/cartpole_lstm.py",
    tags = ["team:ml", "examples", "examples_C", "examples_C_AtoT"],
    size = "medium",
    srcs = ["examples/cartpole_lstm.py"],
    args = ["--as-test", "--framework=torch", "--run=PPO", "--stop-reward=40", "--num-cpus=4"]
)

py_test(
    name = "examples/cartpole_lstm_ppo_tf_with_prev_a_and_r",
    main = "examples/cartpole_lstm.py",
    tags = ["team:ml", "examples", "examples_C", "examples_C_AtoT"],
    size = "medium",
    srcs = ["examples/cartpole_lstm.py"],
    args = ["--as-test", "--run=PPO", "--stop-reward=40", "--use-prev-action",  "--use-prev-reward", "--num-cpus=4"]
)

py_test(
    name = "examples/centralized_critic_tf",
    main = "examples/centralized_critic.py",
    tags = ["team:ml", "examples", "examples_C", "examples_C_AtoT"],
    size = "large",
    srcs = ["examples/centralized_critic.py"],
    args = ["--as-test", "--stop-reward=7.2"]
)

py_test(
    name = "examples/centralized_critic_torch",
    main = "examples/centralized_critic.py",
    tags = ["team:ml", "examples", "examples_C", "examples_C_AtoT"],
    size = "large",
    srcs = ["examples/centralized_critic.py"],
    args = ["--as-test", "--framework=torch", "--stop-reward=7.2"]
)

py_test(
    name = "examples/centralized_critic_2_tf",
    main = "examples/centralized_critic_2.py",
    tags = ["team:ml", "examples", "examples_C", "examples_C_AtoT"],
    size = "medium",
    srcs = ["examples/centralized_critic_2.py"],
    args = ["--as-test", "--stop-reward=6.0"]
)

py_test(
    name = "examples/centralized_critic_2_torch",
    main = "examples/centralized_critic_2.py",
    tags = ["team:ml", "examples", "examples_C", "examples_C_AtoT"],
    size = "medium",
    srcs = ["examples/centralized_critic_2.py"],
    args = ["--as-test", "--framework=torch", "--stop-reward=6.0"]
)

py_test(
    name = "examples/checkpoint_by_custom_criteria",
    main = "examples/checkpoint_by_custom_criteria.py",
    tags = ["team:ml", "examples", "examples_C", "examples_C_AtoT"],
    size = "medium",
    srcs = ["examples/checkpoint_by_custom_criteria.py"],
    args = ["--stop-iters=3 --num-cpus=3"]
)

py_test(
    name = "examples/complex_struct_space_tf",
    main = "examples/complex_struct_space.py",
    tags = ["team:ml", "examples", "examples_C", "examples_C_AtoT"],
    size = "medium",
    srcs = ["examples/complex_struct_space.py"],
    args = ["--framework=tf"],
)

py_test(
    name = "examples/complex_struct_space_tf_eager",
    main = "examples/complex_struct_space.py",
    tags = ["team:ml", "examples", "examples_C", "examples_C_AtoT"],
    size = "medium",
    srcs = ["examples/complex_struct_space.py"],
    args = ["--framework=tfe"],
)

py_test(
    name = "examples/complex_struct_space_torch",
    main = "examples/complex_struct_space.py",
    tags = ["team:ml", "examples", "examples_C", "examples_C_AtoT"],
    size = "medium",
    srcs = ["examples/complex_struct_space.py"],
    args = ["--framework=torch"],
)

py_test(
    name = "examples/curriculum_learning",
    main = "examples/curriculum_learning.py",
    tags = ["team:ml", "examples", "examples_C", "examples_C_UtoZ"],
    size = "medium",
    srcs = ["examples/curriculum_learning.py"],
    args = ["--as-test", "--stop-reward=800.0"]
)

py_test(
    name = "examples/custom_env_tf",
    main = "examples/custom_env.py",
    tags = ["team:ml", "examples", "examples_C", "examples_C_UtoZ"],
    size = "medium",
    srcs = ["examples/custom_env.py"],
    args = ["--as-test"]
)

py_test(
    name = "examples/custom_env_torch",
    main = "examples/custom_env.py",
    tags = ["team:ml", "examples", "examples_C", "examples_C_UtoZ"],
    size = "large",
    srcs = ["examples/custom_env.py"],
    args = ["--as-test", "--framework=torch"]
)

py_test(
    name = "examples/custom_eval_tf",
    main = "examples/custom_eval.py",
    tags = ["team:ml", "examples", "examples_C", "examples_C_UtoZ"],
    size = "medium",
    srcs = ["examples/custom_eval.py"],
    args = ["--num-cpus=4", "--as-test"]
)

py_test(
    name = "examples/custom_eval_torch",
    main = "examples/custom_eval.py",
    tags = ["team:ml", "examples", "examples_C", "examples_C_UtoZ"],
    size = "medium",
    srcs = ["examples/custom_eval.py"],
    args = ["--num-cpus=4", "--as-test", "--framework=torch"]
)

py_test(
    name = "examples/custom_experiment",
    main = "examples/custom_experiment.py",
    tags = ["team:ml", "examples", "examples_C", "examples_C_UtoZ"],
    size = "medium",
    srcs = ["examples/custom_experiment.py"],
    args = ["--train-iterations=10"]
)

py_test(
    name = "examples/custom_fast_model_tf",
    main = "examples/custom_fast_model.py",
    tags = ["team:ml", "examples", "examples_C", "examples_C_UtoZ"],
    size = "medium",
    srcs = ["examples/custom_fast_model.py"],
    args = ["--stop-iters=1"]
)

py_test(
    name = "examples/custom_fast_model_torch",
    main = "examples/custom_fast_model.py",
    tags = ["team:ml", "examples", "examples_C", "examples_C_UtoZ"],
    size = "medium",
    srcs = ["examples/custom_fast_model.py"],
    args = ["--stop-iters=1", "--framework=torch"]
)

py_test(
    name = "examples/custom_keras_model_a2c",
    main = "examples/custom_keras_model.py",
    tags = ["team:ml", "examples", "examples_C", "examples_C_UtoZ"],
    size = "large",
    srcs = ["examples/custom_keras_model.py"],
    args = ["--run=A2C", "--stop=50", "--num-cpus=4"]
)

py_test(
    name = "examples/custom_keras_model_dqn",
    main = "examples/custom_keras_model.py",
    tags = ["team:ml", "examples", "examples_C", "examples_C_UtoZ"],
    size = "medium",
    srcs = ["examples/custom_keras_model.py"],
    args = ["--run=DQN", "--stop=50"]
)

py_test(
    name = "examples/custom_keras_model_ppo",
    main = "examples/custom_keras_model.py",
    tags = ["team:ml", "examples", "examples_C", "examples_C_UtoZ"],
    size = "medium",
    srcs = ["examples/custom_keras_model.py"],
    args = ["--run=PPO", "--stop=50", "--num-cpus=4"]
)

py_test(
    name = "examples/custom_metrics_and_callbacks",
    main = "examples/custom_metrics_and_callbacks.py",
    tags = ["team:ml", "examples", "examples_C", "examples_C_UtoZ"],
    size = "small",
    srcs = ["examples/custom_metrics_and_callbacks.py"],
    args = ["--stop-iters=2"]
)

py_test(
    name = "examples/custom_metrics_and_callbacks_legacy",
    main = "examples/custom_metrics_and_callbacks_legacy.py",
    tags = ["team:ml", "examples", "examples_C", "examples_C_UtoZ"],
    size = "small",
    srcs = ["examples/custom_metrics_and_callbacks_legacy.py"],
    args = ["--stop-iters=2"]
)

py_test(
    name = "examples/custom_model_api_tf",
    main = "examples/custom_model_api.py",
    tags = ["team:ml", "examples", "examples_C", "examples_C_UtoZ"],
    size = "small",
    srcs = ["examples/custom_model_api.py"],
)

py_test(
    name = "examples/custom_model_api_torch",
    main = "examples/custom_model_api.py",
    tags = ["team:ml", "examples", "examples_C", "examples_C_UtoZ"],
    size = "small",
    srcs = ["examples/custom_model_api.py"],
    args = ["--framework=torch"],
)

py_test(
    name = "examples/custom_model_loss_and_metrics_ppo_tf",
    main = "examples/custom_model_loss_and_metrics.py",
    tags = ["team:ml", "examples", "examples_C", "examples_C_UtoZ"],
    size = "medium",
    # Include the json data file.
    data = ["tests/data/cartpole/small.json"],
    srcs = ["examples/custom_model_loss_and_metrics.py"],
    args = ["--run=PPO", "--stop-iters=1", "--input-files=tests/data/cartpole"]
)

py_test(
    name = "examples/custom_model_loss_and_metrics_ppo_torch",
    main = "examples/custom_model_loss_and_metrics.py",
    tags = ["team:ml", "examples", "examples_C", "examples_C_UtoZ"],
    size = "medium",
    # Include the json data file.
    data = ["tests/data/cartpole/small.json"],
    srcs = ["examples/custom_model_loss_and_metrics.py"],
    args = ["--run=PPO", "--framework=torch", "--stop-iters=1", "--input-files=tests/data/cartpole"]
)

py_test(
    name = "examples/custom_model_loss_and_metrics_pg_tf",
    main = "examples/custom_model_loss_and_metrics.py",
    tags = ["team:ml", "examples", "examples_C", "examples_C_UtoZ"],
    size = "medium",
    # Include the json data file.
    data = ["tests/data/cartpole/small.json"],
    srcs = ["examples/custom_model_loss_and_metrics.py"],
    args = ["--run=PG", "--stop-iters=1", "--input-files=tests/data/cartpole"]
)

py_test(
    name = "examples/custom_model_loss_and_metrics_pg_torch",
    main = "examples/custom_model_loss_and_metrics.py",
    tags = ["team:ml", "examples", "examples_C", "examples_C_UtoZ"],
    size = "medium",
    # Include the json data file.
    data = ["tests/data/cartpole/small.json"],
    srcs = ["examples/custom_model_loss_and_metrics.py"],
    args = ["--run=PG", "--framework=torch", "--stop-iters=1", "--input-files=tests/data/cartpole"]
)

py_test(
    name = "examples/custom_observation_filters",
    main = "examples/custom_observation_filters.py",
    tags = ["team:ml", "examples", "examples_C", "examples_C_UtoZ"],
    size = "medium",
    srcs = ["examples/custom_observation_filters.py"],
    args = ["--stop-iters=3"]
)

py_test(
    name = "examples/custom_rnn_model_repeat_after_me_tf",
    main = "examples/custom_rnn_model.py",
    tags = ["team:ml", "examples", "examples_C", "examples_C_UtoZ"],
    size = "medium",
    srcs = ["examples/custom_rnn_model.py"],
    args = ["--as-test", "--run=PPO", "--stop-reward=40", "--env=RepeatAfterMeEnv", "--num-cpus=4"]
)

py_test(
    name = "examples/custom_rnn_model_repeat_initial_obs_tf",
    main = "examples/custom_rnn_model.py",
    tags = ["team:ml", "examples", "examples_C", "examples_C_UtoZ"],
    size = "medium",
    srcs = ["examples/custom_rnn_model.py"],
    args = ["--as-test", "--run=PPO", "--stop-reward=10", "--stop-timesteps=300000", "--env=RepeatInitialObsEnv", "--num-cpus=4"]
)

py_test(
    name = "examples/custom_rnn_model_repeat_after_me_torch",
    main = "examples/custom_rnn_model.py",
    tags = ["team:ml", "examples", "examples_C", "examples_C_UtoZ"],
    size = "medium",
    srcs = ["examples/custom_rnn_model.py"],
    args = ["--as-test", "--framework=torch", "--run=PPO", "--stop-reward=40", "--env=RepeatAfterMeEnv", "--num-cpus=4"]
)

py_test(
    name = "examples/custom_rnn_model_repeat_initial_obs_torch",
    main = "examples/custom_rnn_model.py",
    tags = ["team:ml", "examples", "examples_C", "examples_C_UtoZ"],
    size = "medium",
    srcs = ["examples/custom_rnn_model.py"],
    args = ["--as-test", "--framework=torch", "--run=PPO", "--stop-reward=10", "--stop-timesteps=300000", "--env=RepeatInitialObsEnv", "--num-cpus=4"]
)

py_test(
    name = "examples/custom_tf_policy",
    tags = ["team:ml", "examples", "examples_C", "examples_C_UtoZ"],
    size = "medium",
    srcs = ["examples/custom_tf_policy.py"],
    args = ["--stop-iters=2", "--num-cpus=4"]
)

py_test(
    name = "examples/custom_torch_policy",
    tags = ["team:ml", "examples", "examples_C", "examples_C_UtoZ"],
    size = "medium",
    srcs = ["examples/custom_torch_policy.py"],
    args = ["--stop-iters=2", "--num-cpus=4"]
)

py_test(
    name = "examples/custom_train_fn",
    main = "examples/custom_train_fn.py",
    tags = ["team:ml", "examples", "examples_C", "examples_C_UtoZ"],
    size = "medium",
    srcs = ["examples/custom_train_fn.py"],
)

py_test(
    name = "examples/custom_vector_env_tf",
    main = "examples/custom_vector_env.py",
    tags = ["team:ml", "examples", "examples_C", "examples_C_UtoZ"],
    size = "medium",
    srcs = ["examples/custom_vector_env.py"],
    args = ["--as-test", "--stop-reward=40.0"]
)

py_test(
    name = "examples/custom_vector_env_torch",
    main = "examples/custom_vector_env.py",
    tags = ["team:ml", "examples", "examples_C", "examples_C_UtoZ"],
    size = "medium",
    srcs = ["examples/custom_vector_env.py"],
    args = ["--as-test", "--framework=torch", "--stop-reward=40.0"]
)

py_test(
    name = "examples/deterministic_training_tf",
    main = "examples/deterministic_training.py",
    tags = ["team:ml", "multi_gpu"],
    size = "medium",
    srcs = ["examples/deterministic_training.py"],
    args = ["--as-test", "--stop-iters=1", "--framework=tf", "--num-gpus-trainer=1", "--num-gpus-per-worker=1"]
)

py_test(
    name = "examples/deterministic_training_tf2",
    main = "examples/deterministic_training.py",
    tags = ["team:ml", "multi_gpu"],
    size = "medium",
    srcs = ["examples/deterministic_training.py"],
    args = ["--as-test", "--stop-iters=1", "--framework=tf2", "--num-gpus-trainer=1", "--num-gpus-per-worker=1"]
)

py_test(
    name = "examples/deterministic_training_torch",
    main = "examples/deterministic_training.py",
    tags = ["team:ml", "multi_gpu"],
    size = "medium",
    srcs = ["examples/deterministic_training.py"],
    args = ["--as-test", "--stop-iters=1", "--framework=torch", "--num-gpus-trainer=1", "--num-gpus-per-worker=1"]
)

py_test(
    name = "examples/eager_execution",
    tags = ["team:ml", "examples", "examples_E"],
    size = "small",
    srcs = ["examples/eager_execution.py"],
    args = ["--stop-iters=2"]
)

py_test(
    name = "examples/export/cartpole_dqn_export",
    main = "examples/export/cartpole_dqn_export.py",
    tags = ["team:ml", "examples", "examples_E"],
    size = "medium",
    srcs = ["examples/export/cartpole_dqn_export.py"],
)

py_test(
    name = "examples/export/onnx_tf",
    main = "examples/export/onnx_tf.py",
    tags = ["team:ml", "examples", "examples_E"],
    size = "medium",
    srcs = ["examples/export/onnx_tf.py"],
)

py_test(
    name = "examples/export/onnx_torch",
    main = "examples/export/onnx_torch.py",
    tags = ["team:ml", "examples", "examples_E"],
    size = "medium",
    srcs = ["examples/export/onnx_torch.py"],
)

py_test(
    name = "examples/fractional_gpus",
    main = "examples/fractional_gpus.py",
    tags = ["team:ml", "examples", "examples_F"],
    size = "medium",
    srcs = ["examples/fractional_gpus.py"],
    args = ["--as-test", "--stop-reward=40.0", "--num-gpus=0", "--num-workers=0"]
)

py_test(
    name = "examples/hierarchical_training_tf",
    main = "examples/hierarchical_training.py",
    tags = ["team:ml", "examples", "examples_H"],
    size = "medium",
    srcs = ["examples/hierarchical_training.py"],
    args = ["--stop-reward=0.0"]
)

py_test(
    name = "examples/hierarchical_training_torch",
    main = "examples/hierarchical_training.py",
    tags = ["team:ml", "examples", "examples_H"],
    size = "medium",
    srcs = ["examples/hierarchical_training.py"],
    args = ["--framework=torch", "--stop-reward=0.0"]
)

# Do not run this test (MobileNetV2 is gigantic and takes forever for 1 iter).
# py_test(
#     name = "examples/mobilenet_v2_with_lstm_tf",
#     main = "examples/mobilenet_v2_with_lstm.py",
#     tags = ["team:ml", "examples", "examples_M"],
#     size = "small",
#     srcs = ["examples/mobilenet_v2_with_lstm.py"]
# )

py_test(
    name = "examples/multi_agent_cartpole_tf",
    main = "examples/multi_agent_cartpole.py",
    tags = ["team:ml", "examples", "examples_M"],
    size = "medium",
    srcs = ["examples/multi_agent_cartpole.py"],
    args = ["--as-test", "--stop-reward=70.0", "--num-cpus=4"]
)

py_test(
    name = "examples/multi_agent_cartpole_torch",
    main = "examples/multi_agent_cartpole.py",
    tags = ["team:ml", "examples", "examples_M"],
    size = "medium",
    srcs = ["examples/multi_agent_cartpole.py"],
    args = ["--as-test", "--framework=torch", "--stop-reward=70.0", "--num-cpus=4"]
)

py_test(
    name = "examples/multi_agent_custom_policy_tf",
    main = "examples/multi_agent_custom_policy.py",
    tags = ["team:ml", "examples", "examples_M"],
    size = "small",
    srcs = ["examples/multi_agent_custom_policy.py"],
    args = ["--as-test", "--stop-reward=80"]
)

py_test(
    name = "examples/multi_agent_custom_policy_torch",
    main = "examples/multi_agent_custom_policy.py",
    tags = ["team:ml", "examples", "examples_M"],
    size = "small",
    srcs = ["examples/multi_agent_custom_policy.py"],
    args = ["--as-test", "--framework=torch", "--stop-reward=80"]
)

py_test(
    name = "examples/multi_agent_two_trainers_tf",
    main = "examples/multi_agent_two_trainers.py",
    tags = ["team:ml", "examples", "examples_M"],
    size = "medium",
    srcs = ["examples/multi_agent_two_trainers.py"],
    args = ["--as-test", "--stop-reward=70"]
)

py_test(
    name = "examples/multi_agent_two_trainers_torch",
    main = "examples/multi_agent_two_trainers.py",
    tags = ["team:ml", "examples", "examples_M"],
    size = "medium",
    srcs = ["examples/multi_agent_two_trainers.py"],
    args = ["--as-test", "--framework=torch", "--stop-reward=70"]
)

# Taking out this test for now: Mixed torch- and tf- policies within the same
# Trainer never really worked.
# py_test(
#     name = "examples/multi_agent_two_trainers_mixed_torch_tf",
#     main = "examples/multi_agent_two_trainers.py",
#     tags = ["team:ml", "examples", "examples_M"],
#     size = "medium",
#     srcs = ["examples/multi_agent_two_trainers.py"],
#     args = ["--as-test", "--mixed-torch-tf", "--stop-reward=70"]
# )

py_test(
    name = "examples/nested_action_spaces_ppo_tf",
    main = "examples/nested_action_spaces.py",
    tags = ["team:ml", "examples", "examples_N"],
    size = "medium",
    srcs = ["examples/nested_action_spaces.py"],
    args = ["--as-test", "--stop-reward=-600", "--run=PPO"]
)

py_test(
    name = "examples/nested_action_spaces_ppo_torch",
    main = "examples/nested_action_spaces.py",
    tags = ["team:ml", "examples", "examples_N"],
    size = "medium",
    srcs = ["examples/nested_action_spaces.py"],
    args = ["--as-test", "--framework=torch", "--stop-reward=-600", "--run=PPO"]
)

py_test(
    name = "examples/parallel_evaluation_and_training_13_episodes_tf",
    main = "examples/parallel_evaluation_and_training.py",
    tags = ["team:ml", "examples", "examples_P"],
    size = "medium",
    srcs = ["examples/parallel_evaluation_and_training.py"],
    args = ["--as-test", "--stop-reward=50.0", "--num-cpus=6", "--evaluation-num-episodes=13"]
)

py_test(
    name = "examples/parallel_evaluation_and_training_auto_num_episodes_tf",
    main = "examples/parallel_evaluation_and_training.py",
    tags = ["team:ml", "examples", "examples_P"],
    size = "medium",
    srcs = ["examples/parallel_evaluation_and_training.py"],
    args = ["--as-test", "--stop-reward=50.0", "--num-cpus=6", "--evaluation-num-episodes=auto"]
)

py_test(
    name = "examples/parallel_evaluation_and_training_11_episodes_tf2",
    main = "examples/parallel_evaluation_and_training.py",
    tags = ["team:ml", "examples", "examples_P"],
    size = "medium",
    srcs = ["examples/parallel_evaluation_and_training.py"],
    args = ["--as-test", "--framework=tf2", "--stop-reward=30.0", "--num-cpus=6", "--evaluation-num-episodes=11"]
)

py_test(
    name = "examples/parallel_evaluation_and_training_14_episodes_torch",
    main = "examples/parallel_evaluation_and_training.py",
    tags = ["team:ml", "examples", "examples_P"],
    size = "medium",
    srcs = ["examples/parallel_evaluation_and_training.py"],
    args = ["--as-test", "--framework=torch", "--stop-reward=30.0", "--num-cpus=6", "--evaluation-num-episodes=14"]
)

py_test(
    name = "examples/parametric_actions_cartpole_pg_tf",
    main = "examples/parametric_actions_cartpole.py",
    tags = ["team:ml", "examples", "examples_P"],
    size = "medium",
    srcs = ["examples/parametric_actions_cartpole.py"],
    args = ["--as-test", "--stop-reward=60.0", "--run=PG"]
)

py_test(
    name = "examples/parametric_actions_cartpole_dqn_tf",
    main = "examples/parametric_actions_cartpole.py",
    tags = ["team:ml", "examples", "examples_P"],
    size = "medium",
    srcs = ["examples/parametric_actions_cartpole.py"],
    args = ["--as-test", "--stop-reward=60.0", "--run=DQN"]
)

py_test(
    name = "examples/parametric_actions_cartpole_pg_torch",
    main = "examples/parametric_actions_cartpole.py",
    tags = ["team:ml", "examples", "examples_P"],
    size = "medium",
    srcs = ["examples/parametric_actions_cartpole.py"],
    args = ["--as-test", "--framework=torch", "--stop-reward=60.0", "--run=PG"]
)

py_test(
    name = "examples/parametric_actions_cartpole_dqn_torch",
    main = "examples/parametric_actions_cartpole.py",
    tags = ["team:ml", "examples", "examples_P"],
    size = "medium",
    srcs = ["examples/parametric_actions_cartpole.py"],
    args = ["--as-test", "--framework=torch", "--stop-reward=60.0", "--run=DQN"]
)

py_test(
    name = "examples/parametric_actions_cartpole_embeddings_learnt_by_model",
    main = "examples/parametric_actions_cartpole_embeddings_learnt_by_model.py",
    tags = ["team:ml", "examples", "examples_P"],
    size = "medium",
    srcs = ["examples/parametric_actions_cartpole_embeddings_learnt_by_model.py"],
    args = ["--as-test", "--stop-reward=80.0"]
)

py_test(
    name = "examples/inference_and_serving/policy_inference_after_training_tf",
    main = "examples/inference_and_serving/policy_inference_after_training.py",
    tags = ["team:ml", "examples", "examples_P"],
    size = "medium",
    srcs = ["examples/inference_and_serving/policy_inference_after_training.py"],
    args = ["--stop-iters=3", "--framework=tf"]
)

py_test(
    name = "examples/inference_and_serving/policy_inference_after_training_torch",
    main = "examples/inference_and_serving/policy_inference_after_training.py",
    tags = ["team:ml", "examples", "examples_P"],
    size = "medium",
    srcs = ["examples/inference_and_serving/policy_inference_after_training.py"],
    args = ["--stop-iters=3", "--framework=torch"]
)

py_test(
    name = "examples/inference_and_serving/policy_inference_after_training_with_attention_tf",
    main = "examples/inference_and_serving/policy_inference_after_training_with_attention.py",
    tags = ["team:ml", "examples", "examples_P"],
    size = "medium",
    srcs = ["examples/inference_and_serving/policy_inference_after_training_with_attention.py"],
    args = ["--stop-iters=2", "--framework=tf"]
)

py_test(
    name = "examples/inference_and_serving/policy_inference_after_training_with_attention_torch",
    main = "examples/inference_and_serving/policy_inference_after_training_with_attention.py",
    tags = ["team:ml", "examples", "examples_P"],
    size = "medium",
    srcs = ["examples/inference_and_serving/policy_inference_after_training_with_attention.py"],
    args = ["--stop-iters=2", "--framework=torch"]
)

py_test(
    name = "examples/inference_and_serving/policy_inference_after_training_with_lstm_tf",
    main = "examples/inference_and_serving/policy_inference_after_training_with_lstm.py",
    tags = ["team:ml", "examples", "examples_P"],
    size = "medium",
    srcs = ["examples/inference_and_serving/policy_inference_after_training_with_lstm.py"],
    args = ["--stop-iters=1", "--framework=tf"]
)

py_test(
    name = "examples/inference_and_serving/policy_inference_after_training_with_lstm_torch",
    main = "examples/inference_and_serving/policy_inference_after_training_with_lstm.py",
    tags = ["team:ml", "examples", "examples_P"],
    size = "medium",
    srcs = ["examples/inference_and_serving/policy_inference_after_training_with_lstm.py"],
    args = ["--stop-iters=1", "--framework=torch"]
)

py_test(
    name = "examples/preprocessing_disabled_tf",
    main = "examples/preprocessing_disabled.py",
    tags = ["team:ml", "examples", "examples_P"],
    size = "medium",
    srcs = ["examples/preprocessing_disabled.py"],
    args = ["--stop-iters=2"]
)

py_test(
    name = "examples/preprocessing_disabled_torch",
    main = "examples/preprocessing_disabled.py",
    tags = ["team:ml", "examples", "examples_P"],
    size = "medium",
    srcs = ["examples/preprocessing_disabled.py"],
    args = ["--framework=torch", "--stop-iters=2"]
)

py_test(
    name = "examples/remote_envs_with_inference_done_on_main_node_tf",
    main = "examples/remote_envs_with_inference_done_on_main_node.py",
    tags = ["team:ml", "examples", "examples_R"],
    size = "medium",
    srcs = ["examples/remote_envs_with_inference_done_on_main_node.py"],
    args = ["--as-test"],
)

py_test(
    name = "examples/remote_envs_with_inference_done_on_main_node_torch",
    main = "examples/remote_envs_with_inference_done_on_main_node.py",
    tags = ["team:ml", "examples", "examples_R"],
    size = "medium",
    srcs = ["examples/remote_envs_with_inference_done_on_main_node.py"],
    args = ["--as-test", "--framework=torch"],
)

py_test(
    name = "examples/remote_vector_env_with_custom_api",
    tags = ["team:ml", "examples", "examples_R"],
    size = "medium",
    srcs = ["examples/remote_vector_env_with_custom_api.py"],
    args = ["--stop-iters=3"]
)

py_test(
    name = "examples/restore_1_of_n_agents_from_checkpoint",
    tags = ["team:ml", "examples", "examples_R"],
    size = "medium",
    srcs = ["examples/restore_1_of_n_agents_from_checkpoint.py"],
    args = ["--pre-training-iters=1", "--stop-iters=1", "--num-cpus=4"]
)

py_test(
    name = "examples/rnnsac_stateless_cartpole",
    tags = ["team:ml", "gpu"],
    size = "large",
    srcs = ["examples/rnnsac_stateless_cartpole.py"]
)

py_test(
    name = "examples/rollout_worker_custom_workflow",
    tags = ["team:ml", "examples", "examples_R"],
    size = "small",
    srcs = ["examples/rollout_worker_custom_workflow.py"],
    args = ["--num-cpus=4"]
)

py_test(
    name = "examples/rock_paper_scissors_multiagent_tf",
    main = "examples/rock_paper_scissors_multiagent.py",
    tags = ["team:ml", "examples", "examples_R"],
    size = "medium",
    srcs = ["examples/rock_paper_scissors_multiagent.py"],
    args = ["--as-test"],
)

py_test(
    name = "examples/rock_paper_scissors_multiagent_torch",
    main = "examples/rock_paper_scissors_multiagent.py",
    tags = ["team:ml", "examples", "examples_R"],
    size = "medium",
    srcs = ["examples/rock_paper_scissors_multiagent.py"],
    args = ["--as-test", "--framework=torch"],
)

# Deactivated for now due to open-spiel's dependency on an outdated
# tensorflow-probability version.
# py_test(
#    name = "examples/self_play_with_open_spiel_connect_4_tf",
#    main = "examples/self_play_with_open_spiel.py",
#    tags = ["team:ml", "examples", "examples_S"],
#    size = "medium",
#    srcs = ["examples/self_play_with_open_spiel.py"],
#    args = ["--framework=tf", "--env=connect_four", "--win-rate-threshold=0.6", "--stop-iters=2", "--num-episodes-human-play=0"]
# )

# py_test(
#    name = "examples/self_play_with_open_spiel_connect_4_torch",
#    main = "examples/self_play_with_open_spiel.py",
#    tags = ["team:ml", "examples", "examples_S"],
#    size = "medium",
#    srcs = ["examples/self_play_with_open_spiel.py"],
#    args = ["--framework=torch", "--env=connect_four", "--win-rate-threshold=0.6", "--stop-iters=2", "--num-episodes-human-play=0"]
# )

# py_test(
#    name = "examples/self_play_league_based_with_open_spiel_markov_soccer_tf",
#    main = "examples/self_play_league_based_with_open_spiel.py",
#    tags = ["team:ml", "examples", "examples_S"],
#    size = "medium",
#    srcs = ["examples/self_play_league_based_with_open_spiel.py"],
#    args = ["--framework=tf", "--env=markov_soccer", "--win-rate-threshold=0.6", "--stop-iters=2", "--num-episodes-human-play=0"]
# )

# py_test(
#    name = "examples/self_play_league_based_with_open_spiel_markov_soccer_torch",
#    main = "examples/self_play_league_based_with_open_spiel.py",
#    tags = ["team:ml", "examples", "examples_S"],
#    size = "medium",
#    srcs = ["examples/self_play_league_based_with_open_spiel_markov_soccer.py"],
#    args = ["--framework=torch", "--env=markov_soccer", "--win-rate-threshold=0.6", "--stop-iters=2", "--num-episodes-human-play=0"]
# )

py_test(
    name = "examples/trajectory_view_api_tf",
    main = "examples/trajectory_view_api.py",
    tags = ["team:ml", "examples", "examples_T"],
    size = "medium",
    srcs = ["examples/trajectory_view_api.py"],
    args = ["--as-test", "--framework=tf", "--stop-reward=100.0"]
)

py_test(
    name = "examples/trajectory_view_api_torch",
    main = "examples/trajectory_view_api.py",
    tags = ["team:ml", "examples", "examples_T"],
    size = "medium",
    srcs = ["examples/trajectory_view_api.py"],
    args = ["--as-test", "--framework=torch", "--stop-reward=100.0"]
)

py_test(
    name = "examples/tune/framework",
    main = "examples/tune/framework.py",
    tags = ["team:ml", "examples", "examples_F"],
    size = "medium",
    srcs = ["examples/tune/framework.py"],
    args = ["--smoke-test"]
)

py_test(
    name = "examples/two_trainer_workflow_tf",
    main = "examples/two_trainer_workflow.py",
    tags = ["team:ml", "examples", "examples_T"],
    size = "small",
    srcs = ["examples/two_trainer_workflow.py"],
    args = ["--as-test", "--stop-reward=100.0"]
)

py_test(
    name = "examples/two_trainer_workflow_torch",
    main = "examples/two_trainer_workflow.py",
    tags = ["team:ml", "examples", "examples_T"],
    size = "small",
    srcs = ["examples/two_trainer_workflow.py"],
    args = ["--as-test", "--torch", "--stop-reward=100.0"]
)

py_test(
    name = "examples/two_trainer_workflow_mixed_torch_tf",
    main = "examples/two_trainer_workflow.py",
    tags = ["team:ml", "examples", "examples_T"],
    size = "small",
    srcs = ["examples/two_trainer_workflow.py"],
    args = ["--as-test", "--mixed-torch-tf", "--stop-reward=100.0"]
)

py_test(
    name = "examples/two_step_game_maddpg",
    main = "examples/two_step_game.py",
    tags = ["team:ml", "examples", "examples_T"],
    size = "medium",
    srcs = ["examples/two_step_game.py"],
    args = ["--as-test", "--stop-reward=7.1", "--run=contrib/MADDPG"]
)

py_test(
    name = "examples/two_step_game_pg_tf",
    main = "examples/two_step_game.py",
    tags = ["team:ml", "examples", "examples_T"],
    size = "medium",
    srcs = ["examples/two_step_game.py"],
    args = ["--as-test", "--stop-reward=7", "--run=PG"]
)

py_test(
    name = "examples/two_step_game_pg_torch",
    main = "examples/two_step_game.py",
    tags = ["team:ml", "examples", "examples_T"],
    size = "medium",
    srcs = ["examples/two_step_game.py"],
    args = ["--as-test", "--framework=torch", "--stop-reward=7", "--run=PG"]
)

py_test(
    name = "examples/two_step_game_qmix",
    main = "examples/two_step_game.py",
    tags = ["team:ml", "examples", "examples_T"],
    size = "large",
    srcs = ["examples/two_step_game.py"],
    args = ["--as-test", "--framework=torch", "--stop-reward=7", "--run=QMIX"]
)

py_test(
    name = "contrib/bandits/examples/lin_ts",
    main = "contrib/bandits/examples/simple_context_bandit.py",
    tags = ["team:ml", "examples", "examples_T"],
    size = "small",
    srcs = ["contrib/bandits/examples/simple_context_bandit.py"],
    args = ["--as-test", "--stop-reward=10", "--run=contrib/LinTS"],
)

py_test(
    name = "contrib/bandits/examples/lin_ucb",
    main = "contrib/bandits/examples/simple_context_bandit.py",
    tags = ["team:ml", "examples", "examples_U"],
    size = "small",
    srcs = ["contrib/bandits/examples/simple_context_bandit.py"],
    args = ["--as-test", "--stop-reward=10", "--run=contrib/LinUCB"],
)

py_test(
    name = "contrib/bandits/examples/lin_ts_train_wheel_env",
    main = "contrib/bandits/examples/LinTS_train_wheel_env.py",
    tags = ["team:ml", "examples", "examples_U"],
    size = "small",
    srcs = ["contrib/bandits/examples/LinTS_train_wheel_env.py"],
)

py_test(
    name = "contrib/bandits/examples/tune_lin_ts_train_wheel_env",
    main = "contrib/bandits/examples/tune_LinTS_train_wheel_env.py",
    tags = ["team:ml", "examples", "examples_U"],
    size = "small",
    srcs = ["contrib/bandits/examples/tune_LinTS_train_wheel_env.py"],
)

py_test(
    name = "contrib/bandits/examples/tune_lin_ucb_train_recommendation",
    main = "contrib/bandits/examples/tune_LinUCB_train_recommendation.py",
    tags = ["team:ml", "examples", "examples_U"],
    size = "small",
    srcs = ["contrib/bandits/examples/tune_LinUCB_train_recommendation.py"],
)

# --------------------------------------------------------------------
# examples/documentation directory
#
# Tag: documentation
#
# NOTE: Add tests alphabetically to this list.
# --------------------------------------------------------------------

py_test(
    name = "examples/documentation/custom_gym_env",
    main = "examples/documentation/custom_gym_env.py",
    tags = ["team:ml", "documentation"],
<<<<<<< HEAD
    size = "small",
=======
    size = "medium",
>>>>>>> 7209b2d2
    srcs = ["examples/documentation/custom_gym_env.py"],
)

py_test(
    name = "examples/documentation/rllib_in_60s",
    main = "examples/documentation/rllib_in_60s.py",
    tags = ["team:ml", "documentation"],
    size = "medium",
    srcs = ["examples/documentation/rllib_in_60s.py"],
)<|MERGE_RESOLUTION|>--- conflicted
+++ resolved
@@ -2724,11 +2724,7 @@
     name = "examples/documentation/custom_gym_env",
     main = "examples/documentation/custom_gym_env.py",
     tags = ["team:ml", "documentation"],
-<<<<<<< HEAD
-    size = "small",
-=======
-    size = "medium",
->>>>>>> 7209b2d2
+    size = "medium",
     srcs = ["examples/documentation/custom_gym_env.py"],
 )
 
