--- conflicted
+++ resolved
@@ -2495,7 +2495,15 @@
 
 # subdirectory: inference/
 # ....................................
-<<<<<<< HEAD
+py_test(
+    name = "examples/inference/policy_inference_after_training",
+    main = "examples/inference/policy_inference_after_training.py",
+    tags = ["team:rllib", "exclusive", "examples"],
+    size = "medium",
+    srcs = ["examples/inference/policy_inference_after_training.py"],
+    args = ["--enable-new-api-stack", "--stop-reward=100.0"]
+)
+
 py_test(
     name = "examples/inference/policy_inference_after_training_w_connector",
     main = "examples/inference/policy_inference_after_training_w_connector.py",
@@ -2503,28 +2511,6 @@
     size = "medium",
     srcs = ["examples/inference/policy_inference_after_training_w_connector.py"],
     args = ["--enable-new-api-stack", "--stop-reward=150.0"]
-)
-
-#@OldAPIStack
-py_test(
-    name = "examples/inference/policy_inference_after_training_tf",
-    main = "examples/inference/policy_inference_after_training.py",
-    tags = ["team:rllib", "exclusive", "examples"],
-    size = "medium",
-    srcs = ["examples/inference/policy_inference_after_training.py"],
-    args = ["--stop-iters=3", "--framework=tf"]
-)
-
-#@OldAPIStack
-=======
->>>>>>> 94937a1f
-py_test(
-    name = "examples/inference/policy_inference_after_training",
-    main = "examples/inference/policy_inference_after_training.py",
-    tags = ["team:rllib", "exclusive", "examples"],
-    size = "medium",
-    srcs = ["examples/inference/policy_inference_after_training.py"],
-    args = ["--enable-new-api-stack", "--stop-reward=100.0"]
 )
 
 #@OldAPIStack
