# --------------------------------------------------------------------
# BAZEL/Buildkite-CI test cases.
# --------------------------------------------------------------------

# To add new RLlib tests, first find the correct category of your new test
# within this file.

# All new tests - within their category - should be added alphabetically!
# Do not just add tests to the bottom of the file.

# Currently we have the following categories:

# - Learning tests/regression, tagged:
# -- "learning_tests_[discrete|continuous]": distinguish discrete
#    actions vs continuous actions.
# -- "crashing_cartpole" and "stateless_cartpole" to distinguish between
#    simple CartPole and more advanced variants of it.
# -- "ray_data": Tests that rely on ray_data.
# -- "learning_tests_with_ray_data": Learning tests that rely on ray_data.

# - Folder-bound tests, tagged with the name of the top-level dir:
#   - `env` directory tests.
#   - `evaluation` directory tests.
#   - `models` directory tests.
#   - `offline` directory tests.
#   - `policy` directory tests.
#   - `utils` directory tests.

# - Algorithm tests, tagged "algorithms_dir".

# - Tests directory (everything in rllib/tests/...), tagged: "tests_dir"

# - Examples directory (everything in rllib/examples/...), tagged: "examples"

# - Memory leak tests tagged "memory_leak_tests".

# Note: There is a special directory in examples: "documentation" which contains
# all code that is linked to from within the RLlib docs. This code is tested
# separately via the "documentation" tag.

# Additional tags are:
# - "team:rllib": Indicating that all tests in this file are the responsibility of
#   the RLlib Team.
# - "needs_gpu": Indicating that a test needs to have a GPU in order to run.
# - "gpu": Indicating that a test may (but doesn't have to) be run in the GPU
#   pipeline, defined in .buildkite/pipeline.gpu.yml.
# - "multi_gpu": Indicating that a test will definitely be run in the Large GPU
#   pipeline, defined in .buildkite/pipeline.gpu.large.yml.
# - "no_gpu": Indicating that a test should not be run in the GPU pipeline due
#   to certain incompatibilities.
# - "no_tf_eager_tracing": Exclude this test from tf-eager tracing tests.
# - "torch_only": Only run this test case with framework=torch.

# Our .buildkite/pipeline.yml and .buildkite/pipeline.gpu.yml files execute all
# these tests in n different jobs.

load("//bazel:python.bzl", "py_test_module_list")
load("//bazel:python.bzl", "doctest")

filegroup(
  name = "cartpole-v1_large",
  data = glob(["tests/data/cartpole/cartpole-v1_large/*.parquet"]),
  visibility = ["//visibility:public"],
)

doctest(
    files = glob(
        ["**/*.py"],
        exclude=[
            "**/examples/**",
            "**/tests/**",
            "**/test_*.py",
            # Exclude `tuned_examples` *.py files.
            "**/tuned_examples/**",
            # Deprecated modules
            "utils/window_stat.py",
            "utils/timer.py",
            "utils/memory.py",
            "offline/off_policy_estimator.py",
            "offline/estimators/feature_importance.py",
            "env/wrappers/recsim_wrapper.py",
            "env/remote_vector_env.py",
            # Missing imports
            "algorithms/dreamerv3/**",
            # FIXME: These modules contain broken examples that weren't previously
            # tested.
            "algorithms/algorithm_config.py",
            "algorithms/alpha_star/alpha_star.py",
            "algorithms/r2d2/r2d2.py",
            "algorithms/sac/rnnsac.py",
            "algorithms/simple_q/simple_q.py",
            "core/models/base.py",
            "core/models/specs/specs_base.py",
            "core/models/specs/specs_dict.py",
            "env/wrappers/pettingzoo_env.py",
            "evaluation/collectors/sample_collector.py",
            "evaluation/episode.py",
            "evaluation/metrics.py",
            "evaluation/observation_function.py",
            "evaluation/postprocessing.py",
            "execution/buffers/mixin_replay_buffer.py",
            "models/base_model.py",
            "models/catalog.py",
            "models/preprocessors.py",
            "models/repeated_values.py",
            "models/tf/tf_distributions.py",
            "models/torch/model.py",
            "models/torch/torch_distributions.py",
            "policy/rnn_sequencing.py",
            "utils/actor_manager.py",
            "utils/filter.py",
            "utils/from_config.py",
            "utils/metrics/window_stat.py",
            "utils/nested_dict.py",
            "utils/pre_checks/env.py",
            "utils/replay_buffers/multi_agent_mixin_replay_buffer.py",
            "utils/spaces/space_utils.py"
        ]
    ),
    tags = ["team:rllib"],
<<<<<<< HEAD
    size = "enormous",
    data = [
        "tests/data/cartpole/cartpole-v1_large",
    ]
=======
    data = glob(["tests/data/cartpole/cartpole-v1_large/*.parquet"]),
    size = "enormous",
>>>>>>> a81d852d
)

# --------------------------------------------------------------------
# Benchmarks
#
# Tag: benchmark
#
# This is smoke-testing the benchmark scripts.
# --------------------------------------------------------------------
py_test(
    name = "torch_compile_inference_bm",
    main = "benchmarks/torch_compile/run_inference_bm.py",
    tags = ["team:rllib", "exclusive", "benchmark", "torch_2.x_only_benchmark"],
    size = "small",
    srcs = ["benchmarks/torch_compile/run_inference_bm.py"],
    args = ["--smoke-test"]
)

py_test(
    name = "torch_compile_ppo_with_inference",
    main = "benchmarks/torch_compile/run_ppo_with_inference_bm.py",
    tags = ["team:rllib", "exclusive", "benchmark", "torch_2.x_only_benchmark"],
    size = "medium",
    srcs = ["benchmarks/torch_compile/run_ppo_with_inference_bm.py"],
    args = ["--smoke-test"]
)


# --------------------------------------------------------------------
# Algorithms learning regression tests.
#
# Tag: learning_tests
#
# This will test python/yaml config files
# inside rllib/tuned_examples/[algo-name] for actual learning success.
# --------------------------------------------------------------------

# APPO
# CartPole
py_test(
    name = "learning_tests_cartpole_appo",
    main = "tuned_examples/appo/cartpole_appo.py",
    tags = ["team:rllib", "exclusive", "learning_tests", "learning_tests_discrete", "torch_only"],
    size = "large",
    srcs = ["tuned_examples/appo/cartpole_appo.py"],
    args = ["--as-test", "--enable-new-api-stack", "--num-gpus=1"]
)
py_test(
    name = "learning_tests_cartpole_appo_gpu",
    main = "tuned_examples/appo/cartpole_appo.py",
    tags = ["team:rllib", "exclusive", "learning_tests", "torch_only", "learning_tests_discrete", "learning_tests_pytorch_use_all_core", "gpu"],
    size = "large",
    srcs = ["tuned_examples/appo/cartpole_appo.py"],
    args = ["--as-test", "--enable-new-api-stack", "--num-gpus=1"]
)
py_test(
    name = "learning_tests_cartpole_appo_multi_cpu",
    main = "tuned_examples/appo/cartpole_appo.py",
    tags = ["team:rllib", "exclusive", "learning_tests", "torch_only", "learning_tests_discrete", "learning_tests_pytorch_use_all_core"],
    size = "large",
    srcs = ["tuned_examples/appo/cartpole_appo.py"],
    args = ["--as-test", "--enable-new-api-stack", "--num-gpus=2"]
)
py_test(
    name = "learning_tests_cartpole_appo_multi_gpu",
    main = "tuned_examples/appo/cartpole_appo.py",
    tags = ["team:rllib", "exclusive", "learning_tests", "torch_only", "learning_tests_discrete", "learning_tests_pytorch_use_all_core", "multi_gpu"],
    size = "large",
    srcs = ["tuned_examples/appo/cartpole_appo.py"],
    args = ["--as-test", "--enable-new-api-stack", "--num-gpus=2"]
)
# MultiAgentCartPole
py_test(
    name = "learning_tests_multi_agent_cartpole_appo",
    main = "tuned_examples/appo/multi_agent_cartpole_appo.py",
    tags = ["team:rllib", "exclusive", "learning_tests", "learning_tests_discrete", "torch_only"],
    size = "large",
    srcs = ["tuned_examples/appo/multi_agent_cartpole_appo.py"],
    args = ["--as-test", "--enable-new-api-stack", "--num-agents=2", "--num-gpus=1"]
)
py_test(
    name = "learning_tests_multi_agent_cartpole_appo_gpu",
    main = "tuned_examples/appo/multi_agent_cartpole_appo.py",
    tags = ["team:rllib", "exclusive", "learning_tests", "torch_only", "learning_tests_discrete", "learning_tests_pytorch_use_all_core", "gpu"],
    size = "large",
    srcs = ["tuned_examples/appo/multi_agent_cartpole_appo.py"],
    args = ["--as-test", "--enable-new-api-stack", "--num-agents=2", "--num-gpus=1", "--num-cpus=6"]
)
py_test(
    name = "learning_tests_multi_agent_cartpole_appo_multi_cpu",
    main = "tuned_examples/appo/multi_agent_cartpole_appo.py",
    tags = ["team:rllib", "exclusive", "learning_tests", "torch_only", "learning_tests_discrete", "learning_tests_pytorch_use_all_core"],
    size = "large",
    srcs = ["tuned_examples/appo/multi_agent_cartpole_appo.py"],
    args = ["--as-test", "--enable-new-api-stack", "--num-agents=2", "--num-gpus=2", "--num-cpus=7"]
)
py_test(
    name = "learning_tests_multi_agent_cartpole_appo_multi_gpu",
    main = "tuned_examples/appo/multi_agent_cartpole_appo.py",
    tags = ["team:rllib", "exclusive", "learning_tests", "torch_only", "learning_tests_discrete", "learning_tests_pytorch_use_all_core", "multi_gpu"],
    size = "large",
    srcs = ["tuned_examples/appo/multi_agent_cartpole_appo.py"],
    args = ["--as-test", "--enable-new-api-stack", "--num-agents=2", "--num-gpus=2", "--num-cpus=7"]
)
# StatelessCartPole
py_test(
    name = "learning_tests_stateless_cartpole_appo",
    main = "tuned_examples/appo/stateless_cartpole_appo.py",
    tags = ["team:rllib", "exclusive", "learning_tests", "torch_only", "learning_tests_discrete", "learning_tests_pytorch_use_all_core"],
    size = "large",
    srcs = ["tuned_examples/appo/stateless_cartpole_appo.py"],
    args = ["--as-test", "--enable-new-api-stack", "--num-gpus=1"]
)
py_test(
    name = "learning_tests_stateless_cartpole_appo_gpu",
    main = "tuned_examples/appo/stateless_cartpole_appo.py",
    tags = ["team:rllib", "exclusive", "learning_tests", "torch_only", "learning_tests_discrete", "learning_tests_pytorch_use_all_core", "gpu"],
    size = "large",
    srcs = ["tuned_examples/appo/stateless_cartpole_appo.py"],
    args = ["--as-test", "--enable-new-api-stack", "--num-agents=2", "--num-gpus=1"]
)
py_test(
    name = "learning_tests_stateless_cartpole_appo_multi_cpu",
    main = "tuned_examples/appo/stateless_cartpole_appo.py",
    tags = ["team:rllib", "exclusive", "learning_tests", "torch_only", "learning_tests_discrete", "learning_tests_pytorch_use_all_core"],
    size = "large",
    srcs = ["tuned_examples/appo/stateless_cartpole_appo.py"],
    args = ["--as-test", "--enable-new-api-stack", "--num-gpus=2"]
)
py_test(
    name = "learning_tests_stateless_cartpole_appo_multi_gpu",
    main = "tuned_examples/appo/stateless_cartpole_appo.py",
    tags = ["team:rllib", "exclusive", "learning_tests", "torch_only", "learning_tests_discrete", "learning_tests_pytorch_use_all_core", "multi_gpu"],
    size = "large",
    srcs = ["tuned_examples/appo/stateless_cartpole_appo.py"],
    args = ["--as-test", "--enable-new-api-stack", "--num-gpus=2"]
)
# MultiAgentStatelessCartPole
py_test(
    name = "learning_tests_multi_agent_stateless_cartpole_appo",
    main = "tuned_examples/appo/multi_agent_stateless_cartpole_appo.py",
    tags = ["team:rllib", "exclusive", "learning_tests", "torch_only", "learning_tests_discrete", "learning_tests_pytorch_use_all_core"],
    size = "large",
    srcs = ["tuned_examples/appo/multi_agent_stateless_cartpole_appo.py"],
    args = ["--as-test", "--enable-new-api-stack", "--num-gpus=1"]
)
py_test(
    name = "learning_tests_multi_agent_stateless_cartpole_appo_gpu",
    main = "tuned_examples/appo/multi_agent_stateless_cartpole_appo.py",
    tags = ["team:rllib", "exclusive", "learning_tests", "torch_only", "learning_tests_discrete", "learning_tests_pytorch_use_all_core", "gpu"],
    size = "large",
    srcs = ["tuned_examples/appo/multi_agent_stateless_cartpole_appo.py"],
    args = ["--as-test", "--enable-new-api-stack", "--num-agents=2", "--num-gpus=1"]
)
py_test(
    name = "learning_tests_multi_agent_stateless_cartpole_appo_multi_cpu",
    main = "tuned_examples/appo/multi_agent_stateless_cartpole_appo.py",
    tags = ["team:rllib", "exclusive", "learning_tests", "torch_only", "learning_tests_discrete", "learning_tests_pytorch_use_all_core"],
    size = "enormous",
    srcs = ["tuned_examples/appo/multi_agent_stateless_cartpole_appo.py"],
    args = ["--as-test", "--enable-new-api-stack", "--num-gpus=2"]
)
py_test(
    name = "learning_tests_multi_agent_stateless_cartpole_appo_multi_gpu",
    main = "tuned_examples/appo/multi_agent_stateless_cartpole_appo.py",
    tags = ["team:rllib", "exclusive", "learning_tests", "torch_only", "learning_tests_discrete", "learning_tests_pytorch_use_all_core", "multi_gpu"],
    size = "enormous",
    srcs = ["tuned_examples/appo/multi_agent_stateless_cartpole_appo.py"],
    args = ["--as-test", "--enable-new-api-stack", "--num-gpus=2"]
)

#@OldAPIStack
py_test(
    name = "learning_tests_cartpole_separate_losses_appo_old_api_stack",
    main = "tests/run_regression_tests.py",
    tags = ["team:rllib", "torch_only", "exclusive", "learning_tests", "learning_tests_discrete"],
    size = "medium",
    srcs = ["tests/run_regression_tests.py"],
    data = [
        "tuned_examples/appo/cartpole-appo-separate-losses.py"
    ],
    args = ["--dir=tuned_examples/appo"]
)

#@OldAPIStack
py_test(
    name = "learning_tests_multi_agent_cartpole_appo_old_api_stack",
    main = "tests/run_regression_tests.py",
    tags = ["team:rllib", "exclusive", "learning_tests", "learning_tests_discrete"],
    size = "large",
    srcs = ["tests/run_regression_tests.py"],
    data = ["tuned_examples/appo/multi_agent_cartpole_appo_old_api_stack.py"],
    args = ["--dir=tuned_examples/appo"]
)

#@OldAPIStack
py_test(
    name = "learning_tests_multi_agent_cartpole_w_100_policies_appo_old_api_stack",
    main = "tests/run_regression_tests.py",
    tags = ["team:rllib", "exclusive", "learning_tests", "learning_tests_discrete", "learning_tests_pytorch_use_all_core"],
    size = "enormous",
    srcs = ["tests/run_regression_tests.py"],
    data = ["tuned_examples/appo/multi-agent-cartpole-w-100-policies-appo.py"],
    args = ["--dir=tuned_examples/appo"]
)

# BC
# CartPole
py_test(
    name = "learning_tests_cartpole_bc",
    main = "tuned_examples/bc/cartpole_bc.py",
    tags = ["team:rllib", "exclusive", "learning_tests", "torch_only", "learning_tests_discrete", "learning_tests_pytorch_use_all_core"],
    size = "medium",
    srcs = ["tuned_examples/bc/cartpole_bc.py"],
    # Include the zipped json data file as well.
    data = [
        "tests/data/cartpole/cartpole-v1_large",
    ],
    args = ["--as-test", "--enable-new-api-stack"]
)

# CQL
#@OldAPIStack
py_test(
    name = "learning_tests_pendulum_cql_old_api_stack",
    main = "tests/run_regression_tests.py",
    tags = ["team:rllib", "exclusive", "learning_tests", "learning_tests_continuous", "learning_tests_with_ray_data", "torch_only"],
    size = "large",
    srcs = ["tests/run_regression_tests.py"],
    # Include the zipped json data file as well.
    data = [
        "tuned_examples/cql/pendulum-cql.yaml",
        "tests/data/pendulum/enormous.zip",
    ],
    args = ["--dir=tuned_examples/cql"]
)

py_test(
    name = "learning_tests_pendulum_cql",
    main = "tuned_examples/cql/pendulum_cql.py",
    tags = ["team:rllib", "exclusive", "learning_tests", "torch_only", "learning_tests_cartpole", "learning_tests_discrete", "learning_tests_pytorch_use_all_core"],
    size = "large",
    srcs = ["tuned_examples/cql/pendulum_cql.py"],
    # Include the zipped json data file as well.
    data = [
        "tests/data/pendulum/pendulum-v1_enormous",
    ],
    args = ["--as-test", "--enable-new-api-stack"]
)

# DQN
# CartPole
py_test(
    name = "learning_tests_cartpole_dqn",
    main = "tuned_examples/dqn/cartpole_dqn.py",
    tags = ["team:rllib", "exclusive", "learning_tests", "torch_only", "learning_tests_discrete", "learning_tests_pytorch_use_all_core"],
    size = "large",
    srcs = ["tuned_examples/dqn/cartpole_dqn.py"],
    args = ["--as-test", "--enable-new-api-stack"]
)
py_test(
    name = "learning_tests_cartpole_dqn_gpu",
    main = "tuned_examples/dqn/cartpole_dqn.py",
    tags = ["team:rllib", "exclusive", "learning_tests", "torch_only", "learning_tests_discrete", "learning_tests_pytorch_use_all_core", "gpu"],
    size = "large",
    srcs = ["tuned_examples/dqn/cartpole_dqn.py"],
    args = ["--as-test", "--enable-new-api-stack", "--num-gpus=1"]
)
py_test(
    name = "learning_tests_cartpole_dqn_multi_cpu",
    main = "tuned_examples/dqn/cartpole_dqn.py",
    tags = ["team:rllib", "exclusive", "learning_tests", "torch_only", "learning_tests_discrete", "learning_tests_pytorch_use_all_core"],
    size = "large",
    srcs = ["tuned_examples/dqn/cartpole_dqn.py"],
    args = ["--as-test", "--enable-new-api-stack", "--num-gpus=2"]
)
py_test(
    name = "learning_tests_cartpole_dqn_multi_gpu",
    main = "tuned_examples/dqn/cartpole_dqn.py",
    tags = ["team:rllib", "exclusive", "learning_tests", "torch_only", "learning_tests_discrete", "learning_tests_pytorch_use_all_core", "multi_gpu"],
    size = "large",
    srcs = ["tuned_examples/dqn/cartpole_dqn.py"],
    args = ["--as-test", "--enable-new-api-stack", "--num-gpus=2"]
)
# MultiAgentCartPole
py_test(
    name = "learning_tests_multi_agent_cartpole_dqn",
    main = "tuned_examples/dqn/multi_agent_cartpole_dqn.py",
    tags = ["team:rllib", "exclusive", "learning_tests", "torch_only", "learning_tests_discrete", "learning_tests_pytorch_use_all_core"],
    size = "large",
    srcs = ["tuned_examples/dqn/multi_agent_cartpole_dqn.py"],
    args = ["--as-test", "--enable-new-api-stack", "--num-agents=2", "--num-cpus=4"]
)
py_test(
    name = "learning_tests_multi_agent_cartpole_dqn_gpu",
    main = "tuned_examples/dqn/multi_agent_cartpole_dqn.py",
    tags = ["team:rllib", "exclusive", "learning_tests", "torch_only", "learning_tests_discrete", "learning_tests_pytorch_use_all_core", "gpu"],
    size = "large",
    srcs = ["tuned_examples/dqn/multi_agent_cartpole_dqn.py"],
    args = ["--as-test", "--enable-new-api-stack", "--num-agents=2", "--num-cpus=4", "--num-gpus=1"]
)
py_test(
    name = "learning_tests_multi_agent_cartpole_dqn_multi_cpu",
    main = "tuned_examples/dqn/multi_agent_cartpole_dqn.py",
    tags = ["team:rllib", "exclusive", "learning_tests", "torch_only", "learning_tests_discrete", "learning_tests_pytorch_use_all_core"],
    size = "large",
    srcs = ["tuned_examples/dqn/multi_agent_cartpole_dqn.py"],
    args = ["--as-test", "--enable-new-api-stack", "--num-agents=2", "--num-cpus=5", "--num-gpus=2"]
)
py_test(
    name = "learning_tests_multi_agent_cartpole_dqn_multi_gpu",
    main = "tuned_examples/dqn/multi_agent_cartpole_dqn.py",
    tags = ["team:rllib", "exclusive", "learning_tests", "torch_only", "learning_tests_discrete", "learning_tests_pytorch_use_all_core", "multi_gpu"],
    size = "large",
    srcs = ["tuned_examples/dqn/multi_agent_cartpole_dqn.py"],
    args = ["--as-test", "--enable-new-api-stack", "--num-agents=2", "--num-cpus=4", "--num-gpus=2"]
)

# IMPALA
# CartPole
py_test(
    name = "learning_tests_cartpole_impala",
    main = "tuned_examples/impala/cartpole_impala.py",
    tags = ["team:rllib", "exclusive", "learning_tests", "learning_tests_discrete", "torch_only"],
    size = "large",
    srcs = ["tuned_examples/impala/cartpole_impala.py"],
    args = ["--as-test", "--enable-new-api-stack", "--num-gpus=1"]
)
py_test(
    name = "learning_tests_cartpole_impala_gpu",
    main = "tuned_examples/impala/cartpole_impala.py",
    tags = ["team:rllib", "exclusive", "learning_tests", "torch_only", "learning_tests_discrete", "learning_tests_pytorch_use_all_core", "gpu"],
    size = "large",
    srcs = ["tuned_examples/impala/cartpole_impala.py"],
    args = ["--as-test", "--enable-new-api-stack", "--num-gpus=1"]
)
py_test(
    name = "learning_tests_cartpole_impala_multi_cpu",
    main = "tuned_examples/impala/cartpole_impala.py",
    tags = ["team:rllib", "exclusive", "learning_tests", "torch_only", "learning_tests_discrete", "learning_tests_pytorch_use_all_core"],
    size = "large",
    srcs = ["tuned_examples/impala/cartpole_impala.py"],
    args = ["--as-test", "--enable-new-api-stack", "--num-gpus=2"]
)
py_test(
    name = "learning_tests_cartpole_impala_multi_gpu",
    main = "tuned_examples/impala/cartpole_impala.py",
    tags = ["team:rllib", "exclusive", "learning_tests", "torch_only", "learning_tests_discrete", "learning_tests_pytorch_use_all_core", "multi_gpu"],
    size = "large",
    srcs = ["tuned_examples/impala/cartpole_impala.py"],
    args = ["--as-test", "--enable-new-api-stack", "--num-gpus=2"]
)
# MultiAgentCartPole
py_test(
    name = "learning_tests_multi_agent_cartpole_impala",
    main = "tuned_examples/impala/multi_agent_cartpole_impala.py",
    tags = ["team:rllib", "exclusive", "learning_tests", "learning_tests_discrete", "learning_tests_pytorch_use_all_core", "torch_only"],
    size = "large",
    srcs = ["tuned_examples/impala/multi_agent_cartpole_impala.py"],
    args = ["--as-test", "--enable-new-api-stack", "--num-agents=2", "--num-gpus=1", "--num-cpus=6"]
)
py_test(
    name = "learning_tests_multi_agent_cartpole_impala_gpu",
    main = "tuned_examples/impala/multi_agent_cartpole_impala.py",
    tags = ["team:rllib", "exclusive", "learning_tests", "torch_only", "learning_tests_discrete", "learning_tests_pytorch_use_all_core", "gpu"],
    size = "large",
    srcs = ["tuned_examples/impala/multi_agent_cartpole_impala.py"],
    args = ["--as-test", "--enable-new-api-stack", "--num-agents=2", "--num-gpus=1", "--num-cpus=6"]
)
py_test(
    name = "learning_tests_multi_agent_cartpole_impala_multi_cpu",
    main = "tuned_examples/impala/multi_agent_cartpole_impala.py",
    tags = ["team:rllib", "exclusive", "learning_tests", "torch_only", "learning_tests_discrete", "learning_tests_pytorch_use_all_core"],
    size = "enormous",
    srcs = ["tuned_examples/impala/multi_agent_cartpole_impala.py"],
    args = ["--as-test", "--enable-new-api-stack", "--num-agents=2", "--num-gpus=2", "--num-cpus=7"]
)
py_test(
    name = "learning_tests_multi_agent_cartpole_impala_multi_gpu",
    main = "tuned_examples/impala/multi_agent_cartpole_impala.py",
    tags = ["team:rllib", "exclusive", "learning_tests", "torch_only", "learning_tests_discrete", "learning_tests_pytorch_use_all_core", "multi_gpu"],
    size = "large",
    srcs = ["tuned_examples/impala/multi_agent_cartpole_impala.py"],
    args = ["--as-test", "--enable-new-api-stack", "--num-agents=2", "--num-gpus=2", "--num-cpus=7"]
)
# StatelessCartPole
py_test(
    name = "learning_tests_stateless_cartpole_impala",
    main = "tuned_examples/impala/stateless_cartpole_impala.py",
    tags = ["team:rllib", "exclusive", "learning_tests", "torch_only", "learning_tests_discrete", "learning_tests_pytorch_use_all_core"],
    size = "large",
    srcs = ["tuned_examples/impala/stateless_cartpole_impala.py"],
    args = ["--as-test", "--enable-new-api-stack", "--num-gpus=1"]
)
py_test(
    name = "learning_tests_stateless_cartpole_impala_multi_gpu",
    main = "tuned_examples/impala/stateless_cartpole_impala.py",
    tags = ["team:rllib", "exclusive", "learning_tests", "torch_only", "learning_tests_discrete", "learning_tests_pytorch_use_all_core", "multi_gpu"],
    size = "large",
    srcs = ["tuned_examples/impala/stateless_cartpole_impala.py"],
    args = ["--as-test", "--enable-new-api-stack", "--num-gpus=2"]
)
# MultiAgentStatelessCartPole
py_test(
    name = "learning_tests_multi_agent_stateless_cartpole_impala",
    main = "tuned_examples/impala/multi_agent_stateless_cartpole_impala.py",
    tags = ["team:rllib", "exclusive", "learning_tests", "torch_only", "learning_tests_discrete", "learning_tests_pytorch_use_all_core"],
    size = "large",
    srcs = ["tuned_examples/impala/multi_agent_stateless_cartpole_impala.py"],
    args = ["--as-test", "--enable-new-api-stack", "--num-gpus=1"]
)
py_test(
    name = "learning_tests_multi_agent_stateless_cartpole_impala_multi_gpu",
    main = "tuned_examples/impala/multi_agent_stateless_cartpole_impala.py",
    tags = ["team:rllib", "exclusive", "learning_tests", "torch_only", "learning_tests_discrete", "learning_tests_pytorch_use_all_core", "multi_gpu"],
    size = "large",
    srcs = ["tuned_examples/impala/multi_agent_stateless_cartpole_impala.py"],
    args = ["--as-test", "--enable-new-api-stack", "--num-gpus=2"]
)

#@OldAPIstack
py_test(
    name = "learning_tests_cartpole_separate_losses_impala_old_api_stack",
    main = "tests/run_regression_tests.py",
    tags = ["team:rllib", "exclusive", "learning_tests", "learning_tests_discrete"],
    size = "medium",
    srcs = ["tests/run_regression_tests.py"],
    data = [
        "tuned_examples/impala/cartpole-impala-separate-losses.py"
    ],
    args = ["--dir=tuned_examples/impala"]
)
#@OldAPIStack
py_test(
    name = "learning_tests_multi_agent_cartpole_impala_old_api_stack",
    main = "tests/run_regression_tests.py",
    tags = ["team:rllib", "exclusive", "learning_tests", "learning_tests_discrete"],
    size = "medium",
    srcs = ["tests/run_regression_tests.py"],
    data = ["tuned_examples/impala/multi_agent_cartpole_impala_old_api_stack.py"],
    args = ["--dir=tuned_examples/impala"]
)

# MARWIL
# CartPole
py_test(
    name = "learning_tests_cartpole_marwil",
    main = "tuned_examples/marwil/cartpole_marwil.py",
    tags = ["team:rllib", "exclusive", "learning_tests", "torch_only", "learning_tests_discrete", "learning_tests_pytorch_use_all_core"],
    size = "large",
    srcs = ["tuned_examples/marwil/cartpole_marwil.py"],
    # Include the zipped json data file as well.
    data = [
        "tests/data/cartpole/cartpole-v1_large",
    ],
    args = ["--as-test", "--enable-new-api-stack"]
)

# PPO
# CartPole
py_test(
    name = "learning_tests_cartpole_ppo",
    main = "tuned_examples/ppo/cartpole_ppo.py",
    tags = ["team:rllib", "exclusive", "learning_tests", "learning_tests_discrete", "torch_only"],
    size = "large",
    srcs = ["tuned_examples/ppo/cartpole_ppo.py"],
    args = ["--as-test", "--enable-new-api-stack"]
)
py_test(
    name = "learning_tests_cartpole_ppo_gpu",
    main = "tuned_examples/ppo/cartpole_ppo.py",
    tags = ["team:rllib", "exclusive", "learning_tests", "torch_only", "learning_tests_discrete", "learning_tests_pytorch_use_all_core", "gpu"],
    size = "large",
    srcs = ["tuned_examples/ppo/cartpole_ppo.py"],
    args = ["--as-test", "--enable-new-api-stack", "--num-gpus=1"]
)
py_test(
    name = "learning_tests_cartpole_ppo_multi_cpu",
    main = "tuned_examples/ppo/cartpole_ppo.py",
    tags = ["team:rllib", "exclusive", "learning_tests", "torch_only", "learning_tests_discrete", "learning_tests_pytorch_use_all_core"],
    size = "large",
    srcs = ["tuned_examples/ppo/cartpole_ppo.py"],
    args = ["--as-test", "--enable-new-api-stack", "--num-gpus=2"]
)
py_test(
    name = "learning_tests_cartpole_ppo_multi_gpu",
    main = "tuned_examples/ppo/cartpole_ppo.py",
    tags = ["team:rllib", "exclusive", "learning_tests", "torch_only", "learning_tests_discrete", "learning_tests_pytorch_use_all_core", "multi_gpu"],
    size = "large",
    srcs = ["tuned_examples/ppo/cartpole_ppo.py"],
    args = ["--as-test", "--enable-new-api-stack", "--num-gpus=2"]
)
# MultiAgentCartPole
py_test(
    name = "learning_tests_multi_agent_cartpole_ppo",
    main = "tuned_examples/ppo/multi_agent_cartpole_ppo.py",
    tags = ["team:rllib", "exclusive", "learning_tests", "learning_tests_discrete", "torch_only"],
    size = "large",
    srcs = ["tuned_examples/ppo/multi_agent_cartpole_ppo.py"],
    args = ["--as-test", "--enable-new-api-stack", "--num-agents=2"]
)
py_test(
    name = "learning_tests_multi_agent_cartpole_ppo_gpu",
    main = "tuned_examples/ppo/multi_agent_cartpole_ppo.py",
    tags = ["team:rllib", "exclusive", "learning_tests", "torch_only", "learning_tests_discrete", "learning_tests_pytorch_use_all_core", "gpu"],
    size = "large",
    srcs = ["tuned_examples/ppo/multi_agent_cartpole_ppo.py"],
    args = ["--as-test", "--enable-new-api-stack", "--num-agents=2", "--num-gpus=1"]
)
py_test(
    name = "learning_tests_multi_agent_cartpole_ppo_multi_cpu",
    main = "tuned_examples/ppo/multi_agent_cartpole_ppo.py",
    tags = ["team:rllib", "exclusive", "learning_tests", "torch_only", "learning_tests_discrete", "learning_tests_pytorch_use_all_core"],
    size = "large",
    srcs = ["tuned_examples/ppo/multi_agent_cartpole_ppo.py"],
    args = ["--as-test", "--enable-new-api-stack", "--num-agents=2", "--num-gpus=2"]
)
py_test(
    name = "learning_tests_multi_agent_cartpole_ppo_multi_gpu",
    main = "tuned_examples/ppo/multi_agent_cartpole_ppo.py",
    tags = ["team:rllib", "exclusive", "learning_tests", "torch_only", "learning_tests_discrete", "learning_tests_pytorch_use_all_core", "multi_gpu"],
    size = "large",
    srcs = ["tuned_examples/ppo/multi_agent_cartpole_ppo.py"],
    args = ["--as-test", "--enable-new-api-stack", "--num-agents=2", "--num-gpus=2"]
)
# CartPole (truncated)
py_test(
    name = "learning_tests_cartpole_truncated_ppo",
    main = "tuned_examples/ppo/cartpole_truncated_ppo.py",
    tags = ["team:rllib", "exclusive", "learning_tests", "learning_tests_discrete", "torch_only"],
    size = "large",
    srcs = ["tuned_examples/ppo/cartpole_truncated_ppo.py"],
    args = ["--as-test", "--enable-new-api-stack"]
)
# StatelessCartPole
py_test(
    name = "learning_tests_stateless_cartpole_ppo",
    main = "tuned_examples/ppo/stateless_cartpole_ppo.py",
    tags = ["team:rllib", "exclusive", "learning_tests", "learning_tests_discrete", "torch_only"],
    size = "large",
    srcs = ["tuned_examples/ppo/stateless_cartpole_ppo.py"],
    args = ["--as-test", "--enable-new-api-stack"]
)
py_test(
    name = "learning_tests_stateless_cartpole_ppo_gpu",
    main = "tuned_examples/ppo/stateless_cartpole_ppo.py",
    tags = ["team:rllib", "exclusive", "learning_tests", "torch_only", "learning_tests_discrete", "learning_tests_pytorch_use_all_core", "gpu"],
    size = "large",
    srcs = ["tuned_examples/ppo/stateless_cartpole_ppo.py"],
    args = ["--as-test", "--enable-new-api-stack", "--num-gpus=1"]
)
py_test(
    name = "learning_tests_stateless_cartpole_ppo_multi_cpu",
    main = "tuned_examples/ppo/stateless_cartpole_ppo.py",
    tags = ["team:rllib", "exclusive", "learning_tests", "torch_only", "learning_tests_discrete", "learning_tests_pytorch_use_all_core"],
    size = "large",
    srcs = ["tuned_examples/ppo/stateless_cartpole_ppo.py"],
    args = ["--as-test", "--enable-new-api-stack", "--num-gpus=2"]
)
py_test(
    name = "learning_tests_stateless_cartpole_ppo_multi_gpu",
    main = "tuned_examples/ppo/stateless_cartpole_ppo.py",
    tags = ["team:rllib", "exclusive", "learning_tests", "torch_only", "learning_tests_discrete", "learning_tests_pytorch_use_all_core", "multi_gpu"],
    size = "large",
    srcs = ["tuned_examples/ppo/stateless_cartpole_ppo.py"],
    args = ["--as-test", "--enable-new-api-stack", "--num-gpus=2"]
)
# MultiAgentStatelessCartPole
py_test(
    name = "learning_tests_multi_agent_stateless_cartpole_ppo",
    main = "tuned_examples/ppo/multi_agent_stateless_cartpole_ppo.py",
    tags = ["team:rllib", "exclusive", "learning_tests", "learning_tests_discrete", "torch_only"],
    size = "large",
    srcs = ["tuned_examples/ppo/multi_agent_stateless_cartpole_ppo.py"],
    args = ["--as-test", "--enable-new-api-stack", "--num-agents=2"]
)
py_test(
    name = "learning_tests_multi_agent_stateless_cartpole_ppo_gpu",
    main = "tuned_examples/ppo/multi_agent_stateless_cartpole_ppo.py",
    tags = ["team:rllib", "exclusive", "learning_tests", "torch_only", "learning_tests_discrete", "learning_tests_pytorch_use_all_core", "gpu"],
    size = "large",
    srcs = ["tuned_examples/ppo/multi_agent_stateless_cartpole_ppo.py"],
    args = ["--as-test", "--enable-new-api-stack", "--num-agents=2", "--num-gpus=1"]
)
py_test(
    name = "learning_tests_multi_agent_stateless_cartpole_ppo_multi_cpu",
    main = "tuned_examples/ppo/multi_agent_stateless_cartpole_ppo.py",
    tags = ["team:rllib", "exclusive", "learning_tests", "torch_only", "learning_tests_discrete", "learning_tests_pytorch_use_all_core"],
    size = "large",
    srcs = ["tuned_examples/ppo/multi_agent_stateless_cartpole_ppo.py"],
    args = ["--as-test", "--enable-new-api-stack", "--num-agents=2", "--num-gpus=2"]
)
py_test(
    name = "learning_tests_multi_agent_stateless_cartpole_ppo_multi_gpu",
    main = "tuned_examples/ppo/multi_agent_stateless_cartpole_ppo.py",
    tags = ["team:rllib", "exclusive", "learning_tests", "torch_only", "learning_tests_discrete", "learning_tests_pytorch_use_all_core", "multi_gpu"],
    size = "large",
    srcs = ["tuned_examples/ppo/multi_agent_stateless_cartpole_ppo.py"],
    args = ["--as-test", "--enable-new-api-stack", "--num-agents=2", "--num-gpus=2"]
)
# Pendulum
py_test(
    name = "learning_tests_pendulum_ppo",
    main = "tuned_examples/ppo/pendulum_ppo.py",
    tags = ["torch_only", "team:rllib", "exclusive", "learning_tests", "learning_tests_continuous"],
    size = "large",
    srcs = ["tuned_examples/ppo/pendulum_ppo.py"],
    args = ["--as-test", "--enable-new-api-stack"]
)
py_test(
    name = "learning_tests_pendulum_ppo_gpu",
    main = "tuned_examples/ppo/pendulum_ppo.py",
    tags = ["team:rllib", "exclusive", "learning_tests", "torch_only", "learning_tests_continuous", "learning_tests_pytorch_use_all_core", "gpu"],
    size = "large",
    srcs = ["tuned_examples/ppo/pendulum_ppo.py"],
    args = ["--as-test", "--enable-new-api-stack", "--num-gpus=1"]
)
py_test(
    name = "learning_tests_pendulum_ppo_multi_cpu",
    main = "tuned_examples/ppo/pendulum_ppo.py",
    tags = ["team:rllib", "exclusive", "learning_tests", "torch_only", "learning_tests_continuous", "learning_tests_pytorch_use_all_core"],
    size = "large",
    srcs = ["tuned_examples/ppo/pendulum_ppo.py"],
    args = ["--as-test", "--enable-new-api-stack", "--num-gpus=2"]
)
py_test(
    name = "learning_tests_pendulum_ppo_multi_gpu",
    main = "tuned_examples/ppo/pendulum_ppo.py",
    tags = ["team:rllib", "exclusive", "learning_tests", "torch_only", "learning_tests_continuous", "learning_tests_pytorch_use_all_core", "multi_gpu"],
    size = "large",
    srcs = ["tuned_examples/ppo/pendulum_ppo.py"],
    args = ["--as-test", "--enable-new-api-stack", "--num-gpus=2"]
)
# MultiAgentPendulum
py_test(
    name = "learning_tests_multi_agent_pendulum_ppo",
    main = "tuned_examples/ppo/multi_agent_pendulum_ppo.py",
    tags = ["team:rllib", "exclusive", "learning_tests", "learning_tests_continuous", "torch_only"],
    size = "large",
    srcs = ["tuned_examples/ppo/multi_agent_pendulum_ppo.py"],
    args = ["--as-test", "--enable-new-api-stack", "--num-agents=2"]
)
py_test(
    name = "learning_tests_multi_agent_pendulum_ppo_gpu",
    main = "tuned_examples/ppo/multi_agent_pendulum_ppo.py",
    tags = ["team:rllib", "exclusive", "learning_tests", "torch_only", "learning_tests_continuous", "learning_tests_pytorch_use_all_core", "gpu"],
    size = "large",
    srcs = ["tuned_examples/ppo/multi_agent_pendulum_ppo.py"],
    args = ["--as-test", "--enable-new-api-stack", "--num-agents=2", "--num-gpus=1"]
)
py_test(
    name = "learning_tests_multi_agent_pendulum_ppo_multi_cpu",
    main = "tuned_examples/ppo/multi_agent_pendulum_ppo.py",
    tags = ["team:rllib", "exclusive", "learning_tests", "torch_only", "learning_tests_continuous", "learning_tests_pytorch_use_all_core"],
    size = "large",
    srcs = ["tuned_examples/ppo/multi_agent_pendulum_ppo.py"],
    args = ["--as-test", "--enable-new-api-stack", "--num-agents=2", "--num-gpus=2"]
)
py_test(
    name = "learning_tests_multi_agent_pendulum_ppo_multi_gpu",
    main = "tuned_examples/ppo/multi_agent_pendulum_ppo.py",
    tags = ["team:rllib", "exclusive", "learning_tests", "torch_only", "learning_tests_continuous", "learning_tests_pytorch_use_all_core", "multi_gpu"],
    size = "large",
    srcs = ["tuned_examples/ppo/multi_agent_pendulum_ppo.py"],
    args = ["--as-test", "--enable-new-api-stack", "--num-agents=2", "--num-gpus=2"]
)

#@OldAPIStack
py_test(
    name = "learning_tests_pendulum_ppo_old_api_stack",
    main = "tests/run_regression_tests.py",
    tags = ["team:rllib", "exclusive", "learning_tests", "learning_tests_continuous", "no_tf_static_graph"],
    size = "large", # bazel may complain about it being too long sometimes - large is on purpose as some frameworks take longer
    srcs = ["tests/run_regression_tests.py"],
    data = ["tuned_examples/ppo/pendulum-ppo.yaml"],
    args = ["--dir=tuned_examples/ppo"]
)
#@OldAPIStack
py_test(
    name = "learning_tests_transformed_actions_pendulum_ppo_old_api_stack",
    main = "tests/run_regression_tests.py",
    tags = ["team:rllib", "exclusive", "learning_tests", "learning_tests_continuous", "no_tf_static_graph"],
    size = "large", # bazel may complain about it being too long sometimes - large is on purpose as some frameworks take longer
    srcs = ["tests/run_regression_tests.py"],
    data = ["tuned_examples/ppo/pendulum-transformed-actions-ppo.yaml"],
    args = ["--dir=tuned_examples/ppo"]
)
#@OldAPIStack
py_test(
    name = "learning_tests_repeat_after_me_ppo_old_api_stack",
    main = "tests/run_regression_tests.py",
    tags = ["team:rllib", "exclusive", "learning_tests", "learning_tests_discrete"],
    size = "medium",
    srcs = ["tests/run_regression_tests.py"],
    data = ["tuned_examples/ppo/repeatafterme-ppo-lstm.yaml"],
    args = ["--dir=tuned_examples/ppo"]
)

# SAC
# Pendulum
py_test(
    name = "learning_tests_pendulum_sac",
    main = "tuned_examples/sac/pendulum_sac.py",
    tags = ["team:rllib", "exclusive", "learning_tests", "torch_only", "learning_tests_continuous"],
    size = "large",
    srcs = ["tuned_examples/sac/pendulum_sac.py"],
    args = ["--as-test", "--enable-new-api-stack"]
)
py_test(
    name = "learning_tests_pendulum_sac_gpu",
    main = "tuned_examples/sac/pendulum_sac.py",
    tags = ["team:rllib", "exclusive", "learning_tests", "torch_only", "learning_tests_continuous", "gpu"],
    size = "large",
    srcs = ["tuned_examples/sac/pendulum_sac.py"],
    args = ["--as-test", "--enable-new-api-stack", "--num-gpus=1"]
)
py_test(
    name = "learning_tests_pendulum_sac_multi_cpu",
    main = "tuned_examples/sac/pendulum_sac.py",
    tags = ["team:rllib", "exclusive", "learning_tests", "torch_only", "learning_tests_continuous"],
    size = "large",
    srcs = ["tuned_examples/sac/pendulum_sac.py"],
    args = ["--as-test", "--enable-new-api-stack", "--num-gpus=2"]
)
py_test(
    name = "learning_tests_pendulum_sac_multi_gpu",
    main = "tuned_examples/sac/pendulum_sac.py",
    tags = ["team:rllib", "exclusive", "learning_tests", "torch_only", "learning_tests_continuous", "multi_gpu"],
    size = "large",
    srcs = ["tuned_examples/sac/pendulum_sac.py"],
    args = ["--as-test", "--enable-new-api-stack", "--num-gpus=2"]
)
# MultiAgentPendulum
py_test(
    name = "learning_tests_multi_agent_pendulum_sac",
    main = "tuned_examples/sac/multi_agent_pendulum_sac.py",
    tags = ["team:rllib", "exclusive", "learning_tests", "torch_only", "learning_tests_continuous"],
    size = "large",
    srcs = ["tuned_examples/sac/multi_agent_pendulum_sac.py"],
    args = ["--as-test", "--enable-new-api-stack", "--num-agents=2", "--num-cpus=4"]
)
py_test(
    name = "learning_tests_multi_agent_pendulum_sac_gpu",
    main = "tuned_examples/sac/multi_agent_pendulum_sac.py",
    tags = ["team:rllib", "exclusive", "learning_tests", "torch_only", "learning_tests_continuous", "gpu"],
    size = "large",
    srcs = ["tuned_examples/sac/multi_agent_pendulum_sac.py"],
    args = ["--as-test", "--enable-new-api-stack", "--num-agents=2", "--num-cpus=4", "--num-gpus=1"]
)
py_test(
    name = "learning_tests_multi_agent_pendulum_sac_multi_cpu",
    main = "tuned_examples/sac/multi_agent_pendulum_sac.py",
    tags = ["team:rllib", "exclusive", "learning_tests", "torch_only", "learning_tests_continuous"],
    size = "large",
    srcs = ["tuned_examples/sac/multi_agent_pendulum_sac.py"],
    args = ["--enable-new-api-stack", "--num-agents=2", "--num-gpus=2"]
)
py_test(
    name = "learning_tests_multi_agent_pendulum_sac_multi_gpu",
    main = "tuned_examples/sac/multi_agent_pendulum_sac.py",
    tags = ["team:rllib", "exclusive", "learning_tests", "torch_only", "learning_tests_continuous", "multi_gpu"],
    size = "large",
    srcs = ["tuned_examples/sac/multi_agent_pendulum_sac.py"],
    args = ["--enable-new-api-stack", "--num-agents=2", "--num-gpus=2"]
)

#@OldAPIStack
py_test(
    name = "learning_tests_cartpole_sac_old_api_stack",
    main = "tests/run_regression_tests.py",
    tags = ["team:rllib", "exclusive", "learning_tests", "learning_tests_discrete"],
    size = "large",
    srcs = ["tests/run_regression_tests.py"],
    data = ["tuned_examples/sac/cartpole-sac.yaml"],
    args = ["--dir=tuned_examples/sac"]
)

# --------------------------------------------------------------------
# Algorithms (Compilation, Losses, simple functionality tests)
# rllib/algorithms/
#
# Tag: algorithms_dir
# --------------------------------------------------------------------

# Generic (all Algorithms)

py_test(
    name = "test_algorithm",
    tags = ["team:rllib", "algorithms_dir", "algorithms_dir_generic"],
    size = "large",
    srcs = ["algorithms/tests/test_algorithm.py"],
    data = ["tests/data/cartpole/small.json"],
)

py_test(
    name = "test_algorithm_config",
    tags = ["team:rllib", "algorithms_dir", "algorithms_dir_generic"],
    size = "medium",
    srcs = ["algorithms/tests/test_algorithm_config.py"],
)

py_test(
    name = "test_algorithm_export_checkpoint",
    tags = ["team:rllib", "algorithms_dir", "algorithms_dir_generic"],
    size = "medium",
    srcs = ["algorithms/tests/test_algorithm_export_checkpoint.py"],
)

py_test(
    name ="test_algorithm_save_load_checkpoint_learner",
    tags = ["team:rllib", "algorithms_dir", "algorithms_dir_generic"],
    size = "medium",
    srcs = ["algorithms/tests/test_algorithm_save_load_checkpoint_learner.py"]
)

py_test(
    name="test_algorithm_rl_module_restore",
    tags=["team:rllib", "algorithms_dir", "algorithms_dir_generic"],
    size="large",
    srcs=["algorithms/tests/test_algorithm_rl_module_restore.py"]
)

py_test(
    name = "test_algorithm_imports",
    tags = ["team:rllib", "algorithms_dir", "algorithms_dir_generic"],
    size = "small",
    srcs = ["algorithms/tests/test_algorithm_imports.py"]
)

py_test(
    name = "test_algorithm_checkpoint_restore_ppo",
    main = "algorithms/tests/test_algorithm_checkpoint_restore.py",
    tags = ["team:rllib", "algorithms_dir", "algorithms_dir_generic"],
    size = "large",
    srcs = ["algorithms/tests/test_algorithm_checkpoint_restore.py"],
    args = ["TestCheckpointRestorePPO"]
)

py_test(
    name = "test_algorithm_checkpoint_restore_ppo_gpu",
    main = "algorithms/tests/test_algorithm_checkpoint_restore.py",
    tags = ["team:rllib", "algorithms_dir", "algorithms_dir_generic", "gpu"],
    size = "large",
    srcs = ["algorithms/tests/test_algorithm_checkpoint_restore.py"],
    args = ["TestCheckpointRestorePPO"]
)

py_test(
    name = "test_algorithm_checkpoint_restore_off_policy",
    main = "algorithms/tests/test_algorithm_checkpoint_restore.py",
    tags = ["team:rllib", "algorithms_dir", "algorithms_dir_generic"],
    size = "large",
    srcs = ["algorithms/tests/test_algorithm_checkpoint_restore.py"],
    args = ["TestCheckpointRestoreOffPolicy"]
)

py_test(
    name = "test_algorithm_checkpoint_restore_off_policy_gpu",
    main = "algorithms/tests/test_algorithm_checkpoint_restore.py",
    tags = ["team:rllib", "algorithms_dir", "algorithms_dir_generic", "gpu"],
    size = "large",
    srcs = ["algorithms/tests/test_algorithm_checkpoint_restore.py"],
    args = ["TestCheckpointRestoreOffPolicy"]
)

py_test(
    name = "test_callbacks_on_algorithm",
    tags = ["team:rllib", "algorithms_dir", "algorithms_dir_generic"],
    size = "large",
    srcs = ["algorithms/tests/test_callbacks_on_algorithm.py"]
)
py_test(
    name = "test_callbacks_on_env_runner",
    tags = ["team:rllib", "algorithms_dir", "algorithms_dir_generic"],
    size = "medium",
    srcs = ["algorithms/tests/test_callbacks_on_env_runner.py"]
)
py_test(
    name = "test_callbacks_old_stack",
    tags = ["team:rllib", "algorithms_dir", "algorithms_dir_generic"],
    size = "medium",
    srcs = ["algorithms/tests/test_callbacks_old_stack.py"]
)

py_test(
    name = "test_memory_leaks_generic",
    main = "algorithms/tests/test_memory_leaks.py",
    tags = ["team:rllib", "algorithms_dir"],
    size = "medium",
    srcs = ["algorithms/tests/test_memory_leaks.py"]
)

py_test(
    name = "test_node_failure",
    tags = ["team:rllib", "tests_dir", "exclusive"],
    size = "medium",
    srcs = ["tests/test_node_failure.py"],
)

py_test(
    name = "test_registry",
    tags = ["team:rllib", "algorithms_dir", "algorithms_dir_generic"],
    size = "small",
    srcs = ["algorithms/tests/test_registry.py"],
)

py_test(
    name = "test_worker_failures",
    tags = ["team:rllib", "algorithms_dir", "algorithms_dir_generic", "exclusive"],
    size = "large",
    srcs = ["algorithms/tests/test_worker_failures.py"]
)

# Specific Algorithms

# APPO
py_test(
    name = "test_appo",
    tags = ["team:rllib", "algorithms_dir"],
    size = "large",
    srcs = ["algorithms/appo/tests/test_appo.py"]
)
py_test(
    name = "test_appo_learner",
    tags = ["team:rllib", "algorithms_dir"],
    size = "medium",
    srcs = ["algorithms/appo/tests/test_appo_learner.py"]
)

# BC
py_test(
    name = "test_bc_old_api_stack",
    tags = ["team:rllib", "algorithms_dir"],
    size = "medium",
    # Include the json data file.
    data = ["tests/data/cartpole/large.json"],
    srcs = ["algorithms/bc/tests/test_bc_old_api_stack.py"]
)
py_test(
    name = "test_bc",
    tags = ["team:rllib", "algorithms_dir"],
    size = "medium",
    # Include the parquet data files.
    data = ["tests/data/cartpole/cartpole-v1_large"],
    srcs = ["algorithms/bc/tests/test_bc.py"]
)

# CQL
py_test(
    name = "test_cql",
    tags = ["team:rllib", "algorithms_dir"],
    size = "large",
    data = ["tests/data/pendulum/small.json"],
    srcs = ["algorithms/cql/tests/test_cql.py"]
)

# DQN
py_test(
    name = "test_dqn",
    tags = ["team:rllib", "algorithms_dir"],
    size = "large",
    srcs = ["algorithms/dqn/tests/test_dqn.py"]
)
py_test(
    name = "test_repro_dqn",
    tags = ["team:rllib", "algorithms_dir", "gpu"],
    size = "large",
    srcs = ["algorithms/dqn/tests/test_repro_dqn.py"]
)

# DreamerV3
py_test(
    name = "test_dreamerv3",
    tags = ["team:rllib", "algorithms_dir"],
    size = "large",
    srcs = ["algorithms/dreamerv3/tests/test_dreamerv3.py"]
)

# IMPALA
py_test(
    name = "test_impala",
    tags = ["team:rllib", "algorithms_dir"],
    size = "large",
    srcs = ["algorithms/impala/tests/test_impala.py"]
)
py_test(
    name = "test_vtrace",
    tags = ["team:rllib", "algorithms_dir"],
    size = "small",
    srcs = ["algorithms/impala/tests/test_vtrace.py"]
)
py_test(
    name = "test_vtrace_v2",
    tags = ["team:rllib", "algorithms_dir"],
    size = "small",
    srcs = ["algorithms/impala/tests/test_vtrace_v2.py"]
)

# MARWIL
py_test(
    name = "test_marwil_old_api_stack",
    tags = ["team:rllib", "algorithms_dir"],
    size = "large",
    # Include the json data file.
    data = [
        "tests/data/cartpole/large.json",
        "tests/data/pendulum/large.json",
        "tests/data/cartpole/small.json",
    ],
    srcs = ["algorithms/marwil/tests/test_marwil_old_api_stack.py"]
)
py_test(
    name = "test_marwil_rl_module",
    tags = ["team:rllib", "algorithms_dir"],
    size = "large",
    # Include the json data file.
    data = [
        "tests/data/cartpole/large.json",
    ],
    srcs = ["algorithms/marwil/tests/test_marwil_rl_module.py"]
)
py_test(
    name = "test_marwil",
    tags = ["team:rllib", "algorithms_dir"],
    size = "large",
    # Include the parquet data folder.
    data = [
        "tests/data/cartpole/cartpole-v1_large",
        "tests/data/pendulum/pendulum-v1_large",
    ],
    srcs = ["algorithms/marwil/tests/test_marwil.py"]
)

# PPO
py_test(
    name = "test_ppo_with_env_runner",
    tags = ["team:rllib", "algorithms_dir"],
    size = "medium",
    srcs = ["algorithms/ppo/tests/test_ppo_with_env_runner.py"]
)

py_test(
    name = "test_ppo",
    tags = ["team:rllib", "algorithms_dir"],
    size = "large",
    srcs = ["algorithms/ppo/tests/test_ppo.py"]
)
py_test(
    name = "test_ppo_rl_module",
    tags = ["team:rllib", "algorithms_dir"],
    size = "large",
    srcs = ["algorithms/ppo/tests/test_ppo_rl_module.py"]
)
py_test(
    name = "test_ppo_learner",
    tags = ["team:rllib", "algorithms_dir"],
    size = "large",
    srcs = ["algorithms/ppo/tests/test_ppo_learner.py"]
)
py_test(
    name = "test_repro_ppo",
    tags = ["team:rllib", "algorithms_dir", "gpu"],
    size = "large",
    srcs = ["algorithms/ppo/tests/test_repro_ppo.py"]
)

# SAC
py_test(
    name = "test_sac",
    tags = ["team:rllib", "algorithms_dir"],
    size = "large",
    srcs = ["algorithms/sac/tests/test_sac.py"]
)

# RNNSAC
py_test(
    name = "test_rnnsac",
    tags = ["team:rllib", "algorithms_dir"],
    size = "small",
    srcs = ["algorithms/sac/tests/test_rnnsac.py"]
)

# --------------------------------------------------------------------
# Memory leak tests
#
# Tag: memory_leak_tests
# --------------------------------------------------------------------

# @OldAPIStack
py_test(
    name = "test_memory_leak_appo_old_api_stack",
    tags = ["team:rllib", "memory_leak_tests"],
    main = "utils/tests/run_memory_leak_tests.py",
    size = "large",
    srcs = ["utils/tests/run_memory_leak_tests.py"],
    data = ["tuned_examples/appo/memory-leak-test-appo.yaml"],
    args = ["--dir=tuned_examples/appo"]
)
# @OldAPIStack
py_test(
    name = "test_memory_leak_dqn_old_api_stack",
    tags = ["team:rllib", "memory_leak_tests"],
    main = "utils/tests/run_memory_leak_tests.py",
    size = "large",
    srcs = ["utils/tests/run_memory_leak_tests.py"],
    data = ["tuned_examples/dqn/memory-leak-test-dqn.yaml"],
    args = ["--dir=tuned_examples/dqn"]
)
# @OldAPIStack
py_test(
    name = "test_memory_leak_impala_old_api_stack",
    tags = ["team:rllib", "memory_leak_tests"],
    main = "utils/tests/run_memory_leak_tests.py",
    size = "large",
    srcs = ["utils/tests/run_memory_leak_tests.py"],
    data = ["tuned_examples/impala/memory-leak-test-impala.yaml"],
    args = ["--dir=tuned_examples/impala"]
)
# @OldAPIStack
py_test(
    name = "test_memory_leak_ppo_old_api_stack",
    tags = ["team:rllib", "memory_leak_tests"],
    main = "utils/tests/run_memory_leak_tests.py",
    size = "large",
    srcs = ["utils/tests/run_memory_leak_tests.py"],
    data = ["tuned_examples/ppo/memory-leak-test-ppo.yaml"],
    args = ["--dir=tuned_examples/ppo"]
)
# @OldAPIStack
py_test(
    name = "test_memory_leak_sac_old_api_stack",
    tags = ["team:rllib", "memory_leak_tests"],
    main = "utils/tests/run_memory_leak_tests.py",
    size = "large",
    srcs = ["utils/tests/run_memory_leak_tests.py"],
    data = ["tuned_examples/sac/memory-leak-test-sac.yaml"],
    args = ["--dir=tuned_examples/sac"]
)


# --------------------------------------------------------------------
# Connector(V1) tests
# rllib/connector/
#
# Tag: connector
# --------------------------------------------------------------------

py_test(
    name = "connectors/tests/test_connector",
    tags = ["team:rllib", "connector"],
    size = "small",
    srcs = ["connectors/tests/test_connector.py"]
)

py_test(
    name = "connectors/tests/test_action",
    tags = ["team:rllib", "connector"],
    size = "small",
    srcs = ["connectors/tests/test_action.py"]
)

py_test(
    name = "connectors/tests/test_agent",
    tags = ["team:rllib", "connector"],
    size = "medium",
    srcs = ["connectors/tests/test_agent.py"]
)

# --------------------------------------------------------------------
# ConnectorV2 tests
# rllib/connector/
#
# Tag: connector_v2
# --------------------------------------------------------------------

# TODO (sven): Add these tests in a separate PR.
# py_test(
#    name = "connectors/tests/test_connector_v2",
#    tags = ["team:rllib", "connector_v2"],
#    size = "small",
#    srcs = ["connectors/tests/test_connector_v2.py"]
# )

# --------------------------------------------------------------------
# Env tests
# rllib/env/
#
# Tag: env
# --------------------------------------------------------------------

py_test(
    name = "env/tests/test_infinite_lookback_buffer",
    tags = ["team:rllib", "env"],
    size = "small",
    srcs = ["env/tests/test_infinite_lookback_buffer.py"]
)

sh_test(
    name = "env/tests/test_local_inference_cartpole",
    tags = ["team:rllib", "env"],
    size = "medium",
    srcs = ["env/tests/test_policy_client_server_setup.sh"],
    args = ["local", "cartpole", "8800"],
    data = glob(["examples/envs/external_envs/*.py"]),
)

sh_test(
    name = "env/tests/test_local_inference_cartpole_w_2_concurrent_episodes",
    tags = ["team:rllib", "env"],
    size = "medium",
    srcs = ["env/tests/test_policy_client_server_setup.sh"],
    args = ["local", "cartpole-dummy-2-episodes", "8830"],
    data = glob(["examples/envs/external_envs/*.py"]),
)

# Tests with unity 3d and external envs currently don't work
# see: https://github.com/ray-project/ray/issues/34290 for more details
# sh_test(
#     name = "env/tests/test_local_inference_unity3d",
#     tags = ["team:rllib", "env"],
#     size = "large", # bazel may complain about it being too long sometimes - large is on purpose as some frameworks take longer
#     srcs = ["env/tests/test_policy_client_server_setup.sh"],
#     args = ["local", "unity3d", "8850"],
#     data = glob(["examples/envs/external_envs/*.py"]),
# )

py_test(
    name = "env/tests/test_multi_agent_env",
    tags = ["team:rllib", "tests_dir"],
    size = "large",
    srcs = ["env/tests/test_multi_agent_env.py"]
)

py_test(
    name = "env/tests/test_multi_agent_env_runner",
    tags = ["team:rllib", "env"],
    size = "medium",
    srcs = ["env/tests/test_multi_agent_env_runner.py"]
)

py_test(
    name = "env/tests/test_multi_agent_episode",
    tags = ["team:rllib", "env"],
    size = "medium",
    srcs = ["env/tests/test_multi_agent_episode.py"]
)

sh_test(
    name = "env/tests/test_remote_inference_cartpole",
    tags = ["team:rllib", "env", "exclusive"],
    size = "large", # bazel may complain about it being too long sometimes - large is on purpose as some frameworks take longer
    srcs = ["env/tests/test_policy_client_server_setup.sh"],
    args = ["remote", "cartpole", "8810"],
    data = glob(["examples/envs/external_envs/*.py"]),
)

sh_test(
    name = "env/tests/test_remote_inference_cartpole_lstm",
    tags = ["team:rllib", "env", "exclusive"],
    size = "large", # bazel may complain about it being too long sometimes - large is on purpose as some frameworks take longer
    srcs = ["env/tests/test_policy_client_server_setup.sh"],
    args = ["remote", "cartpole_lstm", "8820"],
    data = glob(["examples/envs/external_envs/*.py"]),
)

sh_test(
    name = "env/tests/test_remote_inference_cartpole_w_2_concurrent_episodes",
    tags = ["team:rllib", "env", "exclusive"],
    size = "large", # bazel may complain about it being too long sometimes - large is on purpose as some frameworks take longer
    srcs = ["env/tests/test_policy_client_server_setup.sh"],
    args = ["remote", "cartpole-dummy-2-episodes", "8840"],
    data = glob(["examples/envs/external_envs/*.py"]),
)

# Tests with unity 3d and external envs currently don't work
# see: https://github.com/ray-project/ray/issues/34290 for more details
# sh_test(
#     name = "env/tests/test_remote_inference_unity3d",
#     tags = ["team:rllib", "env", "exclusive"],
#     size = "small",
#     srcs = ["env/tests/test_policy_client_server_setup.sh"],
#     args = ["remote", "unity3d", "8860"],
#     data = glob(["examples/envs/external_envs/*.py"]),
# )

py_test(
    name = "env/tests/test_single_agent_env_runner",
    tags = ["team:rllib", "env"],
    size = "medium",
    srcs = ["env/tests/test_single_agent_env_runner.py"]
)

py_test(
    name = "env/tests/test_single_agent_episode",
    tags = ["team:rllib", "env"],
    size = "small",
    srcs = ["env/tests/test_single_agent_episode.py"]
)

py_test(
    name = "env/wrappers/tests/test_exception_wrapper",
    tags = ["team:rllib", "env"],
    size = "small",
    srcs = ["env/wrappers/tests/test_exception_wrapper.py"]
)

py_test(
    name = "env/wrappers/tests/test_group_agents_wrapper",
    tags = ["team:rllib", "env"],
    size = "small",
    srcs = ["env/wrappers/tests/test_group_agents_wrapper.py"]
)

py_test(
    name = "env/wrappers/tests/test_unity3d_env",
    tags = ["team:rllib", "env"],
    size = "small",
    srcs = ["env/wrappers/tests/test_unity3d_env.py"]
)

# --------------------------------------------------------------------
# Evaluation components
# rllib/evaluation/
#
# Tag: evaluation
# --------------------------------------------------------------------
py_test(
    name = "evaluation/tests/test_agent_collector",
    tags = ["team:rllib", "evaluation"],
    size = "small",
    srcs = ["evaluation/tests/test_agent_collector.py"]
)

py_test(
    name = "evaluation/tests/test_envs_that_crash",
    tags = ["team:rllib", "evaluation"],
    size = "large",
    srcs = ["evaluation/tests/test_envs_that_crash.py"]
)

py_test(
    name = "env/tests/test_env_runner_group",
    tags = ["team:rllib", "evaluation", "exclusive"],
    size = "small",
    srcs = ["env/tests/test_env_runner_group.py"]
)

py_test(
    name = "evaluation/tests/test_env_runner_v2",
    tags = ["team:rllib", "evaluation"],
    size = "small",
    srcs = ["evaluation/tests/test_env_runner_v2.py"]
)

py_test(
    name = "evaluation/tests/test_episode",
    tags = ["team:rllib", "evaluation"],
    size = "small",
    srcs = ["evaluation/tests/test_episode.py"]
)

py_test(
    name = "evaluation/tests/test_episode_v2",
    tags = ["team:rllib", "evaluation"],
    size = "small",
    srcs = ["evaluation/tests/test_episode_v2.py"]
)

py_test(
    name = "evaluation/tests/test_postprocessing",
    tags = ["team:rllib", "evaluation"],
    size = "small",
    srcs = ["evaluation/tests/test_postprocessing.py"]
)

py_test(
    name = "evaluation/tests/test_rollout_worker",
    tags = ["team:rllib", "evaluation", "exclusive"],
    size = "large",
    srcs = ["evaluation/tests/test_rollout_worker.py"]
)

py_test(
    name = "evaluation/tests/test_trajectory_view_api",
    tags = ["team:rllib", "evaluation"],
    size = "large",
    srcs = ["evaluation/tests/test_trajectory_view_api.py"]
)

# --------------------------------------------------------------------
# RLlib core
# rllib/core/
#
# Tag: core
# --------------------------------------------------------------------

# Catalog
py_test(
    name = "test_catalog",
    tags = ["team:rllib", "core"],
    size = "medium",
    srcs = ["core/models/tests/test_catalog.py"]
)

# Default Models
py_test(
    name = "test_base_models",
    tags = ["team:rllib", "core"],
    size = "small",
    srcs = ["core/models/tests/test_base_models.py"]
)

py_test(
    name = "test_cnn_encoders",
    tags = ["team:rllib", "core", "models"],
    size = "large",
    srcs = ["core/models/tests/test_cnn_encoders.py"]
)

py_test(
    name = "test_cnn_transpose_heads",
    tags = ["team:rllib", "core", "models"],
    size = "medium",
    srcs = ["core/models/tests/test_cnn_transpose_heads.py"]
)

py_test(
    name = "test_mlp_encoders",
    tags = ["team:rllib", "core", "models"],
    size = "medium",
    srcs = ["core/models/tests/test_mlp_encoders.py"]
)

py_test(
    name = "test_mlp_heads",
    tags = ["team:rllib", "core", "models"],
    size = "medium",
    srcs = ["core/models/tests/test_mlp_heads.py"]
)

py_test(
    name = "test_recurrent_encoders",
    tags = ["team:rllib", "core", "models"],
    size = "medium",
    srcs = ["core/models/tests/test_recurrent_encoders.py"]
)

# Specs
py_test(
    name = "test_check_specs",
    tags = ["team:rllib", "models"],
    size = "small",
    srcs = ["core/models/specs/tests/test_check_specs.py"]
)

py_test(
    name = "test_tensor_spec",
    tags = ["team:rllib", "models"],
    size = "small",
    srcs = ["core/models/specs/tests/test_tensor_spec.py"]
)

py_test(
    name = "test_spec_dict",
    tags = ["team:rllib", "models"],
    size = "small",
    srcs = ["core/models/specs/tests/test_spec_dict.py"]
)

# RLModule
py_test(
    name = "test_torch_rl_module",
    tags = ["team:rllib", "core"],
    size = "medium",
    srcs = ["core/rl_module/torch/tests/test_torch_rl_module.py"],
    args = ["TestRLModule"],
)

# TODO(Artur): Comment this back in as soon as we can test with GPU
# py_test(
#    name = "test_torch_rl_module_gpu",
#    main = "core/rl_module/torch/tests/test_torch_rl_module.py",
#    tags = ["team:rllib", "core", "gpu", "exclusive"],
#    size = "medium",
#    srcs = ["core/rl_module/torch/tests/test_torch_rl_module.py"],
#    args = ["TestRLModuleGPU"],
# )

py_test(
    name = "test_tf_rl_module",
    tags = ["team:rllib", "core"],
    size = "medium",
    srcs = ["core/rl_module/tf/tests/test_tf_rl_module.py"]
)

py_test(
    name = "test_multi_rl_module",
    tags = ["team:rllib", "core"],
    size = "medium",
    srcs = ["core/rl_module/tests/test_multi_rl_module.py"]
)

py_test(
    name = "test_rl_module_specs",
    tags = ["team:rllib", "core"],
    size = "medium",
    srcs = ["core/rl_module/tests/test_rl_module_specs.py"]
)

# Learner
py_test(
    name = "TestLearnerGroupSyncUpdate",
    main = "core/learner/tests/test_learner_group.py",
    tags = ["team:rllib", "multi_gpu", "exclusive"],
    size = "large",
    srcs = ["core/learner/tests/test_learner_group.py"],
    args = ["TestLearnerGroupSyncUpdate"]
)

py_test(
    name = "TestLearnerGroupCheckpointRestore",
    main = "core/learner/tests/test_learner_group.py",
    tags = ["team:rllib", "multi_gpu", "exclusive"],
    size = "large",
    srcs = ["core/learner/tests/test_learner_group.py"],
    args = ["TestLearnerGroupCheckpointRestore"]
)

py_test(
    name = "TestLearnerGroupAsyncUpdate",
    main = "core/learner/tests/test_learner_group.py",
    tags = ["team:rllib", "multi_gpu", "exclusive"],
    size = "large",
    srcs = ["core/learner/tests/test_learner_group.py"],
    args = ["TestLearnerGroupAsyncUpdate"]
)

py_test(
    name = "TestLearnerGroupSaveLoadState",
    main = "core/learner/tests/test_learner_group.py",
    tags = ["team:rllib", "multi_gpu", "exclusive"],
    size = "large",
    srcs = ["core/learner/tests/test_learner_group.py"],
    args = ["TestLearnerGroupSaveLoadState"]
)

py_test(
    name = "test_learner",
    tags = ["team:rllib", "core", "ray_data"],
    size = "medium",
    srcs = ["core/learner/tests/test_learner.py"]
)

py_test(
    name = "test_torch_learner_compile",
    tags = ["team:rllib", "core", "ray_data"],
    size = "medium",
    srcs = ["core/learner/torch/tests/test_torch_learner_compile.py"]
)

# --------------------------------------------------------------------
# Models and Distributions
# rllib/models/
#
# Tag: models
# --------------------------------------------------------------------

py_test(
    name = "test_attention_nets",
    tags = ["team:rllib", "models"],
    size = "large",
    srcs = ["models/tests/test_attention_nets.py"]
)

py_test(
    name = "test_conv2d_default_stacks",
    tags = ["team:rllib", "models"],
    size = "small",
    srcs = ["models/tests/test_conv2d_default_stacks.py"]
)

py_test(
    name = "test_convtranspose2d_stack",
    tags = ["team:rllib", "models"],
    size = "medium",
    data = glob(["tests/data/images/obstacle_tower.png"]),
    srcs = ["models/tests/test_convtranspose2d_stack.py"]
)

py_test(
    name = "test_action_distributions",
    tags = ["team:rllib", "models"],
    size = "medium",
    srcs = ["models/tests/test_action_distributions.py"]
)

py_test(
    name = "test_distributions",
    tags = ["team:rllib", "models"],
    size = "small",
    srcs = ["models/tests/test_distributions.py"]
)

py_test(
    name = "test_lstms",
    tags = ["team:rllib", "models"],
    size = "large",
    srcs = ["models/tests/test_lstms.py"]
)

py_test(
    name = "test_models",
    tags = ["team:rllib", "models"],
    size = "medium",
    srcs = ["models/tests/test_models.py"]
)

py_test(
    name = "test_preprocessors",
    tags = ["team:rllib", "models"],
    size = "medium",
    srcs = ["models/tests/test_preprocessors.py"]
)


# --------------------------------------------------------------------
# Offline
# rllib/offline/
#
# Tag: offline
# --------------------------------------------------------------------

py_test(
    name = "test_dataset_reader",
    tags = ["team:rllib", "offline"],
    size = "small",
    srcs = ["offline/tests/test_dataset_reader.py"],
    data = [
        "tests/data/pendulum/large.json",
        "tests/data/pendulum/enormous.zip",
    ],
)

py_test(
    name = "test_feature_importance",
    tags = ["team:rllib", "offline", "torch_only"],
    size = "medium",
    srcs = ["offline/tests/test_feature_importance.py"]
)

py_test(
    name = "test_json_reader",
    tags = ["team:rllib", "offline"],
    size = "small",
    srcs = ["offline/tests/test_json_reader.py"],
    data = ["tests/data/pendulum/large.json"],
)

py_test(
    name = "test_ope",
    tags = ["team:rllib", "offline", "ray_data"],
    size = "medium",
    srcs = ["offline/estimators/tests/test_ope.py"],
    data = ["tests/data/cartpole/small.json"],
)

py_test(
    name = "test_ope_math",
    tags = ["team:rllib", "offline"],
    size = "small",
    srcs = ["offline/estimators/tests/test_ope_math.py"]
)

py_test(
    name = "test_dm_learning",
    tags = ["team:rllib", "offline"],
    size = "large",
    srcs = ["offline/estimators/tests/test_dm_learning.py"],
)

py_test(
    name = "test_dr_learning",
    tags = ["team:rllib", "offline"],
    size = "large",
    srcs = ["offline/estimators/tests/test_dr_learning.py"],
)

py_test(
    name = "test_offline_env_runner",
    tags = ["team:rllib", "offline"],
    size = "small",
    srcs = ["offline/tests/test_offline_env_runner.py"],
)

py_test(
    name = "test_offline_data",
    tags = ["team:rllib", "offline"],
    size = "small",
    srcs = ["offline/tests/test_offline_data.py"],
    data = [
        "tests/data/cartpole/cartpole-v1_large",
        "tests/data/cartpole/large.json",
    ],
)

py_test(
    name = "test_offline_prelearner",
    tags = ["team:rllib", "offline"],
    size = "small",
    srcs = ["offline/tests/test_offline_prelearner.py"],
    data = [
        "tests/data/cartpole/cartpole-v1_large",
        "tests/data/cartpole/large.json",
    ],
)

# --------------------------------------------------------------------
# Policies
# rllib/policy/
#
# Tag: policy
# --------------------------------------------------------------------

py_test(
    name = "policy/tests/test_compute_log_likelihoods",
    tags = ["team:rllib", "policy"],
    size = "medium",
    srcs = ["policy/tests/test_compute_log_likelihoods.py"]
)

py_test(
    name = "policy/tests/test_export_checkpoint_and_model",
    tags = ["team:rllib", "policy"],
    size = "large",
    srcs = ["policy/tests/test_export_checkpoint_and_model.py"]
)

py_test(
    name = "policy/tests/test_multi_agent_batch",
    tags = ["team:rllib", "policy"],
    size = "small",
    srcs = ["policy/tests/test_multi_agent_batch.py"]
)

py_test(
    name = "policy/tests/test_policy",
    tags = ["team:rllib", "policy"],
    size = "medium",
    srcs = ["policy/tests/test_policy.py"]
)

py_test(
    name = "policy/tests/test_policy_map",
    tags = ["team:rllib", "policy"],
    size = "medium",
    srcs = ["policy/tests/test_policy_map.py"]
)

py_test(
    name = "policy/tests/test_policy_state_swapping",
    tags = ["team:rllib", "policy", "gpu"],
    size = "medium",
    srcs = ["policy/tests/test_policy_state_swapping.py"]
)

py_test(
    name = "policy/tests/test_rnn_sequencing",
    tags = ["team:rllib", "policy"],
    size = "small",
    srcs = ["policy/tests/test_rnn_sequencing.py"]
)

py_test(
    name = "policy/tests/test_sample_batch",
    tags = ["team:rllib", "policy", "multi_gpu"],
    size = "small",
    srcs = ["policy/tests/test_sample_batch.py"]
)

py_test(
    name = "policy/tests/test_view_requirement",
    tags = ["team:rllib", "policy"],
    size = "small",
    srcs = ["policy/tests/test_view_requirement.py"]
)


# --------------------------------------------------------------------
# Utils:
# rllib/utils/
#
# Tag: utils
# --------------------------------------------------------------------

py_test(
    name = "test_checkpoint_utils",
    tags = ["team:rllib", "utils"],
    size = "small",
    srcs = ["utils/tests/test_checkpoint_utils.py"]
)

py_test(
    name = "test_errors",
    tags = ["team:rllib", "utils"],
    size = "medium",
    srcs = ["utils/tests/test_errors.py"]
)

py_test(
    name = "test_minibatch_utils",
    tags = ["team:rllib", "utils"],
    size = "small",
    srcs = ["utils/tests/test_minibatch_utils.py"]
)

py_test(
    name = "test_serialization",
    tags = ["team:rllib", "utils"],
    size = "small",
    srcs = ["utils/tests/test_serialization.py"]
)

py_test(
    name = "test_curiosity",
    tags = ["team:rllib", "utils"],
    size = "large",
    srcs = ["utils/exploration/tests/test_curiosity.py"]
)

py_test(
    name = "test_explorations",
    tags = ["team:rllib", "utils"],
    size = "large",
    srcs = ["utils/exploration/tests/test_explorations.py"]
)

py_test(
    name = "test_value_predictions",
    tags = ["team:rllib", "utils"],
    size = "small",
    srcs = ["utils/postprocessing/tests/test_value_predictions.py"]
)

py_test(
    name = "test_torch_utils",
    tags = ["team:rllib", "utils", "gpu"],
    size = "medium",
    srcs = ["utils/tests/test_torch_utils.py"]
)

# Schedules
py_test(
    name = "test_schedules",
    tags = ["team:rllib", "utils"],
    size = "small",
    srcs = ["utils/schedules/tests/test_schedules.py"]
)

py_test(
    name = "test_framework_agnostic_components",
    tags = ["team:rllib", "utils"],
    size = "small",
    data = glob(["utils/tests/**"]),
    srcs = ["utils/tests/test_framework_agnostic_components.py"]
)

# Spaces/Space utils.
py_test(
    name = "test_space_utils",
    tags = ["team:rllib", "utils"],
    size = "small",
    srcs = ["utils/spaces/tests/test_space_utils.py"]
)

# TaskPool
py_test(
    name = "test_taskpool",
    tags = ["team:rllib", "utils"],
    size = "small",
    srcs = ["utils/tests/test_taskpool.py"]
)

# ReplayBuffers
py_test(
    name = "test_episode_replay_buffer",
    tags = ["team:rllib", "utils"],
    size = "small",
    srcs = ["utils/replay_buffers/tests/test_episode_replay_buffer.py"]
)

py_test(
    name = "test_multi_agent_episode_buffer",
    tags = ["team:rllib", "utils"],
    size = "small",
    srcs = ["utils/replay_buffers/tests/test_multi_agent_episode_buffer.py"]
)

py_test(
    name = "test_multi_agent_mixin_replay_buffer",
    tags = ["team:rllib", "utils"],
    size = "small",
    srcs = ["utils/replay_buffers/tests/test_multi_agent_mixin_replay_buffer.py"]
)

py_test(
    name = "test_multi_agent_prio_episode_buffer",
    tags = ["team:rllib", "utils"],
    size = "small",
    srcs = ["utils/replay_buffers/tests/test_multi_agent_prio_episode_buffer.py"]
)

py_test(
    name = "test_multi_agent_prioritized_replay_buffer",
    tags = ["team:rllib", "utils"],
    size = "small",
    srcs = ["utils/replay_buffers/tests/test_multi_agent_prioritized_replay_buffer.py"]
)

py_test(
    name = "test_multi_agent_replay_buffer",
    tags = ["team:rllib", "utils"],
    size = "small",
    srcs = ["utils/replay_buffers/tests/test_multi_agent_replay_buffer.py"]
)

py_test(
    name = "test_prioritized_episode_buffer",
    tags = ["team::rllib", "utils"],
    size = "small",
    srcs = ["utils/replay_buffers/tests/test_prioritized_episode_buffer.py"]
)

py_test(
    name = "test_prioritized_replay_buffer_replay_buffer_api",
    tags = ["team:rllib", "utils"],
    size = "small",
    srcs = ["utils/replay_buffers/tests/test_prioritized_replay_buffer_replay_buffer_api.py"]
)

py_test(
    name = "test_replay_buffer",
    tags = ["team:rllib", "utils"],
    size = "small",
    srcs = ["utils/replay_buffers/tests/test_replay_buffer.py"]
)

py_test(
    name = "test_fifo_replay_buffer",
    tags = ["team:rllib", "utils"],
    size = "small",
    srcs = ["utils/replay_buffers/tests/test_fifo_replay_buffer.py"]
)

py_test(
    name = "test_reservoir_buffer",
    tags = ["team:rllib", "utils"],
    size = "small",
    srcs = ["utils/replay_buffers/tests/test_reservoir_buffer.py"]
)

py_test(
    name = "test_segment_tree_replay_buffer_api",
    tags = ["team:rllib", "utils"],
    size = "small",
    srcs = ["utils/replay_buffers/tests/test_segment_tree_replay_buffer_api.py"]
)

py_test(
    name = "test_check_multi_agent",
    tags = ["team:rllib", "utils"],
    size = "small",
    srcs = ["utils/tests/test_check_multi_agent.py"]
)

py_test(
    name = "test_actor_manager",
    tags = ["team:rllib", "utils", "exclusive"],
    size = "medium",
    srcs = ["utils/tests/test_actor_manager.py"],
    data = ["utils/tests/random_numbers.pkl"],
)

# --------------------------------------------------------------------
# rllib/tests/ directory
#
# Tag: tests_dir
#
# NOTE: Add tests alphabetically into this list.
# --------------------------------------------------------------------

py_test(
    name = "tests/backward_compat/test_backward_compat",
    tags = ["team:rllib", "tests_dir"],
    size = "medium",
    srcs = ["tests/backward_compat/test_backward_compat.py"],
    data = glob(["tests/backward_compat/checkpoints/**"]),
)

py_test(
    name = "tests/test_catalog",
    tags = ["team:rllib", "tests_dir"],
    size = "medium",
    srcs = ["tests/test_catalog.py"]
)

py_test(
    name = "policy/tests/test_policy_checkpoint_restore",
    main = "policy/tests/test_policy_checkpoint_restore.py",
    tags = ["team:rllib", "tests_dir"],
    size = "large",
    data = glob([
        "tests/data/checkpoints/APPO_CartPole-v1-connector-enabled/**",
    ]),
    srcs = ["policy/tests/test_policy_checkpoint_restore.py"],
)

py_test(
    name = "tests/test_custom_resource",
    tags = ["team:rllib", "tests_dir"],
    size = "large", # bazel may complain about it being too long sometimes - large is on purpose as some frameworks take longer
    srcs = ["tests/test_custom_resource.py"]
)

py_test(
    name = "tests/test_dependency_tf",
    tags = ["team:rllib", "tests_dir"],
    size = "small",
    srcs = ["tests/test_dependency_tf.py"]
)

py_test(
    name = "tests/test_dependency_torch",
    tags = ["team:rllib", "tests_dir"],
    size = "small",
    srcs = ["tests/test_dependency_torch.py"]
)

py_test(
    name = "tests/test_eager_support_policy_gradient",
    main = "tests/test_eager_support.py",
    tags = ["team:rllib", "tests_dir"],
    size = "small",
    srcs = ["tests/test_eager_support.py"],
    args = ["TestEagerSupportPolicyGradient"]
)

py_test(
    name = "tests/test_eager_support_off_policy",
    main = "tests/test_eager_support.py",
    tags = ["team:rllib", "tests_dir"],
    size = "small",
    srcs = ["tests/test_eager_support.py"],
    args = ["TestEagerSupportOffPolicy"]
)

py_test(
    name = "tests/test_filters",
    tags = ["team:rllib", "tests_dir"],
    size = "small",
    srcs = ["tests/test_filters.py"]
)

py_test(
    name = "tests/test_gpus",
    tags = ["team:rllib", "tests_dir"],
    size = "large",
    srcs = ["tests/test_gpus.py"]
)

py_test(
    name = "tests/test_io",
    tags = ["team:rllib", "tests_dir"],
    size = "large",
    srcs = ["tests/test_io.py"]
)

py_test(
    name = "tests/test_local",
    tags = ["team:rllib", "tests_dir"],
    size = "small",
    srcs = ["tests/test_local.py"]
)

py_test(
    name = "tests/test_lstm",
    tags = ["team:rllib", "tests_dir"],
    size = "medium",
    srcs = ["tests/test_lstm.py"]
)

py_test(
    name = "tests/test_nested_observation_spaces",
    main = "tests/test_nested_observation_spaces.py",
    tags = ["team:rllib", "tests_dir"],
    size = "medium",
    srcs = ["tests/test_nested_observation_spaces.py"]
)

py_test(
    name = "tests/test_nn_framework_import_errors",
    tags = ["team:rllib", "tests_dir"],
    size = "small",
    srcs = ["tests/test_nn_framework_import_errors.py"]
)

py_test(
    name = "tests/test_pettingzoo_env",
    tags = ["team:rllib", "tests_dir"],
    size = "medium",
    srcs = ["tests/test_pettingzoo_env.py"]
)

py_test(
    name = "tests/test_placement_groups",
    tags = ["team:rllib", "tests_dir"],
    size = "large", # bazel may complain about it being too long sometimes - large is on purpose as some frameworks take longer
    srcs = ["tests/test_placement_groups.py"]
)

py_test(
    name = "tests/test_ray_client",
    tags = ["team:rllib", "tests_dir"],
    size = "large",
    srcs = ["tests/test_ray_client.py"]
)

py_test(
    name = "tests/test_reproducibility",
    tags = ["team:rllib", "tests_dir"],
    size = "medium",
    srcs = ["tests/test_reproducibility.py"]
)

py_test(
    name = "tests/test_supported_multi_agent_multi_gpu",
    main = "tests/test_supported_multi_agent.py",
    tags = ["team:rllib", "tests_dir", "multi_gpu"],
    size = "medium",
    srcs = ["tests/test_supported_multi_agent.py"],
    args = ["TestSupportedMultiAgentMultiGPU"]
)


py_test(
    name = "tests/test_supported_multi_agent_policy_gradient",
    main = "tests/test_supported_multi_agent.py",
    tags = ["team:rllib", "tests_dir"],
    size = "large",
    srcs = ["tests/test_supported_multi_agent.py"],
    args = ["TestSupportedMultiAgentPolicyGradient"]
)

py_test(
    name = "tests/test_supported_multi_agent_off_policy",
    main = "tests/test_supported_multi_agent.py",
    tags = ["team:rllib", "tests_dir"],
    size = "large",
    srcs = ["tests/test_supported_multi_agent.py"],
    args = ["TestSupportedMultiAgentOffPolicy"]
)

py_test(
     name = "tests/test_supported_spaces_appo",
     main = "tests/test_supported_spaces.py",
     tags = ["team:rllib", "tests_dir", "exclusive"],
     size = "large",
     srcs = ["tests/test_supported_spaces.py"],
     args = ["TestSupportedSpacesAPPO"]
 )

py_test(
     name = "tests/test_supported_spaces_impala",
     main = "tests/test_supported_spaces.py",
     tags = ["team:rllib", "tests_dir", "exclusive"],
     size = "large",
     srcs = ["tests/test_supported_spaces.py"],
     args = ["TestSupportedSpacesIMPALA"]
)

py_test(
     name = "tests/test_supported_spaces_ppo",
     main = "tests/test_supported_spaces.py",
     tags = ["team:rllib", "tests_dir"],
     size = "large",
     srcs = ["tests/test_supported_spaces.py"],
     args = ["TestSupportedSpacesPPO"]
 )

py_test(
    name="tests/test_supported_spaces_dqn",
    main="tests/test_supported_spaces.py",
    tags=["team:rllib", "tests_dir"],
    size="large",
    srcs=["tests/test_supported_spaces.py"],
    args=["TestSupportedSpacesDQN"]
)

py_test(
     name = "tests/test_supported_spaces_ppo_no_preprocessor_gpu",
     main = "tests/test_supported_spaces.py",
     tags = ["team:rllib", "gpu", "no_cpu"],
     size = "large",
     srcs = ["tests/test_supported_spaces.py"],
     args = ["TestSupportedSpacesPPONoPreprocessorGPU"]
 )

py_test(
    name = "tests/test_supported_spaces_off_policy",
    main = "tests/test_supported_spaces.py",
    tags = ["team:rllib", "tests_dir", "exclusive"],
    size = "medium",
    srcs = ["tests/test_supported_spaces.py"],
    args = ["TestSupportedSpacesOffPolicy"]
)

py_test(
    name = "tests/test_timesteps",
    tags = ["team:rllib", "tests_dir"],
    size = "small",
    srcs = ["tests/test_timesteps.py"]
)

# --------------------------------------------------------------------
# examples/ directory
#
# Tag: examples
#
# NOTE: Add tests alphabetically into this list.
# --------------------------------------------------------------------

# subdirectory: _docs/

py_test(
    name = "examples/_docs/rllib_on_rllib_readme",
    main = "examples/_docs/rllib_on_rllib_readme.py",
    tags = ["team:rllib", "documentation", "no_main"],
    size = "medium",
    srcs = ["examples/_docs/rllib_on_rllib_readme.py"],
)

# ----------------------
# Old API stack examples
# ----------------------
# subdirectory: _old_api_stack/
py_test(
    name = "examples/_old_api_stack/complex_struct_space_tf",
    main = "examples/_old_api_stack/complex_struct_space.py",
    tags = ["team:rllib", "exclusive", "examples", "old_api_stack"],
    size = "small",
    srcs = ["examples/_old_api_stack/complex_struct_space.py"],
    args = ["--framework=tf"],
)

py_test(
    name = "examples/_old_api_stack/complex_struct_space_tf_eager",
    main = "examples/_old_api_stack/complex_struct_space.py",
    tags = ["team:rllib", "exclusive", "examples", "old_api_stack"],
    size = "small",
    srcs = ["examples/_old_api_stack/complex_struct_space.py"],
    args = ["--framework=tf2"],
)

py_test(
    name = "examples/_old_api_stack/complex_struct_space_torch",
    main = "examples/_old_api_stack/complex_struct_space.py",
    tags = ["team:rllib", "exclusive", "examples", "old_api_stack"],
    size = "small",
    srcs = ["examples/_old_api_stack/complex_struct_space.py"],
    args = ["--framework=torch"],
)

py_test(
    name = "examples/_old_api_stack/parametric_actions_cartpole_dqn_tf",
    main = "examples/_old_api_stack/parametric_actions_cartpole.py",
    tags = ["team:rllib", "exclusive", "examples", "old_api_stack"],
    size = "medium",
    srcs = ["examples/_old_api_stack/parametric_actions_cartpole.py"],
    args = ["--as-test", "--framework=tf", "--stop-reward=60.0", "--run=DQN"]
)

py_test(
    name = "examples/_old_api_stack/parametric_actions_cartpole_dqn_torch",
    main = "examples/_old_api_stack/parametric_actions_cartpole.py",
    tags = ["team:rllib", "exclusive", "examples", "old_api_stack"],
    size = "medium",
    srcs = ["examples/_old_api_stack/parametric_actions_cartpole.py"],
    args = ["--as-test", "--framework=torch", "--stop-reward=60.0", "--run=DQN"]
)

py_test(
    name = "examples/_old_api_stack/parametric_actions_cartpole_embeddings_learnt_by_model",
    main = "examples/_old_api_stack/parametric_actions_cartpole_embeddings_learnt_by_model.py",
    tags = ["team:rllib", "exclusive", "examples", "old_api_stack"],
    size = "medium",
    srcs = ["examples/_old_api_stack/parametric_actions_cartpole_embeddings_learnt_by_model.py"],
    args = ["--as-test", "--stop-reward=80.0"]
)

# subdirectory: _old_api_stack/connectors/
py_test(
    name = "examples/_old_api_stack/connectors/run_connector_policy",
    main = "examples/_old_api_stack/connectors/run_connector_policy.py",
    tags = ["team:rllib", "exclusive", "examples", "old_api_stack"],
    size = "small",
    srcs = ["examples/_old_api_stack/connectors/run_connector_policy.py"],
)

py_test(
    name = "examples/_old_api_stack/connectors/run_connector_policy_w_lstm",
    main = "examples/_old_api_stack/connectors/run_connector_policy.py",
    tags = ["team:rllib", "exclusive", "examples", "old_api_stack"],
    size = "small",
    srcs = ["examples/_old_api_stack/connectors/run_connector_policy.py"],
    args = ["--use-lstm"],
)

py_test(
    name = "examples/_old_api_stack/connectors/adapt_connector_policy",
    main = "examples/_old_api_stack/connectors/adapt_connector_policy.py",
    tags = ["team:rllib", "exclusive", "examples", "old_api_stack"],
    size = "small",
    srcs = ["examples/_old_api_stack/connectors/adapt_connector_policy.py"],
)

# py_test(
#     name = "examples/_old_api_stack/connectors/self_play_with_policy_checkpoint",
#     main = "examples/_old_api_stack/connectors/self_play_with_policy_checkpoint.py",
#     tags = ["team:rllib", "exclusive", "examples", "old_api_stack"],
#     size = "small",
#     srcs = ["examples/_old_api_stack/connectors/self_play_with_policy_checkpoint.py"],
#     args = [
#         "--train_iteration=1"  # Smoke test.
#     ]
# )

# ----------------------
# New API stack
# Note: This includes to-be-translated-to-new-API-stack examples
# tagged by @OldAPIStack and/or @HybridAPIStack
# ----------------------

# subdirectory: actions/

# Nested action spaces (flattening obs and learning w/ multi-action distribution).
py_test(
    name = "examples/actions/nested_action_spaces_ppo",
    main = "examples/actions/nested_action_spaces.py",
    tags = ["team:rllib", "exclusive", "examples"],
    size = "large",
    srcs = ["examples/actions/nested_action_spaces.py"],
    args = ["--enable-new-api-stack", "--as-test", "--framework=torch", "--stop-reward=-500.0", "--algo=PPO"]
)

py_test(
    name = "examples/actions/nested_action_spaces_multi_agent_ppo",
    main = "examples/actions/nested_action_spaces.py",
    tags = ["team:rllib", "exclusive", "examples"],
    size = "large",
    srcs = ["examples/actions/nested_action_spaces.py"],
    args = ["--enable-new-api-stack", "--as-test", "--num-agents=2", "--framework=torch", "--stop-reward=-1000.0", "--algo=PPO"]
)

# subdirectory: algorithms/

#@OldAPIStack
py_test(
    name = "examples/algorithms/custom_training_step_on_and_off_policy_combined_tf",
    main = "examples/algorithms/custom_training_step_on_and_off_policy_combined.py",
    tags = ["team:rllib", "exclusive", "examples"],
    size = "medium",
    srcs = ["examples/algorithms/custom_training_step_on_and_off_policy_combined.py"],
    args = ["--as-test", "--stop-reward=450.0"]
)

#@OldAPIStack
py_test(
    name = "examples/algorithms/custom_training_step_on_and_off_policy_combined_torch",
    main = "examples/algorithms/custom_training_step_on_and_off_policy_combined.py",
    tags = ["team:rllib", "exclusive", "examples"],
    size = "medium",
    srcs = ["examples/algorithms/custom_training_step_on_and_off_policy_combined.py"],
    args = ["--as-test", "--torch", "--stop-reward=450.0"]
)

# subdirectory: catalogs/
# ....................................
py_test(
    name = "examples/catalogs/custom_action_distribution",
    main = "examples/catalogs/custom_action_distribution.py",
    tags = ["team:rllib", "examples", "no_main"],
    size = "small",
    srcs = ["examples/catalogs/custom_action_distribution.py"],
)

py_test(
    name = "examples/catalogs/mobilenet_v2_encoder",
    main = "examples/catalogs/mobilenet_v2_encoder.py",
    tags = ["team:rllib", "examples", "no_main"],
    size = "small",
    srcs = ["examples/catalogs/mobilenet_v2_encoder.py"],
)

# subdirectory: checkpoints/
# ....................................
py_test(
    name = "examples/checkpoints/checkpoint_by_custom_criteria",
    main = "examples/checkpoints/checkpoint_by_custom_criteria.py",
    tags = ["team:rllib", "exclusive", "examples", "examples_use_all_core"],
    size = "large",
    srcs = ["examples/checkpoints/checkpoint_by_custom_criteria.py"],
    args = ["--enable-new-api-stack", "--stop-reward=150.0", "--num-cpus=8"]
)

py_test(
    name = "examples/checkpoints/continue_training_from_checkpoint",
    main = "examples/checkpoints/continue_training_from_checkpoint.py",
    tags = ["team:rllib", "exclusive", "examples"],
    size = "large",
    srcs = ["examples/checkpoints/continue_training_from_checkpoint.py"],
    args = ["--enable-new-api-stack", "--as-test"]
)

py_test(
    name = "examples/checkpoints/continue_training_from_checkpoint_multi_agent",
    main = "examples/checkpoints/continue_training_from_checkpoint.py",
    tags = ["team:rllib", "exclusive", "examples"],
    size = "large",
    srcs = ["examples/checkpoints/continue_training_from_checkpoint.py"],
    args = ["--enable-new-api-stack", "--as-test", "--num-agents=2", "--stop-reward-crash=400.0", "--stop-reward=900.0"]
)

#@OldAPIStack
py_test(
    name = "examples/checkpoints/continue_training_from_checkpoint_old_api_stack",
    main = "examples/checkpoints/continue_training_from_checkpoint.py",
    tags = ["team:rllib", "exclusive", "examples"],
    size = "large",
    srcs = ["examples/checkpoints/continue_training_from_checkpoint.py"],
    args = ["--as-test"]
)

py_test(
    name = "examples/checkpoints/cartpole_dqn_export",
    main = "examples/checkpoints/cartpole_dqn_export.py",
    tags = ["team:rllib", "exclusive", "examples"],
    size = "small",
    srcs = ["examples/checkpoints/cartpole_dqn_export.py"],
)

#@OldAPIStack
py_test(
    name = "examples/checkpoints/onnx_tf2",
    main = "examples/checkpoints/onnx_tf.py",
    tags = ["team:rllib", "exclusive", "examples", "no_main"],
    size = "small",
    srcs = ["examples/checkpoints/onnx_tf.py"],
    args = ["--framework=tf2"],
)

#@OldAPIStack
py_test(
    name = "examples/checkpoints/onnx_torch",
    main = "examples/checkpoints/onnx_torch.py",
    tags = ["team:rllib", "exclusive", "examples", "no_main"],
    size = "small",
    srcs = ["examples/checkpoints/onnx_torch.py"],
)

#@OldAPIStack
py_test(
    name = "examples/checkpoints/onnx_torch_lstm",
    main = "examples/checkpoints/onnx_torch_lstm.py",
    tags = ["team:rllib", "exclusive", "examples", "no_main"],
    size = "small",
    srcs = ["examples/checkpoints/onnx_torch_lstm.py"],
)

# subdirectory: connectors/
# ....................................
# Framestacking examples only run in smoke-test mode (a few iters only).
# PPO
py_test(
    name = "examples/connectors/frame_stacking_ppo",
    main = "examples/connectors/frame_stacking.py",
    tags = ["team:rllib", "exclusive", "examples"],
    size = "medium",
    srcs = ["examples/connectors/frame_stacking.py"],
    args = ["--enable-new-api-stack", "--stop-iter=2", "--framework=torch", "--algo=PPO"]
)

py_test(
    name = "examples/connectors/frame_stacking_multi_agent_ppo",
    main = "examples/connectors/frame_stacking.py",
    tags = ["team:rllib", "exclusive", "examples"],
    size = "medium",
    srcs = ["examples/connectors/frame_stacking.py"],
    args = ["--enable-new-api-stack", "--num-agents=2", "--stop-iter=2", "--framework=torch", "--algo=PPO", "--num-env-runners=4", "--num-cpus=6"]
)
# IMPALA
py_test(
    name = "examples/connectors/frame_stacking_impala",
    main = "examples/connectors/frame_stacking.py",
    tags = ["team:rllib", "exclusive", "examples"],
    size = "medium",
    srcs = ["examples/connectors/frame_stacking.py"],
    args = ["--enable-new-api-stack", "--stop-iter=2", "--framework=torch", "--algo=IMPALA"]
)
py_test(
    name = "examples/connectors/frame_stacking_multi_agent_impala",
    main = "examples/connectors/frame_stacking.py",
    tags = ["team:rllib", "exclusive", "examples"],
    size = "medium",
    srcs = ["examples/connectors/frame_stacking.py"],
    args = ["--enable-new-api-stack", "--num-agents=2", "--stop-iter=2", "--framework=torch", "--algo=IMPALA", "--num-env-runners=4", "--num-cpus=6"]
)

# Nested observation spaces (flattening).
# PPO
py_test(
    name = "examples/connectors/flatten_observations_dict_space_ppo",
    main = "examples/connectors/flatten_observations_dict_space.py",
    tags = ["team:rllib", "exclusive", "examples"],
    size = "medium",
    srcs = ["examples/connectors/flatten_observations_dict_space.py"],
    args = ["--enable-new-api-stack", "--as-test", "--stop-reward=400.0", "--framework=torch", "--algo=PPO"]
)
py_test(
    name = "examples/connectors/flatten_observations_dict_space_multi_agent_ppo",
    main = "examples/connectors/flatten_observations_dict_space.py",
    tags = ["team:rllib", "exclusive", "examples"],
    size = "medium",
    srcs = ["examples/connectors/flatten_observations_dict_space.py"],
    args = ["--enable-new-api-stack", "--num-agents=2", "--as-test", "--stop-reward=800.0", "--framework=torch", "--algo=PPO"]
)
# IMPALA
py_test(
    name = "examples/connectors/flatten_observations_dict_space_impala",
    main = "examples/connectors/flatten_observations_dict_space.py",
    tags = ["team:rllib", "exclusive", "examples"],
    size = "large",
    srcs = ["examples/connectors/flatten_observations_dict_space.py"],
    args = ["--enable-new-api-stack", "--as-test", "--stop-reward=400.0", "--stop-timesteps=2000000", "--framework=torch", "--algo=IMPALA"]
)
py_test(
    name = "examples/connectors/flatten_observations_dict_space_multi_agent_impala",
    main = "examples/connectors/flatten_observations_dict_space.py",
    tags = ["team:rllib", "exclusive", "examples"],
    size = "large",
    srcs = ["examples/connectors/flatten_observations_dict_space.py"],
    args = ["--enable-new-api-stack", "--num-agents=2", "--as-test", "--stop-reward=800.0", "--stop-timesteps=2000000", "--framework=torch", "--algo=IMPALA"]
)

# Prev-r/prev actions + LSTM example.
py_test(
    name = "examples/connectors/prev_actions_prev_rewards_ppo",
    main = "examples/connectors/prev_actions_prev_rewards.py",
    tags = ["team:rllib", "exclusive", "examples"],
    size = "large",
    srcs = ["examples/connectors/prev_actions_prev_rewards.py"],
    args = ["--enable-new-api-stack", "--as-test", "--stop-reward=200.0", "--framework=torch", "--algo=PPO", "--num-env-runners=4", "--num-cpus=6"]
)

py_test(
    name = "examples/connectors/prev_actions_prev_rewards_multi_agent_ppo",
    main = "examples/connectors/prev_actions_prev_rewards.py",
    tags = ["team:rllib", "exclusive", "examples", "examples_use_all_core"],
    size = "large",
    srcs = ["examples/connectors/prev_actions_prev_rewards.py"],
    args = ["--enable-new-api-stack", "--num-agents=2", "--as-test", "--stop-reward=400.0", "--framework=torch", "--algo=PPO", "--num-env-runners=4", "--num-cpus=6"]
)

# MeanStd filtering example.
# PPO
py_test(
    name = "examples/connectors/mean_std_filtering_ppo",
    main = "examples/connectors/mean_std_filtering.py",
    tags = ["team:rllib", "exclusive", "examples"],
    size = "medium",
    srcs = ["examples/connectors/mean_std_filtering.py"],
    args = ["--enable-new-api-stack", "--as-test", "--stop-reward=-300.0", "--framework=torch", "--algo=PPO", "--num-env-runners=2", "--num-cpus=4"]
)

py_test(
    name = "examples/connectors/mean_std_filtering_multi_agent_ppo",
    main = "examples/connectors/mean_std_filtering.py",
    tags = ["team:rllib", "exclusive", "examples", "examples_use_all_core"],
    size = "large",
    srcs = ["examples/connectors/mean_std_filtering.py"],
    args = ["--enable-new-api-stack", "--num-agents=2", "--as-test", "--stop-reward=-600.0", "--framework=torch", "--algo=PPO", "--num-env-runners=5", "--num-cpus=7"]
)
# IMPALA
# TODO (sven): Make IMPALA learn Pendulum OR make this script flexible to accept
#  (lopsided obs) CartPole as well.
# py_test(
#    name = "examples/connectors/mean_std_filtering_impala",
#    main = "examples/connectors/mean_std_filtering.py",
#    tags = ["team:rllib", "exclusive", "examples"],
#    size = "medium",
#    srcs = ["examples/connectors/mean_std_filtering.py"],
#    args = ["--enable-new-api-stack", "--as-test", "--stop-reward=-300.0", "--framework=torch", "--algo=IMPALA", "--num-env-runners=2"]
# )
# py_test(
#    name = "examples/connectors/mean_std_filtering_multi_agent_impala",
#    main = "examples/connectors/mean_std_filtering.py",
#    tags = ["team:rllib", "exclusive", "examples"],
#    size = "medium",
#    srcs = ["examples/connectors/mean_std_filtering.py"],
#    args = ["--enable-new-api-stack", "--num-agents=2", "--as-test", "--stop-reward=-600.0", "--framework=torch", "--algo=IMPALA", "--num-env-runners=5", "--num-cpus=6"]
# )

# subdirectory: curiosity/
# ....................................
py_test(
    name = "examples/curiosity/count_based_curiosity",
    main = "examples/curiosity/count_based_curiosity.py",
    tags = ["team:rllib", "exclusive", "examples"],
    size = "large",
    srcs = ["examples/curiosity/count_based_curiosity.py"],
    args = ["--enable-new-api-stack", "--as-test"]
)

py_test(
    name = "examples/curiosity/euclidian_distance_based_curiosity",
    main = "examples/curiosity/euclidian_distance_based_curiosity.py",
    tags = ["team:rllib", "exclusive", "examples"],
    size = "large",
    srcs = ["examples/curiosity/euclidian_distance_based_curiosity.py"],
    args = ["--enable-new-api-stack", "--as-test"]
)

py_test(
    name = "examples/curiosity/intrinsic_curiosity_model_based_curiosity_ppo",
    main = "examples/curiosity/intrinsic_curiosity_model_based_curiosity.py",
    tags = ["team:rllib", "exclusive", "examples"],
    size = "large",
    srcs = ["examples/curiosity/intrinsic_curiosity_model_based_curiosity.py"],
    args = ["--enable-new-api-stack", "--as-test", "--algo=PPO"]
)

# TODO (sven): Learns, but very slowly. Needs further tuning.
# py_test(
#    name = "examples/curiosity/intrinsic_curiosity_model_based_curiosity_dqn",
#    main = "examples/curiosity/intrinsic_curiosity_model_based_curiosity.py",
#    tags = ["team:rllib", "exclusive", "examples"],
#    size = "large",
#    srcs = ["examples/curiosity/intrinsic_curiosity_model_based_curiosity.py"],
#    args = ["--enable-new-api-stack", "--as-test", "--algo=DQN"]
# )


# subdirectory: curriculum/
# ....................................
py_test(
    name = "examples/curriculum/curriculum_learning",
    main = "examples/curriculum/curriculum_learning.py",
    tags = ["team:rllib", "exclusive", "examples"],
    size = "medium",
    srcs = ["examples/curriculum/curriculum_learning.py"],
    args = ["--enable-new-api-stack", "--as-test"]
)

# subdirectory: debugging/
# ....................................
#@OldAPIStack
py_test(
    name = "examples/debugging/deterministic_training_torch",
    main = "examples/debugging/deterministic_training.py",
    tags = ["team:rllib", "exclusive", "multi_gpu", "examples"],
    size = "medium",
    srcs = ["examples/debugging/deterministic_training.py"],
    args = ["--as-test", "--stop-iters=1", "--framework=torch", "--num-gpus=1", "--num-gpus-per-env-runner=1"]
)

# subdirectory: envs/
# ....................................
py_test(
    name = "examples/envs/custom_gym_env",
    main = "examples/envs/custom_gym_env.py",
    tags = ["team:rllib", "exclusive", "examples"],
    size = "medium",
    srcs = ["examples/envs/custom_gym_env.py"],
    args = ["--enable-new-api-stack", "--as-test"]
)

py_test(
    name = "examples/envs/custom_env_render_method",
    main = "examples/envs/custom_env_render_method.py",
    tags = ["team:rllib", "exclusive", "examples"],
    size = "medium",
    srcs = ["examples/envs/custom_env_render_method.py"],
    args = ["--enable-new-api-stack", "--num-agents=0"]
)

py_test(
    name = "examples/envs/custom_env_render_method_multi_agent",
    main = "examples/envs/custom_env_render_method.py",
    tags = ["team:rllib", "exclusive", "examples"],
    size = "medium",
    srcs = ["examples/envs/custom_env_render_method.py"],
    args = ["--enable-new-api-stack", "--num-agents=2"]
)

py_test(
    name = "examples/envs/env_rendering_and_recording",
    srcs = ["examples/envs/env_rendering_and_recording.py"],
    tags = ["team:rllib", "exclusive", "examples"],
    size = "small",
    args = ["--enable-new-api-stack", "--env=CartPole-v1", "--stop-iters=3"]
)

#@OldAPIStack
py_test(
    name = "examples/envs/greyscale_env",
    tags = ["team:rllib", "examples", "no_main"],
    size = "medium",
    srcs = ["examples/envs/greyscale_env.py"],
    args = ["--stop-iters=1 --as-test --framework torch"]
)

# subdirectory: evaluation/
# ....................................
py_test(
    name = "examples/evaluation/custom_evaluation",
    main = "examples/evaluation/custom_evaluation.py",
    tags = ["team:rllib", "exclusive", "examples"],
    size = "medium",
    srcs = ["examples/evaluation/custom_evaluation.py"],
    args = ["--enable-new-api-stack", "--framework=torch", "--as-test", "--stop-reward=0.75", "--num-cpus=5"]
)

py_test(
    name = "examples/evaluation/custom_evaluation_parallel_to_training",
    main = "examples/evaluation/custom_evaluation.py",
    tags = ["team:rllib", "exclusive", "examples"],
    size = "medium",
    srcs = ["examples/evaluation/custom_evaluation.py"],
    args = ["--enable-new-api-stack", "--as-test", "--framework=torch", "--stop-reward=0.75", "--evaluation-parallel-to-training", "--num-cpus=5"]
)

py_test(
    name = "examples/evaluation/evaluation_parallel_to_training_duration_auto_torch",
    main = "examples/evaluation/evaluation_parallel_to_training.py",
    tags = ["team:rllib", "exclusive", "examples"],
    size = "medium",
    srcs = ["examples/evaluation/evaluation_parallel_to_training.py"],
    args = ["--enable-new-api-stack", "--as-test", "--evaluation-parallel-to-training", "--stop-reward=450.0", "--num-cpus=6", "--evaluation-duration=auto"]
)

py_test(
    name = "examples/evaluation/evaluation_parallel_to_training_multi_agent_duration_auto_torch",
    main = "examples/evaluation/evaluation_parallel_to_training.py",
    tags = ["team:rllib", "exclusive", "examples", "examples_use_all_core"],
    size = "large",
    srcs = ["examples/evaluation/evaluation_parallel_to_training.py"],
    args = ["--enable-new-api-stack", "--num-agents=2", "--as-test", "--evaluation-parallel-to-training", "--stop-reward=900.0", "--num-cpus=6", "--evaluation-duration=auto", "--evaluation-duration-unit=episodes"]
)

py_test(
    name = "examples/evaluation/evaluation_parallel_to_training_511_ts_torch",
    main = "examples/evaluation/evaluation_parallel_to_training.py",
    tags = ["team:rllib", "exclusive", "examples"],
    size = "medium",
    srcs = ["examples/evaluation/evaluation_parallel_to_training.py"],
    args = ["--enable-new-api-stack", "--as-test", "--evaluation-parallel-to-training", "--stop-reward=450.0", "--num-cpus=6", "--evaluation-num-env-runners=3", "--evaluation-duration=511", "--evaluation-duration-unit=timesteps"]
)

py_test(
    name = "examples/evaluation/evaluation_parallel_to_training_multi_agent_1001_ts_torch",
    main = "examples/evaluation/evaluation_parallel_to_training.py",
    tags = ["team:rllib", "exclusive", "examples"],
    size = "medium",
    srcs = ["examples/evaluation/evaluation_parallel_to_training.py"],
    args = ["--enable-new-api-stack", "--num-agents=2", "--as-test", "--evaluation-parallel-to-training", "--stop-reward=900.0", "--num-cpus=6", "--evaluation-duration=1001", "--evaluation-duration-unit=timesteps"]
)

py_test(
    name = "examples/evaluation/evaluation_parallel_to_training_13_episodes_torch",
    main = "examples/evaluation/evaluation_parallel_to_training.py",
    tags = ["team:rllib", "exclusive", "examples"],
    size = "medium",
    srcs = ["examples/evaluation/evaluation_parallel_to_training.py"],
    args = ["--enable-new-api-stack", "--as-test", "--evaluation-parallel-to-training", "--stop-reward=450.0", "--num-cpus=6", "--evaluation-duration=13", "--evaluation-duration-unit=episodes"]
)

py_test(
    name = "examples/evaluation/evaluation_parallel_to_training_multi_agent_10_episodes_torch",
    main = "examples/evaluation/evaluation_parallel_to_training.py",
    tags = ["team:rllib", "exclusive", "examples"],
    size = "medium",
    srcs = ["examples/evaluation/evaluation_parallel_to_training.py"],
    args = ["--enable-new-api-stack", "--num-agents=2", "--as-test", "--evaluation-parallel-to-training", "--stop-reward=900.0", "--num-cpus=6", "--evaluation-duration=10", "--evaluation-duration-unit=episodes"]
)

# @OldAPIStack
py_test(
    name = "examples/evaluation/evaluation_parallel_to_training_duration_auto_torch_old_api_stack",
    main = "examples/evaluation/evaluation_parallel_to_training.py",
    tags = ["team:rllib", "exclusive", "examples"],
    size = "medium",
    srcs = ["examples/evaluation/evaluation_parallel_to_training.py"],
    args = ["--as-test", "--evaluation-parallel-to-training", "--stop-reward=50.0", "--num-cpus=6", "--evaluation-duration=auto"]
)

# @OldAPIStack
py_test(
    name = "examples/evaluation/evaluation_parallel_to_training_211_ts_torch_old_api_stack",
    main = "examples/evaluation/evaluation_parallel_to_training.py",
    tags = ["team:rllib", "exclusive", "examples"],
    size = "medium",
    srcs = ["examples/evaluation/evaluation_parallel_to_training.py"],
    args = ["--as-test", "--evaluation-parallel-to-training", "--framework=torch", "--stop-reward=30.0", "--num-cpus=6", "--evaluation-num-env-runners=3", "--evaluation-duration=211", "--evaluation-duration-unit=timesteps"]
)

# subdirectory: fault_tolerance/
# ....................................
py_test(
    name = "examples/fault_tolerance/crashing_cartpole_recreate_failed_env_runners_appo",
    main = "examples/fault_tolerance/crashing_and_stalling_env.py",
    tags = ["team:rllib", "exclusive", "examples"],
    size = "large",
    srcs = ["examples/fault_tolerance/crashing_and_stalling_env.py"],
    args = ["--algo=APPO", "--enable-new-api-stack", "--as-test", "--stop-reward=450.0"]
)
py_test(
    name = "examples/fault_tolerance/crashing_cartpole_restart_failed_envs_appo",
    main = "examples/fault_tolerance/crashing_and_stalling_env.py",
    tags = ["team:rllib", "exclusive", "examples"],
    size = "large",
    srcs = ["examples/fault_tolerance/crashing_and_stalling_env.py"],
    args = ["--algo=APPO", "--enable-new-api-stack", "--as-test", "--restart-failed-envs", "--stop-reward=450.0"]
)
py_test(
    name = "examples/fault_tolerance/crashing_and_stalling_cartpole_restart_failed_envs_ppo",
    main = "examples/fault_tolerance/crashing_and_stalling_env.py",
    tags = ["team:rllib", "exclusive", "examples"],
    size = "large",
    srcs = ["examples/fault_tolerance/crashing_and_stalling_env.py"],
    args = ["--algo=PPO", "--enable-new-api-stack", "--as-test", "--restart-failed-envs", "--stall", "--stop-reward=450.0"]
)
py_test(
    name = "examples/fault_tolerance/crashing_and_stalling_multi_agent_cartpole_restart_failed_envs_ppo",
    main = "examples/fault_tolerance/crashing_and_stalling_env.py",
    tags = ["team:rllib", "exclusive", "examples"],
    size = "large",
    srcs = ["examples/fault_tolerance/crashing_and_stalling_env.py"],
    args = ["--algo=PPO", "--num-agents=2", "--enable-new-api-stack", "--as-test", "--restart-failed-envs", "--stop-reward=800.0"]
)

# subdirectory: gpus/
# ....................................
py_test(
    name = "examples/gpus/float16_training_and_inference",
    main = "examples/gpus/float16_training_and_inference.py",
    tags = ["team:rllib", "exclusive", "examples", "gpu"],
    size = "medium",
    srcs = ["examples/gpus/float16_training_and_inference.py"],
    args = ["--enable-new-api-stack", "--as-test", "--stop-reward=150.0"]
)
py_test(
    name = "examples/gpus/mixed_precision_training_float16_inference",
    main = "examples/gpus/mixed_precision_training_float16_inference.py",
    tags = ["team:rllib", "exclusive", "examples", "gpu"],
    size = "medium",
    srcs = ["examples/gpus/mixed_precision_training_float16_inference.py"],
    args = ["--enable-new-api-stack", "--as-test"]
)
py_test(
    name = "examples/gpus/fractional_0.5_gpus_per_learner",
    main = "examples/gpus/fractional_gpus_per_learner.py",
    tags = ["team:rllib", "exclusive", "examples", "multi_gpu"],
    size = "medium",
    srcs = ["examples/gpus/fractional_gpus_per_learner.py"],
    args = ["--enable-new-api-stack", "--as-test", "--stop-reward=40.0", "--num-learners=1", "--num-gpus-per-learner=0.5"]
)
py_test(
    name = "examples/gpus/fractional_0.2_gpus_per_learner",
    main = "examples/gpus/fractional_gpus_per_learner.py",
    tags = ["team:rllib", "exclusive", "examples", "gpu"],
    size = "medium",
    srcs = ["examples/gpus/fractional_gpus_per_learner.py"],
    args = ["--enable-new-api-stack", "--as-test", "--stop-reward=40.0", "--num-learners=1", "--num-gpus-per-learner=0.2"]
)

# subdirectory: hierarchical/
# ....................................
#@OldAPIStack
py_test(
    name = "examples/hierarchical/hierarchical_training_tf",
    main = "examples/hierarchical/hierarchical_training.py",
    tags = ["team:rllib", "exclusive", "examples"],
    size = "medium",
    srcs = ["examples/hierarchical/hierarchical_training.py"],
    args = [ "--framework=tf", "--stop-reward=0.0"]
)

#@OldAPIStack
py_test(
    name = "examples/hierarchical/hierarchical_training_torch",
    main = "examples/hierarchical/hierarchical_training.py",
    tags = ["team:rllib", "exclusive", "examples"],
    size = "medium",
    srcs = ["examples/hierarchical/hierarchical_training.py"],
    args = ["--framework=torch", "--stop-reward=0.0"]
)

# subdirectory: inference/
# ....................................
py_test(
    name = "examples/inference/policy_inference_after_training",
    main = "examples/inference/policy_inference_after_training.py",
    tags = ["team:rllib", "exclusive", "examples"],
    size = "medium",
    srcs = ["examples/inference/policy_inference_after_training.py"],
    args = ["--enable-new-api-stack", "--stop-reward=100.0"]
)

py_test(
    name = "examples/inference/policy_inference_after_training_w_connector",
    main = "examples/inference/policy_inference_after_training_w_connector.py",
    tags = ["team:rllib", "exclusive", "examples"],
    size = "medium",
    srcs = ["examples/inference/policy_inference_after_training_w_connector.py"],
    args = ["--enable-new-api-stack", "--stop-reward=150.0"]
)

#@OldAPIStack
py_test(
    name = "examples/inference/policy_inference_after_training_with_attention_tf",
    main = "examples/inference/policy_inference_after_training_with_attention.py",
    tags = ["team:rllib", "exclusive", "examples"],
    size = "medium",
    srcs = ["examples/inference/policy_inference_after_training_with_attention.py"],
    args = ["--stop-iters=2", "--framework=tf"]
)

#@OldAPIStack
py_test(
    name = "examples/inference/policy_inference_after_training_with_attention_torch",
    main = "examples/inference/policy_inference_after_training_with_attention.py",
    tags = ["team:rllib", "exclusive", "examples"],
    size = "medium",
    srcs = ["examples/inference/policy_inference_after_training_with_attention.py"],
    args = ["--stop-iters=2", "--framework=torch"]
)

#@OldAPIStack
py_test(
    name = "examples/inference/policy_inference_after_training_with_lstm_tf",
    main = "examples/inference/policy_inference_after_training_with_lstm.py",
    tags = ["team:rllib", "exclusive", "examples"],
    size = "medium",
    srcs = ["examples/inference/policy_inference_after_training_with_lstm.py"],
    args = ["--stop-iters=1", "--framework=tf"]
)

#@OldAPIStack
py_test(
    name = "examples/inference/policy_inference_after_training_with_lstm_torch",
    main = "examples/inference/policy_inference_after_training_with_lstm.py",
    tags = ["team:rllib", "exclusive", "examples"],
    size = "medium",
    srcs = ["examples/inference/policy_inference_after_training_with_lstm.py"],
    args = ["--stop-iters=1", "--framework=torch"]
)

# subdirectory: learners/
# ....................................
py_test(
    name = "examples/learners/custom_loss_fn_simple",
    main = "examples/learners/custom_loss_fn_simple.py",
    tags = ["team:rllib", "examples"],
    size = "medium",
    srcs = ["examples/learners/custom_loss_fn_simple.py"],
    args = ["--enable-new-api-stack", "--as-test"]
)

py_test(
    name = "examples/learners/separate_vf_lr_and_optimizer",
    main = "examples/learners/separate_vf_lr_and_optimizer.py",
    tags = ["team:rllib", "examples"],
    size = "medium",
    srcs = ["examples/learners/separate_vf_lr_and_optimizer.py"],
    args = ["--enable-new-api-stack", "--as-test"]
)

py_test(
    name = "examples/learners/ppo_with_torch_lr_schedulers",
    main = "examples/learners/ppo_with_torch_lr_schedulers.py",
    tags = ["team:rllib", "examples"],
    size = "medium",
    srcs = ["examples/learners/ppo_with_torch_lr_schedulers.py"],
    args = ["--enable-new-api-stack", "--as-test"]
)


#@OldAPIStack @HybridAPIStack
py_test(
    name = "examples/learners/ppo_tuner_local_cpu_torch",
    main = "examples/learners/ppo_tuner.py",
    tags = ["team:rllib", "examples"],
    size = "medium",
    srcs = ["examples/learners/ppo_tuner.py"],
    args = ["--framework=torch", "--config=local-cpu"]
)

#@OldAPIStack @HybridAPIStack
py_test(
    name = "examples/learners/ppo_tuner_local_cpu_tf2",
    main = "examples/learners/ppo_tuner.py",
    tags = ["team:rllib", "examples"],
    size = "medium",
    srcs = ["examples/learners/ppo_tuner.py"],
    args = ["--framework=tf2", "--config=local-cpu"]
)

#@OldAPIStack @HybridAPIStack
py_test(
    name = "examples/learners/ppo_tuner_local_gpu_torch",
    main = "examples/learners/ppo_tuner.py",
    tags = ["team:rllib", "examples", "gpu"],
    size = "medium",
    srcs = ["examples/learners/ppo_tuner.py"],
    args = ["--framework=torch", "--config=local-gpu"]
)

#@OldAPIStack @HybridAPIStack
py_test(
    name = "examples/learners/ppo_tuner_local_gpu_tf2",
    main = "examples/learners/ppo_tuner.py",
    tags = ["team:rllib", "examples", "gpu", "exclusive"],
    size = "medium",
    srcs = ["examples/learners/ppo_tuner.py"],
    args = ["--framework=tf2", "--config=local-gpu"]
)

#@OldAPIStack @HybridAPIStack
py_test(
    name = "examples/learners/ppo_tuner_remote_cpu_torch",
    main = "examples/learners/ppo_tuner.py",
    tags = ["team:rllib", "examples"],
    size = "medium",
    srcs = ["examples/learners/ppo_tuner.py"],
    args = ["--framework=torch", "--config=remote-cpu"]
)

#@OldAPIStack @HybridAPIStack
py_test(
    name = "examples/learners/ppo_tuner_remote_cpu_tf2",
    main = "examples/learners/ppo_tuner.py",
    tags = ["team:rllib", "examples"],
    size = "medium",
    srcs = ["examples/learners/ppo_tuner.py"],
    args = ["--framework=tf2", "--config=remote-cpu"]
)

#@OldAPIStack @HybridAPIStack
py_test(
    name = "examples/learners/ppo_tuner_remote_gpu_torch",
    main = "examples/learners/ppo_tuner.py",
    tags = ["team:rllib", "examples", "gpu", "exclusive"],
    size = "medium",
    srcs = ["examples/learners/ppo_tuner.py"],
    args = ["--framework=torch", "--config=remote-gpu"]
)

#@OldAPIStack @HybridAPIStack
py_test(
    name = "examples/learners/ppo_tuner_remote_gpu_tf2",
    main = "examples/learners/ppo_tuner.py",
    tags = ["team:rllib", "examples", "gpu", "exclusive"],
    size = "medium",
    srcs = ["examples/learners/ppo_tuner.py"],
    args = ["--framework=tf2", "--config=remote-gpu"]
)

#@OldAPIStack @HybridAPIStack
py_test(
    name = "examples/learners/ppo_tuner_multi_gpu_torch",
    main = "examples/learners/ppo_tuner.py",
    tags = ["team:rllib", "examples", "multi_gpu", "exclusive"],
    size = "medium",
    srcs = ["examples/learners/ppo_tuner.py"],
    args = ["--framework=torch", "--config=multi-gpu-ddp"]
)

#@OldAPIStack @HybridAPIStack
py_test(
    name = "examples/learners/ppo_tuner_multi_gpu_tf2",
    main = "examples/learners/ppo_tuner.py",
    tags = ["team:rllib", "examples", "multi_gpu", "exclusive"],
    size = "medium",
    srcs = ["examples/learners/ppo_tuner.py"],
    args = ["--framework=tf2", "--config=multi-gpu-ddp"]
)

#@OldAPIStack @HybridAPIStack
py_test(
    name = "examples/learners/train_w_bc_finetune_w_ppo",
    main = "examples/learners/train_w_bc_finetune_w_ppo.py",
    tags = ["team:rllib", "examples", "exclusive"],
    size = "medium",
    srcs = ["examples/learners/train_w_bc_finetune_w_ppo.py"],
)

# subdirectory: multi_agent/
# ....................................
py_test(
    name = "examples/multi_agent/custom_heuristic_policy",
    main = "examples/multi_agent/custom_heuristic_policy.py",
    tags = ["team:rllib", "exclusive", "examples", "examples_use_all_core"],
    size = "large",
    srcs = ["examples/multi_agent/custom_heuristic_policy.py"],
    args = ["--enable-new-api-stack", "--num-agents=2", "--as-test", "--framework=torch", "--stop-reward=450.0"]
)

py_test(
    name = "examples/multi_agent/different_spaces_for_agents_ppo",
    main = "examples/multi_agent/different_spaces_for_agents.py",
    tags = ["team:rllib", "exclusive", "examples"],
    size = "small",
    srcs = ["examples/multi_agent/different_spaces_for_agents.py"],
    args = ["--enable-new-api-stack", "--algo=PPO", "--stop-iters=4", "--framework=torch"]
)

py_test(
    name = "examples/multi_agent/multi_agent_cartpole",
    main = "examples/multi_agent/multi_agent_cartpole.py",
    tags = ["team:rllib", "exclusive", "examples", "examples_use_all_core"],
    size = "large",
    srcs = ["examples/multi_agent/multi_agent_cartpole.py"],
    args = ["--enable-new-api-stack", "--num-agents=2", "--as-test", "--framework=torch", "--stop-reward=600.0", "--num-cpus=4"]
)

py_test(
    name = "examples/multi_agent/multi_agent_pendulum_multi_gpu",
    main = "examples/multi_agent/multi_agent_pendulum.py",
    tags = ["team:rllib", "exclusive", "examples", "multi_gpu"],
    size = "large",
    srcs = ["examples/multi_agent/multi_agent_pendulum.py"],
    args = ["--enable-new-api-stack", "--num-agents=2", "--as-test", "--framework=torch", "--stop-reward=-500.0", "--num-cpus=5", "--num-gpus=2"]
)

py_test(
    name = "examples/multi_agent/pettingzoo_independent_learning",
    main = "examples/multi_agent/pettingzoo_independent_learning.py",
    tags = ["team:rllib", "examples"],
    size = "large",
    srcs = ["examples/multi_agent/pettingzoo_independent_learning.py"],
    args = ["--enable-new-api-stack", "--num-agents=2", "--as-test", "--framework=torch", "--stop-reward=-200.0", "--num-cpus=4"]
)

py_test(
    name = "examples/multi_agent/pettingzoo_parameter_sharing",
    main = "examples/multi_agent/pettingzoo_parameter_sharing.py",
    tags = ["team:rllib", "exclusive", "examples"],
    size = "large",
    srcs = ["examples/multi_agent/pettingzoo_parameter_sharing.py"],
    args = ["--enable-new-api-stack", "--num-agents=2", "--as-test", "--framework=torch", "--stop-reward=-210.0", "--num-cpus=4"],
)

# TODO (sven): Activate this test once this script is ready.
# py_test(
#    name = "examples/multi_agent/pettingzoo_shared_value_function",
#    main = "examples/multi_agent/pettingzoo_shared_value_function.py",
#    tags = ["team:rllib", "exclusive", "examples"],
#    size = "large",
#    srcs = ["examples/multi_agent/pettingzoo_shared_value_function.py"],
#    args = ["--enable-new-api-stack", "--num-agents=2", "--as-test", "--framework=torch", "--stop-reward=-100.0", "--num-cpus=4"],
# )

py_test(
    name = "examples/checkpoints/restore_1_of_n_agents_from_checkpoint",
    main = "examples/checkpoints/restore_1_of_n_agents_from_checkpoint.py",
    tags = ["team:rllib", "exclusive", "examples", "examples_use_all_core", "no_main"],
    size = "large",
    srcs = ["examples/checkpoints/restore_1_of_n_agents_from_checkpoint.py"],
    args = ["--enable-new-api-stack", "--num-agents=2", "--framework=torch", "--checkpoint-freq=20", "--checkpoint-at-end", "--num-cpus=4", "--algo=PPO"]
)

py_test(
    name = "examples/multi_agent/rock_paper_scissors_heuristic_vs_learned",
    main = "examples/multi_agent/rock_paper_scissors_heuristic_vs_learned.py",
    tags = ["team:rllib", "exclusive", "examples"],
    size = "medium",
    srcs = ["examples/multi_agent/rock_paper_scissors_heuristic_vs_learned.py"],
    args = ["--enable-new-api-stack", "--num-agents=2", "--as-test", "--framework=torch", "--stop-reward=6.5"],
)

py_test(
    name = "examples/multi_agent/rock_paper_scissors_heuristic_vs_learned_w_lstm",
    main = "examples/multi_agent/rock_paper_scissors_heuristic_vs_learned.py",
    tags = ["team:rllib", "exclusive", "examples"],
    size = "large",
    srcs = ["examples/multi_agent/rock_paper_scissors_heuristic_vs_learned.py"],
    args = ["--enable-new-api-stack", "--num-agents=2", "--as-test", "--framework=torch", "--stop-reward=7.2", "--use-lstm", "--num-env-runners=4", "--num-cpus=6"],
)

py_test(
    name = "examples/multi_agent/rock_paper_scissors_learned_vs_learned",
    main = "examples/multi_agent/rock_paper_scissors_learned_vs_learned.py",
    tags = ["team:rllib", "exclusive", "examples"],
    size = "medium",
    srcs = ["examples/multi_agent/rock_paper_scissors_learned_vs_learned.py"],
    args = ["--enable-new-api-stack", "--num-agents=2", "--framework=torch", "--stop-iter=10"],
)

# @OldAPIStack
py_test(
    name = "examples/multi_agent/self_play_with_open_spiel_connect_4_ppo_tf_old_api_stack",
    main = "examples/multi_agent/self_play_with_open_spiel.py",
    tags = ["team:rllib", "exclusive", "examples"],
    size = "medium",
    srcs = ["examples/multi_agent/self_play_with_open_spiel.py"],
    args = ["--framework=tf", "--env=connect_four", "--win-rate-threshold=0.9", "--num-episodes-human-play=0", "--min-league-size=3"]
)

# @OldAPIStack
py_test(
    name = "examples/multi_agent/self_play_with_open_spiel_connect_4_ppo_torch_old_api_stack",
    main = "examples/multi_agent/self_play_with_open_spiel.py",
    tags = ["team:rllib", "exclusive", "examples"],
    size = "medium",
    srcs = ["examples/multi_agent/self_play_with_open_spiel.py"],
    args = ["--framework=torch", "--env=connect_four", "--win-rate-threshold=0.9", "--num-episodes-human-play=0", "--min-league-size=3"]
)

py_test(
    name = "examples/multi_agent/self_play_with_open_spiel_connect_4_ppo_torch",
    main = "examples/multi_agent/self_play_with_open_spiel.py",
    tags = ["team:rllib", "exclusive", "examples"],
    size = "medium",
    srcs = ["examples/multi_agent/self_play_with_open_spiel.py"],
    args = ["--enable-new-api-stack", "--framework=torch", "--env=connect_four", "--win-rate-threshold=0.9", "--num-episodes-human-play=0", "--min-league-size=4"]
)

py_test(
    name = "examples/multi_agent/self_play_league_based_with_open_spiel_connect_4_ppo_torch",
    main = "examples/multi_agent/self_play_league_based_with_open_spiel.py",
    tags = ["team:rllib", "exclusive", "examples"],
    size = "large",
    srcs = ["examples/multi_agent/self_play_league_based_with_open_spiel.py"],
    args = ["--enable-new-api-stack", "--framework=torch", "--env=connect_four", "--win-rate-threshold=0.8", "--num-episodes-human-play=0", "--min-league-size=8"]
)

# @OldAPIStack
py_test(
    name = "examples/multi_agent/two_algorithms_tf_old_api_stack",
    main = "examples/multi_agent/two_algorithms.py",
    tags = ["team:rllib", "exclusive", "examples"],
    size = "medium",
    srcs = ["examples/multi_agent/two_algorithms.py"],
    args = ["--as-test", "--framework=tf", "--stop-reward=70"]
)

# @OldAPIStack
py_test(
    name = "examples/multi_agent/two_algorithms_torch_old_api_stack",
    main = "examples/multi_agent/two_algorithms.py",
    tags = ["team:rllib", "exclusive", "examples"],
    size = "small",
    srcs = ["examples/multi_agent/two_algorithms.py"],
    args = ["--as-test", "--framework=torch", "--stop-reward=70"]
)

py_test(
    name = "examples/multi_agent/two_step_game_with_grouped_agents",
    main = "examples/multi_agent/two_step_game_with_grouped_agents.py",
    tags = ["team:rllib", "exclusive", "examples"],
    size = "medium",
    srcs = ["examples/multi_agent/two_step_game_with_grouped_agents.py"],
    args = ["--enable-new-api-stack", "--num-agents=2", "--as-test", "--framework=torch", "--stop-reward=7.0"]
)

# subdirectory: offline_rl/
# ....................................

# @HybridAPIStack
# py_test(
#     name = "examples/offline_rl/pretrain_bc_single_agent_evaluate_as_multi_agent",
#     main = "examples/offline_rl/pretrain_bc_single_agent_evaluate_as_multi_agent.py",
#     tags = ["team:rllib", "exclusive", "examples"],
#     size = "large",
#     srcs = ["examples/offline_rl/pretrain_bc_single_agent_evaluate_as_multi_agent.py"],
#     data = ["tests/data/cartpole/large.json"],
#     args = ["--as-test"]
# )

#@OldAPIStack
# TODO (sven): Doesn't seem to learn at the moment. Uncomment once fixed.
# py_test(
#    name = "examples/offline_rl/custom_input_api_cql_torch",
#    main = "examples/offline_rl/custom_input_api.py",
#    tags = ["team:rllib", "exclusive", "examples"],
#    size = "medium",
#    srcs = ["examples/offline_rl/custom_input_api.py"],
#    args = ["--as-test", "--stop-reward=-300", "--stop-iters=1"]
# )

#@OldAPIStack
py_test(
    name = "examples/offline_rl/offline_rl_torch_old_api_stack",
    main = "examples/offline_rl/offline_rl.py",
    tags = ["team:rllib", "exclusive", "examples"],
    size = "medium",
    srcs = ["examples/offline_rl/offline_rl.py"],
    args = ["--as-test", "--stop-reward=-300", "--stop-iters=1"]
)

# subdirectory: ray_serve/
# ....................................
# TODO (sven): Uncomment once the problem with the path on BAZEL is solved.
# py_test(
#    name = "examples/ray_serve/ray_serve_with_rllib",
#    main = "examples/ray_serve/ray_serve_with_rllib.py",
#    tags = ["team:rllib", "exclusive", "examples"],
#    size = "medium",
#    srcs = ["examples/ray_serve/ray_serve_with_rllib.py"],
#    args = ["--train-iters=2", "--serve-episodes=2", "--no-render"]
# )

# subdirectory: ray_tune/
# ....................................
py_test(
    name = "examples/ray_tune/custom_experiment",
    main = "examples/ray_tune/custom_experiment.py",
    tags = ["team:rllib", "exclusive", "examples"],
    size = "medium",
    srcs = ["examples/ray_tune/custom_experiment.py"],
)

py_test(
    name = "examples/ray_tune/custom_logger",
    main = "examples/ray_tune/custom_logger.py",
    tags = ["team:rllib", "exclusive", "examples"],
    size = "medium",
    srcs = ["examples/ray_tune/custom_logger.py"],
)

py_test(
    name = "examples/ray_tune/custom_progress_reporter",
    main = "examples/ray_tune/custom_progress_reporter.py",
    tags = ["team:rllib", "exclusive", "examples"],
    size = "medium",
    srcs = ["examples/ray_tune/custom_progress_reporter.py"],
)

# subdirectory: rl_modules/
# ....................................
py_test(
    name = "examples/rl_modules/action_masking_rl_module",
    main = "examples/rl_modules/action_masking_rl_module.py",
    tags = ["team:rllib", "examples"],
    size = "medium",
    srcs = ["examples/rl_modules/action_masking_rl_module.py"],
    args = ["--enable-new-api-stack", "--stop-iters=5"],
)

py_test(
    name = "examples/rl_modules/autoregressive_actions_rl_module",
    main = "examples/rl_modules/autoregressive_actions_rl_module.py",
    tags = ["team:rllib", "examples"],
    size = "medium",
    srcs = ["examples/rl_modules/autoregressive_actions_rl_module.py"],
    args = ["--enable-new-api-stack"],
)
py_test(
    name = "examples/rl_modules/custom_cnn_rl_module",
    main = "examples/rl_modules/custom_cnn_rl_module.py",
    tags = ["team:rllib", "examples"],
    size = "medium",
    srcs = ["examples/rl_modules/custom_cnn_rl_module.py"],
    args = ["--enable-new-api-stack", "--stop-iters=3"],
)
py_test(
    name = "examples/rl_modules/custom_lstm_rl_module",
    main = "examples/rl_modules/custom_lstm_rl_module.py",
    tags = ["team:rllib", "examples"],
    size = "large",
    srcs = ["examples/rl_modules/custom_lstm_rl_module.py"],
    args = ["--as-test", "--enable-new-api-stack"],
)

#@OldAPIStack @HybridAPIStack
py_test(
    name = "examples/rl_modules/classes/mobilenet_rlm_hybrid_api_stack",
    main = "examples/rl_modules/classes/mobilenet_rlm.py",
    tags = ["team:rllib", "examples", "no_main"],
    size = "small",
    srcs = ["examples/rl_modules/classes/mobilenet_rlm.py"],
)

py_test(
    name = "examples/rl_modules/migrate_modelv2_to_new_api_stack_by_config",
    main = "examples/rl_modules/migrate_modelv2_to_new_api_stack_by_config.py",
    tags = ["team:rllib", "examples"],
    size = "large",
    srcs = ["examples/rl_modules/migrate_modelv2_to_new_api_stack_by_config.py"],
)
py_test(
    name = "examples/rl_modules/migrate_modelv2_to_new_api_stack_by_policy_checkpoint",
    main = "examples/rl_modules/migrate_modelv2_to_new_api_stack_by_policy_checkpoint.py",
    tags = ["team:rllib", "examples"],
    size = "large",
    srcs = ["examples/rl_modules/migrate_modelv2_to_new_api_stack_by_policy_checkpoint.py"],
)
py_test(
    name = "examples/rl_modules/pretraining_single_agent_training_multi_agent",
    main = "examples/rl_modules/pretraining_single_agent_training_multi_agent.py",
    tags = ["team:rllib", "examples"],
    size = "medium",
    srcs = ["examples/rl_modules/pretraining_single_agent_training_multi_agent.py"],
    args = ["--enable-new-api-stack", "--num-agents=2", "--stop-iters-pretraining=5", "--stop-iters=20", "--stop-reward=150.0"],
)

#@OldAPIStack
py_test(
    name = "examples/autoregressive_action_dist_tf",
    main = "examples/autoregressive_action_dist.py",
    tags = ["team:rllib", "exclusive", "examples"],
    size = "medium",
    srcs = ["examples/autoregressive_action_dist.py"],
    args = ["--as-test", "--framework=tf", "--stop-reward=150", "--num-cpus=4"]
)

#@OldAPIStack
py_test(
    name = "examples/autoregressive_action_dist_torch",
    main = "examples/autoregressive_action_dist.py",
    tags = ["team:rllib", "exclusive", "examples"],
    size = "medium",
    srcs = ["examples/autoregressive_action_dist.py"],
    args = ["--as-test", "--framework=torch", "--stop-reward=150", "--num-cpus=4"]
)

#@OldAPIStack
py_test(
    name = "examples/cartpole_lstm_impala_tf2",
    main = "examples/cartpole_lstm.py",
    tags = ["team:rllib", "exclusive", "examples"],
    size = "medium",
    srcs = ["examples/cartpole_lstm.py"],
    args = ["--run=IMPALA", "--as-test", "--framework=tf2", "--stop-reward=28", "--num-cpus=4"]
)

#@OldAPIStack
py_test(
    name = "examples/cartpole_lstm_impala_torch",
    main = "examples/cartpole_lstm.py",
    tags = ["team:rllib", "exclusive", "examples"],
    size = "medium",
    srcs = ["examples/cartpole_lstm.py"],
    args = ["--run=IMPALA", "--as-test", "--framework=torch", "--stop-reward=28", "--num-cpus=4"]
)

#@OldAPIStack
py_test(
    name = "examples/cartpole_lstm_ppo_tf2",
    main = "examples/cartpole_lstm.py",
    tags = ["team:rllib", "exclusive", "examples"],
    size = "large",
    srcs = ["examples/cartpole_lstm.py"],
    args = ["--run=PPO", "--as-test", "--framework=tf2", "--stop-reward=28", "--num-cpus=4"]
)

#@OldAPIStack
py_test(
    name = "examples/cartpole_lstm_ppo_torch",
    main = "examples/cartpole_lstm.py",
    tags = ["team:rllib", "exclusive", "examples"],
    size = "medium",
    srcs = ["examples/cartpole_lstm.py"],
    args = ["--run=PPO", "--as-test", "--framework=torch", "--stop-reward=28", "--num-cpus=4"]
)

#@OldAPIStack
py_test(
    name = "examples/cartpole_lstm_ppo_torch_with_prev_a_and_r",
    main = "examples/cartpole_lstm.py",
    tags = ["team:rllib", "exclusive", "examples"],
    size = "medium",
    srcs = ["examples/cartpole_lstm.py"],
    args = ["--run=PPO", "--as-test", "--framework=torch", "--stop-reward=28", "--num-cpus=4", "--use-prev-action",  "--use-prev-reward"]
)

#@OldAPIStack
py_test(
    name = "examples/centralized_critic_tf",
    main = "examples/centralized_critic.py",
    tags = ["team:rllib", "exclusive", "examples"],
    size = "medium",
    srcs = ["examples/centralized_critic.py"],
    args = ["--as-test", "--framework=tf", "--stop-reward=7.2"]
)

#@OldAPIStack
py_test(
    name = "examples/centralized_critic_torch",
    main = "examples/centralized_critic.py",
    tags = ["team:rllib", "exclusive", "examples"],
    size = "medium",
    srcs = ["examples/centralized_critic.py"],
    args = ["--as-test", "--framework=torch", "--stop-reward=7.2"]
)

#@OldAPIStack
py_test(
    name = "examples/centralized_critic_2_tf",
    main = "examples/centralized_critic_2.py",
    tags = ["team:rllib", "exclusive", "examples"],
    size = "medium",
    srcs = ["examples/centralized_critic_2.py"],
    args = ["--as-test", "--framework=tf", "--stop-reward=6.0"]
)

#@OldAPIStack
py_test(
    name = "examples/centralized_critic_2_torch",
    main = "examples/centralized_critic_2.py",
    tags = ["team:rllib", "exclusive", "examples"],
    size = "medium",
    srcs = ["examples/centralized_critic_2.py"],
    args = ["--as-test", "--framework=torch", "--stop-reward=6.0"]
)

#@OldAPIStack
py_test(
    name = "examples/metrics/custom_metrics_and_callbacks",
    main = "examples/metrics/custom_metrics_and_callbacks.py",
    tags = ["team:rllib", "exclusive", "examples"],
    size = "small",
    srcs = ["examples/metrics/custom_metrics_and_callbacks.py"],
    args = ["--stop-iters=2"]
)

#@OldAPIStack
py_test(
    name = "examples/custom_model_loss_and_metrics_ppo_tf",
    main = "examples/custom_model_loss_and_metrics.py",
    tags = ["team:rllib", "exclusive", "examples"],
    size = "small",
    # Include the json data file.
    data = ["tests/data/cartpole/small.json"],
    srcs = ["examples/custom_model_loss_and_metrics.py"],
    args = ["--run=PPO", "--stop-iters=1", "--framework=tf","--input-files=tests/data/cartpole"]
)

#@OldAPIStack
py_test(
    name = "examples/custom_model_loss_and_metrics_ppo_torch",
    main = "examples/custom_model_loss_and_metrics.py",
    tags = ["team:rllib", "exclusive", "examples"],
    size = "small",
    # Include the json data file.
    data = ["tests/data/cartpole/small.json"],
    srcs = ["examples/custom_model_loss_and_metrics.py"],
    args = ["--run=PPO", "--framework=torch", "--stop-iters=1", "--input-files=tests/data/cartpole"]
)

py_test(
    name = "examples/custom_recurrent_rnn_tokenizer_repeat_after_me_tf2",
    main = "examples/custom_recurrent_rnn_tokenizer.py",
    tags = ["team:rllib", "exclusive", "examples"],
    size = "medium",
    srcs = ["examples/custom_recurrent_rnn_tokenizer.py"],
    args = ["--as-test", "--framework=tf2", "--stop-reward=40", "--env=RepeatAfterMeEnv", "--num-cpus=4"]
)

py_test(
    name = "examples/custom_recurrent_rnn_tokenizer_repeat_initial_obs_env_tf2",
    main = "examples/custom_recurrent_rnn_tokenizer.py",
    tags = ["team:rllib", "examples"],
    size = "medium",
    srcs = ["examples/custom_recurrent_rnn_tokenizer.py"],
    args = ["--as-test", "--framework=tf2", "--stop-reward=10", "--stop-timesteps=300000", "--env=RepeatInitialObsEnv", "--num-cpus=4"]
)

py_test(
    name = "examples/custom_recurrent_rnn_tokenizer_repeat_after_me_torch",
    main = "examples/custom_recurrent_rnn_tokenizer.py",
    tags = ["team:rllib", "exclusive", "examples"],
    size = "medium",
    srcs = ["examples/custom_recurrent_rnn_tokenizer.py"],
    args = ["--as-test", "--framework=torch", "--stop-reward=40", "--env=RepeatAfterMeEnv", "--num-cpus=4"]
)

py_test(
    name = "examples/custom_recurrent_rnn_tokenizer_repeat_initial_obs_env_torch",
    main = "examples/custom_recurrent_rnn_tokenizer.py",
    tags = ["team:rllib", "exclusive", "examples"],
    size = "medium",
    srcs = ["examples/custom_recurrent_rnn_tokenizer.py"],
    args = ["--as-test", "--framework=torch", "--stop-reward=10", "--stop-timesteps=300000", "--env=RepeatInitialObsEnv", "--num-cpus=4"]
)

py_test(
    name = "examples/replay_buffer_api",
    tags = ["team:rllib", "examples"],
    size = "large",
    srcs = ["examples/replay_buffer_api.py"],
)


# --------------------------------------------------------------------
# Manual/disabled tests
# --------------------------------------------------------------------
py_test_module_list(
  files = [
    "utils/tests/test_utils.py",
  ],
  size = "large",
  extra_srcs = [],
  deps = [],
  tags = ["manual", "team:rllib", "no_main"],
)<|MERGE_RESOLUTION|>--- conflicted
+++ resolved
@@ -118,15 +118,8 @@
         ]
     ),
     tags = ["team:rllib"],
-<<<<<<< HEAD
-    size = "enormous",
-    data = [
-        "tests/data/cartpole/cartpole-v1_large",
-    ]
-=======
     data = glob(["tests/data/cartpole/cartpole-v1_large/*.parquet"]),
     size = "enormous",
->>>>>>> a81d852d
 )
 
 # --------------------------------------------------------------------
