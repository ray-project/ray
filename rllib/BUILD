--- conflicted
+++ resolved
@@ -11,17 +11,9 @@
 # Currently we have the following categories:
 
 # - Learning tests/regression, tagged:
-<<<<<<< HEAD
-# -- "learning_tests_[tf|torch]": Distinguish tf vs torch.
-# -- "learning_tests_[cartpole|pendulum]": distinguish cartpole vs pendulum.
-# -- "learning_tests_[discrete|continuous]_[tf|torch]": distinguish discrete
-#    actions vs continuous actions AND tf vs torch.
-# -- "fake_gpus_[tf|torch]": Tests that run using 2 fake GPUs.
-=======
 # -- "learning_tests_[discrete|continuous]": distinguish discrete
 #    actions vs continuous actions.
 # -- "fake_gpus": Tests that run using 2 fake GPUs.
->>>>>>> b8fbec12
 
 # - Quick agent compilation/tune-train tests, tagged "quick_train".
 #   NOTE: These should be obsoleted in favor of "trainers_dir" tests as
@@ -47,15 +39,6 @@
 # starting letter of the test name (e.g. "examples_A", or "tests_dir_F") for
 # split-up purposes in buildkite.
 
-<<<<<<< HEAD
-# Additional tags are:
-# - "team:ml": Indicating that all tests in this file are the responsibility of
-#   the ML Team.
-# - "gpu": Indicating that a test may (but doesn't have to) be run in the GPU
-#   pipeline, defined in .buildkite/pipeline.gpu.yaml.
-# - "no_gpu": Indicating that a test should not be run in the GPU pipeline due
-#   to certain incompatibilities.
-=======
 # Note: There is a special directory in examples: "documentation" which contains
 # all code that is linked to from within the RLlib docs. This code is tested
 # separately via the "documentation" tag.
@@ -72,7 +55,6 @@
 #   to certain incompatibilities.
 # - "no_tf_eager_tracing": Exclude this test from tf-eager tracing tests.
 # - "torch_only": Only run this test case with framework=torch.
->>>>>>> b8fbec12
 
 # Our .buildkite/pipeline.yml and .buildkite/pipeline.gpu.yml files execute all
 # these tests in n different jobs.
@@ -1822,7 +1804,7 @@
 py_test(
     name = "examples/action_masking_tf",
     main = "examples/action_masking.py",
-    tags = ["team:ml", "examples", "examples_A", "gpu"],
+    tags = ["team:ml", "examples", "examples_A"],
     size = "medium",
     srcs = ["examples/action_masking.py"],
     args = ["--stop-iter=2"]
@@ -1831,7 +1813,7 @@
 py_test(
     name = "examples/action_masking_torch",
     main = "examples/action_masking.py",
-    tags = ["team:ml", "examples", "examples_A", "gpu"],
+    tags = ["team:ml", "examples", "examples_A"],
     size = "medium",
     srcs = ["examples/action_masking.py"],
     args = ["--stop-iter=2", "--framework=torch"]
@@ -1840,7 +1822,7 @@
 py_test(
     name = "examples/attention_net_tf",
     main = "examples/attention_net.py",
-    tags = ["team:ml", "examples", "examples_A", "gpu"],
+    tags = ["team:ml", "examples", "examples_A"],
     size = "medium",
     srcs = ["examples/attention_net.py"],
     args = ["--as-test", "--stop-reward=70"]
@@ -1849,7 +1831,7 @@
 py_test(
     name = "examples/attention_net_torch",
     main = "examples/attention_net.py",
-    tags = ["team:ml", "examples", "examples_A", "gpu"],
+    tags = ["team:ml", "examples", "examples_A"],
     size = "medium",
     srcs = ["examples/attention_net.py"],
     args = ["--as-test", "--stop-reward=70", "--framework torch"]
@@ -1858,7 +1840,7 @@
 py_test(
     name = "examples/autoregressive_action_dist_tf",
     main = "examples/autoregressive_action_dist.py",
-    tags = ["team:ml", "examples", "examples_A", "gpu"],
+    tags = ["team:ml", "examples", "examples_A"],
     size = "medium",
     srcs = ["examples/autoregressive_action_dist.py"],
     args = ["--as-test", "--stop-reward=150", "--num-cpus=4"]
@@ -1867,7 +1849,7 @@
 py_test(
     name = "examples/autoregressive_action_dist_torch",
     main = "examples/autoregressive_action_dist.py",
-    tags = ["team:ml", "examples", "examples_A", "gpu"],
+    tags = ["team:ml", "examples", "examples_A"],
     size = "medium",
     srcs = ["examples/autoregressive_action_dist.py"],
     args = ["--as-test", "--framework=torch", "--stop-reward=150", "--num-cpus=4"]
@@ -1876,20 +1858,15 @@
 py_test(
     name = "examples/bare_metal_policy_with_custom_view_reqs",
     main = "examples/bare_metal_policy_with_custom_view_reqs.py",
-<<<<<<< HEAD
-    tags = ["team:ml", "examples", "examples_B", "gpu"],
-    size = "small",
-=======
     tags = ["team:ml", "examples", "examples_B"],
     size = "medium",
->>>>>>> b8fbec12
     srcs = ["examples/bare_metal_policy_with_custom_view_reqs.py"],
 )
 
 py_test(
     name = "examples/batch_norm_model_ppo_tf",
     main = "examples/batch_norm_model.py",
-    tags = ["team:ml", "examples", "examples_B", "gpu"],
+    tags = ["team:ml", "examples", "examples_B"],
     size = "medium",
     srcs = ["examples/batch_norm_model.py"],
     args = ["--as-test", "--run=PPO", "--stop-reward=80"]
@@ -1898,7 +1875,7 @@
 py_test(
     name = "examples/batch_norm_model_ppo_torch",
     main = "examples/batch_norm_model.py",
-    tags = ["team:ml", "examples", "examples_B", "gpu"],
+    tags = ["team:ml", "examples", "examples_B"],
     size = "medium",
     srcs = ["examples/batch_norm_model.py"],
     args = ["--as-test", "--framework=torch", "--run=PPO", "--stop-reward=80"]
@@ -1907,7 +1884,7 @@
 py_test(
     name = "examples/batch_norm_model_dqn_tf",
     main = "examples/batch_norm_model.py",
-    tags = ["team:ml", "examples", "examples_B", "gpu"],
+    tags = ["team:ml", "examples", "examples_B"],
     size = "medium",
     srcs = ["examples/batch_norm_model.py"],
     args = ["--as-test", "--run=DQN", "--stop-reward=70"]
@@ -1916,7 +1893,7 @@
 py_test(
     name = "examples/batch_norm_model_dqn_torch",
     main = "examples/batch_norm_model.py",
-    tags = ["team:ml", "examples", "examples_B", "gpu"],
+    tags = ["team:ml", "examples", "examples_B"],
     size = "large",  # DQN learns much slower with BatchNorm.
     srcs = ["examples/batch_norm_model.py"],
     args = ["--as-test", "--framework=torch", "--run=DQN", "--stop-reward=70"]
@@ -1925,7 +1902,7 @@
 py_test(
     name = "examples/batch_norm_model_ddpg_tf",
     main = "examples/batch_norm_model.py",
-    tags = ["team:ml", "examples", "examples_B", "gpu"],
+    tags = ["team:ml", "examples", "examples_B"],
     size = "medium",
     srcs = ["examples/batch_norm_model.py"],
     args = ["--run=DDPG", "--stop-iters=1"]
@@ -1934,7 +1911,7 @@
 py_test(
     name = "examples/batch_norm_model_ddpg_torch",
     main = "examples/batch_norm_model.py",
-    tags = ["team:ml", "examples", "examples_B", "gpu"],
+    tags = ["team:ml", "examples", "examples_B"],
     size = "medium",
     srcs = ["examples/batch_norm_model.py"],
     args = ["--framework=torch", "--run=DDPG", "--stop-iters=1"]
