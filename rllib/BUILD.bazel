# --------------------------------------------------------------------
# BAZEL/Buildkite-CI test cases.
# --------------------------------------------------------------------

# To add new RLlib tests, first find the correct category of your new test
# within this file.

# All new tests - within their category - should be added alphabetically!
# Do not just add tests to the bottom of the file.

# Currently we have the following categories:

# - Learning tests/regression, tagged:
# -- "learning_tests_[discrete|continuous]": distinguish discrete
#    actions vs continuous actions.
# -- "crashing_cartpole" and "stateless_cartpole" to distinguish between
#    simple CartPole and more advanced variants of it.
# -- "ray_data": Tests that rely on ray_data.
# -- "learning_tests_with_ray_data": Learning tests that rely on ray_data.

# - Folder-bound tests, tagged with the name of the top-level dir:
#   - `env` directory tests.
#   - `evaluation` directory tests.
#   - `models` directory tests.
#   - `offline` directory tests.
#   - `policy` directory tests.
#   - `utils` directory tests.

# - Algorithm tests, tagged "algorithms_dir".

# - Tests directory (everything in rllib/tests/...), tagged: "tests_dir"

# - Examples directory (everything in rllib/examples/...), tagged: "examples"

# - Memory leak tests tagged "memory_leak_tests".

# Note: There is a special directory in examples: "documentation" which contains
# all code that is linked to from within the RLlib docs. This code is tested
# separately via the "documentation" tag.

# Additional tags are:
# - "team:rllib": Indicating that all tests in this file are the responsibility of
#   the RLlib Team.
# - "needs_gpu": Indicating that a test needs to have a GPU in order to run.
# - "gpu": Indicating that a test may (but doesn't have to) be run in the GPU
#   pipeline, defined in .buildkite/pipeline.gpu.yml.
# - "multi_gpu": Indicating that a test will definitely be run in the Large GPU
#   pipeline, defined in .buildkite/pipeline.gpu.large.yml.
# - "no_gpu": Indicating that a test should not be run in the GPU pipeline due
#   to certain incompatibilities.
# - "no_tf_eager_tracing": Exclude this test from tf-eager tracing tests.
# - "torch_only": Only run this test case with framework=torch.

# Our .buildkite/pipeline.yml and .buildkite/pipeline.gpu.yml files execute all
# these tests in n different jobs.

load("@rules_python//python:defs.bzl", "py_test")
load("//bazel:python.bzl", "doctest", "py_test_module_list")

filegroup(
    name = "cartpole-v1_large",
    data = glob(["offline/tests/data/cartpole/cartpole-v1_large/*.parquet"]),
    visibility = ["//visibility:public"],
)

doctest(
    size = "enormous",
    data = glob(["offline/tests/data/cartpole/cartpole-v1_large/*.parquet"]),
    files = glob(
        ["**/*.py"],
        exclude = [
            "**/examples/**",
            "**/tests/**",
            "**/test_*.py",
            # Deprecated modules
            "utils/memory.py",
            "offline/off_policy_estimator.py",
            "offline/estimators/feature_importance.py",
            # Missing imports
            "algorithms/dreamerv3/**",
            # FIXME: These modules contain broken examples that weren't previously
            # tested.
            "algorithms/algorithm_config.py",
            "core/distribution/torch/torch_distribution.py",
            "core/models/base.py",
            "core/models/specs/specs_base.py",
            "core/models/specs/specs_dict.py",
            "env/wrappers/pettingzoo_env.py",
            "evaluation/collectors/sample_collector.py",
            "evaluation/metrics.py",
            "evaluation/observation_function.py",
            "evaluation/postprocessing.py",
            "execution/buffers/mixin_replay_buffer.py",
            "models/catalog.py",
            "models/preprocessors.py",
            "models/repeated_values.py",
            "policy/rnn_sequencing.py",
            "utils/actor_manager.py",
            "utils/filter.py",
            "utils/from_config.py",
            "utils/metrics/window_stat.py",
            "utils/pre_checks/env.py",
            "utils/replay_buffers/multi_agent_mixin_replay_buffer.py",
            "utils/spaces/space_utils.py",
        ],
    ),
    tags = ["team:rllib"],
)

# --------------------------------------------------------------------
# Benchmarks
#
# Tag: benchmark
#
# This is smoke-testing the benchmark scripts.
# --------------------------------------------------------------------
py_test(
    name = "torch_compile_inference_bm",
    size = "medium",
    srcs = ["benchmarks/torch_compile/run_inference_bm.py"],
    args = ["--smoke-test"],
    main = "benchmarks/torch_compile/run_inference_bm.py",
    tags = [
        "benchmark",
        "exclusive",
        "team:rllib",
        "torch_2.x_only_benchmark",
    ],
)

py_test(
    name = "torch_compile_ppo_with_inference",
    size = "medium",
    srcs = ["benchmarks/torch_compile/run_ppo_with_inference_bm.py"],
    args = ["--smoke-test"],
    main = "benchmarks/torch_compile/run_ppo_with_inference_bm.py",
    tags = [
        "benchmark",
        "exclusive",
        "team:rllib",
        "torch_2.x_only_benchmark",
    ],
)

# --------------------------------------------------------------------
# Algorithms learning regression tests (rllib/examples/algorithm/[algo-name]).
#
# Tag: learning_tests
#
<<<<<<< HEAD
# These tests check that the algorithm achieves above random performance within a relatively short period of time,
#   not that the algorithm reaches the optimal policy.
#
# For ingle to multi-learner tests, the expected output should change,
#   either reducing the maximum iterations or samples, or increasing the max return
#   to ensure that the multi-learner is achieving something that the single shouldn’t be able to normally achieve.
=======
# This will test python/yaml config files
# inside rllib/examples/algorithms/[algo-name] for actual learning success.
>>>>>>> ce647487
# --------------------------------------------------------------------

# | APPO (12 total tests)      |                 Number of Learners (Device)                |
# | Environment                | Local (CPU) | Single (CPU)    | Single (GPU) | Multi (GPU) |
# |----------------------------|-------------|-----------------|--------------|-------------|
# | (SA/D) Cartpole            | ✅          | ✅              | ❌           | ❌         |
# | (MA/D) Connect4            | ✅          | ❌              | ✅           | ✅         |
# | (SA/D) Atari (Breakout)    | ❌          | ❌              | ✅           | ✅         |
# | (SA/C) MuJoCo (Humanoid)   | ❌          | ✅              | ❌           | ✅         |
# | (MA/D) Footsies            | ❌          | ❌              | ✅           | ✅         |
# | (SA/C) IsaacLab (Humanoid) | ❌          | ✅ (with 1 GPU) | ⚠️           | ❌         |

py_test(
    name = "learning_test_appo_cartpole_local",
    size = "large",
    srcs = ["examples/algorithms/appo/cartpole_appo.py"],
    args = [
        "--as-test",
        "--num-cpus=7",
        "--num-env-runners=5",
        "--num-learners=0",
    ],
    main = "examples/algorithms/appo/cartpole_appo.py",
    tags = [
        "learning_tests",
        "learning_tests_discrete",
        "team:rllib",
        "torch_only",
    ],
)

py_test(
    name = "learning_test_appo_cartpole_single_cpu",
    size = "large",
    srcs = ["examples/algorithms/appo/cartpole_appo.py"],
    args = [
        "--as-test",
<<<<<<< HEAD
=======
        "--num-learners=2",
        "--num-cpus=9",
        "--num-env-runners=6",
    ],
    main = "examples/algorithms/appo/cartpole_appo.py",
    tags = [
        "exclusive",
        "learning_tests",
        "learning_tests_discrete",
        "learning_tests_pytorch_use_all_core",
        "team:rllib",
        "torch_only",
    ],
)

py_test(
    name = "learning_tests_cartpole_appo_multi_gpu",
    size = "large",
    srcs = ["examples/algorithms/appo/cartpole_appo.py"],
    args = [
        "--as-test",
        "--num-learners=2",
        "--num-gpus-per-learner=1",
>>>>>>> ce647487
        "--num-cpus=7",
        "--num-env-runners=5",
        "--num-learners=1",
    ],
    main = "examples/algorithms/appo/cartpole_appo.py",
    tags = [
        "learning_tests",
        "learning_tests_discrete",
        "team:rllib",
        "torch_only",
    ],
)

py_test(
    name = "learning_test_appo_connect4_local",
    size = "large",
<<<<<<< HEAD
    srcs = ["examples/algorithms/appo/multi_agent_connect4_appo.py"],
=======
    srcs = ["examples/algorithms/appo/multi_agent_cartpole_appo.py"],
>>>>>>> ce647487
    args = [
        "--as-test",
        "--num-cpus=7",
        "--num-env-runners=5",
        "--num-learners=0",
    ],
<<<<<<< HEAD
    main = "examples/algorithms/appo/multi_agent_connect4_appo.py",
=======
    main = "examples/algorithms/appo/multi_agent_cartpole_appo.py",
>>>>>>> ce647487
    tags = [
        "learning_tests",
        "learning_tests_discrete",
        "team:rllib",
        "torch_only",
    ],
)

py_test(
    name = "learning_test_appo_connect4_single_gpu",
    size = "large",
<<<<<<< HEAD
    srcs = ["examples/algorithms/appo/multi_agent_connect4_appo.py"],
=======
    srcs = ["examples/algorithms/appo/multi_agent_cartpole_appo.py"],
>>>>>>> ce647487
    args = [
        "--as-test",
        "--num-cpus=7",
        "--num-env-runners=5",
        "--num-learners=1",
    ],
<<<<<<< HEAD
    main = "examples/algorithms/appo/multi_agent_connect4_appo.py",
=======
    main = "examples/algorithms/appo/multi_agent_cartpole_appo.py",
>>>>>>> ce647487
    tags = [
        "gpu",
        "learning_tests",
        "learning_tests_discrete",
        "team:rllib",
        "torch_only",
    ],
)

py_test(
    name = "learning_test_appo_connect4_multi_gpu",
    size = "large",
<<<<<<< HEAD
    srcs = ["examples/algorithms/appo/multi_agent_connect4_appo.py"],
    args = [
        "--as-test",
        "--num-cpus=7",
        "--num-env-runners=5",
        "--num-learners=2",
    ],
    main = "examples/algorithms/appo/multi_agent_connect4_appo.py",
=======
    srcs = ["examples/algorithms/appo/multi_agent_cartpole_appo.py"],
    args = [
        "--as-test",
        "--num-agents=2",
        "--num-learners=2",
        "--num-cpus=9",
        "--num-env-runners=6",
    ],
    main = "examples/algorithms/appo/multi_agent_cartpole_appo.py",
    tags = [
        "exclusive",
        "learning_tests",
        "learning_tests_discrete",
        "learning_tests_pytorch_use_all_core",
        "team:rllib",
        "torch_only",
        # Test is failing: https://github.com/ray-project/ray/issues/52270
        "manual",
    ],
)

py_test(
    name = "learning_tests_multi_agent_cartpole_appo_multi_gpu",
    size = "large",
    srcs = ["examples/algorithms/appo/multi_agent_cartpole_appo.py"],
    args = [
        "--as-test",
        "--num-agents=2",
        "--num-learners=2",
        "--num-gpus-per-learner=1",
        "--num-cpus=7",
        "--num-env-runners=6",
    ],
    main = "examples/algorithms/appo/multi_agent_cartpole_appo.py",
    tags = [
        "exclusive",
        "learning_tests",
        "learning_tests_discrete",
        "learning_tests_pytorch_use_all_core",
        "multi_gpu",
        "team:rllib",
        "torch_only",
    ],
)

# StatelessCartPole
py_test(
    name = "learning_tests_stateless_cartpole_appo",
    size = "large",
    srcs = ["examples/algorithms/appo/stateless_cartpole_appo.py"],
    args = [
        "--as-test",
        "--num-cpus=8",
        "--num-env-runners=6",
    ],
    main = "examples/algorithms/appo/stateless_cartpole_appo.py",
>>>>>>> ce647487
    tags = [
        "learning_tests",
        "learning_tests_discrete",
        "mulit_gpu",
        "team:rllib",
        "torch_only",
    ],
)

py_test(
    name = "learning_test_appo_atari_single_gpu",
    size = "large",
<<<<<<< HEAD
    srcs = ["examples/algorithms/appo/atari_appo.py"],
=======
    srcs = ["examples/algorithms/appo/stateless_cartpole_appo.py"],
>>>>>>> ce647487
    args = [
        "--as-test",
        "--num-cpus=7",
        "--num-env-runners=5",
        "--num-learners=1",
    ],
<<<<<<< HEAD
    main = "examples/algorithms/appo/atari_appo.py",
=======
    main = "examples/algorithms/appo/stateless_cartpole_appo.py",
>>>>>>> ce647487
    tags = [
        "gpu",
        "learning_tests",
        "learning_tests_discrete",
        "team:rllib",
        "torch_only",
    ],
)

py_test(
    name = "learning_test_appo_atari_multi_gpu",
    size = "large",
<<<<<<< HEAD
    srcs = ["examples/algorithms/appo/atari_appo.py"],
=======
    srcs = ["examples/algorithms/appo/stateless_cartpole_appo.py"],
>>>>>>> ce647487
    args = [
        "--as-test",
        "--num-cpus=7",
        "--num-env-runners=5",
        "--num-learners=2",
    ],
<<<<<<< HEAD
    main = "examples/algorithms/appo/atari_appo.py",
=======
    main = "examples/algorithms/appo/stateless_cartpole_appo.py",
>>>>>>> ce647487
    tags = [
        "learning_tests",
        "learning_tests_discrete",
        "mulit_gpu",
        "team:rllib",
        "torch_only",
    ],
)

py_test(
    name = "learning_test_appo_mujoco_single_cpu",
    size = "large",
<<<<<<< HEAD
    srcs = ["examples/algorithms/appo/mujoco_appo.py"],
=======
    srcs = ["examples/algorithms/appo/stateless_cartpole_appo.py"],
>>>>>>> ce647487
    args = [
        "--as-test",
        "--num-cpus=7",
<<<<<<< HEAD
        "--num-env-runners=5",
        "--num-learners=1",
    ],
    main = "examples/algorithms/appo/mujoco_appo.py",
=======
        "--num-env-runners=6",
    ],
    main = "examples/algorithms/appo/stateless_cartpole_appo.py",
    tags = [
        "exclusive",
        "learning_tests",
        "learning_tests_discrete",
        "learning_tests_pytorch_use_all_core",
        "multi_gpu",
        "team:rllib",
        "torch_only",
    ],
)

# Pendulum
py_test(
    name = "learning_tests_pendulum_appo",
    size = "large",
    srcs = ["examples/algorithms/appo/pendulum_appo.py"],
    args = [
        "--as-test",
        "--num-cpus=6",
        "--num-env-runners=4",
    ],
    main = "examples/algorithms/appo/pendulum_appo.py",
>>>>>>> ce647487
    tags = [
        "learning_tests",
        "learning_tests_continuous",
        "team:rllib",
        "torch_only",
    ],
)

py_test(
    name = "learning_test_appo_mujoco_multi_gpu",
    size = "large",
<<<<<<< HEAD
    srcs = ["examples/algorithms/appo/multi_agent_mujoco_appo.py"],
=======
    srcs = ["examples/algorithms/appo/multi_agent_pong_appo.py"],
>>>>>>> ce647487
    args = [
        "--as-test",
        "--num-cpus=7",
        "--num-env-runners=5",
        "--num-learners=2",
    ],
<<<<<<< HEAD
    main = "examples/algorithms/appo/multi_agent_mujoco_appo.py",
=======
    main = "examples/algorithms/appo/multi_agent_pong_appo.py",
>>>>>>> ce647487
    tags = [
        "learning_tests",
        "learning_tests_continuous",
        "mulit_gpu",
        "team:rllib",
        "torch_only",
    ],
)

<<<<<<< HEAD
# TODO: Add Footsies single GPU
# TODO: Add Footsies multi GPU
# TODO: Add IsaacLab single CPU

=======
>>>>>>> ce647487
# BC
# CartPole
py_test(
    name = "learning_tests_cartpole_bc",
    size = "medium",
    srcs = ["examples/algorithms/bc/cartpole_bc.py"],
    args = [
        "--as-test",
    ],
    # Include the offline data files.
    data = [
        "offline/tests/data/cartpole/cartpole-v1_large",
    ],
    main = "examples/algorithms/bc/cartpole_bc.py",
    tags = [
        "exclusive",
        "learning_tests",
        "learning_tests_discrete",
        "learning_tests_pytorch_use_all_core",
        "team:rllib",
        "torch_only",
    ],
)

py_test(
    name = "learning_tests_cartpole_bc_gpu",
    size = "medium",
    srcs = ["examples/algorithms/bc/cartpole_bc.py"],
    args = [
        "--as-test",
        "--num-gpus-per-learner=1",
    ],
    # Include the offline data files.
    data = [
        "offline/tests/data/cartpole/cartpole-v1_large",
    ],
    main = "examples/algorithms/bc/cartpole_bc.py",
    tags = [
        "exclusive",
        "gpu",
        "learning_tests",
        "learning_tests_discrete",
        "learning_tests_pytorch_use_all_core",
        "team:rllib",
        "torch_only",
        # Disabled: https://github.com/ray-project/ray/issues/50532
        "manual",
    ],
)

py_test(
    name = "learning_tests_cartpole_bc_with_offline_evaluation",
    size = "medium",
    srcs = ["examples/algorithms/bc/cartpole_bc_with_offline_evaluation.py"],
    args = [
        "--as-test",
        "--offline-evaluation-interval=1",
        "--num-offline-eval-runners=2",
    ],
    # Include the offline data files.
    data = [
        "offline/tests/data/cartpole/cartpole-v1_large",
    ],
    main = "examples/algorithms/bc/cartpole_bc_with_offline_evaluation.py",
    tags = [
        "exclusive",
        "learning_tests",
        "learning_tests_discrete",
        "learning_tests_pytorch_use_all_core",
        "team:rllib",
        "torch_only",
    ],
)

py_test(
    name = "learning_tests_cartpole_bc_with_offline_evaluation_gpu",
    size = "medium",
    srcs = ["examples/algorithms/bc/cartpole_bc_with_offline_evaluation.py"],
    args = [
        "--as-test",
        "--num-gpus-per-learner=1",
        "--offline-evaluation-interval=1",
        "--num-offline-eval-runners=2",
        "--num-gpus-per-offline-eval-runner=0.5",
    ],
    # Include the offline data files.
    data = [
        "offline/tests/data/cartpole/cartpole-v1_large",
    ],
    main = "examples/algorithms/bc/cartpole_bc_with_offline_evaluation.py",
    tags = [
        "exclusive",
        "learning_tests",
        "learning_tests_discrete",
        "learning_tests_pytorch_use_all_core",
        "multi_gpu",
        "team:rllib",
        "torch_only",
    ],
)

# CQL
# Pendulum
py_test(
    name = "learning_tests_pendulum_cql",
    size = "large",
    srcs = ["examples/algorithms/cql/pendulum_cql.py"],
    args = [
        "--as-test",
    ],
    # Include the zipped json data file as well.
    data = [
        "offline/tests/data/pendulum/pendulum-v1_enormous",
    ],
    main = "examples/algorithms/cql/pendulum_cql.py",
    tags = [
        "exclusive",
        "learning_tests",
        "learning_tests_cartpole",
        "learning_tests_discrete",
        "learning_tests_pytorch_use_all_core",
        "team:rllib",
        "torch_only",
        # Disabled: https://github.com/ray-project/ray/issues/43808
        "manual",
    ],
)

# GPU training.
py_test(
    name = "learning_tests_pendulum_cql_gpu",
    size = "large",
    srcs = ["examples/algorithms/cql/pendulum_cql.py"],
    args = [
        "--as-test",
        "--num-gpus-per-learner=1",
    ],
    # Include the zipped json data file as well.
    data = [
        "offline/tests/data/pendulum/pendulum-v1_enormous",
    ],
    main = "examples/algorithms/cql/pendulum_cql.py",
    tags = [
        "exclusive",
        "gpu",
        "learning_tests",
        "learning_tests_cartpole",
        "learning_tests_discrete",
        "learning_tests_pytorch_use_all_core",
        "team:rllib",
        "torch_only",
        # Disabled: https://github.com/ray-project/ray/issues/50538
        "manual",
    ],
)

# DQN
# CartPole
py_test(
    name = "learning_tests_cartpole_dqn",
    size = "large",
    srcs = ["examples/algorithms/dqn/cartpole_dqn.py"],
    args = [
        "--as-test",
    ],
    main = "examples/algorithms/dqn/cartpole_dqn.py",
    tags = [
        "exclusive",
        "learning_tests",
        "learning_tests_discrete",
        "learning_tests_pytorch_use_all_core",
        "team:rllib",
        "torch_only",
    ],
)

py_test(
    name = "learning_tests_cartpole_dqn_gpu",
    size = "large",
    srcs = ["examples/algorithms/dqn/cartpole_dqn.py"],
    args = [
        "--as-test",
        "--num-learners=1",
        "--num-gpus-per-learner=1",
    ],
    main = "examples/algorithms/dqn/cartpole_dqn.py",
    tags = [
        "exclusive",
        "gpu",
        "learning_tests",
        "learning_tests_discrete",
        "learning_tests_pytorch_use_all_core",
        "team:rllib",
        "torch_only",
    ],
)

py_test(
    name = "learning_tests_cartpole_dqn_multi_cpu",
    size = "large",
    srcs = ["examples/algorithms/dqn/cartpole_dqn.py"],
    args = [
        "--as-test",
        "--num-learners=2",
    ],
    main = "examples/algorithms/dqn/cartpole_dqn.py",
    tags = [
        "exclusive",
        "learning_tests",
        "learning_tests_discrete",
        "learning_tests_pytorch_use_all_core",
        "team:rllib",
        "torch_only",
    ],
)

py_test(
    name = "learning_tests_cartpole_dqn_multi_gpu",
    size = "large",
    srcs = ["examples/algorithms/dqn/cartpole_dqn.py"],
    args = [
        "--as-test",
        "--num-learners=2",
        "--num-gpus-per-learner=1",
    ],
    main = "examples/algorithms/dqn/cartpole_dqn.py",
    tags = [
        "exclusive",
        "learning_tests",
        "learning_tests_discrete",
        "learning_tests_pytorch_use_all_core",
        "multi_gpu",
        "team:rllib",
        "torch_only",
        # Disabled: https://github.com/ray-project/ray/issues/47216
        "manual",
    ],
)

# MultiAgentCartPole
py_test(
    name = "learning_tests_multi_agent_cartpole_dqn",
    size = "large",
    srcs = ["examples/algorithms/dqn/multi_agent_cartpole_dqn.py"],
    args = [
        "--as-test",
        "--num-agents=2",
        "--num-cpus=4",
    ],
    main = "examples/algorithms/dqn/multi_agent_cartpole_dqn.py",
    tags = [
        "exclusive",
        "learning_tests",
        "learning_tests_discrete",
        "learning_tests_pytorch_use_all_core",
        "team:rllib",
        "torch_only",
    ],
)

py_test(
    name = "learning_tests_multi_agent_cartpole_dqn_gpu",
    size = "large",
    srcs = ["examples/algorithms/dqn/multi_agent_cartpole_dqn.py"],
    args = [
        "--as-test",
        "--num-agents=2",
        "--num-cpus=4",
        "--num-learners=1",
        "--num-gpus-per-learner=1",
    ],
    main = "examples/algorithms/dqn/multi_agent_cartpole_dqn.py",
    tags = [
        "exclusive",
        "gpu",
        "learning_tests",
        "learning_tests_discrete",
        "learning_tests_pytorch_use_all_core",
        "team:rllib",
        "torch_only",
    ],
)

py_test(
    name = "learning_tests_multi_agent_cartpole_dqn_multi_cpu",
    size = "large",
    srcs = ["examples/algorithms/dqn/multi_agent_cartpole_dqn.py"],
    args = [
        "--as-test",
        "--num-agents=2",
        "--num-cpus=5",
        "--num-learners=2",
    ],
    main = "examples/algorithms/dqn/multi_agent_cartpole_dqn.py",
    tags = [
        "exclusive",
        "learning_tests",
        "learning_tests_discrete",
        "learning_tests_pytorch_use_all_core",
        "team:rllib",
        "torch_only",
    ],
)

py_test(
    name = "learning_tests_multi_agent_cartpole_dqn_multi_gpu",
    size = "large",
    srcs = ["examples/algorithms/dqn/multi_agent_cartpole_dqn.py"],
    args = [
        "--as-test",
        "--num-agents=2",
        "--num-cpus=4",
        "--num-learners=2",
        "--num-gpus-per-learner=1",
    ],
    main = "examples/algorithms/dqn/multi_agent_cartpole_dqn.py",
    tags = [
        "exclusive",
        "learning_tests",
        "learning_tests_discrete",
        "learning_tests_pytorch_use_all_core",
        "multi_gpu",
        "team:rllib",
        "torch_only",
    ],
)

<<<<<<< HEAD
# DreamerV3
# takes too long (up to 20-30min to learn -200 on 1 GPU)
# Pendulum
# py_test(
#    name = "learning_tests_pendulum_dreamerv3_gpu",
#    size = "large",
#    srcs = ["examples/algorithms/dreamerv3/pendulum_dreamerv3.py"],
#    args = [
#        "--as-test",
#        "--num-gpus-per-learner=1",
#        "--num-learners=1",
#        "--num-env-runners=4",
#    ],
#    main = "examples/algorithms/dreamerv3/pendulum_dreamerv3.py",
#    tags = [
#        "exclusive",
#        "gpu",
#        "learning_tests",
#        "learning_tests_continuous",
#        "learning_tests_pytorch_use_all_core",
#        "team:rllib",
#        "torch_only",
#    ],
# )

=======
>>>>>>> ce647487
# IMPALA
# CartPole
py_test(
    name = "learning_tests_cartpole_impala",
    size = "large",
    srcs = ["examples/algorithms/impala/cartpole_impala.py"],
    args = [
        "--as-test",
    ],
    main = "examples/algorithms/impala/cartpole_impala.py",
    tags = [
        "exclusive",
        "learning_tests",
        "learning_tests_discrete",
        "team:rllib",
        "torch_only",
    ],
)

py_test(
    name = "learning_tests_cartpole_impala_gpu",
    size = "large",
    srcs = ["examples/algorithms/impala/cartpole_impala.py"],
    args = [
        "--as-test",
        "--num-gpus-per-learner=1",
    ],
    main = "examples/algorithms/impala/cartpole_impala.py",
    tags = [
        "exclusive",
        "gpu",
        "learning_tests",
        "learning_tests_discrete",
        "learning_tests_pytorch_use_all_core",
        "team:rllib",
        "torch_only",
    ],
)

py_test(
    name = "learning_tests_cartpole_impala_multi_cpu",
    size = "large",
    srcs = ["examples/algorithms/impala/cartpole_impala.py"],
    args = [
        "--as-test",
        "--num-learners=2",
    ],
    main = "examples/algorithms/impala/cartpole_impala.py",
    tags = [
        "exclusive",
        "learning_tests",
        "learning_tests_discrete",
        "learning_tests_pytorch_use_all_core",
        "team:rllib",
        "torch_only",
    ],
)

py_test(
    name = "learning_tests_cartpole_impala_multi_gpu",
    size = "large",
    srcs = ["examples/algorithms/impala/cartpole_impala.py"],
    args = [
        "--as-test",
        "--num-learners=2",
        "--num-gpus-per-learner=1",
    ],
    main = "examples/algorithms/impala/cartpole_impala.py",
    tags = [
        "exclusive",
        "learning_tests",
        "learning_tests_discrete",
        "learning_tests_pytorch_use_all_core",
        "multi_gpu",
        "team:rllib",
        "torch_only",
    ],
)

# MultiAgentCartPole
py_test(
    name = "learning_tests_multi_agent_cartpole_impala",
    size = "large",
    srcs = ["examples/algorithms/impala/multi_agent_cartpole_impala.py"],
    args = [
        "--as-test",
        "--num-agents=2",
        "--num-cpus=6",
    ],
    main = "examples/algorithms/impala/multi_agent_cartpole_impala.py",
    tags = [
        "exclusive",
        "learning_tests",
        "learning_tests_discrete",
        "learning_tests_pytorch_use_all_core",
        "team:rllib",
        "torch_only",
    ],
)

py_test(
    name = "learning_tests_multi_agent_cartpole_impala_gpu",
    size = "large",
    srcs = ["examples/algorithms/impala/multi_agent_cartpole_impala.py"],
    args = [
        "--as-test",
        "--num-agents=2",
        "--num-gpus-per-learner=1",
        "--num-cpus=6",
    ],
    main = "examples/algorithms/impala/multi_agent_cartpole_impala.py",
    tags = [
        "exclusive",
        "gpu",
        "learning_tests",
        "learning_tests_discrete",
        "learning_tests_pytorch_use_all_core",
        "team:rllib",
        "torch_only",
    ],
)

py_test(
    name = "learning_tests_multi_agent_cartpole_impala_multi_cpu",
    size = "large",
    srcs = ["examples/algorithms/impala/multi_agent_cartpole_impala.py"],
    args = [
        "--as-test",
        "--num-agents=2",
        "--num-learners=2",
        "--num-cpus=7",
    ],
    main = "examples/algorithms/impala/multi_agent_cartpole_impala.py",
    tags = [
        "exclusive",
        "learning_tests",
        "learning_tests_discrete",
        "learning_tests_pytorch_use_all_core",
        "team:rllib",
        "torch_only",
    ],
)

py_test(
    name = "learning_tests_multi_agent_cartpole_impala_multi_gpu",
    size = "large",
    srcs = ["examples/algorithms/impala/multi_agent_cartpole_impala.py"],
    args = [
        "--as-test",
        "--num-agents=2",
        "--num-learners=2",
        "--num-gpus-per-learner=1",
        "--num-cpus=7",
    ],
    main = "examples/algorithms/impala/multi_agent_cartpole_impala.py",
    tags = [
        "exclusive",
        "learning_tests",
        "learning_tests_discrete",
        "learning_tests_pytorch_use_all_core",
        "multi_gpu",
        "team:rllib",
        "torch_only",
    ],
)

# StatelessCartPole
py_test(
    name = "learning_tests_stateless_cartpole_impala",
    size = "large",
    srcs = ["examples/algorithms/impala/stateless_cartpole_impala.py"],
    args = [
        "--as-test",
    ],
    main = "examples/algorithms/impala/stateless_cartpole_impala.py",
    tags = [
        "exclusive",
        "learning_tests",
        "learning_tests_discrete",
        "learning_tests_pytorch_use_all_core",
        "team:rllib",
        "torch_only",
    ],
)

py_test(
    name = "learning_tests_stateless_cartpole_impala_multi_gpu",
    size = "large",
    srcs = ["examples/algorithms/impala/stateless_cartpole_impala.py"],
    args = [
        "--as-test",
        "--num-learners=2",
        "--num-gpus-per-learner=1",
    ],
    main = "examples/algorithms/impala/stateless_cartpole_impala.py",
    tags = [
        "exclusive",
        "learning_tests",
        "learning_tests_discrete",
        "learning_tests_pytorch_use_all_core",
        "multi_gpu",
        "team:rllib",
        "torch_only",
    ],
)

# MultiAgentStatelessCartPole
py_test(
    name = "learning_tests_multi_agent_stateless_cartpole_impala",
    size = "large",
    srcs = ["examples/algorithms/impala/multi_agent_stateless_cartpole_impala.py"],
    args = [
        "--as-test",
    ],
    main = "examples/algorithms/impala/multi_agent_stateless_cartpole_impala.py",
    tags = [
        "exclusive",
        "learning_tests",
        "learning_tests_discrete",
        "learning_tests_pytorch_use_all_core",
        "team:rllib",
        "torch_only",
    ],
)
<<<<<<< HEAD
# py_test(
#    name = "learning_tests_multi_agent_stateless_cartpole_impala_multi_gpu",
#    main = "examples/algorithms/impala/multi_agent_stateless_cartpole_impala.py",
#    tags = ["team:rllib", "exclusive", "learning_tests", "torch_only", "learning_tests_discrete", "learning_tests_pytorch_use_all_core", "multi_gpu"],
#    size = "large",
#    srcs = ["examples/algorithms/impala/multi_agent_stateless_cartpole_impala.py"],
#    args = ["--as-test", "--num-learners=2", "--num-gpus-per-learner=1"]
# )
=======
>>>>>>> ce647487

# IQL
# Pendulum-v1 (enormous)
py_test(
    name = "learning_tests_pendulum_iql",
    size = "large",
    srcs = ["examples/algorithms/iql/pendulum_iql.py"],
    args = [
        "--as-test",
        "--num-cpus=32",
    ],
    # Include the offline data files.
    data = [
        "offline/tests/data/pendulum/pendulum-v1_enormous",
    ],
    main = "examples/algorithms/iql/pendulum_iql.py",
    tags = [
        "exclusive",
        "learning_tests",
        "learning_tests_continuous",
        "learning_tests_pytorch_use_all_core",
        "team:rllib",
        "torch_only",
    ],
)

# GPU training.
py_test(
    name = "learning_tests_pendulum_iql_gpu",
    size = "large",
    srcs = ["examples/algorithms/iql/pendulum_iql.py"],
    args = [
        "--as-test",
        "--num-cpus=32",
        "--num-gpus-per-learner=1",
    ],
    # Include the offline data files.
    data = [
        "offline/tests/data/pendulum/pendulum-v1_enormous",
    ],
    main = "examples/algorithms/iql/pendulum_iql.py",
    tags = [
        "exclusive",
        "gpu",
        "learning_tests",
        "learning_tests_continuous",
        "learning_tests_pytorch_use_all_core",
        "team:rllib",
        "torch_only",
    ],
)

# MARWIL
# CartPole
py_test(
    name = "learning_tests_cartpole_marwil",
    size = "large",
    srcs = ["examples/algorithms/marwil/cartpole_marwil.py"],
    args = [
        "--as-test",
    ],
    # Include the offline data files.
    data = [
        "offline/tests/data/cartpole/cartpole-v1_large",
    ],
    main = "examples/algorithms/marwil/cartpole_marwil.py",
    tags = [
        "exclusive",
        "learning_tests",
        "learning_tests_discrete",
        "learning_tests_pytorch_use_all_core",
        "team:rllib",
        "torch_only",
    ],
)

# GPU-training.
py_test(
    name = "learning_tests_cartpole_marwil_gpu",
    size = "large",
    srcs = ["examples/algorithms/marwil/cartpole_marwil.py"],
    args = [
        "--as-test",
        "--num-gpus-per-learner=1",
    ],
    # Include the offline data files.
    data = [
        "offline/tests/data/cartpole/cartpole-v1_large",
    ],
    main = "examples/algorithms/marwil/cartpole_marwil.py",
    tags = [
        "exclusive",
        "gpu",
        "learning_tests",
        "learning_tests_discrete",
        "learning_tests_pytorch_use_all_core",
        "team:rllib",
        "torch_only",
    ],
)

# PPO
# CartPole
py_test(
    name = "learning_tests_cartpole_ppo",
    size = "large",
    srcs = ["examples/algorithms/ppo/cartpole_ppo.py"],
    args = [
        "--as-test",
    ],
    main = "examples/algorithms/ppo/cartpole_ppo.py",
    tags = [
        "exclusive",
        "learning_tests",
        "learning_tests_discrete",
        "team:rllib",
        "torch_only",
    ],
)

py_test(
    name = "learning_tests_cartpole_ppo_gpu",
    size = "large",
    srcs = ["examples/algorithms/ppo/cartpole_ppo.py"],
    args = [
        "--as-test",
        "--num-learners=1",
        "--num-gpus-per-learner=1",
    ],
    main = "examples/algorithms/ppo/cartpole_ppo.py",
    tags = [
        "exclusive",
        "gpu",
        "learning_tests",
        "learning_tests_discrete",
        "learning_tests_pytorch_use_all_core",
        "team:rllib",
        "torch_only",
    ],
)

py_test(
    name = "learning_tests_cartpole_ppo_multi_cpu",
    size = "large",
    srcs = ["examples/algorithms/ppo/cartpole_ppo.py"],
    args = [
        "--as-test",
        "--num-learners=2",
    ],
    main = "examples/algorithms/ppo/cartpole_ppo.py",
    tags = [
        "exclusive",
        "learning_tests",
        "learning_tests_discrete",
        "learning_tests_pytorch_use_all_core",
        "team:rllib",
        "torch_only",
    ],
)

py_test(
    name = "learning_tests_cartpole_ppo_multi_gpu",
    size = "large",
    srcs = ["examples/algorithms/ppo/cartpole_ppo.py"],
    args = [
        "--as-test",
        "--num-learners=2",
        "--num-gpus-per-learner=1",
    ],
    main = "examples/algorithms/ppo/cartpole_ppo.py",
    tags = [
        "exclusive",
        "learning_tests",
        "learning_tests_discrete",
        "learning_tests_pytorch_use_all_core",
        "multi_gpu",
        "team:rllib",
        "torch_only",
    ],
)

# MultiAgentCartPole
py_test(
    name = "learning_tests_multi_agent_cartpole_ppo",
    size = "large",
    srcs = ["examples/algorithms/ppo/multi_agent_cartpole_ppo.py"],
    args = [
        "--as-test",
        "--num-agents=2",
    ],
    main = "examples/algorithms/ppo/multi_agent_cartpole_ppo.py",
    tags = [
        "exclusive",
        "learning_tests",
        "learning_tests_discrete",
        "team:rllib",
        "torch_only",
    ],
)

py_test(
    name = "learning_tests_multi_agent_cartpole_ppo_gpu",
    size = "large",
    srcs = ["examples/algorithms/ppo/multi_agent_cartpole_ppo.py"],
    args = [
        "--as-test",
        "--num-agents=2",
        "--num-learners=1",
        "--num-gpus-per-learner=1",
    ],
    main = "examples/algorithms/ppo/multi_agent_cartpole_ppo.py",
    tags = [
        "exclusive",
        "gpu",
        "learning_tests",
        "learning_tests_discrete",
        "learning_tests_pytorch_use_all_core",
        "team:rllib",
        "torch_only",
    ],
)

py_test(
    name = "learning_tests_multi_agent_cartpole_ppo_multi_cpu",
    size = "large",
    srcs = ["examples/algorithms/ppo/multi_agent_cartpole_ppo.py"],
    args = [
        "--as-test",
        "--num-agents=2",
        "--num-learners=2",
    ],
    main = "examples/algorithms/ppo/multi_agent_cartpole_ppo.py",
    tags = [
        "exclusive",
        "learning_tests",
        "learning_tests_discrete",
        "learning_tests_pytorch_use_all_core",
        "team:rllib",
        "torch_only",
    ],
)

py_test(
    name = "learning_tests_multi_agent_cartpole_ppo_multi_gpu",
    size = "large",
    srcs = ["examples/algorithms/ppo/multi_agent_cartpole_ppo.py"],
    args = [
        "--as-test",
        "--num-agents=2",
        "--num-learners=2",
        "--num-gpus-per-learner=1",
    ],
    main = "examples/algorithms/ppo/multi_agent_cartpole_ppo.py",
    tags = [
        "exclusive",
        "learning_tests",
        "learning_tests_discrete",
        "learning_tests_pytorch_use_all_core",
        "multi_gpu",
        "team:rllib",
        "torch_only",
    ],
)

# CartPole (truncated)
py_test(
    name = "learning_tests_cartpole_truncated_ppo",
    size = "large",
    srcs = ["examples/algorithms/ppo/cartpole_truncated_ppo.py"],
    args = [
        "--as-test",
    ],
    main = "examples/algorithms/ppo/cartpole_truncated_ppo.py",
    tags = [
        "exclusive",
        "learning_tests",
        "learning_tests_discrete",
        "team:rllib",
        "torch_only",
    ],
)

# StatelessCartPole
py_test(
    name = "learning_tests_stateless_cartpole_ppo",
    size = "large",
    srcs = ["examples/algorithms/ppo/stateless_cartpole_ppo.py"],
    args = [
        "--as-test",
    ],
    main = "examples/algorithms/ppo/stateless_cartpole_ppo.py",
    tags = [
        "exclusive",
        "learning_tests",
        "learning_tests_discrete",
        "team:rllib",
        "torch_only",
    ],
)

py_test(
    name = "learning_tests_stateless_cartpole_ppo_gpu",
    size = "large",
    srcs = ["examples/algorithms/ppo/stateless_cartpole_ppo.py"],
    args = [
        "--as-test",
        "--num-learners=1",
        "--num-gpus-per-learner=1",
    ],
    main = "examples/algorithms/ppo/stateless_cartpole_ppo.py",
    tags = [
        "exclusive",
        "gpu",
        "learning_tests",
        "learning_tests_discrete",
        "learning_tests_pytorch_use_all_core",
        "team:rllib",
        "torch_only",
    ],
)

py_test(
    name = "learning_tests_stateless_cartpole_ppo_multi_cpu",
    size = "large",
    srcs = ["examples/algorithms/ppo/stateless_cartpole_ppo.py"],
    args = [
        "--as-test",
        "--num-learners=2",
    ],
    main = "examples/algorithms/ppo/stateless_cartpole_ppo.py",
    tags = [
        "exclusive",
        "learning_tests",
        "learning_tests_discrete",
        "learning_tests_pytorch_use_all_core",
        "team:rllib",
        "torch_only",
    ],
)

py_test(
    name = "learning_tests_stateless_cartpole_ppo_multi_gpu",
    size = "large",
    srcs = ["examples/algorithms/ppo/stateless_cartpole_ppo.py"],
    args = [
        "--as-test",
        "--num-learners=2",
        "--num-gpus-per-learner=1",
    ],
    main = "examples/algorithms/ppo/stateless_cartpole_ppo.py",
    tags = [
        "exclusive",
        "learning_tests",
        "learning_tests_discrete",
        "learning_tests_pytorch_use_all_core",
        "multi_gpu",
        "team:rllib",
        "torch_only",
    ],
)

# MultiAgentStatelessCartPole
py_test(
    name = "learning_tests_multi_agent_stateless_cartpole_ppo",
    size = "large",
    srcs = ["examples/algorithms/ppo/multi_agent_stateless_cartpole_ppo.py"],
    args = [
        "--as-test",
        "--num-agents=2",
    ],
    main = "examples/algorithms/ppo/multi_agent_stateless_cartpole_ppo.py",
    tags = [
        "exclusive",
        "learning_tests",
        "learning_tests_discrete",
        "team:rllib",
        "torch_only",
    ],
)

py_test(
    name = "learning_tests_multi_agent_stateless_cartpole_ppo_gpu",
    size = "large",
    srcs = ["examples/algorithms/ppo/multi_agent_stateless_cartpole_ppo.py"],
    args = [
        "--as-test",
        "--num-agents=2",
        "--num-learners=1",
        "--num-gpus-per-learner=1",
    ],
    main = "examples/algorithms/ppo/multi_agent_stateless_cartpole_ppo.py",
    tags = [
        "exclusive",
        "gpu",
        "learning_tests",
        "learning_tests_discrete",
        "learning_tests_pytorch_use_all_core",
        "team:rllib",
        "torch_only",
    ],
)

py_test(
    name = "learning_tests_multi_agent_stateless_cartpole_ppo_multi_cpu",
    size = "large",
    srcs = ["examples/algorithms/ppo/multi_agent_stateless_cartpole_ppo.py"],
    args = [
        "--as-test",
        "--num-agents=2",
        "--num-learners=2",
    ],
    main = "examples/algorithms/ppo/multi_agent_stateless_cartpole_ppo.py",
    tags = [
        "exclusive",
        "learning_tests",
        "learning_tests_discrete",
        "learning_tests_pytorch_use_all_core",
        "team:rllib",
        "torch_only",
    ],
)

py_test(
    name = "learning_tests_multi_agent_stateless_cartpole_ppo_multi_gpu",
    size = "large",
    srcs = ["examples/algorithms/ppo/multi_agent_stateless_cartpole_ppo.py"],
    args = [
        "--as-test",
        "--num-agents=2",
        "--num-learners=2",
        "--num-gpus-per-learner=1",
    ],
    main = "examples/algorithms/ppo/multi_agent_stateless_cartpole_ppo.py",
    tags = [
        "exclusive",
        "learning_tests",
        "learning_tests_discrete",
        "learning_tests_pytorch_use_all_core",
        "multi_gpu",
        "team:rllib",
        "torch_only",
    ],
)

# Footsies
py_test(
    name = "learning_tests_multi_agent_footsies_ppo",
    size = "large",
    srcs = ["examples/algorithms/ppo/multi_agent_footsies_ppo.py"],
    args = [
        "--as-test",
        "--num-env-runners=6",
        "--evaluation-num-env-runners=2",
    ],
    main = "examples/algorithms/ppo/multi_agent_footsies_ppo.py",
    tags = [
        "exclusive",
        "learning_tests",
        "learning_tests_discrete",
        "team:rllib",
    ],
)

py_test(
    name = "learning_tests_multi_agent_footsies_ppo_gpu",
    size = "large",
    srcs = ["examples/algorithms/ppo/multi_agent_footsies_ppo.py"],
    args = [
        "--as-test",
        "--num-env-runners=20",
        "--evaluation-num-env-runners=3",
        "--num-learners=1",
        "--num-gpus-per-learner=1",
    ],
    main = "examples/algorithms/ppo/multi_agent_footsies_ppo.py",
    tags = [
        "exclusive",
        "learning_tests",
        "learning_tests_discrete",
        "multi_gpu",
        "team:rllib",
    ],
)

py_test(
    name = "learning_tests_multi_agent_footsies_ppo_multi_cpu",
    size = "large",
    srcs = ["examples/algorithms/ppo/multi_agent_footsies_ppo.py"],
    args = [
        "--as-test",
        "--num-env-runners=6",
        "--evaluation-num-env-runners=2",
        "--num-learners=2",
    ],
    main = "examples/algorithms/ppo/multi_agent_footsies_ppo.py",
    tags = [
        "exclusive",
        "learning_tests",
        "learning_tests_discrete",
        "team:rllib",
    ],
)

py_test(
    name = "learning_tests_multi_agent_footsies_ppo_multi_gpu",
    size = "large",
    srcs = ["examples/algorithms/ppo/multi_agent_footsies_ppo.py"],
    args = [
        "--as-test",
        "--num-env-runners=20",
        "--evaluation-num-env-runners=3",
        "--num-learners=2",
        "--num-gpus-per-learner=1",
    ],
    main = "examples/algorithms/ppo/multi_agent_footsies_ppo.py",
    tags = [
        "exclusive",
        "learning_tests",
        "learning_tests_discrete",
        "multi_gpu",
        "team:rllib",
    ],
)

# Pendulum
py_test(
    name = "learning_tests_pendulum_ppo",
    size = "large",
    srcs = ["examples/algorithms/ppo/pendulum_ppo.py"],
    args = [
        "--as-test",
    ],
    main = "examples/algorithms/ppo/pendulum_ppo.py",
    tags = [
        "exclusive",
        "learning_tests",
        "learning_tests_continuous",
        "team:rllib",
        "torch_only",
    ],
)

py_test(
    name = "learning_tests_pendulum_ppo_gpu",
    size = "large",
    srcs = ["examples/algorithms/ppo/pendulum_ppo.py"],
    args = [
        "--as-test",
        "--num-learners=1",
        "--num-gpus-per-learner=1",
    ],
    main = "examples/algorithms/ppo/pendulum_ppo.py",
    tags = [
        "exclusive",
        "gpu",
        "learning_tests",
        "learning_tests_continuous",
        "learning_tests_pytorch_use_all_core",
        "team:rllib",
        "torch_only",
    ],
)

py_test(
    name = "learning_tests_pendulum_ppo_multi_cpu",
    size = "large",
    srcs = ["examples/algorithms/ppo/pendulum_ppo.py"],
    args = [
        "--as-test",
        "--num-learners=2",
    ],
    main = "examples/algorithms/ppo/pendulum_ppo.py",
    tags = [
        "exclusive",
        "learning_tests",
        "learning_tests_continuous",
        "learning_tests_pytorch_use_all_core",
        "team:rllib",
        "torch_only",
    ],
)

py_test(
    name = "learning_tests_pendulum_ppo_multi_gpu",
    size = "large",
    srcs = ["examples/algorithms/ppo/pendulum_ppo.py"],
    args = [
        "--as-test",
        "--num-learners=2",
        "--num-gpus-per-learner=1",
    ],
    main = "examples/algorithms/ppo/pendulum_ppo.py",
    tags = [
        "exclusive",
        "learning_tests",
        "learning_tests_continuous",
        "learning_tests_pytorch_use_all_core",
        "multi_gpu",
        "team:rllib",
        "torch_only",
    ],
)

# MultiAgentPendulum
py_test(
    name = "learning_tests_multi_agent_pendulum_ppo",
    size = "large",
    srcs = ["examples/algorithms/ppo/multi_agent_pendulum_ppo.py"],
    args = [
        "--as-test",
        "--num-agents=2",
    ],
    main = "examples/algorithms/ppo/multi_agent_pendulum_ppo.py",
    tags = [
        "exclusive",
        "learning_tests",
        "learning_tests_continuous",
        "team:rllib",
        "torch_only",
    ],
)

py_test(
    name = "learning_tests_multi_agent_pendulum_ppo_gpu",
    size = "large",
    srcs = ["examples/algorithms/ppo/multi_agent_pendulum_ppo.py"],
    args = [
        "--as-test",
        "--num-agents=2",
        "--num-learners=1",
        "--num-gpus-per-learner=1",
    ],
    main = "examples/algorithms/ppo/multi_agent_pendulum_ppo.py",
    tags = [
        "exclusive",
        "gpu",
        "learning_tests",
        "learning_tests_continuous",
        "learning_tests_pytorch_use_all_core",
        "team:rllib",
        "torch_only",
    ],
)

py_test(
    name = "learning_tests_multi_agent_pendulum_ppo_multi_cpu",
    size = "large",
    srcs = ["examples/algorithms/ppo/multi_agent_pendulum_ppo.py"],
    args = [
        "--as-test",
        "--num-agents=2",
        "--num-learners=2",
    ],
    main = "examples/algorithms/ppo/multi_agent_pendulum_ppo.py",
    tags = [
        "exclusive",
        "learning_tests",
        "learning_tests_continuous",
        "learning_tests_pytorch_use_all_core",
        "team:rllib",
        "torch_only",
    ],
)

py_test(
    name = "learning_tests_multi_agent_pendulum_ppo_multi_gpu",
    size = "large",
    srcs = ["examples/algorithms/ppo/multi_agent_pendulum_ppo.py"],
    args = [
        "--as-test",
        "--num-agents=2",
        "--num-learners=2",
        "--num-gpus-per-learner=1",
    ],
    main = "examples/algorithms/ppo/multi_agent_pendulum_ppo.py",
    tags = [
        "exclusive",
        "learning_tests",
        "learning_tests_continuous",
        "learning_tests_pytorch_use_all_core",
        "multi_gpu",
        "team:rllib",
        "torch_only",
    ],
)

# SAC
# MountainCar
py_test(
    name = "learning_tests_mountaincar_sac",
    size = "large",
    srcs = ["examples/algorithms/sac/mountaincar_sac.py"],
    args = [
        "--as-test",
    ],
    main = "examples/algorithms/sac/mountaincar_sac.py",
    tags = [
        "exclusive",
        "learning_tests",
        "learning_tests_discrete",
        "team:rllib",
        "torch_only",
    ],
)

py_test(
    name = "learning_tests_mountaincar_sac_gpu",
    size = "large",
    srcs = ["examples/algorithms/sac/mountaincar_sac.py"],
    args = [
        "--as-test",
        "--num-learners=1",
        "--num-gpus-per-learner=1",
    ],
    main = "examples/algorithms/sac/mountaincar_sac.py",
    tags = [
        "exclusive",
        "gpu",
        "learning_tests",
        "learning_tests_discrete",
        "team:rllib",
        "torch_only",
    ],
)

py_test(
    name = "learning_tests_mountaincar_sac_multi_cpu",
    size = "large",
    srcs = ["examples/algorithms/sac/mountaincar_sac.py"],
    args = [
        "--as-test",
        "--num-learners=2",
    ],
    main = "examples/algorithms/sac/mountaincar_sac.py",
    tags = [
        "exclusive",
        "learning_tests",
        "learning_tests_discrete",
        "team:rllib",
        "torch_only",
    ],
)

py_test(
    name = "learning_tests_mountaincar_sac_multi_gpu",
    size = "large",
    srcs = ["examples/algorithms/sac/mountaincar_sac.py"],
    args = [
        "--as-test",
        "--num-learners=2",
        "--num-gpus-per-learner=1",
    ],
    main = "examples/algorithms/sac/mountaincar_sac.py",
    tags = [
        "exclusive",
        "learning_tests",
        "learning_tests_discrete",
        "multi_gpu",
        "team:rllib",
        "torch_only",
    ],
)

# Pendulum
py_test(
    name = "learning_tests_pendulum_sac",
    size = "large",
    srcs = ["examples/algorithms/sac/pendulum_sac.py"],
    args = [
        "--as-test",
    ],
    main = "examples/algorithms/sac/pendulum_sac.py",
    tags = [
        "exclusive",
        "learning_tests",
        "learning_tests_continuous",
        "team:rllib",
        "torch_only",
    ],
)

py_test(
    name = "learning_tests_pendulum_sac_gpu",
    size = "large",
    srcs = ["examples/algorithms/sac/pendulum_sac.py"],
    args = [
        "--as-test",
        "--num-learners=1",
        "--num-gpus-per-learner=1",
    ],
    main = "examples/algorithms/sac/pendulum_sac.py",
    tags = [
        "exclusive",
        "gpu",
        "learning_tests",
        "learning_tests_continuous",
        "team:rllib",
        "torch_only",
    ],
)

py_test(
    name = "learning_tests_pendulum_sac_multi_cpu",
    size = "large",
    srcs = ["examples/algorithms/sac/pendulum_sac.py"],
    args = [
        "--as-test",
        "--num-learners=2",
    ],
    main = "examples/algorithms/sac/pendulum_sac.py",
    tags = [
        "exclusive",
        "learning_tests",
        "learning_tests_continuous",
        "team:rllib",
        "torch_only",
    ],
)

py_test(
    name = "learning_tests_pendulum_sac_multi_gpu",
    size = "large",
    srcs = ["examples/algorithms/sac/pendulum_sac.py"],
    args = [
        "--as-test",
        "--num-learners=2",
        "--num-gpus-per-learner=1",
    ],
    main = "examples/algorithms/sac/pendulum_sac.py",
    tags = [
        "exclusive",
        "learning_tests",
        "learning_tests_continuous",
        "multi_gpu",
        "team:rllib",
        "torch_only",
    ],
)

# MultiAgentPendulum
py_test(
    name = "learning_tests_multi_agent_pendulum_sac",
    size = "large",
    srcs = ["examples/algorithms/sac/multi_agent_pendulum_sac.py"],
    args = [
        "--as-test",
        "--num-agents=2",
        "--num-cpus=4",
    ],
    main = "examples/algorithms/sac/multi_agent_pendulum_sac.py",
    tags = [
        "exclusive",
        "learning_tests",
        "learning_tests_continuous",
        "team:rllib",
        "torch_only",
    ],
)

py_test(
    name = "learning_tests_multi_agent_pendulum_sac_gpu",
    size = "large",
    srcs = ["examples/algorithms/sac/multi_agent_pendulum_sac.py"],
    args = [
        "--as-test",
        "--num-agents=2",
        "--num-cpus=4",
        "--num-learners=1",
        "--num-gpus-per-learner=1",
    ],
    main = "examples/algorithms/sac/multi_agent_pendulum_sac.py",
    tags = [
        "exclusive",
        "gpu",
        "learning_tests",
        "learning_tests_continuous",
        "team:rllib",
        "torch_only",
    ],
)

py_test(
    name = "learning_tests_multi_agent_pendulum_sac_multi_cpu",
    size = "large",
    srcs = ["examples/algorithms/sac/multi_agent_pendulum_sac.py"],
    args = [
        "--num-agents=2",
        "--num-learners=2",
    ],
    main = "examples/algorithms/sac/multi_agent_pendulum_sac.py",
    tags = [
        "exclusive",
        "learning_tests",
        "learning_tests_continuous",
        "team:rllib",
        "torch_only",
    ],
)

py_test(
    name = "learning_tests_multi_agent_pendulum_sac_multi_gpu",
    size = "large",
    srcs = ["examples/algorithms/sac/multi_agent_pendulum_sac.py"],
    args = [
        "--num-agents=2",
        "--num-learners=2",
        "--num-gpus-per-learner=1",
    ],
    main = "examples/algorithms/sac/multi_agent_pendulum_sac.py",
    tags = [
        "exclusive",
        "learning_tests",
        "learning_tests_continuous",
        "multi_gpu",
        "team:rllib",
        "torch_only",
    ],
)

# --------------------------------------------------------------------
# Algorithms (Compilation, Losses, simple functionality tests)
# rllib/algorithms/
#
# Tag: algorithms_dir
# --------------------------------------------------------------------

# Generic (all Algorithms)

py_test(
    name = "test_algorithm",
    size = "large",
    srcs = ["algorithms/tests/test_algorithm.py"],
    data = ["offline/tests/data/cartpole/small.json"],
    tags = [
        "algorithms_dir",
        "algorithms_dir_generic",
        "team:rllib",
    ],
)

py_test(
    name = "test_algorithm_config",
    size = "medium",
    srcs = ["algorithms/tests/test_algorithm_config.py"],
    tags = [
        "algorithms_dir",
        "algorithms_dir_generic",
        "team:rllib",
    ],
)

py_test(
    name = "test_algorithm_export_checkpoint",
    size = "medium",
    srcs = ["algorithms/tests/test_algorithm_export_checkpoint.py"],
    tags = [
        "algorithms_dir",
        "algorithms_dir_generic",
        "team:rllib",
    ],
)

py_test(
    name = "test_algorithm_save_load_checkpoint_learner",
    size = "medium",
    srcs = ["algorithms/tests/test_algorithm_save_load_checkpoint_learner.py"],
    tags = [
        "algorithms_dir",
        "algorithms_dir_generic",
        "team:rllib",
    ],
)

py_test(
    name = "test_algorithm_save_load_checkpoint_connectors",
    size = "medium",
    srcs = ["algorithms/tests/test_algorithm_save_load_checkpoint_connectors.py"],
    tags = [
        "algorithms_dir",
        "algorithms_dir_generic",
        "team:rllib",
    ],
)

py_test(
    name = "test_algorithm_rl_module_restore",
    size = "large",
    srcs = ["algorithms/tests/test_algorithm_rl_module_restore.py"],
    tags = [
        "algorithms_dir",
        "algorithms_dir_generic",
        "team:rllib",
    ],
)

py_test(
    name = "test_algorithm_imports",
    size = "small",
    srcs = ["algorithms/tests/test_algorithm_imports.py"],
    tags = [
        "algorithms_dir",
        "algorithms_dir_generic",
        "team:rllib",
    ],
)

py_test(
    name = "test_registry",
    size = "small",
    srcs = ["algorithms/tests/test_registry.py"],
    tags = [
        "algorithms_dir",
        "algorithms_dir_generic",
        "team:rllib",
    ],
)

py_test(
    name = "test_env_runner_failures",
    size = "large",
    srcs = ["algorithms/tests/test_env_runner_failures.py"],
    tags = [
        "algorithms_dir",
        "algorithms_dir_generic",
        "exclusive",
        "team:rllib",
    ],
)

py_test(
    name = "test_node_failures",
    size = "large",
    srcs = ["algorithms/tests/test_node_failures.py"],
    tags = [
        "exclusive",
        "team:rllib",
        "tests_dir",
    ],
)

# Specific Algorithms

# APPO
# @OldAPIStack
py_test(
    name = "test_appo",
    size = "large",
    srcs = ["algorithms/appo/tests/test_appo.py"],
    tags = [
        "algorithms_dir",
        "team:rllib",
    ],
)

py_test(
    name = "test_appo_learner",
    size = "medium",
    srcs = ["algorithms/appo/tests/test_appo_learner.py"],
    tags = [
        "algorithms_dir",
        "team:rllib",
    ],
)

# BC
py_test(
    name = "test_bc",
    size = "medium",
    srcs = ["algorithms/bc/tests/test_bc.py"],
    # Include the offline data files.
    data = ["offline/tests/data/cartpole/cartpole-v1_large"],
    tags = [
        "algorithms_dir",
        "team:rllib",
    ],
)

# CQL
# @OldAPIStack
py_test(
    name = "test_cql_old_api_stack",
    size = "large",
    srcs = ["algorithms/cql/tests/test_cql_old_api_stack.py"],
    data = ["offline/tests/data/pendulum/small.json"],
    tags = [
        "algorithms_dir",
        "team:rllib",
    ],
)

# DQN
py_test(
    name = "test_dqn",
    size = "large",
    srcs = ["algorithms/dqn/tests/test_dqn.py"],
    tags = [
        "algorithms_dir",
        "team:rllib",
    ],
)

# DreamerV3
py_test(
    name = "test_dreamerv3",
    size = "large",
    srcs = ["algorithms/dreamerv3/tests/test_dreamerv3.py"],
    tags = [
        "algorithms_dir",
        "team:rllib",
    ],
)

# IMPALA
py_test(
    name = "test_impala",
    size = "large",
    srcs = ["algorithms/impala/tests/test_impala.py"],
    tags = [
        "algorithms_dir",
        "team:rllib",
    ],
)

py_test(
    name = "test_vtrace_v2",
    size = "small",
    srcs = ["algorithms/impala/tests/test_vtrace_v2.py"],
    tags = [
        "algorithms_dir",
        "team:rllib",
    ],
)

# @OldAPIStack
py_test(
    name = "test_vtrace_old_api_stack",
    size = "small",
    srcs = ["algorithms/impala/tests/test_vtrace_old_api_stack.py"],
    tags = [
        "algorithms_dir",
        "team:rllib",
    ],
)

# MARWIL
py_test(
    name = "test_marwil",
    size = "large",
    srcs = ["algorithms/marwil/tests/test_marwil.py"],
    # Include the offline data files.
    data = [
        "offline/tests/data/cartpole/cartpole-v1_large",
        "offline/tests/data/pendulum/pendulum-v1_large",
    ],
    tags = [
        "algorithms_dir",
        "team:rllib",
    ],
)

py_test(
    name = "test_marwil_rl_module",
    size = "large",
    srcs = ["algorithms/marwil/tests/test_marwil_rl_module.py"],
    # Include the json data file.
    data = [
        "offline/tests/data/cartpole/large.json",
    ],
    tags = [
        "algorithms_dir",
        "team:rllib",
    ],
)

# PPO
py_test(
    name = "test_ppo",
    size = "medium",
    srcs = ["algorithms/ppo/tests/test_ppo.py"],
    tags = [
        "algorithms_dir",
        "team:rllib",
    ],
)

py_test(
    name = "test_ppo_rl_module",
    size = "large",
    srcs = ["algorithms/ppo/tests/test_ppo_rl_module.py"],
    tags = [
        "algorithms_dir",
        "team:rllib",
    ],
)

py_test(
    name = "test_ppo_learner",
    size = "large",
    srcs = ["algorithms/ppo/tests/test_ppo_learner.py"],
    tags = [
        "algorithms_dir",
        "team:rllib",
    ],
)

# SAC
py_test(
    name = "test_sac",
    size = "large",
    srcs = ["algorithms/sac/tests/test_sac.py"],
    tags = [
        "algorithms_dir",
        "team:rllib",
    ],
)

# Generic testing
py_test(
    name = "algorithms/tests/test_custom_resource",
    size = "large",  # bazel may complain about it being too long sometimes - large is on purpose as some frameworks take longer
    srcs = ["algorithms/tests/test_custom_resource.py"],
    tags = [
        "algorithms_dir",
        "team:rllib",
    ],
)

py_test(
    name = "algorithms/tests/test_dependency_tf",
    size = "small",
    srcs = ["algorithms/tests/test_dependency_tf.py"],
    tags = [
        "algorithms_dir",
        "team:rllib",
    ],
)

py_test(
    name = "algorithms/tests/test_dependency_torch",
    size = "small",
    srcs = ["algorithms/tests/test_dependency_torch.py"],
    tags = [
        "algorithms_dir",
        "team:rllib",
    ],
)

py_test(
    name = "algorithms/tests/test_local",
    size = "small",
    srcs = ["algorithms/tests/test_local.py"],
    tags = [
        "algorithms_dir",
        "team:rllib",
    ],
)

py_test(
    name = "algorithms/tests/test_ray_client",
    size = "medium",
    srcs = ["algorithms/tests/test_ray_client.py"],
    tags = [
        "algorithms_dir",
        "team:rllib",
    ],
)

py_test(
    name = "algorithms/tests/test_telemetry",
    size = "small",
    srcs = ["algorithms/tests/test_telemetry.py"],
    tags = [
        "algorithms_dir",
        "team:rllib",
    ],
)

py_test(
    name = "algorithms/tests/test_nn_framework_import_errors",
    size = "small",
    srcs = ["algorithms/tests/test_nn_framework_import_errors.py"],
    tags = [
        "algorithms_dir",
        "team:rllib",
    ],
)

py_test(
    name = "algorithms/tests/test_placement_groups",
    size = "large",  # bazel may complain about it being too long sometimes - large is on purpose as some frameworks take longer
    srcs = ["algorithms/tests/test_placement_groups.py"],
    tags = [
        "algorithms_dir",
        "team:rllib",
    ],
)

# --------------------------------------------------------------------
# Callback tests
# rllib/callbacks/
#
# Tag: callbacks
# --------------------------------------------------------------------
py_test(
    name = "test_callbacks_on_algorithm",
    size = "large",
    srcs = ["callbacks/tests/test_callbacks_on_algorithm.py"],
    tags = [
        "callbacks_dir",
        "team:rllib",
    ],
)

py_test(
    name = "test_callbacks_on_env_runner",
    size = "medium",
    srcs = ["callbacks/tests/test_callbacks_on_env_runner.py"],
    tags = [
        "callbacks_dir",
        "team:rllib",
    ],
)

# @OldAPIStack
py_test(
    name = "test_callbacks_old_api_stack",
    size = "medium",
    srcs = ["callbacks/tests/test_callbacks_old_api_stack.py"],
    tags = [
        "callbacks_dir",
        "team:rllib",
    ],
)

py_test(
    name = "test_multicallback",
    size = "medium",
    srcs = ["callbacks/tests/test_multicallback.py"],
    tags = [
        "callbacks_dir",
        "team:rllib",
    ],
)

# --------------------------------------------------------------------
# Env tests
# rllib/env/
#
# Tag: env
# --------------------------------------------------------------------

py_test(
    name = "env/tests/test_infinite_lookback_buffer",
    size = "small",
    srcs = ["env/tests/test_infinite_lookback_buffer.py"],
    tags = [
        "env",
        "team:rllib",
    ],
)

py_test(
    name = "env/tests/test_multi_agent_env",
    size = "large",
    srcs = ["env/tests/test_multi_agent_env.py"],
    tags = [
        "team:rllib",
        "tests_dir",
    ],
)

py_test(
    name = "env/tests/test_multi_agent_env_runner",
    size = "medium",
    srcs = ["env/tests/test_multi_agent_env_runner.py"],
    tags = [
        "env",
        "team:rllib",
    ],
)

py_test(
    name = "env/tests/test_multi_agent_episode",
    size = "medium",
    srcs = ["env/tests/test_multi_agent_episode.py"],
    tags = [
        "env",
        "team:rllib",
    ],
)

py_test(
    name = "env/tests/test_single_agent_env_runner",
    size = "medium",
    srcs = ["env/tests/test_single_agent_env_runner.py"],
    tags = [
        "env",
        "team:rllib",
    ],
)

py_test(
    name = "env/tests/test_single_agent_episode",
    size = "small",
    srcs = ["env/tests/test_single_agent_episode.py"],
    tags = [
        "env",
        "team:rllib",
    ],
)

py_test(
    name = "env/tests/test_pettingzoo_env",
    size = "medium",
    srcs = ["env/tests/test_pettingzoo_env.py"],
    tags = [
        "env",
        "team:rllib",
    ],
)

py_test(
    name = "env/wrappers/tests/test_group_agents_wrapper",
    size = "small",
    srcs = ["env/wrappers/tests/test_group_agents_wrapper.py"],
    tags = [
        "env",
        "team:rllib",
    ],
)

# --------------------------------------------------------------------
# Evaluation components
# rllib/evaluation/
#
# Tag: evaluation
# --------------------------------------------------------------------
py_test(
    name = "env/tests/test_env_runner_group",
    size = "small",
    srcs = ["env/tests/test_env_runner_group.py"],
    tags = [
        "evaluation",
        "exclusive",
        "team:rllib",
    ],
)

# @OldAPIStack
py_test(
    name = "evaluation/tests/test_agent_collector",
    size = "small",
    srcs = ["evaluation/tests/test_agent_collector.py"],
    tags = [
        "evaluation",
        "team:rllib",
    ],
)

# @OldAPIStack
py_test(
    name = "evaluation/tests/test_env_runner_v2",
    size = "small",
    srcs = ["evaluation/tests/test_env_runner_v2.py"],
    tags = [
        "evaluation",
        "team:rllib",
    ],
)

# @OldAPIStack
py_test(
    name = "evaluation/tests/test_episode_v2",
    size = "small",
    srcs = ["evaluation/tests/test_episode_v2.py"],
    tags = [
        "evaluation",
        "team:rllib",
    ],
)

# @OldAPIStack
py_test(
    name = "evaluation/tests/test_postprocessing",
    size = "small",
    srcs = ["evaluation/tests/test_postprocessing.py"],
    tags = [
        "evaluation",
        "team:rllib",
    ],
)

# @OldAPIStack
py_test(
    name = "evaluation/tests/test_rollout_worker",
    size = "large",
    srcs = ["evaluation/tests/test_rollout_worker.py"],
    tags = [
        "evaluation",
        "exclusive",
        "team:rllib",
    ],
)

# --------------------------------------------------------------------
# RLlib core
# rllib/core/
#
# Tag: core
# --------------------------------------------------------------------

# Catalog
py_test(
    name = "test_catalog",
    size = "medium",
    srcs = ["core/models/tests/test_catalog.py"],
    tags = [
        "core",
        "models",
        "team:rllib",
    ],
)

# Default Models
py_test(
    name = "test_base_models",
    size = "small",
    srcs = ["core/models/tests/test_base_models.py"],
    tags = [
        "core",
        "models",
        "team:rllib",
    ],
)

py_test(
    name = "test_cnn_encoders",
    size = "large",
    srcs = ["core/models/tests/test_cnn_encoders.py"],
    tags = [
        "core",
        "models",
        "team:rllib",
    ],
)

py_test(
    name = "test_cnn_transpose_heads",
    size = "medium",
    srcs = ["core/models/tests/test_cnn_transpose_heads.py"],
    tags = [
        "core",
        "models",
        "team:rllib",
    ],
)

py_test(
    name = "test_mlp_encoders",
    size = "medium",
    srcs = ["core/models/tests/test_mlp_encoders.py"],
    tags = [
        "core",
        "models",
        "team:rllib",
    ],
)

py_test(
    name = "test_mlp_heads",
    size = "medium",
    srcs = ["core/models/tests/test_mlp_heads.py"],
    tags = [
        "core",
        "models",
        "team:rllib",
    ],
)

py_test(
    name = "test_recurrent_encoders",
    size = "medium",
    srcs = ["core/models/tests/test_recurrent_encoders.py"],
    tags = [
        "core",
        "models",
        "team:rllib",
    ],
)

# RLModule
py_test(
    name = "test_torch_rl_module",
    size = "medium",
    srcs = ["core/rl_module/torch/tests/test_torch_rl_module.py"],
    args = ["TestRLModule"],
    tags = [
        "core",
        "team:rllib",
    ],
)

# TODO(Artur): Comment this back in as soon as we can test with GPU
# py_test(
#    name = "test_torch_rl_module_gpu",
#    main = "core/rl_module/torch/tests/test_torch_rl_module.py",
#    tags = ["team:rllib", "core", "gpu", "exclusive"],
#    size = "medium",
#    srcs = ["core/rl_module/torch/tests/test_torch_rl_module.py"],
#    args = ["TestRLModuleGPU"],
# )

py_test(
    name = "test_multi_rl_module",
    size = "medium",
    srcs = ["core/rl_module/tests/test_multi_rl_module.py"],
    tags = [
        "core",
        "team:rllib",
    ],
)

py_test(
    name = "test_rl_module_specs",
    size = "medium",
    srcs = ["core/rl_module/tests/test_rl_module_specs.py"],
    tags = [
        "core",
        "team:rllib",
    ],
)

# LearnerGroup
py_test(
    name = "test_learner_group_async_update",
    size = "large",
    srcs = ["core/learner/tests/test_learner_group.py"],
    args = ["TestLearnerGroupAsyncUpdate"],
    main = "core/learner/tests/test_learner_group.py",
    # TODO(#50114): mark as manual as it is flaky.
    tags = [
        "exclusive",
        "manual",
        "multi_gpu",
        "team:rllib",
    ],
)

py_test(
    name = "test_learner_group_sync_update",
    size = "large",
    srcs = ["core/learner/tests/test_learner_group.py"],
    args = ["TestLearnerGroupSyncUpdate"],
    main = "core/learner/tests/test_learner_group.py",
    tags = [
        "exclusive",
        "multi_gpu",
        "team:rllib",
    ],
)

py_test(
    name = "test_learner_group_checkpoint_restore",
    size = "large",
    srcs = ["core/learner/tests/test_learner_group.py"],
    args = ["TestLearnerGroupCheckpointRestore"],
    main = "core/learner/tests/test_learner_group.py",
    tags = [
        "exclusive",
        "multi_gpu",
        "team:rllib",
    ],
)

py_test(
    name = "test_learner_group_save_and_restore_state",
    size = "large",
    srcs = ["core/learner/tests/test_learner_group.py"],
    args = ["TestLearnerGroupSaveAndRestoreState"],
    main = "core/learner/tests/test_learner_group.py",
    tags = [
        "exclusive",
        "multi_gpu",
        "team:rllib",
    ],
)

# Learner
py_test(
    name = "test_learner",
    size = "medium",
    srcs = ["core/learner/tests/test_learner.py"],
    tags = [
        "core",
        "exclusive",
        "ray_data",
        "team:rllib",
    ],
)

py_test(
    name = "test_torch_learner_compile",
    size = "medium",
    srcs = ["core/learner/torch/tests/test_torch_learner_compile.py"],
    tags = [
        "core",
        "exclusive",
        "ray_data",
        "team:rllib",
    ],
)

# --------------------------------------------------------------------
# Models and Distributions
# rllib/models/
#
# Tag: models
# --------------------------------------------------------------------

py_test(
    name = "test_action_distributions",
    size = "medium",
    srcs = ["models/tests/test_action_distributions.py"],
    tags = [
        "models",
        "team:rllib",
    ],
)

py_test(
    name = "test_distributions",
    size = "small",
    srcs = ["models/tests/test_distributions.py"],
    tags = [
        "models",
        "team:rllib",
    ],
)

py_test(
    name = "tests/test_catalog",
    size = "medium",
    srcs = ["models/tests/test_catalog.py"],
    tags = [
        "models",
        "team:rllib",
    ],
)

# --------------------------------------------------------------------
# Offline
# rllib/offline/
#
# Tag: offline
# --------------------------------------------------------------------

py_test(
    name = "test_dataset_reader",
    size = "small",
    srcs = ["offline/tests/test_dataset_reader.py"],
    data = [
        "offline/tests/data/pendulum/enormous.zip",
        "offline/tests/data/pendulum/large.json",
    ],
    tags = [
        "offline",
        "team:rllib",
    ],
)

py_test(
    name = "test_feature_importance",
    size = "medium",
    srcs = ["offline/tests/test_feature_importance.py"],
    tags = [
        "offline",
        "team:rllib",
        "torch_only",
    ],
)

py_test(
    name = "test_json_reader",
    size = "small",
    srcs = ["offline/tests/test_json_reader.py"],
    data = ["offline/tests/data/pendulum/large.json"],
    tags = [
        "offline",
        "team:rllib",
    ],
)

py_test(
    name = "test_ope",
    size = "medium",
    srcs = ["offline/estimators/tests/test_ope.py"],
    data = ["offline/tests/data/cartpole/small.json"],
    tags = [
        "offline",
        "ray_data",
        "team:rllib",
    ],
)

py_test(
    name = "test_ope_math",
    size = "small",
    srcs = ["offline/estimators/tests/test_ope_math.py"],
    tags = [
        "offline",
        "team:rllib",
    ],
)

py_test(
    name = "test_dm_learning",
    size = "large",
    srcs = ["offline/estimators/tests/test_dm_learning.py"],
    tags = [
        "offline",
        "team:rllib",
    ],
)

py_test(
    name = "test_dr_learning",
    size = "large",
    srcs = ["offline/estimators/tests/test_dr_learning.py"],
    tags = [
        "offline",
        "team:rllib",
    ],
)

py_test(
    name = "test_offline_env_runner",
    size = "small",
    srcs = ["offline/tests/test_offline_env_runner.py"],
    tags = [
        "offline",
        "team:rllib",
    ],
)

py_test(
    name = "test_offline_data",
    size = "medium",
    srcs = ["offline/tests/test_offline_data.py"],
    # Include the offline data files.
    data = [
        "offline/tests/data/cartpole/cartpole-v1_large",
        "offline/tests/data/cartpole/large.json",
    ],
    tags = [
        "offline",
        "team:rllib",
    ],
)

py_test(
    name = "test_offline_evaluation_runner",
    size = "medium",
    srcs = ["offline/tests/test_offline_evaluation_runner.py"],
    # Include the offline data files.
    data = [
        "offline/tests/data/cartpole/cartpole-v1_large",
    ],
    tags = [
        "offline",
        "team:rllib",
    ],
)

py_test(
    name = "test_offline_evaluation_runner_group",
    size = "medium",
    srcs = ["offline/tests/test_offline_evaluation_runner_group.py"],
    # Include the offline data files.
    data = [
        "offline/tests/data/cartpole/cartpole-v1_large",
    ],
    tags = [
        "offline",
        "team:rllib",
    ],
)

# TODO (sven, simon): This runs fine locally, but fails in the CI
py_test(
    # TODO(#50340): test is flaky.
    name = "test_offline_prelearner",
    size = "medium",
    srcs = ["offline/tests/test_offline_prelearner.py"],
    # Include the offline data files.
    data = [
        "offline/tests/data/cartpole/cartpole-v1_large",
        "offline/tests/data/cartpole/large.json",
    ],
    tags = [
        "offline",
        "team:rllib",
    ],
)

# --------------------------------------------------------------------
# Policies
# rllib/policy/
#
# Tag: policy
# --------------------------------------------------------------------

py_test(
    name = "policy/tests/test_compute_log_likelihoods",
    size = "medium",
    srcs = ["policy/tests/test_compute_log_likelihoods.py"],
    tags = [
        "policy",
        "team:rllib",
    ],
)

py_test(
    name = "policy/tests/test_export_checkpoint_and_model",
    size = "large",
    srcs = ["policy/tests/test_export_checkpoint_and_model.py"],
    tags = [
        "policy",
        "team:rllib",
    ],
)

py_test(
    name = "policy/tests/test_multi_agent_batch",
    size = "small",
    srcs = ["policy/tests/test_multi_agent_batch.py"],
    tags = [
        "policy",
        "team:rllib",
    ],
)

py_test(
    name = "policy/tests/test_policy",
    size = "medium",
    srcs = ["policy/tests/test_policy.py"],
    tags = [
        "policy",
        "team:rllib",
    ],
)

py_test(
    name = "policy/tests/test_policy_map",
    size = "medium",
    srcs = ["policy/tests/test_policy_map.py"],
    tags = [
        "policy",
        "team:rllib",
    ],
)

py_test(
    name = "policy/tests/test_policy_state_swapping",
    size = "medium",
    srcs = ["policy/tests/test_policy_state_swapping.py"],
    tags = [
        "gpu",
        "policy",
        "team:rllib",
    ],
)

py_test(
    name = "policy/tests/test_rnn_sequencing",
    size = "small",
    srcs = ["policy/tests/test_rnn_sequencing.py"],
    tags = [
        "policy",
        "team:rllib",
    ],
)

py_test(
    name = "policy/tests/test_sample_batch",
    size = "small",
    srcs = ["policy/tests/test_sample_batch.py"],
    tags = [
        "multi_gpu",
        "policy",
        "team:rllib",
    ],
)

py_test(
    name = "policy/tests/test_view_requirement",
    size = "small",
    srcs = ["policy/tests/test_view_requirement.py"],
    tags = [
        "policy",
        "team:rllib",
    ],
)

py_test(
    name = "policy/tests/test_policy_checkpoint_restore",
    size = "large",
    srcs = ["policy/tests/test_policy_checkpoint_restore.py"],
    main = "policy/tests/test_policy_checkpoint_restore.py",
    tags = [
        "policy",
        "team:rllib",
    ],
)

py_test(
    name = "policy/tests/test_timesteps",
    size = "small",
    srcs = ["policy/tests/test_timesteps.py"],
    tags = [
        "policy",
        "team:rllib",
    ],
)

py_test(
    name = "policy/tests/test_lstm",
    size = "medium",
    srcs = ["policy/tests/test_lstm.py"],
    tags = [
        "policy",
        "team:rllib",
    ],
)

# --------------------------------------------------------------------
# Utils:
# rllib/utils/
#
# Tag: utils
# --------------------------------------------------------------------

# Checkpointables
py_test(
    name = "utils/tests/test_checkpointable",
    size = "large",
    srcs = ["utils/tests/test_checkpointable.py"],
    data = glob(["utils/tests/old_checkpoints/**"]),
    tags = [
        "team:rllib",
        "utils",
    ],
)

# Errors
py_test(
    name = "test_errors",
    size = "medium",
    srcs = ["utils/tests/test_errors.py"],
    tags = [
        "team:rllib",
        "utils",
    ],
)

# @OldAPIStack
py_test(
    name = "test_minibatch_utils",
    size = "small",
    srcs = ["utils/tests/test_minibatch_utils.py"],
    tags = [
        "team:rllib",
        "utils",
    ],
)

py_test(
    name = "test_serialization",
    size = "small",
    srcs = ["utils/tests/test_serialization.py"],
    tags = [
        "team:rllib",
        "utils",
    ],
)

# @OldAPIStack
py_test(
    name = "test_explorations",
    size = "large",
    srcs = ["utils/exploration/tests/test_explorations.py"],
    tags = [
        "team:rllib",
        "utils",
    ],
)

# Test metrics (metrics logger, stats)
py_test(
    name = "test_metrics_logger",
    size = "small",
    srcs = ["utils/metrics/tests/test_metrics_logger.py"],
    tags = [
        "team:rllib",
        "utils",
    ],
)

py_test(
    name = "test_stats",
    size = "small",
    srcs = ["utils/metrics/tests/test_stats.py"],
    tags = [
        "team:rllib",
        "utils",
    ],
)

# @OldAPIStack
py_test(
    name = "test_value_predictions",
    size = "small",
    srcs = ["utils/postprocessing/tests/test_value_predictions.py"],
    tags = [
        "team:rllib",
        "utils",
    ],
)

py_test(
    name = "test_tf_utils",
    size = "medium",
    srcs = ["utils/tests/test_tf_utils.py"],
    tags = [
        "team:rllib",
        "utils",
    ],
)

py_test(
    name = "test_torch_utils",
    size = "medium",
    srcs = ["utils/tests/test_torch_utils.py"],
    tags = [
        "gpu",
        "team:rllib",
        "utils",
    ],
)

# Schedules
py_test(
    name = "test_schedules",
    size = "small",
    srcs = ["utils/schedules/tests/test_schedules.py"],
    tags = [
        "team:rllib",
        "utils",
    ],
)

# @OldAPIStack
py_test(
    name = "test_framework_agnostic_components",
    size = "small",
    srcs = ["utils/tests/test_framework_agnostic_components.py"],
    data = glob(["utils/tests/**"]),
    tags = [
        "team:rllib",
        "utils",
    ],
)

# Spaces/Space utils.
py_test(
    name = "test_space_utils",
    size = "small",
    srcs = ["utils/spaces/tests/test_space_utils.py"],
    tags = [
        "team:rllib",
        "utils",
    ],
)

# TaskPool
py_test(
    name = "test_taskpool",
    size = "small",
    srcs = ["utils/tests/test_taskpool.py"],
    tags = [
        "team:rllib",
        "utils",
    ],
)

# ReplayBuffers
py_test(
    name = "test_episode_replay_buffer",
    size = "small",
    srcs = ["utils/replay_buffers/tests/test_episode_replay_buffer.py"],
    tags = [
        "team:rllib",
        "utils",
    ],
)

py_test(
    name = "test_multi_agent_episode_buffer",
    size = "small",
    srcs = ["utils/replay_buffers/tests/test_multi_agent_episode_buffer.py"],
    tags = [
        "team:rllib",
        "utils",
    ],
)

py_test(
    name = "test_multi_agent_mixin_replay_buffer",
    size = "small",
    srcs = ["utils/replay_buffers/tests/test_multi_agent_mixin_replay_buffer.py"],
    tags = [
        "team:rllib",
        "utils",
    ],
)

py_test(
    name = "test_multi_agent_prio_episode_buffer",
    size = "small",
    srcs = ["utils/replay_buffers/tests/test_multi_agent_prio_episode_buffer.py"],
    tags = [
        "team:rllib",
        "utils",
    ],
)

py_test(
    name = "test_multi_agent_prioritized_replay_buffer",
    size = "small",
    srcs = ["utils/replay_buffers/tests/test_multi_agent_prioritized_replay_buffer.py"],
    tags = [
        "team:rllib",
        "utils",
    ],
)

py_test(
    name = "test_multi_agent_replay_buffer",
    size = "small",
    srcs = ["utils/replay_buffers/tests/test_multi_agent_replay_buffer.py"],
    tags = [
        "team:rllib",
        "utils",
    ],
)

py_test(
    name = "test_prioritized_episode_buffer",
    size = "small",
    srcs = ["utils/replay_buffers/tests/test_prioritized_episode_buffer.py"],
    tags = [
        "team::rllib",
        "utils",
    ],
)

py_test(
    name = "test_prioritized_replay_buffer_replay_buffer_api",
    size = "small",
    srcs = ["utils/replay_buffers/tests/test_prioritized_replay_buffer_replay_buffer_api.py"],
    tags = [
        "team:rllib",
        "utils",
    ],
)

py_test(
    name = "test_replay_buffer",
    size = "small",
    srcs = ["utils/replay_buffers/tests/test_replay_buffer.py"],
    tags = [
        "team:rllib",
        "utils",
    ],
)

py_test(
    name = "test_fifo_replay_buffer",
    size = "small",
    srcs = ["utils/replay_buffers/tests/test_fifo_replay_buffer.py"],
    tags = [
        "team:rllib",
        "utils",
    ],
)

py_test(
    name = "test_reservoir_buffer",
    size = "small",
    srcs = ["utils/replay_buffers/tests/test_reservoir_buffer.py"],
    tags = [
        "team:rllib",
        "utils",
    ],
)

py_test(
    name = "test_segment_tree_replay_buffer_api",
    size = "small",
    srcs = ["utils/replay_buffers/tests/test_segment_tree_replay_buffer_api.py"],
    tags = [
        "team:rllib",
        "utils",
    ],
)

py_test(
    name = "test_check_multi_agent",
    size = "small",
    srcs = ["utils/tests/test_check_multi_agent.py"],
    tags = [
        "team:rllib",
        "utils",
    ],
)

py_test(
    name = "test_actor_manager",
    size = "medium",
    srcs = ["utils/tests/test_actor_manager.py"],
    data = ["utils/tests/random_numbers.pkl"],
    tags = [
        "exclusive",
        "team:rllib",
        "utils",
    ],
)

# --------------------------------------------------------------------
# examples/ directory
#
# Tag: examples
#
# NOTE: Add tests alphabetically into this list.
# --------------------------------------------------------------------

# subdirectory: _docs/

py_test(
    name = "examples/_docs/rllib_on_rllib_readme",
    size = "medium",
    srcs = ["examples/_docs/rllib_on_rllib_readme.py"],
    main = "examples/_docs/rllib_on_rllib_readme.py",
    tags = [
        "documentation",
        "no_main",
        "team:rllib",
    ],
)

# ----------------------
# Old API stack examples
# ----------------------
# subdirectory: _old_api_stack/connectors/
py_test(
    name = "examples/_old_api_stack/connectors/run_connector_policy",
    size = "small",
    srcs = ["examples/_old_api_stack/connectors/run_connector_policy.py"],
    main = "examples/_old_api_stack/connectors/run_connector_policy.py",
    tags = [
        "examples",
        "exclusive",
        "old_api_stack",
        "team:rllib",
    ],
)

py_test(
    name = "examples/_old_api_stack/connectors/run_connector_policy_w_lstm",
    size = "small",
    srcs = ["examples/_old_api_stack/connectors/run_connector_policy.py"],
    args = ["--use-lstm"],
    main = "examples/_old_api_stack/connectors/run_connector_policy.py",
    tags = [
        "examples",
        "exclusive",
        "old_api_stack",
        "team:rllib",
    ],
)

# ----------------------
# New API stack
# Note: This includes to-be-translated-to-new-API-stack examples
# tagged by @OldAPIStack
# ----------------------

# subdirectory: actions/
# ....................................
py_test(
    name = "examples/actions/autoregressive_actions",
    size = "large",
    srcs = ["examples/actions/autoregressive_actions.py"],
    main = "examples/actions/autoregressive_actions.py",
    tags = [
        "examples",
        "team:rllib",
    ],
)

py_test(
    name = "examples/actions/custom_action_distribution",
    size = "large",
    srcs = ["examples/actions/custom_action_distribution.py"],
    args = [
        "--temperature=0.75",
    ],
    main = "examples/actions/custom_action_distribution.py",
    tags = [
        "examples",
        "team:rllib",
    ],
)

py_test(
    name = "examples/actions/nested_action_spaces_ppo",
    size = "large",
    srcs = ["examples/actions/nested_action_spaces.py"],
    args = [
        "--as-test",
        "--framework=torch",
        "--stop-reward=-500.0",
        "--algo=PPO",
    ],
    main = "examples/actions/nested_action_spaces.py",
    tags = [
        "examples",
        "exclusive",
        "team:rllib",
    ],
)

py_test(
    name = "examples/actions/nested_action_spaces_multi_agent_ppo",
    size = "large",
    srcs = ["examples/actions/nested_action_spaces.py"],
    args = [
        "--as-test",
        "--num-agents=2",
        "--framework=torch",
        "--stop-reward=-1000.0",
        "--algo=PPO",
    ],
    main = "examples/actions/nested_action_spaces.py",
    tags = [
        "examples",
        "exclusive",
        "team:rllib",
    ],
)

# subdirectory: algorithms/
# ....................................
py_test(
    name = "examples/algorithms/appo_custom_algorithm_w_shared_data_actor",
    size = "large",
    srcs = ["examples/algorithms/appo_custom_algorithm_w_shared_data_actor.py"],
    args = [
        "--as-test",
    ],
    main = "examples/algorithms/appo_custom_algorithm_w_shared_data_actor.py",
    tags = [
        "examples",
        "team:rllib",
    ],
)

py_test(
    name = "examples/algorithms/maml_lr_supervised_learning",
    size = "large",
    srcs = ["examples/algorithms/maml_lr_supervised_learning.py"],
    args = [
        "--as-test",
        "--stop-iters=70000",
        "--meta-lr=0.001",
        "--meta-train-batch-size=5",
        "--fine-tune-iters=10",
        "--fine-tune-batch-size=5",
        "--fine-tune-lr=0.01",
        "--noise-std=0.0",
        "--no-plot",
    ],
    main = "examples/algorithms/maml_lr_supervised_learning.py",
    tags = [
        "examples",
        "team:rllib",
    ],
)

py_test(
    name = "examples/algorithms/vpg_custom_algorithm",
    size = "large",
    srcs = ["examples/algorithms/vpg_custom_algorithm.py"],
    args = [
        "--as-test",
    ],
    main = "examples/algorithms/vpg_custom_algorithm.py",
    tags = [
        "examples",
        "team:rllib",
    ],
)

# subdirectory: catalogs/
# ....................................
py_test(
    name = "examples/catalogs/custom_action_distribution",
    size = "small",
    srcs = ["examples/catalogs/custom_action_distribution.py"],
    main = "examples/catalogs/custom_action_distribution.py",
    tags = [
        "examples",
        "no_main",
        "team:rllib",
    ],
)

py_test(
    name = "examples/catalogs/mobilenet_v2_encoder",
    size = "small",
    srcs = ["examples/catalogs/mobilenet_v2_encoder.py"],
    main = "examples/catalogs/mobilenet_v2_encoder.py",
    tags = [
        "examples",
        "no_main",
        "team:rllib",
    ],
)

# subdirectory: checkpoints/
# ....................................
py_test(
    name = "examples/checkpoints/change_config_during_training",
    size = "large",
    srcs = ["examples/checkpoints/change_config_during_training.py"],
    args = [
        "--as-test",
        "--stop-reward-first-config=150.0",
        "--stop-reward=450.0",
    ],
    main = "examples/checkpoints/change_config_during_training.py",
    tags = [
        "examples",
        "examples_use_all_core",
        "exclusive",
        "team:rllib",
    ],
)

py_test(
    name = "examples/checkpoints/checkpoint_by_custom_criteria",
    size = "large",
    srcs = ["examples/checkpoints/checkpoint_by_custom_criteria.py"],
    args = [
        "--stop-reward=150.0",
        "--num-cpus=8",
    ],
    main = "examples/checkpoints/checkpoint_by_custom_criteria.py",
    tags = [
        "examples",
        "examples_use_all_core",
        "exclusive",
        "team:rllib",
    ],
)

py_test(
    name = "examples/checkpoints/continue_training_from_checkpoint",
    size = "large",
    srcs = ["examples/checkpoints/continue_training_from_checkpoint.py"],
    args = [
        "--as-test",
    ],
    main = "examples/checkpoints/continue_training_from_checkpoint.py",
    tags = [
        "examples",
        "exclusive",
        "team:rllib",
    ],
)

py_test(
    name = "examples/checkpoints/continue_training_from_checkpoint_multi_agent",
    size = "large",
    srcs = ["examples/checkpoints/continue_training_from_checkpoint.py"],
    args = [
        "--as-test",
        "--num-agents=2",
        "--stop-reward-crash=400.0",
        "--stop-reward=900.0",
    ],
    main = "examples/checkpoints/continue_training_from_checkpoint.py",
    tags = [
        "examples",
        "exclusive",
        "team:rllib",
    ],
)

#@OldAPIStack
py_test(
    name = "examples/checkpoints/continue_training_from_checkpoint_old_api_stack",
    size = "large",
    srcs = ["examples/checkpoints/continue_training_from_checkpoint.py"],
    args = ["--as-test"],
    main = "examples/checkpoints/continue_training_from_checkpoint.py",
    tags = [
        "examples",
        "exclusive",
        "team:rllib",
    ],
)

py_test(
    name = "examples/checkpoints/cartpole_dqn_export",
    size = "small",
    srcs = ["examples/checkpoints/cartpole_dqn_export.py"],
    main = "examples/checkpoints/cartpole_dqn_export.py",
    tags = [
        "examples",
        "exclusive",
        "team:rllib",
    ],
)

# subdirectory: connectors/
# ....................................
# Framestacking examples only run in smoke-test mode (a few iters only).
# PPO
py_test(
    name = "examples/connectors/frame_stacking_ppo",
    size = "medium",
    srcs = ["examples/connectors/frame_stacking.py"],
    args = [
        "--stop-iter=2",
        "--framework=torch",
        "--algo=PPO",
    ],
    main = "examples/connectors/frame_stacking.py",
    tags = [
        "examples",
        "exclusive",
        "team:rllib",
    ],
)

py_test(
    name = "examples/connectors/frame_stacking_multi_agent_ppo",
    size = "medium",
    srcs = ["examples/connectors/frame_stacking.py"],
    args = [
        "--num-agents=2",
        "--stop-iter=2",
        "--framework=torch",
        "--algo=PPO",
        "--num-env-runners=4",
        "--num-cpus=6",
    ],
    main = "examples/connectors/frame_stacking.py",
    tags = [
        "examples",
        "exclusive",
        "team:rllib",
    ],
)

# IMPALA
py_test(
    name = "examples/connectors/frame_stacking_impala",
    size = "medium",
    srcs = ["examples/connectors/frame_stacking.py"],
    args = [
        "--stop-iter=2",
        "--framework=torch",
        "--algo=IMPALA",
    ],
    main = "examples/connectors/frame_stacking.py",
    tags = [
        "examples",
        "exclusive",
        "team:rllib",
    ],
)

py_test(
    name = "examples/connectors/frame_stacking_multi_agent_impala",
    size = "medium",
    srcs = ["examples/connectors/frame_stacking.py"],
    args = [
        "--num-agents=2",
        "--stop-iter=2",
        "--framework=torch",
        "--algo=IMPALA",
        "--num-env-runners=4",
        "--num-cpus=6",
    ],
    main = "examples/connectors/frame_stacking.py",
    tags = [
        "examples",
        "exclusive",
        "team:rllib",
    ],
)

# Nested observation spaces (flattening).
# PPO
py_test(
    name = "examples/connectors/flatten_observations_dict_space_ppo",
    size = "medium",
    srcs = ["examples/connectors/flatten_observations_dict_space.py"],
    args = [
        "--as-test",
        "--stop-reward=400.0",
        "--framework=torch",
        "--algo=PPO",
    ],
    main = "examples/connectors/flatten_observations_dict_space.py",
    tags = [
        "examples",
        "exclusive",
        "team:rllib",
    ],
)

py_test(
    name = "examples/connectors/flatten_observations_dict_space_multi_agent_ppo",
    size = "medium",
    srcs = ["examples/connectors/flatten_observations_dict_space.py"],
    args = [
        "--num-agents=2",
        "--as-test",
        "--stop-reward=800.0",
        "--framework=torch",
        "--algo=PPO",
    ],
    main = "examples/connectors/flatten_observations_dict_space.py",
    tags = [
        "examples",
        "exclusive",
        "team:rllib",
    ],
)

# IMPALA
py_test(
    name = "examples/connectors/flatten_observations_dict_space_impala",
    size = "large",
    srcs = ["examples/connectors/flatten_observations_dict_space.py"],
    args = [
        "--as-test",
        "--stop-reward=400.0",
        "--stop-timesteps=2000000",
        "--framework=torch",
        "--algo=IMPALA",
    ],
    main = "examples/connectors/flatten_observations_dict_space.py",
    tags = [
        "examples",
        "exclusive",
        "team:rllib",
    ],
)

py_test(
    name = "examples/connectors/flatten_observations_dict_space_multi_agent_impala",
    size = "large",
    srcs = ["examples/connectors/flatten_observations_dict_space.py"],
    args = [
        "--num-agents=2",
        "--as-test",
        "--stop-reward=800.0",
        "--stop-timesteps=2000000",
        "--framework=torch",
        "--algo=IMPALA",
    ],
    main = "examples/connectors/flatten_observations_dict_space.py",
    tags = [
        "examples",
        "exclusive",
        "team:rllib",
        # Test is failing: https://github.com/ray-project/ray/issues/47717
        "manual",
    ],
)

# Prev-r/prev actions + LSTM example.
py_test(
    name = "examples/connectors/prev_actions_prev_rewards_ppo",
    size = "large",
    srcs = ["examples/connectors/prev_actions_prev_rewards.py"],
    args = [
        "--as-test",
        "--stop-reward=200.0",
        "--framework=torch",
        "--algo=PPO",
        "--num-env-runners=4",
        "--num-cpus=6",
    ],
    main = "examples/connectors/prev_actions_prev_rewards.py",
    tags = [
        "examples",
        "exclusive",
        "team:rllib",
    ],
)

py_test(
    name = "examples/connectors/prev_actions_prev_rewards_multi_agent_ppo",
    size = "large",
    srcs = ["examples/connectors/prev_actions_prev_rewards.py"],
    args = [
        "--num-agents=2",
        "--as-test",
        "--stop-reward=400.0",
        "--framework=torch",
        "--algo=PPO",
        "--num-env-runners=4",
        "--num-cpus=6",
    ],
    main = "examples/connectors/prev_actions_prev_rewards.py",
    tags = [
        "examples",
        "examples_use_all_core",
        "exclusive",
        "team:rllib",
    ],
)

# MeanStd filtering example.
# PPO
py_test(
    name = "examples/connectors/mean_std_filtering_ppo",
    size = "medium",
    srcs = ["examples/connectors/mean_std_filtering.py"],
    args = [
        "--as-test",
        "--stop-reward=-300.0",
        "--framework=torch",
        "--algo=PPO",
        "--num-env-runners=2",
        "--num-cpus=4",
    ],
    main = "examples/connectors/mean_std_filtering.py",
    tags = [
        "examples",
        "exclusive",
        "team:rllib",
        # Disabled: https://github.com/ray-project/ray/issues/47435
        "manual",
    ],
)

py_test(
    name = "examples/connectors/mean_std_filtering_multi_agent_ppo",
    size = "large",
    srcs = ["examples/connectors/mean_std_filtering.py"],
    args = [
        "--num-agents=2",
        "--as-test",
        "--stop-reward=-600.0",
        "--framework=torch",
        "--algo=PPO",
        "--num-env-runners=5",
        "--num-cpus=7",
    ],
    main = "examples/connectors/mean_std_filtering.py",
    tags = [
        "examples",
        "examples_use_all_core",
        "exclusive",
        "team:rllib",
    ],
)

py_test(
    name = "examples/connectors/multi_agent_observation_preprocessor",
    size = "medium",
    srcs = ["examples/connectors/multi_agent_observation_preprocessor.py"],
    args = [
        "--num-agents=2",
        "--algo=PPO",
    ],
    main = "examples/connectors/multi_agent_observation_preprocessor.py",
    tags = [
        "examples",
        "exclusive",
        "team:rllib",
    ],
)

py_test(
    name = "examples/connectors/single_agent_observation_preprocessor",
    size = "medium",
    srcs = ["examples/connectors/single_agent_observation_preprocessor.py"],
    args = [
        "--algo=PPO",
    ],
    main = "examples/connectors/single_agent_observation_preprocessor.py",
    tags = [
        "examples",
        "exclusive",
        "team:rllib",
    ],
)

# subdirectory: curiosity/
# ....................................
py_test(
    name = "examples/curiosity/count_based_curiosity",
    size = "large",
    srcs = ["examples/curiosity/count_based_curiosity.py"],
    args = [
        "--as-test",
    ],
    main = "examples/curiosity/count_based_curiosity.py",
    tags = [
        "examples",
        "exclusive",
        "team:rllib",
    ],
)

py_test(
    name = "examples/curiosity/euclidian_distance_based_curiosity",
    size = "large",
    srcs = ["examples/curiosity/euclidian_distance_based_curiosity.py"],
    args = [
        "--as-test",
    ],
    main = "examples/curiosity/euclidian_distance_based_curiosity.py",
    tags = [
        "examples",
        "exclusive",
        "team:rllib",
    ],
)

py_test(
    name = "examples/curiosity/intrinsic_curiosity_model_based_curiosity_ppo",
    size = "large",
    srcs = ["examples/curiosity/intrinsic_curiosity_model_based_curiosity.py"],
    args = [
        "--as-test",
        "--algo=PPO",
    ],
    main = "examples/curiosity/intrinsic_curiosity_model_based_curiosity.py",
    tags = [
        "examples",
        "exclusive",
        "team:rllib",
    ],
)

# TODO (sven): Learns, but very slowly. Needs further tuning.
#  ICM seems to be broken due to a bug that's fixed in a still-open PR.
# py_test(
#    name = "examples/curiosity/intrinsic_curiosity_model_based_curiosity_dqn",
#    main = "examples/curiosity/intrinsic_curiosity_model_based_curiosity.py",
#    tags = ["team:rllib", "exclusive", "examples"],
#    size = "large",
#    srcs = ["examples/curiosity/intrinsic_curiosity_model_based_curiosity.py"],
#    args = ["--as-test", "--algo=DQN"]
# )

# subdirectory: curriculum/
# ....................................
py_test(
    name = "examples/curriculum/curriculum_learning",
    size = "medium",
    srcs = ["examples/curriculum/curriculum_learning.py"],
    args = [
        "--as-test",
    ],
    main = "examples/curriculum/curriculum_learning.py",
    tags = [
        "examples",
        "exclusive",
        "team:rllib",
    ],
)

py_test(
    name = "examples/curriculum/pong_curriculum_learning",
    size = "large",
    srcs = ["examples/curriculum/pong_curriculum_learning.py"],
    args = [
        "--as-test",
        "--num-env-runners=10",
        "--num-cpus=11",
        "--num-envs-per-env-runner=5",
        "--stop-iters=20",
        "--stop-reward=-21.0",
    ],
    main = "examples/curriculum/pong_curriculum_learning.py",
    tags = [
        "examples",
        "exclusive",
        "team:rllib",
    ],
)

# subdirectory: debugging/
# ....................................
py_test(
    name = "examples/debugging/deterministic_sampling_and_training",
    size = "medium",
    srcs = ["examples/debugging/deterministic_sampling_and_training.py"],
    args = [
        "--as-test",
        "--num-learners=2",
    ],
    main = "examples/debugging/deterministic_sampling_and_training.py",
    tags = [
        "examples",
        "exclusive",
        "multi_gpu",
        "team:rllib",
    ],
)

py_test(
    name = "examples/debugging/deterministic_sampling_and_training_multi_agent",
    size = "medium",
    srcs = ["examples/debugging/deterministic_sampling_and_training.py"],
    args = [
        "--as-test",
        "--num-learners=2",
        "--num-agents=2",
    ],
    main = "examples/debugging/deterministic_sampling_and_training.py",
    tags = [
        "examples",
        "exclusive",
        "multi_gpu",
        "team:rllib",
    ],
)

# subdirectory: envs/
# ....................................
py_test(
    name = "examples/envs/agents_act_in_sequence",
    size = "medium",
    srcs = ["examples/envs/agents_act_in_sequence.py"],
    args = [
        "--num-agents=2",
        "--stop-iters=3",
    ],
    main = "examples/envs/agents_act_in_sequence.py",
    tags = [
        "examples",
        "exclusive",
        "team:rllib",
    ],
)

py_test(
    name = "examples/envs/agents_act_simultaneously",
    size = "medium",
    srcs = ["examples/envs/agents_act_simultaneously.py"],
    args = [
        "--num-agents=2",
        "--stop-iters=3",
    ],
    main = "examples/envs/agents_act_simultaneously.py",
    tags = [
        "examples",
        "exclusive",
        "team:rllib",
    ],
)

py_test(
    name = "examples/envs/async_gym_env_vectorization",
    size = "medium",
    srcs = ["examples/envs/async_gym_env_vectorization.py"],
    args = [
        "--as-test",
        "--vectorize-mode=both",
    ],
    main = "examples/envs/async_gym_env_vectorization.py",
    tags = [
        "examples",
        "exclusive",
        "team:rllib",
    ],
)

py_test(
    name = "examples/envs/custom_env_render_method",
    size = "medium",
    srcs = ["examples/envs/custom_env_render_method.py"],
    args = [
        "--num-agents=0",
    ],
    main = "examples/envs/custom_env_render_method.py",
    tags = [
        "examples",
        "exclusive",
        "team:rllib",
    ],
)

py_test(
    name = "examples/envs/custom_env_render_method_multi_agent",
    size = "medium",
    srcs = ["examples/envs/custom_env_render_method.py"],
    args = [
        "--num-agents=2",
    ],
    main = "examples/envs/custom_env_render_method.py",
    tags = [
        "examples",
        "exclusive",
        "team:rllib",
    ],
)

py_test(
    name = "examples/envs/custom_gym_env",
    size = "medium",
    srcs = ["examples/envs/custom_gym_env.py"],
    args = [
        "--as-test",
    ],
    main = "examples/envs/custom_gym_env.py",
    tags = [
        "examples",
        "exclusive",
        "team:rllib",
    ],
)

py_test(
    name = "examples/envs/env_connecting_to_rllib_w_tcp_client",
    size = "medium",
    srcs = ["examples/envs/env_connecting_to_rllib_w_tcp_client.py"],
    args = [
        "--as-test",
        "--port=12346",
        "--use-dummy-client",
    ],
    main = "examples/envs/env_connecting_to_rllib_w_tcp_client.py",
    tags = [
        "examples",
        "exclusive",
        "team:rllib",
    ],
)

py_test(
    name = "examples/envs/env_rendering_and_recording",
    size = "medium",
    srcs = ["examples/envs/env_rendering_and_recording.py"],
    args = [
        "--env=CartPole-v1",
        "--stop-iters=2",
    ],
    tags = [
        "examples",
        "exclusive",
        "team:rllib",
    ],
)

py_test(
    name = "examples/envs/env_w_protobuf_observations",
    size = "medium",
    srcs = ["examples/envs/env_w_protobuf_observations.py"],
    args = [
        "--as-test",
    ],
    main = "examples/envs/env_w_protobuf_observations.py",
    tags = [
        "examples",
        "exclusive",
        "team:rllib",
    ],
)

#@OldAPIStack
py_test(
    name = "examples/envs/greyscale_env",
    size = "medium",
    srcs = ["examples/envs/greyscale_env.py"],
    args = ["--stop-iters=1 --as-test --framework torch"],
    tags = [
        "examples",
        "no_main",
        "team:rllib",
    ],
)

# subdirectory: evaluation/
# ....................................
py_test(
    name = "examples/evaluation/custom_evaluation",
    size = "medium",
    srcs = ["examples/evaluation/custom_evaluation.py"],
    args = [
        "--framework=torch",
        "--as-test",
        "--stop-reward=0.75",
        "--num-cpus=5",
    ],
    main = "examples/evaluation/custom_evaluation.py",
    tags = [
        "examples",
        "exclusive",
        "team:rllib",
    ],
)

py_test(
    name = "examples/evaluation/custom_evaluation_parallel_to_training_10_episodes",
    size = "medium",
    srcs = ["examples/evaluation/custom_evaluation.py"],
    args = [
        "--as-test",
        "--stop-reward=0.75",
        "--evaluation-parallel-to-training",
        "--num-cpus=5",
        "--evaluation-duration=10",
        "--evaluation-duration-unit=episodes",
    ],
    main = "examples/evaluation/custom_evaluation.py",
    tags = [
        "examples",
        "exclusive",
        "team:rllib",
    ],
)

py_test(
    name = "examples/evaluation/evaluation_parallel_to_training_duration_auto",
    size = "medium",
    srcs = ["examples/evaluation/evaluation_parallel_to_training.py"],
    args = [
        "--as-test",
        "--evaluation-parallel-to-training",
        "--stop-reward=450.0",
        "--num-cpus=6",
        "--evaluation-duration=auto",
    ],
    main = "examples/evaluation/evaluation_parallel_to_training.py",
    tags = [
        "examples",
        "exclusive",
        "team:rllib",
    ],
)

py_test(
    name = "examples/evaluation/evaluation_parallel_to_training_multi_agent_duration_auto",
    size = "large",
    srcs = ["examples/evaluation/evaluation_parallel_to_training.py"],
    args = [
        "--num-agents=2",
        "--as-test",
        "--evaluation-parallel-to-training",
        "--stop-reward=400.0",
        "--num-cpus=6",
        "--evaluation-duration=auto",
        "--evaluation-duration-unit=episodes",
    ],
    main = "examples/evaluation/evaluation_parallel_to_training.py",
    tags = [
        "examples",
        "examples_use_all_core",
        "exclusive",
        "team:rllib",
    ],
)

py_test(
    name = "examples/evaluation/evaluation_parallel_to_training_1011ts",
    size = "medium",
    srcs = ["examples/evaluation/evaluation_parallel_to_training.py"],
    args = [
        "--as-test",
        "--evaluation-parallel-to-training",
        "--stop-reward=450.0",
        "--num-cpus=6",
        "--evaluation-num-env-runners=2",
        "--evaluation-duration=1011",
        "--evaluation-duration-unit=timesteps",
    ],
    main = "examples/evaluation/evaluation_parallel_to_training.py",
    tags = [
        "examples",
        "exclusive",
        "team:rllib",
    ],
)

py_test(
    name = "examples/evaluation/evaluation_parallel_to_training_multi_agent_2022ts",
    size = "medium",
    srcs = ["examples/evaluation/evaluation_parallel_to_training.py"],
    args = [
        "--num-agents=2",
        "--as-test",
        "--evaluation-parallel-to-training",
        "--stop-reward=900.0",
        "--num-cpus=6",
        "--evaluation-duration=2022",
        "--evaluation-duration-unit=timesteps",
    ],
    main = "examples/evaluation/evaluation_parallel_to_training.py",
    tags = [
        "examples",
        "exclusive",
        "team:rllib",
    ],
)

py_test(
    name = "examples/evaluation/evaluation_parallel_to_training_13_episodes",
    size = "medium",
    srcs = ["examples/evaluation/evaluation_parallel_to_training.py"],
    args = [
        "--as-test",
        "--evaluation-parallel-to-training",
        "--stop-reward=450.0",
        "--num-cpus=6",
        "--evaluation-duration=13",
        "--evaluation-duration-unit=episodes",
    ],
    main = "examples/evaluation/evaluation_parallel_to_training.py",
    tags = [
        "examples",
        "exclusive",
        "team:rllib",
    ],
)

py_test(
    name = "examples/evaluation/evaluation_parallel_to_training_multi_agent_10_episodes",
    size = "medium",
    srcs = ["examples/evaluation/evaluation_parallel_to_training.py"],
    args = [
        "--num-agents=2",
        "--as-test",
        "--evaluation-parallel-to-training",
        "--stop-reward=900.0",
        "--num-cpus=6",
        "--evaluation-duration=10",
        "--evaluation-duration-unit=episodes",
    ],
    main = "examples/evaluation/evaluation_parallel_to_training.py",
    tags = [
        "examples",
        "exclusive",
        "team:rllib",
    ],
)

# @OldAPIStack
py_test(
    name = "examples/evaluation/evaluation_parallel_to_training_duration_auto_old_api_stack",
    size = "medium",
    srcs = ["examples/evaluation/evaluation_parallel_to_training.py"],
    args = [
        "--old-api-stack",
        "--as-test",
        "--evaluation-parallel-to-training",
        "--stop-reward=50.0",
        "--num-cpus=6",
        "--evaluation-duration=auto",
        "--evaluation-duration-unit=timesteps",
    ],
    main = "examples/evaluation/evaluation_parallel_to_training.py",
    tags = [
        "examples",
        "exclusive",
        "team:rllib",
    ],
)

# @OldAPIStack
py_test(
    name = "examples/evaluation/evaluation_parallel_to_training_211_ts_old_api_stack",
    size = "medium",
    srcs = ["examples/evaluation/evaluation_parallel_to_training.py"],
    args = [
        "--old-api-stack",
        "--as-test",
        "--evaluation-parallel-to-training",
        "--framework=torch",
        "--stop-reward=30.0",
        "--num-cpus=6",
        "--evaluation-num-env-runners=3",
        "--evaluation-duration=211",
        "--evaluation-duration-unit=timesteps",
    ],
    main = "examples/evaluation/evaluation_parallel_to_training.py",
    tags = [
        "examples",
        "exclusive",
        "team:rllib",
    ],
)

# subdirectory: fault_tolerance/
# ....................................
py_test(
    name = "examples/fault_tolerance/crashing_cartpole_recreate_failed_env_runners_appo",
    size = "large",
    srcs = ["examples/fault_tolerance/crashing_and_stalling_env.py"],
    args = [
        "--algo=APPO",
        "--as-test",
        "--stop-reward=450.0",
    ],
    main = "examples/fault_tolerance/crashing_and_stalling_env.py",
    tags = [
        "examples",
        "exclusive",
        "team:rllib",
    ],
)

py_test(
    name = "examples/fault_tolerance/crashing_cartpole_restart_failed_envs_appo",
    size = "large",
    srcs = ["examples/fault_tolerance/crashing_and_stalling_env.py"],
    args = [
        "--algo=APPO",
        "--as-test",
        "--restart-failed-envs",
        "--stop-reward=450.0",
    ],
    main = "examples/fault_tolerance/crashing_and_stalling_env.py",
    tags = [
        "examples",
        "exclusive",
        "team:rllib",
    ],
)

py_test(
    name = "examples/fault_tolerance/crashing_and_stalling_cartpole_restart_failed_envs_ppo",
    size = "large",
    srcs = ["examples/fault_tolerance/crashing_and_stalling_env.py"],
    args = [
        "--algo=PPO",
        "--as-test",
        "--restart-failed-envs",
        "--stall",
        "--stop-reward=450.0",
    ],
    main = "examples/fault_tolerance/crashing_and_stalling_env.py",
    tags = [
        "examples",
        "exclusive",
        "team:rllib",
    ],
)

py_test(
    name = "examples/fault_tolerance/crashing_and_stalling_multi_agent_cartpole_restart_failed_envs_ppo",
    size = "large",
    srcs = ["examples/fault_tolerance/crashing_and_stalling_env.py"],
    args = [
        "--algo=PPO",
        "--num-agents=2",
        "--as-test",
        "--restart-failed-envs",
        "--stop-reward=800.0",
    ],
    main = "examples/fault_tolerance/crashing_and_stalling_env.py",
    tags = [
        "examples",
        "exclusive",
        "team:rllib",
    ],
)

# subdirectory: gpus/
# ....................................
py_test(
    name = "examples/gpus/float16_training_and_inference",
    size = "medium",
    srcs = ["examples/gpus/float16_training_and_inference.py"],
    args = [
        "--as-test",
        "--stop-reward=150.0",
    ],
    main = "examples/gpus/float16_training_and_inference.py",
    tags = [
        "examples",
        "exclusive",
        "gpu",
        "team:rllib",
    ],
)

py_test(
    name = "examples/gpus/gpus_on_env_runners",
    size = "medium",
    srcs = ["examples/gpus/gpus_on_env_runners.py"],
    args = [
        "--as-test",
        "--stop-reward=0.9",
        "--num-gpus-per-env-runner=0.5",
        "--num-gpus-per-learner=0",
    ],
    main = "examples/gpus/gpus_on_env_runners.py",
    tags = [
        "examples",
        "exclusive",
        "gpu",
        "team:rllib",
    ],
)

py_test(
    name = "examples/gpus/mixed_precision_training_float16_inference",
    size = "medium",
    srcs = ["examples/gpus/mixed_precision_training_float16_inference.py"],
    args = [
        "--as-test",
    ],
    main = "examples/gpus/mixed_precision_training_float16_inference.py",
    tags = [
        "examples",
        "exclusive",
        "gpu",
        "team:rllib",
    ],
)

py_test(
    name = "examples/gpus/fractional_0.5_gpus_per_learner",
    size = "medium",
    srcs = ["examples/gpus/fractional_gpus_per_learner.py"],
    args = [
        "--as-test",
        "--stop-reward=40.0",
        "--num-learners=1",
        "--num-gpus-per-learner=0.5",
    ],
    main = "examples/gpus/fractional_gpus_per_learner.py",
    tags = [
        "examples",
        "exclusive",
        "multi_gpu",
        "team:rllib",
    ],
)

py_test(
    name = "examples/gpus/fractional_0.2_gpus_per_learner",
    size = "medium",
    srcs = ["examples/gpus/fractional_gpus_per_learner.py"],
    args = [
        "--as-test",
        "--stop-reward=40.0",
        "--num-learners=1",
        "--num-gpus-per-learner=0.2",
    ],
    main = "examples/gpus/fractional_gpus_per_learner.py",
    tags = [
        "examples",
        "exclusive",
        "gpu",
        "team:rllib",
    ],
)

# subdirectory: hierarchical/
# ....................................
# TODO (sven): Add this script to the release tests as well. The problem is too hard to be solved
#  in < 10min on a few CPUs.
py_test(
    name = "examples/hierarchical/hierarchical_training",
    size = "medium",
    srcs = ["examples/hierarchical/hierarchical_training.py"],
    args = [
        "--stop-iters=5",
        "--map=small",
        "--time-limit=100",
        "--max-steps-low-level=15",
    ],
    main = "examples/hierarchical/hierarchical_training.py",
    tags = [
        "examples",
        "exclusive",
        "team:rllib",
    ],
)

# subdirectory: inference/
# ....................................
py_test(
    name = "examples/inference/policy_inference_after_training",
    size = "medium",
    srcs = ["examples/inference/policy_inference_after_training.py"],
    args = [
        "--stop-reward=100.0",
    ],
    main = "examples/inference/policy_inference_after_training.py",
    tags = [
        "examples",
        "exclusive",
        "team:rllib",
    ],
)

py_test(
    name = "examples/inference/policy_inference_after_training_w_onnx",
    size = "medium",
    srcs = ["examples/inference/policy_inference_after_training.py"],
    args = [
        "--stop-reward=100.0",
        "--use-onnx-for-inference",
    ],
    main = "examples/inference/policy_inference_after_training.py",
    tags = [
        "examples",
        "exclusive",
        "team:rllib",
    ],
)

py_test(
    name = "examples/inference/policy_inference_after_training_w_connector",
    size = "medium",
    srcs = ["examples/inference/policy_inference_after_training_w_connector.py"],
    args = [
        "--stop-reward=150.0",
    ],
    main = "examples/inference/policy_inference_after_training_w_connector.py",
    tags = [
        "examples",
        "exclusive",
        "team:rllib",
    ],
)

py_test(
    name = "examples/inference/policy_inference_after_training_w_connector_w_onnx",
    size = "medium",
    srcs = ["examples/inference/policy_inference_after_training_w_connector.py"],
    args = [
        "--stop-reward=150.0",
        "--use-onnx-for-inference",
    ],
    main = "examples/inference/policy_inference_after_training_w_connector.py",
    tags = [
        "examples",
        "exclusive",
        "team:rllib",
    ],
)

#@OldAPIStack
py_test(
    name = "examples/inference/policy_inference_after_training_with_lstm_tf",
    size = "medium",
    srcs = ["examples/inference/policy_inference_after_training_with_lstm.py"],
    args = [
        "--stop-iters=1",
        "--framework=tf",
    ],
    main = "examples/inference/policy_inference_after_training_with_lstm.py",
    tags = [
        "examples",
        "exclusive",
        "team:rllib",
    ],
)

#@OldAPIStack
py_test(
    name = "examples/inference/policy_inference_after_training_with_lstm_torch",
    size = "medium",
    srcs = ["examples/inference/policy_inference_after_training_with_lstm.py"],
    args = [
        "--stop-iters=1",
        "--framework=torch",
    ],
    main = "examples/inference/policy_inference_after_training_with_lstm.py",
    tags = [
        "examples",
        "exclusive",
        "team:rllib",
    ],
)

# subdirectory: learners/
# ....................................
py_test(
    name = "examples/learners/ppo_with_custom_loss_fn",
    size = "medium",
    srcs = ["examples/learners/ppo_with_custom_loss_fn.py"],
    args = [
        "--as-test",
    ],
    main = "examples/learners/ppo_with_custom_loss_fn.py",
    tags = [
        "examples",
        "team:rllib",
    ],
)

py_test(
    name = "examples/learners/ppo_with_torch_lr_schedulers",
    size = "medium",
    srcs = ["examples/learners/ppo_with_torch_lr_schedulers.py"],
    args = [
        "--as-test",
    ],
    main = "examples/learners/ppo_with_torch_lr_schedulers.py",
    tags = [
        "examples",
        "team:rllib",
    ],
)

py_test(
    name = "examples/learners/separate_vf_lr_and_optimizer",
    size = "medium",
    srcs = ["examples/learners/separate_vf_lr_and_optimizer.py"],
    args = [
        "--as-test",
    ],
    main = "examples/learners/separate_vf_lr_and_optimizer.py",
    tags = [
        "examples",
        "team:rllib",
    ],
)

# subdirectory: metrics/
# ....................................

py_test(
    name = "examples/metrics/custom_metrics_in_algorithm_training_step",
    size = "medium",
    srcs = ["examples/metrics/custom_metrics_in_algorithm_training_step.py"],
    main = "examples/metrics/custom_metrics_in_algorithm_training_step.py",
    tags = [
        "examples",
        "exclusive",
        "team:rllib",
    ],
)

py_test(
    name = "examples/metrics/custom_metrics_in_env_runners",
    size = "medium",
    srcs = ["examples/metrics/custom_metrics_in_env_runners.py"],
    args = [
        "--stop-iters=3",
    ],
    main = "examples/metrics/custom_metrics_in_env_runners.py",
    tags = [
        "examples",
        "exclusive",
        "team:rllib",
    ],
)

# subdirectory: multi_agent/
# ....................................
py_test(
    name = "examples/multi_agent/custom_heuristic_policy",
    size = "large",
    srcs = ["examples/multi_agent/custom_heuristic_policy.py"],
    args = [
        "--num-agents=2",
        "--as-test",
        "--framework=torch",
        "--stop-reward=450.0",
    ],
    main = "examples/multi_agent/custom_heuristic_policy.py",
    tags = [
        "examples",
        "examples_use_all_core",
        "exclusive",
        "team:rllib",
    ],
)

py_test(
    name = "examples/multi_agent/different_spaces_for_agents_ppo",
    size = "small",
    srcs = ["examples/multi_agent/different_spaces_for_agents.py"],
    args = [
        "--algo=PPO",
        "--stop-iters=4",
        "--framework=torch",
    ],
    main = "examples/multi_agent/different_spaces_for_agents.py",
    tags = [
        "examples",
        "exclusive",
        "team:rllib",
    ],
)

py_test(
    name = "examples/multi_agent/multi_agent_cartpole",
    size = "large",
    srcs = ["examples/multi_agent/multi_agent_cartpole.py"],
    args = [
        "--num-agents=2",
        "--as-test",
        "--framework=torch",
        "--stop-reward=600.0",
        "--num-cpus=4",
    ],
    main = "examples/multi_agent/multi_agent_cartpole.py",
    tags = [
        "examples",
        "examples_use_all_core",
        "exclusive",
        "team:rllib",
    ],
)

py_test(
    name = "examples/multi_agent/multi_agent_pendulum_multi_gpu",
    size = "large",
    srcs = ["examples/multi_agent/multi_agent_pendulum.py"],
    args = [
        "--num-agents=2",
        "--as-test",
        "--framework=torch",
        "--stop-reward=-500.0",
        "--num-cpus=5",
        "--num-learners=2",
        "--num-gpus-per-learner=1",
    ],
    main = "examples/multi_agent/multi_agent_pendulum.py",
    tags = [
        "examples",
        "exclusive",
        "multi_gpu",
        "team:rllib",
    ],
)

py_test(
    name = "examples/multi_agent/pettingzoo_independent_learning",
    size = "large",
    srcs = ["examples/multi_agent/pettingzoo_independent_learning.py"],
    args = [
        "--num-agents=2",
        "--as-test",
        "--framework=torch",
        "--stop-reward=-200.0",
        "--num-cpus=4",
    ],
    main = "examples/multi_agent/pettingzoo_independent_learning.py",
    tags = [
        "examples",
        "team:rllib",
    ],
)

py_test(
    name = "examples/multi_agent/pettingzoo_parameter_sharing",
    size = "large",
    srcs = ["examples/multi_agent/pettingzoo_parameter_sharing.py"],
    args = [
        "--num-agents=2",
        "--as-test",
        "--framework=torch",
        "--stop-reward=-210.0",
        "--num-cpus=4",
    ],
    main = "examples/multi_agent/pettingzoo_parameter_sharing.py",
    tags = [
        "examples",
        "exclusive",
        "team:rllib",
    ],
)

# TODO (sven): Activate this test once this script is ready.
# py_test(
#    name = "examples/multi_agent/pettingzoo_shared_value_function",
#    main = "examples/multi_agent/pettingzoo_shared_value_function.py",
#    tags = ["team:rllib", "exclusive", "examples"],
#    size = "large",
#    srcs = ["examples/multi_agent/pettingzoo_shared_value_function.py"],
#    args = ["--num-agents=2", "--as-test", "--framework=torch", "--stop-reward=-100.0", "--num-cpus=4"],
# )

py_test(
    name = "examples/checkpoints/restore_1_of_n_agents_from_checkpoint",
    size = "large",
    srcs = ["examples/checkpoints/restore_1_of_n_agents_from_checkpoint.py"],
    args = [
        "--as-test",
        "--num-agents=2",
        "--framework=torch",
        "--checkpoint-freq=20",
        "--checkpoint-at-end",
        "--num-cpus=4",
        "--algo=PPO",
    ],
    main = "examples/checkpoints/restore_1_of_n_agents_from_checkpoint.py",
    tags = [
        "examples",
        "examples_use_all_core",
        "exclusive",
        "no_main",
        "team:rllib",
    ],
)

py_test(
    name = "examples/multi_agent/rock_paper_scissors_heuristic_vs_learned",
    size = "medium",
    srcs = ["examples/multi_agent/rock_paper_scissors_heuristic_vs_learned.py"],
    args = [
        "--num-agents=2",
        "--as-test",
        "--framework=torch",
        "--stop-reward=6.5",
    ],
    main = "examples/multi_agent/rock_paper_scissors_heuristic_vs_learned.py",
    tags = [
        "examples",
        "exclusive",
        "team:rllib",
    ],
)

py_test(
    name = "examples/multi_agent/rock_paper_scissors_heuristic_vs_learned_w_lstm",
    size = "large",
    srcs = ["examples/multi_agent/rock_paper_scissors_heuristic_vs_learned.py"],
    args = [
        "--num-agents=2",
        "--as-test",
        "--framework=torch",
        "--stop-reward=7.2",
        "--use-lstm",
        "--num-env-runners=4",
        "--num-cpus=6",
    ],
    main = "examples/multi_agent/rock_paper_scissors_heuristic_vs_learned.py",
    tags = [
        "examples",
        "exclusive",
        "team:rllib",
    ],
)

py_test(
    name = "examples/multi_agent/rock_paper_scissors_learned_vs_learned",
    size = "medium",
    srcs = ["examples/multi_agent/rock_paper_scissors_learned_vs_learned.py"],
    args = [
        "--num-agents=2",
        "--framework=torch",
        "--stop-iter=10",
    ],
    main = "examples/multi_agent/rock_paper_scissors_learned_vs_learned.py",
    tags = [
        "examples",
        "exclusive",
        "team:rllib",
    ],
)

py_test(
    name = "examples/multi_agent/self_play_footsies",
    size = "large",
    srcs = ["examples/multi_agent/self_play_footsies.py"],
    args = [
        "--as-test",
        "--num-cpus=4",
    ],
    main = "examples/multi_agent/self_play_footsies.py",
    tags = [
        "examples",
        "examples_use_all_core",
        "exclusive",
        "team:rllib",
    ],
)

py_test(
    name = "examples/multi_agent/self_play_league_based_with_open_spiel_connect_4_ppo_torch",
    size = "large",
    srcs = ["examples/multi_agent/self_play_league_based_with_open_spiel.py"],
    args = [
        "--framework=torch",
        "--env=connect_four",
        "--win-rate-threshold=0.8",
        "--num-episodes-human-play=0",
        "--min-league-size=8",
    ],
    main = "examples/multi_agent/self_play_league_based_with_open_spiel.py",
    tags = [
        "examples",
        "exclusive",
        "team:rllib",
    ],
)

# @OldAPIStack
py_test(
    name = "examples/multi_agent/self_play_with_open_spiel_connect_4_ppo_tf_old_api_stack",
    size = "medium",
    srcs = ["examples/multi_agent/self_play_with_open_spiel.py"],
    args = [
        "--old-api-stack",
        "--framework=tf",
        "--env=connect_four",
        "--win-rate-threshold=0.9",
        "--num-episodes-human-play=0",
        "--min-league-size=3",
    ],
    main = "examples/multi_agent/self_play_with_open_spiel.py",
    tags = [
        "examples",
        "exclusive",
        "team:rllib",
    ],
)

# @OldAPIStack
py_test(
    name = "examples/multi_agent/self_play_with_open_spiel_connect_4_ppo_torch_old_api_stack",
    size = "medium",
    srcs = ["examples/multi_agent/self_play_with_open_spiel.py"],
    args = [
        "--old-api-stack",
        "--framework=torch",
        "--env=connect_four",
        "--win-rate-threshold=0.9",
        "--num-episodes-human-play=0",
        "--min-league-size=3",
    ],
    main = "examples/multi_agent/self_play_with_open_spiel.py",
    tags = [
        "examples",
        "exclusive",
        "team:rllib",
    ],
)

py_test(
    name = "examples/multi_agent/self_play_with_open_spiel_connect_4_ppo_torch",
    size = "medium",
    srcs = ["examples/multi_agent/self_play_with_open_spiel.py"],
    args = [
        "--framework=torch",
        "--env=connect_four",
        "--win-rate-threshold=0.9",
        "--num-episodes-human-play=0",
        "--min-league-size=4",
    ],
    main = "examples/multi_agent/self_play_with_open_spiel.py",
    tags = [
        "examples",
        "exclusive",
        "team:rllib",
    ],
)

py_test(
    name = "examples/multi_agent/shared_encoder_cartpole",
    size = "medium",
    srcs = ["examples/multi_agent/shared_encoder_cartpole.py"],
    args = [
        "--stop-iter=10",
    ],
    main = "examples/multi_agent/shared_encoder_cartpole.py",
    tags = [
        "examples",
        "exclusive",
        "team:rllib",
    ],
)

py_test(
    name = "examples/multi_agent/two_step_game_with_grouped_agents",
    size = "medium",
    srcs = ["examples/multi_agent/two_step_game_with_grouped_agents.py"],
    args = [
        "--num-agents=2",
        "--as-test",
        "--framework=torch",
        "--stop-reward=7.0",
    ],
    main = "examples/multi_agent/two_step_game_with_grouped_agents.py",
    tags = [
        "examples",
        "exclusive",
        "team:rllib",
    ],
)

# subdirectory: offline_rl/
# ....................................

# Does run into scheduling problems in CI tests. Works on local
# and GCP cloud.
# py_test(
#     name = "examples/offline_rl/cartpole_recording",
#     main = "examples/offline_rl/cartpole_recording.py",
#     tags = ["team:rllib", "examples", "exclusive"],
#     size = "large",
#     srcs = ["examples/offline_rl/cartpole_recording.py"],
#     args = ["--as-test", "--framework=torch", "--num-cpus=12"],
# )

py_test(
    name = "examples/offline_rl/train_w_bc_finetune_w_ppo",
    size = "medium",
    srcs = ["examples/offline_rl/train_w_bc_finetune_w_ppo.py"],
    args = [
        "--as-test",
        "--framework=torch",
    ],
    # Include the offline data files.
    data = ["offline/tests/data/cartpole/cartpole-v1_large"],
    main = "examples/offline_rl/train_w_bc_finetune_w_ppo.py",
    tags = [
        "examples",
        "exclusive",
        "team:rllib",
    ],
)

# @HybridAPIStack
# py_test(
#     name = "examples/offline_rl/pretrain_bc_single_agent_evaluate_as_multi_agent",
#     main = "examples/offline_rl/pretrain_bc_single_agent_evaluate_as_multi_agent.py",
#     tags = ["team:rllib", "exclusive", "examples"],
#     size = "large",
#     srcs = ["examples/offline_rl/pretrain_bc_single_agent_evaluate_as_multi_agent.py"],
#     data = ["offline/tests/data/cartpole/large.json"],
#     args = ["--as-test"]
# )

#@OldAPIStack
py_test(
    name = "examples/offline_rl/offline_rl_torch_old_api_stack",
    size = "medium",
    srcs = ["examples/offline_rl/offline_rl.py"],
    args = [
        "--as-test",
        "--stop-reward=-300",
        "--stop-iters=1",
    ],
    main = "examples/offline_rl/offline_rl.py",
    tags = [
        "examples",
        "exclusive",
        "team:rllib",
    ],
)

# subdirectory: ray_serve/
# ....................................
py_test(
    name = "examples/ray_serve/ray_serve_with_rllib",
    size = "medium",
    srcs = ["examples/ray_serve/ray_serve_with_rllib.py"],
    args = [
        "--stop-iters=2",
        "--num-episodes-served=2",
        "--no-render",
        "--port=12345",
    ],
    data = glob(["examples/ray_serve/classes/**"]),
    main = "examples/ray_serve/ray_serve_with_rllib.py",
    tags = [
        "examples",
        "exclusive",
        "team:rllib",
    ],
)

# subdirectory: ray_tune/
# ....................................
py_test(
    name = "examples/ray_tune/custom_experiment",
    size = "medium",
    srcs = ["examples/ray_tune/custom_experiment.py"],
    main = "examples/ray_tune/custom_experiment.py",
    tags = [
        "examples",
        "exclusive",
        "team:rllib",
    ],
)

py_test(
    name = "examples/ray_tune/custom_logger",
    size = "medium",
    srcs = ["examples/ray_tune/custom_logger.py"],
    main = "examples/ray_tune/custom_logger.py",
    tags = [
        "examples",
        "exclusive",
        "team:rllib",
    ],
)

py_test(
    name = "examples/ray_tune/custom_progress_reporter",
    size = "medium",
    srcs = ["examples/ray_tune/custom_progress_reporter.py"],
    main = "examples/ray_tune/custom_progress_reporter.py",
    tags = [
        "examples",
        "exclusive",
        "team:rllib",
    ],
)

# subdirectory: rl_modules/
# ....................................
py_test(
    name = "examples/rl_modules/action_masking_rl_module",
    size = "medium",
    srcs = ["examples/rl_modules/action_masking_rl_module.py"],
    args = [
        "--stop-iters=5",
    ],
    main = "examples/rl_modules/action_masking_rl_module.py",
    tags = [
        "examples",
        "team:rllib",
    ],
)

py_test(
    name = "examples/rl_modules/custom_cnn_rl_module",
    size = "medium",
    srcs = ["examples/rl_modules/custom_cnn_rl_module.py"],
    args = [
        "--stop-iters=3",
    ],
    main = "examples/rl_modules/custom_cnn_rl_module.py",
    tags = [
        "examples",
        "team:rllib",
    ],
)

py_test(
    name = "examples/rl_modules/custom_lstm_rl_module",
    size = "large",
    srcs = ["examples/rl_modules/custom_lstm_rl_module.py"],
    args = [
        "--as-test",
    ],
    main = "examples/rl_modules/custom_lstm_rl_module.py",
    tags = [
        "examples",
        "team:rllib",
    ],
)

py_test(
    name = "examples/rl_modules/classes/mobilenet_rlm",
    size = "small",
    srcs = ["examples/rl_modules/classes/mobilenet_rlm.py"],
    main = "examples/rl_modules/classes/mobilenet_rlm.py",
    tags = [
        "examples",
        "no_main",
        "team:rllib",
    ],
)

py_test(
    name = "examples/rl_modules/migrate_modelv2_to_new_api_stack_by_config",
    size = "large",
    srcs = ["examples/rl_modules/migrate_modelv2_to_new_api_stack_by_config.py"],
    main = "examples/rl_modules/migrate_modelv2_to_new_api_stack_by_config.py",
    tags = [
        "examples",
        "team:rllib",
    ],
)

py_test(
    name = "examples/rl_modules/migrate_modelv2_to_new_api_stack_by_policy_checkpoint",
    size = "large",
    srcs = ["examples/rl_modules/migrate_modelv2_to_new_api_stack_by_policy_checkpoint.py"],
    main = "examples/rl_modules/migrate_modelv2_to_new_api_stack_by_policy_checkpoint.py",
    tags = [
        "examples",
        "team:rllib",
    ],
)

py_test(
    name = "examples/rl_modules/pretraining_single_agent_training_multi_agent",
    size = "medium",
    srcs = ["examples/rl_modules/pretraining_single_agent_training_multi_agent.py"],
    args = [
        "--as-test",
        "--num-agents=2",
        "--stop-reward-pretraining=250.0",
        "--stop-reward=250.0",
        "--stop-iters=3",
    ],
    main = "examples/rl_modules/pretraining_single_agent_training_multi_agent.py",
    tags = [
        "examples",
        "team:rllib",
    ],
)

py_test(
    name = "examples/replay_buffer_api",
    size = "large",
    srcs = ["examples/replay_buffer_api.py"],
    tags = [
        "examples",
        "team:rllib",
    ],
)

# --------------------------------------------------------------------
# Manual/disabled tests
# --------------------------------------------------------------------
py_test_module_list(
    size = "large",
    extra_srcs = [],
    files = [
        "algorithms/dreamerv3/tests/test_dreamerv3.py",
        "offline/tests/test_offline_prelearner.py",
        "utils/tests/test_utils.py",
    ],
    tags = [
        "manual",
        "no_main",
        "team:rllib",
    ],
    deps = [],
)<|MERGE_RESOLUTION|>--- conflicted
+++ resolved
@@ -147,17 +147,12 @@
 #
 # Tag: learning_tests
 #
-<<<<<<< HEAD
 # These tests check that the algorithm achieves above random performance within a relatively short period of time,
 #   not that the algorithm reaches the optimal policy.
 #
 # For ingle to multi-learner tests, the expected output should change,
 #   either reducing the maximum iterations or samples, or increasing the max return
 #   to ensure that the multi-learner is achieving something that the single shouldn’t be able to normally achieve.
-=======
-# This will test python/yaml config files
-# inside rllib/examples/algorithms/[algo-name] for actual learning success.
->>>>>>> ce647487
 # --------------------------------------------------------------------
 
 # | APPO (12 total tests)      |                 Number of Learners (Device)                |
@@ -195,32 +190,6 @@
     srcs = ["examples/algorithms/appo/cartpole_appo.py"],
     args = [
         "--as-test",
-<<<<<<< HEAD
-=======
-        "--num-learners=2",
-        "--num-cpus=9",
-        "--num-env-runners=6",
-    ],
-    main = "examples/algorithms/appo/cartpole_appo.py",
-    tags = [
-        "exclusive",
-        "learning_tests",
-        "learning_tests_discrete",
-        "learning_tests_pytorch_use_all_core",
-        "team:rllib",
-        "torch_only",
-    ],
-)
-
-py_test(
-    name = "learning_tests_cartpole_appo_multi_gpu",
-    size = "large",
-    srcs = ["examples/algorithms/appo/cartpole_appo.py"],
-    args = [
-        "--as-test",
-        "--num-learners=2",
-        "--num-gpus-per-learner=1",
->>>>>>> ce647487
         "--num-cpus=7",
         "--num-env-runners=5",
         "--num-learners=1",
@@ -237,22 +206,14 @@
 py_test(
     name = "learning_test_appo_connect4_local",
     size = "large",
-<<<<<<< HEAD
     srcs = ["examples/algorithms/appo/multi_agent_connect4_appo.py"],
-=======
-    srcs = ["examples/algorithms/appo/multi_agent_cartpole_appo.py"],
->>>>>>> ce647487
     args = [
         "--as-test",
         "--num-cpus=7",
         "--num-env-runners=5",
         "--num-learners=0",
     ],
-<<<<<<< HEAD
     main = "examples/algorithms/appo/multi_agent_connect4_appo.py",
-=======
-    main = "examples/algorithms/appo/multi_agent_cartpole_appo.py",
->>>>>>> ce647487
     tags = [
         "learning_tests",
         "learning_tests_discrete",
@@ -264,22 +225,14 @@
 py_test(
     name = "learning_test_appo_connect4_single_gpu",
     size = "large",
-<<<<<<< HEAD
     srcs = ["examples/algorithms/appo/multi_agent_connect4_appo.py"],
-=======
-    srcs = ["examples/algorithms/appo/multi_agent_cartpole_appo.py"],
->>>>>>> ce647487
     args = [
         "--as-test",
         "--num-cpus=7",
         "--num-env-runners=5",
         "--num-learners=1",
     ],
-<<<<<<< HEAD
     main = "examples/algorithms/appo/multi_agent_connect4_appo.py",
-=======
-    main = "examples/algorithms/appo/multi_agent_cartpole_appo.py",
->>>>>>> ce647487
     tags = [
         "gpu",
         "learning_tests",
@@ -292,7 +245,6 @@
 py_test(
     name = "learning_test_appo_connect4_multi_gpu",
     size = "large",
-<<<<<<< HEAD
     srcs = ["examples/algorithms/appo/multi_agent_connect4_appo.py"],
     args = [
         "--as-test",
@@ -301,16 +253,558 @@
         "--num-learners=2",
     ],
     main = "examples/algorithms/appo/multi_agent_connect4_appo.py",
-=======
-    srcs = ["examples/algorithms/appo/multi_agent_cartpole_appo.py"],
+    tags = [
+        "learning_tests",
+        "learning_tests_discrete",
+        "mulit_gpu",
+        "team:rllib",
+        "torch_only",
+    ],
+)
+
+py_test(
+    name = "learning_test_appo_atari_single_gpu",
+    size = "large",
+    srcs = ["examples/algorithms/appo/atari_appo.py"],
+    args = [
+        "--as-test",
+        "--num-cpus=7",
+        "--num-env-runners=5",
+        "--num-learners=1",
+    ],
+    main = "examples/algorithms/appo/atari_appo.py",
+    tags = [
+        "gpu",
+        "learning_tests",
+        "learning_tests_discrete",
+        "team:rllib",
+        "torch_only",
+    ],
+)
+
+py_test(
+    name = "learning_test_appo_atari_multi_gpu",
+    size = "large",
+    srcs = ["examples/algorithms/appo/atari_appo.py"],
+    args = [
+        "--as-test",
+        "--num-cpus=7",
+        "--num-env-runners=5",
+        "--num-learners=2",
+    ],
+    main = "examples/algorithms/appo/atari_appo.py",
+    tags = [
+        "learning_tests",
+        "learning_tests_discrete",
+        "mulit_gpu",
+        "team:rllib",
+        "torch_only",
+    ],
+)
+
+py_test(
+    name = "learning_test_appo_mujoco_single_cpu",
+    size = "large",
+    srcs = ["examples/algorithms/appo/mujoco_appo.py"],
+    args = [
+        "--as-test",
+        "--num-cpus=7",
+        "--num-env-runners=5",
+        "--num-learners=1",
+    ],
+    main = "examples/algorithms/appo/mujoco_appo.py",
+    tags = [
+        "learning_tests",
+        "learning_tests_continuous",
+        "team:rllib",
+        "torch_only",
+    ],
+)
+
+py_test(
+    name = "learning_test_appo_mujoco_multi_gpu",
+    size = "large",
+    srcs = ["examples/algorithms/appo/multi_agent_mujoco_appo.py"],
+    args = [
+        "--as-test",
+        "--num-cpus=7",
+        "--num-env-runners=5",
+        "--num-learners=2",
+    ],
+    main = "examples/algorithms/appo/multi_agent_mujoco_appo.py",
+    tags = [
+        "learning_tests",
+        "learning_tests_continuous",
+        "mulit_gpu",
+        "team:rllib",
+        "torch_only",
+    ],
+)
+
+# TODO: Add Footsies single GPU
+# TODO: Add Footsies multi GPU
+# TODO: Add IsaacLab single CPU
+
+# BC
+# CartPole
+py_test(
+    name = "learning_tests_cartpole_bc",
+    size = "medium",
+    srcs = ["examples/algorithms/bc/cartpole_bc.py"],
+    args = [
+        "--as-test",
+    ],
+    # Include the offline data files.
+    data = [
+        "offline/tests/data/cartpole/cartpole-v1_large",
+    ],
+    main = "examples/algorithms/bc/cartpole_bc.py",
+    tags = [
+        "exclusive",
+        "learning_tests",
+        "learning_tests_discrete",
+        "learning_tests_pytorch_use_all_core",
+        "team:rllib",
+        "torch_only",
+    ],
+)
+
+py_test(
+    name = "learning_tests_cartpole_bc_gpu",
+    size = "medium",
+    srcs = ["examples/algorithms/bc/cartpole_bc.py"],
+    args = [
+        "--as-test",
+        "--num-gpus-per-learner=1",
+    ],
+    # Include the offline data files.
+    data = [
+        "offline/tests/data/cartpole/cartpole-v1_large",
+    ],
+    main = "examples/algorithms/bc/cartpole_bc.py",
+    tags = [
+        "exclusive",
+        "gpu",
+        "learning_tests",
+        "learning_tests_discrete",
+        "learning_tests_pytorch_use_all_core",
+        "team:rllib",
+        "torch_only",
+        # Disabled: https://github.com/ray-project/ray/issues/50532
+        "manual",
+    ],
+)
+
+py_test(
+    name = "learning_tests_cartpole_bc_with_offline_evaluation",
+    size = "medium",
+    srcs = ["examples/algorithms/bc/cartpole_bc_with_offline_evaluation.py"],
+    args = [
+        "--as-test",
+        "--offline-evaluation-interval=1",
+        "--num-offline-eval-runners=2",
+    ],
+    # Include the offline data files.
+    data = [
+        "offline/tests/data/cartpole/cartpole-v1_large",
+    ],
+    main = "examples/algorithms/bc/cartpole_bc_with_offline_evaluation.py",
+    tags = [
+        "exclusive",
+        "learning_tests",
+        "learning_tests_discrete",
+        "learning_tests_pytorch_use_all_core",
+        "team:rllib",
+        "torch_only",
+    ],
+)
+
+py_test(
+    name = "learning_tests_cartpole_bc_with_offline_evaluation_gpu",
+    size = "medium",
+    srcs = ["examples/algorithms/bc/cartpole_bc_with_offline_evaluation.py"],
+    args = [
+        "--as-test",
+        "--num-gpus-per-learner=1",
+        "--offline-evaluation-interval=1",
+        "--num-offline-eval-runners=2",
+        "--num-gpus-per-offline-eval-runner=0.5",
+    ],
+    # Include the offline data files.
+    data = [
+        "offline/tests/data/cartpole/cartpole-v1_large",
+    ],
+    main = "examples/algorithms/bc/cartpole_bc_with_offline_evaluation.py",
+    tags = [
+        "exclusive",
+        "learning_tests",
+        "learning_tests_discrete",
+        "learning_tests_pytorch_use_all_core",
+        "multi_gpu",
+        "team:rllib",
+        "torch_only",
+    ],
+)
+
+# CQL
+# Pendulum
+py_test(
+    name = "learning_tests_pendulum_cql",
+    size = "large",
+    srcs = ["examples/algorithms/cql/pendulum_cql.py"],
+    args = [
+        "--as-test",
+    ],
+    # Include the zipped json data file as well.
+    data = [
+        "offline/tests/data/pendulum/pendulum-v1_enormous",
+    ],
+    main = "examples/algorithms/cql/pendulum_cql.py",
+    tags = [
+        "exclusive",
+        "learning_tests",
+        "learning_tests_cartpole",
+        "learning_tests_discrete",
+        "learning_tests_pytorch_use_all_core",
+        "team:rllib",
+        "torch_only",
+        # Disabled: https://github.com/ray-project/ray/issues/43808
+        "manual",
+    ],
+)
+
+# GPU training.
+py_test(
+    name = "learning_tests_pendulum_cql_gpu",
+    size = "large",
+    srcs = ["examples/algorithms/cql/pendulum_cql.py"],
+    args = [
+        "--as-test",
+        "--num-gpus-per-learner=1",
+    ],
+    # Include the zipped json data file as well.
+    data = [
+        "offline/tests/data/pendulum/pendulum-v1_enormous",
+    ],
+    main = "examples/algorithms/cql/pendulum_cql.py",
+    tags = [
+        "exclusive",
+        "gpu",
+        "learning_tests",
+        "learning_tests_cartpole",
+        "learning_tests_discrete",
+        "learning_tests_pytorch_use_all_core",
+        "team:rllib",
+        "torch_only",
+        # Disabled: https://github.com/ray-project/ray/issues/50538
+        "manual",
+    ],
+)
+
+# DQN
+# CartPole
+py_test(
+    name = "learning_tests_cartpole_dqn",
+    size = "large",
+    srcs = ["examples/algorithms/dqn/cartpole_dqn.py"],
+    args = [
+        "--as-test",
+    ],
+    main = "examples/algorithms/dqn/cartpole_dqn.py",
+    tags = [
+        "exclusive",
+        "learning_tests",
+        "learning_tests_discrete",
+        "learning_tests_pytorch_use_all_core",
+        "team:rllib",
+        "torch_only",
+    ],
+)
+
+py_test(
+    name = "learning_tests_cartpole_dqn_gpu",
+    size = "large",
+    srcs = ["examples/algorithms/dqn/cartpole_dqn.py"],
+    args = [
+        "--as-test",
+        "--num-learners=1",
+        "--num-gpus-per-learner=1",
+    ],
+    main = "examples/algorithms/dqn/cartpole_dqn.py",
+    tags = [
+        "exclusive",
+        "gpu",
+        "learning_tests",
+        "learning_tests_discrete",
+        "learning_tests_pytorch_use_all_core",
+        "team:rllib",
+        "torch_only",
+    ],
+)
+
+py_test(
+    name = "learning_tests_cartpole_dqn_multi_cpu",
+    size = "large",
+    srcs = ["examples/algorithms/dqn/cartpole_dqn.py"],
+    args = [
+        "--as-test",
+        "--num-learners=2",
+    ],
+    main = "examples/algorithms/dqn/cartpole_dqn.py",
+    tags = [
+        "exclusive",
+        "learning_tests",
+        "learning_tests_discrete",
+        "learning_tests_pytorch_use_all_core",
+        "team:rllib",
+        "torch_only",
+    ],
+)
+
+py_test(
+    name = "learning_tests_cartpole_dqn_multi_gpu",
+    size = "large",
+    srcs = ["examples/algorithms/dqn/cartpole_dqn.py"],
+    args = [
+        "--as-test",
+        "--num-learners=2",
+        "--num-gpus-per-learner=1",
+    ],
+    main = "examples/algorithms/dqn/cartpole_dqn.py",
+    tags = [
+        "exclusive",
+        "learning_tests",
+        "learning_tests_discrete",
+        "learning_tests_pytorch_use_all_core",
+        "multi_gpu",
+        "team:rllib",
+        "torch_only",
+        # Disabled: https://github.com/ray-project/ray/issues/47216
+        "manual",
+    ],
+)
+
+# MultiAgentCartPole
+py_test(
+    name = "learning_tests_multi_agent_cartpole_dqn",
+    size = "large",
+    srcs = ["examples/algorithms/dqn/multi_agent_cartpole_dqn.py"],
+    args = [
+        "--as-test",
+        "--num-agents=2",
+        "--num-cpus=4",
+    ],
+    main = "examples/algorithms/dqn/multi_agent_cartpole_dqn.py",
+    tags = [
+        "exclusive",
+        "learning_tests",
+        "learning_tests_discrete",
+        "learning_tests_pytorch_use_all_core",
+        "team:rllib",
+        "torch_only",
+    ],
+)
+
+py_test(
+    name = "learning_tests_multi_agent_cartpole_dqn_gpu",
+    size = "large",
+    srcs = ["examples/algorithms/dqn/multi_agent_cartpole_dqn.py"],
+    args = [
+        "--as-test",
+        "--num-agents=2",
+        "--num-cpus=4",
+        "--num-learners=1",
+        "--num-gpus-per-learner=1",
+    ],
+    main = "examples/algorithms/dqn/multi_agent_cartpole_dqn.py",
+    tags = [
+        "exclusive",
+        "gpu",
+        "learning_tests",
+        "learning_tests_discrete",
+        "learning_tests_pytorch_use_all_core",
+        "team:rllib",
+        "torch_only",
+    ],
+)
+
+py_test(
+    name = "learning_tests_multi_agent_cartpole_dqn_multi_cpu",
+    size = "large",
+    srcs = ["examples/algorithms/dqn/multi_agent_cartpole_dqn.py"],
+    args = [
+        "--as-test",
+        "--num-agents=2",
+        "--num-cpus=5",
+        "--num-learners=2",
+    ],
+    main = "examples/algorithms/dqn/multi_agent_cartpole_dqn.py",
+    tags = [
+        "exclusive",
+        "learning_tests",
+        "learning_tests_discrete",
+        "learning_tests_pytorch_use_all_core",
+        "team:rllib",
+        "torch_only",
+    ],
+)
+
+py_test(
+    name = "learning_tests_multi_agent_cartpole_dqn_multi_gpu",
+    size = "large",
+    srcs = ["examples/algorithms/dqn/multi_agent_cartpole_dqn.py"],
+    args = [
+        "--as-test",
+        "--num-agents=2",
+        "--num-cpus=4",
+        "--num-learners=2",
+        "--num-gpus-per-learner=1",
+    ],
+    main = "examples/algorithms/dqn/multi_agent_cartpole_dqn.py",
+    tags = [
+        "exclusive",
+        "learning_tests",
+        "learning_tests_discrete",
+        "learning_tests_pytorch_use_all_core",
+        "multi_gpu",
+        "team:rllib",
+        "torch_only",
+    ],
+)
+
+# IMPALA
+# CartPole
+py_test(
+    name = "learning_tests_cartpole_impala",
+    size = "large",
+    srcs = ["examples/algorithms/impala/cartpole_impala.py"],
+    args = [
+        "--as-test",
+    ],
+    main = "examples/algorithms/impala/cartpole_impala.py",
+    tags = [
+        "exclusive",
+        "learning_tests",
+        "learning_tests_discrete",
+        "team:rllib",
+        "torch_only",
+    ],
+)
+
+py_test(
+    name = "learning_tests_cartpole_impala_gpu",
+    size = "large",
+    srcs = ["examples/algorithms/impala/cartpole_impala.py"],
+    args = [
+        "--as-test",
+        "--num-gpus-per-learner=1",
+    ],
+    main = "examples/algorithms/impala/cartpole_impala.py",
+    tags = [
+        "exclusive",
+        "gpu",
+        "learning_tests",
+        "learning_tests_discrete",
+        "learning_tests_pytorch_use_all_core",
+        "team:rllib",
+        "torch_only",
+    ],
+)
+
+py_test(
+    name = "learning_tests_cartpole_impala_multi_cpu",
+    size = "large",
+    srcs = ["examples/algorithms/impala/cartpole_impala.py"],
+    args = [
+        "--as-test",
+        "--num-learners=2",
+    ],
+    main = "examples/algorithms/impala/cartpole_impala.py",
+    tags = [
+        "exclusive",
+        "learning_tests",
+        "learning_tests_discrete",
+        "learning_tests_pytorch_use_all_core",
+        "team:rllib",
+        "torch_only",
+    ],
+)
+
+py_test(
+    name = "learning_tests_cartpole_impala_multi_gpu",
+    size = "large",
+    srcs = ["examples/algorithms/impala/cartpole_impala.py"],
+    args = [
+        "--as-test",
+        "--num-learners=2",
+        "--num-gpus-per-learner=1",
+    ],
+    main = "examples/algorithms/impala/cartpole_impala.py",
+    tags = [
+        "exclusive",
+        "learning_tests",
+        "learning_tests_discrete",
+        "learning_tests_pytorch_use_all_core",
+        "multi_gpu",
+        "team:rllib",
+        "torch_only",
+    ],
+)
+
+# MultiAgentCartPole
+py_test(
+    name = "learning_tests_multi_agent_cartpole_impala",
+    size = "large",
+    srcs = ["examples/algorithms/impala/multi_agent_cartpole_impala.py"],
+    args = [
+        "--as-test",
+        "--num-agents=2",
+        "--num-cpus=6",
+    ],
+    main = "examples/algorithms/impala/multi_agent_cartpole_impala.py",
+    tags = [
+        "exclusive",
+        "learning_tests",
+        "learning_tests_discrete",
+        "learning_tests_pytorch_use_all_core",
+        "team:rllib",
+        "torch_only",
+    ],
+)
+
+py_test(
+    name = "learning_tests_multi_agent_cartpole_impala_gpu",
+    size = "large",
+    srcs = ["examples/algorithms/impala/multi_agent_cartpole_impala.py"],
+    args = [
+        "--as-test",
+        "--num-agents=2",
+        "--num-gpus-per-learner=1",
+        "--num-cpus=6",
+    ],
+    main = "examples/algorithms/impala/multi_agent_cartpole_impala.py",
+    tags = [
+        "exclusive",
+        "gpu",
+        "learning_tests",
+        "learning_tests_discrete",
+        "learning_tests_pytorch_use_all_core",
+        "team:rllib",
+        "torch_only",
+    ],
+)
+
+py_test(
+    name = "learning_tests_multi_agent_cartpole_impala_multi_cpu",
+    size = "large",
+    srcs = ["examples/algorithms/impala/multi_agent_cartpole_impala.py"],
     args = [
         "--as-test",
         "--num-agents=2",
         "--num-learners=2",
-        "--num-cpus=9",
-        "--num-env-runners=6",
-    ],
-    main = "examples/algorithms/appo/multi_agent_cartpole_appo.py",
+        "--num-cpus=7",
+    ],
+    main = "examples/algorithms/impala/multi_agent_cartpole_impala.py",
     tags = [
         "exclusive",
         "learning_tests",
@@ -318,24 +812,21 @@
         "learning_tests_pytorch_use_all_core",
         "team:rllib",
         "torch_only",
-        # Test is failing: https://github.com/ray-project/ray/issues/52270
-        "manual",
-    ],
-)
-
-py_test(
-    name = "learning_tests_multi_agent_cartpole_appo_multi_gpu",
-    size = "large",
-    srcs = ["examples/algorithms/appo/multi_agent_cartpole_appo.py"],
+    ],
+)
+
+py_test(
+    name = "learning_tests_multi_agent_cartpole_impala_multi_gpu",
+    size = "large",
+    srcs = ["examples/algorithms/impala/multi_agent_cartpole_impala.py"],
     args = [
         "--as-test",
         "--num-agents=2",
         "--num-learners=2",
         "--num-gpus-per-learner=1",
         "--num-cpus=7",
-        "--num-env-runners=6",
-    ],
-    main = "examples/algorithms/appo/multi_agent_cartpole_appo.py",
+    ],
+    main = "examples/algorithms/impala/multi_agent_cartpole_impala.py",
     tags = [
         "exclusive",
         "learning_tests",
@@ -349,101 +840,33 @@
 
 # StatelessCartPole
 py_test(
-    name = "learning_tests_stateless_cartpole_appo",
-    size = "large",
-    srcs = ["examples/algorithms/appo/stateless_cartpole_appo.py"],
-    args = [
-        "--as-test",
-        "--num-cpus=8",
-        "--num-env-runners=6",
-    ],
-    main = "examples/algorithms/appo/stateless_cartpole_appo.py",
->>>>>>> ce647487
-    tags = [
-        "learning_tests",
-        "learning_tests_discrete",
-        "mulit_gpu",
-        "team:rllib",
-        "torch_only",
-    ],
-)
-
-py_test(
-    name = "learning_test_appo_atari_single_gpu",
-    size = "large",
-<<<<<<< HEAD
-    srcs = ["examples/algorithms/appo/atari_appo.py"],
-=======
-    srcs = ["examples/algorithms/appo/stateless_cartpole_appo.py"],
->>>>>>> ce647487
-    args = [
-        "--as-test",
-        "--num-cpus=7",
-        "--num-env-runners=5",
-        "--num-learners=1",
-    ],
-<<<<<<< HEAD
-    main = "examples/algorithms/appo/atari_appo.py",
-=======
-    main = "examples/algorithms/appo/stateless_cartpole_appo.py",
->>>>>>> ce647487
-    tags = [
-        "gpu",
-        "learning_tests",
-        "learning_tests_discrete",
-        "team:rllib",
-        "torch_only",
-    ],
-)
-
-py_test(
-    name = "learning_test_appo_atari_multi_gpu",
-    size = "large",
-<<<<<<< HEAD
-    srcs = ["examples/algorithms/appo/atari_appo.py"],
-=======
-    srcs = ["examples/algorithms/appo/stateless_cartpole_appo.py"],
->>>>>>> ce647487
-    args = [
-        "--as-test",
-        "--num-cpus=7",
-        "--num-env-runners=5",
+    name = "learning_tests_stateless_cartpole_impala",
+    size = "large",
+    srcs = ["examples/algorithms/impala/stateless_cartpole_impala.py"],
+    args = [
+        "--as-test",
+    ],
+    main = "examples/algorithms/impala/stateless_cartpole_impala.py",
+    tags = [
+        "exclusive",
+        "learning_tests",
+        "learning_tests_discrete",
+        "learning_tests_pytorch_use_all_core",
+        "team:rllib",
+        "torch_only",
+    ],
+)
+
+py_test(
+    name = "learning_tests_stateless_cartpole_impala_multi_gpu",
+    size = "large",
+    srcs = ["examples/algorithms/impala/stateless_cartpole_impala.py"],
+    args = [
+        "--as-test",
         "--num-learners=2",
-    ],
-<<<<<<< HEAD
-    main = "examples/algorithms/appo/atari_appo.py",
-=======
-    main = "examples/algorithms/appo/stateless_cartpole_appo.py",
->>>>>>> ce647487
-    tags = [
-        "learning_tests",
-        "learning_tests_discrete",
-        "mulit_gpu",
-        "team:rllib",
-        "torch_only",
-    ],
-)
-
-py_test(
-    name = "learning_test_appo_mujoco_single_cpu",
-    size = "large",
-<<<<<<< HEAD
-    srcs = ["examples/algorithms/appo/mujoco_appo.py"],
-=======
-    srcs = ["examples/algorithms/appo/stateless_cartpole_appo.py"],
->>>>>>> ce647487
-    args = [
-        "--as-test",
-        "--num-cpus=7",
-<<<<<<< HEAD
-        "--num-env-runners=5",
-        "--num-learners=1",
-    ],
-    main = "examples/algorithms/appo/mujoco_appo.py",
-=======
-        "--num-env-runners=6",
-    ],
-    main = "examples/algorithms/appo/stateless_cartpole_appo.py",
+        "--num-gpus-per-learner=1",
+    ],
+    main = "examples/algorithms/impala/stateless_cartpole_impala.py",
     tags = [
         "exclusive",
         "learning_tests",
@@ -455,75 +878,15 @@
     ],
 )
 
-# Pendulum
-py_test(
-    name = "learning_tests_pendulum_appo",
-    size = "large",
-    srcs = ["examples/algorithms/appo/pendulum_appo.py"],
-    args = [
-        "--as-test",
-        "--num-cpus=6",
-        "--num-env-runners=4",
-    ],
-    main = "examples/algorithms/appo/pendulum_appo.py",
->>>>>>> ce647487
-    tags = [
-        "learning_tests",
-        "learning_tests_continuous",
-        "team:rllib",
-        "torch_only",
-    ],
-)
-
-py_test(
-    name = "learning_test_appo_mujoco_multi_gpu",
-    size = "large",
-<<<<<<< HEAD
-    srcs = ["examples/algorithms/appo/multi_agent_mujoco_appo.py"],
-=======
-    srcs = ["examples/algorithms/appo/multi_agent_pong_appo.py"],
->>>>>>> ce647487
-    args = [
-        "--as-test",
-        "--num-cpus=7",
-        "--num-env-runners=5",
-        "--num-learners=2",
-    ],
-<<<<<<< HEAD
-    main = "examples/algorithms/appo/multi_agent_mujoco_appo.py",
-=======
-    main = "examples/algorithms/appo/multi_agent_pong_appo.py",
->>>>>>> ce647487
-    tags = [
-        "learning_tests",
-        "learning_tests_continuous",
-        "mulit_gpu",
-        "team:rllib",
-        "torch_only",
-    ],
-)
-
-<<<<<<< HEAD
-# TODO: Add Footsies single GPU
-# TODO: Add Footsies multi GPU
-# TODO: Add IsaacLab single CPU
-
-=======
->>>>>>> ce647487
-# BC
-# CartPole
-py_test(
-    name = "learning_tests_cartpole_bc",
-    size = "medium",
-    srcs = ["examples/algorithms/bc/cartpole_bc.py"],
-    args = [
-        "--as-test",
-    ],
-    # Include the offline data files.
-    data = [
-        "offline/tests/data/cartpole/cartpole-v1_large",
-    ],
-    main = "examples/algorithms/bc/cartpole_bc.py",
+# MultiAgentStatelessCartPole
+py_test(
+    name = "learning_tests_multi_agent_stateless_cartpole_impala",
+    size = "large",
+    srcs = ["examples/algorithms/impala/multi_agent_stateless_cartpole_impala.py"],
+    args = [
+        "--as-test",
+    ],
+    main = "examples/algorithms/impala/multi_agent_stateless_cartpole_impala.py",
     tags = [
         "exclusive",
         "learning_tests",
@@ -533,573 +896,6 @@
         "torch_only",
     ],
 )
-
-py_test(
-    name = "learning_tests_cartpole_bc_gpu",
-    size = "medium",
-    srcs = ["examples/algorithms/bc/cartpole_bc.py"],
-    args = [
-        "--as-test",
-        "--num-gpus-per-learner=1",
-    ],
-    # Include the offline data files.
-    data = [
-        "offline/tests/data/cartpole/cartpole-v1_large",
-    ],
-    main = "examples/algorithms/bc/cartpole_bc.py",
-    tags = [
-        "exclusive",
-        "gpu",
-        "learning_tests",
-        "learning_tests_discrete",
-        "learning_tests_pytorch_use_all_core",
-        "team:rllib",
-        "torch_only",
-        # Disabled: https://github.com/ray-project/ray/issues/50532
-        "manual",
-    ],
-)
-
-py_test(
-    name = "learning_tests_cartpole_bc_with_offline_evaluation",
-    size = "medium",
-    srcs = ["examples/algorithms/bc/cartpole_bc_with_offline_evaluation.py"],
-    args = [
-        "--as-test",
-        "--offline-evaluation-interval=1",
-        "--num-offline-eval-runners=2",
-    ],
-    # Include the offline data files.
-    data = [
-        "offline/tests/data/cartpole/cartpole-v1_large",
-    ],
-    main = "examples/algorithms/bc/cartpole_bc_with_offline_evaluation.py",
-    tags = [
-        "exclusive",
-        "learning_tests",
-        "learning_tests_discrete",
-        "learning_tests_pytorch_use_all_core",
-        "team:rllib",
-        "torch_only",
-    ],
-)
-
-py_test(
-    name = "learning_tests_cartpole_bc_with_offline_evaluation_gpu",
-    size = "medium",
-    srcs = ["examples/algorithms/bc/cartpole_bc_with_offline_evaluation.py"],
-    args = [
-        "--as-test",
-        "--num-gpus-per-learner=1",
-        "--offline-evaluation-interval=1",
-        "--num-offline-eval-runners=2",
-        "--num-gpus-per-offline-eval-runner=0.5",
-    ],
-    # Include the offline data files.
-    data = [
-        "offline/tests/data/cartpole/cartpole-v1_large",
-    ],
-    main = "examples/algorithms/bc/cartpole_bc_with_offline_evaluation.py",
-    tags = [
-        "exclusive",
-        "learning_tests",
-        "learning_tests_discrete",
-        "learning_tests_pytorch_use_all_core",
-        "multi_gpu",
-        "team:rllib",
-        "torch_only",
-    ],
-)
-
-# CQL
-# Pendulum
-py_test(
-    name = "learning_tests_pendulum_cql",
-    size = "large",
-    srcs = ["examples/algorithms/cql/pendulum_cql.py"],
-    args = [
-        "--as-test",
-    ],
-    # Include the zipped json data file as well.
-    data = [
-        "offline/tests/data/pendulum/pendulum-v1_enormous",
-    ],
-    main = "examples/algorithms/cql/pendulum_cql.py",
-    tags = [
-        "exclusive",
-        "learning_tests",
-        "learning_tests_cartpole",
-        "learning_tests_discrete",
-        "learning_tests_pytorch_use_all_core",
-        "team:rllib",
-        "torch_only",
-        # Disabled: https://github.com/ray-project/ray/issues/43808
-        "manual",
-    ],
-)
-
-# GPU training.
-py_test(
-    name = "learning_tests_pendulum_cql_gpu",
-    size = "large",
-    srcs = ["examples/algorithms/cql/pendulum_cql.py"],
-    args = [
-        "--as-test",
-        "--num-gpus-per-learner=1",
-    ],
-    # Include the zipped json data file as well.
-    data = [
-        "offline/tests/data/pendulum/pendulum-v1_enormous",
-    ],
-    main = "examples/algorithms/cql/pendulum_cql.py",
-    tags = [
-        "exclusive",
-        "gpu",
-        "learning_tests",
-        "learning_tests_cartpole",
-        "learning_tests_discrete",
-        "learning_tests_pytorch_use_all_core",
-        "team:rllib",
-        "torch_only",
-        # Disabled: https://github.com/ray-project/ray/issues/50538
-        "manual",
-    ],
-)
-
-# DQN
-# CartPole
-py_test(
-    name = "learning_tests_cartpole_dqn",
-    size = "large",
-    srcs = ["examples/algorithms/dqn/cartpole_dqn.py"],
-    args = [
-        "--as-test",
-    ],
-    main = "examples/algorithms/dqn/cartpole_dqn.py",
-    tags = [
-        "exclusive",
-        "learning_tests",
-        "learning_tests_discrete",
-        "learning_tests_pytorch_use_all_core",
-        "team:rllib",
-        "torch_only",
-    ],
-)
-
-py_test(
-    name = "learning_tests_cartpole_dqn_gpu",
-    size = "large",
-    srcs = ["examples/algorithms/dqn/cartpole_dqn.py"],
-    args = [
-        "--as-test",
-        "--num-learners=1",
-        "--num-gpus-per-learner=1",
-    ],
-    main = "examples/algorithms/dqn/cartpole_dqn.py",
-    tags = [
-        "exclusive",
-        "gpu",
-        "learning_tests",
-        "learning_tests_discrete",
-        "learning_tests_pytorch_use_all_core",
-        "team:rllib",
-        "torch_only",
-    ],
-)
-
-py_test(
-    name = "learning_tests_cartpole_dqn_multi_cpu",
-    size = "large",
-    srcs = ["examples/algorithms/dqn/cartpole_dqn.py"],
-    args = [
-        "--as-test",
-        "--num-learners=2",
-    ],
-    main = "examples/algorithms/dqn/cartpole_dqn.py",
-    tags = [
-        "exclusive",
-        "learning_tests",
-        "learning_tests_discrete",
-        "learning_tests_pytorch_use_all_core",
-        "team:rllib",
-        "torch_only",
-    ],
-)
-
-py_test(
-    name = "learning_tests_cartpole_dqn_multi_gpu",
-    size = "large",
-    srcs = ["examples/algorithms/dqn/cartpole_dqn.py"],
-    args = [
-        "--as-test",
-        "--num-learners=2",
-        "--num-gpus-per-learner=1",
-    ],
-    main = "examples/algorithms/dqn/cartpole_dqn.py",
-    tags = [
-        "exclusive",
-        "learning_tests",
-        "learning_tests_discrete",
-        "learning_tests_pytorch_use_all_core",
-        "multi_gpu",
-        "team:rllib",
-        "torch_only",
-        # Disabled: https://github.com/ray-project/ray/issues/47216
-        "manual",
-    ],
-)
-
-# MultiAgentCartPole
-py_test(
-    name = "learning_tests_multi_agent_cartpole_dqn",
-    size = "large",
-    srcs = ["examples/algorithms/dqn/multi_agent_cartpole_dqn.py"],
-    args = [
-        "--as-test",
-        "--num-agents=2",
-        "--num-cpus=4",
-    ],
-    main = "examples/algorithms/dqn/multi_agent_cartpole_dqn.py",
-    tags = [
-        "exclusive",
-        "learning_tests",
-        "learning_tests_discrete",
-        "learning_tests_pytorch_use_all_core",
-        "team:rllib",
-        "torch_only",
-    ],
-)
-
-py_test(
-    name = "learning_tests_multi_agent_cartpole_dqn_gpu",
-    size = "large",
-    srcs = ["examples/algorithms/dqn/multi_agent_cartpole_dqn.py"],
-    args = [
-        "--as-test",
-        "--num-agents=2",
-        "--num-cpus=4",
-        "--num-learners=1",
-        "--num-gpus-per-learner=1",
-    ],
-    main = "examples/algorithms/dqn/multi_agent_cartpole_dqn.py",
-    tags = [
-        "exclusive",
-        "gpu",
-        "learning_tests",
-        "learning_tests_discrete",
-        "learning_tests_pytorch_use_all_core",
-        "team:rllib",
-        "torch_only",
-    ],
-)
-
-py_test(
-    name = "learning_tests_multi_agent_cartpole_dqn_multi_cpu",
-    size = "large",
-    srcs = ["examples/algorithms/dqn/multi_agent_cartpole_dqn.py"],
-    args = [
-        "--as-test",
-        "--num-agents=2",
-        "--num-cpus=5",
-        "--num-learners=2",
-    ],
-    main = "examples/algorithms/dqn/multi_agent_cartpole_dqn.py",
-    tags = [
-        "exclusive",
-        "learning_tests",
-        "learning_tests_discrete",
-        "learning_tests_pytorch_use_all_core",
-        "team:rllib",
-        "torch_only",
-    ],
-)
-
-py_test(
-    name = "learning_tests_multi_agent_cartpole_dqn_multi_gpu",
-    size = "large",
-    srcs = ["examples/algorithms/dqn/multi_agent_cartpole_dqn.py"],
-    args = [
-        "--as-test",
-        "--num-agents=2",
-        "--num-cpus=4",
-        "--num-learners=2",
-        "--num-gpus-per-learner=1",
-    ],
-    main = "examples/algorithms/dqn/multi_agent_cartpole_dqn.py",
-    tags = [
-        "exclusive",
-        "learning_tests",
-        "learning_tests_discrete",
-        "learning_tests_pytorch_use_all_core",
-        "multi_gpu",
-        "team:rllib",
-        "torch_only",
-    ],
-)
-
-<<<<<<< HEAD
-# DreamerV3
-# takes too long (up to 20-30min to learn -200 on 1 GPU)
-# Pendulum
-# py_test(
-#    name = "learning_tests_pendulum_dreamerv3_gpu",
-#    size = "large",
-#    srcs = ["examples/algorithms/dreamerv3/pendulum_dreamerv3.py"],
-#    args = [
-#        "--as-test",
-#        "--num-gpus-per-learner=1",
-#        "--num-learners=1",
-#        "--num-env-runners=4",
-#    ],
-#    main = "examples/algorithms/dreamerv3/pendulum_dreamerv3.py",
-#    tags = [
-#        "exclusive",
-#        "gpu",
-#        "learning_tests",
-#        "learning_tests_continuous",
-#        "learning_tests_pytorch_use_all_core",
-#        "team:rllib",
-#        "torch_only",
-#    ],
-# )
-
-=======
->>>>>>> ce647487
-# IMPALA
-# CartPole
-py_test(
-    name = "learning_tests_cartpole_impala",
-    size = "large",
-    srcs = ["examples/algorithms/impala/cartpole_impala.py"],
-    args = [
-        "--as-test",
-    ],
-    main = "examples/algorithms/impala/cartpole_impala.py",
-    tags = [
-        "exclusive",
-        "learning_tests",
-        "learning_tests_discrete",
-        "team:rllib",
-        "torch_only",
-    ],
-)
-
-py_test(
-    name = "learning_tests_cartpole_impala_gpu",
-    size = "large",
-    srcs = ["examples/algorithms/impala/cartpole_impala.py"],
-    args = [
-        "--as-test",
-        "--num-gpus-per-learner=1",
-    ],
-    main = "examples/algorithms/impala/cartpole_impala.py",
-    tags = [
-        "exclusive",
-        "gpu",
-        "learning_tests",
-        "learning_tests_discrete",
-        "learning_tests_pytorch_use_all_core",
-        "team:rllib",
-        "torch_only",
-    ],
-)
-
-py_test(
-    name = "learning_tests_cartpole_impala_multi_cpu",
-    size = "large",
-    srcs = ["examples/algorithms/impala/cartpole_impala.py"],
-    args = [
-        "--as-test",
-        "--num-learners=2",
-    ],
-    main = "examples/algorithms/impala/cartpole_impala.py",
-    tags = [
-        "exclusive",
-        "learning_tests",
-        "learning_tests_discrete",
-        "learning_tests_pytorch_use_all_core",
-        "team:rllib",
-        "torch_only",
-    ],
-)
-
-py_test(
-    name = "learning_tests_cartpole_impala_multi_gpu",
-    size = "large",
-    srcs = ["examples/algorithms/impala/cartpole_impala.py"],
-    args = [
-        "--as-test",
-        "--num-learners=2",
-        "--num-gpus-per-learner=1",
-    ],
-    main = "examples/algorithms/impala/cartpole_impala.py",
-    tags = [
-        "exclusive",
-        "learning_tests",
-        "learning_tests_discrete",
-        "learning_tests_pytorch_use_all_core",
-        "multi_gpu",
-        "team:rllib",
-        "torch_only",
-    ],
-)
-
-# MultiAgentCartPole
-py_test(
-    name = "learning_tests_multi_agent_cartpole_impala",
-    size = "large",
-    srcs = ["examples/algorithms/impala/multi_agent_cartpole_impala.py"],
-    args = [
-        "--as-test",
-        "--num-agents=2",
-        "--num-cpus=6",
-    ],
-    main = "examples/algorithms/impala/multi_agent_cartpole_impala.py",
-    tags = [
-        "exclusive",
-        "learning_tests",
-        "learning_tests_discrete",
-        "learning_tests_pytorch_use_all_core",
-        "team:rllib",
-        "torch_only",
-    ],
-)
-
-py_test(
-    name = "learning_tests_multi_agent_cartpole_impala_gpu",
-    size = "large",
-    srcs = ["examples/algorithms/impala/multi_agent_cartpole_impala.py"],
-    args = [
-        "--as-test",
-        "--num-agents=2",
-        "--num-gpus-per-learner=1",
-        "--num-cpus=6",
-    ],
-    main = "examples/algorithms/impala/multi_agent_cartpole_impala.py",
-    tags = [
-        "exclusive",
-        "gpu",
-        "learning_tests",
-        "learning_tests_discrete",
-        "learning_tests_pytorch_use_all_core",
-        "team:rllib",
-        "torch_only",
-    ],
-)
-
-py_test(
-    name = "learning_tests_multi_agent_cartpole_impala_multi_cpu",
-    size = "large",
-    srcs = ["examples/algorithms/impala/multi_agent_cartpole_impala.py"],
-    args = [
-        "--as-test",
-        "--num-agents=2",
-        "--num-learners=2",
-        "--num-cpus=7",
-    ],
-    main = "examples/algorithms/impala/multi_agent_cartpole_impala.py",
-    tags = [
-        "exclusive",
-        "learning_tests",
-        "learning_tests_discrete",
-        "learning_tests_pytorch_use_all_core",
-        "team:rllib",
-        "torch_only",
-    ],
-)
-
-py_test(
-    name = "learning_tests_multi_agent_cartpole_impala_multi_gpu",
-    size = "large",
-    srcs = ["examples/algorithms/impala/multi_agent_cartpole_impala.py"],
-    args = [
-        "--as-test",
-        "--num-agents=2",
-        "--num-learners=2",
-        "--num-gpus-per-learner=1",
-        "--num-cpus=7",
-    ],
-    main = "examples/algorithms/impala/multi_agent_cartpole_impala.py",
-    tags = [
-        "exclusive",
-        "learning_tests",
-        "learning_tests_discrete",
-        "learning_tests_pytorch_use_all_core",
-        "multi_gpu",
-        "team:rllib",
-        "torch_only",
-    ],
-)
-
-# StatelessCartPole
-py_test(
-    name = "learning_tests_stateless_cartpole_impala",
-    size = "large",
-    srcs = ["examples/algorithms/impala/stateless_cartpole_impala.py"],
-    args = [
-        "--as-test",
-    ],
-    main = "examples/algorithms/impala/stateless_cartpole_impala.py",
-    tags = [
-        "exclusive",
-        "learning_tests",
-        "learning_tests_discrete",
-        "learning_tests_pytorch_use_all_core",
-        "team:rllib",
-        "torch_only",
-    ],
-)
-
-py_test(
-    name = "learning_tests_stateless_cartpole_impala_multi_gpu",
-    size = "large",
-    srcs = ["examples/algorithms/impala/stateless_cartpole_impala.py"],
-    args = [
-        "--as-test",
-        "--num-learners=2",
-        "--num-gpus-per-learner=1",
-    ],
-    main = "examples/algorithms/impala/stateless_cartpole_impala.py",
-    tags = [
-        "exclusive",
-        "learning_tests",
-        "learning_tests_discrete",
-        "learning_tests_pytorch_use_all_core",
-        "multi_gpu",
-        "team:rllib",
-        "torch_only",
-    ],
-)
-
-# MultiAgentStatelessCartPole
-py_test(
-    name = "learning_tests_multi_agent_stateless_cartpole_impala",
-    size = "large",
-    srcs = ["examples/algorithms/impala/multi_agent_stateless_cartpole_impala.py"],
-    args = [
-        "--as-test",
-    ],
-    main = "examples/algorithms/impala/multi_agent_stateless_cartpole_impala.py",
-    tags = [
-        "exclusive",
-        "learning_tests",
-        "learning_tests_discrete",
-        "learning_tests_pytorch_use_all_core",
-        "team:rllib",
-        "torch_only",
-    ],
-)
-<<<<<<< HEAD
-# py_test(
-#    name = "learning_tests_multi_agent_stateless_cartpole_impala_multi_gpu",
-#    main = "examples/algorithms/impala/multi_agent_stateless_cartpole_impala.py",
-#    tags = ["team:rllib", "exclusive", "learning_tests", "torch_only", "learning_tests_discrete", "learning_tests_pytorch_use_all_core", "multi_gpu"],
-#    size = "large",
-#    srcs = ["examples/algorithms/impala/multi_agent_stateless_cartpole_impala.py"],
-#    args = ["--as-test", "--num-learners=2", "--num-gpus-per-learner=1"]
-# )
-=======
->>>>>>> ce647487
 
 # IQL
 # Pendulum-v1 (enormous)
