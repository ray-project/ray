# --------------------------------------------------------------------
# BAZEL/Buildkite-CI test cases.
# --------------------------------------------------------------------

# To add new RLlib tests, first find the correct category of your new test
# within this file.

# All new tests - within their category - should be added alphabetically!
# Do not just add tests to the bottom of the file.

# Currently we have the following categories:

# - Learning tests/regression, tagged:
# -- "learning_tests_[discrete|continuous]": distinguish discrete
#    actions vs continuous actions.
# -- "crashing_cartpole" and "stateless_cartpole" to distinguish between
#    simple CartPole and more advanced variants of it.
# -- "ray_data": Tests that rely on ray_data.
# -- "learning_tests_with_ray_data": Learning tests that rely on ray_data.

# - Folder-bound tests, tagged with the name of the top-level dir:
#   - `env` directory tests.
#   - `evaluation` directory tests.
#   - `models` directory tests.
#   - `offline` directory tests.
#   - `policy` directory tests.
#   - `utils` directory tests.

# - Algorithm tests, tagged "algorithms_dir".

# - Tests directory (everything in rllib/tests/...), tagged: "tests_dir"

# - Examples directory (everything in rllib/examples/...), tagged: "examples"

# - Memory leak tests tagged "memory_leak_tests".

# Note: There is a special directory in examples: "documentation" which contains
# all code that is linked to from within the RLlib docs. This code is tested
# separately via the "documentation" tag.

# Additional tags are:
# - "team:rllib": Indicating that all tests in this file are the responsibility of
#   the RLlib Team.
# - "needs_gpu": Indicating that a test needs to have a GPU in order to run.
# - "gpu": Indicating that a test may (but doesn't have to) be run in the GPU
#   pipeline, defined in .buildkite/pipeline.gpu.yml.
# - "multi_gpu": Indicating that a test will definitely be run in the Large GPU
#   pipeline, defined in .buildkite/pipeline.gpu.large.yml.
# - "no_gpu": Indicating that a test should not be run in the GPU pipeline due
#   to certain incompatibilities.
# - "no_tf_eager_tracing": Exclude this test from tf-eager tracing tests.
# - "torch_only": Only run this test case with framework=torch.

# Our .buildkite/pipeline.yml and .buildkite/pipeline.gpu.yml files execute all
# these tests in n different jobs.

load("@rules_python//python:defs.bzl", "py_test")
load("//bazel:python.bzl", "doctest", "py_test_module_list")

filegroup(
    name = "cartpole-v1_large",
    data = glob(["offline/tests/data/cartpole/cartpole-v1_large/*.parquet"]),
    visibility = ["//visibility:public"],
)

doctest(
    size = "enormous",
    data = glob(["offline/tests/data/cartpole/cartpole-v1_large/*.parquet"]),
    files = glob(
        ["**/*.py"],
        exclude = [
            "**/examples/**",
            "**/tests/**",
            "**/test_*.py",
            "**/tuned_examples/**",
<<<<<<< HEAD
            # Deprecated stub files that raise ValueError on import.
            "offline/off_policy_estimator.py",
            "offline/estimators/feature_importance.py",
            "utils/memory.py",
=======
            # Deprecated modules
            "utils/memory.py",
            "offline/off_policy_estimator.py",
            "offline/estimators/feature_importance.py",
            # Missing imports
            "algorithms/dreamerv3/**",
            # FIXME: These modules contain broken examples that weren't previously
            # tested.
            "algorithms/algorithm_config.py",
            "core/distribution/torch/torch_distribution.py",
            "core/models/base.py",
            "core/models/specs/specs_base.py",
            "core/models/specs/specs_dict.py",
            "env/wrappers/pettingzoo_env.py",
            "evaluation/collectors/sample_collector.py",
            "evaluation/metrics.py",
            "evaluation/observation_function.py",
            "evaluation/postprocessing.py",
            "execution/buffers/mixin_replay_buffer.py",
            "models/catalog.py",
            "models/preprocessors.py",
            "models/repeated_values.py",
            "policy/rnn_sequencing.py",
            "utils/actor_manager.py",
            "utils/filter.py",
            "utils/from_config.py",
            "utils/metrics/window_stat.py",
            "utils/pre_checks/env.py",
            "utils/replay_buffers/multi_agent_mixin_replay_buffer.py",
            "utils/spaces/space_utils.py",
>>>>>>> ed149742
        ],
    ),
    tags = ["team:rllib"],
)

# --------------------------------------------------------------------
# Benchmarks
#
# Tag: benchmark
#
# This is smoke-testing the benchmark scripts.
# --------------------------------------------------------------------
py_test(
    name = "torch_compile_inference_bm",
    size = "medium",
    srcs = ["benchmarks/torch_compile/run_inference_bm.py"],
    args = ["--smoke-test"],
    main = "benchmarks/torch_compile/run_inference_bm.py",
    tags = [
        "benchmark",
        "exclusive",
        "team:rllib",
        "torch_2.x_only_benchmark",
    ],
)

py_test(
    name = "torch_compile_ppo_with_inference",
    size = "medium",
    srcs = ["benchmarks/torch_compile/run_ppo_with_inference_bm.py"],
    args = ["--smoke-test"],
    main = "benchmarks/torch_compile/run_ppo_with_inference_bm.py",
    tags = [
        "benchmark",
        "exclusive",
        "team:rllib",
        "torch_2.x_only_benchmark",
    ],
)

# --------------------------------------------------------------------
# Algorithms learning regression tests.
#
# Tag: learning_tests
#
# This will test python/yaml config files
# inside rllib/tuned_examples/[algo-name] for actual learning success.
# --------------------------------------------------------------------

# APPO
# CartPole
py_test(
    name = "learning_tests_cartpole_appo",
    size = "large",
    srcs = ["tuned_examples/appo/cartpole_appo.py"],
    args = [
        "--as-test",
        "--num-cpus=7",
        "--num-env-runners=5",
    ],
    main = "tuned_examples/appo/cartpole_appo.py",
    tags = [
        "exclusive",
        "learning_tests",
        "learning_tests_discrete",
        "team:rllib",
        "torch_only",
    ],
)

# TODO (sven): For some weird reason, this test runs extremely slow on the CI (not on cluster, not locally) -> taking this out for now ...
# py_test(
#    name = "learning_tests_cartpole_appo_gpu",
#    main = "tuned_examples/appo/cartpole_appo.py",
#    tags = ["team:rllib", "exclusive", "learning_tests", "torch_only", "learning_tests_discrete", "learning_tests_pytorch_use_all_core", "gpu"],
#    size = "large",
#    srcs = ["tuned_examples/appo/cartpole_appo.py"],
#    args = ["--as-test", "--num-gpus-per-learner=1", "--num-cpus=7", "--num-env-runners=5"]
# )
py_test(
    name = "learning_tests_cartpole_appo_multi_cpu",
    size = "large",
    srcs = ["tuned_examples/appo/cartpole_appo.py"],
    args = [
        "--as-test",
        "--num-learners=2",
        "--num-cpus=9",
        "--num-env-runners=6",
    ],
    main = "tuned_examples/appo/cartpole_appo.py",
    tags = [
        "exclusive",
        "learning_tests",
        "learning_tests_discrete",
        "learning_tests_pytorch_use_all_core",
        "team:rllib",
        "torch_only",
    ],
)

py_test(
    name = "learning_tests_cartpole_appo_multi_gpu",
    size = "large",
    srcs = ["tuned_examples/appo/cartpole_appo.py"],
    args = [
        "--as-test",
        "--num-learners=2",
        "--num-gpus-per-learner=1",
        "--num-cpus=7",
        "--num-env-runners=6",
    ],
    main = "tuned_examples/appo/cartpole_appo.py",
    tags = [
        "exclusive",
        "learning_tests",
        "learning_tests_discrete",
        "learning_tests_pytorch_use_all_core",
        "multi_gpu",
        "team:rllib",
        "torch_only",
    ],
)

# MultiAgentCartPole
py_test(
    name = "learning_tests_multi_agent_cartpole_appo",
    size = "large",
    srcs = ["tuned_examples/appo/multi_agent_cartpole_appo.py"],
    args = [
        "--as-test",
        "--num-agents=2",
        "--num-cpus=8",
        "--num-env-runners=6",
    ],
    main = "tuned_examples/appo/multi_agent_cartpole_appo.py",
    tags = [
        "exclusive",
        "learning_tests",
        "learning_tests_discrete",
        "team:rllib",
        "torch_only",
    ],
)

py_test(
    name = "learning_tests_multi_agent_cartpole_appo_gpu",
    size = "large",
    srcs = ["tuned_examples/appo/multi_agent_cartpole_appo.py"],
    args = [
        "--as-test",
        "--num-agents=2",
        "--num-gpus-per-learner=1",
        "--num-cpus=7",
        "--num-env-runners=5",
    ],
    main = "tuned_examples/appo/multi_agent_cartpole_appo.py",
    tags = [
        "exclusive",
        "gpu",
        "learning_tests",
        "learning_tests_discrete",
        "learning_tests_pytorch_use_all_core",
        "team:rllib",
        "torch_only",
    ],
)

py_test(
    name = "learning_tests_multi_agent_cartpole_appo_multi_cpu",
    size = "large",
    srcs = ["tuned_examples/appo/multi_agent_cartpole_appo.py"],
    args = [
        "--as-test",
        "--num-agents=2",
        "--num-learners=2",
        "--num-cpus=9",
        "--num-env-runners=6",
    ],
    main = "tuned_examples/appo/multi_agent_cartpole_appo.py",
    tags = [
        "exclusive",
        "learning_tests",
        "learning_tests_discrete",
        "learning_tests_pytorch_use_all_core",
        "team:rllib",
        "torch_only",
        # Test is failing: https://github.com/ray-project/ray/issues/52270
        "manual",
    ],
)

py_test(
    name = "learning_tests_multi_agent_cartpole_appo_multi_gpu",
    size = "large",
    srcs = ["tuned_examples/appo/multi_agent_cartpole_appo.py"],
    args = [
        "--as-test",
        "--num-agents=2",
        "--num-learners=2",
        "--num-gpus-per-learner=1",
        "--num-cpus=7",
        "--num-env-runners=6",
    ],
    main = "tuned_examples/appo/multi_agent_cartpole_appo.py",
    tags = [
        "exclusive",
        "learning_tests",
        "learning_tests_discrete",
        "learning_tests_pytorch_use_all_core",
        "multi_gpu",
        "team:rllib",
        "torch_only",
    ],
)

# StatelessCartPole
py_test(
    name = "learning_tests_stateless_cartpole_appo",
    size = "large",
    srcs = ["tuned_examples/appo/stateless_cartpole_appo.py"],
    args = [
        "--as-test",
        "--num-cpus=8",
        "--num-env-runners=6",
    ],
    main = "tuned_examples/appo/stateless_cartpole_appo.py",
    tags = [
        "exclusive",
        "learning_tests",
        "learning_tests_discrete",
        "learning_tests_pytorch_use_all_core",
        "team:rllib",
        "torch_only",
    ],
)

py_test(
    name = "learning_tests_stateless_cartpole_appo_gpu",
    size = "large",
    srcs = ["tuned_examples/appo/stateless_cartpole_appo.py"],
    args = [
        "--as-test",
        "--num-agents=2",
        "--num-gpus-per-learner=1",
        "--num-cpus=7",
        "--num-env-runners=5",
    ],
    main = "tuned_examples/appo/stateless_cartpole_appo.py",
    tags = [
        "exclusive",
        "gpu",
        "learning_tests",
        "learning_tests_discrete",
        "learning_tests_pytorch_use_all_core",
        "team:rllib",
        "torch_only",
    ],
)

py_test(
    name = "learning_tests_stateless_cartpole_appo_multi_cpu",
    size = "large",
    srcs = ["tuned_examples/appo/stateless_cartpole_appo.py"],
    args = [
        "--as-test",
        "--num-learners=2",
        "--num-cpus=9",
        "--num-env-runners=6",
    ],
    main = "tuned_examples/appo/stateless_cartpole_appo.py",
    tags = [
        "exclusive",
        "learning_tests",
        "learning_tests_discrete",
        "learning_tests_pytorch_use_all_core",
        "team:rllib",
        "torch_only",
    ],
)

py_test(
    name = "learning_tests_stateless_cartpole_appo_multi_gpu",
    size = "large",
    srcs = ["tuned_examples/appo/stateless_cartpole_appo.py"],
    args = [
        "--as-test",
        "--num-learners=2",
        "--num-gpus-per-learner=1",
        "--num-cpus=7",
        "--num-env-runners=6",
    ],
    main = "tuned_examples/appo/stateless_cartpole_appo.py",
    tags = [
        "exclusive",
        "learning_tests",
        "learning_tests_discrete",
        "learning_tests_pytorch_use_all_core",
        "multi_gpu",
        "team:rllib",
        "torch_only",
    ],
)

# MultiAgentStatelessCartPole
# py_test(
#     name = "learning_tests_multi_agent_stateless_cartpole_appo",
#     main = "tuned_examples/appo/multi_agent_stateless_cartpole_appo.py",
#     tags = ["team:rllib", "exclusive", "learning_tests", "torch_only", "learning_tests_discrete", "learning_tests_pytorch_use_all_core"],
#     size = "large",
#     srcs = ["tuned_examples/appo/multi_agent_stateless_cartpole_appo.py"],
#     args = ["--as-test"]
# )
# py_test(
#     name = "learning_tests_multi_agent_stateless_cartpole_appo_gpu",
#     main = "tuned_examples/appo/multi_agent_stateless_cartpole_appo.py",
#     tags = ["team:rllib", "exclusive", "learning_tests", "torch_only", "learning_tests_discrete", "learning_tests_pytorch_use_all_core", "gpu"],
#     size = "large",
#     srcs = ["tuned_examples/appo/multi_agent_stateless_cartpole_appo.py"],
#     args = ["--as-test", "--num-agents=2", "--num-gpus-per-learner=1"]
# )
# py_test(
#     name = "learning_tests_multi_agent_stateless_cartpole_appo_multi_cpu",
#     main = "tuned_examples/appo/multi_agent_stateless_cartpole_appo.py",
#     tags = ["team:rllib", "exclusive", "learning_tests", "torch_only", "learning_tests_discrete", "learning_tests_pytorch_use_all_core"],
#     size = "large",
#     srcs = ["tuned_examples/appo/multi_agent_stateless_cartpole_appo.py"],
#     args = ["--as-test", "--num-learners=2"]
# )
# py_test(
#     name = "learning_tests_multi_agent_stateless_cartpole_appo_multi_gpu",
#     main = "tuned_examples/appo/multi_agent_stateless_cartpole_appo.py",
#     tags = ["team:rllib", "exclusive", "learning_tests", "torch_only", "learning_tests_discrete", "learning_tests_pytorch_use_all_core", "multi_gpu"],
#     size = "large",
#     srcs = ["tuned_examples/appo/multi_agent_stateless_cartpole_appo.py"],
#     args = ["--as-test", "--num-learners=2", "--num-gpus-per-learner=1"]
# )
# Pendulum
py_test(
    name = "learning_tests_pendulum_appo",
    size = "large",
    srcs = ["tuned_examples/appo/pendulum_appo.py"],
    args = [
        "--as-test",
        "--num-cpus=6",
        "--num-env-runners=4",
    ],
    main = "tuned_examples/appo/pendulum_appo.py",
    tags = [
        "exclusive",
        "learning_tests",
        "learning_tests_continuous",
        "team:rllib",
        "torch_only",
    ],
)

# MultiAgentPong (multi-GPU smoke test)
py_test(
    name = "learning_tests_multi_agent_pong_appo_multi_gpu",
    size = "large",
    srcs = ["tuned_examples/appo/multi_agent_pong_appo.py"],
    args = [
        "--stop-iters=3",
        "--num-agents=2",
        "--num-learners=2",
        "--num-gpus-per-learner=1",
        "--num-aggregator-actors-per-learner=1",
    ],
    main = "tuned_examples/appo/multi_agent_pong_appo.py",
    tags = [
        "exclusive",
        "learning_tests",
        "learning_tests_discrete",
        "multi_gpu",
        "team:rllib",
        "torch_only",
    ],
)

#@OldAPIStack
py_test(
    name = "learning_tests_multi_agent_cartpole_w_100_policies_appo_old_api_stack",
    size = "large",
    srcs = ["algorithms/tests/run_regression_tests.py"],
    args = ["--dir=../tuned_examples/appo"],
    data = ["tuned_examples/appo/multi-agent-cartpole-w-100-policies-appo.py"],
    main = "algorithms/tests/run_regression_tests.py",
    tags = [
        "exclusive",
        "learning_tests",
        "learning_tests_discrete",
        "learning_tests_pytorch_use_all_core",
        "team:rllib",
    ],
)

# BC
# CartPole
py_test(
    name = "learning_tests_cartpole_bc",
    size = "medium",
    srcs = ["tuned_examples/bc/cartpole_bc.py"],
    args = [
        "--as-test",
    ],
    # Include the offline data files.
    data = [
        "offline/tests/data/cartpole/cartpole-v1_large",
    ],
    main = "tuned_examples/bc/cartpole_bc.py",
    tags = [
        "exclusive",
        "learning_tests",
        "learning_tests_discrete",
        "learning_tests_pytorch_use_all_core",
        "team:rllib",
        "torch_only",
    ],
)

py_test(
    name = "learning_tests_cartpole_bc_gpu",
    size = "medium",
    srcs = ["tuned_examples/bc/cartpole_bc.py"],
    args = [
        "--as-test",
        "--num-gpus-per-learner=1",
    ],
    # Include the offline data files.
    data = [
        "offline/tests/data/cartpole/cartpole-v1_large",
    ],
    main = "tuned_examples/bc/cartpole_bc.py",
    tags = [
        "exclusive",
        "gpu",
        "learning_tests",
        "learning_tests_discrete",
        "learning_tests_pytorch_use_all_core",
        "team:rllib",
        "torch_only",
        # Disabled: https://github.com/ray-project/ray/issues/50532
        "manual",
    ],
)

py_test(
    name = "learning_tests_cartpole_bc_with_offline_evaluation",
    size = "medium",
    srcs = ["tuned_examples/bc/cartpole_bc_with_offline_evaluation.py"],
    args = [
        "--as-test",
        "--offline-evaluation-interval=1",
        "--num-offline-eval-runners=2",
    ],
    # Include the offline data files.
    data = [
        "offline/tests/data/cartpole/cartpole-v1_large",
    ],
    main = "tuned_examples/bc/cartpole_bc_with_offline_evaluation.py",
    tags = [
        "exclusive",
        "learning_tests",
        "learning_tests_discrete",
        "learning_tests_pytorch_use_all_core",
        "team:rllib",
        "torch_only",
    ],
)

py_test(
    name = "learning_tests_cartpole_bc_with_offline_evaluation_gpu",
    size = "medium",
    srcs = ["tuned_examples/bc/cartpole_bc_with_offline_evaluation.py"],
    args = [
        "--as-test",
        "--num-gpus-per-learner=1",
        "--offline-evaluation-interval=1",
        "--num-offline-eval-runners=2",
        "--num-gpus-per-offline-eval-runner=0.5",
    ],
    # Include the offline data files.
    data = [
        "offline/tests/data/cartpole/cartpole-v1_large",
    ],
    main = "tuned_examples/bc/cartpole_bc_with_offline_evaluation.py",
    tags = [
        "exclusive",
        "learning_tests",
        "learning_tests_discrete",
        "learning_tests_pytorch_use_all_core",
        "multi_gpu",
        "team:rllib",
        "torch_only",
    ],
)

# CQL
# Pendulum
py_test(
    name = "learning_tests_pendulum_cql",
    size = "large",
    srcs = ["tuned_examples/cql/pendulum_cql.py"],
    args = [
        "--as-test",
    ],
    # Include the zipped json data file as well.
    data = [
        "offline/tests/data/pendulum/pendulum-v1_enormous",
    ],
    main = "tuned_examples/cql/pendulum_cql.py",
    tags = [
        "exclusive",
        "learning_tests",
        "learning_tests_cartpole",
        "learning_tests_discrete",
        "learning_tests_pytorch_use_all_core",
        "team:rllib",
        "torch_only",
        # Disabled: https://github.com/ray-project/ray/issues/43808
        "manual",
    ],
)

# GPU training.
py_test(
    name = "learning_tests_pendulum_cql_gpu",
    size = "large",
    srcs = ["tuned_examples/cql/pendulum_cql.py"],
    args = [
        "--as-test",
        "--num-gpus-per-learner=1",
    ],
    # Include the zipped json data file as well.
    data = [
        "offline/tests/data/pendulum/pendulum-v1_enormous",
    ],
    main = "tuned_examples/cql/pendulum_cql.py",
    tags = [
        "exclusive",
        "gpu",
        "learning_tests",
        "learning_tests_cartpole",
        "learning_tests_discrete",
        "learning_tests_pytorch_use_all_core",
        "team:rllib",
        "torch_only",
        # Disabled: https://github.com/ray-project/ray/issues/50538
        "manual",
    ],
)

# DQN
# CartPole
py_test(
    name = "learning_tests_cartpole_dqn",
    size = "large",
    srcs = ["tuned_examples/dqn/cartpole_dqn.py"],
    args = [
        "--as-test",
    ],
    main = "tuned_examples/dqn/cartpole_dqn.py",
    tags = [
        "exclusive",
        "learning_tests",
        "learning_tests_discrete",
        "learning_tests_pytorch_use_all_core",
        "team:rllib",
        "torch_only",
    ],
)

py_test(
    name = "learning_tests_cartpole_dqn_gpu",
    size = "large",
    srcs = ["tuned_examples/dqn/cartpole_dqn.py"],
    args = [
        "--as-test",
        "--num-learners=1",
        "--num-gpus-per-learner=1",
    ],
    main = "tuned_examples/dqn/cartpole_dqn.py",
    tags = [
        "exclusive",
        "gpu",
        "learning_tests",
        "learning_tests_discrete",
        "learning_tests_pytorch_use_all_core",
        "team:rllib",
        "torch_only",
    ],
)

py_test(
    name = "learning_tests_cartpole_dqn_multi_cpu",
    size = "large",
    srcs = ["tuned_examples/dqn/cartpole_dqn.py"],
    args = [
        "--as-test",
        "--num-learners=2",
    ],
    main = "tuned_examples/dqn/cartpole_dqn.py",
    tags = [
        "exclusive",
        "learning_tests",
        "learning_tests_discrete",
        "learning_tests_pytorch_use_all_core",
        "team:rllib",
        "torch_only",
    ],
)

py_test(
    name = "learning_tests_cartpole_dqn_multi_gpu",
    size = "large",
    srcs = ["tuned_examples/dqn/cartpole_dqn.py"],
    args = [
        "--as-test",
        "--num-learners=2",
        "--num-gpus-per-learner=1",
    ],
    main = "tuned_examples/dqn/cartpole_dqn.py",
    tags = [
        "exclusive",
        "learning_tests",
        "learning_tests_discrete",
        "learning_tests_pytorch_use_all_core",
        "multi_gpu",
        "team:rllib",
        "torch_only",
        # Disabled: https://github.com/ray-project/ray/issues/47216
        "manual",
    ],
)

# MultiAgentCartPole
py_test(
    name = "learning_tests_multi_agent_cartpole_dqn",
    size = "large",
    srcs = ["tuned_examples/dqn/multi_agent_cartpole_dqn.py"],
    args = [
        "--as-test",
        "--num-agents=2",
        "--num-cpus=4",
    ],
    main = "tuned_examples/dqn/multi_agent_cartpole_dqn.py",
    tags = [
        "exclusive",
        "learning_tests",
        "learning_tests_discrete",
        "learning_tests_pytorch_use_all_core",
        "team:rllib",
        "torch_only",
    ],
)

py_test(
    name = "learning_tests_multi_agent_cartpole_dqn_gpu",
    size = "large",
    srcs = ["tuned_examples/dqn/multi_agent_cartpole_dqn.py"],
    args = [
        "--as-test",
        "--num-agents=2",
        "--num-cpus=4",
        "--num-learners=1",
        "--num-gpus-per-learner=1",
    ],
    main = "tuned_examples/dqn/multi_agent_cartpole_dqn.py",
    tags = [
        "exclusive",
        "gpu",
        "learning_tests",
        "learning_tests_discrete",
        "learning_tests_pytorch_use_all_core",
        "team:rllib",
        "torch_only",
    ],
)

py_test(
    name = "learning_tests_multi_agent_cartpole_dqn_multi_cpu",
    size = "large",
    srcs = ["tuned_examples/dqn/multi_agent_cartpole_dqn.py"],
    args = [
        "--as-test",
        "--num-agents=2",
        "--num-cpus=5",
        "--num-learners=2",
    ],
    main = "tuned_examples/dqn/multi_agent_cartpole_dqn.py",
    tags = [
        "exclusive",
        "learning_tests",
        "learning_tests_discrete",
        "learning_tests_pytorch_use_all_core",
        "team:rllib",
        "torch_only",
    ],
)

py_test(
    name = "learning_tests_multi_agent_cartpole_dqn_multi_gpu",
    size = "large",
    srcs = ["tuned_examples/dqn/multi_agent_cartpole_dqn.py"],
    args = [
        "--as-test",
        "--num-agents=2",
        "--num-cpus=4",
        "--num-learners=2",
        "--num-gpus-per-learner=1",
    ],
    main = "tuned_examples/dqn/multi_agent_cartpole_dqn.py",
    tags = [
        "exclusive",
        "learning_tests",
        "learning_tests_discrete",
        "learning_tests_pytorch_use_all_core",
        "multi_gpu",
        "team:rllib",
        "torch_only",
    ],
)

# DreamerV3
# takes too long (up to 20-30min to learn -200 on 1 GPU)
# Pendulum
# py_test(
#     name = "learning_tests_pendulum_dreamerv3_gpu",
#     size = "large",
#     srcs = ["tuned_examples/dreamerv3/pendulum_dreamerv3.py"],
#     args = [
#         "--as-test",
#         "--num-gpus-per-learner=1",
#         "--num-learners=1",
#         "--num-env-runners=4",
#     ],
#     main = "tuned_examples/dreamerv3/pendulum_dreamerv3.py",
#     tags = [
#         "exclusive",
#         "gpu",
#         "learning_tests",
#         "learning_tests_continuous",
#         "learning_tests_pytorch_use_all_core",
#         "team:rllib",
#         "torch_only",
#     ],
# )

# IMPALA
# CartPole
py_test(
    name = "learning_tests_cartpole_impala",
    size = "large",
    srcs = ["tuned_examples/impala/cartpole_impala.py"],
    args = [
        "--as-test",
    ],
    main = "tuned_examples/impala/cartpole_impala.py",
    tags = [
        "exclusive",
        "learning_tests",
        "learning_tests_discrete",
        "team:rllib",
        "torch_only",
    ],
)

py_test(
    name = "learning_tests_cartpole_impala_gpu",
    size = "large",
    srcs = ["tuned_examples/impala/cartpole_impala.py"],
    args = [
        "--as-test",
        "--num-gpus-per-learner=1",
    ],
    main = "tuned_examples/impala/cartpole_impala.py",
    tags = [
        "exclusive",
        "gpu",
        "learning_tests",
        "learning_tests_discrete",
        "learning_tests_pytorch_use_all_core",
        "team:rllib",
        "torch_only",
    ],
)

py_test(
    name = "learning_tests_cartpole_impala_multi_cpu",
    size = "large",
    srcs = ["tuned_examples/impala/cartpole_impala.py"],
    args = [
        "--as-test",
        "--num-learners=2",
    ],
    main = "tuned_examples/impala/cartpole_impala.py",
    tags = [
        "exclusive",
        "learning_tests",
        "learning_tests_discrete",
        "learning_tests_pytorch_use_all_core",
        "team:rllib",
        "torch_only",
    ],
)

py_test(
    name = "learning_tests_cartpole_impala_multi_gpu",
    size = "large",
    srcs = ["tuned_examples/impala/cartpole_impala.py"],
    args = [
        "--as-test",
        "--num-learners=2",
        "--num-gpus-per-learner=1",
    ],
    main = "tuned_examples/impala/cartpole_impala.py",
    tags = [
        "exclusive",
        "learning_tests",
        "learning_tests_discrete",
        "learning_tests_pytorch_use_all_core",
        "multi_gpu",
        "team:rllib",
        "torch_only",
    ],
)

# MultiAgentCartPole
py_test(
    name = "learning_tests_multi_agent_cartpole_impala",
    size = "large",
    srcs = ["tuned_examples/impala/multi_agent_cartpole_impala.py"],
    args = [
        "--as-test",
        "--num-agents=2",
        "--num-cpus=6",
    ],
    main = "tuned_examples/impala/multi_agent_cartpole_impala.py",
    tags = [
        "exclusive",
        "learning_tests",
        "learning_tests_discrete",
        "learning_tests_pytorch_use_all_core",
        "team:rllib",
        "torch_only",
    ],
)

py_test(
    name = "learning_tests_multi_agent_cartpole_impala_gpu",
    size = "large",
    srcs = ["tuned_examples/impala/multi_agent_cartpole_impala.py"],
    args = [
        "--as-test",
        "--num-agents=2",
        "--num-gpus-per-learner=1",
        "--num-cpus=6",
    ],
    main = "tuned_examples/impala/multi_agent_cartpole_impala.py",
    tags = [
        "exclusive",
        "gpu",
        "learning_tests",
        "learning_tests_discrete",
        "learning_tests_pytorch_use_all_core",
        "team:rllib",
        "torch_only",
    ],
)

py_test(
    name = "learning_tests_multi_agent_cartpole_impala_multi_cpu",
    size = "large",
    srcs = ["tuned_examples/impala/multi_agent_cartpole_impala.py"],
    args = [
        "--as-test",
        "--num-agents=2",
        "--num-learners=2",
        "--num-cpus=7",
    ],
    main = "tuned_examples/impala/multi_agent_cartpole_impala.py",
    tags = [
        "exclusive",
        "learning_tests",
        "learning_tests_discrete",
        "learning_tests_pytorch_use_all_core",
        "team:rllib",
        "torch_only",
    ],
)

py_test(
    name = "learning_tests_multi_agent_cartpole_impala_multi_gpu",
    size = "large",
    srcs = ["tuned_examples/impala/multi_agent_cartpole_impala.py"],
    args = [
        "--as-test",
        "--num-agents=2",
        "--num-learners=2",
        "--num-gpus-per-learner=1",
        "--num-cpus=7",
    ],
    main = "tuned_examples/impala/multi_agent_cartpole_impala.py",
    tags = [
        "exclusive",
        "learning_tests",
        "learning_tests_discrete",
        "learning_tests_pytorch_use_all_core",
        "multi_gpu",
        "team:rllib",
        "torch_only",
    ],
)

# StatelessCartPole
py_test(
    name = "learning_tests_stateless_cartpole_impala",
    size = "large",
    srcs = ["tuned_examples/impala/stateless_cartpole_impala.py"],
    args = [
        "--as-test",
    ],
    main = "tuned_examples/impala/stateless_cartpole_impala.py",
    tags = [
        "exclusive",
        "learning_tests",
        "learning_tests_discrete",
        "learning_tests_pytorch_use_all_core",
        "team:rllib",
        "torch_only",
    ],
)

py_test(
    name = "learning_tests_stateless_cartpole_impala_multi_gpu",
    size = "large",
    srcs = ["tuned_examples/impala/stateless_cartpole_impala.py"],
    args = [
        "--as-test",
        "--num-learners=2",
        "--num-gpus-per-learner=1",
    ],
    main = "tuned_examples/impala/stateless_cartpole_impala.py",
    tags = [
        "exclusive",
        "learning_tests",
        "learning_tests_discrete",
        "learning_tests_pytorch_use_all_core",
        "multi_gpu",
        "team:rllib",
        "torch_only",
    ],
)

# MultiAgentStatelessCartPole
py_test(
    name = "learning_tests_multi_agent_stateless_cartpole_impala",
    size = "large",
    srcs = ["tuned_examples/impala/multi_agent_stateless_cartpole_impala.py"],
    args = [
        "--as-test",
    ],
    main = "tuned_examples/impala/multi_agent_stateless_cartpole_impala.py",
    tags = [
        "exclusive",
        "learning_tests",
        "learning_tests_discrete",
        "learning_tests_pytorch_use_all_core",
        "team:rllib",
        "torch_only",
    ],
)
# py_test(
#    name = "learning_tests_multi_agent_stateless_cartpole_impala_multi_gpu",
#    main = "tuned_examples/impala/multi_agent_stateless_cartpole_impala.py",
#    tags = ["team:rllib", "exclusive", "learning_tests", "torch_only", "learning_tests_discrete", "learning_tests_pytorch_use_all_core", "multi_gpu"],
#    size = "large",
#    srcs = ["tuned_examples/impala/multi_agent_stateless_cartpole_impala.py"],
#    args = ["--as-test", "--num-learners=2", "--num-gpus-per-learner=1"]
# )

# IQL
# Pendulum-v1 (enormous)
py_test(
    name = "learning_tests_pendulum_iql",
    size = "large",
    srcs = ["tuned_examples/iql/pendulum_iql.py"],
    args = [
        "--as-test",
        "--num-cpus=32",
    ],
    # Include the offline data files.
    data = [
        "offline/tests/data/pendulum/pendulum-v1_enormous",
    ],
    main = "tuned_examples/iql/pendulum_iql.py",
    tags = [
        "exclusive",
        "learning_tests",
        "learning_tests_continuous",
        "learning_tests_pytorch_use_all_core",
        "team:rllib",
        "torch_only",
    ],
)

# GPU training.
py_test(
    name = "learning_tests_pendulum_iql_gpu",
    size = "large",
    srcs = ["tuned_examples/iql/pendulum_iql.py"],
    args = [
        "--as-test",
        "--num-cpus=32",
        "--num-gpus-per-learner=1",
    ],
    # Include the offline data files.
    data = [
        "offline/tests/data/pendulum/pendulum-v1_enormous",
    ],
    main = "tuned_examples/iql/pendulum_iql.py",
    tags = [
        "exclusive",
        "gpu",
        "learning_tests",
        "learning_tests_continuous",
        "learning_tests_pytorch_use_all_core",
        "team:rllib",
        "torch_only",
    ],
)

# MARWIL
# CartPole
py_test(
    name = "learning_tests_cartpole_marwil",
    size = "large",
    srcs = ["tuned_examples/marwil/cartpole_marwil.py"],
    args = [
        "--as-test",
    ],
    # Include the offline data files.
    data = [
        "offline/tests/data/cartpole/cartpole-v1_large",
    ],
    main = "tuned_examples/marwil/cartpole_marwil.py",
    tags = [
        "exclusive",
        "learning_tests",
        "learning_tests_discrete",
        "learning_tests_pytorch_use_all_core",
        "team:rllib",
        "torch_only",
    ],
)

# GPU-training.
py_test(
    name = "learning_tests_cartpole_marwil_gpu",
    size = "large",
    srcs = ["tuned_examples/marwil/cartpole_marwil.py"],
    args = [
        "--as-test",
        "--num-gpus-per-learner=1",
    ],
    # Include the offline data files.
    data = [
        "offline/tests/data/cartpole/cartpole-v1_large",
    ],
    main = "tuned_examples/marwil/cartpole_marwil.py",
    tags = [
        "exclusive",
        "gpu",
        "learning_tests",
        "learning_tests_discrete",
        "learning_tests_pytorch_use_all_core",
        "team:rllib",
        "torch_only",
    ],
)

# PPO
# CartPole
py_test(
    name = "learning_tests_cartpole_ppo",
    size = "large",
    srcs = ["tuned_examples/ppo/cartpole_ppo.py"],
    args = [
        "--as-test",
    ],
    main = "tuned_examples/ppo/cartpole_ppo.py",
    tags = [
        "exclusive",
        "learning_tests",
        "learning_tests_discrete",
        "team:rllib",
        "torch_only",
    ],
)

py_test(
    name = "learning_tests_cartpole_ppo_gpu",
    size = "large",
    srcs = ["tuned_examples/ppo/cartpole_ppo.py"],
    args = [
        "--as-test",
        "--num-learners=1",
        "--num-gpus-per-learner=1",
    ],
    main = "tuned_examples/ppo/cartpole_ppo.py",
    tags = [
        "exclusive",
        "gpu",
        "learning_tests",
        "learning_tests_discrete",
        "learning_tests_pytorch_use_all_core",
        "team:rllib",
        "torch_only",
    ],
)

py_test(
    name = "learning_tests_cartpole_ppo_multi_cpu",
    size = "large",
    srcs = ["tuned_examples/ppo/cartpole_ppo.py"],
    args = [
        "--as-test",
        "--num-learners=2",
    ],
    main = "tuned_examples/ppo/cartpole_ppo.py",
    tags = [
        "exclusive",
        "learning_tests",
        "learning_tests_discrete",
        "learning_tests_pytorch_use_all_core",
        "team:rllib",
        "torch_only",
    ],
)

py_test(
    name = "learning_tests_cartpole_ppo_multi_gpu",
    size = "large",
    srcs = ["tuned_examples/ppo/cartpole_ppo.py"],
    args = [
        "--as-test",
        "--num-learners=2",
        "--num-gpus-per-learner=1",
    ],
    main = "tuned_examples/ppo/cartpole_ppo.py",
    tags = [
        "exclusive",
        "learning_tests",
        "learning_tests_discrete",
        "learning_tests_pytorch_use_all_core",
        "multi_gpu",
        "team:rllib",
        "torch_only",
    ],
)

# MultiAgentCartPole
py_test(
    name = "learning_tests_multi_agent_cartpole_ppo",
    size = "large",
    srcs = ["tuned_examples/ppo/multi_agent_cartpole_ppo.py"],
    args = [
        "--as-test",
        "--num-agents=2",
    ],
    main = "tuned_examples/ppo/multi_agent_cartpole_ppo.py",
    tags = [
        "exclusive",
        "learning_tests",
        "learning_tests_discrete",
        "team:rllib",
        "torch_only",
    ],
)

py_test(
    name = "learning_tests_multi_agent_cartpole_ppo_gpu",
    size = "large",
    srcs = ["tuned_examples/ppo/multi_agent_cartpole_ppo.py"],
    args = [
        "--as-test",
        "--num-agents=2",
        "--num-learners=1",
        "--num-gpus-per-learner=1",
    ],
    main = "tuned_examples/ppo/multi_agent_cartpole_ppo.py",
    tags = [
        "exclusive",
        "gpu",
        "learning_tests",
        "learning_tests_discrete",
        "learning_tests_pytorch_use_all_core",
        "team:rllib",
        "torch_only",
    ],
)

py_test(
    name = "learning_tests_multi_agent_cartpole_ppo_multi_cpu",
    size = "large",
    srcs = ["tuned_examples/ppo/multi_agent_cartpole_ppo.py"],
    args = [
        "--as-test",
        "--num-agents=2",
        "--num-learners=2",
    ],
    main = "tuned_examples/ppo/multi_agent_cartpole_ppo.py",
    tags = [
        "exclusive",
        "learning_tests",
        "learning_tests_discrete",
        "learning_tests_pytorch_use_all_core",
        "team:rllib",
        "torch_only",
    ],
)

py_test(
    name = "learning_tests_multi_agent_cartpole_ppo_multi_gpu",
    size = "large",
    srcs = ["tuned_examples/ppo/multi_agent_cartpole_ppo.py"],
    args = [
        "--as-test",
        "--num-agents=2",
        "--num-learners=2",
        "--num-gpus-per-learner=1",
    ],
    main = "tuned_examples/ppo/multi_agent_cartpole_ppo.py",
    tags = [
        "exclusive",
        "learning_tests",
        "learning_tests_discrete",
        "learning_tests_pytorch_use_all_core",
        "multi_gpu",
        "team:rllib",
        "torch_only",
    ],
)

# CartPole (truncated)
py_test(
    name = "learning_tests_cartpole_truncated_ppo",
    size = "large",
    srcs = ["tuned_examples/ppo/cartpole_truncated_ppo.py"],
    args = [
        "--as-test",
    ],
    main = "tuned_examples/ppo/cartpole_truncated_ppo.py",
    tags = [
        "exclusive",
        "learning_tests",
        "learning_tests_discrete",
        "team:rllib",
        "torch_only",
    ],
)

# StatelessCartPole
py_test(
    name = "learning_tests_stateless_cartpole_ppo",
    size = "large",
    srcs = ["tuned_examples/ppo/stateless_cartpole_ppo.py"],
    args = [
        "--as-test",
    ],
    main = "tuned_examples/ppo/stateless_cartpole_ppo.py",
    tags = [
        "exclusive",
        "learning_tests",
        "learning_tests_discrete",
        "team:rllib",
        "torch_only",
    ],
)

py_test(
    name = "learning_tests_stateless_cartpole_ppo_gpu",
    size = "large",
    srcs = ["tuned_examples/ppo/stateless_cartpole_ppo.py"],
    args = [
        "--as-test",
        "--num-learners=1",
        "--num-gpus-per-learner=1",
    ],
    main = "tuned_examples/ppo/stateless_cartpole_ppo.py",
    tags = [
        "exclusive",
        "gpu",
        "learning_tests",
        "learning_tests_discrete",
        "learning_tests_pytorch_use_all_core",
        "team:rllib",
        "torch_only",
    ],
)

py_test(
    name = "learning_tests_stateless_cartpole_ppo_multi_cpu",
    size = "large",
    srcs = ["tuned_examples/ppo/stateless_cartpole_ppo.py"],
    args = [
        "--as-test",
        "--num-learners=2",
    ],
    main = "tuned_examples/ppo/stateless_cartpole_ppo.py",
    tags = [
        "exclusive",
        "learning_tests",
        "learning_tests_discrete",
        "learning_tests_pytorch_use_all_core",
        "team:rllib",
        "torch_only",
    ],
)

py_test(
    name = "learning_tests_stateless_cartpole_ppo_multi_gpu",
    size = "large",
    srcs = ["tuned_examples/ppo/stateless_cartpole_ppo.py"],
    args = [
        "--as-test",
        "--num-learners=2",
        "--num-gpus-per-learner=1",
    ],
    main = "tuned_examples/ppo/stateless_cartpole_ppo.py",
    tags = [
        "exclusive",
        "learning_tests",
        "learning_tests_discrete",
        "learning_tests_pytorch_use_all_core",
        "multi_gpu",
        "team:rllib",
        "torch_only",
    ],
)

# MultiAgentStatelessCartPole
py_test(
    name = "learning_tests_multi_agent_stateless_cartpole_ppo",
    size = "large",
    srcs = ["tuned_examples/ppo/multi_agent_stateless_cartpole_ppo.py"],
    args = [
        "--as-test",
        "--num-agents=2",
    ],
    main = "tuned_examples/ppo/multi_agent_stateless_cartpole_ppo.py",
    tags = [
        "exclusive",
        "learning_tests",
        "learning_tests_discrete",
        "team:rllib",
        "torch_only",
    ],
)

py_test(
    name = "learning_tests_multi_agent_stateless_cartpole_ppo_gpu",
    size = "large",
    srcs = ["tuned_examples/ppo/multi_agent_stateless_cartpole_ppo.py"],
    args = [
        "--as-test",
        "--num-agents=2",
        "--num-learners=1",
        "--num-gpus-per-learner=1",
    ],
    main = "tuned_examples/ppo/multi_agent_stateless_cartpole_ppo.py",
    tags = [
        "exclusive",
        "gpu",
        "learning_tests",
        "learning_tests_discrete",
        "learning_tests_pytorch_use_all_core",
        "team:rllib",
        "torch_only",
    ],
)

py_test(
    name = "learning_tests_multi_agent_stateless_cartpole_ppo_multi_cpu",
    size = "large",
    srcs = ["tuned_examples/ppo/multi_agent_stateless_cartpole_ppo.py"],
    args = [
        "--as-test",
        "--num-agents=2",
        "--num-learners=2",
    ],
    main = "tuned_examples/ppo/multi_agent_stateless_cartpole_ppo.py",
    tags = [
        "exclusive",
        "learning_tests",
        "learning_tests_discrete",
        "learning_tests_pytorch_use_all_core",
        "team:rllib",
        "torch_only",
    ],
)

py_test(
    name = "learning_tests_multi_agent_stateless_cartpole_ppo_multi_gpu",
    size = "large",
    srcs = ["tuned_examples/ppo/multi_agent_stateless_cartpole_ppo.py"],
    args = [
        "--as-test",
        "--num-agents=2",
        "--num-learners=2",
        "--num-gpus-per-learner=1",
    ],
    main = "tuned_examples/ppo/multi_agent_stateless_cartpole_ppo.py",
    tags = [
        "exclusive",
        "learning_tests",
        "learning_tests_discrete",
        "learning_tests_pytorch_use_all_core",
        "multi_gpu",
        "team:rllib",
        "torch_only",
    ],
)

# Footsies
py_test(
    name = "learning_tests_multi_agent_footsies_ppo",
    size = "large",
    srcs = ["tuned_examples/ppo/multi_agent_footsies_ppo.py"],
    args = [
        "--as-test",
        "--num-env-runners=6",
        "--evaluation-num-env-runners=2",
    ],
    main = "tuned_examples/ppo/multi_agent_footsies_ppo.py",
    tags = [
        "exclusive",
        "learning_tests",
        "learning_tests_discrete",
        "team:rllib",
    ],
)

py_test(
    name = "learning_tests_multi_agent_footsies_ppo_gpu",
    size = "large",
    srcs = ["tuned_examples/ppo/multi_agent_footsies_ppo.py"],
    args = [
        "--as-test",
        "--num-env-runners=20",
        "--evaluation-num-env-runners=3",
        "--num-learners=1",
        "--num-gpus-per-learner=1",
    ],
    main = "tuned_examples/ppo/multi_agent_footsies_ppo.py",
    tags = [
        "exclusive",
        "learning_tests",
        "learning_tests_discrete",
        "multi_gpu",
        "team:rllib",
    ],
)

py_test(
    name = "learning_tests_multi_agent_footsies_ppo_multi_cpu",
    size = "large",
    srcs = ["tuned_examples/ppo/multi_agent_footsies_ppo.py"],
    args = [
        "--as-test",
        "--num-env-runners=6",
        "--evaluation-num-env-runners=2",
        "--num-learners=2",
    ],
    main = "tuned_examples/ppo/multi_agent_footsies_ppo.py",
    tags = [
        "exclusive",
        "learning_tests",
        "learning_tests_discrete",
        "team:rllib",
    ],
)

py_test(
    name = "learning_tests_multi_agent_footsies_ppo_multi_gpu",
    size = "large",
    srcs = ["tuned_examples/ppo/multi_agent_footsies_ppo.py"],
    args = [
        "--as-test",
        "--num-env-runners=20",
        "--evaluation-num-env-runners=3",
        "--num-learners=2",
        "--num-gpus-per-learner=1",
    ],
    main = "tuned_examples/ppo/multi_agent_footsies_ppo.py",
    tags = [
        "exclusive",
        "learning_tests",
        "learning_tests_discrete",
        "multi_gpu",
        "team:rllib",
    ],
)

# Pendulum
py_test(
    name = "learning_tests_pendulum_ppo",
    size = "large",
    srcs = ["tuned_examples/ppo/pendulum_ppo.py"],
    args = [
        "--as-test",
    ],
    main = "tuned_examples/ppo/pendulum_ppo.py",
    tags = [
        "exclusive",
        "learning_tests",
        "learning_tests_continuous",
        "team:rllib",
        "torch_only",
    ],
)

py_test(
    name = "learning_tests_pendulum_ppo_gpu",
    size = "large",
    srcs = ["tuned_examples/ppo/pendulum_ppo.py"],
    args = [
        "--as-test",
        "--num-learners=1",
        "--num-gpus-per-learner=1",
    ],
    main = "tuned_examples/ppo/pendulum_ppo.py",
    tags = [
        "exclusive",
        "gpu",
        "learning_tests",
        "learning_tests_continuous",
        "learning_tests_pytorch_use_all_core",
        "team:rllib",
        "torch_only",
    ],
)

py_test(
    name = "learning_tests_pendulum_ppo_multi_cpu",
    size = "large",
    srcs = ["tuned_examples/ppo/pendulum_ppo.py"],
    args = [
        "--as-test",
        "--num-learners=2",
    ],
    main = "tuned_examples/ppo/pendulum_ppo.py",
    tags = [
        "exclusive",
        "learning_tests",
        "learning_tests_continuous",
        "learning_tests_pytorch_use_all_core",
        "team:rllib",
        "torch_only",
    ],
)

py_test(
    name = "learning_tests_pendulum_ppo_multi_gpu",
    size = "large",
    srcs = ["tuned_examples/ppo/pendulum_ppo.py"],
    args = [
        "--as-test",
        "--num-learners=2",
        "--num-gpus-per-learner=1",
    ],
    main = "tuned_examples/ppo/pendulum_ppo.py",
    tags = [
        "exclusive",
        "learning_tests",
        "learning_tests_continuous",
        "learning_tests_pytorch_use_all_core",
        "multi_gpu",
        "team:rllib",
        "torch_only",
    ],
)

# MultiAgentPendulum
py_test(
    name = "learning_tests_multi_agent_pendulum_ppo",
    size = "large",
    srcs = ["tuned_examples/ppo/multi_agent_pendulum_ppo.py"],
    args = [
        "--as-test",
        "--num-agents=2",
    ],
    main = "tuned_examples/ppo/multi_agent_pendulum_ppo.py",
    tags = [
        "exclusive",
        "learning_tests",
        "learning_tests_continuous",
        "team:rllib",
        "torch_only",
    ],
)

py_test(
    name = "learning_tests_multi_agent_pendulum_ppo_gpu",
    size = "large",
    srcs = ["tuned_examples/ppo/multi_agent_pendulum_ppo.py"],
    args = [
        "--as-test",
        "--num-agents=2",
        "--num-learners=1",
        "--num-gpus-per-learner=1",
    ],
    main = "tuned_examples/ppo/multi_agent_pendulum_ppo.py",
    tags = [
        "exclusive",
        "gpu",
        "learning_tests",
        "learning_tests_continuous",
        "learning_tests_pytorch_use_all_core",
        "team:rllib",
        "torch_only",
    ],
)

py_test(
    name = "learning_tests_multi_agent_pendulum_ppo_multi_cpu",
    size = "large",
    srcs = ["tuned_examples/ppo/multi_agent_pendulum_ppo.py"],
    args = [
        "--as-test",
        "--num-agents=2",
        "--num-learners=2",
    ],
    main = "tuned_examples/ppo/multi_agent_pendulum_ppo.py",
    tags = [
        "exclusive",
        "learning_tests",
        "learning_tests_continuous",
        "learning_tests_pytorch_use_all_core",
        "team:rllib",
        "torch_only",
    ],
)

py_test(
    name = "learning_tests_multi_agent_pendulum_ppo_multi_gpu",
    size = "large",
    srcs = ["tuned_examples/ppo/multi_agent_pendulum_ppo.py"],
    args = [
        "--as-test",
        "--num-agents=2",
        "--num-learners=2",
        "--num-gpus-per-learner=1",
    ],
    main = "tuned_examples/ppo/multi_agent_pendulum_ppo.py",
    tags = [
        "exclusive",
        "learning_tests",
        "learning_tests_continuous",
        "learning_tests_pytorch_use_all_core",
        "multi_gpu",
        "team:rllib",
        "torch_only",
    ],
)

# SAC
# MountainCar
py_test(
    name = "learning_tests_mountaincar_sac",
    size = "large",
    srcs = ["tuned_examples/sac/mountaincar_sac.py"],
    args = [
        "--as-test",
    ],
    main = "tuned_examples/sac/mountaincar_sac.py",
    tags = [
        "exclusive",
        "learning_tests",
        "learning_tests_discrete",
        "team:rllib",
        "torch_only",
    ],
)

py_test(
    name = "learning_tests_mountaincar_sac_gpu",
    size = "large",
    srcs = ["tuned_examples/sac/mountaincar_sac.py"],
    args = [
        "--as-test",
        "--num-learners=1",
        "--num-gpus-per-learner=1",
    ],
    main = "tuned_examples/sac/mountaincar_sac.py",
    tags = [
        "exclusive",
        "gpu",
        "learning_tests",
        "learning_tests_discrete",
        "team:rllib",
        "torch_only",
    ],
)

py_test(
    name = "learning_tests_mountaincar_sac_multi_cpu",
    size = "large",
    srcs = ["tuned_examples/sac/mountaincar_sac.py"],
    args = [
        "--as-test",
        "--num-learners=2",
    ],
    main = "tuned_examples/sac/mountaincar_sac.py",
    tags = [
        "exclusive",
        "learning_tests",
        "learning_tests_discrete",
        "team:rllib",
        "torch_only",
    ],
)

py_test(
    name = "learning_tests_mountaincar_sac_multi_gpu",
    size = "large",
    srcs = ["tuned_examples/sac/mountaincar_sac.py"],
    args = [
        "--as-test",
        "--num-learners=2",
        "--num-gpus-per-learner=1",
    ],
    main = "tuned_examples/sac/mountaincar_sac.py",
    tags = [
        "exclusive",
        "learning_tests",
        "learning_tests_discrete",
        "multi_gpu",
        "team:rllib",
        "torch_only",
    ],
)

# Pendulum
py_test(
    name = "learning_tests_pendulum_sac",
    size = "large",
    srcs = ["tuned_examples/sac/pendulum_sac.py"],
    args = [
        "--as-test",
    ],
    main = "tuned_examples/sac/pendulum_sac.py",
    tags = [
        "exclusive",
        "learning_tests",
        "learning_tests_continuous",
        "team:rllib",
        "torch_only",
    ],
)

py_test(
    name = "learning_tests_pendulum_sac_gpu",
    size = "large",
    srcs = ["tuned_examples/sac/pendulum_sac.py"],
    args = [
        "--as-test",
        "--num-learners=1",
        "--num-gpus-per-learner=1",
    ],
    main = "tuned_examples/sac/pendulum_sac.py",
    tags = [
        "exclusive",
        "gpu",
        "learning_tests",
        "learning_tests_continuous",
        "team:rllib",
        "torch_only",
    ],
)

py_test(
    name = "learning_tests_pendulum_sac_multi_cpu",
    size = "large",
    srcs = ["tuned_examples/sac/pendulum_sac.py"],
    args = [
        "--as-test",
        "--num-learners=2",
    ],
    main = "tuned_examples/sac/pendulum_sac.py",
    tags = [
        "exclusive",
        "learning_tests",
        "learning_tests_continuous",
        "team:rllib",
        "torch_only",
    ],
)

py_test(
    name = "learning_tests_pendulum_sac_multi_gpu",
    size = "large",
    srcs = ["tuned_examples/sac/pendulum_sac.py"],
    args = [
        "--as-test",
        "--num-learners=2",
        "--num-gpus-per-learner=1",
    ],
    main = "tuned_examples/sac/pendulum_sac.py",
    tags = [
        "exclusive",
        "learning_tests",
        "learning_tests_continuous",
        "multi_gpu",
        "team:rllib",
        "torch_only",
    ],
)

# MultiAgentPendulum
py_test(
    name = "learning_tests_multi_agent_pendulum_sac",
    size = "large",
    srcs = ["tuned_examples/sac/multi_agent_pendulum_sac.py"],
    args = [
        "--as-test",
        "--num-agents=2",
        "--num-cpus=4",
    ],
    main = "tuned_examples/sac/multi_agent_pendulum_sac.py",
    tags = [
        "exclusive",
        "learning_tests",
        "learning_tests_continuous",
        "team:rllib",
        "torch_only",
    ],
)

py_test(
    name = "learning_tests_multi_agent_pendulum_sac_gpu",
    size = "large",
    srcs = ["tuned_examples/sac/multi_agent_pendulum_sac.py"],
    args = [
        "--as-test",
        "--num-agents=2",
        "--num-cpus=4",
        "--num-learners=1",
        "--num-gpus-per-learner=1",
    ],
    main = "tuned_examples/sac/multi_agent_pendulum_sac.py",
    tags = [
        "exclusive",
        "gpu",
        "learning_tests",
        "learning_tests_continuous",
        "team:rllib",
        "torch_only",
    ],
)

py_test(
    name = "learning_tests_multi_agent_pendulum_sac_multi_cpu",
    size = "large",
    srcs = ["tuned_examples/sac/multi_agent_pendulum_sac.py"],
    args = [
        "--num-agents=2",
        "--num-learners=2",
    ],
    main = "tuned_examples/sac/multi_agent_pendulum_sac.py",
    tags = [
        "exclusive",
        "learning_tests",
        "learning_tests_continuous",
        "team:rllib",
        "torch_only",
    ],
)

py_test(
    name = "learning_tests_multi_agent_pendulum_sac_multi_gpu",
    size = "large",
    srcs = ["tuned_examples/sac/multi_agent_pendulum_sac.py"],
    args = [
        "--num-agents=2",
        "--num-learners=2",
        "--num-gpus-per-learner=1",
    ],
    main = "tuned_examples/sac/multi_agent_pendulum_sac.py",
    tags = [
        "exclusive",
        "learning_tests",
        "learning_tests_continuous",
        "multi_gpu",
        "team:rllib",
        "torch_only",
    ],
)

# --------------------------------------------------------------------
# Algorithms (Compilation, Losses, simple functionality tests)
# rllib/algorithms/
#
# Tag: algorithms_dir
# --------------------------------------------------------------------

# Generic (all Algorithms)

py_test(
    name = "test_algorithm",
    size = "large",
    srcs = ["algorithms/tests/test_algorithm.py"],
    data = ["offline/tests/data/cartpole/small.json"],
    tags = [
        "algorithms_dir",
        "algorithms_dir_generic",
        "team:rllib",
    ],
)

py_test(
    name = "test_algorithm_config",
    size = "medium",
    srcs = ["algorithms/tests/test_algorithm_config.py"],
    tags = [
        "algorithms_dir",
        "algorithms_dir_generic",
        "team:rllib",
    ],
)

py_test(
    name = "test_algorithm_export_checkpoint",
    size = "medium",
    srcs = ["algorithms/tests/test_algorithm_export_checkpoint.py"],
    tags = [
        "algorithms_dir",
        "algorithms_dir_generic",
        "team:rllib",
    ],
)

py_test(
    name = "test_algorithm_save_load_checkpoint_learner",
    size = "medium",
    srcs = ["algorithms/tests/test_algorithm_save_load_checkpoint_learner.py"],
    tags = [
        "algorithms_dir",
        "algorithms_dir_generic",
        "team:rllib",
    ],
)

py_test(
    name = "test_algorithm_save_load_checkpoint_connectors",
    size = "medium",
    srcs = ["algorithms/tests/test_algorithm_save_load_checkpoint_connectors.py"],
    tags = [
        "algorithms_dir",
        "algorithms_dir_generic",
        "team:rllib",
    ],
)

py_test(
    name = "test_algorithm_rl_module_restore",
    size = "large",
    srcs = ["algorithms/tests/test_algorithm_rl_module_restore.py"],
    tags = [
        "algorithms_dir",
        "algorithms_dir_generic",
        "team:rllib",
    ],
)

py_test(
    name = "test_algorithm_imports",
    size = "small",
    srcs = ["algorithms/tests/test_algorithm_imports.py"],
    tags = [
        "algorithms_dir",
        "algorithms_dir_generic",
        "team:rllib",
    ],
)

py_test(
    name = "test_registry",
    size = "small",
    srcs = ["algorithms/tests/test_registry.py"],
    tags = [
        "algorithms_dir",
        "algorithms_dir_generic",
        "team:rllib",
    ],
)

py_test(
    name = "test_env_runner_failures",
    size = "large",
    srcs = ["algorithms/tests/test_env_runner_failures.py"],
    tags = [
        "algorithms_dir",
        "algorithms_dir_generic",
        "exclusive",
        "team:rllib",
    ],
)

py_test(
    name = "test_node_failures",
    size = "large",
    srcs = ["algorithms/tests/test_node_failures.py"],
    tags = [
        "exclusive",
        "team:rllib",
        "tests_dir",
    ],
)

# Specific Algorithms

# APPO
# @OldAPIStack
py_test(
    name = "test_appo",
    size = "large",
    srcs = ["algorithms/appo/tests/test_appo.py"],
    tags = [
        "algorithms_dir",
        "team:rllib",
    ],
)

py_test(
    name = "test_appo_learner",
    size = "medium",
    srcs = ["algorithms/appo/tests/test_appo_learner.py"],
    tags = [
        "algorithms_dir",
        "team:rllib",
    ],
)

# BC
py_test(
    name = "test_bc",
    size = "medium",
    srcs = ["algorithms/bc/tests/test_bc.py"],
    # Include the offline data files.
    data = ["offline/tests/data/cartpole/cartpole-v1_large"],
    tags = [
        "algorithms_dir",
        "team:rllib",
    ],
)

# CQL
# @OldAPIStack
py_test(
    name = "test_cql_old_api_stack",
    size = "large",
    srcs = ["algorithms/cql/tests/test_cql_old_api_stack.py"],
    data = ["offline/tests/data/pendulum/small.json"],
    tags = [
        "algorithms_dir",
        "team:rllib",
    ],
)

# DQN
py_test(
    name = "test_dqn",
    size = "large",
    srcs = ["algorithms/dqn/tests/test_dqn.py"],
    tags = [
        "algorithms_dir",
        "team:rllib",
    ],
)

# DreamerV3
py_test(
    name = "test_dreamerv3",
    size = "large",
    srcs = ["algorithms/dreamerv3/tests/test_dreamerv3.py"],
    tags = [
        "algorithms_dir",
        "team:rllib",
    ],
)

# IMPALA
py_test(
    name = "test_impala",
    size = "large",
    srcs = ["algorithms/impala/tests/test_impala.py"],
    tags = [
        "algorithms_dir",
        "team:rllib",
    ],
)

py_test(
    name = "test_vtrace_v2",
    size = "small",
    srcs = ["algorithms/impala/tests/test_vtrace_v2.py"],
    tags = [
        "algorithms_dir",
        "team:rllib",
    ],
)

# @OldAPIStack
py_test(
    name = "test_vtrace_old_api_stack",
    size = "small",
    srcs = ["algorithms/impala/tests/test_vtrace_old_api_stack.py"],
    tags = [
        "algorithms_dir",
        "team:rllib",
    ],
)

# MARWIL
py_test(
    name = "test_marwil",
    size = "large",
    srcs = ["algorithms/marwil/tests/test_marwil.py"],
    # Include the offline data files.
    data = [
        "offline/tests/data/cartpole/cartpole-v1_large",
        "offline/tests/data/pendulum/pendulum-v1_large",
    ],
    tags = [
        "algorithms_dir",
        "team:rllib",
    ],
)

py_test(
    name = "test_marwil_rl_module",
    size = "large",
    srcs = ["algorithms/marwil/tests/test_marwil_rl_module.py"],
    # Include the json data file.
    data = [
        "offline/tests/data/cartpole/large.json",
    ],
    tags = [
        "algorithms_dir",
        "team:rllib",
    ],
)

# PPO
py_test(
    name = "test_ppo",
    size = "medium",
    srcs = ["algorithms/ppo/tests/test_ppo.py"],
    tags = [
        "algorithms_dir",
        "team:rllib",
    ],
)

py_test(
    name = "test_ppo_rl_module",
    size = "large",
    srcs = ["algorithms/ppo/tests/test_ppo_rl_module.py"],
    tags = [
        "algorithms_dir",
        "team:rllib",
    ],
)

py_test(
    name = "test_ppo_learner",
    size = "large",
    srcs = ["algorithms/ppo/tests/test_ppo_learner.py"],
    tags = [
        "algorithms_dir",
        "team:rllib",
    ],
)

# SAC
py_test(
    name = "test_sac",
    size = "large",
    srcs = ["algorithms/sac/tests/test_sac.py"],
    tags = [
        "algorithms_dir",
        "team:rllib",
    ],
)

# Generic testing
py_test(
    name = "algorithms/tests/test_custom_resource",
    size = "large",  # bazel may complain about it being too long sometimes - large is on purpose as some frameworks take longer
    srcs = ["algorithms/tests/test_custom_resource.py"],
    tags = [
        "algorithms_dir",
        "team:rllib",
    ],
)

py_test(
    name = "algorithms/tests/test_dependency_tf",
    size = "small",
    srcs = ["algorithms/tests/test_dependency_tf.py"],
    tags = [
        "algorithms_dir",
        "team:rllib",
    ],
)

py_test(
    name = "algorithms/tests/test_dependency_torch",
    size = "small",
    srcs = ["algorithms/tests/test_dependency_torch.py"],
    tags = [
        "algorithms_dir",
        "team:rllib",
    ],
)

py_test(
    name = "algorithms/tests/test_local",
    size = "small",
    srcs = ["algorithms/tests/test_local.py"],
    tags = [
        "algorithms_dir",
        "team:rllib",
    ],
)

py_test(
    name = "algorithms/tests/test_ray_client",
    size = "medium",
    srcs = ["algorithms/tests/test_ray_client.py"],
    tags = [
        "algorithms_dir",
        "team:rllib",
    ],
)

py_test(
    name = "algorithms/tests/test_telemetry",
    size = "small",
    srcs = ["algorithms/tests/test_telemetry.py"],
    tags = [
        "algorithms_dir",
        "team:rllib",
    ],
)

py_test(
    name = "algorithms/tests/test_nn_framework_import_errors",
    size = "small",
    srcs = ["algorithms/tests/test_nn_framework_import_errors.py"],
    tags = [
        "algorithms_dir",
        "team:rllib",
    ],
)

py_test(
    name = "algorithms/tests/test_placement_groups",
    size = "large",  # bazel may complain about it being too long sometimes - large is on purpose as some frameworks take longer
    srcs = ["algorithms/tests/test_placement_groups.py"],
    tags = [
        "algorithms_dir",
        "team:rllib",
    ],
)

# --------------------------------------------------------------------
# Callback tests
# rllib/callbacks/
#
# Tag: callbacks
# --------------------------------------------------------------------
py_test(
    name = "test_callbacks_on_algorithm",
    size = "large",
    srcs = ["callbacks/tests/test_callbacks_on_algorithm.py"],
    tags = [
        "callbacks_dir",
        "team:rllib",
    ],
)

py_test(
    name = "test_callbacks_on_env_runner",
    size = "medium",
    srcs = ["callbacks/tests/test_callbacks_on_env_runner.py"],
    tags = [
        "callbacks_dir",
        "team:rllib",
    ],
)

# @OldAPIStack
py_test(
    name = "test_callbacks_old_api_stack",
    size = "medium",
    srcs = ["callbacks/tests/test_callbacks_old_api_stack.py"],
    tags = [
        "callbacks_dir",
        "team:rllib",
    ],
)

py_test(
    name = "test_multicallback",
    size = "medium",
    srcs = ["callbacks/tests/test_multicallback.py"],
    tags = [
        "callbacks_dir",
        "team:rllib",
    ],
)

# --------------------------------------------------------------------
# ConnectorV2 tests
# rllib/connector/
#
# Tag: connector_v2
# --------------------------------------------------------------------

# TODO (sven): Add these tests in a separate PR.
# py_test(
#    name = "connectors/tests/test_connector_v2",
#    tags = ["team:rllib", "connector_v2"],
#    size = "small",
#    srcs = ["connectors/tests/test_connector_v2.py"]
# )

# --------------------------------------------------------------------
# Env tests
# rllib/env/
#
# Tag: env
# --------------------------------------------------------------------

py_test(
    name = "env/tests/test_infinite_lookback_buffer",
    size = "small",
    srcs = ["env/tests/test_infinite_lookback_buffer.py"],
    tags = [
        "env",
        "team:rllib",
    ],
)

py_test(
    name = "env/tests/test_multi_agent_env",
    size = "large",
    srcs = ["env/tests/test_multi_agent_env.py"],
    tags = [
        "team:rllib",
        "tests_dir",
    ],
)

py_test(
    name = "env/tests/test_multi_agent_env_runner",
    size = "medium",
    srcs = ["env/tests/test_multi_agent_env_runner.py"],
    tags = [
        "env",
        "team:rllib",
    ],
)

py_test(
    name = "env/tests/test_multi_agent_episode",
    size = "medium",
    srcs = ["env/tests/test_multi_agent_episode.py"],
    tags = [
        "env",
        "team:rllib",
    ],
)

py_test(
    name = "env/tests/test_single_agent_env_runner",
    size = "medium",
    srcs = ["env/tests/test_single_agent_env_runner.py"],
    tags = [
        "env",
        "team:rllib",
    ],
)

py_test(
    name = "env/tests/test_single_agent_episode",
    size = "small",
    srcs = ["env/tests/test_single_agent_episode.py"],
    tags = [
        "env",
        "team:rllib",
    ],
)

py_test(
    name = "env/tests/test_pettingzoo_env",
    size = "medium",
    srcs = ["env/tests/test_pettingzoo_env.py"],
    tags = [
        "env",
        "team:rllib",
    ],
)

py_test(
    name = "env/wrappers/tests/test_group_agents_wrapper",
    size = "small",
    srcs = ["env/wrappers/tests/test_group_agents_wrapper.py"],
    tags = [
        "env",
        "team:rllib",
    ],
)

# --------------------------------------------------------------------
# Evaluation components
# rllib/evaluation/
#
# Tag: evaluation
# --------------------------------------------------------------------
py_test(
    name = "env/tests/test_env_runner_group",
    size = "small",
    srcs = ["env/tests/test_env_runner_group.py"],
    tags = [
        "evaluation",
        "exclusive",
        "team:rllib",
    ],
)

# @OldAPIStack
py_test(
    name = "evaluation/tests/test_agent_collector",
    size = "small",
    srcs = ["evaluation/tests/test_agent_collector.py"],
    tags = [
        "evaluation",
        "team:rllib",
    ],
)

# @OldAPIStack
py_test(
    name = "evaluation/tests/test_env_runner_v2",
    size = "small",
    srcs = ["evaluation/tests/test_env_runner_v2.py"],
    tags = [
        "evaluation",
        "team:rllib",
    ],
)

# @OldAPIStack
py_test(
    name = "evaluation/tests/test_episode_v2",
    size = "small",
    srcs = ["evaluation/tests/test_episode_v2.py"],
    tags = [
        "evaluation",
        "team:rllib",
    ],
)

# @OldAPIStack
py_test(
    name = "evaluation/tests/test_postprocessing",
    size = "small",
    srcs = ["evaluation/tests/test_postprocessing.py"],
    tags = [
        "evaluation",
        "team:rllib",
    ],
)

# @OldAPIStack
py_test(
    name = "evaluation/tests/test_rollout_worker",
    size = "large",
    srcs = ["evaluation/tests/test_rollout_worker.py"],
    tags = [
        "evaluation",
        "exclusive",
        "team:rllib",
    ],
)

# --------------------------------------------------------------------
# RLlib core
# rllib/core/
#
# Tag: core
# --------------------------------------------------------------------

# Catalog
py_test(
    name = "test_catalog",
    size = "medium",
    srcs = ["core/models/tests/test_catalog.py"],
    tags = [
        "core",
        "models",
        "team:rllib",
    ],
)

# Default Models
py_test(
    name = "test_base_models",
    size = "small",
    srcs = ["core/models/tests/test_base_models.py"],
    tags = [
        "core",
        "models",
        "team:rllib",
    ],
)

py_test(
    name = "test_cnn_encoders",
    size = "large",
    srcs = ["core/models/tests/test_cnn_encoders.py"],
    tags = [
        "core",
        "models",
        "team:rllib",
    ],
)

py_test(
    name = "test_cnn_transpose_heads",
    size = "medium",
    srcs = ["core/models/tests/test_cnn_transpose_heads.py"],
    tags = [
        "core",
        "models",
        "team:rllib",
    ],
)

py_test(
    name = "test_mlp_encoders",
    size = "medium",
    srcs = ["core/models/tests/test_mlp_encoders.py"],
    tags = [
        "core",
        "models",
        "team:rllib",
    ],
)

py_test(
    name = "test_mlp_heads",
    size = "medium",
    srcs = ["core/models/tests/test_mlp_heads.py"],
    tags = [
        "core",
        "models",
        "team:rllib",
    ],
)

py_test(
    name = "test_recurrent_encoders",
    size = "medium",
    srcs = ["core/models/tests/test_recurrent_encoders.py"],
    tags = [
        "core",
        "models",
        "team:rllib",
    ],
)

# RLModule
py_test(
    name = "test_torch_rl_module",
    size = "medium",
    srcs = ["core/rl_module/torch/tests/test_torch_rl_module.py"],
    args = ["TestRLModule"],
    tags = [
        "core",
        "team:rllib",
    ],
)

# TODO(Artur): Comment this back in as soon as we can test with GPU
# py_test(
#    name = "test_torch_rl_module_gpu",
#    main = "core/rl_module/torch/tests/test_torch_rl_module.py",
#    tags = ["team:rllib", "core", "gpu", "exclusive"],
#    size = "medium",
#    srcs = ["core/rl_module/torch/tests/test_torch_rl_module.py"],
#    args = ["TestRLModuleGPU"],
# )

py_test(
    name = "test_multi_rl_module",
    size = "medium",
    srcs = ["core/rl_module/tests/test_multi_rl_module.py"],
    tags = [
        "core",
        "team:rllib",
    ],
)

py_test(
    name = "test_rl_module_specs",
    size = "medium",
    srcs = ["core/rl_module/tests/test_rl_module_specs.py"],
    tags = [
        "core",
        "team:rllib",
    ],
)

# LearnerGroup
py_test(
    name = "test_learner_group_async_update",
    size = "large",
    srcs = ["core/learner/tests/test_learner_group.py"],
    args = ["TestLearnerGroupAsyncUpdate"],
    main = "core/learner/tests/test_learner_group.py",
    # TODO(#50114): mark as manual as it is flaky.
    tags = [
        "exclusive",
        "manual",
        "multi_gpu",
        "team:rllib",
    ],
)

py_test(
    name = "test_learner_group_sync_update",
    size = "large",
    srcs = ["core/learner/tests/test_learner_group.py"],
    args = ["TestLearnerGroupSyncUpdate"],
    main = "core/learner/tests/test_learner_group.py",
    tags = [
        "exclusive",
        "multi_gpu",
        "team:rllib",
    ],
)

py_test(
    name = "test_learner_group_checkpoint_restore",
    size = "large",
    srcs = ["core/learner/tests/test_learner_group.py"],
    args = ["TestLearnerGroupCheckpointRestore"],
    main = "core/learner/tests/test_learner_group.py",
    tags = [
        "exclusive",
        "multi_gpu",
        "team:rllib",
    ],
)

py_test(
    name = "test_learner_group_save_and_restore_state",
    size = "large",
    srcs = ["core/learner/tests/test_learner_group.py"],
    args = ["TestLearnerGroupSaveAndRestoreState"],
    main = "core/learner/tests/test_learner_group.py",
    tags = [
        "exclusive",
        "multi_gpu",
        "team:rllib",
    ],
)

# Learner
py_test(
    name = "test_learner",
    size = "medium",
    srcs = ["core/learner/tests/test_learner.py"],
    tags = [
        "core",
        "exclusive",
        "ray_data",
        "team:rllib",
    ],
)

py_test(
    name = "test_torch_learner_compile",
    size = "medium",
    srcs = ["core/learner/torch/tests/test_torch_learner_compile.py"],
    tags = [
        "core",
        "exclusive",
        "ray_data",
        "team:rllib",
    ],
)

# --------------------------------------------------------------------
# Models and Distributions
# rllib/models/
#
# Tag: models
# --------------------------------------------------------------------

py_test(
    name = "test_action_distributions",
    size = "medium",
    srcs = ["models/tests/test_action_distributions.py"],
    tags = [
        "models",
        "team:rllib",
    ],
)

py_test(
    name = "test_distributions",
    size = "small",
    srcs = ["models/tests/test_distributions.py"],
    tags = [
        "models",
        "team:rllib",
    ],
)

py_test(
    name = "tests/test_catalog",
    size = "medium",
    srcs = ["models/tests/test_catalog.py"],
    tags = [
        "models",
        "team:rllib",
    ],
)

# --------------------------------------------------------------------
# Offline
# rllib/offline/
#
# Tag: offline
# --------------------------------------------------------------------

py_test(
    name = "test_dataset_reader",
    size = "small",
    srcs = ["offline/tests/test_dataset_reader.py"],
    data = [
        "offline/tests/data/pendulum/enormous.zip",
        "offline/tests/data/pendulum/large.json",
    ],
    tags = [
        "offline",
        "team:rllib",
    ],
)

py_test(
    name = "test_feature_importance",
    size = "medium",
    srcs = ["offline/tests/test_feature_importance.py"],
    tags = [
        "offline",
        "team:rllib",
        "torch_only",
    ],
)

py_test(
    name = "test_json_reader",
    size = "small",
    srcs = ["offline/tests/test_json_reader.py"],
    data = ["offline/tests/data/pendulum/large.json"],
    tags = [
        "offline",
        "team:rllib",
    ],
)

py_test(
    name = "test_ope",
    size = "medium",
    srcs = ["offline/estimators/tests/test_ope.py"],
    data = ["offline/tests/data/cartpole/small.json"],
    tags = [
        "offline",
        "ray_data",
        "team:rllib",
    ],
)

py_test(
    name = "test_ope_math",
    size = "small",
    srcs = ["offline/estimators/tests/test_ope_math.py"],
    tags = [
        "offline",
        "team:rllib",
    ],
)

py_test(
    name = "test_dm_learning",
    size = "large",
    srcs = ["offline/estimators/tests/test_dm_learning.py"],
    tags = [
        "offline",
        "team:rllib",
    ],
)

py_test(
    name = "test_dr_learning",
    size = "large",
    srcs = ["offline/estimators/tests/test_dr_learning.py"],
    tags = [
        "offline",
        "team:rllib",
    ],
)

py_test(
    name = "test_offline_env_runner",
    size = "small",
    srcs = ["offline/tests/test_offline_env_runner.py"],
    tags = [
        "offline",
        "team:rllib",
    ],
)

py_test(
    name = "test_offline_data",
    size = "medium",
    srcs = ["offline/tests/test_offline_data.py"],
    # Include the offline data files.
    data = [
        "offline/tests/data/cartpole/cartpole-v1_large",
        "offline/tests/data/cartpole/large.json",
    ],
    tags = [
        "offline",
        "team:rllib",
    ],
)

py_test(
    name = "test_offline_evaluation_runner",
    size = "medium",
    srcs = ["offline/tests/test_offline_evaluation_runner.py"],
    # Include the offline data files.
    data = [
        "offline/tests/data/cartpole/cartpole-v1_large",
    ],
    tags = [
        "offline",
        "team:rllib",
    ],
)

py_test(
    name = "test_offline_evaluation_runner_group",
    size = "medium",
    srcs = ["offline/tests/test_offline_evaluation_runner_group.py"],
    # Include the offline data files.
    data = [
        "offline/tests/data/cartpole/cartpole-v1_large",
    ],
    tags = [
        "offline",
        "team:rllib",
    ],
)

# TODO (sven, simon): This runs fine locally, but fails in the CI
py_test(
    # TODO(#50340): test is flaky.
    name = "test_offline_prelearner",
    size = "medium",
    srcs = ["offline/tests/test_offline_prelearner.py"],
    # Include the offline data files.
    data = [
        "offline/tests/data/cartpole/cartpole-v1_large",
        "offline/tests/data/cartpole/large.json",
    ],
    tags = [
        "offline",
        "team:rllib",
    ],
)

# --------------------------------------------------------------------
# Policies
# rllib/policy/
#
# Tag: policy
# --------------------------------------------------------------------

py_test(
    name = "policy/tests/test_compute_log_likelihoods",
    size = "medium",
    srcs = ["policy/tests/test_compute_log_likelihoods.py"],
    tags = [
        "policy",
        "team:rllib",
    ],
)

py_test(
    name = "policy/tests/test_export_checkpoint_and_model",
    size = "large",
    srcs = ["policy/tests/test_export_checkpoint_and_model.py"],
    tags = [
        "policy",
        "team:rllib",
    ],
)

py_test(
    name = "policy/tests/test_multi_agent_batch",
    size = "small",
    srcs = ["policy/tests/test_multi_agent_batch.py"],
    tags = [
        "policy",
        "team:rllib",
    ],
)

py_test(
    name = "policy/tests/test_policy",
    size = "medium",
    srcs = ["policy/tests/test_policy.py"],
    tags = [
        "policy",
        "team:rllib",
    ],
)

py_test(
    name = "policy/tests/test_policy_map",
    size = "medium",
    srcs = ["policy/tests/test_policy_map.py"],
    tags = [
        "policy",
        "team:rllib",
    ],
)

py_test(
    name = "policy/tests/test_policy_state_swapping",
    size = "medium",
    srcs = ["policy/tests/test_policy_state_swapping.py"],
    tags = [
        "gpu",
        "policy",
        "team:rllib",
    ],
)

py_test(
    name = "policy/tests/test_rnn_sequencing",
    size = "small",
    srcs = ["policy/tests/test_rnn_sequencing.py"],
    tags = [
        "policy",
        "team:rllib",
    ],
)

py_test(
    name = "policy/tests/test_sample_batch",
    size = "small",
    srcs = ["policy/tests/test_sample_batch.py"],
    tags = [
        "multi_gpu",
        "policy",
        "team:rllib",
    ],
)

py_test(
    name = "policy/tests/test_view_requirement",
    size = "small",
    srcs = ["policy/tests/test_view_requirement.py"],
    tags = [
        "policy",
        "team:rllib",
    ],
)

py_test(
    name = "policy/tests/test_policy_checkpoint_restore",
    size = "large",
    srcs = ["policy/tests/test_policy_checkpoint_restore.py"],
    main = "policy/tests/test_policy_checkpoint_restore.py",
    tags = [
        "policy",
        "team:rllib",
    ],
)

py_test(
    name = "policy/tests/test_timesteps",
    size = "small",
    srcs = ["policy/tests/test_timesteps.py"],
    tags = [
        "policy",
        "team:rllib",
    ],
)

py_test(
    name = "policy/tests/test_lstm",
    size = "medium",
    srcs = ["policy/tests/test_lstm.py"],
    tags = [
        "policy",
        "team:rllib",
    ],
)

# --------------------------------------------------------------------
# Utils:
# rllib/utils/
#
# Tag: utils
# --------------------------------------------------------------------

# Checkpointables
py_test(
    name = "utils/tests/test_checkpointable",
    size = "large",
    srcs = ["utils/tests/test_checkpointable.py"],
    data = glob(["utils/tests/old_checkpoints/**"]),
    tags = [
        "team:rllib",
        "utils",
    ],
)

# Errors
py_test(
    name = "test_errors",
    size = "medium",
    srcs = ["utils/tests/test_errors.py"],
    tags = [
        "team:rllib",
        "utils",
    ],
)

# @OldAPIStack
py_test(
    name = "test_minibatch_utils",
    size = "small",
    srcs = ["utils/tests/test_minibatch_utils.py"],
    tags = [
        "team:rllib",
        "utils",
    ],
)

py_test(
    name = "test_serialization",
    size = "small",
    srcs = ["utils/tests/test_serialization.py"],
    tags = [
        "team:rllib",
        "utils",
    ],
)

# @OldAPIStack
py_test(
    name = "test_explorations",
    size = "large",
    srcs = ["utils/exploration/tests/test_explorations.py"],
    tags = [
        "team:rllib",
        "utils",
    ],
)

# Test metrics (metrics logger, stats)
py_test(
    name = "test_metrics_logger",
    size = "small",
    srcs = ["utils/metrics/tests/test_metrics_logger.py"],
    tags = [
        "team:rllib",
        "utils",
    ],
)

py_test(
    name = "test_stats",
    size = "small",
    srcs = ["utils/metrics/tests/test_stats.py"],
    tags = [
        "team:rllib",
        "utils",
    ],
)

# @OldAPIStack
py_test(
    name = "test_value_predictions",
    size = "small",
    srcs = ["utils/postprocessing/tests/test_value_predictions.py"],
    tags = [
        "team:rllib",
        "utils",
    ],
)

py_test(
    name = "test_tf_utils",
    size = "medium",
    srcs = ["utils/tests/test_tf_utils.py"],
    tags = [
        "team:rllib",
        "utils",
    ],
)

py_test(
    name = "test_torch_utils",
    size = "medium",
    srcs = ["utils/tests/test_torch_utils.py"],
    tags = [
        "gpu",
        "team:rllib",
        "utils",
    ],
)

# Schedules
py_test(
    name = "test_schedules",
    size = "small",
    srcs = ["utils/schedules/tests/test_schedules.py"],
    tags = [
        "team:rllib",
        "utils",
    ],
)

# @OldAPIStack
py_test(
    name = "test_framework_agnostic_components",
    size = "small",
    srcs = ["utils/tests/test_framework_agnostic_components.py"],
    data = glob(["utils/tests/**"]),
    tags = [
        "team:rllib",
        "utils",
    ],
)

# Spaces/Space utils.
py_test(
    name = "test_space_utils",
    size = "small",
    srcs = ["utils/spaces/tests/test_space_utils.py"],
    tags = [
        "team:rllib",
        "utils",
    ],
)

# TaskPool
py_test(
    name = "test_taskpool",
    size = "small",
    srcs = ["utils/tests/test_taskpool.py"],
    tags = [
        "team:rllib",
        "utils",
    ],
)

# ReplayBuffers
py_test(
    name = "test_episode_replay_buffer",
    size = "small",
    srcs = ["utils/replay_buffers/tests/test_episode_replay_buffer.py"],
    tags = [
        "team:rllib",
        "utils",
    ],
)

py_test(
    name = "test_multi_agent_episode_buffer",
    size = "small",
    srcs = ["utils/replay_buffers/tests/test_multi_agent_episode_buffer.py"],
    tags = [
        "team:rllib",
        "utils",
    ],
)

py_test(
    name = "test_multi_agent_mixin_replay_buffer",
    size = "small",
    srcs = ["utils/replay_buffers/tests/test_multi_agent_mixin_replay_buffer.py"],
    tags = [
        "team:rllib",
        "utils",
    ],
)

py_test(
    name = "test_multi_agent_prio_episode_buffer",
    size = "small",
    srcs = ["utils/replay_buffers/tests/test_multi_agent_prio_episode_buffer.py"],
    tags = [
        "team:rllib",
        "utils",
    ],
)

py_test(
    name = "test_multi_agent_prioritized_replay_buffer",
    size = "small",
    srcs = ["utils/replay_buffers/tests/test_multi_agent_prioritized_replay_buffer.py"],
    tags = [
        "team:rllib",
        "utils",
    ],
)

py_test(
    name = "test_multi_agent_replay_buffer",
    size = "small",
    srcs = ["utils/replay_buffers/tests/test_multi_agent_replay_buffer.py"],
    tags = [
        "team:rllib",
        "utils",
    ],
)

py_test(
    name = "test_prioritized_episode_buffer",
    size = "small",
    srcs = ["utils/replay_buffers/tests/test_prioritized_episode_buffer.py"],
    tags = [
        "team::rllib",
        "utils",
    ],
)

py_test(
    name = "test_prioritized_replay_buffer_replay_buffer_api",
    size = "small",
    srcs = ["utils/replay_buffers/tests/test_prioritized_replay_buffer_replay_buffer_api.py"],
    tags = [
        "team:rllib",
        "utils",
    ],
)

py_test(
    name = "test_replay_buffer",
    size = "small",
    srcs = ["utils/replay_buffers/tests/test_replay_buffer.py"],
    tags = [
        "team:rllib",
        "utils",
    ],
)

py_test(
    name = "test_fifo_replay_buffer",
    size = "small",
    srcs = ["utils/replay_buffers/tests/test_fifo_replay_buffer.py"],
    tags = [
        "team:rllib",
        "utils",
    ],
)

py_test(
    name = "test_reservoir_buffer",
    size = "small",
    srcs = ["utils/replay_buffers/tests/test_reservoir_buffer.py"],
    tags = [
        "team:rllib",
        "utils",
    ],
)

py_test(
    name = "test_segment_tree_replay_buffer_api",
    size = "small",
    srcs = ["utils/replay_buffers/tests/test_segment_tree_replay_buffer_api.py"],
    tags = [
        "team:rllib",
        "utils",
    ],
)

py_test(
    name = "test_check_multi_agent",
    size = "small",
    srcs = ["utils/tests/test_check_multi_agent.py"],
    tags = [
        "team:rllib",
        "utils",
    ],
)

py_test(
    name = "test_actor_manager",
    size = "medium",
    srcs = ["utils/tests/test_actor_manager.py"],
    data = ["utils/tests/random_numbers.pkl"],
    tags = [
        "exclusive",
        "team:rllib",
        "utils",
    ],
)

# --------------------------------------------------------------------
# examples/ directory
#
# Tag: examples
#
# NOTE: Add tests alphabetically into this list.
# --------------------------------------------------------------------

# subdirectory: _docs/

py_test(
    name = "examples/_docs/rllib_on_rllib_readme",
    size = "medium",
    srcs = ["examples/_docs/rllib_on_rllib_readme.py"],
    main = "examples/_docs/rllib_on_rllib_readme.py",
    tags = [
        "documentation",
        "no_main",
        "team:rllib",
    ],
)

# ----------------------
# Old API stack examples
# ----------------------
# subdirectory: _old_api_stack/connectors/
py_test(
    name = "examples/_old_api_stack/connectors/run_connector_policy",
    size = "small",
    srcs = ["examples/_old_api_stack/connectors/run_connector_policy.py"],
    main = "examples/_old_api_stack/connectors/run_connector_policy.py",
    tags = [
        "examples",
        "exclusive",
        "old_api_stack",
        "team:rllib",
    ],
)

py_test(
    name = "examples/_old_api_stack/connectors/run_connector_policy_w_lstm",
    size = "small",
    srcs = ["examples/_old_api_stack/connectors/run_connector_policy.py"],
    args = ["--use-lstm"],
    main = "examples/_old_api_stack/connectors/run_connector_policy.py",
    tags = [
        "examples",
        "exclusive",
        "old_api_stack",
        "team:rllib",
    ],
)

# ----------------------
# New API stack
# Note: This includes to-be-translated-to-new-API-stack examples
# tagged by @OldAPIStack
# ----------------------

# subdirectory: actions/
# ....................................
py_test(
    name = "examples/actions/autoregressive_actions",
    size = "large",
    srcs = ["examples/actions/autoregressive_actions.py"],
    main = "examples/actions/autoregressive_actions.py",
    tags = [
        "examples",
        "team:rllib",
    ],
)

py_test(
    name = "examples/actions/custom_action_distribution",
    size = "large",
    srcs = ["examples/actions/custom_action_distribution.py"],
    args = [
        "--temperature=0.75",
    ],
    main = "examples/actions/custom_action_distribution.py",
    tags = [
        "examples",
        "team:rllib",
    ],
)

py_test(
    name = "examples/actions/nested_action_spaces_ppo",
    size = "large",
    srcs = ["examples/actions/nested_action_spaces.py"],
    args = [
        "--as-test",
        "--framework=torch",
        "--stop-reward=-500.0",
        "--algo=PPO",
    ],
    main = "examples/actions/nested_action_spaces.py",
    tags = [
        "examples",
        "exclusive",
        "team:rllib",
    ],
)

py_test(
    name = "examples/actions/nested_action_spaces_multi_agent_ppo",
    size = "large",
    srcs = ["examples/actions/nested_action_spaces.py"],
    args = [
        "--as-test",
        "--num-agents=2",
        "--framework=torch",
        "--stop-reward=-1000.0",
        "--algo=PPO",
    ],
    main = "examples/actions/nested_action_spaces.py",
    tags = [
        "examples",
        "exclusive",
        "team:rllib",
    ],
)

# subdirectory: algorithms/
# ....................................
py_test(
    name = "examples/algorithms/appo_custom_algorithm_w_shared_data_actor",
    size = "large",
    srcs = ["examples/algorithms/appo_custom_algorithm_w_shared_data_actor.py"],
    args = [
        "--as-test",
    ],
    main = "examples/algorithms/appo_custom_algorithm_w_shared_data_actor.py",
    tags = [
        "examples",
        "team:rllib",
    ],
)

py_test(
    name = "examples/algorithms/maml_lr_supervised_learning",
    size = "large",
    srcs = ["examples/algorithms/maml_lr_supervised_learning.py"],
    args = [
        "--as-test",
        "--stop-iters=70000",
        "--meta-lr=0.001",
        "--meta-train-batch-size=5",
        "--fine-tune-iters=10",
        "--fine-tune-batch-size=5",
        "--fine-tune-lr=0.01",
        "--noise-std=0.0",
        "--no-plot",
    ],
    main = "examples/algorithms/maml_lr_supervised_learning.py",
    tags = [
        "examples",
        "team:rllib",
    ],
)

py_test(
    name = "examples/algorithms/vpg_custom_algorithm",
    size = "large",
    srcs = ["examples/algorithms/vpg_custom_algorithm.py"],
    args = [
        "--as-test",
    ],
    main = "examples/algorithms/vpg_custom_algorithm.py",
    tags = [
        "examples",
        "team:rllib",
    ],
)

# subdirectory: catalogs/
# ....................................
py_test(
    name = "examples/catalogs/custom_action_distribution",
    size = "small",
    srcs = ["examples/catalogs/custom_action_distribution.py"],
    main = "examples/catalogs/custom_action_distribution.py",
    tags = [
        "examples",
        "no_main",
        "team:rllib",
    ],
)

py_test(
    name = "examples/catalogs/mobilenet_v2_encoder",
    size = "small",
    srcs = ["examples/catalogs/mobilenet_v2_encoder.py"],
    main = "examples/catalogs/mobilenet_v2_encoder.py",
    tags = [
        "examples",
        "no_main",
        "team:rllib",
    ],
)

# subdirectory: checkpoints/
# ....................................
py_test(
    name = "examples/checkpoints/change_config_during_training",
    size = "large",
    srcs = ["examples/checkpoints/change_config_during_training.py"],
    args = [
        "--as-test",
        "--stop-reward-first-config=150.0",
        "--stop-reward=450.0",
    ],
    main = "examples/checkpoints/change_config_during_training.py",
    tags = [
        "examples",
        "examples_use_all_core",
        "exclusive",
        "team:rllib",
    ],
)

py_test(
    name = "examples/checkpoints/checkpoint_by_custom_criteria",
    size = "large",
    srcs = ["examples/checkpoints/checkpoint_by_custom_criteria.py"],
    args = [
        "--stop-reward=150.0",
        "--num-cpus=8",
    ],
    main = "examples/checkpoints/checkpoint_by_custom_criteria.py",
    tags = [
        "examples",
        "examples_use_all_core",
        "exclusive",
        "team:rllib",
    ],
)

py_test(
    name = "examples/checkpoints/continue_training_from_checkpoint",
    size = "large",
    srcs = ["examples/checkpoints/continue_training_from_checkpoint.py"],
    args = [
        "--as-test",
    ],
    main = "examples/checkpoints/continue_training_from_checkpoint.py",
    tags = [
        "examples",
        "exclusive",
        "team:rllib",
    ],
)

py_test(
    name = "examples/checkpoints/continue_training_from_checkpoint_multi_agent",
    size = "large",
    srcs = ["examples/checkpoints/continue_training_from_checkpoint.py"],
    args = [
        "--as-test",
        "--num-agents=2",
        "--stop-reward-crash=400.0",
        "--stop-reward=900.0",
    ],
    main = "examples/checkpoints/continue_training_from_checkpoint.py",
    tags = [
        "examples",
        "exclusive",
        "team:rllib",
    ],
)

#@OldAPIStack
py_test(
    name = "examples/checkpoints/continue_training_from_checkpoint_old_api_stack",
    size = "large",
    srcs = ["examples/checkpoints/continue_training_from_checkpoint.py"],
    args = ["--as-test"],
    main = "examples/checkpoints/continue_training_from_checkpoint.py",
    tags = [
        "examples",
        "exclusive",
        "team:rllib",
    ],
)

py_test(
    name = "examples/checkpoints/cartpole_dqn_export",
    size = "small",
    srcs = ["examples/checkpoints/cartpole_dqn_export.py"],
    main = "examples/checkpoints/cartpole_dqn_export.py",
    tags = [
        "examples",
        "exclusive",
        "team:rllib",
    ],
)

# subdirectory: connectors/
# ....................................
# Framestacking examples only run in smoke-test mode (a few iters only).
# PPO
py_test(
    name = "examples/connectors/frame_stacking_ppo",
    size = "medium",
    srcs = ["examples/connectors/frame_stacking.py"],
    args = [
        "--stop-iter=2",
        "--framework=torch",
        "--algo=PPO",
    ],
    main = "examples/connectors/frame_stacking.py",
    tags = [
        "examples",
        "exclusive",
        "team:rllib",
    ],
)

py_test(
    name = "examples/connectors/frame_stacking_multi_agent_ppo",
    size = "medium",
    srcs = ["examples/connectors/frame_stacking.py"],
    args = [
        "--num-agents=2",
        "--stop-iter=2",
        "--framework=torch",
        "--algo=PPO",
        "--num-env-runners=4",
        "--num-cpus=6",
    ],
    main = "examples/connectors/frame_stacking.py",
    tags = [
        "examples",
        "exclusive",
        "team:rllib",
    ],
)

# IMPALA
py_test(
    name = "examples/connectors/frame_stacking_impala",
    size = "medium",
    srcs = ["examples/connectors/frame_stacking.py"],
    args = [
        "--stop-iter=2",
        "--framework=torch",
        "--algo=IMPALA",
    ],
    main = "examples/connectors/frame_stacking.py",
    tags = [
        "examples",
        "exclusive",
        "team:rllib",
    ],
)

py_test(
    name = "examples/connectors/frame_stacking_multi_agent_impala",
    size = "medium",
    srcs = ["examples/connectors/frame_stacking.py"],
    args = [
        "--num-agents=2",
        "--stop-iter=2",
        "--framework=torch",
        "--algo=IMPALA",
        "--num-env-runners=4",
        "--num-cpus=6",
    ],
    main = "examples/connectors/frame_stacking.py",
    tags = [
        "examples",
        "exclusive",
        "team:rllib",
    ],
)

# Nested observation spaces (flattening).
# PPO
py_test(
    name = "examples/connectors/flatten_observations_dict_space_ppo",
    size = "medium",
    srcs = ["examples/connectors/flatten_observations_dict_space.py"],
    args = [
        "--as-test",
        "--stop-reward=400.0",
        "--framework=torch",
        "--algo=PPO",
    ],
    main = "examples/connectors/flatten_observations_dict_space.py",
    tags = [
        "examples",
        "exclusive",
        "team:rllib",
    ],
)

py_test(
    name = "examples/connectors/flatten_observations_dict_space_multi_agent_ppo",
    size = "medium",
    srcs = ["examples/connectors/flatten_observations_dict_space.py"],
    args = [
        "--num-agents=2",
        "--as-test",
        "--stop-reward=800.0",
        "--framework=torch",
        "--algo=PPO",
    ],
    main = "examples/connectors/flatten_observations_dict_space.py",
    tags = [
        "examples",
        "exclusive",
        "team:rllib",
    ],
)

# IMPALA
py_test(
    name = "examples/connectors/flatten_observations_dict_space_impala",
    size = "large",
    srcs = ["examples/connectors/flatten_observations_dict_space.py"],
    args = [
        "--as-test",
        "--stop-reward=400.0",
        "--stop-timesteps=2000000",
        "--framework=torch",
        "--algo=IMPALA",
    ],
    main = "examples/connectors/flatten_observations_dict_space.py",
    tags = [
        "examples",
        "exclusive",
        "team:rllib",
    ],
)

py_test(
    name = "examples/connectors/flatten_observations_dict_space_multi_agent_impala",
    size = "large",
    srcs = ["examples/connectors/flatten_observations_dict_space.py"],
    args = [
        "--num-agents=2",
        "--as-test",
        "--stop-reward=800.0",
        "--stop-timesteps=2000000",
        "--framework=torch",
        "--algo=IMPALA",
    ],
    main = "examples/connectors/flatten_observations_dict_space.py",
    tags = [
        "examples",
        "exclusive",
        "team:rllib",
        # Test is failing: https://github.com/ray-project/ray/issues/47717
        "manual",
    ],
)

# Prev-r/prev actions + LSTM example.
py_test(
    name = "examples/connectors/prev_actions_prev_rewards_ppo",
    size = "large",
    srcs = ["examples/connectors/prev_actions_prev_rewards.py"],
    args = [
        "--as-test",
        "--stop-reward=200.0",
        "--framework=torch",
        "--algo=PPO",
        "--num-env-runners=4",
        "--num-cpus=6",
    ],
    main = "examples/connectors/prev_actions_prev_rewards.py",
    tags = [
        "examples",
        "exclusive",
        "team:rllib",
    ],
)

py_test(
    name = "examples/connectors/prev_actions_prev_rewards_multi_agent_ppo",
    size = "large",
    srcs = ["examples/connectors/prev_actions_prev_rewards.py"],
    args = [
        "--num-agents=2",
        "--as-test",
        "--stop-reward=400.0",
        "--framework=torch",
        "--algo=PPO",
        "--num-env-runners=4",
        "--num-cpus=6",
    ],
    main = "examples/connectors/prev_actions_prev_rewards.py",
    tags = [
        "examples",
        "examples_use_all_core",
        "exclusive",
        "team:rllib",
    ],
)

# MeanStd filtering example.
# PPO
py_test(
    name = "examples/connectors/mean_std_filtering_ppo",
    size = "medium",
    srcs = ["examples/connectors/mean_std_filtering.py"],
    args = [
        "--as-test",
        "--stop-reward=-300.0",
        "--framework=torch",
        "--algo=PPO",
        "--num-env-runners=2",
        "--num-cpus=4",
    ],
    main = "examples/connectors/mean_std_filtering.py",
    tags = [
        "examples",
        "exclusive",
        "team:rllib",
        # Disabled: https://github.com/ray-project/ray/issues/47435
        "manual",
    ],
)

py_test(
    name = "examples/connectors/mean_std_filtering_multi_agent_ppo",
    size = "large",
    srcs = ["examples/connectors/mean_std_filtering.py"],
    args = [
        "--num-agents=2",
        "--as-test",
        "--stop-reward=-600.0",
        "--framework=torch",
        "--algo=PPO",
        "--num-env-runners=5",
        "--num-cpus=7",
    ],
    main = "examples/connectors/mean_std_filtering.py",
    tags = [
        "examples",
        "examples_use_all_core",
        "exclusive",
        "team:rllib",
    ],
)

py_test(
    name = "examples/connectors/multi_agent_observation_preprocessor",
    size = "medium",
    srcs = ["examples/connectors/multi_agent_observation_preprocessor.py"],
    args = [
        "--num-agents=2",
        "--algo=PPO",
    ],
    main = "examples/connectors/multi_agent_observation_preprocessor.py",
    tags = [
        "examples",
        "exclusive",
        "team:rllib",
    ],
)

py_test(
    name = "examples/connectors/single_agent_observation_preprocessor",
    size = "medium",
    srcs = ["examples/connectors/single_agent_observation_preprocessor.py"],
    args = [
        "--algo=PPO",
    ],
    main = "examples/connectors/single_agent_observation_preprocessor.py",
    tags = [
        "examples",
        "exclusive",
        "team:rllib",
    ],
)

# subdirectory: curiosity/
# ....................................
py_test(
    name = "examples/curiosity/count_based_curiosity",
    size = "large",
    srcs = ["examples/curiosity/count_based_curiosity.py"],
    args = [
        "--as-test",
    ],
    main = "examples/curiosity/count_based_curiosity.py",
    tags = [
        "examples",
        "exclusive",
        "team:rllib",
    ],
)

py_test(
    name = "examples/curiosity/euclidian_distance_based_curiosity",
    size = "large",
    srcs = ["examples/curiosity/euclidian_distance_based_curiosity.py"],
    args = [
        "--as-test",
    ],
    main = "examples/curiosity/euclidian_distance_based_curiosity.py",
    tags = [
        "examples",
        "exclusive",
        "team:rllib",
    ],
)

py_test(
    name = "examples/curiosity/intrinsic_curiosity_model_based_curiosity_ppo",
    size = "large",
    srcs = ["examples/curiosity/intrinsic_curiosity_model_based_curiosity.py"],
    args = [
        "--as-test",
        "--algo=PPO",
    ],
    main = "examples/curiosity/intrinsic_curiosity_model_based_curiosity.py",
    tags = [
        "examples",
        "exclusive",
        "team:rllib",
    ],
)

# TODO (sven): Learns, but very slowly. Needs further tuning.
#  ICM seems to be broken due to a bug that's fixed in a still-open PR.
# py_test(
#    name = "examples/curiosity/intrinsic_curiosity_model_based_curiosity_dqn",
#    main = "examples/curiosity/intrinsic_curiosity_model_based_curiosity.py",
#    tags = ["team:rllib", "exclusive", "examples"],
#    size = "large",
#    srcs = ["examples/curiosity/intrinsic_curiosity_model_based_curiosity.py"],
#    args = ["--as-test", "--algo=DQN"]
# )

# subdirectory: curriculum/
# ....................................
py_test(
    name = "examples/curriculum/curriculum_learning",
    size = "medium",
    srcs = ["examples/curriculum/curriculum_learning.py"],
    args = [
        "--as-test",
    ],
    main = "examples/curriculum/curriculum_learning.py",
    tags = [
        "examples",
        "exclusive",
        "team:rllib",
    ],
)

py_test(
    name = "examples/curriculum/pong_curriculum_learning",
    size = "large",
    srcs = ["examples/curriculum/pong_curriculum_learning.py"],
    args = [
        "--as-test",
        "--num-env-runners=10",
        "--num-cpus=11",
        "--num-envs-per-env-runner=5",
        "--stop-iters=20",
        "--stop-reward=-21.0",
    ],
    main = "examples/curriculum/pong_curriculum_learning.py",
    tags = [
        "examples",
        "exclusive",
        "team:rllib",
    ],
)

# subdirectory: debugging/
# ....................................
py_test(
    name = "examples/debugging/deterministic_sampling_and_training",
    size = "medium",
    srcs = ["examples/debugging/deterministic_sampling_and_training.py"],
    args = [
        "--as-test",
        "--num-learners=2",
    ],
    main = "examples/debugging/deterministic_sampling_and_training.py",
    tags = [
        "examples",
        "exclusive",
        "multi_gpu",
        "team:rllib",
    ],
)

py_test(
    name = "examples/debugging/deterministic_sampling_and_training_multi_agent",
    size = "medium",
    srcs = ["examples/debugging/deterministic_sampling_and_training.py"],
    args = [
        "--as-test",
        "--num-learners=2",
        "--num-agents=2",
    ],
    main = "examples/debugging/deterministic_sampling_and_training.py",
    tags = [
        "examples",
        "exclusive",
        "multi_gpu",
        "team:rllib",
    ],
)

# subdirectory: envs/
# ....................................
py_test(
    name = "examples/envs/agents_act_in_sequence",
    size = "medium",
    srcs = ["examples/envs/agents_act_in_sequence.py"],
    args = [
        "--num-agents=2",
        "--stop-iters=3",
    ],
    main = "examples/envs/agents_act_in_sequence.py",
    tags = [
        "examples",
        "exclusive",
        "team:rllib",
    ],
)

py_test(
    name = "examples/envs/agents_act_simultaneously",
    size = "medium",
    srcs = ["examples/envs/agents_act_simultaneously.py"],
    args = [
        "--num-agents=2",
        "--stop-iters=3",
    ],
    main = "examples/envs/agents_act_simultaneously.py",
    tags = [
        "examples",
        "exclusive",
        "team:rllib",
    ],
)

py_test(
    name = "examples/envs/async_gym_env_vectorization",
    size = "medium",
    srcs = ["examples/envs/async_gym_env_vectorization.py"],
    args = [
        "--as-test",
        "--vectorize-mode=both",
    ],
    main = "examples/envs/async_gym_env_vectorization.py",
    tags = [
        "examples",
        "exclusive",
        "team:rllib",
    ],
)

py_test(
    name = "examples/envs/custom_env_render_method",
    size = "medium",
    srcs = ["examples/envs/custom_env_render_method.py"],
    args = [
        "--num-agents=0",
    ],
    main = "examples/envs/custom_env_render_method.py",
    tags = [
        "examples",
        "exclusive",
        "team:rllib",
    ],
)

py_test(
    name = "examples/envs/custom_env_render_method_multi_agent",
    size = "medium",
    srcs = ["examples/envs/custom_env_render_method.py"],
    args = [
        "--num-agents=2",
    ],
    main = "examples/envs/custom_env_render_method.py",
    tags = [
        "examples",
        "exclusive",
        "team:rllib",
    ],
)

py_test(
    name = "examples/envs/custom_gym_env",
    size = "medium",
    srcs = ["examples/envs/custom_gym_env.py"],
    args = [
        "--as-test",
    ],
    main = "examples/envs/custom_gym_env.py",
    tags = [
        "examples",
        "exclusive",
        "team:rllib",
    ],
)

py_test(
    name = "examples/envs/env_connecting_to_rllib_w_tcp_client",
    size = "medium",
    srcs = ["examples/envs/env_connecting_to_rllib_w_tcp_client.py"],
    args = [
        "--as-test",
        "--port=12346",
        "--use-dummy-client",
    ],
    main = "examples/envs/env_connecting_to_rllib_w_tcp_client.py",
    tags = [
        "examples",
        "exclusive",
        "team:rllib",
    ],
)

py_test(
    name = "examples/envs/env_rendering_and_recording",
    size = "medium",
    srcs = ["examples/envs/env_rendering_and_recording.py"],
    args = [
        "--env=CartPole-v1",
        "--stop-iters=2",
    ],
    tags = [
        "examples",
        "exclusive",
        "team:rllib",
    ],
)

py_test(
    name = "examples/envs/env_w_protobuf_observations",
    size = "medium",
    srcs = ["examples/envs/env_w_protobuf_observations.py"],
    args = [
        "--as-test",
    ],
    main = "examples/envs/env_w_protobuf_observations.py",
    tags = [
        "examples",
        "exclusive",
        "team:rllib",
    ],
)

#@OldAPIStack
py_test(
    name = "examples/envs/greyscale_env",
    size = "medium",
    srcs = ["examples/envs/greyscale_env.py"],
    args = ["--stop-iters=1 --as-test --framework torch"],
    tags = [
        "examples",
        "no_main",
        "team:rllib",
    ],
)

# subdirectory: evaluation/
# ....................................
py_test(
    name = "examples/evaluation/custom_evaluation",
    size = "medium",
    srcs = ["examples/evaluation/custom_evaluation.py"],
    args = [
        "--framework=torch",
        "--as-test",
        "--stop-reward=0.75",
        "--num-cpus=5",
    ],
    main = "examples/evaluation/custom_evaluation.py",
    tags = [
        "examples",
        "exclusive",
        "team:rllib",
    ],
)

py_test(
    name = "examples/evaluation/custom_evaluation_parallel_to_training_10_episodes",
    size = "medium",
    srcs = ["examples/evaluation/custom_evaluation.py"],
    args = [
        "--as-test",
        "--stop-reward=0.75",
        "--evaluation-parallel-to-training",
        "--num-cpus=5",
        "--evaluation-duration=10",
        "--evaluation-duration-unit=episodes",
    ],
    main = "examples/evaluation/custom_evaluation.py",
    tags = [
        "examples",
        "exclusive",
        "team:rllib",
    ],
)

py_test(
    name = "examples/evaluation/evaluation_parallel_to_training_duration_auto",
    size = "medium",
    srcs = ["examples/evaluation/evaluation_parallel_to_training.py"],
    args = [
        "--as-test",
        "--evaluation-parallel-to-training",
        "--stop-reward=450.0",
        "--num-cpus=6",
        "--evaluation-duration=auto",
    ],
    main = "examples/evaluation/evaluation_parallel_to_training.py",
    tags = [
        "examples",
        "exclusive",
        "team:rllib",
    ],
)

py_test(
    name = "examples/evaluation/evaluation_parallel_to_training_multi_agent_duration_auto",
    size = "large",
    srcs = ["examples/evaluation/evaluation_parallel_to_training.py"],
    args = [
        "--num-agents=2",
        "--as-test",
        "--evaluation-parallel-to-training",
        "--stop-reward=400.0",
        "--num-cpus=6",
        "--evaluation-duration=auto",
        "--evaluation-duration-unit=episodes",
    ],
    main = "examples/evaluation/evaluation_parallel_to_training.py",
    tags = [
        "examples",
        "examples_use_all_core",
        "exclusive",
        "team:rllib",
    ],
)

py_test(
    name = "examples/evaluation/evaluation_parallel_to_training_1011ts",
    size = "medium",
    srcs = ["examples/evaluation/evaluation_parallel_to_training.py"],
    args = [
        "--as-test",
        "--evaluation-parallel-to-training",
        "--stop-reward=450.0",
        "--num-cpus=6",
        "--evaluation-num-env-runners=2",
        "--evaluation-duration=1011",
        "--evaluation-duration-unit=timesteps",
    ],
    main = "examples/evaluation/evaluation_parallel_to_training.py",
    tags = [
        "examples",
        "exclusive",
        "team:rllib",
    ],
)

py_test(
    name = "examples/evaluation/evaluation_parallel_to_training_multi_agent_2022ts",
    size = "medium",
    srcs = ["examples/evaluation/evaluation_parallel_to_training.py"],
    args = [
        "--num-agents=2",
        "--as-test",
        "--evaluation-parallel-to-training",
        "--stop-reward=900.0",
        "--num-cpus=6",
        "--evaluation-duration=2022",
        "--evaluation-duration-unit=timesteps",
    ],
    main = "examples/evaluation/evaluation_parallel_to_training.py",
    tags = [
        "examples",
        "exclusive",
        "team:rllib",
    ],
)

py_test(
    name = "examples/evaluation/evaluation_parallel_to_training_13_episodes",
    size = "medium",
    srcs = ["examples/evaluation/evaluation_parallel_to_training.py"],
    args = [
        "--as-test",
        "--evaluation-parallel-to-training",
        "--stop-reward=450.0",
        "--num-cpus=6",
        "--evaluation-duration=13",
        "--evaluation-duration-unit=episodes",
    ],
    main = "examples/evaluation/evaluation_parallel_to_training.py",
    tags = [
        "examples",
        "exclusive",
        "team:rllib",
    ],
)

py_test(
    name = "examples/evaluation/evaluation_parallel_to_training_multi_agent_10_episodes",
    size = "medium",
    srcs = ["examples/evaluation/evaluation_parallel_to_training.py"],
    args = [
        "--num-agents=2",
        "--as-test",
        "--evaluation-parallel-to-training",
        "--stop-reward=900.0",
        "--num-cpus=6",
        "--evaluation-duration=10",
        "--evaluation-duration-unit=episodes",
    ],
    main = "examples/evaluation/evaluation_parallel_to_training.py",
    tags = [
        "examples",
        "exclusive",
        "team:rllib",
    ],
)

# @OldAPIStack
py_test(
    name = "examples/evaluation/evaluation_parallel_to_training_duration_auto_old_api_stack",
    size = "medium",
    srcs = ["examples/evaluation/evaluation_parallel_to_training.py"],
    args = [
        "--old-api-stack",
        "--as-test",
        "--evaluation-parallel-to-training",
        "--stop-reward=50.0",
        "--num-cpus=6",
        "--evaluation-duration=auto",
        "--evaluation-duration-unit=timesteps",
    ],
    main = "examples/evaluation/evaluation_parallel_to_training.py",
    tags = [
        "examples",
        "exclusive",
        "team:rllib",
    ],
)

# @OldAPIStack
py_test(
    name = "examples/evaluation/evaluation_parallel_to_training_211_ts_old_api_stack",
    size = "medium",
    srcs = ["examples/evaluation/evaluation_parallel_to_training.py"],
    args = [
        "--old-api-stack",
        "--as-test",
        "--evaluation-parallel-to-training",
        "--framework=torch",
        "--stop-reward=30.0",
        "--num-cpus=6",
        "--evaluation-num-env-runners=3",
        "--evaluation-duration=211",
        "--evaluation-duration-unit=timesteps",
    ],
    main = "examples/evaluation/evaluation_parallel_to_training.py",
    tags = [
        "examples",
        "exclusive",
        "team:rllib",
    ],
)

# subdirectory: fault_tolerance/
# ....................................
py_test(
    name = "examples/fault_tolerance/crashing_cartpole_recreate_failed_env_runners_appo",
    size = "large",
    srcs = ["examples/fault_tolerance/crashing_and_stalling_env.py"],
    args = [
        "--algo=APPO",
        "--as-test",
        "--stop-reward=450.0",
    ],
    main = "examples/fault_tolerance/crashing_and_stalling_env.py",
    tags = [
        "examples",
        "exclusive",
        "team:rllib",
    ],
)

py_test(
    name = "examples/fault_tolerance/crashing_cartpole_restart_failed_envs_appo",
    size = "large",
    srcs = ["examples/fault_tolerance/crashing_and_stalling_env.py"],
    args = [
        "--algo=APPO",
        "--as-test",
        "--restart-failed-envs",
        "--stop-reward=450.0",
    ],
    main = "examples/fault_tolerance/crashing_and_stalling_env.py",
    tags = [
        "examples",
        "exclusive",
        "team:rllib",
    ],
)

py_test(
    name = "examples/fault_tolerance/crashing_and_stalling_cartpole_restart_failed_envs_ppo",
    size = "large",
    srcs = ["examples/fault_tolerance/crashing_and_stalling_env.py"],
    args = [
        "--algo=PPO",
        "--as-test",
        "--restart-failed-envs",
        "--stall",
        "--stop-reward=450.0",
    ],
    main = "examples/fault_tolerance/crashing_and_stalling_env.py",
    tags = [
        "examples",
        "exclusive",
        "team:rllib",
    ],
)

py_test(
    name = "examples/fault_tolerance/crashing_and_stalling_multi_agent_cartpole_restart_failed_envs_ppo",
    size = "large",
    srcs = ["examples/fault_tolerance/crashing_and_stalling_env.py"],
    args = [
        "--algo=PPO",
        "--num-agents=2",
        "--as-test",
        "--restart-failed-envs",
        "--stop-reward=800.0",
    ],
    main = "examples/fault_tolerance/crashing_and_stalling_env.py",
    tags = [
        "examples",
        "exclusive",
        "team:rllib",
    ],
)

# subdirectory: gpus/
# ....................................
py_test(
    name = "examples/gpus/float16_training_and_inference",
    size = "medium",
    srcs = ["examples/gpus/float16_training_and_inference.py"],
    args = [
        "--as-test",
        "--stop-reward=150.0",
    ],
    main = "examples/gpus/float16_training_and_inference.py",
    tags = [
        "examples",
        "exclusive",
        "gpu",
        "team:rllib",
    ],
)

py_test(
    name = "examples/gpus/gpus_on_env_runners",
    size = "medium",
    srcs = ["examples/gpus/gpus_on_env_runners.py"],
    args = [
        "--as-test",
        "--stop-reward=0.9",
        "--num-gpus-per-env-runner=0.5",
        "--num-gpus-per-learner=0",
    ],
    main = "examples/gpus/gpus_on_env_runners.py",
    tags = [
        "examples",
        "exclusive",
        "gpu",
        "team:rllib",
    ],
)

py_test(
    name = "examples/gpus/mixed_precision_training_float16_inference",
    size = "medium",
    srcs = ["examples/gpus/mixed_precision_training_float16_inference.py"],
    args = [
        "--as-test",
    ],
    main = "examples/gpus/mixed_precision_training_float16_inference.py",
    tags = [
        "examples",
        "exclusive",
        "gpu",
        "team:rllib",
    ],
)

py_test(
    name = "examples/gpus/fractional_0.5_gpus_per_learner",
    size = "medium",
    srcs = ["examples/gpus/fractional_gpus_per_learner.py"],
    args = [
        "--as-test",
        "--stop-reward=40.0",
        "--num-learners=1",
        "--num-gpus-per-learner=0.5",
    ],
    main = "examples/gpus/fractional_gpus_per_learner.py",
    tags = [
        "examples",
        "exclusive",
        "multi_gpu",
        "team:rllib",
    ],
)

py_test(
    name = "examples/gpus/fractional_0.2_gpus_per_learner",
    size = "medium",
    srcs = ["examples/gpus/fractional_gpus_per_learner.py"],
    args = [
        "--as-test",
        "--stop-reward=40.0",
        "--num-learners=1",
        "--num-gpus-per-learner=0.2",
    ],
    main = "examples/gpus/fractional_gpus_per_learner.py",
    tags = [
        "examples",
        "exclusive",
        "gpu",
        "team:rllib",
    ],
)

# subdirectory: hierarchical/
# ....................................
# TODO (sven): Add this script to the release tests as well. The problem is too hard to be solved
#  in < 10min on a few CPUs.
py_test(
    name = "examples/hierarchical/hierarchical_training",
    size = "medium",
    srcs = ["examples/hierarchical/hierarchical_training.py"],
    args = [
        "--stop-iters=5",
        "--map=small",
        "--time-limit=100",
        "--max-steps-low-level=15",
    ],
    main = "examples/hierarchical/hierarchical_training.py",
    tags = [
        "examples",
        "exclusive",
        "team:rllib",
    ],
)

# subdirectory: inference/
# ....................................
py_test(
    name = "examples/inference/policy_inference_after_training",
    size = "medium",
    srcs = ["examples/inference/policy_inference_after_training.py"],
    args = [
        "--stop-reward=100.0",
    ],
    main = "examples/inference/policy_inference_after_training.py",
    tags = [
        "examples",
        "exclusive",
        "team:rllib",
    ],
)

py_test(
    name = "examples/inference/policy_inference_after_training_w_onnx",
    size = "medium",
    srcs = ["examples/inference/policy_inference_after_training.py"],
    args = [
        "--stop-reward=100.0",
        "--use-onnx-for-inference",
    ],
    main = "examples/inference/policy_inference_after_training.py",
    tags = [
        "examples",
        "exclusive",
        "team:rllib",
    ],
)

py_test(
    name = "examples/inference/policy_inference_after_training_w_connector",
    size = "medium",
    srcs = ["examples/inference/policy_inference_after_training_w_connector.py"],
    args = [
        "--stop-reward=150.0",
    ],
    main = "examples/inference/policy_inference_after_training_w_connector.py",
    tags = [
        "examples",
        "exclusive",
        "team:rllib",
    ],
)

py_test(
    name = "examples/inference/policy_inference_after_training_w_connector_w_onnx",
    size = "medium",
    srcs = ["examples/inference/policy_inference_after_training_w_connector.py"],
    args = [
        "--stop-reward=150.0",
        "--use-onnx-for-inference",
    ],
    main = "examples/inference/policy_inference_after_training_w_connector.py",
    tags = [
        "examples",
        "exclusive",
        "team:rllib",
    ],
)

#@OldAPIStack
py_test(
    name = "examples/inference/policy_inference_after_training_with_lstm_tf",
    size = "medium",
    srcs = ["examples/inference/policy_inference_after_training_with_lstm.py"],
    args = [
        "--stop-iters=1",
        "--framework=tf",
    ],
    main = "examples/inference/policy_inference_after_training_with_lstm.py",
    tags = [
        "examples",
        "exclusive",
        "team:rllib",
    ],
)

#@OldAPIStack
py_test(
    name = "examples/inference/policy_inference_after_training_with_lstm_torch",
    size = "medium",
    srcs = ["examples/inference/policy_inference_after_training_with_lstm.py"],
    args = [
        "--stop-iters=1",
        "--framework=torch",
    ],
    main = "examples/inference/policy_inference_after_training_with_lstm.py",
    tags = [
        "examples",
        "exclusive",
        "team:rllib",
    ],
)

# subdirectory: learners/
# ....................................
py_test(
    name = "examples/learners/ppo_with_custom_loss_fn",
    size = "medium",
    srcs = ["examples/learners/ppo_with_custom_loss_fn.py"],
    args = [
        "--as-test",
    ],
    main = "examples/learners/ppo_with_custom_loss_fn.py",
    tags = [
        "examples",
        "team:rllib",
    ],
)

py_test(
    name = "examples/learners/ppo_with_torch_lr_schedulers",
    size = "medium",
    srcs = ["examples/learners/ppo_with_torch_lr_schedulers.py"],
    args = [
        "--as-test",
    ],
    main = "examples/learners/ppo_with_torch_lr_schedulers.py",
    tags = [
        "examples",
        "team:rllib",
    ],
)

py_test(
    name = "examples/learners/separate_vf_lr_and_optimizer",
    size = "medium",
    srcs = ["examples/learners/separate_vf_lr_and_optimizer.py"],
    args = [
        "--as-test",
    ],
    main = "examples/learners/separate_vf_lr_and_optimizer.py",
    tags = [
        "examples",
        "team:rllib",
    ],
)

# subdirectory: metrics/
# ....................................

py_test(
    name = "examples/metrics/custom_metrics_in_algorithm_training_step",
    size = "medium",
    srcs = ["examples/metrics/custom_metrics_in_algorithm_training_step.py"],
    main = "examples/metrics/custom_metrics_in_algorithm_training_step.py",
    tags = [
        "examples",
        "exclusive",
        "team:rllib",
    ],
)

py_test(
    name = "examples/metrics/custom_metrics_in_env_runners",
    size = "medium",
    srcs = ["examples/metrics/custom_metrics_in_env_runners.py"],
    args = [
        "--stop-iters=3",
    ],
    main = "examples/metrics/custom_metrics_in_env_runners.py",
    tags = [
        "examples",
        "exclusive",
        "team:rllib",
    ],
)

# subdirectory: multi_agent/
# ....................................
py_test(
    name = "examples/multi_agent/custom_heuristic_policy",
    size = "large",
    srcs = ["examples/multi_agent/custom_heuristic_policy.py"],
    args = [
        "--num-agents=2",
        "--as-test",
        "--framework=torch",
        "--stop-reward=450.0",
    ],
    main = "examples/multi_agent/custom_heuristic_policy.py",
    tags = [
        "examples",
        "examples_use_all_core",
        "exclusive",
        "team:rllib",
    ],
)

py_test(
    name = "examples/multi_agent/different_spaces_for_agents_ppo",
    size = "small",
    srcs = ["examples/multi_agent/different_spaces_for_agents.py"],
    args = [
        "--algo=PPO",
        "--stop-iters=4",
        "--framework=torch",
    ],
    main = "examples/multi_agent/different_spaces_for_agents.py",
    tags = [
        "examples",
        "exclusive",
        "team:rllib",
    ],
)

py_test(
    name = "examples/multi_agent/multi_agent_cartpole",
    size = "large",
    srcs = ["examples/multi_agent/multi_agent_cartpole.py"],
    args = [
        "--num-agents=2",
        "--as-test",
        "--framework=torch",
        "--stop-reward=600.0",
        "--num-cpus=4",
    ],
    main = "examples/multi_agent/multi_agent_cartpole.py",
    tags = [
        "examples",
        "examples_use_all_core",
        "exclusive",
        "team:rllib",
    ],
)

py_test(
    name = "examples/multi_agent/multi_agent_pendulum_multi_gpu",
    size = "large",
    srcs = ["examples/multi_agent/multi_agent_pendulum.py"],
    args = [
        "--num-agents=2",
        "--as-test",
        "--framework=torch",
        "--stop-reward=-500.0",
        "--num-cpus=5",
        "--num-learners=2",
        "--num-gpus-per-learner=1",
    ],
    main = "examples/multi_agent/multi_agent_pendulum.py",
    tags = [
        "examples",
        "exclusive",
        "multi_gpu",
        "team:rllib",
    ],
)

py_test(
    name = "examples/multi_agent/pettingzoo_independent_learning",
    size = "large",
    srcs = ["examples/multi_agent/pettingzoo_independent_learning.py"],
    args = [
        "--num-agents=2",
        "--as-test",
        "--framework=torch",
        "--stop-reward=-200.0",
        "--num-cpus=4",
    ],
    main = "examples/multi_agent/pettingzoo_independent_learning.py",
    tags = [
        "examples",
        "team:rllib",
    ],
)

py_test(
    name = "examples/multi_agent/pettingzoo_parameter_sharing",
    size = "large",
    srcs = ["examples/multi_agent/pettingzoo_parameter_sharing.py"],
    args = [
        "--num-agents=2",
        "--as-test",
        "--framework=torch",
        "--stop-reward=-210.0",
        "--num-cpus=4",
    ],
    main = "examples/multi_agent/pettingzoo_parameter_sharing.py",
    tags = [
        "examples",
        "exclusive",
        "team:rllib",
    ],
)

# TODO (sven): Activate this test once this script is ready.
# py_test(
#    name = "examples/multi_agent/pettingzoo_shared_value_function",
#    main = "examples/multi_agent/pettingzoo_shared_value_function.py",
#    tags = ["team:rllib", "exclusive", "examples"],
#    size = "large",
#    srcs = ["examples/multi_agent/pettingzoo_shared_value_function.py"],
#    args = ["--num-agents=2", "--as-test", "--framework=torch", "--stop-reward=-100.0", "--num-cpus=4"],
# )

py_test(
    name = "examples/checkpoints/restore_1_of_n_agents_from_checkpoint",
    size = "large",
    srcs = ["examples/checkpoints/restore_1_of_n_agents_from_checkpoint.py"],
    args = [
        "--as-test",
        "--num-agents=2",
        "--framework=torch",
        "--checkpoint-freq=20",
        "--checkpoint-at-end",
        "--num-cpus=4",
        "--algo=PPO",
    ],
    main = "examples/checkpoints/restore_1_of_n_agents_from_checkpoint.py",
    tags = [
        "examples",
        "examples_use_all_core",
        "exclusive",
        "no_main",
        "team:rllib",
    ],
)

py_test(
    name = "examples/multi_agent/rock_paper_scissors_heuristic_vs_learned",
    size = "medium",
    srcs = ["examples/multi_agent/rock_paper_scissors_heuristic_vs_learned.py"],
    args = [
        "--num-agents=2",
        "--as-test",
        "--framework=torch",
        "--stop-reward=6.5",
    ],
    main = "examples/multi_agent/rock_paper_scissors_heuristic_vs_learned.py",
    tags = [
        "examples",
        "exclusive",
        "team:rllib",
    ],
)

py_test(
    name = "examples/multi_agent/rock_paper_scissors_heuristic_vs_learned_w_lstm",
    size = "large",
    srcs = ["examples/multi_agent/rock_paper_scissors_heuristic_vs_learned.py"],
    args = [
        "--num-agents=2",
        "--as-test",
        "--framework=torch",
        "--stop-reward=7.2",
        "--use-lstm",
        "--num-env-runners=4",
        "--num-cpus=6",
    ],
    main = "examples/multi_agent/rock_paper_scissors_heuristic_vs_learned.py",
    tags = [
        "examples",
        "exclusive",
        "team:rllib",
    ],
)

py_test(
    name = "examples/multi_agent/rock_paper_scissors_learned_vs_learned",
    size = "medium",
    srcs = ["examples/multi_agent/rock_paper_scissors_learned_vs_learned.py"],
    args = [
        "--num-agents=2",
        "--framework=torch",
        "--stop-iter=10",
    ],
    main = "examples/multi_agent/rock_paper_scissors_learned_vs_learned.py",
    tags = [
        "examples",
        "exclusive",
        "team:rllib",
    ],
)

py_test(
    name = "examples/multi_agent/self_play_footsies",
    size = "large",
    srcs = ["examples/multi_agent/self_play_footsies.py"],
    args = [
        "--as-test",
        "--num-cpus=4",
    ],
    main = "examples/multi_agent/self_play_footsies.py",
    tags = [
        "examples",
        "examples_use_all_core",
        "exclusive",
        "team:rllib",
    ],
)

py_test(
    name = "examples/multi_agent/self_play_league_based_with_open_spiel_connect_4_ppo_torch",
    size = "large",
    srcs = ["examples/multi_agent/self_play_league_based_with_open_spiel.py"],
    args = [
        "--framework=torch",
        "--env=connect_four",
        "--win-rate-threshold=0.8",
        "--num-episodes-human-play=0",
        "--min-league-size=8",
    ],
    main = "examples/multi_agent/self_play_league_based_with_open_spiel.py",
    tags = [
        "examples",
        "exclusive",
        "team:rllib",
    ],
)

# @OldAPIStack
py_test(
    name = "examples/multi_agent/self_play_with_open_spiel_connect_4_ppo_tf_old_api_stack",
    size = "medium",
    srcs = ["examples/multi_agent/self_play_with_open_spiel.py"],
    args = [
        "--old-api-stack",
        "--framework=tf",
        "--env=connect_four",
        "--win-rate-threshold=0.9",
        "--num-episodes-human-play=0",
        "--min-league-size=3",
    ],
    main = "examples/multi_agent/self_play_with_open_spiel.py",
    tags = [
        "examples",
        "exclusive",
        "team:rllib",
    ],
)

# @OldAPIStack
py_test(
    name = "examples/multi_agent/self_play_with_open_spiel_connect_4_ppo_torch_old_api_stack",
    size = "medium",
    srcs = ["examples/multi_agent/self_play_with_open_spiel.py"],
    args = [
        "--old-api-stack",
        "--framework=torch",
        "--env=connect_four",
        "--win-rate-threshold=0.9",
        "--num-episodes-human-play=0",
        "--min-league-size=3",
    ],
    main = "examples/multi_agent/self_play_with_open_spiel.py",
    tags = [
        "examples",
        "exclusive",
        "team:rllib",
    ],
)

py_test(
    name = "examples/multi_agent/self_play_with_open_spiel_connect_4_ppo_torch",
    size = "medium",
    srcs = ["examples/multi_agent/self_play_with_open_spiel.py"],
    args = [
        "--framework=torch",
        "--env=connect_four",
        "--win-rate-threshold=0.9",
        "--num-episodes-human-play=0",
        "--min-league-size=4",
    ],
    main = "examples/multi_agent/self_play_with_open_spiel.py",
    tags = [
        "examples",
        "exclusive",
        "team:rllib",
    ],
)

py_test(
    name = "examples/multi_agent/shared_encoder_cartpole",
    size = "medium",
    srcs = ["examples/multi_agent/shared_encoder_cartpole.py"],
    args = [
        "--stop-iter=10",
    ],
    main = "examples/multi_agent/shared_encoder_cartpole.py",
    tags = [
        "examples",
        "exclusive",
        "team:rllib",
    ],
)

py_test(
    name = "examples/multi_agent/two_step_game_with_grouped_agents",
    size = "medium",
    srcs = ["examples/multi_agent/two_step_game_with_grouped_agents.py"],
    args = [
        "--num-agents=2",
        "--as-test",
        "--framework=torch",
        "--stop-reward=7.0",
    ],
    main = "examples/multi_agent/two_step_game_with_grouped_agents.py",
    tags = [
        "examples",
        "exclusive",
        "team:rllib",
    ],
)

# subdirectory: offline_rl/
# ....................................

# Does run into scheduling problems in CI tests. Works on local
# and GCP cloud.
# py_test(
#     name = "examples/offline_rl/cartpole_recording",
#     main = "examples/offline_rl/cartpole_recording.py",
#     tags = ["team:rllib", "examples", "exclusive"],
#     size = "large",
#     srcs = ["examples/offline_rl/cartpole_recording.py"],
#     args = ["--as-test", "--framework=torch", "--num-cpus=12"],
# )

py_test(
    name = "examples/offline_rl/train_w_bc_finetune_w_ppo",
    size = "medium",
    srcs = ["examples/offline_rl/train_w_bc_finetune_w_ppo.py"],
    args = [
        "--as-test",
        "--framework=torch",
    ],
    # Include the offline data files.
    data = ["offline/tests/data/cartpole/cartpole-v1_large"],
    main = "examples/offline_rl/train_w_bc_finetune_w_ppo.py",
    tags = [
        "examples",
        "exclusive",
        "team:rllib",
    ],
)

# @HybridAPIStack
# py_test(
#     name = "examples/offline_rl/pretrain_bc_single_agent_evaluate_as_multi_agent",
#     main = "examples/offline_rl/pretrain_bc_single_agent_evaluate_as_multi_agent.py",
#     tags = ["team:rllib", "exclusive", "examples"],
#     size = "large",
#     srcs = ["examples/offline_rl/pretrain_bc_single_agent_evaluate_as_multi_agent.py"],
#     data = ["offline/tests/data/cartpole/large.json"],
#     args = ["--as-test"]
# )

#@OldAPIStack
py_test(
    name = "examples/offline_rl/offline_rl_torch_old_api_stack",
    size = "medium",
    srcs = ["examples/offline_rl/offline_rl.py"],
    args = [
        "--as-test",
        "--stop-reward=-300",
        "--stop-iters=1",
    ],
    main = "examples/offline_rl/offline_rl.py",
    tags = [
        "examples",
        "exclusive",
        "team:rllib",
    ],
)

# subdirectory: ray_serve/
# ....................................
py_test(
    name = "examples/ray_serve/ray_serve_with_rllib",
    size = "medium",
    srcs = ["examples/ray_serve/ray_serve_with_rllib.py"],
    args = [
        "--stop-iters=2",
        "--num-episodes-served=2",
        "--no-render",
        "--port=12345",
    ],
    data = glob(["examples/ray_serve/classes/**"]),
    main = "examples/ray_serve/ray_serve_with_rllib.py",
    tags = [
        "examples",
        "exclusive",
        "team:rllib",
    ],
)

# subdirectory: ray_tune/
# ....................................
py_test(
    name = "examples/ray_tune/custom_experiment",
    size = "medium",
    srcs = ["examples/ray_tune/custom_experiment.py"],
    main = "examples/ray_tune/custom_experiment.py",
    tags = [
        "examples",
        "exclusive",
        "team:rllib",
    ],
)

py_test(
    name = "examples/ray_tune/custom_logger",
    size = "medium",
    srcs = ["examples/ray_tune/custom_logger.py"],
    main = "examples/ray_tune/custom_logger.py",
    tags = [
        "examples",
        "exclusive",
        "team:rllib",
    ],
)

py_test(
    name = "examples/ray_tune/custom_progress_reporter",
    size = "medium",
    srcs = ["examples/ray_tune/custom_progress_reporter.py"],
    main = "examples/ray_tune/custom_progress_reporter.py",
    tags = [
        "examples",
        "exclusive",
        "team:rllib",
    ],
)

# subdirectory: rl_modules/
# ....................................
py_test(
    name = "examples/rl_modules/action_masking_rl_module",
    size = "medium",
    srcs = ["examples/rl_modules/action_masking_rl_module.py"],
    args = [
        "--stop-iters=5",
    ],
    main = "examples/rl_modules/action_masking_rl_module.py",
    tags = [
        "examples",
        "team:rllib",
    ],
)

py_test(
    name = "examples/rl_modules/custom_cnn_rl_module",
    size = "medium",
    srcs = ["examples/rl_modules/custom_cnn_rl_module.py"],
    args = [
        "--stop-iters=3",
    ],
    main = "examples/rl_modules/custom_cnn_rl_module.py",
    tags = [
        "examples",
        "team:rllib",
    ],
)

py_test(
    name = "examples/rl_modules/custom_lstm_rl_module",
    size = "large",
    srcs = ["examples/rl_modules/custom_lstm_rl_module.py"],
    args = [
        "--as-test",
    ],
    main = "examples/rl_modules/custom_lstm_rl_module.py",
    tags = [
        "examples",
        "team:rllib",
    ],
)

py_test(
    name = "examples/rl_modules/classes/mobilenet_rlm",
    size = "small",
    srcs = ["examples/rl_modules/classes/mobilenet_rlm.py"],
    main = "examples/rl_modules/classes/mobilenet_rlm.py",
    tags = [
        "examples",
        "no_main",
        "team:rllib",
    ],
)

py_test(
    name = "examples/rl_modules/migrate_modelv2_to_new_api_stack_by_config",
    size = "large",
    srcs = ["examples/rl_modules/migrate_modelv2_to_new_api_stack_by_config.py"],
    main = "examples/rl_modules/migrate_modelv2_to_new_api_stack_by_config.py",
    tags = [
        "examples",
        "team:rllib",
    ],
)

py_test(
    name = "examples/rl_modules/migrate_modelv2_to_new_api_stack_by_policy_checkpoint",
    size = "large",
    srcs = ["examples/rl_modules/migrate_modelv2_to_new_api_stack_by_policy_checkpoint.py"],
    main = "examples/rl_modules/migrate_modelv2_to_new_api_stack_by_policy_checkpoint.py",
    tags = [
        "examples",
        "team:rllib",
    ],
)

py_test(
    name = "examples/rl_modules/pretraining_single_agent_training_multi_agent",
    size = "medium",
    srcs = ["examples/rl_modules/pretraining_single_agent_training_multi_agent.py"],
    args = [
        "--as-test",
        "--num-agents=2",
        "--stop-reward-pretraining=250.0",
        "--stop-reward=250.0",
        "--stop-iters=3",
    ],
    main = "examples/rl_modules/pretraining_single_agent_training_multi_agent.py",
    tags = [
        "examples",
        "team:rllib",
    ],
)

py_test(
    name = "examples/replay_buffer_api",
    size = "large",
    srcs = ["examples/replay_buffer_api.py"],
    tags = [
        "examples",
        "team:rllib",
    ],
)

# --------------------------------------------------------------------
# Manual/disabled tests
# --------------------------------------------------------------------
py_test_module_list(
    size = "large",
    extra_srcs = [],
    files = [
        "algorithms/dreamerv3/tests/test_dreamerv3.py",
        "offline/tests/test_offline_prelearner.py",
        "utils/tests/test_utils.py",
    ],
    tags = [
        "manual",
        "no_main",
        "team:rllib",
    ],
    deps = [],
)<|MERGE_RESOLUTION|>--- conflicted
+++ resolved
@@ -73,43 +73,10 @@
             "**/tests/**",
             "**/test_*.py",
             "**/tuned_examples/**",
-<<<<<<< HEAD
             # Deprecated stub files that raise ValueError on import.
             "offline/off_policy_estimator.py",
             "offline/estimators/feature_importance.py",
             "utils/memory.py",
-=======
-            # Deprecated modules
-            "utils/memory.py",
-            "offline/off_policy_estimator.py",
-            "offline/estimators/feature_importance.py",
-            # Missing imports
-            "algorithms/dreamerv3/**",
-            # FIXME: These modules contain broken examples that weren't previously
-            # tested.
-            "algorithms/algorithm_config.py",
-            "core/distribution/torch/torch_distribution.py",
-            "core/models/base.py",
-            "core/models/specs/specs_base.py",
-            "core/models/specs/specs_dict.py",
-            "env/wrappers/pettingzoo_env.py",
-            "evaluation/collectors/sample_collector.py",
-            "evaluation/metrics.py",
-            "evaluation/observation_function.py",
-            "evaluation/postprocessing.py",
-            "execution/buffers/mixin_replay_buffer.py",
-            "models/catalog.py",
-            "models/preprocessors.py",
-            "models/repeated_values.py",
-            "policy/rnn_sequencing.py",
-            "utils/actor_manager.py",
-            "utils/filter.py",
-            "utils/from_config.py",
-            "utils/metrics/window_stat.py",
-            "utils/pre_checks/env.py",
-            "utils/replay_buffers/multi_agent_mixin_replay_buffer.py",
-            "utils/spaces/space_utils.py",
->>>>>>> ed149742
         ],
     ),
     tags = ["team:rllib"],
