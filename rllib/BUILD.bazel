--- conflicted
+++ resolved
@@ -1964,22 +1964,6 @@
 )
 
 py_test(
-<<<<<<< HEAD
-=======
-    name = "test_env_runner_failures",
-    size = "large",
-    srcs = ["algorithms/tests/test_env_runner_failures.py"],
-    tags = [
-        "algorithms_dir",
-        "algorithms_dir_generic",
-        "exclusive",
-        "team:rllib",
-    ],
-    deps = [":conftest"],
-)
-
-py_test(
->>>>>>> 4f869c4a
     name = "test_node_failures",
     size = "large",
     srcs = ["algorithms/tests/test_node_failures.py"],
