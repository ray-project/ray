--- conflicted
+++ resolved
@@ -840,7 +840,6 @@
 # takes too long (up to 20-30min to learn -200 on 1 GPU)
 # Pendulum
 # py_test(
-<<<<<<< HEAD
 #    name = "learning_tests_pendulum_dreamerv3_gpu",
 #    size = "large",
 #    srcs = ["examples/algorithms/dreamerv3/pendulum_dreamerv3.py"],
@@ -848,6 +847,7 @@
 #        "--as-test",
 #        "--num-gpus-per-learner=1",
 #        "--num-learners=1",
+#        "--num-env-runners=4",
 #    ],
 #    main = "examples/algorithms/dreamerv3/pendulum_dreamerv3.py",
 #    tags = [
@@ -859,27 +859,6 @@
 #        "team:rllib",
 #        "torch_only",
 #    ],
-=======
-#     name = "learning_tests_pendulum_dreamerv3_gpu",
-#     size = "large",
-#     srcs = ["tuned_examples/dreamerv3/pendulum_dreamerv3.py"],
-#     args = [
-#         "--as-test",
-#         "--num-gpus-per-learner=1",
-#         "--num-learners=1",
-#         "--num-env-runners=4",
-#     ],
-#     main = "tuned_examples/dreamerv3/pendulum_dreamerv3.py",
-#     tags = [
-#         "exclusive",
-#         "gpu",
-#         "learning_tests",
-#         "learning_tests_continuous",
-#         "learning_tests_pytorch_use_all_core",
-#         "team:rllib",
-#         "torch_only",
-#     ],
->>>>>>> 62dd09ad
 # )
 
 # IMPALA
