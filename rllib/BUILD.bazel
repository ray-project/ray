--- conflicted
+++ resolved
@@ -72,13 +72,7 @@
             "**/examples/**",
             "**/tests/**",
             "**/test_*.py",
-<<<<<<< HEAD
-            "**/tuned_examples/**",
             # Deprecated stub files that raise ValueError on import.
-=======
-            # Deprecated modules
-            "utils/memory.py",
->>>>>>> fb7c6f34
             "offline/off_policy_estimator.py",
             "offline/estimators/feature_importance.py",
             "utils/memory.py",
