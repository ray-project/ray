--- conflicted
+++ resolved
@@ -1,13 +1,7 @@
 import functools
 from typing import Union, Type, Mapping, Any
 
-<<<<<<< HEAD
 from ray.rllib.utils.annotations import ExperimentalAPI, override
-=======
-from ray.util.annotations import PublicAPI, DeveloperAPI
-
-from ray.rllib.utils.annotations import override
->>>>>>> 608276bb
 from ray.rllib.utils.nested_dict import NestedDict
 from ray.rllib.models.specs.specs_base import TensorSpec
 
@@ -31,11 +25,7 @@
 IS_NOT_PROPERTY = "Spec {} must be a property of the class {}."
 
 
-<<<<<<< HEAD
 @ExperimentalAPI
-=======
-@PublicAPI(stability="alpha")
->>>>>>> 608276bb
 class ModelSpec(NestedDict[SPEC_LEAF_TYPE]):
     """A NestedDict containing `TensorSpec` and `Types`.
 
@@ -157,11 +147,7 @@
         return f"ModelSpec({repr(self._data)})"
 
 
-<<<<<<< HEAD
 @ExperimentalAPI
-=======
-@DeveloperAPI
->>>>>>> 608276bb
 def check_specs(
     input_spec: str = "",
     output_spec: str = "",
