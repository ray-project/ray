from typing import Union, Mapping, Any

from ray.rllib.utils.annotations import ExperimentalAPI, override
from ray.rllib.utils.nested_dict import NestedDict
from ray.rllib.models.specs.specs_base import Spec


_MISSING_KEYS_FROM_SPEC = (
    "The data dict does not match the model specs. Keys {} are "
    "in the data dict but not on the given spec dict, and exact_match is set to True"
)
_MISSING_KEYS_FROM_DATA = (
    "The data dict does not match the model specs. Keys {} are "
    "in the spec dict but not on the data dict. Data keys are {}"
)
_TYPE_MISMATCH = (
    "The data does not match the spec. The data element "
    "{} has type {} (expected type {})."
)

DATA_TYPE = Union[NestedDict[Any], Mapping[str, Any]]

IS_NOT_PROPERTY = "Spec {} must be a property of the class {}."


<<<<<<< HEAD
@PublicAPI(stability="alpha")
class SpecDict(NestedDict[Spec], Spec):
=======
@ExperimentalAPI
class ModelSpec(NestedDict[SPEC_LEAF_TYPE]):
>>>>>>> 688e8a14
    """A NestedDict containing `TensorSpec` and `Types`.

    It can be used to validate an incoming data against a nested dictionary of specs.

    Examples:

        Basic validation:
        -----------------
        >>> spec_dict = SpecDict({
        ...     "obs": {
        ...         "arm":      TensorSpec("b, dim_arm", dim_arm=64),
        ...         "gripper":  TensorSpec("b, dim_grip", dim_grip=12)
        ...     },
        ...     "action": TensorSpec("b, dim_action", dim_action=12),
        ...     "action_dist": torch.distributions.Categorical
        ... })

        >>> spec_dict.validate({
        ...     "obs": {
        ...         "arm":      torch.randn(32, 64),
        ...         "gripper":  torch.randn(32, 12)
        ...     },
        ...     "action": torch.randn(32, 12),
        ...     "action_dist": torch.distributions.Categorical(torch.randn(32, 12))
        ... }) # No error

        >>> spec_dict.validate({
        ...     "obs": {
        ...         "arm":      torch.randn(32, 32), # Wrong shape
        ...         "gripper":  torch.randn(32, 12)
        ...     },
        ...     "action": torch.randn(32, 12),
        ...     "action_dist": torch.distributions.Categorical(torch.randn(32, 12))
        ... }) # raises ValueError

        Filtering input data:
        ---------------------
        >>> input_data = {
        ...     "obs": {
        ...         "arm":      torch.randn(32, 64),
        ...         "gripper":  torch.randn(32, 12),
        ...         "unused":   torch.randn(32, 12)
        ...     },
        ...     "action": torch.randn(32, 12),
        ...     "action_dist": torch.distributions.Categorical(torch.randn(32, 12)),
        ...     "unused": torch.randn(32, 12)
        ... }
        >>> input_data.filter(spec_dict) # returns a dict with only the keys in the spec
        {
            "obs": {
                "arm":      input_data["obs"]["arm"],
                "gripper":  input_data["obs"]["gripper"]
            },
            "action": input_data["action"],
            "action_dist": input_data["action_dist"]
        }

    Raises:
        ValueError: If the data doesn't match the spec.
    """

    def __init__(self, *args, **kwargs):
        super().__init__(*args, **kwargs)
        self._keys_set = set(self.keys())

    @override(Spec)
    def validate(
        self,
        data: DATA_TYPE,
        exact_match: bool = False,
    ) -> None:
        """Checks whether the data matches the spec.

        Args:
            data: The data which should match the spec. It can also be a spec.
            exact_match: If true, the data and the spec must be exactly identical.
                Otherwise, the data is validated as long as it contains at least the
                elements of the spec, but can contain more entries.
        Raises:
            ValueError: If the data doesn't match the spec.
        """
        data = NestedDict(data)
        data_keys_set = set(data.keys())
        missing_keys = self._keys_set.difference(data_keys_set)
        if missing_keys:
            raise ValueError(
                _MISSING_KEYS_FROM_DATA.format(missing_keys, data_keys_set)
            )
        if exact_match:
            data_spec_missing_keys = data_keys_set.difference(self._keys_set)
            if data_spec_missing_keys:
                raise ValueError(_MISSING_KEYS_FROM_SPEC.format(data_spec_missing_keys))

        for spec_name, spec in self.items():
            data_to_validate = data[spec_name]
            if isinstance(spec, Spec):
                try:
                    spec.validate(data_to_validate)
                except ValueError as e:
                    raise ValueError(
                        f"Mismatch found in data element {spec_name}, "
                        f"which is a TensorSpec: {e}"
                    )
            elif isinstance(spec, (type, tuple)):
                if not isinstance(data_to_validate, spec):
                    raise ValueError(
                        _TYPE_MISMATCH.format(
                            spec_name, type(data_to_validate).__name__, spec.__name__
                        )
                    )
            else:
                raise ValueError(
                    f"The spec type has to be either TensorSpec or Type. "
                    f"got {type(spec)}"
                )

    @override(NestedDict)
    def __repr__(self) -> str:
        return f"SpecDict({repr(self._data)})"


@ExperimentalAPI
def check_specs(
    input_spec: str = "",
    output_spec: str = "",
    filter: bool = False,
    cache: bool = True,
    input_exact_match: bool = False,
    output_exact_match: bool = False,
):
    """A general-purpose check_specs decorator for Neural Network modules.

    This is a stateful decorator
    (https://realpython.com/primer-on-python-decorators/#stateful-decorators) to
    enforce input/output specs for any instance method that has an argument named
    `input_data` in its args and returns a single object.

    It also allows you to filter the input data dictionary to only include those keys
    that are specified in the model specs. It also allows you to cache the validation
    to make sure the spec is only validated once in the entire lifetime of the instance.

    Examples (See more exmaples in ../tests/test_specs_dict.py):

        >>> class MyModel(nn.Module):
        ...     def input_spec(self):
        ...         return SpecDict({"obs": TensorSpec("b, d", d=64)})
        ...
        ...     @check_specs(input_spec="input_spec")
        ...     def forward(self, input_data, return_loss=False):
        ...         ...
        ...         output_dict = ...
        ...         return output_dict

        >>> model = MyModel()
        >>> model.forward({"obs": torch.randn(32, 64)}) # No error
        >>> model.forward({"obs": torch.randn(32, 32)}) # raises ValueError

    Args:
        func: The instance method to decorate. It should be a callable that takes
            `self` as the first argument, `input_data` as the second argument and any
            other keyword argument thereafter. It should return a single object
            (i.e. not a tuple).
        input_spec: `self` should have an instance method whose name matches the string
            in input_spec and returns the `SpecDict`, `TensorSpec`, or simply the
            `Type` that the `input_data` should comply with.
        output_spec: `self` should have an instance method whose name matches the
            string in output_spec and returns the spec that the output should comply
            with.
        filter: If True, and `input_data` is a nested dict the `input_data` will be
            filtered by its corresponding spec tree structure and then passed into the
            implemented function to make sure user is not confounded with unnecessary
            data.
        cache: If True, only checks the input/output validation for the first time the
            instance method is called.
        input_exact_match: If True, the input data (should be a nested dict) must match
            the spec exactly. Otherwise, the data is validated as long as it contains
            at least the elements of the spec, but can contain more entries.
        output_exact_match: If True, the output data (should be a nested dict) must
            match the spec exactly. Otherwise, the data is validated as long as it
            contains at least the elements of the spec, but can contain more entries.

    Returns:
        A wrapped instance method. In case of `cache=True`, after the first invokation
        of the decorated method, the intance will have `__checked_specs_cache__`
        attribute that store which method has been invoked at least once. This is a
        special attribute that can be used for the cache itself. The wrapped class
        method also has a special attribute `__checked_specs__` that marks the method as
        decorated.
    """
    pass<|MERGE_RESOLUTION|>--- conflicted
+++ resolved
@@ -23,13 +23,8 @@
 IS_NOT_PROPERTY = "Spec {} must be a property of the class {}."
 
 
-<<<<<<< HEAD
-@PublicAPI(stability="alpha")
+@ExperimentalAPI
 class SpecDict(NestedDict[Spec], Spec):
-=======
-@ExperimentalAPI
-class ModelSpec(NestedDict[SPEC_LEAF_TYPE]):
->>>>>>> 688e8a14
     """A NestedDict containing `TensorSpec` and `Types`.
 
     It can be used to validate an incoming data against a nested dictionary of specs.
