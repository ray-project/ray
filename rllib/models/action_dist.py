--- conflicted
+++ resolved
@@ -16,13 +16,8 @@
     """
 
     @DeveloperAPI
-<<<<<<< HEAD
-    def __init__(self, inputs, model):
+    def __init__(self, inputs: List[TensorType], model: ModelV2):
         """Initializes an ActionDist object.
-=======
-    def __init__(self, inputs: List[TensorType], model: ModelV2):
-        """Initialize the action dist.
->>>>>>> 28d5f969
 
         Args:
             inputs (Tensors): input vector to compute samples from.
