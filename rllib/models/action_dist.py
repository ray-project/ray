import functools
import numpy as np
import gymnasium as gym
import tree  # pip install dm_tree

from ray.rllib.models.modelv2 import ModelV2
<<<<<<< HEAD
from ray.rllib.utils.spaces.space_utils import flatten_space
from ray.rllib.utils.annotations import override, DeveloperAPI
from ray.rllib.utils.typing import TensorType, List, Tuple, Union, ModelConfigDict
=======
from ray.rllib.utils.annotations import OldAPIStack
from ray.rllib.utils.typing import TensorType, List, Union, ModelConfigDict
>>>>>>> 3a49a366


@OldAPIStack
class ActionDistribution:
    """The policy action distribution of an agent.

    Attributes:
        inputs: input vector to compute samples from.
        model (ModelV2): reference to model producing the inputs.
    """

<<<<<<< HEAD
    framework: str

    @DeveloperAPI
=======
>>>>>>> 3a49a366
    def __init__(self, inputs: List[TensorType], model: ModelV2):
        """Initializes an ActionDist object.

        Args:
            inputs: input vector to compute samples from.
            model (ModelV2): reference to model producing the inputs. This
                is mainly useful if you want to use model variables to compute
                action outputs (i.e., for auto-regressive action distributions,
                see examples/autoregressive_action_dist.py).
        """
        self.inputs = inputs
        self.model = model

    def sample(self) -> TensorType:
        """Draw a sample from the action distribution."""
        raise NotImplementedError

    def deterministic_sample(self) -> TensorType:
        """
        Get the deterministic "sampling" output from the distribution.
        This is usually the max likelihood output, i.e. mean for Normal, argmax
        for Categorical, etc..
        """
        raise NotImplementedError

    def sampled_action_logp(self) -> TensorType:
        """Returns the log probability of the last sampled action."""
        raise NotImplementedError

    def logp(self, x: TensorType) -> TensorType:
        """The log-likelihood of the action distribution."""
        raise NotImplementedError

    def kl(self, other: "ActionDistribution") -> TensorType:
        """The KL-divergence between two action distributions."""
        raise NotImplementedError

    def entropy(self) -> TensorType:
        """The entropy of the action distribution."""
        raise NotImplementedError

    def multi_kl(self, other: "ActionDistribution") -> TensorType:
        """The KL-divergence between two action distributions.

        This differs from kl() in that it can return an array for
        MultiDiscrete. TODO(ekl) consider removing this.
        """
        return self.kl(other)

    def multi_entropy(self) -> TensorType:
        """The entropy of the action distribution.

        This differs from entropy() in that it can return an array for
        MultiDiscrete. TODO(ekl) consider removing this.
        """
        return self.entropy()

<<<<<<< HEAD
    @classmethod
    @DeveloperAPI
=======
    @staticmethod
    @OldAPIStack
>>>>>>> 3a49a366
    def required_model_output_shape(
        cls, action_space: gym.Space, model_config: ModelConfigDict
    ) -> Union[int, np.ndarray]:
        """Returns the required shape of an input parameter tensor for a
        particular action space and an optional dict of distribution-specific
        options.

        Args:
            action_space (gym.Space): The action space this distribution will
                be used for, whose shape attributes will be used to determine
                the required shape of the input parameter tensor.
            model_config: Model's config dict (as defined in catalog.py)

        Returns:
            model_output_shape (int or np.ndarray of ints): size of the
                required input vector (minus leading batch dimension).
        """
        raise NotImplementedError


@DeveloperAPI
class MultiActionDistributionMixIn(ActionDistribution):
    """Action distribution that operates on multiple, possibly nested actions."""

    @override(ActionDistribution)
    def kl(self, other: "MultiActionDistributionMixIn") -> TensorType:
        kl_list = [
            d.kl(o)
            for d, o in zip(
                self.flat_child_distributions, other.flat_child_distributions
            )
        ]
        return functools.reduce(lambda a, b: a + b, kl_list)

    @override(ActionDistribution)
    def entropy(self) -> TensorType:
        entropy_list = [d.entropy() for d in self.flat_child_distributions]
        return functools.reduce(lambda a, b: a + b, entropy_list)

    @override(ActionDistribution)
    def sample(self) -> TensorType:
        child_distributions = tree.unflatten_as(
            self.action_space_struct, self.flat_child_distributions
        )
        return tree.map_structure(lambda s: s.sample(), child_distributions)

    @override(ActionDistribution)
    def deterministic_sample(self) -> TensorType:
        child_distributions = tree.unflatten_as(
            self.action_space_struct, self.flat_child_distributions
        )
        return tree.map_structure(
            lambda s: s.deterministic_sample(), child_distributions
        )

    @override(ActionDistribution)
    def sampled_action_logp(self) -> TensorType:
        p = self.flat_child_distributions[0].sampled_action_logp()
        for c in self.flat_child_distributions[1:]:
            p += c.sampled_action_logp()
        return p

    @classmethod
    @override(ActionDistribution)
    def required_model_output_shape(
        cls, action_space: gym.Space, model_config: ModelConfigDict
    ) -> Union[int, np.ndarray]:
        _, input_lens = cls.get_child_dists_and_input_lens(
            action_space, model_config, framework=cls.framework
        )

        return np.sum(input_lens, dtype=np.int32)

    @staticmethod
    def get_child_dists_and_input_lens(
        action_space: gym.Space, model_config: ModelConfigDict, framework: str
    ) -> Tuple[List[ActionDistribution], List[int]]:
        from ray.rllib.models.catalog import ModelCatalog

        flat_action_space = flatten_space(action_space)
        child_dists_and_input_lens = tree.map_structure(
            lambda s: ModelCatalog.get_action_dist(
                s, model_config, framework=framework
            ),
            flat_action_space,
        )
        child_dists = [e[0] for e in child_dists_and_input_lens]
        input_lens = [int(e[1]) for e in child_dists_and_input_lens]

        return child_dists, input_lens<|MERGE_RESOLUTION|>--- conflicted
+++ resolved
@@ -4,14 +4,9 @@
 import tree  # pip install dm_tree
 
 from ray.rllib.models.modelv2 import ModelV2
-<<<<<<< HEAD
 from ray.rllib.utils.spaces.space_utils import flatten_space
-from ray.rllib.utils.annotations import override, DeveloperAPI
+from ray.rllib.utils.annotations import override, OldAPIStack
 from ray.rllib.utils.typing import TensorType, List, Tuple, Union, ModelConfigDict
-=======
-from ray.rllib.utils.annotations import OldAPIStack
-from ray.rllib.utils.typing import TensorType, List, Union, ModelConfigDict
->>>>>>> 3a49a366
 
 
 @OldAPIStack
@@ -23,12 +18,8 @@
         model (ModelV2): reference to model producing the inputs.
     """
 
-<<<<<<< HEAD
     framework: str
 
-    @DeveloperAPI
-=======
->>>>>>> 3a49a366
     def __init__(self, inputs: List[TensorType], model: ModelV2):
         """Initializes an ActionDist object.
 
@@ -86,13 +77,8 @@
         """
         return self.entropy()
 
-<<<<<<< HEAD
     @classmethod
-    @DeveloperAPI
-=======
-    @staticmethod
     @OldAPIStack
->>>>>>> 3a49a366
     def required_model_output_shape(
         cls, action_space: gym.Space, model_config: ModelConfigDict
     ) -> Union[int, np.ndarray]:
@@ -113,7 +99,7 @@
         raise NotImplementedError
 
 
-@DeveloperAPI
+@OldAPIStack
 class MultiActionDistributionMixIn(ActionDistribution):
     """Action distribution that operates on multiple, possibly nested actions."""
 
