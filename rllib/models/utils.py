from ray.rllib.utils.framework import try_import_tf, try_import_torch


def get_filter_config(shape):
    """Returns a default Conv2D filter config (list) for a given image shape.

    Args:
        shape (Tuple[int]): The input (image) shape, e.g. (84,84,3).

    Returns:
        List[list]: The Conv2D filter configuration usable as `conv_filters`
            inside a model config dict.
    """
    shape = list(shape)
    filters_84x84 = [
        [16, [8, 8], 4],
        [32, [4, 4], 2],
        [256, [11, 11], 1],
    ]
    filters_42x42 = [
        [16, [4, 4], 2],
        [32, [4, 4], 2],
        [256, [11, 11], 1],
    ]
    if len(shape) == 3 and shape[:2] == [84, 84]:
        return filters_84x84
    elif len(shape) == 3 and shape[:2] == [42, 42]:
        return filters_42x42
    else:
        raise ValueError(
            "No default configuration for obs shape {}".format(shape) +
            ", you must specify `conv_filters` manually as a model option. "
            "Default configurations are only available for inputs of shape "
            "[42, 42, K] and [84, 84, K]. You may alternatively want "
            "to use a custom model or preprocessor.")


def get_initializer(name, framework="tf"):
    """Returns a framework specific initializer, given a name string.

    Args:
        name (str): One of "xavier_uniform" (default), "xavier_normal".
        framework (str): One of "tf" or "torch".

    Returns:
        A framework-specific initializer function, e.g.
            tf.keras.initializers.GlorotUniform or
            torch.nn.init.xavier_uniform_.

    Raises:
        ValueError: If name is an unknown initializer.
    """
    if framework == "torch":
        _, nn = try_import_torch()
        if name in [None, "default", "xavier_uniform"]:
            return nn.init.xavier_uniform_
        elif name == "xavier_normal":
            return nn.init.xavier_normal_
    else:
        tf1, tf, tfv = try_import_tf()
        if name in [None, "default", "xavier_uniform"]:
            return tf.keras.initializers.GlorotUniform
        elif name == "xavier_normal":
            return tf.keras.initializers.GlorotNormal

    raise ValueError("Unknown activation ({}) for framework={}!".format(
<<<<<<< HEAD
        name, framework))


def rnn_preprocess_train_batch(train_batch, max_seq_len):
    assert "state_in_0" in train_batch
    state_keys = []
    feature_keys_ = []
    for k, v in train_batch.items():
        if k.startswith("state_in_"):
            state_keys.append(k)
        elif not k.startswith("state_out_") and k != "infos" and \
                isinstance(v, np.ndarray):
            feature_keys_.append(k)

    states_already_reduced_to_init = \
        len(train_batch["state_in_0"]) < len(train_batch["obs"])

    feature_sequences, initial_states, seq_lens = \
        chop_into_sequences(
            feature_columns=[train_batch[k] for k in feature_keys_],
            state_columns=[train_batch[k] for k in state_keys],
            max_seq_len=max_seq_len,
            episode_ids=train_batch.get(SampleBatch.EPS_ID),
            unroll_ids=train_batch.get(SampleBatch.UNROLL_ID),
            agent_indices=train_batch.get(SampleBatch.AGENT_INDEX),
            dynamic_max=True,
            shuffle=False,
            seq_lens=getattr(train_batch, "seq_lens", train_batch.get("seq_lens")),
            states_already_reduced_to_init=states_already_reduced_to_init,
        )
    for i, k in enumerate(feature_keys_):
        train_batch[k] = feature_sequences[i]
    for i, k in enumerate(state_keys):
        train_batch[k] = initial_states[i]
    train_batch["seq_lens"] = seq_lens
    return train_batch


def attention_preprocess_train_batch(train_batch, max_seq_len):
    # Should be the same as for RecurrentNets, but with dynamic-max=False.
    assert "state_in_0" in train_batch
    state_keys = []
    feature_keys_ = []
    for k, v in train_batch.items():
        if k.startswith("state_in_"):
            state_keys.append(k)
        elif not k.startswith(
                "state_out_"
        ) and k != "infos" and k != "seq_lens" and isinstance(
            v, np.ndarray):
            feature_keys_.append(k)
    
    feature_sequences, initial_states, seq_lens = \
        chop_into_sequences(
            episode_ids=None,
            unroll_ids=None,
            agent_indices=None,
            feature_columns=[train_batch[k] for k in feature_keys_],
            state_columns=[train_batch[k] for k in state_keys],
            max_seq_len=max_seq_len,
            dynamic_max=False,
            seq_lens=train_batch.seq_lens,
            states_already_reduced_to_init=True,
            shuffle=False)
    for i, k in enumerate(feature_keys_):
        train_batch[k] = feature_sequences[i]
    for i, k in enumerate(state_keys):
        train_batch[k] = initial_states[i]
    train_batch["seq_lens"] = np.array(seq_lens)
    return train_batch
=======
        name, framework))
>>>>>>> f7d4924c
<|MERGE_RESOLUTION|>--- conflicted
+++ resolved
@@ -64,77 +64,4 @@
             return tf.keras.initializers.GlorotNormal
 
     raise ValueError("Unknown activation ({}) for framework={}!".format(
-<<<<<<< HEAD
-        name, framework))
-
-
-def rnn_preprocess_train_batch(train_batch, max_seq_len):
-    assert "state_in_0" in train_batch
-    state_keys = []
-    feature_keys_ = []
-    for k, v in train_batch.items():
-        if k.startswith("state_in_"):
-            state_keys.append(k)
-        elif not k.startswith("state_out_") and k != "infos" and \
-                isinstance(v, np.ndarray):
-            feature_keys_.append(k)
-
-    states_already_reduced_to_init = \
-        len(train_batch["state_in_0"]) < len(train_batch["obs"])
-
-    feature_sequences, initial_states, seq_lens = \
-        chop_into_sequences(
-            feature_columns=[train_batch[k] for k in feature_keys_],
-            state_columns=[train_batch[k] for k in state_keys],
-            max_seq_len=max_seq_len,
-            episode_ids=train_batch.get(SampleBatch.EPS_ID),
-            unroll_ids=train_batch.get(SampleBatch.UNROLL_ID),
-            agent_indices=train_batch.get(SampleBatch.AGENT_INDEX),
-            dynamic_max=True,
-            shuffle=False,
-            seq_lens=getattr(train_batch, "seq_lens", train_batch.get("seq_lens")),
-            states_already_reduced_to_init=states_already_reduced_to_init,
-        )
-    for i, k in enumerate(feature_keys_):
-        train_batch[k] = feature_sequences[i]
-    for i, k in enumerate(state_keys):
-        train_batch[k] = initial_states[i]
-    train_batch["seq_lens"] = seq_lens
-    return train_batch
-
-
-def attention_preprocess_train_batch(train_batch, max_seq_len):
-    # Should be the same as for RecurrentNets, but with dynamic-max=False.
-    assert "state_in_0" in train_batch
-    state_keys = []
-    feature_keys_ = []
-    for k, v in train_batch.items():
-        if k.startswith("state_in_"):
-            state_keys.append(k)
-        elif not k.startswith(
-                "state_out_"
-        ) and k != "infos" and k != "seq_lens" and isinstance(
-            v, np.ndarray):
-            feature_keys_.append(k)
-    
-    feature_sequences, initial_states, seq_lens = \
-        chop_into_sequences(
-            episode_ids=None,
-            unroll_ids=None,
-            agent_indices=None,
-            feature_columns=[train_batch[k] for k in feature_keys_],
-            state_columns=[train_batch[k] for k in state_keys],
-            max_seq_len=max_seq_len,
-            dynamic_max=False,
-            seq_lens=train_batch.seq_lens,
-            states_already_reduced_to_init=True,
-            shuffle=False)
-    for i, k in enumerate(feature_keys_):
-        train_batch[k] = feature_sequences[i]
-    for i, k in enumerate(state_keys):
-        train_batch[k] = initial_states[i]
-    train_batch["seq_lens"] = np.array(seq_lens)
-    return train_batch
-=======
-        name, framework))
->>>>>>> f7d4924c
+        name, framework))