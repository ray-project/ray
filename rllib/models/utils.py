<<<<<<< HEAD
from typing import Optional

from ray.rllib.utils.framework import try_import_jax, try_import_tf, try_import_torch


def get_activation_fn(name: Optional[str] = None, framework: str = "tf"):
    """Returns a framework specific activation function, given a name string.

    Args:
        name (Optional[str]): One of "relu" (default), "tanh", "elu",
            "swish", or "linear" (same as None).
        framework (str): One of "jax", "tf|tfe|tf2" or "torch".

    Returns:
        A framework-specific activtion function. e.g. tf.nn.tanh or
            torch.nn.ReLU. None if name in ["linear", None].

    Raises:
        ValueError: If name is an unknown activation function.
    """
    # Already a callable, return as-is.
    if callable(name):
        return name

    # Infer the correct activation function from the string specifier.
    if framework == "torch":
        if name in ["linear", None]:
            return None
        if name == "swish":
            from ray.rllib.utils.torch_utils import Swish

            return Swish
        _, nn = try_import_torch()
        if name == "relu":
            return nn.ReLU
        elif name == "tanh":
            return nn.Tanh
        elif name == "elu":
            return nn.ELU
    elif framework == "jax":
        if name in ["linear", None]:
            return None
        jax, _ = try_import_jax()
        if name == "swish":
            return jax.nn.swish
        if name == "relu":
            return jax.nn.relu
        elif name == "tanh":
            return jax.nn.hard_tanh
        elif name == "elu":
            return jax.nn.elu
    else:
        assert framework in ["tf", "tfe", "tf2"], "Unsupported framework `{}`!".format(
            framework
        )
        if name in ["linear", None]:
            return None
        tf1, tf, tfv = try_import_tf()
        fn = getattr(tf.nn, name, None)
        if fn is not None:
            return fn

    raise ValueError(
        "Unknown activation ({}) for framework={}!".format(name, framework)
    )


def get_filter_config(shape):
    """Returns a default Conv2D filter config (list) for a given image shape.

    Args:
        shape (Tuple[int]): The input (image) shape, e.g. (84,84,3).

    Returns:
        List[list]: The Conv2D filter configuration usable as `conv_filters`
            inside a model config dict.
    """
    shape = list(shape)
    # VizdoomGym (large 480x640).
    filters_480x640 = [
        [16, [24, 32], [14, 18]],
        [32, [6, 6], 4],
        [256, [9, 9], 1],
    ]
    # VizdoomGym (small 240x320).
    filters_240x320 = [
        [16, [12, 16], [7, 9]],
        [32, [6, 6], 4],
        [256, [9, 9], 1],
    ]
    # Atari.
    filters_84x84 = [
        [16, [8, 8], 4],
        [32, [4, 4], 2],
        [256, [11, 11], 1],
    ]
    # Small (1/2) Atari.
    filters_42x42 = [
        [16, [4, 4], 2],
        [32, [4, 4], 2],
        [256, [11, 11], 1],
    ]
    if len(shape) in [2, 3] and (shape[:2] == [480, 640] or shape[1:] == [480, 640]):
        return filters_480x640
    elif len(shape) in [2, 3] and (shape[:2] == [240, 320] or shape[1:] == [240, 320]):
        return filters_240x320
    elif len(shape) in [2, 3] and (shape[:2] == [84, 84] or shape[1:] == [84, 84]):
        return filters_84x84
    elif len(shape) in [2, 3] and (shape[:2] == [42, 42] or shape[1:] == [42, 42]):
        return filters_42x42
    else:
        raise ValueError(
            "No default configuration for obs shape {}".format(shape)
            + ", you must specify `conv_filters` manually as a model option. "
            "Default configurations are only available for inputs of shape "
            "[42, 42, K] and [84, 84, K]. You may alternatively want "
            "to use a custom model or preprocessor."
        )


def get_initializer(name, framework="tf"):
    """Returns a framework specific initializer, given a name string.

    Args:
        name (str): One of "xavier_uniform" (default), "xavier_normal".
        framework (str): One of "jax", "tf|tfe|tf2" or "torch".

    Returns:
        A framework-specific initializer function, e.g.
            tf.keras.initializers.GlorotUniform or
            torch.nn.init.xavier_uniform_.

    Raises:
        ValueError: If name is an unknown initializer.
    """
    # Already a callable, return as-is.
    if callable(name):
        return name

    if framework == "jax":
        _, flax = try_import_jax()
        assert flax is not None, "`flax` not installed. Try `pip install jax flax`."
        import flax.linen as nn

        if name in [None, "default", "xavier_uniform"]:
            return nn.initializers.xavier_uniform()
        elif name == "xavier_normal":
            return nn.initializers.xavier_normal()
    if framework == "torch":
        _, nn = try_import_torch()
        assert nn is not None, "`torch` not installed. Try `pip install torch`."
        if name in [None, "default", "xavier_uniform"]:
            return nn.init.xavier_uniform_
        elif name == "xavier_normal":
            return nn.init.xavier_normal_
    else:
        assert framework in ["tf", "tfe", "tf2"], "Unsupported framework `{}`!".format(
            framework
        )
        tf1, tf, tfv = try_import_tf()
        assert (
            tf is not None
        ), "`tensorflow` not installed. Try `pip install tensorflow`."
        if name in [None, "default", "xavier_uniform"]:
            return tf.keras.initializers.GlorotUniform
        elif name == "xavier_normal":
            return tf.keras.initializers.GlorotNormal

    raise ValueError(
        "Unknown activation ({}) for framework={}!".format(name, framework)
    )
=======
from typing import Optional

from ray.rllib.utils.framework import try_import_jax, try_import_tf, try_import_torch


def get_activation_fn(name: Optional[str] = None, framework: str = "tf"):
    """Returns a framework specific activation function, given a name string.

    Args:
        name (Optional[str]): One of "relu" (default), "tanh", "elu",
            "swish", or "linear" (same as None).
        framework (str): One of "jax", "tf|tfe|tf2" or "torch".

    Returns:
        A framework-specific activtion function. e.g. tf.nn.tanh or
            torch.nn.ReLU. None if name in ["linear", None].

    Raises:
        ValueError: If name is an unknown activation function.
    """
    # Already a callable, return as-is.
    if callable(name):
        return name

    # Infer the correct activation function from the string specifier.
    if framework == "torch":
        if name in ["linear", None]:
            return None
        if name == "swish":
            from ray.rllib.utils.torch_utils import Swish

            return Swish
        _, nn = try_import_torch()
        if name == "relu":
            return nn.ReLU
        elif name == "tanh":
            return nn.Tanh
        elif name == "elu":
            return nn.ELU
    elif framework == "jax":
        if name in ["linear", None]:
            return None
        jax, _ = try_import_jax()
        if name == "swish":
            return jax.nn.swish
        if name == "relu":
            return jax.nn.relu
        elif name == "tanh":
            return jax.nn.hard_tanh
        elif name == "elu":
            return jax.nn.elu
    else:
        assert framework in ["tf", "tfe", "tf2"], "Unsupported framework `{}`!".format(
            framework
        )
        if name in ["linear", None]:
            return None
        tf1, tf, tfv = try_import_tf()
        fn = getattr(tf.nn, name, None)
        if fn is not None:
            return fn

    raise ValueError(
        "Unknown activation ({}) for framework={}!".format(name, framework)
    )


def get_filter_config(shape):
    """Returns a default Conv2D filter config (list) for a given image shape.

    Args:
        shape (Tuple[int]): The input (image) shape, e.g. (84,84,3).

    Returns:
        List[list]: The Conv2D filter configuration usable as `conv_filters`
            inside a model config dict.
    """
    # VizdoomGym (large 480x640).
    filters_480x640 = [
        [16, [24, 32], [14, 18]],
        [32, [6, 6], 4],
        [256, [9, 9], 1],
    ]
    # VizdoomGym (small 240x320).
    filters_240x320 = [
        [16, [12, 16], [7, 9]],
        [32, [6, 6], 4],
        [256, [9, 9], 1],
    ]
    # 96x96x3 (e.g. CarRacing-v0).
    filters_96x96 = [
        [16, [8, 8], 4],
        [32, [4, 4], 2],
        [256, [11, 11], 2],
    ]
    # Atari.
    filters_84x84 = [
        [16, [8, 8], 4],
        [32, [4, 4], 2],
        [256, [11, 11], 1],
    ]
    # Small (1/2) Atari.
    filters_42x42 = [
        [16, [4, 4], 2],
        [32, [4, 4], 2],
        [256, [11, 11], 1],
    ]
    # Test image (10x10).
    filters_10x10 = [
        [16, [5, 5], 2],
        [32, [5, 5], 2],
    ]

    shape = list(shape)
    if len(shape) in [2, 3] and (shape[:2] == [480, 640] or shape[1:] == [480, 640]):
        return filters_480x640
    elif len(shape) in [2, 3] and (shape[:2] == [240, 320] or shape[1:] == [240, 320]):
        return filters_240x320
    elif len(shape) in [2, 3] and (shape[:2] == [96, 96] or shape[1:] == [96, 96]):
        return filters_96x96
    elif len(shape) in [2, 3] and (shape[:2] == [84, 84] or shape[1:] == [84, 84]):
        return filters_84x84
    elif len(shape) in [2, 3] and (shape[:2] == [42, 42] or shape[1:] == [42, 42]):
        return filters_42x42
    elif len(shape) in [2, 3] and (shape[:2] == [10, 10] or shape[1:] == [10, 10]):
        return filters_10x10
    else:
        raise ValueError(
            "No default configuration for obs shape {}".format(shape)
            + ", you must specify `conv_filters` manually as a model option. "
            "Default configurations are only available for inputs of shape "
            "[42, 42, K] and [84, 84, K]. You may alternatively want "
            "to use a custom model or preprocessor."
        )


def get_initializer(name, framework="tf"):
    """Returns a framework specific initializer, given a name string.

    Args:
        name (str): One of "xavier_uniform" (default), "xavier_normal".
        framework (str): One of "jax", "tf|tfe|tf2" or "torch".

    Returns:
        A framework-specific initializer function, e.g.
            tf.keras.initializers.GlorotUniform or
            torch.nn.init.xavier_uniform_.

    Raises:
        ValueError: If name is an unknown initializer.
    """
    # Already a callable, return as-is.
    if callable(name):
        return name

    if framework == "jax":
        _, flax = try_import_jax()
        assert flax is not None, "`flax` not installed. Try `pip install jax flax`."
        import flax.linen as nn

        if name in [None, "default", "xavier_uniform"]:
            return nn.initializers.xavier_uniform()
        elif name == "xavier_normal":
            return nn.initializers.xavier_normal()
    if framework == "torch":
        _, nn = try_import_torch()
        assert nn is not None, "`torch` not installed. Try `pip install torch`."
        if name in [None, "default", "xavier_uniform"]:
            return nn.init.xavier_uniform_
        elif name == "xavier_normal":
            return nn.init.xavier_normal_
    else:
        assert framework in ["tf", "tfe", "tf2"], "Unsupported framework `{}`!".format(
            framework
        )
        tf1, tf, tfv = try_import_tf()
        assert (
            tf is not None
        ), "`tensorflow` not installed. Try `pip install tensorflow`."
        if name in [None, "default", "xavier_uniform"]:
            return tf.keras.initializers.GlorotUniform
        elif name == "xavier_normal":
            return tf.keras.initializers.GlorotNormal

    raise ValueError(
        "Unknown activation ({}) for framework={}!".format(name, framework)
    )
>>>>>>> 19672688
<|MERGE_RESOLUTION|>--- conflicted
+++ resolved
@@ -1,361 +1,187 @@
-<<<<<<< HEAD
-from typing import Optional
-
-from ray.rllib.utils.framework import try_import_jax, try_import_tf, try_import_torch
-
-
-def get_activation_fn(name: Optional[str] = None, framework: str = "tf"):
-    """Returns a framework specific activation function, given a name string.
-
-    Args:
-        name (Optional[str]): One of "relu" (default), "tanh", "elu",
-            "swish", or "linear" (same as None).
-        framework (str): One of "jax", "tf|tfe|tf2" or "torch".
-
-    Returns:
-        A framework-specific activtion function. e.g. tf.nn.tanh or
-            torch.nn.ReLU. None if name in ["linear", None].
-
-    Raises:
-        ValueError: If name is an unknown activation function.
-    """
-    # Already a callable, return as-is.
-    if callable(name):
-        return name
-
-    # Infer the correct activation function from the string specifier.
-    if framework == "torch":
-        if name in ["linear", None]:
-            return None
-        if name == "swish":
-            from ray.rllib.utils.torch_utils import Swish
-
-            return Swish
-        _, nn = try_import_torch()
-        if name == "relu":
-            return nn.ReLU
-        elif name == "tanh":
-            return nn.Tanh
-        elif name == "elu":
-            return nn.ELU
-    elif framework == "jax":
-        if name in ["linear", None]:
-            return None
-        jax, _ = try_import_jax()
-        if name == "swish":
-            return jax.nn.swish
-        if name == "relu":
-            return jax.nn.relu
-        elif name == "tanh":
-            return jax.nn.hard_tanh
-        elif name == "elu":
-            return jax.nn.elu
-    else:
-        assert framework in ["tf", "tfe", "tf2"], "Unsupported framework `{}`!".format(
-            framework
-        )
-        if name in ["linear", None]:
-            return None
-        tf1, tf, tfv = try_import_tf()
-        fn = getattr(tf.nn, name, None)
-        if fn is not None:
-            return fn
-
-    raise ValueError(
-        "Unknown activation ({}) for framework={}!".format(name, framework)
-    )
-
-
-def get_filter_config(shape):
-    """Returns a default Conv2D filter config (list) for a given image shape.
-
-    Args:
-        shape (Tuple[int]): The input (image) shape, e.g. (84,84,3).
-
-    Returns:
-        List[list]: The Conv2D filter configuration usable as `conv_filters`
-            inside a model config dict.
-    """
-    shape = list(shape)
-    # VizdoomGym (large 480x640).
-    filters_480x640 = [
-        [16, [24, 32], [14, 18]],
-        [32, [6, 6], 4],
-        [256, [9, 9], 1],
-    ]
-    # VizdoomGym (small 240x320).
-    filters_240x320 = [
-        [16, [12, 16], [7, 9]],
-        [32, [6, 6], 4],
-        [256, [9, 9], 1],
-    ]
-    # Atari.
-    filters_84x84 = [
-        [16, [8, 8], 4],
-        [32, [4, 4], 2],
-        [256, [11, 11], 1],
-    ]
-    # Small (1/2) Atari.
-    filters_42x42 = [
-        [16, [4, 4], 2],
-        [32, [4, 4], 2],
-        [256, [11, 11], 1],
-    ]
-    if len(shape) in [2, 3] and (shape[:2] == [480, 640] or shape[1:] == [480, 640]):
-        return filters_480x640
-    elif len(shape) in [2, 3] and (shape[:2] == [240, 320] or shape[1:] == [240, 320]):
-        return filters_240x320
-    elif len(shape) in [2, 3] and (shape[:2] == [84, 84] or shape[1:] == [84, 84]):
-        return filters_84x84
-    elif len(shape) in [2, 3] and (shape[:2] == [42, 42] or shape[1:] == [42, 42]):
-        return filters_42x42
-    else:
-        raise ValueError(
-            "No default configuration for obs shape {}".format(shape)
-            + ", you must specify `conv_filters` manually as a model option. "
-            "Default configurations are only available for inputs of shape "
-            "[42, 42, K] and [84, 84, K]. You may alternatively want "
-            "to use a custom model or preprocessor."
-        )
-
-
-def get_initializer(name, framework="tf"):
-    """Returns a framework specific initializer, given a name string.
-
-    Args:
-        name (str): One of "xavier_uniform" (default), "xavier_normal".
-        framework (str): One of "jax", "tf|tfe|tf2" or "torch".
-
-    Returns:
-        A framework-specific initializer function, e.g.
-            tf.keras.initializers.GlorotUniform or
-            torch.nn.init.xavier_uniform_.
-
-    Raises:
-        ValueError: If name is an unknown initializer.
-    """
-    # Already a callable, return as-is.
-    if callable(name):
-        return name
-
-    if framework == "jax":
-        _, flax = try_import_jax()
-        assert flax is not None, "`flax` not installed. Try `pip install jax flax`."
-        import flax.linen as nn
-
-        if name in [None, "default", "xavier_uniform"]:
-            return nn.initializers.xavier_uniform()
-        elif name == "xavier_normal":
-            return nn.initializers.xavier_normal()
-    if framework == "torch":
-        _, nn = try_import_torch()
-        assert nn is not None, "`torch` not installed. Try `pip install torch`."
-        if name in [None, "default", "xavier_uniform"]:
-            return nn.init.xavier_uniform_
-        elif name == "xavier_normal":
-            return nn.init.xavier_normal_
-    else:
-        assert framework in ["tf", "tfe", "tf2"], "Unsupported framework `{}`!".format(
-            framework
-        )
-        tf1, tf, tfv = try_import_tf()
-        assert (
-            tf is not None
-        ), "`tensorflow` not installed. Try `pip install tensorflow`."
-        if name in [None, "default", "xavier_uniform"]:
-            return tf.keras.initializers.GlorotUniform
-        elif name == "xavier_normal":
-            return tf.keras.initializers.GlorotNormal
-
-    raise ValueError(
-        "Unknown activation ({}) for framework={}!".format(name, framework)
-    )
-=======
-from typing import Optional
-
-from ray.rllib.utils.framework import try_import_jax, try_import_tf, try_import_torch
-
-
-def get_activation_fn(name: Optional[str] = None, framework: str = "tf"):
-    """Returns a framework specific activation function, given a name string.
-
-    Args:
-        name (Optional[str]): One of "relu" (default), "tanh", "elu",
-            "swish", or "linear" (same as None).
-        framework (str): One of "jax", "tf|tfe|tf2" or "torch".
-
-    Returns:
-        A framework-specific activtion function. e.g. tf.nn.tanh or
-            torch.nn.ReLU. None if name in ["linear", None].
-
-    Raises:
-        ValueError: If name is an unknown activation function.
-    """
-    # Already a callable, return as-is.
-    if callable(name):
-        return name
-
-    # Infer the correct activation function from the string specifier.
-    if framework == "torch":
-        if name in ["linear", None]:
-            return None
-        if name == "swish":
-            from ray.rllib.utils.torch_utils import Swish
-
-            return Swish
-        _, nn = try_import_torch()
-        if name == "relu":
-            return nn.ReLU
-        elif name == "tanh":
-            return nn.Tanh
-        elif name == "elu":
-            return nn.ELU
-    elif framework == "jax":
-        if name in ["linear", None]:
-            return None
-        jax, _ = try_import_jax()
-        if name == "swish":
-            return jax.nn.swish
-        if name == "relu":
-            return jax.nn.relu
-        elif name == "tanh":
-            return jax.nn.hard_tanh
-        elif name == "elu":
-            return jax.nn.elu
-    else:
-        assert framework in ["tf", "tfe", "tf2"], "Unsupported framework `{}`!".format(
-            framework
-        )
-        if name in ["linear", None]:
-            return None
-        tf1, tf, tfv = try_import_tf()
-        fn = getattr(tf.nn, name, None)
-        if fn is not None:
-            return fn
-
-    raise ValueError(
-        "Unknown activation ({}) for framework={}!".format(name, framework)
-    )
-
-
-def get_filter_config(shape):
-    """Returns a default Conv2D filter config (list) for a given image shape.
-
-    Args:
-        shape (Tuple[int]): The input (image) shape, e.g. (84,84,3).
-
-    Returns:
-        List[list]: The Conv2D filter configuration usable as `conv_filters`
-            inside a model config dict.
-    """
-    # VizdoomGym (large 480x640).
-    filters_480x640 = [
-        [16, [24, 32], [14, 18]],
-        [32, [6, 6], 4],
-        [256, [9, 9], 1],
-    ]
-    # VizdoomGym (small 240x320).
-    filters_240x320 = [
-        [16, [12, 16], [7, 9]],
-        [32, [6, 6], 4],
-        [256, [9, 9], 1],
-    ]
-    # 96x96x3 (e.g. CarRacing-v0).
-    filters_96x96 = [
-        [16, [8, 8], 4],
-        [32, [4, 4], 2],
-        [256, [11, 11], 2],
-    ]
-    # Atari.
-    filters_84x84 = [
-        [16, [8, 8], 4],
-        [32, [4, 4], 2],
-        [256, [11, 11], 1],
-    ]
-    # Small (1/2) Atari.
-    filters_42x42 = [
-        [16, [4, 4], 2],
-        [32, [4, 4], 2],
-        [256, [11, 11], 1],
-    ]
-    # Test image (10x10).
-    filters_10x10 = [
-        [16, [5, 5], 2],
-        [32, [5, 5], 2],
-    ]
-
-    shape = list(shape)
-    if len(shape) in [2, 3] and (shape[:2] == [480, 640] or shape[1:] == [480, 640]):
-        return filters_480x640
-    elif len(shape) in [2, 3] and (shape[:2] == [240, 320] or shape[1:] == [240, 320]):
-        return filters_240x320
-    elif len(shape) in [2, 3] and (shape[:2] == [96, 96] or shape[1:] == [96, 96]):
-        return filters_96x96
-    elif len(shape) in [2, 3] and (shape[:2] == [84, 84] or shape[1:] == [84, 84]):
-        return filters_84x84
-    elif len(shape) in [2, 3] and (shape[:2] == [42, 42] or shape[1:] == [42, 42]):
-        return filters_42x42
-    elif len(shape) in [2, 3] and (shape[:2] == [10, 10] or shape[1:] == [10, 10]):
-        return filters_10x10
-    else:
-        raise ValueError(
-            "No default configuration for obs shape {}".format(shape)
-            + ", you must specify `conv_filters` manually as a model option. "
-            "Default configurations are only available for inputs of shape "
-            "[42, 42, K] and [84, 84, K]. You may alternatively want "
-            "to use a custom model or preprocessor."
-        )
-
-
-def get_initializer(name, framework="tf"):
-    """Returns a framework specific initializer, given a name string.
-
-    Args:
-        name (str): One of "xavier_uniform" (default), "xavier_normal".
-        framework (str): One of "jax", "tf|tfe|tf2" or "torch".
-
-    Returns:
-        A framework-specific initializer function, e.g.
-            tf.keras.initializers.GlorotUniform or
-            torch.nn.init.xavier_uniform_.
-
-    Raises:
-        ValueError: If name is an unknown initializer.
-    """
-    # Already a callable, return as-is.
-    if callable(name):
-        return name
-
-    if framework == "jax":
-        _, flax = try_import_jax()
-        assert flax is not None, "`flax` not installed. Try `pip install jax flax`."
-        import flax.linen as nn
-
-        if name in [None, "default", "xavier_uniform"]:
-            return nn.initializers.xavier_uniform()
-        elif name == "xavier_normal":
-            return nn.initializers.xavier_normal()
-    if framework == "torch":
-        _, nn = try_import_torch()
-        assert nn is not None, "`torch` not installed. Try `pip install torch`."
-        if name in [None, "default", "xavier_uniform"]:
-            return nn.init.xavier_uniform_
-        elif name == "xavier_normal":
-            return nn.init.xavier_normal_
-    else:
-        assert framework in ["tf", "tfe", "tf2"], "Unsupported framework `{}`!".format(
-            framework
-        )
-        tf1, tf, tfv = try_import_tf()
-        assert (
-            tf is not None
-        ), "`tensorflow` not installed. Try `pip install tensorflow`."
-        if name in [None, "default", "xavier_uniform"]:
-            return tf.keras.initializers.GlorotUniform
-        elif name == "xavier_normal":
-            return tf.keras.initializers.GlorotNormal
-
-    raise ValueError(
-        "Unknown activation ({}) for framework={}!".format(name, framework)
-    )
->>>>>>> 19672688
+from typing import Optional
+
+from ray.rllib.utils.framework import try_import_jax, try_import_tf, try_import_torch
+
+
+def get_activation_fn(name: Optional[str] = None, framework: str = "tf"):
+    """Returns a framework specific activation function, given a name string.
+
+    Args:
+        name (Optional[str]): One of "relu" (default), "tanh", "elu",
+            "swish", or "linear" (same as None).
+        framework (str): One of "jax", "tf|tfe|tf2" or "torch".
+
+    Returns:
+        A framework-specific activtion function. e.g. tf.nn.tanh or
+            torch.nn.ReLU. None if name in ["linear", None].
+
+    Raises:
+        ValueError: If name is an unknown activation function.
+    """
+    # Already a callable, return as-is.
+    if callable(name):
+        return name
+
+    # Infer the correct activation function from the string specifier.
+    if framework == "torch":
+        if name in ["linear", None]:
+            return None
+        if name == "swish":
+            from ray.rllib.utils.torch_utils import Swish
+
+            return Swish
+        _, nn = try_import_torch()
+        if name == "relu":
+            return nn.ReLU
+        elif name == "tanh":
+            return nn.Tanh
+        elif name == "elu":
+            return nn.ELU
+    elif framework == "jax":
+        if name in ["linear", None]:
+            return None
+        jax, _ = try_import_jax()
+        if name == "swish":
+            return jax.nn.swish
+        if name == "relu":
+            return jax.nn.relu
+        elif name == "tanh":
+            return jax.nn.hard_tanh
+        elif name == "elu":
+            return jax.nn.elu
+    else:
+        assert framework in ["tf", "tfe", "tf2"], "Unsupported framework `{}`!".format(
+            framework
+        )
+        if name in ["linear", None]:
+            return None
+        tf1, tf, tfv = try_import_tf()
+        fn = getattr(tf.nn, name, None)
+        if fn is not None:
+            return fn
+
+    raise ValueError(
+        "Unknown activation ({}) for framework={}!".format(name, framework)
+    )
+
+
+def get_filter_config(shape):
+    """Returns a default Conv2D filter config (list) for a given image shape.
+
+    Args:
+        shape (Tuple[int]): The input (image) shape, e.g. (84,84,3).
+
+    Returns:
+        List[list]: The Conv2D filter configuration usable as `conv_filters`
+            inside a model config dict.
+    """
+    # VizdoomGym (large 480x640).
+    filters_480x640 = [
+        [16, [24, 32], [14, 18]],
+        [32, [6, 6], 4],
+        [256, [9, 9], 1],
+    ]
+    # VizdoomGym (small 240x320).
+    filters_240x320 = [
+        [16, [12, 16], [7, 9]],
+        [32, [6, 6], 4],
+        [256, [9, 9], 1],
+    ]
+    # 96x96x3 (e.g. CarRacing-v0).
+    filters_96x96 = [
+        [16, [8, 8], 4],
+        [32, [4, 4], 2],
+        [256, [11, 11], 2],
+    ]
+    # Atari.
+    filters_84x84 = [
+        [16, [8, 8], 4],
+        [32, [4, 4], 2],
+        [256, [11, 11], 1],
+    ]
+    # Small (1/2) Atari.
+    filters_42x42 = [
+        [16, [4, 4], 2],
+        [32, [4, 4], 2],
+        [256, [11, 11], 1],
+    ]
+    # Test image (10x10).
+    filters_10x10 = [
+        [16, [5, 5], 2],
+        [32, [5, 5], 2],
+    ]
+
+    shape = list(shape)
+    if len(shape) in [2, 3] and (shape[:2] == [480, 640] or shape[1:] == [480, 640]):
+        return filters_480x640
+    elif len(shape) in [2, 3] and (shape[:2] == [240, 320] or shape[1:] == [240, 320]):
+        return filters_240x320
+    elif len(shape) in [2, 3] and (shape[:2] == [96, 96] or shape[1:] == [96, 96]):
+        return filters_96x96
+    elif len(shape) in [2, 3] and (shape[:2] == [84, 84] or shape[1:] == [84, 84]):
+        return filters_84x84
+    elif len(shape) in [2, 3] and (shape[:2] == [42, 42] or shape[1:] == [42, 42]):
+        return filters_42x42
+    elif len(shape) in [2, 3] and (shape[:2] == [10, 10] or shape[1:] == [10, 10]):
+        return filters_10x10
+    else:
+        raise ValueError(
+            "No default configuration for obs shape {}".format(shape)
+            + ", you must specify `conv_filters` manually as a model option. "
+            "Default configurations are only available for inputs of shape "
+            "[42, 42, K] and [84, 84, K]. You may alternatively want "
+            "to use a custom model or preprocessor."
+        )
+
+
+def get_initializer(name, framework="tf"):
+    """Returns a framework specific initializer, given a name string.
+
+    Args:
+        name (str): One of "xavier_uniform" (default), "xavier_normal".
+        framework (str): One of "jax", "tf|tfe|tf2" or "torch".
+
+    Returns:
+        A framework-specific initializer function, e.g.
+            tf.keras.initializers.GlorotUniform or
+            torch.nn.init.xavier_uniform_.
+
+    Raises:
+        ValueError: If name is an unknown initializer.
+    """
+    # Already a callable, return as-is.
+    if callable(name):
+        return name
+
+    if framework == "jax":
+        _, flax = try_import_jax()
+        assert flax is not None, "`flax` not installed. Try `pip install jax flax`."
+        import flax.linen as nn
+
+        if name in [None, "default", "xavier_uniform"]:
+            return nn.initializers.xavier_uniform()
+        elif name == "xavier_normal":
+            return nn.initializers.xavier_normal()
+    if framework == "torch":
+        _, nn = try_import_torch()
+        assert nn is not None, "`torch` not installed. Try `pip install torch`."
+        if name in [None, "default", "xavier_uniform"]:
+            return nn.init.xavier_uniform_
+        elif name == "xavier_normal":
+            return nn.init.xavier_normal_
+    else:
+        assert framework in ["tf", "tfe", "tf2"], "Unsupported framework `{}`!".format(
+            framework
+        )
+        tf1, tf, tfv = try_import_tf()
+        assert (
+            tf is not None
+        ), "`tensorflow` not installed. Try `pip install tensorflow`."
+        if name in [None, "default", "xavier_uniform"]:
+            return tf.keras.initializers.GlorotUniform
+        elif name == "xavier_normal":
+            return tf.keras.initializers.GlorotNormal
+
+    raise ValueError(
+        "Unknown activation ({}) for framework={}!".format(name, framework)
+    )