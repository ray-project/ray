from collections import OrderedDict
import contextlib
import gym
import numpy as np
from typing import Dict, List, Any, Union

from ray.rllib.models.preprocessors import get_preprocessor, \
    RepeatedValuesPreprocessor
from ray.rllib.models.repeated_values import RepeatedValues
from ray.rllib.policy.sample_batch import SampleBatch
from ray.rllib.policy.view_requirement import ViewRequirement
from ray.rllib.utils import NullContextManager
from ray.rllib.utils.annotations import DeveloperAPI, PublicAPI
from ray.rllib.utils.framework import try_import_tf, try_import_torch, \
    TensorType
from ray.rllib.utils.spaces.repeated import Repeated
from ray.rllib.utils.typing import ModelConfigDict, ModelInputDict, \
    TensorStructType

tf1, tf, tfv = try_import_tf()
torch, _ = try_import_torch()


@PublicAPI
class ModelV2:
    """Defines an abstract neural network model for use with RLlib.

    Custom models should extend either TFModelV2 or TorchModelV2 instead of
    this class directly.

    Data flow:
        obs -> forward() -> model_out
               value_function() -> V(s)
    """

    def __init__(self, obs_space: gym.spaces.Space,
                 action_space: gym.spaces.Space, num_outputs: int,
                 model_config: ModelConfigDict, name: str, framework: str):
        """Initializes a ModelV2 object.

        This method should create any variables used by the model.

        Args:
            obs_space (gym.spaces.Space): Observation space of the target gym
                env. This may have an `original_space` attribute that
                specifies how to unflatten the tensor into a ragged tensor.
            action_space (gym.spaces.Space): Action space of the target gym
                env.
            num_outputs (int): Number of output units of the model.
            model_config (ModelConfigDict): Config for the model, documented
                in ModelCatalog.
            name (str): Name (scope) for the model.
            framework (str): Either "tf" or "torch".
        """

        self.obs_space: gym.spaces.Space = obs_space
        self.action_space: gym.spaces.Space = action_space
        self.num_outputs: int = num_outputs
        self.model_config: ModelConfigDict = model_config
        self.name: str = name or "default_model"
        self.framework: str = framework
        self._last_output = None
        self.time_major = self.model_config.get("_time_major")
        # Basic view requirement for all models: Use the observation as input.
        self.view_requirements = {
            SampleBatch.OBS: ViewRequirement(shift=0, space=self.obs_space),
        }

    # TODO: (sven): Get rid of `get_initial_state` once Trajectory
    #  View API is supported across all of RLlib.
    @PublicAPI
    def get_initial_state(self) -> List[np.ndarray]:
        """Get the initial recurrent state values for the model.

        Returns:
            List[np.ndarray]: List of np.array objects containing the initial
                hidden state of an RNN, if applicable.

        Examples:
            >>> def get_initial_state(self):
            >>>    return [
            >>>        np.zeros(self.cell_size, np.float32),
            >>>        np.zeros(self.cell_size, np.float32),
            >>>    ]
        """
        return []

    @PublicAPI
    def forward(self, input_dict: Dict[str, TensorType],
                state: List[TensorType],
                seq_lens: TensorType) -> (TensorType, List[TensorType]):
        """Call the model with the given input tensors and state.

        Any complex observations (dicts, tuples, etc.) will be unpacked by
        __call__ before being passed to forward(). To access the flattened
        observation tensor, refer to input_dict["obs_flat"].

        This method can be called any number of times. In eager execution,
        each call to forward() will eagerly evaluate the model. In symbolic
        execution, each call to forward creates a computation graph that
        operates over the variables of this model (i.e., shares weights).

        Custom models should override this instead of __call__.

        Args:
            input_dict (dict): dictionary of input tensors, including "obs",
                "obs_flat", "prev_action", "prev_reward", "is_training",
                "eps_id", "agent_id", "infos", and "t".
            state (list): list of state tensors with sizes matching those
                returned by get_initial_state + the batch dimension
            seq_lens (Tensor): 1d tensor holding input sequence lengths

        Returns:
            (outputs, state): The model output tensor of size
                [BATCH, num_outputs], and the new RNN state.

        Examples:
            >>> def forward(self, input_dict, state, seq_lens):
            >>>     model_out, self._value_out = self.base_model(
            ...         input_dict["obs"])
            >>>     return model_out, state
        """
        raise NotImplementedError

    @PublicAPI
    def value_function(self) -> TensorType:
        """Returns the value function output for the most recent forward pass.

        Note that a `forward` call has to be performed first, before this
        methods can return anything and thus that calling this method does not
        cause an extra forward pass through the network.

        Returns:
            value estimate tensor of shape [BATCH].
        """
        raise NotImplementedError

    @PublicAPI
    def custom_loss(self, policy_loss: TensorType,
                    loss_inputs: Dict[str, TensorType]) -> TensorType:
        """Override to customize the loss function used to optimize this model.

        This can be used to incorporate self-supervised losses (by defining
        a loss over existing input and output tensors of this model), and
        supervised losses (by defining losses over a variable-sharing copy of
        this model's layers).

        You can find an runnable example in examples/custom_loss.py.

        Args:
            policy_loss (Union[List[Tensor],Tensor]): List of or single policy
                loss(es) from the policy.
            loss_inputs (dict): map of input placeholders for rollout data.

        Returns:
            Union[List[Tensor],Tensor]: List of or scalar tensor for the
                customized loss(es) for this model.
        """
        return policy_loss

    @PublicAPI
    def metrics(self) -> Dict[str, TensorType]:
        """Override to return custom metrics from your model.

        The stats will be reported as part of the learner stats, i.e.,
            info:
                learner:
                    model:
                        key1: metric1
                        key2: metric2

        Returns:
            Dict of string keys to scalar tensors.
        """
        return {}

    def __call__(
            self,
            input_dict: Dict[str, TensorType],
            state: List[Any] = None,
            seq_lens: TensorType = None) -> (TensorType, List[TensorType]):
        """Call the model with the given input tensors and state.

        This is the method used by RLlib to execute the forward pass. It calls
        forward() internally after unpacking nested observation tensors.

        Custom models should override forward() instead of __call__.

        Args:
            input_dict (dict): dictionary of input tensors, including "obs",
                "prev_action", "prev_reward", "is_training"
            state (list): list of state tensors with sizes matching those
                returned by get_initial_state + the batch dimension
            seq_lens (Tensor): 1d tensor holding input sequence lengths

        Returns:
            (outputs, state): The model output tensor of size
                [BATCH, output_spec.size] or a list of tensors corresponding to
                output_spec.shape_list, and a list of state tensors of
                [BATCH, state_size_i].
        """

        restored = input_dict.copy()
        restored["obs"] = restore_original_dimensions(
            input_dict["obs"], self.obs_space, self.framework)
        try:
            if len(input_dict["obs"].shape) > 2:
                restored["obs_flat"] = flatten(input_dict["obs"], self.framework)
            else:
                restored["obs_flat"] = input_dict["obs"]
        except AttributeError:
            restored["obs_flat"] = input_dict["obs"]
        with self.context():
            res = self.forward(restored, state or [], seq_lens)
        if ((not isinstance(res, list) and not isinstance(res, tuple))
                or len(res) != 2):
            raise ValueError(
                "forward() must return a tuple of (output, state) tensors, "
                "got {}".format(res))
        outputs, state = res

<<<<<<< HEAD
        try:
            shape = outputs.shape
        except AttributeError:
            raise ValueError("Output is not a tensor: {}".format(outputs))
=======
        #try:
        #   shape = outputs.shape
        #except AttributeError:
        #    raise ValueError("Output is not a tensor: {}".format(outputs))
>>>>>>> f81a84f9
        #else:
        #    if len(shape) != 2 or int(shape[1]) != self.num_outputs:
        #        raise ValueError(
        #            "Expected output shape of [None, {}], got {}".format(
        #                self.num_outputs, shape))
        if not isinstance(state, list):
            raise ValueError("State output is not a list: {}".format(state))

        self._last_output = outputs
        return outputs, state

    @PublicAPI
    def from_batch(self, train_batch: SampleBatch,
                   is_training: bool = True) -> (TensorType, List[TensorType]):
        """Convenience function that calls this model with a tensor batch.

        All this does is unpack the tensor batch to call this model with the
        right input dict, state, and seq len arguments.
        """

        input_dict = train_batch.copy()
        input_dict["is_training"] = is_training
        states = []
        i = 0
        while "state_in_{}".format(i) in input_dict:
            states.append(input_dict["state_in_{}".format(i)])
            i += 1
        ret = self.__call__(input_dict, states, input_dict.get("seq_lens"))
        return ret

    def import_from_h5(self, h5_file: str) -> None:
        """Imports weights from an h5 file.

        Args:
            h5_file (str): The h5 file name to import weights from.

        Example:
            >>> trainer = MyTrainer()
            >>> trainer.import_policy_model_from_h5("/tmp/weights.h5")
            >>> for _ in range(10):
            >>>     trainer.train()
        """
        raise NotImplementedError

    @PublicAPI
    def last_output(self) -> TensorType:
        """Returns the last output returned from calling the model."""
        return self._last_output

    @PublicAPI
    def context(self) -> contextlib.AbstractContextManager:
        """Returns a contextmanager for the current forward pass."""
        return NullContextManager()

    @PublicAPI
    def variables(self, as_dict: bool = False
                  ) -> Union[List[TensorType], Dict[str, TensorType]]:
        """Returns the list (or a dict) of variables for this model.

        Args:
            as_dict(bool): Whether variables should be returned as dict-values
                (using descriptive str keys).

        Returns:
            Union[List[any],Dict[str,any]]: The list (or dict if `as_dict` is
                True) of all variables of this ModelV2.
        """
        raise NotImplementedError

    @PublicAPI
    def trainable_variables(
            self, as_dict: bool = False
    ) -> Union[List[TensorType], Dict[str, TensorType]]:
        """Returns the list of trainable variables for this model.

        Args:
            as_dict(bool): Whether variables should be returned as dict-values
                (using descriptive keys).

        Returns:
            Union[List[any],Dict[str,any]]: The list (or dict if `as_dict` is
                True) of all trainable (tf)/requires_grad (torch) variables
                of this ModelV2.
        """
        raise NotImplementedError

    @PublicAPI
    def is_time_major(self) -> bool:
        """If True, data for calling this ModelV2 must be in time-major format.

        Returns
            bool: Whether this ModelV2 requires a time-major (TxBx...) data
                format.
        """
        return self.time_major is True

    # TODO: (sven) Experimental method.
    def get_input_dict(self, sample_batch,
                       index: Union[int, str] = "last") -> ModelInputDict:
        """Creates single ts input-dict at given index from a SampleBatch.

        Args:
            sample_batch (SampleBatch): A single-trajectory SampleBatch object
                to generate the compute_actions input dict from.
            index (Union[int, str]): An integer index value indicating the
                position in the trajectory for which to generate the
                compute_actions input dict. Set to "last" to generate the dict
                at the very end of the trajectory (e.g. for value estimation).
                Note that "last" is different from -1, as "last" will use the
                final NEXT_OBS as observation input.

        Returns:
            ModelInputDict: The (single-timestep) input dict for ModelV2 calls.
        """
        last_mappings = {
            SampleBatch.OBS: SampleBatch.NEXT_OBS,
            SampleBatch.PREV_ACTIONS: SampleBatch.ACTIONS,
            SampleBatch.PREV_REWARDS: SampleBatch.REWARDS,
        }

        input_dict = {}
        for view_col, view_req in self.view_requirements.items():
            # Create batches of size 1 (single-agent input-dict).
            data_col = view_req.data_col or view_col
            if index == "last":
                data_col = last_mappings.get(data_col, data_col)
                # Range needed.
                if view_req.shift_from is not None:
                    data = sample_batch[view_col][-1]
                    traj_len = len(sample_batch[data_col])
                    missing_at_end = traj_len % view_req.batch_repeat_value
                    obs_shift = -1 if data_col in [
                        SampleBatch.OBS, SampleBatch.NEXT_OBS
                    ] else 0
                    from_ = view_req.shift_from + obs_shift
                    to_ = view_req.shift_to + obs_shift + 1
                    if to_ == 0:
                        to_ = None
                    input_dict[view_col] = np.array([
                        np.concatenate([
                            data, sample_batch[data_col][-missing_at_end:]
                        ])[from_:to_]
                    ])
                # Single index.
                else:
                    data = sample_batch[data_col][-1]
                    input_dict[view_col] = np.array([data])
            else:
                # Index range.
                if isinstance(index, tuple):
                    data = sample_batch[data_col][index[0]:index[1] + 1
                                                  if index[1] != -1 else None]
                    input_dict[view_col] = np.array([data])
                # Single index.
                else:
                    input_dict[view_col] = sample_batch[data_col][
                        index:index + 1 if index != -1 else None]

        # Add valid `seq_lens`, just in case RNNs need it.
        input_dict["seq_lens"] = np.array([1], dtype=np.int32)

        return input_dict


@DeveloperAPI
def flatten(obs: TensorType, framework: str) -> TensorType:
    """Flatten the given tensor."""
    if framework in ["tf2", "tf", "tfe"]:
        return tf1.keras.layers.Flatten()(obs)
    elif framework == "torch":
        assert torch is not None
        return torch.flatten(obs, start_dim=1)
    else:
        raise NotImplementedError("flatten", framework)


@DeveloperAPI
def restore_original_dimensions(obs: TensorType,
                                obs_space: gym.spaces.Space,
                                tensorlib: Any = tf) -> TensorStructType:
    """Unpacks Dict and Tuple space observations into their original form.

    This is needed since we flatten Dict and Tuple observations in transit
    within a SampleBatch. Before sending them to the model though, we should
    unflatten them into Dicts or Tuples of tensors.

    Args:
        obs (TensorType): The flattened observation tensor.
        obs_space (gym.spaces.Space): The flattened obs space. If this has the
            `original_space` attribute, we will unflatten the tensor to that
            shape.
        tensorlib: The library used to unflatten (reshape) the array/tensor.

    Returns:
        single tensor or dict / tuple of tensors matching the original
        observation space.
    """

    if hasattr(obs_space, "original_space"):
        if tensorlib == "tf":
            tensorlib = tf
        elif tensorlib == "torch":
            assert torch is not None
            tensorlib = torch
        return _unpack_obs(obs, obs_space.original_space, tensorlib=tensorlib)
    else:
        return obs


# Cache of preprocessors, for if the user is calling unpack obs often.
_cache = {}


def _unpack_obs(obs: TensorType, space: gym.Space,
                tensorlib: Any = tf) -> TensorStructType:
    """Unpack a flattened Dict or Tuple observation array/tensor.

    Args:
        obs: The flattened observation tensor, with last dimension equal to
            the flat size and any number of batch dimensions. For example, for
            Box(4,), the obs may have shape [B, 4], or [B, N, M, 4] in case
            the Box was nested under two Repeated spaces.
        space: The original space prior to flattening
        tensorlib: The library used to unflatten (reshape) the array/tensor
    """

    if isinstance(space, (gym.spaces.Dict, gym.spaces.Tuple, Repeated)):
        if id(space) in _cache:
            prep = _cache[id(space)]
        else:
            prep = get_preprocessor(space)(space)
            # Make an attempt to cache the result, if enough space left.
            if len(_cache) < 999:
                _cache[id(space)] = prep
        if len(obs.shape) < 2 or obs.shape[-1] != prep.shape[0]:
            raise ValueError(
                "Expected flattened obs shape of [..., {}], got {}".format(
                    prep.shape[0], obs.shape))
        offset = 0
        if tensorlib == tf:
            batch_dims = [
                v if isinstance(v, int) else v.value for v in obs.shape[:-1]
            ]
            batch_dims = [-1 if v is None else v for v in batch_dims]
        else:
            batch_dims = list(obs.shape[:-1])
        if isinstance(space, gym.spaces.Tuple):
            assert len(prep.preprocessors) == len(space.spaces), \
                (len(prep.preprocessors) == len(space.spaces))
            u = []
            for p, v in zip(prep.preprocessors, space.spaces):
                obs_slice = obs[..., offset:offset + p.size]
                offset += p.size
                u.append(
                    _unpack_obs(
                        tensorlib.reshape(obs_slice,
                                          batch_dims + list(p.shape)),
                        v,
                        tensorlib=tensorlib))
        elif isinstance(space, gym.spaces.Dict):
            assert len(prep.preprocessors) == len(space.spaces), \
                (len(prep.preprocessors) == len(space.spaces))
            u = OrderedDict()
            for p, (k, v) in zip(prep.preprocessors, space.spaces.items()):
                obs_slice = obs[..., offset:offset + p.size]
                offset += p.size
                u[k] = _unpack_obs(
                    tensorlib.reshape(obs_slice, batch_dims + list(p.shape)),
                    v,
                    tensorlib=tensorlib)
        elif isinstance(space, Repeated):
            assert isinstance(prep, RepeatedValuesPreprocessor), prep
            child_size = prep.child_preprocessor.size
            # The list lengths are stored in the first slot of the flat obs.
            lengths = obs[..., 0]
            # [B, ..., 1 + max_len * child_sz] -> [B, ..., max_len, child_sz]
            with_repeat_dim = tensorlib.reshape(
                obs[..., 1:], batch_dims + [space.max_len, child_size])
            # Retry the unpack, dropping the List container space.
            u = _unpack_obs(
                with_repeat_dim, space.child_space, tensorlib=tensorlib)
            return RepeatedValues(
                u, lengths=lengths, max_len=prep._obs_space.max_len)
        else:
            assert False, space
        return u
    else:
        return obs<|MERGE_RESOLUTION|>--- conflicted
+++ resolved
@@ -219,17 +219,10 @@
                 "got {}".format(res))
         outputs, state = res
 
-<<<<<<< HEAD
-        try:
-            shape = outputs.shape
-        except AttributeError:
-            raise ValueError("Output is not a tensor: {}".format(outputs))
-=======
         #try:
         #   shape = outputs.shape
         #except AttributeError:
         #    raise ValueError("Output is not a tensor: {}".format(outputs))
->>>>>>> f81a84f9
         #else:
         #    if len(shape) != 2 or int(shape[1]) != self.num_outputs:
         #        raise ValueError(
