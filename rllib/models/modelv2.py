--- conflicted
+++ resolved
@@ -226,20 +226,12 @@
         """Returns a contextmanager for the current forward pass."""
         return NullContextManager()
 
-<<<<<<< HEAD
-    def variables(self):
-        """Returns the list of variables for this model.
-
-        Returns:
-            List: The list of all variables of this ModelV2.
-=======
     def variables(self, as_dict=False):
         """Returns the list (or a dict) of variables for this model.
 
         Returns:
             Union[List[any],Dict[str,any]]: The list (or dict if `as_dict` is
                 True) of all variables of this ModelV2:
->>>>>>> e37b4c21
         """
         raise NotImplementedError
 
