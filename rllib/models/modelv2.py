--- conflicted
+++ resolved
@@ -229,19 +229,6 @@
     def variables(self, as_dict=False):
         """Returns the list (or a dict) of variables for this model.
 
-<<<<<<< HEAD
-        Returns:
-            Union[List[any],Dict[str,any]]: The list (or dict if `as_dict` is
-                True) of all variables of this ModelV2:
-        """
-        raise NotImplementedError
-
-    def trainable_variables(self):
-        """Returns the list of trainable variables for this model.
-
-        Returns:
-            List: The list of all trainable variables of this ModelV2.
-=======
         Args:
             as_dict(bool): Whether variables should be returned as dict-values
                 (using descriptive keys).
@@ -263,7 +250,6 @@
             Union[List[any],Dict[str,any]]: The list (or dict if `as_dict` is
                 True) of all trainable (tf)/requires_grad (torch) variables
                 of this ModelV2.
->>>>>>> 48b48cc8
         """
         raise NotImplementedError
 
