--- conflicted
+++ resolved
@@ -351,29 +351,18 @@
                     data = sample_batch[view_col][-1]
                     traj_len = len(sample_batch[data_col])
                     missing_at_end = traj_len % view_req.batch_repeat_value
-<<<<<<< HEAD
-                    obs_shift = -1 if data_col in [SampleBatch.OBS,
-                                                   SampleBatch.NEXT_OBS] else 0
-=======
                     obs_shift = -1 if data_col in [
                         SampleBatch.OBS, SampleBatch.NEXT_OBS
                     ] else 0
->>>>>>> 0b22341b
                     from_ = view_req.shift_from + obs_shift
                     to_ = view_req.shift_to + obs_shift + 1
                     if to_ == 0:
                         to_ = None
-<<<<<<< HEAD
-                    input_dict[view_col] = np.array([np.concatenate([
-                        data, sample_batch[data_col][-missing_at_end:]
-                    ])[from_:to_]])
-=======
                     input_dict[view_col] = np.array([
                         np.concatenate([
                             data, sample_batch[data_col][-missing_at_end:]
                         ])[from_:to_]
                     ])
->>>>>>> 0b22341b
                 # Single index.
                 else:
                     data = sample_batch[data_col][-1]
