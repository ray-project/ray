--- conflicted
+++ resolved
@@ -315,8 +315,6 @@
         """
         return self.time_major is True
 
-<<<<<<< HEAD
-=======
     # TODO: (sven) Experimental method.
     def get_input_dict(self, sample_batch,
                        index: Union[int, str] = "last") -> ModelInputDict:
@@ -376,7 +374,6 @@
 
         return input_dict
 
->>>>>>> c3eaec4d
 
 class NullContextManager:
     """No-op context manager"""
