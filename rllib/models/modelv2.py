from collections import OrderedDict
import contextlib
import gym
import numpy as np
from typing import Dict, List, Any, Union

from ray.rllib.models.preprocessors import get_preprocessor, \
    RepeatedValuesPreprocessor
from ray.rllib.models.repeated_values import RepeatedValues
from ray.rllib.policy.sample_batch import SampleBatch
from ray.rllib.policy.view_requirement import ViewRequirement
from ray.rllib.utils.annotations import DeveloperAPI, PublicAPI
from ray.rllib.utils.framework import try_import_tf, try_import_torch, \
    TensorType
from ray.rllib.utils.spaces.repeated import Repeated
from ray.rllib.utils.typing import ModelConfigDict, TensorStructType

tf1, tf, tfv = try_import_tf()
torch, _ = try_import_torch()


@PublicAPI
class ModelV2:
    """Defines an abstract neural network model for use with RLlib.

    Custom models should extend either TFModelV2 or TorchModelV2 instead of
    this class directly.

    Data flow:
        obs -> forward() -> model_out
               value_function() -> V(s)
    """

    def __init__(self, obs_space: gym.spaces.Space,
                 action_space: gym.spaces.Space, num_outputs: int,
                 model_config: ModelConfigDict, name: str, framework: str):
        """Initializes a ModelV2 object.

        This method should create any variables used by the model.

        Args:
            obs_space (gym.spaces.Space): Observation space of the target gym
                env. This may have an `original_space` attribute that
                specifies how to unflatten the tensor into a ragged tensor.
            action_space (gym.spaces.Space): Action space of the target gym
                env.
            num_outputs (int): Number of output units of the model.
            model_config (ModelConfigDict): Config for the model, documented
                in ModelCatalog.
            name (str): Name (scope) for the model.
            framework (str): Either "tf" or "torch".
        """

        self.obs_space: gym.spaces.Space = obs_space
        self.action_space: gym.spaces.Space = action_space
        self.num_outputs: int = num_outputs
        self.model_config: ModelConfigDict = model_config
        self.name: str = name or "default_model"
        self.framework: str = framework
        self._last_output = None
        self.time_major = self.model_config.get("_time_major")
        # Basic view requirement for all models: Use the observation as input.
        self.inference_view_requirements = {
            SampleBatch.OBS: ViewRequirement(shift=0, space=self.obs_space),
        }

    # TODO: (sven): Get rid of `get_initial_state` once Trajectory
    #  View API is supported across all of RLlib.
    @PublicAPI
    def get_initial_state(self) -> List[np.ndarray]:
        """Get the initial recurrent state values for the model.

        Returns:
            List[np.ndarray]: List of np.array objects containing the initial
                hidden state of an RNN, if applicable.

        Examples:
            >>> def get_initial_state(self):
            >>>    return [
            >>>        np.zeros(self.cell_size, np.float32),
            >>>        np.zeros(self.cell_size, np.float32),
            >>>    ]
        """
        return []

    @PublicAPI
    def forward(self, input_dict: Dict[str, TensorType],
                state: List[TensorType],
                seq_lens: TensorType,
                **kwargs) -> (TensorType, List[TensorType]):
        """Call the model with the given input tensors and state.

        Any complex observations (dicts, tuples, etc.) will be unpacked by
        __call__ before being passed to forward(). To access the flattened
        observation tensor, refer to input_dict["obs_flat"].

        This method can be called any number of times. In eager execution,
        each call to forward() will eagerly evaluate the model. In symbolic
        execution, each call to forward creates a computation graph that
        operates over the variables of this model (i.e., shares weights).

        Custom models should override this instead of __call__.

        Args:
            input_dict (dict): dictionary of input tensors, including "obs",
                "obs_flat", "prev_action", "prev_reward", "is_training",
                "eps_id", "agent_id", "infos", and "t".
            state (list): list of state tensors with sizes matching those
                returned by get_initial_state + the batch dimension
            seq_lens (Tensor): 1d tensor holding input sequence lengths

        Returns:
            (outputs, state): The model output tensor of size
                [BATCH, num_outputs], and the new RNN state.

        Examples:
            >>> def forward(self, input_dict, state, seq_lens):
            >>>     model_out, self._value_out = self.base_model(
            ...         input_dict["obs"])
            >>>     return model_out, state
        """
        raise NotImplementedError

    @PublicAPI
    def value_function(self) -> TensorType:
        """Returns the value function output for the most recent forward pass.

        Note that a `forward` call has to be performed first, before this
        methods can return anything and thus that calling this method does not
        cause an extra forward pass through the network.

        Returns:
            value estimate tensor of shape [BATCH].
        """
        raise NotImplementedError

    @PublicAPI
    def custom_loss(self, policy_loss: TensorType,
                    loss_inputs: Dict[str, TensorType]) -> TensorType:
        """Override to customize the loss function used to optimize this model.

        This can be used to incorporate self-supervised losses (by defining
        a loss over existing input and output tensors of this model), and
        supervised losses (by defining losses over a variable-sharing copy of
        this model's layers).

        You can find an runnable example in examples/custom_loss.py.

        Args:
            policy_loss (Union[List[Tensor],Tensor]): List of or single policy
                loss(es) from the policy.
            loss_inputs (dict): map of input placeholders for rollout data.

        Returns:
            Union[List[Tensor],Tensor]: List of or scalar tensor for the
                customized loss(es) for this model.
        """
        return policy_loss

    @PublicAPI
    def metrics(self) -> Dict[str, TensorType]:
        """Override to return custom metrics from your model.

        The stats will be reported as part of the learner stats, i.e.,
            info:
                learner:
                    model:
                        key1: metric1
                        key2: metric2

        Returns:
            Dict of string keys to scalar tensors.
        """
        return {}

    def __call__(
            self,
            input_dict: Dict[str, TensorType],
            state: List[Any] = None,
            seq_lens: TensorType = None,
            return_values: bool = False,
    ) -> (TensorType, List[TensorType]):
        """Call the model with the given input tensors and state.

        This is the method used by RLlib to execute the forward pass. It calls
        forward() internally after unpacking nested observation tensors.

        Custom models should override forward() instead of __call__.

        Args:
            input_dict (dict): dictionary of input tensors, including "obs",
                "prev_action", "prev_reward", "is_training"
            state (list): list of state tensors with sizes matching those
                returned by get_initial_state + the batch dimension
            seq_lens (Tensor): 1d tensor holding input sequence lengths
            return_values (bool): Whether to also return the values tensor.
                If True, will return 3 items: [output, states, values], instead
                of 2.

        Returns:
            (outputs, state, values?): The model output tensor of size
                [BATCH, output_spec.size] or a list of tensors corresponding to
                output_spec.shape_list, and a list of state tensors of
                [BATCH, state_size_i], and (optionally) the values tensor
                [BATCH].
        """

        restored = input_dict.copy()
        restored["obs"] = restore_original_dimensions(
            input_dict["obs"], self.obs_space, self.framework)
        if len(input_dict["obs"].shape) > 2:
            restored["obs_flat"] = flatten(input_dict["obs"], self.framework)
        else:
            restored["obs_flat"] = input_dict["obs"]
        with self.context():
            res = self.forward(restored, state or [], seq_lens, return_values=return_values)
        if not isinstance(res, (list, tuple)) or \
                (return_values is False and len(res) != 2) or \
                (return_values is True and len(res) != 3):
            raise ValueError(
                "`ModelV2.forward()` must return a tuple of (output, state, "
                "values?) tensors, got {}".format(res))
        outputs, state_outs = res[0], res[1]

        try:
            shape = outputs.shape
        except AttributeError:
            raise ValueError("Output is not a tensor: {}".format(outputs))
        else:
            if len(shape) != 2 or int(shape[1]) != self.num_outputs:
                raise ValueError(
                    "Expected output shape of [None, {}], got {}".format(
                        self.num_outputs, shape))
        if not isinstance(state_outs, list):
            raise ValueError(
                "State output is not a list: {}".format(state_outs))

        self._last_output = outputs
        if return_values:
            return outputs, state_outs, res[2]
        return outputs, state_outs

    @PublicAPI
    def from_batch(self, train_batch: SampleBatch,
                   is_training: bool = True,
                   return_values: bool = False) -> \
            (TensorType, List[TensorType]):
        """Convenience function that calls this model with a tensor batch.

        All this does is unpack the tensor batch to call this model with the
        right input dict, state, and seq len arguments.
        """

        train_batch["is_training"] = is_training
        states = []
        i = 0
        while "state_in_{}".format(i) in train_batch:
            states.append(train_batch["state_in_{}".format(i)])
            i += 1
<<<<<<< HEAD
        return self.__call__(
            input_dict=input_dict,
            state=states,
            seq_lens=train_batch.get("seq_lens"),
            return_values=return_values)
=======
        ret = self.__call__(train_batch, states, train_batch.get("seq_lens"))
        del train_batch["is_training"]
        return ret
>>>>>>> b41f4fde

    def import_from_h5(self, h5_file: str) -> None:
        """Imports weights from an h5 file.

        Args:
            h5_file (str): The h5 file name to import weights from.

        Example:
            >>> trainer = MyTrainer()
            >>> trainer.import_policy_model_from_h5("/tmp/weights.h5")
            >>> for _ in range(10):
            >>>     trainer.train()
        """
        raise NotImplementedError

    @PublicAPI
    def last_output(self) -> TensorType:
        """Returns the last output returned from calling the model."""
        return self._last_output

    @PublicAPI
    def context(self) -> contextlib.AbstractContextManager:
        """Returns a contextmanager for the current forward pass."""
        return NullContextManager()

    @PublicAPI
    def variables(self, as_dict: bool = False
                  ) -> Union[List[TensorType], Dict[str, TensorType]]:
        """Returns the list (or a dict) of variables for this model.

        Args:
            as_dict(bool): Whether variables should be returned as dict-values
                (using descriptive keys).

        Returns:
            Union[List[any],Dict[str,any]]: The list (or dict if `as_dict` is
                True) of all variables of this ModelV2.
        """
        raise NotImplementedError

    @PublicAPI
    def trainable_variables(
            self, as_dict: bool = False
    ) -> Union[List[TensorType], Dict[str, TensorType]]:
        """Returns the list of trainable variables for this model.

        Args:
            as_dict(bool): Whether variables should be returned as dict-values
                (using descriptive keys).

        Returns:
            Union[List[any],Dict[str,any]]: The list (or dict if `as_dict` is
                True) of all trainable (tf)/requires_grad (torch) variables
                of this ModelV2.
        """
        raise NotImplementedError

    @PublicAPI
    def is_time_major(self) -> bool:
        """If True, data for calling this ModelV2 must be in time-major format.

        Returns
            bool: Whether this ModelV2 requires a time-major (TxBx...) data
                format.
        """
        return self.time_major is True


class NullContextManager:
    """No-op context manager"""

    def __init__(self):
        pass

    def __enter__(self):
        pass

    def __exit__(self, *args):
        pass


@DeveloperAPI
def flatten(obs: TensorType, framework: str) -> TensorType:
    """Flatten the given tensor."""
    if framework in ["tf2", "tf", "tfe"]:
        return tf1.keras.layers.Flatten()(obs)
    elif framework == "torch":
        assert torch is not None
        return torch.flatten(obs, start_dim=1)
    else:
        raise NotImplementedError("flatten", framework)


@DeveloperAPI
def restore_original_dimensions(obs: TensorType,
                                obs_space: gym.spaces.Space,
                                tensorlib: Any = tf) -> TensorStructType:
    """Unpacks Dict and Tuple space observations into their original form.

    This is needed since we flatten Dict and Tuple observations in transit
    within a SampleBatch. Before sending them to the model though, we should
    unflatten them into Dicts or Tuples of tensors.

    Args:
        obs (TensorType): The flattened observation tensor.
        obs_space (gym.spaces.Space): The flattened obs space. If this has the
            `original_space` attribute, we will unflatten the tensor to that
            shape.
        tensorlib: The library used to unflatten (reshape) the array/tensor.

    Returns:
        single tensor or dict / tuple of tensors matching the original
        observation space.
    """

    if hasattr(obs_space, "original_space"):
        if tensorlib == "tf":
            tensorlib = tf
        elif tensorlib == "torch":
            assert torch is not None
            tensorlib = torch
        return _unpack_obs(obs, obs_space.original_space, tensorlib=tensorlib)
    else:
        return obs


# Cache of preprocessors, for if the user is calling unpack obs often.
_cache = {}


def _unpack_obs(obs: TensorType, space: gym.Space,
                tensorlib: Any = tf) -> TensorStructType:
    """Unpack a flattened Dict or Tuple observation array/tensor.

    Args:
        obs: The flattened observation tensor, with last dimension equal to
            the flat size and any number of batch dimensions. For example, for
            Box(4,), the obs may have shape [B, 4], or [B, N, M, 4] in case
            the Box was nested under two Repeated spaces.
        space: The original space prior to flattening
        tensorlib: The library used to unflatten (reshape) the array/tensor
    """

    if (isinstance(space, gym.spaces.Dict)
            or isinstance(space, gym.spaces.Tuple)
            or isinstance(space, Repeated)):
        if id(space) in _cache:
            prep = _cache[id(space)]
        else:
            prep = get_preprocessor(space)(space)
            # Make an attempt to cache the result, if enough space left.
            if len(_cache) < 999:
                _cache[id(space)] = prep
        if len(obs.shape) < 2 or obs.shape[-1] != prep.shape[0]:
            raise ValueError(
                "Expected flattened obs shape of [..., {}], got {}".format(
                    prep.shape[0], obs.shape))
        offset = 0
        if tensorlib == tf:
            batch_dims = [
                v if isinstance(v, int) else v.value for v in obs.shape[:-1]
            ]
            batch_dims = [-1 if v is None else v for v in batch_dims]
        else:
            batch_dims = list(obs.shape[:-1])
        if isinstance(space, gym.spaces.Tuple):
            assert len(prep.preprocessors) == len(space.spaces), \
                (len(prep.preprocessors) == len(space.spaces))
            u = []
            for p, v in zip(prep.preprocessors, space.spaces):
                obs_slice = obs[..., offset:offset + p.size]
                offset += p.size
                u.append(
                    _unpack_obs(
                        tensorlib.reshape(obs_slice,
                                          batch_dims + list(p.shape)),
                        v,
                        tensorlib=tensorlib))
        elif isinstance(space, gym.spaces.Dict):
            assert len(prep.preprocessors) == len(space.spaces), \
                (len(prep.preprocessors) == len(space.spaces))
            u = OrderedDict()
            for p, (k, v) in zip(prep.preprocessors, space.spaces.items()):
                obs_slice = obs[..., offset:offset + p.size]
                offset += p.size
                u[k] = _unpack_obs(
                    tensorlib.reshape(obs_slice, batch_dims + list(p.shape)),
                    v,
                    tensorlib=tensorlib)
        elif isinstance(space, Repeated):
            assert isinstance(prep, RepeatedValuesPreprocessor), prep
            child_size = prep.child_preprocessor.size
            # The list lengths are stored in the first slot of the flat obs.
            lengths = obs[..., 0]
            # [B, ..., 1 + max_len * child_sz] -> [B, ..., max_len, child_sz]
            with_repeat_dim = tensorlib.reshape(
                obs[..., 1:], batch_dims + [space.max_len, child_size])
            # Retry the unpack, dropping the List container space.
            u = _unpack_obs(
                with_repeat_dim, space.child_space, tensorlib=tensorlib)
            return RepeatedValues(
                u, lengths=lengths, max_len=prep._obs_space.max_len)
        else:
            assert False, space
        return u
    else:
        return obs<|MERGE_RESOLUTION|>--- conflicted
+++ resolved
@@ -59,6 +59,8 @@
         self.framework: str = framework
         self._last_output = None
         self.time_major = self.model_config.get("_time_major")
+        self.return_value_estimates = \
+            self.model_config.get("_return_value_estimates_from_call")
         # Basic view requirement for all models: Use the observation as input.
         self.inference_view_requirements = {
             SampleBatch.OBS: ViewRequirement(shift=0, space=self.obs_space),
@@ -86,8 +88,7 @@
     @PublicAPI
     def forward(self, input_dict: Dict[str, TensorType],
                 state: List[TensorType],
-                seq_lens: TensorType,
-                **kwargs) -> (TensorType, List[TensorType]):
+                seq_lens: TensorType) -> (TensorType, List[TensorType]):
         """Call the model with the given input tensors and state.
 
         Any complex observations (dicts, tuples, etc.) will be unpacked by
@@ -177,9 +178,7 @@
             self,
             input_dict: Dict[str, TensorType],
             state: List[Any] = None,
-            seq_lens: TensorType = None,
-            return_values: bool = False,
-    ) -> (TensorType, List[TensorType]):
+            seq_lens: TensorType = None) -> (TensorType, List[TensorType]):
         """Call the model with the given input tensors and state.
 
         This is the method used by RLlib to execute the forward pass. It calls
@@ -193,9 +192,6 @@
             state (list): list of state tensors with sizes matching those
                 returned by get_initial_state + the batch dimension
             seq_lens (Tensor): 1d tensor holding input sequence lengths
-            return_values (bool): Whether to also return the values tensor.
-                If True, will return 3 items: [output, states, values], instead
-                of 2.
 
         Returns:
             (outputs, state, values?): The model output tensor of size
@@ -213,10 +209,10 @@
         else:
             restored["obs_flat"] = input_dict["obs"]
         with self.context():
-            res = self.forward(restored, state or [], seq_lens, return_values=return_values)
+            res = self.forward(restored, state or [], seq_lens)
         if not isinstance(res, (list, tuple)) or \
-                (return_values is False and len(res) != 2) or \
-                (return_values is True and len(res) != 3):
+                (self.return_value_estimates is False and len(res) != 2) or \
+                (self.return_value_estimates is True and len(res) != 3):
             raise ValueError(
                 "`ModelV2.forward()` must return a tuple of (output, state, "
                 "values?) tensors, got {}".format(res))
@@ -236,15 +232,13 @@
                 "State output is not a list: {}".format(state_outs))
 
         self._last_output = outputs
-        if return_values:
+        if self.return_value_estimates:
             return outputs, state_outs, res[2]
         return outputs, state_outs
 
     @PublicAPI
     def from_batch(self, train_batch: SampleBatch,
-                   is_training: bool = True,
-                   return_values: bool = False) -> \
-            (TensorType, List[TensorType]):
+                   is_training: bool = True) -> (TensorType, List[TensorType]):
         """Convenience function that calls this model with a tensor batch.
 
         All this does is unpack the tensor batch to call this model with the
@@ -257,17 +251,9 @@
         while "state_in_{}".format(i) in train_batch:
             states.append(train_batch["state_in_{}".format(i)])
             i += 1
-<<<<<<< HEAD
-        return self.__call__(
-            input_dict=input_dict,
-            state=states,
-            seq_lens=train_batch.get("seq_lens"),
-            return_values=return_values)
-=======
         ret = self.__call__(train_batch, states, train_batch.get("seq_lens"))
         del train_batch["is_training"]
         return ret
->>>>>>> b41f4fde
 
     def import_from_h5(self, h5_file: str) -> None:
         """Imports weights from an h5 file.
