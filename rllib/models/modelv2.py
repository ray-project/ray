from collections import OrderedDict
import contextlib
import gym
import numpy as np
from typing import Dict, List, Any, Union

from ray.rllib.models.preprocessors import get_preprocessor, \
    RepeatedValuesPreprocessor
from ray.rllib.models.repeated_values import RepeatedValues
from ray.rllib.policy.sample_batch import SampleBatch
from ray.rllib.policy.view_requirement import ViewRequirement
from ray.rllib.utils.annotations import DeveloperAPI, PublicAPI
from ray.rllib.utils.framework import try_import_tf, try_import_torch, \
    TensorType
from ray.rllib.utils.spaces.repeated import Repeated
from ray.rllib.utils.types import ModelConfigDict, TensorStructType

tf1, tf, tfv = try_import_tf()
torch, _ = try_import_torch()


@PublicAPI
class ModelV2:
    """Defines an abstract neural network model for use with RLlib.

    Custom models should extend either TFModelV2 or TorchModelV2 instead of
    this class directly.

    Data flow:
        obs -> forward() -> model_out
               value_function() -> V(s)
    """

    def __init__(self, obs_space: gym.spaces.Space,
                 action_space: gym.spaces.Space, num_outputs: int,
                 model_config: ModelConfigDict, name: str, framework: str):
        """Initializes a ModelV2 object.

        This method should create any variables used by the model.

        Args:
            obs_space (gym.spaces.Space): Observation space of the target gym
                env. This may have an `original_space` attribute that
                specifies how to unflatten the tensor into a ragged tensor.
            action_space (gym.spaces.Space): Action space of the target gym
                env.
            num_outputs (int): Number of output units of the model.
            model_config (ModelConfigDict): Config for the model, documented
                in ModelCatalog.
            name (str): Name (scope) for the model.
            framework (str): Either "tf" or "torch".
        """

        self.obs_space: gym.spaces.Space = obs_space
        self.action_space: gym.spaces.Space = action_space
        self.num_outputs: int = num_outputs
        self.model_config: ModelConfigDict = model_config
        self.name: str = name or "default_model"
        self.framework: str = framework
        self._last_output = None
        self._trajectory_view = {
            SampleBatch.OBS: ViewRequirement(),
            SampleBatch.NEXT_OBS: ViewRequirement(
                SampleBatch.OBS, shift=1, sampling=False, training=False),
            SampleBatch.ACTIONS: ViewRequirement(
                space=self.action_space, sampling=False),
            SampleBatch.PREV_ACTIONS: ViewRequirement(
                SampleBatch.ACTIONS, space=self.action_space, shift=-1),
            SampleBatch.REWARDS: ViewRequirement(sampling=False),
            SampleBatch.PREV_REWARDS: ViewRequirement(
                SampleBatch.REWARDS, shift=-1),
            SampleBatch.DONES: ViewRequirement(sampling=False),
            SampleBatch.VF_PREDS: ViewRequirement(sampling=False),
        }

    @PublicAPI
    def get_initial_state(self) -> List[np.ndarray]:
        """Get the initial recurrent state values for the model.

        Returns:
            List[np.ndarray]: List of np.array objects containing the initial
                hidden state of an RNN, if applicable.

        Examples:
            >>> def get_initial_state(self):
            >>>    return [
            >>>        np.zeros(self.cell_size, np.float32),
            >>>        np.zeros(self.cell_size, np.float32),
            >>>    ]
        """
        return []

    @PublicAPI
    def forward(self, input_dict: Dict[str, TensorType],
                state: List[TensorType],
                seq_lens: TensorType) -> (TensorType, List[TensorType]):
        """Call the model with the given input tensors and state.

        Any complex observations (dicts, tuples, etc.) will be unpacked by
        __call__ before being passed to forward(). To access the flattened
        observation tensor, refer to input_dict["obs_flat"].

        This method can be called any number of times. In eager execution,
        each call to forward() will eagerly evaluate the model. In symbolic
        execution, each call to forward creates a computation graph that
        operates over the variables of this model (i.e., shares weights).

        Custom models should override this instead of __call__.

        Args:
            input_dict (dict): dictionary of input tensors, including "obs",
                "obs_flat", "prev_action", "prev_reward", "is_training",
                "eps_id", "agent_id", "infos", and "t".
            state (list): list of state tensors with sizes matching those
                returned by get_initial_state + the batch dimension
            seq_lens (Tensor): 1d tensor holding input sequence lengths

        Returns:
            (outputs, state): The model output tensor of size
                [BATCH, num_outputs], and the new RNN state.

        Examples:
            >>> def forward(self, input_dict, state, seq_lens):
            >>>     model_out, self._value_out = self.base_model(
            ...         input_dict["obs"])
            >>>     return model_out, state
        """
        raise NotImplementedError

    @PublicAPI
    def value_function(self) -> TensorType:
        """Returns the value function output for the most recent forward pass.

        Note that a `forward` call has to be performed first, before this
        methods can return anything and thus that calling this method does not
        cause an extra forward pass through the network.

        Returns:
            value estimate tensor of shape [BATCH].
        """
        raise NotImplementedError

    @PublicAPI
    def custom_loss(self, policy_loss: TensorType,
                    loss_inputs: Dict[str, TensorType]) -> TensorType:
        """Override to customize the loss function used to optimize this model.

        This can be used to incorporate self-supervised losses (by defining
        a loss over existing input and output tensors of this model), and
        supervised losses (by defining losses over a variable-sharing copy of
        this model's layers).

        You can find an runnable example in examples/custom_loss.py.

        Arguments:
            policy_loss (Union[List[Tensor],Tensor]): List of or single policy
                loss(es) from the policy.
            loss_inputs (dict): map of input placeholders for rollout data.

        Returns:
            Union[List[Tensor],Tensor]: List of or scalar tensor for the
                customized loss(es) for this model.
        """
        return policy_loss

    @PublicAPI
    def metrics(self) -> Dict[str, TensorType]:
        """Override to return custom metrics from your model.

        The stats will be reported as part of the learner stats, i.e.,
            info:
                learner:
                    model:
                        key1: metric1
                        key2: metric2

        Returns:
            Dict of string keys to scalar tensors.
        """
        return {}

    def __call__(
            self,
            input_dict: Dict[str, TensorType],
            state: List[Any] = None,
            seq_lens: TensorType = None) -> (TensorType, List[TensorType]):
        """Call the model with the given input tensors and state.

        This is the method used by RLlib to execute the forward pass. It calls
        forward() internally after unpacking nested observation tensors.

        Custom models should override forward() instead of __call__.

        Arguments:
            input_dict (dict): dictionary of input tensors, including "obs",
                "prev_action", "prev_reward", "is_training"
            state (list): list of state tensors with sizes matching those
                returned by get_initial_state + the batch dimension
            seq_lens (Tensor): 1d tensor holding input sequence lengths

        Returns:
            (outputs, state): The model output tensor of size
                [BATCH, output_spec.size] or a list of tensors corresponding to
                output_spec.shape_list, and a list of state tensors of
                [BATCH, state_size_i].
        """

        restored = input_dict.copy()
        restored["obs"] = restore_original_dimensions(
            input_dict["obs"], self.obs_space, self.framework)
        if len(input_dict["obs"].shape) > 2:
            restored["obs_flat"] = flatten(input_dict["obs"], self.framework)
        else:
            restored["obs_flat"] = input_dict["obs"]
        with self.context():
            res = self.forward(restored, state or [], seq_lens)
        if ((not isinstance(res, list) and not isinstance(res, tuple))
                or len(res) != 2):
            raise ValueError(
                "forward() must return a tuple of (output, state) tensors, "
                "got {}".format(res))
        outputs, state = res

        try:
            shape = outputs.shape
        except AttributeError:
            raise ValueError("Output is not a tensor: {}".format(outputs))
        else:
            if len(shape) != 2 or int(shape[1]) != self.num_outputs:
                raise ValueError(
                    "Expected output shape of [None, {}], got {}".format(
                        self.num_outputs, shape))
        if not isinstance(state, list):
            raise ValueError("State output is not a list: {}".format(state))

        self._last_output = outputs
        return outputs, state

    @PublicAPI
    def from_batch(self, train_batch: SampleBatch,
                   is_training: bool = True) -> (TensorType, List[TensorType]):
        """Convenience function that calls this model with a tensor batch.

        Note: This will be replaced by the Trajectory View API in the future:
        >>> input_dict = get_trajectory_view(model, train_batch, is_training)
        >>> model(input_dict)

        All this does is unpack the tensor batch to call this model with the
        right input dict, state, and seq len arguments.
        """
        input_dict = {
            "obs": train_batch[SampleBatch.CUR_OBS],
            "is_training": is_training,
        }
        if SampleBatch.PREV_ACTIONS in train_batch:
            input_dict["prev_actions"] = \
                train_batch[SampleBatch.PREV_ACTIONS]
        if SampleBatch.PREV_REWARDS in train_batch:
            input_dict["prev_rewards"] = \
                train_batch[SampleBatch.PREV_REWARDS]
        states = []
        i = 0
        while "state_in_{}".format(i) in train_batch:
            states.append(train_batch["state_in_{}".format(i)])
            i += 1
        return self.__call__(input_dict, states, train_batch.get("seq_lens"))

    def get_view_requirements(self) -> Dict[str, ViewRequirement]:
        """Returns a dict of ViewRequirements for this Model.

        Note: This is an experimental API method.

        The view requirements dict is used to generate input_dicts and
        train batches for 1) action computations, 2) postprocessing, and 3)
        generating training batches.

        Returns:
<<<<<<< HEAD
            Dict[str, ViewRequirement]: The view requirements as a dict mapping
                column names e.g. "obs" to config dicts containing supported
                fields.
        """
        # Default implementation for simple RL model:
        # Single requirement: Pass current obs as input.
        return self._trajectory_view
=======
            Dict[str, ViewRequirement]: The view requirements dict, mapping
                each view key (which will be available in input_dicts) to
                an underlying requirement (actual data, timestep shift, etc..).
        """
        # Default implementation for simple RL model:
        # Single requirement: Pass current obs as input.
        return {
            SampleBatch.OBS: ViewRequirement(),
        }
>>>>>>> 2b53d070

    def import_from_h5(self, h5_file: str) -> None:
        """Imports weights from an h5 file.

        Args:
            h5_file (str): The h5 file name to import weights from.

        Example:
            >>> trainer = MyTrainer()
            >>> trainer.import_policy_model_from_h5("/tmp/weights.h5")
            >>> for _ in range(10):
            >>>     trainer.train()
        """
        raise NotImplementedError

    @PublicAPI
    def last_output(self) -> TensorType:
        """Returns the last output returned from calling the model."""
        return self._last_output

    @PublicAPI
    def context(self) -> contextlib.AbstractContextManager:
        """Returns a contextmanager for the current forward pass."""
        return NullContextManager()

    @PublicAPI
    def variables(self, as_dict: bool = False
                  ) -> Union[List[TensorType], Dict[str, TensorType]]:
        """Returns the list (or a dict) of variables for this model.

        Args:
            as_dict(bool): Whether variables should be returned as dict-values
                (using descriptive keys).

        Returns:
            Union[List[any],Dict[str,any]]: The list (or dict if `as_dict` is
                True) of all variables of this ModelV2.
        """
        raise NotImplementedError

    @PublicAPI
    def trainable_variables(
            self, as_dict: bool = False
    ) -> Union[List[TensorType], Dict[str, TensorType]]:
        """Returns the list of trainable variables for this model.

        Args:
            as_dict(bool): Whether variables should be returned as dict-values
                (using descriptive keys).

        Returns:
            Union[List[any],Dict[str,any]]: The list (or dict if `as_dict` is
                True) of all trainable (tf)/requires_grad (torch) variables
                of this ModelV2.
        """
        raise NotImplementedError


class NullContextManager:
    """No-op context manager"""

    def __init__(self):
        pass

    def __enter__(self):
        pass

    def __exit__(self, *args):
        pass


@DeveloperAPI
def flatten(obs: TensorType, framework: str) -> TensorType:
    """Flatten the given tensor."""
    if framework in ["tf2", "tf", "tfe"]:
        return tf1.keras.layers.Flatten()(obs)
    elif framework == "torch":
        assert torch is not None
        return torch.flatten(obs, start_dim=1)
    else:
        raise NotImplementedError("flatten", framework)


@DeveloperAPI
def restore_original_dimensions(obs: TensorType,
                                obs_space: gym.spaces.Space,
                                tensorlib: Any = tf) -> TensorStructType:
    """Unpacks Dict and Tuple space observations into their original form.

    This is needed since we flatten Dict and Tuple observations in transit
    within a SampleBatch. Before sending them to the model though, we should
    unflatten them into Dicts or Tuples of tensors.

    Args:
        obs (TensorType): The flattened observation tensor.
        obs_space (gym.spaces.Space): The flattened obs space. If this has the
            `original_space` attribute, we will unflatten the tensor to that
            shape.
        tensorlib: The library used to unflatten (reshape) the array/tensor.

    Returns:
        single tensor or dict / tuple of tensors matching the original
        observation space.
    """

    if hasattr(obs_space, "original_space"):
        if tensorlib == "tf":
            tensorlib = tf
        elif tensorlib == "torch":
            assert torch is not None
            tensorlib = torch
        return _unpack_obs(obs, obs_space.original_space, tensorlib=tensorlib)
    else:
        return obs


# Cache of preprocessors, for if the user is calling unpack obs often.
_cache = {}


def _unpack_obs(obs: TensorType, space: gym.Space,
                tensorlib: Any = tf) -> TensorStructType:
    """Unpack a flattened Dict or Tuple observation array/tensor.

    Args:
        obs: The flattened observation tensor, with last dimension equal to
            the flat size and any number of batch dimensions. For example, for
            Box(4,), the obs may have shape [B, 4], or [B, N, M, 4] in case
            the Box was nested under two Repeated spaces.
        space: The original space prior to flattening
        tensorlib: The library used to unflatten (reshape) the array/tensor
    """

    if (isinstance(space, gym.spaces.Dict)
            or isinstance(space, gym.spaces.Tuple)
            or isinstance(space, Repeated)):
        if id(space) in _cache:
            prep = _cache[id(space)]
        else:
            prep = get_preprocessor(space)(space)
            # Make an attempt to cache the result, if enough space left.
            if len(_cache) < 999:
                _cache[id(space)] = prep
        if len(obs.shape) < 2 or obs.shape[-1] != prep.shape[0]:
            raise ValueError(
                "Expected flattened obs shape of [..., {}], got {}".format(
                    prep.shape[0], obs.shape))
        offset = 0
        if tensorlib == tf:
            batch_dims = [v.value for v in obs.shape[:-1]]
            batch_dims = [-1 if v is None else v for v in batch_dims]
        else:
            batch_dims = list(obs.shape[:-1])
        if isinstance(space, gym.spaces.Tuple):
            assert len(prep.preprocessors) == len(space.spaces), \
                (len(prep.preprocessors) == len(space.spaces))
            u = []
            for p, v in zip(prep.preprocessors, space.spaces):
                obs_slice = obs[..., offset:offset + p.size]
                offset += p.size
                u.append(
                    _unpack_obs(
                        tensorlib.reshape(obs_slice,
                                          batch_dims + list(p.shape)),
                        v,
                        tensorlib=tensorlib))
        elif isinstance(space, gym.spaces.Dict):
            assert len(prep.preprocessors) == len(space.spaces), \
                (len(prep.preprocessors) == len(space.spaces))
            u = OrderedDict()
            for p, (k, v) in zip(prep.preprocessors, space.spaces.items()):
                obs_slice = obs[..., offset:offset + p.size]
                offset += p.size
                u[k] = _unpack_obs(
                    tensorlib.reshape(obs_slice, batch_dims + list(p.shape)),
                    v,
                    tensorlib=tensorlib)
        elif isinstance(space, Repeated):
            assert isinstance(prep, RepeatedValuesPreprocessor), prep
            child_size = prep.child_preprocessor.size
            # The list lengths are stored in the first slot of the flat obs.
            lengths = obs[..., 0]
            # [B, ..., 1 + max_len * child_sz] -> [B, ..., max_len, child_sz]
            with_repeat_dim = tensorlib.reshape(
                obs[..., 1:], batch_dims + [space.max_len, child_size])
            # Retry the unpack, dropping the List container space.
            u = _unpack_obs(
                with_repeat_dim, space.child_space, tensorlib=tensorlib)
            return RepeatedValues(
                u, lengths=lengths, max_len=prep._obs_space.max_len)
        else:
            assert False, space
        return u
    else:
        return obs<|MERGE_RESOLUTION|>--- conflicted
+++ resolved
@@ -58,20 +58,6 @@
         self.name: str = name or "default_model"
         self.framework: str = framework
         self._last_output = None
-        self._trajectory_view = {
-            SampleBatch.OBS: ViewRequirement(),
-            SampleBatch.NEXT_OBS: ViewRequirement(
-                SampleBatch.OBS, shift=1, sampling=False, training=False),
-            SampleBatch.ACTIONS: ViewRequirement(
-                space=self.action_space, sampling=False),
-            SampleBatch.PREV_ACTIONS: ViewRequirement(
-                SampleBatch.ACTIONS, space=self.action_space, shift=-1),
-            SampleBatch.REWARDS: ViewRequirement(sampling=False),
-            SampleBatch.PREV_REWARDS: ViewRequirement(
-                SampleBatch.REWARDS, shift=-1),
-            SampleBatch.DONES: ViewRequirement(sampling=False),
-            SampleBatch.VF_PREDS: ViewRequirement(sampling=False),
-        }
 
     @PublicAPI
     def get_initial_state(self) -> List[np.ndarray]:
@@ -241,23 +227,18 @@
                    is_training: bool = True) -> (TensorType, List[TensorType]):
         """Convenience function that calls this model with a tensor batch.
 
-        Note: This will be replaced by the Trajectory View API in the future:
-        >>> input_dict = get_trajectory_view(model, train_batch, is_training)
-        >>> model(input_dict)
-
         All this does is unpack the tensor batch to call this model with the
         right input dict, state, and seq len arguments.
         """
+
         input_dict = {
             "obs": train_batch[SampleBatch.CUR_OBS],
             "is_training": is_training,
         }
         if SampleBatch.PREV_ACTIONS in train_batch:
-            input_dict["prev_actions"] = \
-                train_batch[SampleBatch.PREV_ACTIONS]
+            input_dict["prev_actions"] = train_batch[SampleBatch.PREV_ACTIONS]
         if SampleBatch.PREV_REWARDS in train_batch:
-            input_dict["prev_rewards"] = \
-                train_batch[SampleBatch.PREV_REWARDS]
+            input_dict["prev_rewards"] = train_batch[SampleBatch.PREV_REWARDS]
         states = []
         i = 0
         while "state_in_{}".format(i) in train_batch:
@@ -275,15 +256,6 @@
         generating training batches.
 
         Returns:
-<<<<<<< HEAD
-            Dict[str, ViewRequirement]: The view requirements as a dict mapping
-                column names e.g. "obs" to config dicts containing supported
-                fields.
-        """
-        # Default implementation for simple RL model:
-        # Single requirement: Pass current obs as input.
-        return self._trajectory_view
-=======
             Dict[str, ViewRequirement]: The view requirements dict, mapping
                 each view key (which will be available in input_dicts) to
                 an underlying requirement (actual data, timestep shift, etc..).
@@ -293,7 +265,6 @@
         return {
             SampleBatch.OBS: ViewRequirement(),
         }
->>>>>>> 2b53d070
 
     def import_from_h5(self, h5_file: str) -> None:
         """Imports weights from an h5 file.
