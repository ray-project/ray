from collections import OrderedDict
import contextlib
import gym
from gym.spaces import Box
import numpy as np
from typing import Dict, List, Any, Union

from ray.rllib.models.preprocessors import get_preprocessor, \
    RepeatedValuesPreprocessor
from ray.rllib.models.repeated_values import RepeatedValues
from ray.rllib.policy.sample_batch import SampleBatch
from ray.rllib.policy.view_requirement import ViewRequirement
from ray.rllib.utils.annotations import DeveloperAPI, PublicAPI
from ray.rllib.utils.framework import try_import_tf, try_import_torch, \
    TensorType
from ray.rllib.utils.spaces.repeated import Repeated
from ray.rllib.utils.typing import ModelConfigDict, TensorStructType

tf1, tf, tfv = try_import_tf()
torch, _ = try_import_torch()


@PublicAPI
class ModelV2:
    """Defines an abstract neural network model for use with RLlib.

    Custom models should extend either TFModelV2 or TorchModelV2 instead of
    this class directly.

    Data flow:
        obs -> forward() -> model_out
               value_function() -> V(s)
    """

    def __init__(self, obs_space: gym.spaces.Space,
                 action_space: gym.spaces.Space, num_outputs: int,
                 model_config: ModelConfigDict, name: str, framework: str):
        """Initializes a ModelV2 object.

        This method should create any variables used by the model.

        Args:
            obs_space (gym.spaces.Space): Observation space of the target gym
                env. This may have an `original_space` attribute that
                specifies how to unflatten the tensor into a ragged tensor.
            action_space (gym.spaces.Space): Action space of the target gym
                env.
            num_outputs (int): Number of output units of the model.
            model_config (ModelConfigDict): Config for the model, documented
                in ModelCatalog.
            name (str): Name (scope) for the model.
            framework (str): Either "tf" or "torch".
        """

        self.obs_space: gym.spaces.Space = obs_space
        self.action_space: gym.spaces.Space = action_space
        self.num_outputs: int = num_outputs
        self.model_config: ModelConfigDict = model_config
        self.name: str = name or "default_model"
        self.framework: str = framework
        self._last_output = None
        self.time_major = self.model_config.get("_time_major")
        # Basic view requirement for all models: Use the observation as input.
        self.inference_view_requirements = {
            SampleBatch.OBS: ViewRequirement(shift=0, space=self.obs_space),
        }

    # TODO: (sven): Get rid of `get_initial_state` once Trajectory
    #  View API is supported across all of RLlib.
    @PublicAPI
    def get_initial_state(self) -> List[np.ndarray]:
        """Get the initial recurrent state values for the model.

        Returns:
            List[np.ndarray]: List of np.array objects containing the initial
                hidden state of an RNN, if applicable.

        Examples:
            >>> def get_initial_state(self):
            >>>    return [
            >>>        np.zeros(self.cell_size, np.float32),
            >>>        np.zeros(self.cell_size, np.float32),
            >>>    ]
        """
        return []

    @PublicAPI
    def forward(self, input_dict: Dict[str, TensorType],
                state: List[TensorType],
                seq_lens: TensorType) -> (TensorType, List[TensorType]):
        """Call the model with the given input tensors and state.

        Any complex observations (dicts, tuples, etc.) will be unpacked by
        __call__ before being passed to forward(). To access the flattened
        observation tensor, refer to input_dict["obs_flat"].

        This method can be called any number of times. In eager execution,
        each call to forward() will eagerly evaluate the model. In symbolic
        execution, each call to forward creates a computation graph that
        operates over the variables of this model (i.e., shares weights).

        Custom models should override this instead of __call__.

        Args:
            input_dict (dict): dictionary of input tensors, including "obs",
                "obs_flat", "prev_action", "prev_reward", "is_training",
                "eps_id", "agent_id", "infos", and "t".
            state (list): list of state tensors with sizes matching those
                returned by get_initial_state + the batch dimension
            seq_lens (Tensor): 1d tensor holding input sequence lengths

        Returns:
            (outputs, state): The model output tensor of size
                [BATCH, num_outputs], and the new RNN state.

        Examples:
            >>> def forward(self, input_dict, state, seq_lens):
            >>>     model_out, self._value_out = self.base_model(
            ...         input_dict["obs"])
            >>>     return model_out, state
        """
        raise NotImplementedError

    @PublicAPI
    def value_function(self) -> TensorType:
        """Returns the value function output for the most recent forward pass.

        Note that a `forward` call has to be performed first, before this
        methods can return anything and thus that calling this method does not
        cause an extra forward pass through the network.

        Returns:
            value estimate tensor of shape [BATCH].
        """
        raise NotImplementedError

    @PublicAPI
    def custom_loss(self, policy_loss: TensorType,
                    loss_inputs: Dict[str, TensorType]) -> TensorType:
        """Override to customize the loss function used to optimize this model.

        This can be used to incorporate self-supervised losses (by defining
        a loss over existing input and output tensors of this model), and
        supervised losses (by defining losses over a variable-sharing copy of
        this model's layers).

        You can find an runnable example in examples/custom_loss.py.

        Args:
            policy_loss (Union[List[Tensor],Tensor]): List of or single policy
                loss(es) from the policy.
            loss_inputs (dict): map of input placeholders for rollout data.

        Returns:
            Union[List[Tensor],Tensor]: List of or scalar tensor for the
                customized loss(es) for this model.
        """
        return policy_loss

    @PublicAPI
    def metrics(self) -> Dict[str, TensorType]:
        """Override to return custom metrics from your model.

        The stats will be reported as part of the learner stats, i.e.,
            info:
                learner:
                    model:
                        key1: metric1
                        key2: metric2

        Returns:
            Dict of string keys to scalar tensors.
        """
        return {}

    def __call__(
            self,
            input_dict: Dict[str, TensorType],
            state: List[Any] = None,
            seq_lens: TensorType = None) -> (TensorType, List[TensorType]):
        """Call the model with the given input tensors and state.

        This is the method used by RLlib to execute the forward pass. It calls
        forward() internally after unpacking nested observation tensors.

        Custom models should override forward() instead of __call__.

        Args:
            input_dict (dict): dictionary of input tensors, including "obs",
                "prev_action", "prev_reward", "is_training"
            state (list): list of state tensors with sizes matching those
                returned by get_initial_state + the batch dimension
            seq_lens (Tensor): 1d tensor holding input sequence lengths

        Returns:
            (outputs, state): The model output tensor of size
                [BATCH, output_spec.size] or a list of tensors corresponding to
                output_spec.shape_list, and a list of state tensors of
                [BATCH, state_size_i].
        """

        restored = input_dict.copy()
        restored["obs"] = restore_original_dimensions(
            input_dict["obs"], self.obs_space, self.framework)
        if len(input_dict["obs"].shape) > 2:
            restored["obs_flat"] = flatten(input_dict["obs"], self.framework)
        else:
            restored["obs_flat"] = input_dict["obs"]
        with self.context():
            res = self.forward(restored, state or [], seq_lens)
        if ((not isinstance(res, list) and not isinstance(res, tuple))
                or len(res) != 2):
            raise ValueError(
                "forward() must return a tuple of (output, state) tensors, "
                "got {}".format(res))
        outputs, state = res

        try:
            shape = outputs.shape
        except AttributeError:
            raise ValueError("Output is not a tensor: {}".format(outputs))
        else:
            if len(shape) != 2 or int(shape[1]) != self.num_outputs:
                raise ValueError(
                    "Expected output shape of [None, {}], got {}".format(
                        self.num_outputs, shape))
        if not isinstance(state, list):
            raise ValueError("State output is not a list: {}".format(state))

        self._last_output = outputs
        return outputs, state

    @PublicAPI
    def from_batch(self, train_batch: SampleBatch,
                   is_training: bool = True) -> (TensorType, List[TensorType]):
        """Convenience function that calls this model with a tensor batch.

        All this does is unpack the tensor batch to call this model with the
        right input dict, state, and seq len arguments.
        """

<<<<<<< HEAD
        input_dict = train_batch.copy()
        #input_dict = {
        #    "obs": train_batch[SampleBatch.CUR_OBS],
        #    "is_training": is_training,
        #}
        input_dict["is_training"] = is_training
        #if SampleBatch.PREV_ACTIONS in train_batch:
        #    input_dict["prev_actions"] = train_batch[SampleBatch.PREV_ACTIONS]
        #if SampleBatch.PREV_REWARDS in train_batch:
        #    input_dict["prev_rewards"] = train_batch[SampleBatch.PREV_REWARDS]
=======
        train_batch["is_training"] = is_training
>>>>>>> 58955545
        states = []
        i = 0
        while "state_in_{}".format(i) in input_dict:
            states.append(input_dict["state_in_{}".format(i)])
            i += 1
<<<<<<< HEAD
        return self.__call__(input_dict, states, input_dict.get("seq_lens"))
=======
        ret = self.__call__(train_batch, states, train_batch.get("seq_lens"))
        del train_batch["is_training"]
        return ret
>>>>>>> 58955545

    def import_from_h5(self, h5_file: str) -> None:
        """Imports weights from an h5 file.

        Args:
            h5_file (str): The h5 file name to import weights from.

        Example:
            >>> trainer = MyTrainer()
            >>> trainer.import_policy_model_from_h5("/tmp/weights.h5")
            >>> for _ in range(10):
            >>>     trainer.train()
        """
        raise NotImplementedError

    @PublicAPI
    def last_output(self) -> TensorType:
        """Returns the last output returned from calling the model."""
        return self._last_output

    @PublicAPI
    def context(self) -> contextlib.AbstractContextManager:
        """Returns a contextmanager for the current forward pass."""
        return NullContextManager()

    @PublicAPI
    def variables(self, as_dict: bool = False
                  ) -> Union[List[TensorType], Dict[str, TensorType]]:
        """Returns the list (or a dict) of variables for this model.

        Args:
            as_dict(bool): Whether variables should be returned as dict-values
                (using descriptive keys).

        Returns:
            Union[List[any],Dict[str,any]]: The list (or dict if `as_dict` is
                True) of all variables of this ModelV2.
        """
        raise NotImplementedError

    @PublicAPI
    def trainable_variables(
            self, as_dict: bool = False
    ) -> Union[List[TensorType], Dict[str, TensorType]]:
        """Returns the list of trainable variables for this model.

        Args:
            as_dict(bool): Whether variables should be returned as dict-values
                (using descriptive keys).

        Returns:
            Union[List[any],Dict[str,any]]: The list (or dict if `as_dict` is
                True) of all trainable (tf)/requires_grad (torch) variables
                of this ModelV2.
        """
        raise NotImplementedError

    @PublicAPI
    def is_time_major(self) -> bool:
        """If True, data for calling this ModelV2 must be in time-major format.

        Returns
            bool: Whether this ModelV2 requires a time-major (TxBx...) data
                format.
        """
        return self.time_major is True

    @PublicAPI
    def update_view_requirements_from_init_state(self):
        # Add state-ins to this model's view.
        for i, state in enumerate(self.get_initial_state()):
            self.inference_view_requirements["state_in_{}".format(i)] = \
                ViewRequirement(
                    "state_out_{}".format(i),
                    shift=-1,
                    space=Box(-1.0, 1.0, shape=state.shape))
            self.inference_view_requirements["state_out_{}".format(i)] = \
                ViewRequirement(space=Box(-1.0, 1.0, shape=state.shape))


class NullContextManager:
    """No-op context manager"""

    def __init__(self):
        pass

    def __enter__(self):
        pass

    def __exit__(self, *args):
        pass


@DeveloperAPI
def flatten(obs: TensorType, framework: str) -> TensorType:
    """Flatten the given tensor."""
    if framework in ["tf2", "tf", "tfe"]:
        return tf1.keras.layers.Flatten()(obs)
    elif framework == "torch":
        assert torch is not None
        return torch.flatten(obs, start_dim=1)
    else:
        raise NotImplementedError("flatten", framework)


@DeveloperAPI
def restore_original_dimensions(obs: TensorType,
                                obs_space: gym.spaces.Space,
                                tensorlib: Any = tf) -> TensorStructType:
    """Unpacks Dict and Tuple space observations into their original form.

    This is needed since we flatten Dict and Tuple observations in transit
    within a SampleBatch. Before sending them to the model though, we should
    unflatten them into Dicts or Tuples of tensors.

    Args:
        obs (TensorType): The flattened observation tensor.
        obs_space (gym.spaces.Space): The flattened obs space. If this has the
            `original_space` attribute, we will unflatten the tensor to that
            shape.
        tensorlib: The library used to unflatten (reshape) the array/tensor.

    Returns:
        single tensor or dict / tuple of tensors matching the original
        observation space.
    """

    if hasattr(obs_space, "original_space"):
        if tensorlib == "tf":
            tensorlib = tf
        elif tensorlib == "torch":
            assert torch is not None
            tensorlib = torch
        return _unpack_obs(obs, obs_space.original_space, tensorlib=tensorlib)
    else:
        return obs


# Cache of preprocessors, for if the user is calling unpack obs often.
_cache = {}


def _unpack_obs(obs: TensorType, space: gym.Space,
                tensorlib: Any = tf) -> TensorStructType:
    """Unpack a flattened Dict or Tuple observation array/tensor.

    Args:
        obs: The flattened observation tensor, with last dimension equal to
            the flat size and any number of batch dimensions. For example, for
            Box(4,), the obs may have shape [B, 4], or [B, N, M, 4] in case
            the Box was nested under two Repeated spaces.
        space: The original space prior to flattening
        tensorlib: The library used to unflatten (reshape) the array/tensor
    """

    if (isinstance(space, gym.spaces.Dict)
            or isinstance(space, gym.spaces.Tuple)
            or isinstance(space, Repeated)):
        if id(space) in _cache:
            prep = _cache[id(space)]
        else:
            prep = get_preprocessor(space)(space)
            # Make an attempt to cache the result, if enough space left.
            if len(_cache) < 999:
                _cache[id(space)] = prep
        if len(obs.shape) < 2 or obs.shape[-1] != prep.shape[0]:
            raise ValueError(
                "Expected flattened obs shape of [..., {}], got {}".format(
                    prep.shape[0], obs.shape))
        offset = 0
        if tensorlib == tf:
            batch_dims = [
                v if isinstance(v, int) else v.value for v in obs.shape[:-1]
            ]
            batch_dims = [-1 if v is None else v for v in batch_dims]
        else:
            batch_dims = list(obs.shape[:-1])
        if isinstance(space, gym.spaces.Tuple):
            assert len(prep.preprocessors) == len(space.spaces), \
                (len(prep.preprocessors) == len(space.spaces))
            u = []
            for p, v in zip(prep.preprocessors, space.spaces):
                obs_slice = obs[..., offset:offset + p.size]
                offset += p.size
                u.append(
                    _unpack_obs(
                        tensorlib.reshape(obs_slice,
                                          batch_dims + list(p.shape)),
                        v,
                        tensorlib=tensorlib))
        elif isinstance(space, gym.spaces.Dict):
            assert len(prep.preprocessors) == len(space.spaces), \
                (len(prep.preprocessors) == len(space.spaces))
            u = OrderedDict()
            for p, (k, v) in zip(prep.preprocessors, space.spaces.items()):
                obs_slice = obs[..., offset:offset + p.size]
                offset += p.size
                u[k] = _unpack_obs(
                    tensorlib.reshape(obs_slice, batch_dims + list(p.shape)),
                    v,
                    tensorlib=tensorlib)
        elif isinstance(space, Repeated):
            assert isinstance(prep, RepeatedValuesPreprocessor), prep
            child_size = prep.child_preprocessor.size
            # The list lengths are stored in the first slot of the flat obs.
            lengths = obs[..., 0]
            # [B, ..., 1 + max_len * child_sz] -> [B, ..., max_len, child_sz]
            with_repeat_dim = tensorlib.reshape(
                obs[..., 1:], batch_dims + [space.max_len, child_size])
            # Retry the unpack, dropping the List container space.
            u = _unpack_obs(
                with_repeat_dim, space.child_space, tensorlib=tensorlib)
            return RepeatedValues(
                u, lengths=lengths, max_len=prep._obs_space.max_len)
        else:
            assert False, space
        return u
    else:
        return obs<|MERGE_RESOLUTION|>--- conflicted
+++ resolved
@@ -1,7 +1,6 @@
 from collections import OrderedDict
 import contextlib
 import gym
-from gym.spaces import Box
 import numpy as np
 from typing import Dict, List, Any, Union
 
@@ -239,32 +238,15 @@
         right input dict, state, and seq len arguments.
         """
 
-<<<<<<< HEAD
-        input_dict = train_batch.copy()
-        #input_dict = {
-        #    "obs": train_batch[SampleBatch.CUR_OBS],
-        #    "is_training": is_training,
-        #}
-        input_dict["is_training"] = is_training
-        #if SampleBatch.PREV_ACTIONS in train_batch:
-        #    input_dict["prev_actions"] = train_batch[SampleBatch.PREV_ACTIONS]
-        #if SampleBatch.PREV_REWARDS in train_batch:
-        #    input_dict["prev_rewards"] = train_batch[SampleBatch.PREV_REWARDS]
-=======
         train_batch["is_training"] = is_training
->>>>>>> 58955545
         states = []
         i = 0
-        while "state_in_{}".format(i) in input_dict:
-            states.append(input_dict["state_in_{}".format(i)])
+        while "state_in_{}".format(i) in train_batch:
+            states.append(train_batch["state_in_{}".format(i)])
             i += 1
-<<<<<<< HEAD
-        return self.__call__(input_dict, states, input_dict.get("seq_lens"))
-=======
         ret = self.__call__(train_batch, states, train_batch.get("seq_lens"))
         del train_batch["is_training"]
         return ret
->>>>>>> 58955545
 
     def import_from_h5(self, h5_file: str) -> None:
         """Imports weights from an h5 file.
@@ -331,18 +313,6 @@
                 format.
         """
         return self.time_major is True
-
-    @PublicAPI
-    def update_view_requirements_from_init_state(self):
-        # Add state-ins to this model's view.
-        for i, state in enumerate(self.get_initial_state()):
-            self.inference_view_requirements["state_in_{}".format(i)] = \
-                ViewRequirement(
-                    "state_out_{}".format(i),
-                    shift=-1,
-                    space=Box(-1.0, 1.0, shape=state.shape))
-            self.inference_view_requirements["state_out_{}".format(i)] = \
-                ViewRequirement(space=Box(-1.0, 1.0, shape=state.shape))
 
 
 class NullContextManager:
