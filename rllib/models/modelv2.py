--- conflicted
+++ resolved
@@ -41,15 +41,6 @@
         This method should create any variables used by the model.
 
         Args:
-<<<<<<< HEAD
-            obs_space (gym.spaces.Space): Observation space of the target gym env.
-                This may have an `original_space` attribute that specifies how to
-                unflatten the tensor into a ragged tensor.
-            action_space (gym.spaces.Space): Action space of the target gym env.
-            num_outputs (int): Number of output units of the model.
-            model_config (ModelConfigDict): Config for the model, documented in
-                ModelCatalog.
-=======
             obs_space (gym.spaces.Space): Observation space of the target gym
                 env. This may have an `original_space` attribute that
                 specifies how to unflatten the tensor into a ragged tensor.
@@ -58,7 +49,6 @@
             num_outputs (int): Number of output units of the model.
             model_config (ModelConfigDict): Config for the model, documented
                 in ModelCatalog.
->>>>>>> 1efb3bcc
             name (str): Name (scope) for the model.
             framework (str): Either "tf" or "torch".
         """
@@ -250,11 +240,6 @@
             i += 1
         return self.__call__(input_dict, states, train_batch.get("seq_lens"))
 
-<<<<<<< HEAD
-    def get_view_requirements(self, is_training=False):
-        """Returns a list of ViewRequirements for this Model (or None).
-
-=======
     def get_view_requirements(
             self,
             is_training: bool = False) -> Dict[str, ViewRequirement]:
@@ -262,7 +247,6 @@
 
         Note: This is an experimental API method.
 
->>>>>>> 1efb3bcc
         A ViewRequirement object tells the caller of this Model, which
         data at which timesteps are needed by this Model. This could be a
         sequence of past observations, internal-states, previous rewards, or
@@ -273,24 +257,16 @@
                 training or inference (default).
 
         Returns:
-<<<<<<< HEAD
-            Optional[Dict[str, Dict]]: The view requirements as a dict mapping
-=======
             Dict[str, ViewRequirement]: The view requirements as a dict mapping
->>>>>>> 1efb3bcc
                 column names e.g. "obs" to config dicts containing supported
                 fields.
                 TODO: (sven) Currently only `timesteps==0` can be setup.
         """
-<<<<<<< HEAD
-        return None
-=======
         # Default implementation for simple RL model:
         # Single requirement: Pass current obs as input.
         return {
             SampleBatch.CUR_OBS: ViewRequirement(timesteps=0),
         }
->>>>>>> 1efb3bcc
 
     def import_from_h5(self, h5_file):
         """Imports weights from an h5 file.
