--- conflicted
+++ resolved
@@ -19,11 +19,7 @@
         >>> logp = action_dist.logp(action)
         >>> kl = action_dist.kl(action_dist2)
         >>> entropy = action_dist.entropy()
-<<<<<<< HEAD
         >>> max_likelihood_action = action_dist.max_likelihood()
-
-=======
->>>>>>> 688e8a14
     """
 
     @abc.abstractmethod
