--- conflicted
+++ resolved
@@ -49,11 +49,7 @@
         if temperature != 1.0:
             assert temperature > 0.0, \
                 "Categorical `temperature` must be > 0.0!"
-<<<<<<< HEAD
-        inputs /= temperature
-=======
             inputs /= temperature
->>>>>>> a67edc40
         super().__init__(inputs, model)
         self.dist = torch.distributions.categorical.Categorical(
             logits=self.inputs)
