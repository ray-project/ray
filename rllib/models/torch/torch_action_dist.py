--- conflicted
+++ resolved
@@ -37,24 +37,21 @@
     """Wrapper class for PyTorch Categorical distribution."""
 
     @override(ActionDistribution)
-    def __init__(self, inputs):  # , model):
+    def __init__(self, inputs, model):
         self.dist = torch.distributions.categorical.Categorical(logits=inputs)
 
     @override(ActionDistribution)
     def deterministic_sample(self):
         return self.dist.probs.argmax(dim=1)
 
-<<<<<<< HEAD
     @override(ActionDistribution)
     def sampled_action_logp(self):
         assert self.last_sample is not None
         return self.logp(self.last_sample)
 
-=======
->>>>>>> 0e430555
     @staticmethod
     @override(ActionDistribution)
-    def required_model_output_shape(action_space):  # , model_config):
+    def required_model_output_shape(action_space, model_config):
         return action_space.n
 
 
@@ -62,7 +59,7 @@
     """Wrapper class for PyTorch Normal distribution."""
 
     @override(ActionDistribution)
-    def __init__(self, inputs):  # , model):
+    def __init__(self, inputs, model):
         mean, log_std = torch.chunk(inputs, 2, dim=1)
         self.dist = torch.distributions.normal.Normal(mean, torch.exp(log_std))
 
@@ -76,5 +73,5 @@
 
     @staticmethod
     @override(ActionDistribution)
-    def required_model_output_shape(action_space):  # , model_config):
+    def required_model_output_shape(action_space, model_config):
         return np.prod(action_space.shape) * 2