--- conflicted
+++ resolved
@@ -482,15 +482,10 @@
         return np.prod(action_space.shape, dtype=np.int32)
 
 
-<<<<<<< HEAD
-@DeveloperAPI
+@OldAPIStack
 class TorchMultiActionDistribution(
     MultiActionDistributionMixIn, TorchDistributionWrapper
 ):
-=======
-@OldAPIStack
-class TorchMultiActionDistribution(TorchDistributionWrapper):
->>>>>>> 3a49a366
     """Action distribution that operates on multiple, possibly nested actions."""
 
     def __init__(self, inputs, model, *, child_distributions, input_lens, action_space):
