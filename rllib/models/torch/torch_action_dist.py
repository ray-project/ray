import functools
from math import log
import numpy as np

from ray.rllib.models.action_dist import ActionDistribution
from ray.rllib.utils import try_import_tree
from ray.rllib.utils.annotations import override
from ray.rllib.utils.framework import try_import_torch
from ray.rllib.utils.numpy import SMALL_NUMBER, MIN_LOG_NN_OUTPUT, \
    MAX_LOG_NN_OUTPUT
from ray.rllib.utils.space_utils import get_base_struct_from_space
from ray.rllib.utils.torch_ops import atanh

torch, nn = try_import_torch()
tree = try_import_tree()


class TorchDistributionWrapper(ActionDistribution):
    """Wrapper class for torch.distributions."""

    @override(ActionDistribution)
    def __init__(self, inputs, model):
        if not isinstance(inputs, torch.Tensor):
            inputs = torch.Tensor(inputs)
        super().__init__(inputs, model)
        # Store the last sample here.
        self.last_sample = None

    @override(ActionDistribution)
    def logp(self, actions):
        return self.dist.log_prob(actions)

    @override(ActionDistribution)
    def entropy(self):
        return self.dist.entropy()

    @override(ActionDistribution)
    def kl(self, other):
        return torch.distributions.kl.kl_divergence(self.dist, other.dist)

    @override(ActionDistribution)
    def sample(self):
        self.last_sample = self.dist.sample()
        return self.last_sample

    @override(ActionDistribution)
    def sampled_action_logp(self):
        assert self.last_sample is not None
        return self.logp(self.last_sample)


class TorchCategorical(TorchDistributionWrapper):
    """Wrapper class for PyTorch Categorical distribution."""

    @override(ActionDistribution)
    def __init__(self, inputs, model=None, temperature=1.0):
        if temperature != 1.0:
            assert temperature > 0.0, \
                "Categorical `temperature` must be > 0.0!"
            inputs /= temperature
        super().__init__(inputs, model)
        self.dist = torch.distributions.categorical.Categorical(
            logits=self.inputs)

    @override(ActionDistribution)
    def deterministic_sample(self):
        self.last_sample = self.dist.probs.argmax(dim=1)
        return self.last_sample

    @staticmethod
    @override(ActionDistribution)
    def required_model_output_shape(action_space, model_config):
        return action_space.n


class TorchMultiCategorical(TorchDistributionWrapper):
    """MultiCategorical distribution for MultiDiscrete action spaces."""

    @override(TorchDistributionWrapper)
    def __init__(self, inputs, model, input_lens):
        super().__init__(inputs, model)
        # If input_lens is np.ndarray or list, force-make it a tuple.
        inputs_split = self.inputs.split(tuple(input_lens), dim=1)
        self.cats = [
            torch.distributions.categorical.Categorical(logits=input_)
            for input_ in inputs_split
        ]

    @override(TorchDistributionWrapper)
    def sample(self):
        arr = [cat.sample() for cat in self.cats]
        self.last_sample = torch.stack(arr, dim=1)
        return self.last_sample

    @override(ActionDistribution)
    def deterministic_sample(self):
        arr = [torch.argmax(cat.probs, -1) for cat in self.cats]
        self.last_sample = torch.stack(arr, dim=1)
        return self.last_sample

    @override(TorchDistributionWrapper)
    def logp(self, actions):
        # # If tensor is provided, unstack it into list.
        if isinstance(actions, torch.Tensor):
            actions = torch.unbind(actions, dim=1)
        logps = torch.stack(
            [cat.log_prob(act) for cat, act in zip(self.cats, actions)])
        return torch.sum(logps, dim=0)

    @override(ActionDistribution)
    def multi_entropy(self):
        return torch.stack([cat.entropy() for cat in self.cats], dim=1)

    @override(TorchDistributionWrapper)
    def entropy(self):
        return torch.sum(self.multi_entropy(), dim=1)

    @override(ActionDistribution)
    def multi_kl(self, other):
        return torch.stack(
            [
                torch.distributions.kl.kl_divergence(cat, oth_cat)
                for cat, oth_cat in zip(self.cats, other.cats)
            ],
            dim=1,
        )

    @override(TorchDistributionWrapper)
    def kl(self, other):
        return torch.sum(self.multi_kl(other), dim=1)

    @staticmethod
    @override(ActionDistribution)
    def required_model_output_shape(action_space, model_config):
        return np.sum(action_space.nvec)


class TorchDiagGaussian(TorchDistributionWrapper):
    """Wrapper class for PyTorch Normal distribution."""

    @override(ActionDistribution)
    def __init__(self, inputs, model):
        super().__init__(inputs, model)
        mean, log_std = torch.chunk(inputs, 2, dim=1)
        self.dist = torch.distributions.normal.Normal(mean, torch.exp(log_std))

    @override(ActionDistribution)
    def deterministic_sample(self):
        self.last_sample = self.dist.mean
        return self.last_sample

    @override(TorchDistributionWrapper)
    def logp(self, actions):
        return super().logp(actions).sum(-1)

    @override(TorchDistributionWrapper)
    def entropy(self):
        return super().entropy().sum(-1)

    @override(TorchDistributionWrapper)
    def kl(self, other):
        return super().kl(other).sum(-1)

    @staticmethod
    @override(ActionDistribution)
    def required_model_output_shape(action_space, model_config):
        return np.prod(action_space.shape) * 2


class TorchSquashedGaussian(TorchDistributionWrapper):
    """A tanh-squashed Gaussian distribution defined by: mean, std, low, high.

    The distribution will never return low or high exactly, but
    `low`+SMALL_NUMBER or `high`-SMALL_NUMBER respectively.
    """

    def __init__(self, inputs, model, low=-1.0, high=1.0):
        """Parameterizes the distribution via `inputs`.

        Args:
            low (float): The lowest possible sampling value
                (excluding this value).
            high (float): The highest possible sampling value
                (excluding this value).
        """
        super().__init__(inputs, model)
        # Split inputs into mean and log(std).
        mean, log_std = torch.chunk(self.inputs, 2, dim=-1)
        # Clip `scale` values (coming from NN) to reasonable values.
        log_std = torch.clamp(log_std, MIN_LOG_NN_OUTPUT, MAX_LOG_NN_OUTPUT)
        std = torch.exp(log_std)
        self.dist = torch.distributions.normal.Normal(mean, std)
        assert np.all(np.less(low, high))
        self.low = low
        self.high = high

    @override(ActionDistribution)
    def deterministic_sample(self):
        self.last_sample = self._squash(self.dist.mean)
        return self.last_sample

    @override(TorchDistributionWrapper)
    def sample(self):
        # Use the reparameterization version of `dist.sample` to allow for
        # the results to be backprop'able e.g. in a loss term.
        normal_sample = self.dist.rsample()
        self.last_sample = self._squash(normal_sample)
        return self.last_sample

    @override(ActionDistribution)
    def logp(self, x):
        # Unsquash values (from [low,high] to ]-inf,inf[)
        unsquashed_values = self._unsquash(x)
        # Get log prob of unsquashed values from our Normal.
        log_prob_gaussian = self.dist.log_prob(unsquashed_values)
        # For safety reasons, clamp somehow, only then sum up.
        log_prob_gaussian = torch.clamp(log_prob_gaussian, -100, 100)
        log_prob_gaussian = torch.sum(log_prob_gaussian, dim=-1)
        # Get log-prob for squashed Gaussian.
        unsquashed_values_tanhd = torch.tanh(unsquashed_values)
        log_prob = log_prob_gaussian - torch.sum(
            torch.log(1 - unsquashed_values_tanhd**2 + SMALL_NUMBER), dim=-1)
        return log_prob

    def _squash(self, raw_values):
        # Returned values are within [low, high] (including `low` and `high`).
        squashed = ((torch.tanh(raw_values) + 1.0) / 2.0) * \
            (self.high - self.low) + self.low
        return torch.clamp(squashed, self.low, self.high)

    def _unsquash(self, values):
        normed_values = (values - self.low) / (self.high - self.low) * 2.0 - \
                        1.0
        # Stabilize input to atanh.
        save_normed_values = torch.clamp(normed_values, -1.0 + SMALL_NUMBER,
                                         1.0 - SMALL_NUMBER)
        unsquashed = atanh(save_normed_values)
        return unsquashed


class TorchBeta(TorchDistributionWrapper):
    """
    A Beta distribution is defined on the interval [0, 1] and parameterized by
    shape parameters alpha and beta (also called concentration parameters).

    PDF(x; alpha, beta) = x**(alpha - 1) (1 - x)**(beta - 1) / Z
        with Z = Gamma(alpha) Gamma(beta) / Gamma(alpha + beta)
        and Gamma(n) = (n - 1)!
    """

    def __init__(self, inputs, model, low=0.0, high=1.0):
        super().__init__(inputs, model)
        # Stabilize input parameters (possibly coming from a linear layer).
        self.inputs = torch.clamp(self.inputs, log(SMALL_NUMBER),
                                  -log(SMALL_NUMBER))
        self.inputs = torch.log(torch.exp(self.inputs) + 1.0) + 1.0
        self.low = low
        self.high = high
        alpha, beta = torch.chunk(self.inputs, 2, dim=-1)
        # Note: concentration0==beta, concentration1=alpha (!)
        self.dist = torch.distributions.Beta(
            concentration1=alpha, concentration0=beta)

    @override(ActionDistribution)
    def deterministic_sample(self):
        self.last_sample = self._squash(self.dist.mean)
        return self.last_sample

    @override(TorchDistributionWrapper)
    def sample(self):
        # Use the reparameterization version of `dist.sample` to allow for
        # the results to be backprop'able e.g. in a loss term.
        normal_sample = self.dist.rsample()
        self.last_sample = self._squash(normal_sample)
        return self.last_sample

    @override(ActionDistribution)
    def logp(self, x):
        unsquashed_values = self._unsquash(x)
        return torch.sum(self.dist.log_prob(unsquashed_values), dim=-1)

    def _squash(self, raw_values):
        return raw_values * (self.high - self.low) + self.low

    def _unsquash(self, values):
        return (values - self.low) / (self.high - self.low)


class TorchDeterministic(TorchDistributionWrapper):
    """Action distribution that returns the input values directly.

    This is similar to DiagGaussian with standard deviation zero (thus only
    requiring the "mean" values as NN output).
    """

    @override(ActionDistribution)
    def deterministic_sample(self):
        return self.inputs

    @override(TorchDistributionWrapper)
    def sampled_action_logp(self):
        return 0.0

    @override(TorchDistributionWrapper)
    def sample(self):
        return self.deterministic_sample()

    @staticmethod
    @override(ActionDistribution)
    def required_model_output_shape(action_space, model_config):
        return np.prod(action_space.shape)


class TorchMultiActionDistribution(TorchDistributionWrapper):
<<<<<<< HEAD
    """Action distribution that operates for list of (flattened) actions.

    Args:
        inputs (Tensor list): A list of tensors from which to compute samples.
    """

    def __init__(self,
                 inputs,
                 model,
                 *,
                 child_distributions,
                 input_lens,
                 action_space,
                 action_space_struct=None):

=======
    """Action distribution that operates on multiple, possibly nested actions.
    """

    def __init__(self, inputs, model, *, child_distributions, input_lens,
                 action_space):
        """Initializes a TorchMultiActionDistribution object.

        Args:
            inputs (torch.Tensor): A single tensor of shape [BATCH, size].
            model (ModelV2): The ModelV2 object used to produce inputs for this
                distribution.
            child_distributions (any[torch.Tensor]): Any struct
                that contains the child distribution classes to use to
                instantiate the child distributions from `inputs`. This could
                be an already flattened list or a struct according to
                `action_space`.
            input_lens (any[int]): A flat list or a nested struct of input
                split lengths used to split `inputs`.
            action_space (Union[gym.spaces.Dict,gym.spaces.Tuple]): The complex
                and possibly nested action space.
        """
>>>>>>> 499ad5fb
        if not isinstance(inputs, torch.Tensor):
            inputs = torch.Tensor(inputs)
        super().__init__(inputs, model)

<<<<<<< HEAD
        self.action_space_struct = action_space_struct
        if self.action_space_struct is None:
            self.action_space_struct = get_base_struct_from_space(action_space)
        split_inputs = torch.split(inputs, input_lens, dim=1)
        self.flat_child_distributions = tree.map_structure(
            lambda dist, input_: dist(input_, model), child_distributions,
=======
        self.action_space_struct = get_base_struct_from_space(action_space)

        input_lens = tree.flatten(input_lens)
        flat_child_distributions = tree.flatten(child_distributions)
        split_inputs = torch.split(inputs, input_lens, dim=1)
        self.flat_child_distributions = tree.map_structure(
            lambda dist, input_: dist(input_, model), flat_child_distributions,
>>>>>>> 499ad5fb
            list(split_inputs))

    @override(ActionDistribution)
    def logp(self, x):
        if isinstance(x, np.ndarray):
            x = torch.Tensor(x)
        # Single tensor input (all merged).
        if isinstance(x, torch.Tensor):
            split_indices = []
            for dist in self.flat_child_distributions:
                if isinstance(dist, TorchCategorical):
                    split_indices.append(1)
                else:
                    split_indices.append(dist.sample().size()[1])
            split_x = list(torch.split(x, split_indices, dim=1))
        # Structured or flattened (by single action component) input.
        else:
            split_x = tree.flatten(x)

        def map_(val, dist):
            # Remove extra categorical dimension.
            if isinstance(dist, TorchCategorical):
                val = torch.squeeze(val, dim=-1).int()
            return dist.logp(val)

        # Remove extra categorical dimension and take the logp of each
        # component.
        flat_logps = tree.map_structure(map_, split_x,
                                        self.flat_child_distributions)

        return functools.reduce(lambda a, b: a + b, flat_logps)

    @override(ActionDistribution)
    def kl(self, other):
        kl_list = [
            d.kl(o) for d, o in zip(self.flat_child_distributions,
                                    other.flat_child_distributions)
        ]
        return functools.reduce(lambda a, b: a + b, kl_list)

    @override(ActionDistribution)
    def entropy(self):
        entropy_list = [d.entropy() for d in self.flat_child_distributions]
        return functools.reduce(lambda a, b: a + b, entropy_list)

    @override(ActionDistribution)
    def sample(self):
        child_distributions = tree.unflatten_as(self.action_space_struct,
                                                self.flat_child_distributions)
        return tree.map_structure(lambda s: s.sample(), child_distributions)

    @override(ActionDistribution)
    def deterministic_sample(self):
        child_distributions = tree.unflatten_as(self.action_space_struct,
                                                self.flat_child_distributions)
        return tree.map_structure(lambda s: s.deterministic_sample(),
                                  child_distributions)

    @override(TorchDistributionWrapper)
    def sampled_action_logp(self):
        p = self.flat_child_distributions[0].sampled_action_logp()
        for c in self.flat_child_distributions[1:]:
            p += c.sampled_action_logp()
        return p<|MERGE_RESOLUTION|>--- conflicted
+++ resolved
@@ -312,23 +312,6 @@
 
 
 class TorchMultiActionDistribution(TorchDistributionWrapper):
-<<<<<<< HEAD
-    """Action distribution that operates for list of (flattened) actions.
-
-    Args:
-        inputs (Tensor list): A list of tensors from which to compute samples.
-    """
-
-    def __init__(self,
-                 inputs,
-                 model,
-                 *,
-                 child_distributions,
-                 input_lens,
-                 action_space,
-                 action_space_struct=None):
-
-=======
     """Action distribution that operates on multiple, possibly nested actions.
     """
 
@@ -350,19 +333,10 @@
             action_space (Union[gym.spaces.Dict,gym.spaces.Tuple]): The complex
                 and possibly nested action space.
         """
->>>>>>> 499ad5fb
         if not isinstance(inputs, torch.Tensor):
             inputs = torch.Tensor(inputs)
         super().__init__(inputs, model)
 
-<<<<<<< HEAD
-        self.action_space_struct = action_space_struct
-        if self.action_space_struct is None:
-            self.action_space_struct = get_base_struct_from_space(action_space)
-        split_inputs = torch.split(inputs, input_lens, dim=1)
-        self.flat_child_distributions = tree.map_structure(
-            lambda dist, input_: dist(input_, model), child_distributions,
-=======
         self.action_space_struct = get_base_struct_from_space(action_space)
 
         input_lens = tree.flatten(input_lens)
@@ -370,7 +344,6 @@
         split_inputs = torch.split(inputs, input_lens, dim=1)
         self.flat_child_distributions = tree.map_structure(
             lambda dist, input_: dist(input_, model), flat_child_distributions,
->>>>>>> 499ad5fb
             list(split_inputs))
 
     @override(ActionDistribution)
