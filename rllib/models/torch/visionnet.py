import numpy as np

from ray.rllib.models.torch.torch_modelv2 import TorchModelV2
from ray.rllib.models.torch.misc import normc_initializer, same_padding, \
    SlimConv2d, SlimFC
from ray.rllib.models.tf.visionnet_v1 import _get_filter_config
from ray.rllib.utils.annotations import override
from ray.rllib.utils.framework import get_activation_fn, try_import_torch

_, nn = try_import_torch()


class VisionNetwork(TorchModelV2, nn.Module):
    """Generic vision network."""

    def __init__(self, obs_space, action_space, num_outputs, model_config,
                 name):
        TorchModelV2.__init__(self, obs_space, action_space, num_outputs,
                              model_config, name)
        nn.Module.__init__(self)

        activation = get_activation_fn(
            model_config.get("conv_activation"), framework="torch")
        filters = model_config.get("conv_filters")
        if not filters:
            filters = _get_filter_config(obs_space.shape)
        no_final_linear = model_config.get("no_final_linear")
        vf_share_layers = model_config.get("vf_share_layers")

<<<<<<< HEAD
=======
        # Whether the last layer is the output of a Flattened (rather than
        # a n x (1,1) Conv2D).
>>>>>>> 432ce1be
        self.last_layer_is_flattened = False
        self._logits = None

        layers = []
        (w, h, in_channels) = obs_space.shape
        in_size = [w, h]
        for out_channels, kernel, stride in filters[:-1]:
            padding, out_size = same_padding(in_size, kernel, [stride, stride])
            layers.append(
                SlimConv2d(
                    in_channels,
                    out_channels,
                    kernel,
                    stride,
                    padding,
                    activation_fn=activation))
            in_channels = out_channels
            in_size = out_size

        out_channels, kernel, stride = filters[-1]

        # No final linear: Last layer is a Conv2D and uses num_outputs.
        if no_final_linear and num_outputs:
            layers.append(
                SlimConv2d(
                    in_channels,
                    num_outputs,
                    kernel,
                    stride,
<<<<<<< HEAD
                    None,
                    activation_fn=activation))
=======
                    None,  # padding=valid
                    activation_fn=activation))
            out_channels = num_outputs
>>>>>>> 432ce1be
        # Finish network normally (w/o overriding last layer size with
        # `num_outputs`), then add another linear one of size `num_outputs`.
        else:
            layers.append(
                SlimConv2d(
                    in_channels,
                    out_channels,
                    kernel,
                    stride,
<<<<<<< HEAD
                    None,
                    activation_fn=activation))

=======
                    None,  # padding=valid
                    activation_fn=activation))

            # num_outputs defined. Use that to create an exact
            # `num_output`-sized (1,1)-Conv2D.
>>>>>>> 432ce1be
            if num_outputs:
                in_size = [
                    np.ceil((in_size[0] - kernel[0]) / stride),
                    np.ceil((in_size[1] - kernel[1]) / stride)
                ]
                padding, _ = same_padding(in_size, [1, 1], [1, 1])
                self._logits = SlimConv2d(
                    out_channels,
                    num_outputs, [1, 1],
                    1,
                    padding,
                    activation_fn=None)
<<<<<<< HEAD
=======
            # num_outputs not known -> Flatten, then set self.num_outputs
            # to the resulting number of nodes.
>>>>>>> 432ce1be
            else:
                self.last_layer_is_flattened = True
                layers.append(nn.Flatten())
                self.num_outputs = out_channels

        self._convs = nn.Sequential(*layers)

<<<<<<< HEAD
        #self._logits = SlimFC(
        #    out_channels, num_outputs, initializer=nn.init.xavier_uniform_)
        self._value_branch = SlimFC(
            out_channels, 1, initializer=normc_initializer())
=======
        # Build the value layers
        self._value_branch_separate = self._value_branch = None
        if vf_share_layers:
            self._value_branch = SlimFC(
                out_channels, 1, initializer=normc_initializer(0.01))
        else:
            vf_layers = []
            (w, h, in_channels) = obs_space.shape
            in_size = [w, h]
            for out_channels, kernel, stride in filters[:-1]:
                padding, out_size = same_padding(in_size, kernel,
                                                 [stride, stride])
                vf_layers.append(
                    SlimConv2d(
                        in_channels,
                        out_channels,
                        kernel,
                        stride,
                        padding,
                        activation_fn=activation))
                in_channels = out_channels
                in_size = out_size

            out_channels, kernel, stride = filters[-1]
            vf_layers.append(
                SlimConv2d(
                    in_channels,
                    out_channels,
                    kernel,
                    stride,
                    None,
                    activation_fn=activation))

            vf_layers.append(
                SlimConv2d(
                    in_channels=out_channels,
                    out_channels=1,
                    kernel=1,
                    stride=1,
                    padding=None))
            self._value_branch_separate = nn.Sequential(*vf_layers)

>>>>>>> 432ce1be
        # Holds the current "base" output (before logits layer).
        self._features = None

    @override(TorchModelV2)
    def forward(self, input_dict, state, seq_lens):
<<<<<<< HEAD
        self._features = self._convs(input_dict["obs"].float().permute(
            0, 3, 1, 2))  #self._hidden_layers(input_dict["obs"].float())
        if not self.last_layer_is_flattened:
            logits = self._logits(self._features)
            logits = logits.squeeze(3)
            logits = logits.squeeze(2)
            return logits, state
        return self._features, state
=======
        self._features = input_dict["obs"].float().permute(0, 3, 1, 2)
        conv_out = self._convs(self._features)
        # Store features to save forward pass when getting value_function out.
        if not self._value_branch_separate:
            self._features = conv_out

        if not self.last_layer_is_flattened:
            if self._logits:
                conv_out = self._logits(conv_out)
            logits = conv_out.squeeze(3)
            logits = logits.squeeze(2)
            return logits, state
        else:
            return conv_out, state
>>>>>>> 432ce1be

    @override(TorchModelV2)
    def value_function(self):
        assert self._features is not None, "must call forward() first"
<<<<<<< HEAD
        if not self.last_layer_is_flattened:
            features = self._features.squeeze(3).squeeze(2)
        else:
            features = self._features
        return self._value_branch(features).squeeze(1)
=======
        if self._value_branch_separate:
            value = self._value_branch_separate(self._features)
            value = value.squeeze(3)
            value = value.squeeze(2)
            return value.squeeze(1)
        else:
            if not self.last_layer_is_flattened:
                features = self._features.squeeze(3)
                features = features.squeeze(2)
            else:
                features = self._features
            return self._value_branch(features).squeeze(1)
>>>>>>> 432ce1be

    def _hidden_layers(self, obs):
        res = self._convs(obs.permute(0, 3, 1, 2))  # switch to channel-major
        res = res.squeeze(3)
        res = res.squeeze(2)
        return res<|MERGE_RESOLUTION|>--- conflicted
+++ resolved
@@ -27,11 +27,8 @@
         no_final_linear = model_config.get("no_final_linear")
         vf_share_layers = model_config.get("vf_share_layers")
 
-<<<<<<< HEAD
-=======
         # Whether the last layer is the output of a Flattened (rather than
         # a n x (1,1) Conv2D).
->>>>>>> 432ce1be
         self.last_layer_is_flattened = False
         self._logits = None
 
@@ -61,14 +58,9 @@
                     num_outputs,
                     kernel,
                     stride,
-<<<<<<< HEAD
-                    None,
-                    activation_fn=activation))
-=======
                     None,  # padding=valid
                     activation_fn=activation))
             out_channels = num_outputs
->>>>>>> 432ce1be
         # Finish network normally (w/o overriding last layer size with
         # `num_outputs`), then add another linear one of size `num_outputs`.
         else:
@@ -78,17 +70,11 @@
                     out_channels,
                     kernel,
                     stride,
-<<<<<<< HEAD
-                    None,
-                    activation_fn=activation))
-
-=======
                     None,  # padding=valid
                     activation_fn=activation))
 
             # num_outputs defined. Use that to create an exact
             # `num_output`-sized (1,1)-Conv2D.
->>>>>>> 432ce1be
             if num_outputs:
                 in_size = [
                     np.ceil((in_size[0] - kernel[0]) / stride),
@@ -101,11 +87,8 @@
                     1,
                     padding,
                     activation_fn=None)
-<<<<<<< HEAD
-=======
             # num_outputs not known -> Flatten, then set self.num_outputs
             # to the resulting number of nodes.
->>>>>>> 432ce1be
             else:
                 self.last_layer_is_flattened = True
                 layers.append(nn.Flatten())
@@ -113,12 +96,6 @@
 
         self._convs = nn.Sequential(*layers)
 
-<<<<<<< HEAD
-        #self._logits = SlimFC(
-        #    out_channels, num_outputs, initializer=nn.init.xavier_uniform_)
-        self._value_branch = SlimFC(
-            out_channels, 1, initializer=normc_initializer())
-=======
         # Build the value layers
         self._value_branch_separate = self._value_branch = None
         if vf_share_layers:
@@ -161,22 +138,11 @@
                     padding=None))
             self._value_branch_separate = nn.Sequential(*vf_layers)
 
->>>>>>> 432ce1be
         # Holds the current "base" output (before logits layer).
         self._features = None
 
     @override(TorchModelV2)
     def forward(self, input_dict, state, seq_lens):
-<<<<<<< HEAD
-        self._features = self._convs(input_dict["obs"].float().permute(
-            0, 3, 1, 2))  #self._hidden_layers(input_dict["obs"].float())
-        if not self.last_layer_is_flattened:
-            logits = self._logits(self._features)
-            logits = logits.squeeze(3)
-            logits = logits.squeeze(2)
-            return logits, state
-        return self._features, state
-=======
         self._features = input_dict["obs"].float().permute(0, 3, 1, 2)
         conv_out = self._convs(self._features)
         # Store features to save forward pass when getting value_function out.
@@ -191,18 +157,10 @@
             return logits, state
         else:
             return conv_out, state
->>>>>>> 432ce1be
 
     @override(TorchModelV2)
     def value_function(self):
         assert self._features is not None, "must call forward() first"
-<<<<<<< HEAD
-        if not self.last_layer_is_flattened:
-            features = self._features.squeeze(3).squeeze(2)
-        else:
-            features = self._features
-        return self._value_branch(features).squeeze(1)
-=======
         if self._value_branch_separate:
             value = self._value_branch_separate(self._features)
             value = value.squeeze(3)
@@ -215,7 +173,6 @@
             else:
                 features = self._features
             return self._value_branch(features).squeeze(1)
->>>>>>> 432ce1be
 
     def _hidden_layers(self, obs):
         res = self._convs(obs.permute(0, 3, 1, 2))  # switch to channel-major
