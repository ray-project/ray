--- conflicted
+++ resolved
@@ -7,12 +7,8 @@
     SlimConv2d, SlimFC
 from ray.rllib.models.utils import get_filter_config
 from ray.rllib.utils.annotations import override
-<<<<<<< HEAD
-from ray.rllib.utils.framework import get_activation_fn, try_import_torch
-from ray.rllib.utils.types import ModelConfigDict, TensorType
-=======
 from ray.rllib.utils.framework import try_import_torch
->>>>>>> 609c1b8a
+from ray.rllib.utils.typing import ModelConfigDict, TensorType
 
 _, nn = try_import_torch()
 
@@ -20,17 +16,11 @@
 class VisionNetwork(TorchModelV2, nn.Module):
     """Generic vision network."""
 
-<<<<<<< HEAD
     def __init__(self, obs_space: gym.spaces.Space,
                  action_space: gym.spaces.Space, num_outputs: int,
                  model_config: ModelConfigDict, name: str):
-=======
-    def __init__(self, obs_space, action_space, num_outputs, model_config,
-                 name):
         if not model_config.get("conv_filters"):
             model_config["conv_filters"] = get_filter_config(obs_space.shape)
-
->>>>>>> 609c1b8a
         TorchModelV2.__init__(self, obs_space, action_space, num_outputs,
                               model_config, name)
         nn.Module.__init__(self)
