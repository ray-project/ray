--- conflicted
+++ resolved
@@ -49,34 +49,20 @@
     """
 
     def __init__(self,
-<<<<<<< HEAD
-                 observation_space,
-                 action_space,
-                 num_outputs,
-                 model_config,
-                 name,
-                 num_transformer_units,
-                 attention_dim,
-                 num_heads,
-                 memory_tau,
-                 head_dim,
-                 position_wise_mlp_dim,
-                 init_gate_bias=2.0):
-=======
                  observation_space: gym.spaces.Space,
                  action_space: gym.spaces.Space,
                  num_outputs: int,
                  model_config: ModelConfigDict,
                  name: str,
-                 num_transformer_units: int,
-                 attn_dim: int,
-                 num_heads: int,
-                 memory_inference: int,
-                 memory_training: int,
-                 head_dim: int,
-                 ff_hidden_dim: int,
+                 *,
+                 num_transformer_units: int = 1,
+                 attention_dim: int = 64,
+                 num_heads: int = 2,
+                 memory_inference: int = 50,
+                 memory_training: int = 50,
+                 head_dim: int = 32,
+                 position_wise_mlp_dim: int = 32,
                  init_gate_bias: float = 2.0):
->>>>>>> 25f9f0d7
         """Initializes a GTrXLNet.
 
         Args:
@@ -95,8 +81,8 @@
                 input (plus the actual input sequence of len=max_seq_len).
                 The first transformer unit will receive this number of
                 past observations (plus the input sequence), instead.
-            head_dim (int): The dimension of a single(!) head.
-                Denoted as `d` in [3].
+            head_dim (int): The dimension of a single(!) attention head within
+                a multi-head attention unit. Denoted as `d` in [3].
             position_wise_mlp_dim (int): The dimension of the hidden layer
                 within the position-wise MLP (after the multi-head attention
                 block within one Transformer unit). This is the size of the
@@ -121,13 +107,6 @@
         self.max_seq_len = model_config["max_seq_len"]
         self.obs_dim = observation_space.shape[0]
 
-<<<<<<< HEAD
-        # Constant (non-trainable) sinusoid rel pos encoding matrix.
-        Phi = relative_position_embedding(self.max_seq_len + self.memory_tau,
-                                          self.attention_dim)
-
-=======
->>>>>>> 25f9f0d7
         self.linear_layer = SlimFC(
             in_size=self.obs_dim, out_size=self.attention_dim)
 
@@ -238,18 +217,8 @@
 
     # TODO: (sven) Deprecate this once trajectory view API has fully matured.
     @override(RecurrentNetwork)
-<<<<<<< HEAD
-    def get_initial_state(self):
-        # State is the T last observations concat'd together into one Tensor.
-        # Plus all Transformer blocks' E(l) outputs concat'd together (up to
-        # tau timesteps).
-        return [np.zeros((self.max_seq_len, self.obs_dim), np.float32)] + \
-               [np.zeros((self.memory_tau, self.attention_dim), np.float32)
-                for _ in range(self.num_transformer_units)]
-=======
     def get_initial_state(self) -> List[np.ndarray]:
         return []
->>>>>>> 25f9f0d7
 
     @override(ModelV2)
     def value_function(self) -> TensorType:
