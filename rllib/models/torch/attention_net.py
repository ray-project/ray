<<<<<<< HEAD
"""
[1] - Attention Is All You Need - Vaswani, Jones, Shazeer, Parmar,
      Uszkoreit, Gomez, Kaiser - Google Brain/Research, U Toronto - 2017.
      https://arxiv.org/pdf/1706.03762.pdf
[2] - Stabilizing Transformers for Reinforcement Learning - E. Parisotto
      et al. - DeepMind - 2019. https://arxiv.org/pdf/1910.06764.pdf
[3] - Transformer-XL: Attentive Language Models Beyond a Fixed-Length Context.
      Z. Dai, Z. Yang, et al. - Carnegie Mellon U - 2019.
      https://www.aclweb.org/anthology/P19-1285.pdf
"""
import gym
from gym.spaces import Box, Discrete, MultiDiscrete
import numpy as np
from typing import Dict, Optional, Union

from ray.rllib.models.modelv2 import ModelV2
from ray.rllib.models.torch.misc import SlimFC
from ray.rllib.models.torch.modules import (
    GRUGate,
    RelativeMultiHeadAttention,
    SkipConnection,
)
from ray.rllib.models.torch.recurrent_net import RecurrentNetwork
from ray.rllib.models.torch.torch_modelv2 import TorchModelV2
from ray.rllib.policy.sample_batch import SampleBatch
from ray.rllib.policy.view_requirement import ViewRequirement
from ray.rllib.utils.annotations import override
from ray.rllib.utils.framework import try_import_torch
from ray.rllib.utils.torch_utils import one_hot
from ray.rllib.utils.typing import ModelConfigDict, TensorType, List

torch, nn = try_import_torch()


class GTrXLNet(RecurrentNetwork, nn.Module):
    """A GTrXL net Model described in [2].

    This is still in an experimental phase.
    Can be used as a drop-in replacement for LSTMs in PPO and IMPALA.
    For an example script, see: `ray/rllib/examples/attention_net.py`.

    To use this network as a replacement for an RNN, configure your Trainer
    as follows:

    Examples:
        >> config["model"]["custom_model"] = GTrXLNet
        >> config["model"]["max_seq_len"] = 10
        >> config["model"]["custom_model_config"] = {
        >>     num_transformer_units=1,
        >>     attention_dim=32,
        >>     num_heads=2,
        >>     memory_tau=50,
        >>     etc..
        >> }
    """

    def __init__(
        self,
        observation_space: gym.spaces.Space,
        action_space: gym.spaces.Space,
        num_outputs: Optional[int],
        model_config: ModelConfigDict,
        name: str,
        *,
        num_transformer_units: int = 1,
        attention_dim: int = 64,
        num_heads: int = 2,
        memory_inference: int = 50,
        memory_training: int = 50,
        head_dim: int = 32,
        position_wise_mlp_dim: int = 32,
        init_gru_gate_bias: float = 2.0
    ):
        """Initializes a GTrXLNet.

        Args:
            num_transformer_units (int): The number of Transformer repeats to
                use (denoted L in [2]).
            attention_dim (int): The input and output dimensions of one
                Transformer unit.
            num_heads (int): The number of attention heads to use in parallel.
                Denoted as `H` in [3].
            memory_inference (int): The number of timesteps to concat (time
                axis) and feed into the next transformer unit as inference
                input. The first transformer unit will receive this number of
                past observations (plus the current one), instead.
            memory_training (int): The number of timesteps to concat (time
                axis) and feed into the next transformer unit as training
                input (plus the actual input sequence of len=max_seq_len).
                The first transformer unit will receive this number of
                past observations (plus the input sequence), instead.
            head_dim (int): The dimension of a single(!) attention head within
                a multi-head attention unit. Denoted as `d` in [3].
            position_wise_mlp_dim (int): The dimension of the hidden layer
                within the position-wise MLP (after the multi-head attention
                block within one Transformer unit). This is the size of the
                first of the two layers within the PositionwiseFeedforward. The
                second layer always has size=`attention_dim`.
            init_gru_gate_bias (float): Initial bias values for the GRU gates
                (two GRUs per Transformer unit, one after the MHA, one after
                the position-wise MLP).
        """

        super().__init__(
            observation_space, action_space, num_outputs, model_config, name
        )

        nn.Module.__init__(self)

        self.num_transformer_units = num_transformer_units
        self.attention_dim = attention_dim
        self.num_heads = num_heads
        self.memory_inference = memory_inference
        self.memory_training = memory_training
        self.head_dim = head_dim
        self.max_seq_len = model_config["max_seq_len"]
        self.obs_dim = observation_space.shape[0]

        self.linear_layer = SlimFC(in_size=self.obs_dim, out_size=self.attention_dim)

        self.layers = [self.linear_layer]

        attention_layers = []
        # 2) Create L Transformer blocks according to [2].
        for i in range(self.num_transformer_units):
            # RelativeMultiHeadAttention part.
            MHA_layer = SkipConnection(
                RelativeMultiHeadAttention(
                    in_dim=self.attention_dim,
                    out_dim=self.attention_dim,
                    num_heads=num_heads,
                    head_dim=head_dim,
                    input_layernorm=True,
                    output_activation=nn.ReLU,
                ),
                fan_in_layer=GRUGate(self.attention_dim, init_gru_gate_bias),
            )

            # Position-wise MultiLayerPerceptron part.
            E_layer = SkipConnection(
                nn.Sequential(
                    torch.nn.LayerNorm(self.attention_dim),
                    SlimFC(
                        in_size=self.attention_dim,
                        out_size=position_wise_mlp_dim,
                        use_bias=False,
                        activation_fn=nn.ReLU,
                    ),
                    SlimFC(
                        in_size=position_wise_mlp_dim,
                        out_size=self.attention_dim,
                        use_bias=False,
                        activation_fn=nn.ReLU,
                    ),
                ),
                fan_in_layer=GRUGate(self.attention_dim, init_gru_gate_bias),
            )

            # Build a list of all attanlayers in order.
            attention_layers.extend([MHA_layer, E_layer])

        # Create a Sequential such that all parameters inside the attention
        # layers are automatically registered with this top-level model.
        self.attention_layers = nn.Sequential(*attention_layers)
        self.layers.extend(attention_layers)

        # Final layers if num_outputs not None.
        self.logits = None
        self.values_out = None
        # Last value output.
        self._value_out = None
        # Postprocess GTrXL output with another hidden layer.
        if self.num_outputs is not None:
            self.logits = SlimFC(
                in_size=self.attention_dim,
                out_size=self.num_outputs,
                activation_fn=nn.ReLU,
            )

            # Value function used by all RLlib Torch RL implementations.
            self.values_out = SlimFC(
                in_size=self.attention_dim, out_size=1, activation_fn=None
            )
        else:
            self.num_outputs = self.attention_dim

        # Setup trajectory views (`memory-inference` x past memory outs).
        for i in range(self.num_transformer_units):
            space = Box(-1.0, 1.0, shape=(self.attention_dim,))
            self.view_requirements["state_in_{}".format(i)] = ViewRequirement(
                "state_out_{}".format(i),
                shift="-{}:-1".format(self.memory_inference),
                # Repeat the incoming state every max-seq-len times.
                batch_repeat_value=self.max_seq_len,
                space=space,
            )
            self.view_requirements["state_out_{}".format(i)] = ViewRequirement(
                space=space, used_for_training=False
            )

    @override(ModelV2)
    def forward(
        self, input_dict, state: List[TensorType], seq_lens: TensorType
    ) -> (TensorType, List[TensorType]):
        assert seq_lens is not None

        # Add the needed batch rank (tf Models' Input requires this).
        observations = input_dict[SampleBatch.OBS]
        # Add the time dim to observations.
        B = len(seq_lens)
        T = observations.shape[0] // B
        observations = torch.reshape(
            observations, [-1, T] + list(observations.shape[1:])
        )

        all_out = observations
        memory_outs = []
        for i in range(len(self.layers)):
            # MHA layers which need memory passed in.
            if i % 2 == 1:
                all_out = self.layers[i](all_out, memory=state[i // 2])
            # Either self.linear_layer (initial obs -> attn. dim layer) or
            # MultiLayerPerceptrons. The output of these layers is always the
            # memory for the next forward pass.
            else:
                all_out = self.layers[i](all_out)
                memory_outs.append(all_out)

        # Discard last output (not needed as a memory since it's the last
        # layer).
        memory_outs = memory_outs[:-1]

        if self.logits is not None:
            out = self.logits(all_out)
            self._value_out = self.values_out(all_out)
            out_dim = self.num_outputs
        else:
            out = all_out
            out_dim = self.attention_dim

        return torch.reshape(out, [-1, out_dim]), [
            torch.reshape(m, [-1, self.attention_dim]) for m in memory_outs
        ]

    # TODO: (sven) Deprecate this once trajectory view API has fully matured.
    @override(RecurrentNetwork)
    def get_initial_state(self) -> List[np.ndarray]:
        return []

    @override(ModelV2)
    def value_function(self) -> TensorType:
        assert (
            self._value_out is not None
        ), "Must call forward first AND must have value branch!"
        return torch.reshape(self._value_out, [-1])


class AttentionWrapper(TorchModelV2, nn.Module):
    """GTrXL wrapper serving as interface for ModelV2s that set use_attention."""

    def __init__(
        self,
        obs_space: gym.spaces.Space,
        action_space: gym.spaces.Space,
        num_outputs: int,
        model_config: ModelConfigDict,
        name: str,
    ):

        nn.Module.__init__(self)
        super().__init__(obs_space, action_space, None, model_config, name)

        self.use_n_prev_actions = model_config["attention_use_n_prev_actions"]
        self.use_n_prev_rewards = model_config["attention_use_n_prev_rewards"]

        if isinstance(action_space, Discrete):
            self.action_dim = action_space.n
        elif isinstance(action_space, MultiDiscrete):
            self.action_dim = np.product(action_space.nvec)
        elif action_space.shape is not None:
            self.action_dim = int(np.product(action_space.shape))
        else:
            self.action_dim = int(len(action_space))

        # Add prev-action/reward nodes to input to LSTM.
        if self.use_n_prev_actions:
            self.num_outputs += self.use_n_prev_actions * self.action_dim
        if self.use_n_prev_rewards:
            self.num_outputs += self.use_n_prev_rewards

        cfg = model_config

        self.attention_dim = cfg["attention_dim"]

        if self.num_outputs is not None:
            in_space = gym.spaces.Box(
                float("-inf"), float("inf"), shape=(self.num_outputs,), dtype=np.float32
            )
        else:
            in_space = obs_space

        # Construct GTrXL sub-module w/ num_outputs=None (so it does not
        # create a logits/value output; we'll do this ourselves in this wrapper
        # here).
        self.gtrxl = GTrXLNet(
            in_space,
            action_space,
            None,
            model_config,
            "gtrxl",
            num_transformer_units=cfg["attention_num_transformer_units"],
            attention_dim=self.attention_dim,
            num_heads=cfg["attention_num_heads"],
            head_dim=cfg["attention_head_dim"],
            memory_inference=cfg["attention_memory_inference"],
            memory_training=cfg["attention_memory_training"],
            position_wise_mlp_dim=cfg["attention_position_wise_mlp_dim"],
            init_gru_gate_bias=cfg["attention_init_gru_gate_bias"],
        )

        # Set final num_outputs to correct value (depending on action space).
        self.num_outputs = num_outputs

        # Postprocess GTrXL output with another hidden layer and compute
        # values.
        self._logits_branch = SlimFC(
            in_size=self.attention_dim,
            out_size=self.num_outputs,
            activation_fn=None,
            initializer=torch.nn.init.xavier_uniform_,
        )
        self._value_branch = SlimFC(
            in_size=self.attention_dim,
            out_size=1,
            activation_fn=None,
            initializer=torch.nn.init.xavier_uniform_,
        )

        self.view_requirements = self.gtrxl.view_requirements
        self.view_requirements["obs"].space = self.obs_space

        # Add prev-a/r to this model's view, if required.
        if self.use_n_prev_actions:
            self.view_requirements[SampleBatch.PREV_ACTIONS] = ViewRequirement(
                SampleBatch.ACTIONS,
                space=self.action_space,
                shift="-{}:-1".format(self.use_n_prev_actions),
            )
        if self.use_n_prev_rewards:
            self.view_requirements[SampleBatch.PREV_REWARDS] = ViewRequirement(
                SampleBatch.REWARDS, shift="-{}:-1".format(self.use_n_prev_rewards)
            )

    @override(RecurrentNetwork)
    def forward(
        self,
        input_dict: Dict[str, TensorType],
        state: List[TensorType],
        seq_lens: TensorType,
    ) -> (TensorType, List[TensorType]):
        assert seq_lens is not None
        # Push obs through "unwrapped" net's `forward()` first.
        wrapped_out, _ = self._wrapped_forward(input_dict, [], None)

        # Concat. prev-action/reward if required.
        prev_a_r = []
        if self.use_n_prev_actions:
            if isinstance(self.action_space, Discrete):
                for i in range(self.use_n_prev_actions):
                    prev_a_r.append(
                        one_hot(
                            input_dict[SampleBatch.PREV_ACTIONS][:, i].float(),
                            self.action_space,
                        )
                    )
            elif isinstance(self.action_space, MultiDiscrete):
                for i in range(
                    self.use_n_prev_actions, step=self.action_space.shape[0]
                ):
                    prev_a_r.append(
                        one_hot(
                            input_dict[SampleBatch.PREV_ACTIONS][
                                :, i : i + self.action_space.shape[0]
                            ].float(),
                            self.action_space,
                        )
                    )
            else:
                prev_a_r.append(
                    torch.reshape(
                        input_dict[SampleBatch.PREV_ACTIONS].float(),
                        [-1, self.use_n_prev_actions * self.action_dim],
                    )
                )
        if self.use_n_prev_rewards:
            prev_a_r.append(
                torch.reshape(
                    input_dict[SampleBatch.PREV_REWARDS].float(),
                    [-1, self.use_n_prev_rewards],
                )
            )

        if prev_a_r:
            wrapped_out = torch.cat([wrapped_out] + prev_a_r, dim=1)

        # Then through our GTrXL.
        input_dict["obs_flat"] = input_dict["obs"] = wrapped_out

        self._features, memory_outs = self.gtrxl(input_dict, state, seq_lens)
        model_out = self._logits_branch(self._features)
        return model_out, memory_outs

    @override(ModelV2)
    def get_initial_state(self) -> Union[List[np.ndarray], List[TensorType]]:
        return []

    @override(ModelV2)
    def value_function(self) -> TensorType:
        assert self._features is not None, "Must call forward() first!"
        return torch.reshape(self._value_branch(self._features), [-1])
=======
"""
[1] - Attention Is All You Need - Vaswani, Jones, Shazeer, Parmar,
      Uszkoreit, Gomez, Kaiser - Google Brain/Research, U Toronto - 2017.
      https://arxiv.org/pdf/1706.03762.pdf
[2] - Stabilizing Transformers for Reinforcement Learning - E. Parisotto
      et al. - DeepMind - 2019. https://arxiv.org/pdf/1910.06764.pdf
[3] - Transformer-XL: Attentive Language Models Beyond a Fixed-Length Context.
      Z. Dai, Z. Yang, et al. - Carnegie Mellon U - 2019.
      https://www.aclweb.org/anthology/P19-1285.pdf
"""
import gym
from gym.spaces import Box, Discrete, MultiDiscrete
import numpy as np
import tree  # pip install dm_tree
from typing import Dict, Optional, Union

from ray.rllib.models.modelv2 import ModelV2
from ray.rllib.models.torch.misc import SlimFC
from ray.rllib.models.torch.modules import (
    GRUGate,
    RelativeMultiHeadAttention,
    SkipConnection,
)
from ray.rllib.models.torch.recurrent_net import RecurrentNetwork
from ray.rllib.models.torch.torch_modelv2 import TorchModelV2
from ray.rllib.policy.sample_batch import SampleBatch
from ray.rllib.policy.view_requirement import ViewRequirement
from ray.rllib.utils.annotations import override
from ray.rllib.utils.framework import try_import_torch
from ray.rllib.utils.spaces.space_utils import get_base_struct_from_space
from ray.rllib.utils.torch_utils import flatten_inputs_to_1d_tensor, one_hot
from ray.rllib.utils.typing import ModelConfigDict, TensorType, List

torch, nn = try_import_torch()


class GTrXLNet(RecurrentNetwork, nn.Module):
    """A GTrXL net Model described in [2].

    This is still in an experimental phase.
    Can be used as a drop-in replacement for LSTMs in PPO and IMPALA.
    For an example script, see: `ray/rllib/examples/attention_net.py`.

    To use this network as a replacement for an RNN, configure your Trainer
    as follows:

    Examples:
        >> config["model"]["custom_model"] = GTrXLNet
        >> config["model"]["max_seq_len"] = 10
        >> config["model"]["custom_model_config"] = {
        >>     num_transformer_units=1,
        >>     attention_dim=32,
        >>     num_heads=2,
        >>     memory_tau=50,
        >>     etc..
        >> }
    """

    def __init__(
        self,
        observation_space: gym.spaces.Space,
        action_space: gym.spaces.Space,
        num_outputs: Optional[int],
        model_config: ModelConfigDict,
        name: str,
        *,
        num_transformer_units: int = 1,
        attention_dim: int = 64,
        num_heads: int = 2,
        memory_inference: int = 50,
        memory_training: int = 50,
        head_dim: int = 32,
        position_wise_mlp_dim: int = 32,
        init_gru_gate_bias: float = 2.0
    ):
        """Initializes a GTrXLNet.

        Args:
            num_transformer_units (int): The number of Transformer repeats to
                use (denoted L in [2]).
            attention_dim (int): The input and output dimensions of one
                Transformer unit.
            num_heads (int): The number of attention heads to use in parallel.
                Denoted as `H` in [3].
            memory_inference (int): The number of timesteps to concat (time
                axis) and feed into the next transformer unit as inference
                input. The first transformer unit will receive this number of
                past observations (plus the current one), instead.
            memory_training (int): The number of timesteps to concat (time
                axis) and feed into the next transformer unit as training
                input (plus the actual input sequence of len=max_seq_len).
                The first transformer unit will receive this number of
                past observations (plus the input sequence), instead.
            head_dim (int): The dimension of a single(!) attention head within
                a multi-head attention unit. Denoted as `d` in [3].
            position_wise_mlp_dim (int): The dimension of the hidden layer
                within the position-wise MLP (after the multi-head attention
                block within one Transformer unit). This is the size of the
                first of the two layers within the PositionwiseFeedforward. The
                second layer always has size=`attention_dim`.
            init_gru_gate_bias (float): Initial bias values for the GRU gates
                (two GRUs per Transformer unit, one after the MHA, one after
                the position-wise MLP).
        """

        super().__init__(
            observation_space, action_space, num_outputs, model_config, name
        )

        nn.Module.__init__(self)

        self.num_transformer_units = num_transformer_units
        self.attention_dim = attention_dim
        self.num_heads = num_heads
        self.memory_inference = memory_inference
        self.memory_training = memory_training
        self.head_dim = head_dim
        self.max_seq_len = model_config["max_seq_len"]
        self.obs_dim = observation_space.shape[0]

        self.linear_layer = SlimFC(in_size=self.obs_dim, out_size=self.attention_dim)

        self.layers = [self.linear_layer]

        attention_layers = []
        # 2) Create L Transformer blocks according to [2].
        for i in range(self.num_transformer_units):
            # RelativeMultiHeadAttention part.
            MHA_layer = SkipConnection(
                RelativeMultiHeadAttention(
                    in_dim=self.attention_dim,
                    out_dim=self.attention_dim,
                    num_heads=num_heads,
                    head_dim=head_dim,
                    input_layernorm=True,
                    output_activation=nn.ReLU,
                ),
                fan_in_layer=GRUGate(self.attention_dim, init_gru_gate_bias),
            )

            # Position-wise MultiLayerPerceptron part.
            E_layer = SkipConnection(
                nn.Sequential(
                    torch.nn.LayerNorm(self.attention_dim),
                    SlimFC(
                        in_size=self.attention_dim,
                        out_size=position_wise_mlp_dim,
                        use_bias=False,
                        activation_fn=nn.ReLU,
                    ),
                    SlimFC(
                        in_size=position_wise_mlp_dim,
                        out_size=self.attention_dim,
                        use_bias=False,
                        activation_fn=nn.ReLU,
                    ),
                ),
                fan_in_layer=GRUGate(self.attention_dim, init_gru_gate_bias),
            )

            # Build a list of all attanlayers in order.
            attention_layers.extend([MHA_layer, E_layer])

        # Create a Sequential such that all parameters inside the attention
        # layers are automatically registered with this top-level model.
        self.attention_layers = nn.Sequential(*attention_layers)
        self.layers.extend(attention_layers)

        # Final layers if num_outputs not None.
        self.logits = None
        self.values_out = None
        # Last value output.
        self._value_out = None
        # Postprocess GTrXL output with another hidden layer.
        if self.num_outputs is not None:
            self.logits = SlimFC(
                in_size=self.attention_dim,
                out_size=self.num_outputs,
                activation_fn=nn.ReLU,
            )

            # Value function used by all RLlib Torch RL implementations.
            self.values_out = SlimFC(
                in_size=self.attention_dim, out_size=1, activation_fn=None
            )
        else:
            self.num_outputs = self.attention_dim

        # Setup trajectory views (`memory-inference` x past memory outs).
        for i in range(self.num_transformer_units):
            space = Box(-1.0, 1.0, shape=(self.attention_dim,))
            self.view_requirements["state_in_{}".format(i)] = ViewRequirement(
                "state_out_{}".format(i),
                shift="-{}:-1".format(self.memory_inference),
                # Repeat the incoming state every max-seq-len times.
                batch_repeat_value=self.max_seq_len,
                space=space,
            )
            self.view_requirements["state_out_{}".format(i)] = ViewRequirement(
                space=space, used_for_training=False
            )

    @override(ModelV2)
    def forward(
        self, input_dict, state: List[TensorType], seq_lens: TensorType
    ) -> (TensorType, List[TensorType]):
        assert seq_lens is not None

        # Add the needed batch rank (tf Models' Input requires this).
        observations = input_dict[SampleBatch.OBS]
        # Add the time dim to observations.
        B = len(seq_lens)
        T = observations.shape[0] // B
        observations = torch.reshape(
            observations, [-1, T] + list(observations.shape[1:])
        )

        all_out = observations
        memory_outs = []
        for i in range(len(self.layers)):
            # MHA layers which need memory passed in.
            if i % 2 == 1:
                all_out = self.layers[i](all_out, memory=state[i // 2])
            # Either self.linear_layer (initial obs -> attn. dim layer) or
            # MultiLayerPerceptrons. The output of these layers is always the
            # memory for the next forward pass.
            else:
                all_out = self.layers[i](all_out)
                memory_outs.append(all_out)

        # Discard last output (not needed as a memory since it's the last
        # layer).
        memory_outs = memory_outs[:-1]

        if self.logits is not None:
            out = self.logits(all_out)
            self._value_out = self.values_out(all_out)
            out_dim = self.num_outputs
        else:
            out = all_out
            out_dim = self.attention_dim

        return torch.reshape(out, [-1, out_dim]), [
            torch.reshape(m, [-1, self.attention_dim]) for m in memory_outs
        ]

    # TODO: (sven) Deprecate this once trajectory view API has fully matured.
    @override(RecurrentNetwork)
    def get_initial_state(self) -> List[np.ndarray]:
        return []

    @override(ModelV2)
    def value_function(self) -> TensorType:
        assert (
            self._value_out is not None
        ), "Must call forward first AND must have value branch!"
        return torch.reshape(self._value_out, [-1])


class AttentionWrapper(TorchModelV2, nn.Module):
    """GTrXL wrapper serving as interface for ModelV2s that set use_attention."""

    def __init__(
        self,
        obs_space: gym.spaces.Space,
        action_space: gym.spaces.Space,
        num_outputs: int,
        model_config: ModelConfigDict,
        name: str,
    ):

        nn.Module.__init__(self)
        super().__init__(obs_space, action_space, None, model_config, name)

        self.use_n_prev_actions = model_config["attention_use_n_prev_actions"]
        self.use_n_prev_rewards = model_config["attention_use_n_prev_rewards"]

        self.action_space_struct = get_base_struct_from_space(self.action_space)
        self.action_dim = 0

        for space in tree.flatten(self.action_space_struct):
            if isinstance(space, Discrete):
                self.action_dim += space.n
            elif isinstance(space, MultiDiscrete):
                self.action_dim += np.sum(space.nvec)
            elif space.shape is not None:
                self.action_dim += int(np.product(space.shape))
            else:
                self.action_dim += int(len(space))

        # Add prev-action/reward nodes to input to LSTM.
        if self.use_n_prev_actions:
            self.num_outputs += self.use_n_prev_actions * self.action_dim
        if self.use_n_prev_rewards:
            self.num_outputs += self.use_n_prev_rewards

        cfg = model_config

        self.attention_dim = cfg["attention_dim"]

        if self.num_outputs is not None:
            in_space = gym.spaces.Box(
                float("-inf"), float("inf"), shape=(self.num_outputs,), dtype=np.float32
            )
        else:
            in_space = obs_space

        # Construct GTrXL sub-module w/ num_outputs=None (so it does not
        # create a logits/value output; we'll do this ourselves in this wrapper
        # here).
        self.gtrxl = GTrXLNet(
            in_space,
            action_space,
            None,
            model_config,
            "gtrxl",
            num_transformer_units=cfg["attention_num_transformer_units"],
            attention_dim=self.attention_dim,
            num_heads=cfg["attention_num_heads"],
            head_dim=cfg["attention_head_dim"],
            memory_inference=cfg["attention_memory_inference"],
            memory_training=cfg["attention_memory_training"],
            position_wise_mlp_dim=cfg["attention_position_wise_mlp_dim"],
            init_gru_gate_bias=cfg["attention_init_gru_gate_bias"],
        )

        # Set final num_outputs to correct value (depending on action space).
        self.num_outputs = num_outputs

        # Postprocess GTrXL output with another hidden layer and compute
        # values.
        self._logits_branch = SlimFC(
            in_size=self.attention_dim,
            out_size=self.num_outputs,
            activation_fn=None,
            initializer=torch.nn.init.xavier_uniform_,
        )
        self._value_branch = SlimFC(
            in_size=self.attention_dim,
            out_size=1,
            activation_fn=None,
            initializer=torch.nn.init.xavier_uniform_,
        )

        self.view_requirements = self.gtrxl.view_requirements
        self.view_requirements["obs"].space = self.obs_space

        # Add prev-a/r to this model's view, if required.
        if self.use_n_prev_actions:
            self.view_requirements[SampleBatch.PREV_ACTIONS] = ViewRequirement(
                SampleBatch.ACTIONS,
                space=self.action_space,
                shift="-{}:-1".format(self.use_n_prev_actions),
            )
        if self.use_n_prev_rewards:
            self.view_requirements[SampleBatch.PREV_REWARDS] = ViewRequirement(
                SampleBatch.REWARDS, shift="-{}:-1".format(self.use_n_prev_rewards)
            )

    @override(RecurrentNetwork)
    def forward(
        self,
        input_dict: Dict[str, TensorType],
        state: List[TensorType],
        seq_lens: TensorType,
    ) -> (TensorType, List[TensorType]):
        assert seq_lens is not None
        # Push obs through "unwrapped" net's `forward()` first.
        wrapped_out, _ = self._wrapped_forward(input_dict, [], None)

        # Concat. prev-action/reward if required.
        prev_a_r = []

        # Prev actions.
        if self.use_n_prev_actions:
            prev_n_actions = input_dict[SampleBatch.PREV_ACTIONS]
            # If actions are not processed yet (in their original form as
            # have been sent to environment):
            # Flatten/one-hot into 1D array.
            if self.model_config["_disable_action_flattening"]:
                # Merge prev n actions into flat tensor.
                flat = flatten_inputs_to_1d_tensor(
                    prev_n_actions,
                    spaces_struct=self.action_space_struct,
                    time_axis=True,
                )
                # Fold time-axis into flattened data.
                flat = torch.reshape(flat, [flat.shape[0], -1])
                prev_a_r.append(flat)
            # If actions are already flattened (but not one-hot'd yet!),
            # one-hot discrete/multi-discrete actions here and concatenate the
            # n most recent actions together.
            else:
                if isinstance(self.action_space, Discrete):
                    for i in range(self.use_n_prev_actions):
                        prev_a_r.append(
                            one_hot(
                                prev_n_actions[:, i].float(), space=self.action_space
                            )
                        )
                elif isinstance(self.action_space, MultiDiscrete):
                    for i in range(
                        0, self.use_n_prev_actions, self.action_space.shape[0]
                    ):
                        prev_a_r.append(
                            one_hot(
                                prev_n_actions[
                                    :, i : i + self.action_space.shape[0]
                                ].float(),
                                space=self.action_space,
                            )
                        )
                else:
                    prev_a_r.append(
                        torch.reshape(
                            prev_n_actions.float(),
                            [-1, self.use_n_prev_actions * self.action_dim],
                        )
                    )
        # Prev rewards.
        if self.use_n_prev_rewards:
            prev_a_r.append(
                torch.reshape(
                    input_dict[SampleBatch.PREV_REWARDS].float(),
                    [-1, self.use_n_prev_rewards],
                )
            )

        # Concat prev. actions + rewards to the "main" input.
        if prev_a_r:
            wrapped_out = torch.cat([wrapped_out] + prev_a_r, dim=1)

        # Then through our GTrXL.
        input_dict["obs_flat"] = input_dict["obs"] = wrapped_out

        self._features, memory_outs = self.gtrxl(input_dict, state, seq_lens)
        model_out = self._logits_branch(self._features)
        return model_out, memory_outs

    @override(ModelV2)
    def get_initial_state(self) -> Union[List[np.ndarray], List[TensorType]]:
        return []

    @override(ModelV2)
    def value_function(self) -> TensorType:
        assert self._features is not None, "Must call forward() first!"
        return torch.reshape(self._value_branch(self._features), [-1])
>>>>>>> 19672688
<|MERGE_RESOLUTION|>--- conflicted
+++ resolved
@@ -1,870 +1,447 @@
-<<<<<<< HEAD
-"""
-[1] - Attention Is All You Need - Vaswani, Jones, Shazeer, Parmar,
-      Uszkoreit, Gomez, Kaiser - Google Brain/Research, U Toronto - 2017.
-      https://arxiv.org/pdf/1706.03762.pdf
-[2] - Stabilizing Transformers for Reinforcement Learning - E. Parisotto
-      et al. - DeepMind - 2019. https://arxiv.org/pdf/1910.06764.pdf
-[3] - Transformer-XL: Attentive Language Models Beyond a Fixed-Length Context.
-      Z. Dai, Z. Yang, et al. - Carnegie Mellon U - 2019.
-      https://www.aclweb.org/anthology/P19-1285.pdf
-"""
-import gym
-from gym.spaces import Box, Discrete, MultiDiscrete
-import numpy as np
-from typing import Dict, Optional, Union
-
-from ray.rllib.models.modelv2 import ModelV2
-from ray.rllib.models.torch.misc import SlimFC
-from ray.rllib.models.torch.modules import (
-    GRUGate,
-    RelativeMultiHeadAttention,
-    SkipConnection,
-)
-from ray.rllib.models.torch.recurrent_net import RecurrentNetwork
-from ray.rllib.models.torch.torch_modelv2 import TorchModelV2
-from ray.rllib.policy.sample_batch import SampleBatch
-from ray.rllib.policy.view_requirement import ViewRequirement
-from ray.rllib.utils.annotations import override
-from ray.rllib.utils.framework import try_import_torch
-from ray.rllib.utils.torch_utils import one_hot
-from ray.rllib.utils.typing import ModelConfigDict, TensorType, List
-
-torch, nn = try_import_torch()
-
-
-class GTrXLNet(RecurrentNetwork, nn.Module):
-    """A GTrXL net Model described in [2].
-
-    This is still in an experimental phase.
-    Can be used as a drop-in replacement for LSTMs in PPO and IMPALA.
-    For an example script, see: `ray/rllib/examples/attention_net.py`.
-
-    To use this network as a replacement for an RNN, configure your Trainer
-    as follows:
-
-    Examples:
-        >> config["model"]["custom_model"] = GTrXLNet
-        >> config["model"]["max_seq_len"] = 10
-        >> config["model"]["custom_model_config"] = {
-        >>     num_transformer_units=1,
-        >>     attention_dim=32,
-        >>     num_heads=2,
-        >>     memory_tau=50,
-        >>     etc..
-        >> }
-    """
-
-    def __init__(
-        self,
-        observation_space: gym.spaces.Space,
-        action_space: gym.spaces.Space,
-        num_outputs: Optional[int],
-        model_config: ModelConfigDict,
-        name: str,
-        *,
-        num_transformer_units: int = 1,
-        attention_dim: int = 64,
-        num_heads: int = 2,
-        memory_inference: int = 50,
-        memory_training: int = 50,
-        head_dim: int = 32,
-        position_wise_mlp_dim: int = 32,
-        init_gru_gate_bias: float = 2.0
-    ):
-        """Initializes a GTrXLNet.
-
-        Args:
-            num_transformer_units (int): The number of Transformer repeats to
-                use (denoted L in [2]).
-            attention_dim (int): The input and output dimensions of one
-                Transformer unit.
-            num_heads (int): The number of attention heads to use in parallel.
-                Denoted as `H` in [3].
-            memory_inference (int): The number of timesteps to concat (time
-                axis) and feed into the next transformer unit as inference
-                input. The first transformer unit will receive this number of
-                past observations (plus the current one), instead.
-            memory_training (int): The number of timesteps to concat (time
-                axis) and feed into the next transformer unit as training
-                input (plus the actual input sequence of len=max_seq_len).
-                The first transformer unit will receive this number of
-                past observations (plus the input sequence), instead.
-            head_dim (int): The dimension of a single(!) attention head within
-                a multi-head attention unit. Denoted as `d` in [3].
-            position_wise_mlp_dim (int): The dimension of the hidden layer
-                within the position-wise MLP (after the multi-head attention
-                block within one Transformer unit). This is the size of the
-                first of the two layers within the PositionwiseFeedforward. The
-                second layer always has size=`attention_dim`.
-            init_gru_gate_bias (float): Initial bias values for the GRU gates
-                (two GRUs per Transformer unit, one after the MHA, one after
-                the position-wise MLP).
-        """
-
-        super().__init__(
-            observation_space, action_space, num_outputs, model_config, name
-        )
-
-        nn.Module.__init__(self)
-
-        self.num_transformer_units = num_transformer_units
-        self.attention_dim = attention_dim
-        self.num_heads = num_heads
-        self.memory_inference = memory_inference
-        self.memory_training = memory_training
-        self.head_dim = head_dim
-        self.max_seq_len = model_config["max_seq_len"]
-        self.obs_dim = observation_space.shape[0]
-
-        self.linear_layer = SlimFC(in_size=self.obs_dim, out_size=self.attention_dim)
-
-        self.layers = [self.linear_layer]
-
-        attention_layers = []
-        # 2) Create L Transformer blocks according to [2].
-        for i in range(self.num_transformer_units):
-            # RelativeMultiHeadAttention part.
-            MHA_layer = SkipConnection(
-                RelativeMultiHeadAttention(
-                    in_dim=self.attention_dim,
-                    out_dim=self.attention_dim,
-                    num_heads=num_heads,
-                    head_dim=head_dim,
-                    input_layernorm=True,
-                    output_activation=nn.ReLU,
-                ),
-                fan_in_layer=GRUGate(self.attention_dim, init_gru_gate_bias),
-            )
-
-            # Position-wise MultiLayerPerceptron part.
-            E_layer = SkipConnection(
-                nn.Sequential(
-                    torch.nn.LayerNorm(self.attention_dim),
-                    SlimFC(
-                        in_size=self.attention_dim,
-                        out_size=position_wise_mlp_dim,
-                        use_bias=False,
-                        activation_fn=nn.ReLU,
-                    ),
-                    SlimFC(
-                        in_size=position_wise_mlp_dim,
-                        out_size=self.attention_dim,
-                        use_bias=False,
-                        activation_fn=nn.ReLU,
-                    ),
-                ),
-                fan_in_layer=GRUGate(self.attention_dim, init_gru_gate_bias),
-            )
-
-            # Build a list of all attanlayers in order.
-            attention_layers.extend([MHA_layer, E_layer])
-
-        # Create a Sequential such that all parameters inside the attention
-        # layers are automatically registered with this top-level model.
-        self.attention_layers = nn.Sequential(*attention_layers)
-        self.layers.extend(attention_layers)
-
-        # Final layers if num_outputs not None.
-        self.logits = None
-        self.values_out = None
-        # Last value output.
-        self._value_out = None
-        # Postprocess GTrXL output with another hidden layer.
-        if self.num_outputs is not None:
-            self.logits = SlimFC(
-                in_size=self.attention_dim,
-                out_size=self.num_outputs,
-                activation_fn=nn.ReLU,
-            )
-
-            # Value function used by all RLlib Torch RL implementations.
-            self.values_out = SlimFC(
-                in_size=self.attention_dim, out_size=1, activation_fn=None
-            )
-        else:
-            self.num_outputs = self.attention_dim
-
-        # Setup trajectory views (`memory-inference` x past memory outs).
-        for i in range(self.num_transformer_units):
-            space = Box(-1.0, 1.0, shape=(self.attention_dim,))
-            self.view_requirements["state_in_{}".format(i)] = ViewRequirement(
-                "state_out_{}".format(i),
-                shift="-{}:-1".format(self.memory_inference),
-                # Repeat the incoming state every max-seq-len times.
-                batch_repeat_value=self.max_seq_len,
-                space=space,
-            )
-            self.view_requirements["state_out_{}".format(i)] = ViewRequirement(
-                space=space, used_for_training=False
-            )
-
-    @override(ModelV2)
-    def forward(
-        self, input_dict, state: List[TensorType], seq_lens: TensorType
-    ) -> (TensorType, List[TensorType]):
-        assert seq_lens is not None
-
-        # Add the needed batch rank (tf Models' Input requires this).
-        observations = input_dict[SampleBatch.OBS]
-        # Add the time dim to observations.
-        B = len(seq_lens)
-        T = observations.shape[0] // B
-        observations = torch.reshape(
-            observations, [-1, T] + list(observations.shape[1:])
-        )
-
-        all_out = observations
-        memory_outs = []
-        for i in range(len(self.layers)):
-            # MHA layers which need memory passed in.
-            if i % 2 == 1:
-                all_out = self.layers[i](all_out, memory=state[i // 2])
-            # Either self.linear_layer (initial obs -> attn. dim layer) or
-            # MultiLayerPerceptrons. The output of these layers is always the
-            # memory for the next forward pass.
-            else:
-                all_out = self.layers[i](all_out)
-                memory_outs.append(all_out)
-
-        # Discard last output (not needed as a memory since it's the last
-        # layer).
-        memory_outs = memory_outs[:-1]
-
-        if self.logits is not None:
-            out = self.logits(all_out)
-            self._value_out = self.values_out(all_out)
-            out_dim = self.num_outputs
-        else:
-            out = all_out
-            out_dim = self.attention_dim
-
-        return torch.reshape(out, [-1, out_dim]), [
-            torch.reshape(m, [-1, self.attention_dim]) for m in memory_outs
-        ]
-
-    # TODO: (sven) Deprecate this once trajectory view API has fully matured.
-    @override(RecurrentNetwork)
-    def get_initial_state(self) -> List[np.ndarray]:
-        return []
-
-    @override(ModelV2)
-    def value_function(self) -> TensorType:
-        assert (
-            self._value_out is not None
-        ), "Must call forward first AND must have value branch!"
-        return torch.reshape(self._value_out, [-1])
-
-
-class AttentionWrapper(TorchModelV2, nn.Module):
-    """GTrXL wrapper serving as interface for ModelV2s that set use_attention."""
-
-    def __init__(
-        self,
-        obs_space: gym.spaces.Space,
-        action_space: gym.spaces.Space,
-        num_outputs: int,
-        model_config: ModelConfigDict,
-        name: str,
-    ):
-
-        nn.Module.__init__(self)
-        super().__init__(obs_space, action_space, None, model_config, name)
-
-        self.use_n_prev_actions = model_config["attention_use_n_prev_actions"]
-        self.use_n_prev_rewards = model_config["attention_use_n_prev_rewards"]
-
-        if isinstance(action_space, Discrete):
-            self.action_dim = action_space.n
-        elif isinstance(action_space, MultiDiscrete):
-            self.action_dim = np.product(action_space.nvec)
-        elif action_space.shape is not None:
-            self.action_dim = int(np.product(action_space.shape))
-        else:
-            self.action_dim = int(len(action_space))
-
-        # Add prev-action/reward nodes to input to LSTM.
-        if self.use_n_prev_actions:
-            self.num_outputs += self.use_n_prev_actions * self.action_dim
-        if self.use_n_prev_rewards:
-            self.num_outputs += self.use_n_prev_rewards
-
-        cfg = model_config
-
-        self.attention_dim = cfg["attention_dim"]
-
-        if self.num_outputs is not None:
-            in_space = gym.spaces.Box(
-                float("-inf"), float("inf"), shape=(self.num_outputs,), dtype=np.float32
-            )
-        else:
-            in_space = obs_space
-
-        # Construct GTrXL sub-module w/ num_outputs=None (so it does not
-        # create a logits/value output; we'll do this ourselves in this wrapper
-        # here).
-        self.gtrxl = GTrXLNet(
-            in_space,
-            action_space,
-            None,
-            model_config,
-            "gtrxl",
-            num_transformer_units=cfg["attention_num_transformer_units"],
-            attention_dim=self.attention_dim,
-            num_heads=cfg["attention_num_heads"],
-            head_dim=cfg["attention_head_dim"],
-            memory_inference=cfg["attention_memory_inference"],
-            memory_training=cfg["attention_memory_training"],
-            position_wise_mlp_dim=cfg["attention_position_wise_mlp_dim"],
-            init_gru_gate_bias=cfg["attention_init_gru_gate_bias"],
-        )
-
-        # Set final num_outputs to correct value (depending on action space).
-        self.num_outputs = num_outputs
-
-        # Postprocess GTrXL output with another hidden layer and compute
-        # values.
-        self._logits_branch = SlimFC(
-            in_size=self.attention_dim,
-            out_size=self.num_outputs,
-            activation_fn=None,
-            initializer=torch.nn.init.xavier_uniform_,
-        )
-        self._value_branch = SlimFC(
-            in_size=self.attention_dim,
-            out_size=1,
-            activation_fn=None,
-            initializer=torch.nn.init.xavier_uniform_,
-        )
-
-        self.view_requirements = self.gtrxl.view_requirements
-        self.view_requirements["obs"].space = self.obs_space
-
-        # Add prev-a/r to this model's view, if required.
-        if self.use_n_prev_actions:
-            self.view_requirements[SampleBatch.PREV_ACTIONS] = ViewRequirement(
-                SampleBatch.ACTIONS,
-                space=self.action_space,
-                shift="-{}:-1".format(self.use_n_prev_actions),
-            )
-        if self.use_n_prev_rewards:
-            self.view_requirements[SampleBatch.PREV_REWARDS] = ViewRequirement(
-                SampleBatch.REWARDS, shift="-{}:-1".format(self.use_n_prev_rewards)
-            )
-
-    @override(RecurrentNetwork)
-    def forward(
-        self,
-        input_dict: Dict[str, TensorType],
-        state: List[TensorType],
-        seq_lens: TensorType,
-    ) -> (TensorType, List[TensorType]):
-        assert seq_lens is not None
-        # Push obs through "unwrapped" net's `forward()` first.
-        wrapped_out, _ = self._wrapped_forward(input_dict, [], None)
-
-        # Concat. prev-action/reward if required.
-        prev_a_r = []
-        if self.use_n_prev_actions:
-            if isinstance(self.action_space, Discrete):
-                for i in range(self.use_n_prev_actions):
-                    prev_a_r.append(
-                        one_hot(
-                            input_dict[SampleBatch.PREV_ACTIONS][:, i].float(),
-                            self.action_space,
-                        )
-                    )
-            elif isinstance(self.action_space, MultiDiscrete):
-                for i in range(
-                    self.use_n_prev_actions, step=self.action_space.shape[0]
-                ):
-                    prev_a_r.append(
-                        one_hot(
-                            input_dict[SampleBatch.PREV_ACTIONS][
-                                :, i : i + self.action_space.shape[0]
-                            ].float(),
-                            self.action_space,
-                        )
-                    )
-            else:
-                prev_a_r.append(
-                    torch.reshape(
-                        input_dict[SampleBatch.PREV_ACTIONS].float(),
-                        [-1, self.use_n_prev_actions * self.action_dim],
-                    )
-                )
-        if self.use_n_prev_rewards:
-            prev_a_r.append(
-                torch.reshape(
-                    input_dict[SampleBatch.PREV_REWARDS].float(),
-                    [-1, self.use_n_prev_rewards],
-                )
-            )
-
-        if prev_a_r:
-            wrapped_out = torch.cat([wrapped_out] + prev_a_r, dim=1)
-
-        # Then through our GTrXL.
-        input_dict["obs_flat"] = input_dict["obs"] = wrapped_out
-
-        self._features, memory_outs = self.gtrxl(input_dict, state, seq_lens)
-        model_out = self._logits_branch(self._features)
-        return model_out, memory_outs
-
-    @override(ModelV2)
-    def get_initial_state(self) -> Union[List[np.ndarray], List[TensorType]]:
-        return []
-
-    @override(ModelV2)
-    def value_function(self) -> TensorType:
-        assert self._features is not None, "Must call forward() first!"
-        return torch.reshape(self._value_branch(self._features), [-1])
-=======
-"""
-[1] - Attention Is All You Need - Vaswani, Jones, Shazeer, Parmar,
-      Uszkoreit, Gomez, Kaiser - Google Brain/Research, U Toronto - 2017.
-      https://arxiv.org/pdf/1706.03762.pdf
-[2] - Stabilizing Transformers for Reinforcement Learning - E. Parisotto
-      et al. - DeepMind - 2019. https://arxiv.org/pdf/1910.06764.pdf
-[3] - Transformer-XL: Attentive Language Models Beyond a Fixed-Length Context.
-      Z. Dai, Z. Yang, et al. - Carnegie Mellon U - 2019.
-      https://www.aclweb.org/anthology/P19-1285.pdf
-"""
-import gym
-from gym.spaces import Box, Discrete, MultiDiscrete
-import numpy as np
-import tree  # pip install dm_tree
-from typing import Dict, Optional, Union
-
-from ray.rllib.models.modelv2 import ModelV2
-from ray.rllib.models.torch.misc import SlimFC
-from ray.rllib.models.torch.modules import (
-    GRUGate,
-    RelativeMultiHeadAttention,
-    SkipConnection,
-)
-from ray.rllib.models.torch.recurrent_net import RecurrentNetwork
-from ray.rllib.models.torch.torch_modelv2 import TorchModelV2
-from ray.rllib.policy.sample_batch import SampleBatch
-from ray.rllib.policy.view_requirement import ViewRequirement
-from ray.rllib.utils.annotations import override
-from ray.rllib.utils.framework import try_import_torch
-from ray.rllib.utils.spaces.space_utils import get_base_struct_from_space
-from ray.rllib.utils.torch_utils import flatten_inputs_to_1d_tensor, one_hot
-from ray.rllib.utils.typing import ModelConfigDict, TensorType, List
-
-torch, nn = try_import_torch()
-
-
-class GTrXLNet(RecurrentNetwork, nn.Module):
-    """A GTrXL net Model described in [2].
-
-    This is still in an experimental phase.
-    Can be used as a drop-in replacement for LSTMs in PPO and IMPALA.
-    For an example script, see: `ray/rllib/examples/attention_net.py`.
-
-    To use this network as a replacement for an RNN, configure your Trainer
-    as follows:
-
-    Examples:
-        >> config["model"]["custom_model"] = GTrXLNet
-        >> config["model"]["max_seq_len"] = 10
-        >> config["model"]["custom_model_config"] = {
-        >>     num_transformer_units=1,
-        >>     attention_dim=32,
-        >>     num_heads=2,
-        >>     memory_tau=50,
-        >>     etc..
-        >> }
-    """
-
-    def __init__(
-        self,
-        observation_space: gym.spaces.Space,
-        action_space: gym.spaces.Space,
-        num_outputs: Optional[int],
-        model_config: ModelConfigDict,
-        name: str,
-        *,
-        num_transformer_units: int = 1,
-        attention_dim: int = 64,
-        num_heads: int = 2,
-        memory_inference: int = 50,
-        memory_training: int = 50,
-        head_dim: int = 32,
-        position_wise_mlp_dim: int = 32,
-        init_gru_gate_bias: float = 2.0
-    ):
-        """Initializes a GTrXLNet.
-
-        Args:
-            num_transformer_units (int): The number of Transformer repeats to
-                use (denoted L in [2]).
-            attention_dim (int): The input and output dimensions of one
-                Transformer unit.
-            num_heads (int): The number of attention heads to use in parallel.
-                Denoted as `H` in [3].
-            memory_inference (int): The number of timesteps to concat (time
-                axis) and feed into the next transformer unit as inference
-                input. The first transformer unit will receive this number of
-                past observations (plus the current one), instead.
-            memory_training (int): The number of timesteps to concat (time
-                axis) and feed into the next transformer unit as training
-                input (plus the actual input sequence of len=max_seq_len).
-                The first transformer unit will receive this number of
-                past observations (plus the input sequence), instead.
-            head_dim (int): The dimension of a single(!) attention head within
-                a multi-head attention unit. Denoted as `d` in [3].
-            position_wise_mlp_dim (int): The dimension of the hidden layer
-                within the position-wise MLP (after the multi-head attention
-                block within one Transformer unit). This is the size of the
-                first of the two layers within the PositionwiseFeedforward. The
-                second layer always has size=`attention_dim`.
-            init_gru_gate_bias (float): Initial bias values for the GRU gates
-                (two GRUs per Transformer unit, one after the MHA, one after
-                the position-wise MLP).
-        """
-
-        super().__init__(
-            observation_space, action_space, num_outputs, model_config, name
-        )
-
-        nn.Module.__init__(self)
-
-        self.num_transformer_units = num_transformer_units
-        self.attention_dim = attention_dim
-        self.num_heads = num_heads
-        self.memory_inference = memory_inference
-        self.memory_training = memory_training
-        self.head_dim = head_dim
-        self.max_seq_len = model_config["max_seq_len"]
-        self.obs_dim = observation_space.shape[0]
-
-        self.linear_layer = SlimFC(in_size=self.obs_dim, out_size=self.attention_dim)
-
-        self.layers = [self.linear_layer]
-
-        attention_layers = []
-        # 2) Create L Transformer blocks according to [2].
-        for i in range(self.num_transformer_units):
-            # RelativeMultiHeadAttention part.
-            MHA_layer = SkipConnection(
-                RelativeMultiHeadAttention(
-                    in_dim=self.attention_dim,
-                    out_dim=self.attention_dim,
-                    num_heads=num_heads,
-                    head_dim=head_dim,
-                    input_layernorm=True,
-                    output_activation=nn.ReLU,
-                ),
-                fan_in_layer=GRUGate(self.attention_dim, init_gru_gate_bias),
-            )
-
-            # Position-wise MultiLayerPerceptron part.
-            E_layer = SkipConnection(
-                nn.Sequential(
-                    torch.nn.LayerNorm(self.attention_dim),
-                    SlimFC(
-                        in_size=self.attention_dim,
-                        out_size=position_wise_mlp_dim,
-                        use_bias=False,
-                        activation_fn=nn.ReLU,
-                    ),
-                    SlimFC(
-                        in_size=position_wise_mlp_dim,
-                        out_size=self.attention_dim,
-                        use_bias=False,
-                        activation_fn=nn.ReLU,
-                    ),
-                ),
-                fan_in_layer=GRUGate(self.attention_dim, init_gru_gate_bias),
-            )
-
-            # Build a list of all attanlayers in order.
-            attention_layers.extend([MHA_layer, E_layer])
-
-        # Create a Sequential such that all parameters inside the attention
-        # layers are automatically registered with this top-level model.
-        self.attention_layers = nn.Sequential(*attention_layers)
-        self.layers.extend(attention_layers)
-
-        # Final layers if num_outputs not None.
-        self.logits = None
-        self.values_out = None
-        # Last value output.
-        self._value_out = None
-        # Postprocess GTrXL output with another hidden layer.
-        if self.num_outputs is not None:
-            self.logits = SlimFC(
-                in_size=self.attention_dim,
-                out_size=self.num_outputs,
-                activation_fn=nn.ReLU,
-            )
-
-            # Value function used by all RLlib Torch RL implementations.
-            self.values_out = SlimFC(
-                in_size=self.attention_dim, out_size=1, activation_fn=None
-            )
-        else:
-            self.num_outputs = self.attention_dim
-
-        # Setup trajectory views (`memory-inference` x past memory outs).
-        for i in range(self.num_transformer_units):
-            space = Box(-1.0, 1.0, shape=(self.attention_dim,))
-            self.view_requirements["state_in_{}".format(i)] = ViewRequirement(
-                "state_out_{}".format(i),
-                shift="-{}:-1".format(self.memory_inference),
-                # Repeat the incoming state every max-seq-len times.
-                batch_repeat_value=self.max_seq_len,
-                space=space,
-            )
-            self.view_requirements["state_out_{}".format(i)] = ViewRequirement(
-                space=space, used_for_training=False
-            )
-
-    @override(ModelV2)
-    def forward(
-        self, input_dict, state: List[TensorType], seq_lens: TensorType
-    ) -> (TensorType, List[TensorType]):
-        assert seq_lens is not None
-
-        # Add the needed batch rank (tf Models' Input requires this).
-        observations = input_dict[SampleBatch.OBS]
-        # Add the time dim to observations.
-        B = len(seq_lens)
-        T = observations.shape[0] // B
-        observations = torch.reshape(
-            observations, [-1, T] + list(observations.shape[1:])
-        )
-
-        all_out = observations
-        memory_outs = []
-        for i in range(len(self.layers)):
-            # MHA layers which need memory passed in.
-            if i % 2 == 1:
-                all_out = self.layers[i](all_out, memory=state[i // 2])
-            # Either self.linear_layer (initial obs -> attn. dim layer) or
-            # MultiLayerPerceptrons. The output of these layers is always the
-            # memory for the next forward pass.
-            else:
-                all_out = self.layers[i](all_out)
-                memory_outs.append(all_out)
-
-        # Discard last output (not needed as a memory since it's the last
-        # layer).
-        memory_outs = memory_outs[:-1]
-
-        if self.logits is not None:
-            out = self.logits(all_out)
-            self._value_out = self.values_out(all_out)
-            out_dim = self.num_outputs
-        else:
-            out = all_out
-            out_dim = self.attention_dim
-
-        return torch.reshape(out, [-1, out_dim]), [
-            torch.reshape(m, [-1, self.attention_dim]) for m in memory_outs
-        ]
-
-    # TODO: (sven) Deprecate this once trajectory view API has fully matured.
-    @override(RecurrentNetwork)
-    def get_initial_state(self) -> List[np.ndarray]:
-        return []
-
-    @override(ModelV2)
-    def value_function(self) -> TensorType:
-        assert (
-            self._value_out is not None
-        ), "Must call forward first AND must have value branch!"
-        return torch.reshape(self._value_out, [-1])
-
-
-class AttentionWrapper(TorchModelV2, nn.Module):
-    """GTrXL wrapper serving as interface for ModelV2s that set use_attention."""
-
-    def __init__(
-        self,
-        obs_space: gym.spaces.Space,
-        action_space: gym.spaces.Space,
-        num_outputs: int,
-        model_config: ModelConfigDict,
-        name: str,
-    ):
-
-        nn.Module.__init__(self)
-        super().__init__(obs_space, action_space, None, model_config, name)
-
-        self.use_n_prev_actions = model_config["attention_use_n_prev_actions"]
-        self.use_n_prev_rewards = model_config["attention_use_n_prev_rewards"]
-
-        self.action_space_struct = get_base_struct_from_space(self.action_space)
-        self.action_dim = 0
-
-        for space in tree.flatten(self.action_space_struct):
-            if isinstance(space, Discrete):
-                self.action_dim += space.n
-            elif isinstance(space, MultiDiscrete):
-                self.action_dim += np.sum(space.nvec)
-            elif space.shape is not None:
-                self.action_dim += int(np.product(space.shape))
-            else:
-                self.action_dim += int(len(space))
-
-        # Add prev-action/reward nodes to input to LSTM.
-        if self.use_n_prev_actions:
-            self.num_outputs += self.use_n_prev_actions * self.action_dim
-        if self.use_n_prev_rewards:
-            self.num_outputs += self.use_n_prev_rewards
-
-        cfg = model_config
-
-        self.attention_dim = cfg["attention_dim"]
-
-        if self.num_outputs is not None:
-            in_space = gym.spaces.Box(
-                float("-inf"), float("inf"), shape=(self.num_outputs,), dtype=np.float32
-            )
-        else:
-            in_space = obs_space
-
-        # Construct GTrXL sub-module w/ num_outputs=None (so it does not
-        # create a logits/value output; we'll do this ourselves in this wrapper
-        # here).
-        self.gtrxl = GTrXLNet(
-            in_space,
-            action_space,
-            None,
-            model_config,
-            "gtrxl",
-            num_transformer_units=cfg["attention_num_transformer_units"],
-            attention_dim=self.attention_dim,
-            num_heads=cfg["attention_num_heads"],
-            head_dim=cfg["attention_head_dim"],
-            memory_inference=cfg["attention_memory_inference"],
-            memory_training=cfg["attention_memory_training"],
-            position_wise_mlp_dim=cfg["attention_position_wise_mlp_dim"],
-            init_gru_gate_bias=cfg["attention_init_gru_gate_bias"],
-        )
-
-        # Set final num_outputs to correct value (depending on action space).
-        self.num_outputs = num_outputs
-
-        # Postprocess GTrXL output with another hidden layer and compute
-        # values.
-        self._logits_branch = SlimFC(
-            in_size=self.attention_dim,
-            out_size=self.num_outputs,
-            activation_fn=None,
-            initializer=torch.nn.init.xavier_uniform_,
-        )
-        self._value_branch = SlimFC(
-            in_size=self.attention_dim,
-            out_size=1,
-            activation_fn=None,
-            initializer=torch.nn.init.xavier_uniform_,
-        )
-
-        self.view_requirements = self.gtrxl.view_requirements
-        self.view_requirements["obs"].space = self.obs_space
-
-        # Add prev-a/r to this model's view, if required.
-        if self.use_n_prev_actions:
-            self.view_requirements[SampleBatch.PREV_ACTIONS] = ViewRequirement(
-                SampleBatch.ACTIONS,
-                space=self.action_space,
-                shift="-{}:-1".format(self.use_n_prev_actions),
-            )
-        if self.use_n_prev_rewards:
-            self.view_requirements[SampleBatch.PREV_REWARDS] = ViewRequirement(
-                SampleBatch.REWARDS, shift="-{}:-1".format(self.use_n_prev_rewards)
-            )
-
-    @override(RecurrentNetwork)
-    def forward(
-        self,
-        input_dict: Dict[str, TensorType],
-        state: List[TensorType],
-        seq_lens: TensorType,
-    ) -> (TensorType, List[TensorType]):
-        assert seq_lens is not None
-        # Push obs through "unwrapped" net's `forward()` first.
-        wrapped_out, _ = self._wrapped_forward(input_dict, [], None)
-
-        # Concat. prev-action/reward if required.
-        prev_a_r = []
-
-        # Prev actions.
-        if self.use_n_prev_actions:
-            prev_n_actions = input_dict[SampleBatch.PREV_ACTIONS]
-            # If actions are not processed yet (in their original form as
-            # have been sent to environment):
-            # Flatten/one-hot into 1D array.
-            if self.model_config["_disable_action_flattening"]:
-                # Merge prev n actions into flat tensor.
-                flat = flatten_inputs_to_1d_tensor(
-                    prev_n_actions,
-                    spaces_struct=self.action_space_struct,
-                    time_axis=True,
-                )
-                # Fold time-axis into flattened data.
-                flat = torch.reshape(flat, [flat.shape[0], -1])
-                prev_a_r.append(flat)
-            # If actions are already flattened (but not one-hot'd yet!),
-            # one-hot discrete/multi-discrete actions here and concatenate the
-            # n most recent actions together.
-            else:
-                if isinstance(self.action_space, Discrete):
-                    for i in range(self.use_n_prev_actions):
-                        prev_a_r.append(
-                            one_hot(
-                                prev_n_actions[:, i].float(), space=self.action_space
-                            )
-                        )
-                elif isinstance(self.action_space, MultiDiscrete):
-                    for i in range(
-                        0, self.use_n_prev_actions, self.action_space.shape[0]
-                    ):
-                        prev_a_r.append(
-                            one_hot(
-                                prev_n_actions[
-                                    :, i : i + self.action_space.shape[0]
-                                ].float(),
-                                space=self.action_space,
-                            )
-                        )
-                else:
-                    prev_a_r.append(
-                        torch.reshape(
-                            prev_n_actions.float(),
-                            [-1, self.use_n_prev_actions * self.action_dim],
-                        )
-                    )
-        # Prev rewards.
-        if self.use_n_prev_rewards:
-            prev_a_r.append(
-                torch.reshape(
-                    input_dict[SampleBatch.PREV_REWARDS].float(),
-                    [-1, self.use_n_prev_rewards],
-                )
-            )
-
-        # Concat prev. actions + rewards to the "main" input.
-        if prev_a_r:
-            wrapped_out = torch.cat([wrapped_out] + prev_a_r, dim=1)
-
-        # Then through our GTrXL.
-        input_dict["obs_flat"] = input_dict["obs"] = wrapped_out
-
-        self._features, memory_outs = self.gtrxl(input_dict, state, seq_lens)
-        model_out = self._logits_branch(self._features)
-        return model_out, memory_outs
-
-    @override(ModelV2)
-    def get_initial_state(self) -> Union[List[np.ndarray], List[TensorType]]:
-        return []
-
-    @override(ModelV2)
-    def value_function(self) -> TensorType:
-        assert self._features is not None, "Must call forward() first!"
-        return torch.reshape(self._value_branch(self._features), [-1])
->>>>>>> 19672688
+"""
+[1] - Attention Is All You Need - Vaswani, Jones, Shazeer, Parmar,
+      Uszkoreit, Gomez, Kaiser - Google Brain/Research, U Toronto - 2017.
+      https://arxiv.org/pdf/1706.03762.pdf
+[2] - Stabilizing Transformers for Reinforcement Learning - E. Parisotto
+      et al. - DeepMind - 2019. https://arxiv.org/pdf/1910.06764.pdf
+[3] - Transformer-XL: Attentive Language Models Beyond a Fixed-Length Context.
+      Z. Dai, Z. Yang, et al. - Carnegie Mellon U - 2019.
+      https://www.aclweb.org/anthology/P19-1285.pdf
+"""
+import gym
+from gym.spaces import Box, Discrete, MultiDiscrete
+import numpy as np
+import tree  # pip install dm_tree
+from typing import Dict, Optional, Union
+
+from ray.rllib.models.modelv2 import ModelV2
+from ray.rllib.models.torch.misc import SlimFC
+from ray.rllib.models.torch.modules import (
+    GRUGate,
+    RelativeMultiHeadAttention,
+    SkipConnection,
+)
+from ray.rllib.models.torch.recurrent_net import RecurrentNetwork
+from ray.rllib.models.torch.torch_modelv2 import TorchModelV2
+from ray.rllib.policy.sample_batch import SampleBatch
+from ray.rllib.policy.view_requirement import ViewRequirement
+from ray.rllib.utils.annotations import override
+from ray.rllib.utils.framework import try_import_torch
+from ray.rllib.utils.spaces.space_utils import get_base_struct_from_space
+from ray.rllib.utils.torch_utils import flatten_inputs_to_1d_tensor, one_hot
+from ray.rllib.utils.typing import ModelConfigDict, TensorType, List
+
+torch, nn = try_import_torch()
+
+
+class GTrXLNet(RecurrentNetwork, nn.Module):
+    """A GTrXL net Model described in [2].
+
+    This is still in an experimental phase.
+    Can be used as a drop-in replacement for LSTMs in PPO and IMPALA.
+    For an example script, see: `ray/rllib/examples/attention_net.py`.
+
+    To use this network as a replacement for an RNN, configure your Trainer
+    as follows:
+
+    Examples:
+        >> config["model"]["custom_model"] = GTrXLNet
+        >> config["model"]["max_seq_len"] = 10
+        >> config["model"]["custom_model_config"] = {
+        >>     num_transformer_units=1,
+        >>     attention_dim=32,
+        >>     num_heads=2,
+        >>     memory_tau=50,
+        >>     etc..
+        >> }
+    """
+
+    def __init__(
+        self,
+        observation_space: gym.spaces.Space,
+        action_space: gym.spaces.Space,
+        num_outputs: Optional[int],
+        model_config: ModelConfigDict,
+        name: str,
+        *,
+        num_transformer_units: int = 1,
+        attention_dim: int = 64,
+        num_heads: int = 2,
+        memory_inference: int = 50,
+        memory_training: int = 50,
+        head_dim: int = 32,
+        position_wise_mlp_dim: int = 32,
+        init_gru_gate_bias: float = 2.0
+    ):
+        """Initializes a GTrXLNet.
+
+        Args:
+            num_transformer_units (int): The number of Transformer repeats to
+                use (denoted L in [2]).
+            attention_dim (int): The input and output dimensions of one
+                Transformer unit.
+            num_heads (int): The number of attention heads to use in parallel.
+                Denoted as `H` in [3].
+            memory_inference (int): The number of timesteps to concat (time
+                axis) and feed into the next transformer unit as inference
+                input. The first transformer unit will receive this number of
+                past observations (plus the current one), instead.
+            memory_training (int): The number of timesteps to concat (time
+                axis) and feed into the next transformer unit as training
+                input (plus the actual input sequence of len=max_seq_len).
+                The first transformer unit will receive this number of
+                past observations (plus the input sequence), instead.
+            head_dim (int): The dimension of a single(!) attention head within
+                a multi-head attention unit. Denoted as `d` in [3].
+            position_wise_mlp_dim (int): The dimension of the hidden layer
+                within the position-wise MLP (after the multi-head attention
+                block within one Transformer unit). This is the size of the
+                first of the two layers within the PositionwiseFeedforward. The
+                second layer always has size=`attention_dim`.
+            init_gru_gate_bias (float): Initial bias values for the GRU gates
+                (two GRUs per Transformer unit, one after the MHA, one after
+                the position-wise MLP).
+        """
+
+        super().__init__(
+            observation_space, action_space, num_outputs, model_config, name
+        )
+
+        nn.Module.__init__(self)
+
+        self.num_transformer_units = num_transformer_units
+        self.attention_dim = attention_dim
+        self.num_heads = num_heads
+        self.memory_inference = memory_inference
+        self.memory_training = memory_training
+        self.head_dim = head_dim
+        self.max_seq_len = model_config["max_seq_len"]
+        self.obs_dim = observation_space.shape[0]
+
+        self.linear_layer = SlimFC(in_size=self.obs_dim, out_size=self.attention_dim)
+
+        self.layers = [self.linear_layer]
+
+        attention_layers = []
+        # 2) Create L Transformer blocks according to [2].
+        for i in range(self.num_transformer_units):
+            # RelativeMultiHeadAttention part.
+            MHA_layer = SkipConnection(
+                RelativeMultiHeadAttention(
+                    in_dim=self.attention_dim,
+                    out_dim=self.attention_dim,
+                    num_heads=num_heads,
+                    head_dim=head_dim,
+                    input_layernorm=True,
+                    output_activation=nn.ReLU,
+                ),
+                fan_in_layer=GRUGate(self.attention_dim, init_gru_gate_bias),
+            )
+
+            # Position-wise MultiLayerPerceptron part.
+            E_layer = SkipConnection(
+                nn.Sequential(
+                    torch.nn.LayerNorm(self.attention_dim),
+                    SlimFC(
+                        in_size=self.attention_dim,
+                        out_size=position_wise_mlp_dim,
+                        use_bias=False,
+                        activation_fn=nn.ReLU,
+                    ),
+                    SlimFC(
+                        in_size=position_wise_mlp_dim,
+                        out_size=self.attention_dim,
+                        use_bias=False,
+                        activation_fn=nn.ReLU,
+                    ),
+                ),
+                fan_in_layer=GRUGate(self.attention_dim, init_gru_gate_bias),
+            )
+
+            # Build a list of all attanlayers in order.
+            attention_layers.extend([MHA_layer, E_layer])
+
+        # Create a Sequential such that all parameters inside the attention
+        # layers are automatically registered with this top-level model.
+        self.attention_layers = nn.Sequential(*attention_layers)
+        self.layers.extend(attention_layers)
+
+        # Final layers if num_outputs not None.
+        self.logits = None
+        self.values_out = None
+        # Last value output.
+        self._value_out = None
+        # Postprocess GTrXL output with another hidden layer.
+        if self.num_outputs is not None:
+            self.logits = SlimFC(
+                in_size=self.attention_dim,
+                out_size=self.num_outputs,
+                activation_fn=nn.ReLU,
+            )
+
+            # Value function used by all RLlib Torch RL implementations.
+            self.values_out = SlimFC(
+                in_size=self.attention_dim, out_size=1, activation_fn=None
+            )
+        else:
+            self.num_outputs = self.attention_dim
+
+        # Setup trajectory views (`memory-inference` x past memory outs).
+        for i in range(self.num_transformer_units):
+            space = Box(-1.0, 1.0, shape=(self.attention_dim,))
+            self.view_requirements["state_in_{}".format(i)] = ViewRequirement(
+                "state_out_{}".format(i),
+                shift="-{}:-1".format(self.memory_inference),
+                # Repeat the incoming state every max-seq-len times.
+                batch_repeat_value=self.max_seq_len,
+                space=space,
+            )
+            self.view_requirements["state_out_{}".format(i)] = ViewRequirement(
+                space=space, used_for_training=False
+            )
+
+    @override(ModelV2)
+    def forward(
+        self, input_dict, state: List[TensorType], seq_lens: TensorType
+    ) -> (TensorType, List[TensorType]):
+        assert seq_lens is not None
+
+        # Add the needed batch rank (tf Models' Input requires this).
+        observations = input_dict[SampleBatch.OBS]
+        # Add the time dim to observations.
+        B = len(seq_lens)
+        T = observations.shape[0] // B
+        observations = torch.reshape(
+            observations, [-1, T] + list(observations.shape[1:])
+        )
+
+        all_out = observations
+        memory_outs = []
+        for i in range(len(self.layers)):
+            # MHA layers which need memory passed in.
+            if i % 2 == 1:
+                all_out = self.layers[i](all_out, memory=state[i // 2])
+            # Either self.linear_layer (initial obs -> attn. dim layer) or
+            # MultiLayerPerceptrons. The output of these layers is always the
+            # memory for the next forward pass.
+            else:
+                all_out = self.layers[i](all_out)
+                memory_outs.append(all_out)
+
+        # Discard last output (not needed as a memory since it's the last
+        # layer).
+        memory_outs = memory_outs[:-1]
+
+        if self.logits is not None:
+            out = self.logits(all_out)
+            self._value_out = self.values_out(all_out)
+            out_dim = self.num_outputs
+        else:
+            out = all_out
+            out_dim = self.attention_dim
+
+        return torch.reshape(out, [-1, out_dim]), [
+            torch.reshape(m, [-1, self.attention_dim]) for m in memory_outs
+        ]
+
+    # TODO: (sven) Deprecate this once trajectory view API has fully matured.
+    @override(RecurrentNetwork)
+    def get_initial_state(self) -> List[np.ndarray]:
+        return []
+
+    @override(ModelV2)
+    def value_function(self) -> TensorType:
+        assert (
+            self._value_out is not None
+        ), "Must call forward first AND must have value branch!"
+        return torch.reshape(self._value_out, [-1])
+
+
+class AttentionWrapper(TorchModelV2, nn.Module):
+    """GTrXL wrapper serving as interface for ModelV2s that set use_attention."""
+
+    def __init__(
+        self,
+        obs_space: gym.spaces.Space,
+        action_space: gym.spaces.Space,
+        num_outputs: int,
+        model_config: ModelConfigDict,
+        name: str,
+    ):
+
+        nn.Module.__init__(self)
+        super().__init__(obs_space, action_space, None, model_config, name)
+
+        self.use_n_prev_actions = model_config["attention_use_n_prev_actions"]
+        self.use_n_prev_rewards = model_config["attention_use_n_prev_rewards"]
+
+        self.action_space_struct = get_base_struct_from_space(self.action_space)
+        self.action_dim = 0
+
+        for space in tree.flatten(self.action_space_struct):
+            if isinstance(space, Discrete):
+                self.action_dim += space.n
+            elif isinstance(space, MultiDiscrete):
+                self.action_dim += np.sum(space.nvec)
+            elif space.shape is not None:
+                self.action_dim += int(np.product(space.shape))
+            else:
+                self.action_dim += int(len(space))
+
+        # Add prev-action/reward nodes to input to LSTM.
+        if self.use_n_prev_actions:
+            self.num_outputs += self.use_n_prev_actions * self.action_dim
+        if self.use_n_prev_rewards:
+            self.num_outputs += self.use_n_prev_rewards
+
+        cfg = model_config
+
+        self.attention_dim = cfg["attention_dim"]
+
+        if self.num_outputs is not None:
+            in_space = gym.spaces.Box(
+                float("-inf"), float("inf"), shape=(self.num_outputs,), dtype=np.float32
+            )
+        else:
+            in_space = obs_space
+
+        # Construct GTrXL sub-module w/ num_outputs=None (so it does not
+        # create a logits/value output; we'll do this ourselves in this wrapper
+        # here).
+        self.gtrxl = GTrXLNet(
+            in_space,
+            action_space,
+            None,
+            model_config,
+            "gtrxl",
+            num_transformer_units=cfg["attention_num_transformer_units"],
+            attention_dim=self.attention_dim,
+            num_heads=cfg["attention_num_heads"],
+            head_dim=cfg["attention_head_dim"],
+            memory_inference=cfg["attention_memory_inference"],
+            memory_training=cfg["attention_memory_training"],
+            position_wise_mlp_dim=cfg["attention_position_wise_mlp_dim"],
+            init_gru_gate_bias=cfg["attention_init_gru_gate_bias"],
+        )
+
+        # Set final num_outputs to correct value (depending on action space).
+        self.num_outputs = num_outputs
+
+        # Postprocess GTrXL output with another hidden layer and compute
+        # values.
+        self._logits_branch = SlimFC(
+            in_size=self.attention_dim,
+            out_size=self.num_outputs,
+            activation_fn=None,
+            initializer=torch.nn.init.xavier_uniform_,
+        )
+        self._value_branch = SlimFC(
+            in_size=self.attention_dim,
+            out_size=1,
+            activation_fn=None,
+            initializer=torch.nn.init.xavier_uniform_,
+        )
+
+        self.view_requirements = self.gtrxl.view_requirements
+        self.view_requirements["obs"].space = self.obs_space
+
+        # Add prev-a/r to this model's view, if required.
+        if self.use_n_prev_actions:
+            self.view_requirements[SampleBatch.PREV_ACTIONS] = ViewRequirement(
+                SampleBatch.ACTIONS,
+                space=self.action_space,
+                shift="-{}:-1".format(self.use_n_prev_actions),
+            )
+        if self.use_n_prev_rewards:
+            self.view_requirements[SampleBatch.PREV_REWARDS] = ViewRequirement(
+                SampleBatch.REWARDS, shift="-{}:-1".format(self.use_n_prev_rewards)
+            )
+
+    @override(RecurrentNetwork)
+    def forward(
+        self,
+        input_dict: Dict[str, TensorType],
+        state: List[TensorType],
+        seq_lens: TensorType,
+    ) -> (TensorType, List[TensorType]):
+        assert seq_lens is not None
+        # Push obs through "unwrapped" net's `forward()` first.
+        wrapped_out, _ = self._wrapped_forward(input_dict, [], None)
+
+        # Concat. prev-action/reward if required.
+        prev_a_r = []
+
+        # Prev actions.
+        if self.use_n_prev_actions:
+            prev_n_actions = input_dict[SampleBatch.PREV_ACTIONS]
+            # If actions are not processed yet (in their original form as
+            # have been sent to environment):
+            # Flatten/one-hot into 1D array.
+            if self.model_config["_disable_action_flattening"]:
+                # Merge prev n actions into flat tensor.
+                flat = flatten_inputs_to_1d_tensor(
+                    prev_n_actions,
+                    spaces_struct=self.action_space_struct,
+                    time_axis=True,
+                )
+                # Fold time-axis into flattened data.
+                flat = torch.reshape(flat, [flat.shape[0], -1])
+                prev_a_r.append(flat)
+            # If actions are already flattened (but not one-hot'd yet!),
+            # one-hot discrete/multi-discrete actions here and concatenate the
+            # n most recent actions together.
+            else:
+                if isinstance(self.action_space, Discrete):
+                    for i in range(self.use_n_prev_actions):
+                        prev_a_r.append(
+                            one_hot(
+                                prev_n_actions[:, i].float(), space=self.action_space
+                            )
+                        )
+                elif isinstance(self.action_space, MultiDiscrete):
+                    for i in range(
+                        0, self.use_n_prev_actions, self.action_space.shape[0]
+                    ):
+                        prev_a_r.append(
+                            one_hot(
+                                prev_n_actions[
+                                    :, i : i + self.action_space.shape[0]
+                                ].float(),
+                                space=self.action_space,
+                            )
+                        )
+                else:
+                    prev_a_r.append(
+                        torch.reshape(
+                            prev_n_actions.float(),
+                            [-1, self.use_n_prev_actions * self.action_dim],
+                        )
+                    )
+        # Prev rewards.
+        if self.use_n_prev_rewards:
+            prev_a_r.append(
+                torch.reshape(
+                    input_dict[SampleBatch.PREV_REWARDS].float(),
+                    [-1, self.use_n_prev_rewards],
+                )
+            )
+
+        # Concat prev. actions + rewards to the "main" input.
+        if prev_a_r:
+            wrapped_out = torch.cat([wrapped_out] + prev_a_r, dim=1)
+
+        # Then through our GTrXL.
+        input_dict["obs_flat"] = input_dict["obs"] = wrapped_out
+
+        self._features, memory_outs = self.gtrxl(input_dict, state, seq_lens)
+        model_out = self._logits_branch(self._features)
+        return model_out, memory_outs
+
+    @override(ModelV2)
+    def get_initial_state(self) -> Union[List[np.ndarray], List[TensorType]]:
+        return []
+
+    @override(ModelV2)
+    def value_function(self) -> TensorType:
+        assert self._features is not None, "Must call forward() first!"
+        return torch.reshape(self._value_branch(self._features), [-1])