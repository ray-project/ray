""" Code adapted from https://github.com/ikostrikov/pytorch-a3c"""
import numpy as np
<<<<<<< HEAD
from typing import Union, Tuple, Any
=======
from typing import List
>>>>>>> f6717b8b

from ray.rllib.utils.framework import get_activation_fn, try_import_torch
from ray.rllib.utils.types import TensorType

torch, nn = try_import_torch()


def normc_initializer(std: float = 1.0) -> Any:
    def initializer(tensor):
        tensor.data.normal_(0, 1)
        tensor.data *= std / torch.sqrt(
            tensor.data.pow(2).sum(1, keepdim=True))

    return initializer


def same_padding(in_size: Tuple[int, int], filter_size: Tuple[int, int],
                 stride_size: Union[int, Tuple[int, int]]
                 ) -> (Union[int, Tuple[int, int]], Tuple[int, int]):
    """Note: Padding is added to match TF conv2d `same` padding. See
    www.tensorflow.org/versions/r0.12/api_docs/python/nn/convolution

    Args:
        in_size (tuple): Rows (Height), Column (Width) for input
        stride_size (Union[int,Tuple[int, int]]): Rows (Height), column (Width)
            for stride. If int, height == width.
        filter_size (tuple): Rows (Height), column (Width) for filter

    Returns:
        padding (tuple): For input into torch.nn.ZeroPad2d.
        output (tuple): Output shape after padding and convolution.
    """
    in_height, in_width = in_size
    if isinstance(filter_size, int):
        filter_height, filter_width = filter_size, filter_size
    else:
        filter_height, filter_width = filter_size
    stride_height, stride_width = stride_size

    out_height = np.ceil(float(in_height) / float(stride_height))
    out_width = np.ceil(float(in_width) / float(stride_width))

    pad_along_height = int(
        ((out_height - 1) * stride_height + filter_height - in_height))
    pad_along_width = int(
        ((out_width - 1) * stride_width + filter_width - in_width))
    pad_top = pad_along_height // 2
    pad_bottom = pad_along_height - pad_top
    pad_left = pad_along_width // 2
    pad_right = pad_along_width - pad_left
    padding = (pad_left, pad_right, pad_top, pad_bottom)
    output = (out_height, out_width)
    return padding, output


class SlimConv2d(nn.Module):
    """Simple mock of tf.slim Conv2d"""

    def __init__(
            self,
            in_channels: int,
            out_channels: int,
            kernel: Union[int, Tuple[int, int]],
            stride: Union[int, Tuple[int, int]],
            padding: Union[int, Tuple[int, int]],
            # Defaulting these to nn.[..] will break soft torch import.
            initializer: Any = "default",
            activation_fn: Any = "default",
            bias_init: float = 0):
        """Creates a standard Conv2d layer, similar to torch.nn.Conv2d

            Args:
                in_channels(int): Number of input channels
                out_channels (int): Number of output channels
                kernel (Union[int, Tuple[int, int]]): If int, the kernel is
                    a tuple(x,x). Elsewise, the tuple can be specified
                stride (Union[int, Tuple[int, int]]): Controls the stride
                    for the cross-correlation. If int, the stride is a
                    tuple(x,x). Elsewise, the tuple can be specified
                padding (Union[int, Tuple[int, int]]): Controls the amount
                    of implicit zero-paddings during the conv operation
                initializer (Any): Initializer function for kernel weights
                activation_fn (Any): Activation function at the end of layer
                bias_init (float): Initalize bias weights to bias_init const
        """
        super(SlimConv2d, self).__init__()
        layers = []
        # Padding layer.
        if padding:
            layers.append(nn.ZeroPad2d(padding))
        # Actual Conv2D layer (including correct initialization logic).
        conv = nn.Conv2d(in_channels, out_channels, kernel, stride)
        if initializer:
            if initializer == "default":
                initializer = nn.init.xavier_uniform_
            initializer(conv.weight)
        nn.init.constant_(conv.bias, bias_init)
        layers.append(conv)
        # Activation function (if any; default=ReLu).
        if isinstance(activation_fn, str):
            if activation_fn == "default":
                activation_fn = nn.ReLU
            else:
                activation_fn = get_activation_fn(activation_fn, "torch")
        if activation_fn is not None:
            layers.append(activation_fn())
        # Put everything in sequence.
        self._model = nn.Sequential(*layers)

    def forward(self, x: TensorType) -> TensorType:
        return self._model(x)


class SlimFC(nn.Module):
    """Simple PyTorch version of `linear` function"""

    def __init__(self,
                 in_size: int,
                 out_size: int,
                 initializer: Any = None,
                 activation_fn: Any = None,
                 use_bias: bool = True,
                 bias_init: float = 0.0):
        """Creates a standard FC layer, similar to torch.nn.Linear

        Args:
            in_size(int): Input size for FC Layer
            out_size (int): Output size for FC Layer
            initializer (Any): Initializer function for FC layer weights
            activation_fn (Any): Activation function at the end of layer
            use_bias (bool): Whether to add bias weights or not
            bias_init (float): Initalize bias weights to bias_init const
        """
        super(SlimFC, self).__init__()
        layers = []
        # Actual Conv2D layer (including correct initialization logic).
        linear = nn.Linear(in_size, out_size, bias=use_bias)
        if initializer:
            initializer(linear.weight)
        if use_bias is True:
            nn.init.constant_(linear.bias, bias_init)
        layers.append(linear)
        # Activation function (if any; default=None (linear)).
        if isinstance(activation_fn, str):
            activation_fn = get_activation_fn(activation_fn, "torch")
        if activation_fn is not None:
            layers.append(activation_fn())
        # Put everything in sequence.
        self._model = nn.Sequential(*layers)

    def forward(self, x: TensorType) -> TensorType:
        return self._model(x)


class AppendBiasLayer(nn.Module):
    """Simple bias appending layer for free_log_std."""

    def __init__(self, num_bias_vars: int):
        super().__init__()
        self.log_std = torch.nn.Parameter(
            torch.as_tensor([0.0] * num_bias_vars))
        self.register_parameter("log_std", self.log_std)

    def forward(self, x: TensorType) -> TensorType:
        out = torch.cat(
            [x, self.log_std.unsqueeze(0).repeat([len(x), 1])], axis=1)
        return out


class Reshape(nn.Module):
    """Standard module that reshapes/views a tensor
    """

    def __init__(self, shape: List):
        super().__init__()
        self.shape = shape

    def forward(self, x):
        return x.view(*self.shape)<|MERGE_RESOLUTION|>--- conflicted
+++ resolved
@@ -1,10 +1,6 @@
 """ Code adapted from https://github.com/ikostrikov/pytorch-a3c"""
 import numpy as np
-<<<<<<< HEAD
-from typing import Union, Tuple, Any
-=======
-from typing import List
->>>>>>> f6717b8b
+from typing import Union, Tuple, Any, List
 
 from ray.rllib.utils.framework import get_activation_fn, try_import_torch
 from ray.rllib.utils.types import TensorType
