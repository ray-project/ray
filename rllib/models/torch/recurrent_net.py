import numpy as np
import gym
from typing import Dict, List, Union

from ray.rllib.models.modelv2 import ModelV2
from ray.rllib.models.torch.misc import SlimFC
from ray.rllib.models.torch.torch_modelv2 import TorchModelV2
from ray.rllib.policy.rnn_sequencing import add_time_dimension
from ray.rllib.policy.sample_batch import SampleBatch
from ray.rllib.policy.view_requirement import ViewRequirement
from ray.rllib.utils.annotations import override, DeveloperAPI
from ray.rllib.utils.framework import try_import_torch
from ray.rllib.utils.typing import ModelConfigDict, TensorType

torch, nn = try_import_torch()


@DeveloperAPI
class RecurrentNetwork(TorchModelV2):
    """Helper class to simplify implementing RNN models with TorchModelV2.

    Instead of implementing forward(), you can implement forward_rnn() which
    takes batches with the time dimension added already.

    Here is an example implementation for a subclass
    ``MyRNNClass(RecurrentNetwork, nn.Module)``::

        def __init__(self, obs_space, num_outputs):
            nn.Module.__init__(self)
            super().__init__(obs_space, action_space, num_outputs,
                             model_config, name)
            self.obs_size = _get_size(obs_space)
            self.rnn_hidden_dim = model_config["lstm_cell_size"]
            self.fc1 = nn.Linear(self.obs_size, self.rnn_hidden_dim)
            self.rnn = nn.GRUCell(self.rnn_hidden_dim, self.rnn_hidden_dim)
            self.fc2 = nn.Linear(self.rnn_hidden_dim, num_outputs)

            self.value_branch = nn.Linear(self.rnn_hidden_dim, 1)
            self._cur_value = None

        @override(ModelV2)
        def get_initial_state(self):
            # Place hidden states on same device as model.
            h = [self.fc1.weight.new(
                1, self.rnn_hidden_dim).zero_().squeeze(0)]
            return h

        @override(ModelV2)
        def value_function(self):
            assert self._cur_value is not None, "must call forward() first"
            return self._cur_value

        @override(RecurrentNetwork)
        def forward_rnn(self, input_dict, state, seq_lens):
            x = nn.functional.relu(self.fc1(input_dict["obs_flat"].float()))
            h_in = state[0].reshape(-1, self.rnn_hidden_dim)
            h = self.rnn(x, h_in)
            q = self.fc2(h)
            self._cur_value = self.value_branch(h).squeeze(1)
            return q, [h]
    """

    @override(ModelV2)
<<<<<<< HEAD
    def forward(self, input_dict, state, seq_lens, return_values=False):
=======
    def forward(self, input_dict: Dict[str, TensorType],
                state: List[TensorType],
                seq_lens: TensorType) -> (TensorType, List[TensorType]):
>>>>>>> b41f4fde
        """Adds time dimension to batch before sending inputs to forward_rnn().

        You should implement forward_rnn() in your subclass."""
        flat_inputs = input_dict["obs_flat"].float()
        if isinstance(seq_lens, np.ndarray):
            seq_lens = torch.Tensor(seq_lens).int()
        max_seq_len = flat_inputs.shape[0] // seq_lens.shape[0]
        self.time_major = self.model_config.get("_time_major", False)
        inputs = add_time_dimension(
            flat_inputs,
            max_seq_len=max_seq_len,
            framework="torch",
            time_major=self.time_major,
        )
        output, new_state = self.forward_rnn(inputs, state, seq_lens)
        output = torch.reshape(output, [-1, self.num_outputs])
        if return_values:
            return output, new_state, self.value_function()
        return output, new_state

    def forward_rnn(self, inputs: TensorType, state: List[TensorType],
                    seq_lens: TensorType) -> (TensorType, List[TensorType]):
        """Call the model with the given input tensors and state.

        Args:
            inputs (dict): Observation tensor with shape [B, T, obs_size].
            state (list): List of state tensors, each with shape [B, size].
            seq_lens (Tensor): 1D tensor holding input sequence lengths.
                Note: len(seq_lens) == B.

        Returns:
            (outputs, new_state): The model output tensor of shape
                [B, T, num_outputs] and the list of new state tensors each with
                shape [B, size].

        Examples:
            def forward_rnn(self, inputs, state, seq_lens):
                model_out, h, c = self.rnn_model([inputs, seq_lens] + state)
                return model_out, [h, c]
        """
        raise NotImplementedError("You must implement this for an RNN model")


class LSTMWrapper(RecurrentNetwork, nn.Module):
    """An LSTM wrapper serving as an interface for ModelV2s that set use_lstm.
    """

    def __init__(self, obs_space: gym.spaces.Space,
                 action_space: gym.spaces.Space, num_outputs: int,
                 model_config: ModelConfigDict, name: str):

        nn.Module.__init__(self)
        super().__init__(obs_space, action_space, None, model_config, name)

        self.cell_size = model_config["lstm_cell_size"]
        self.time_major = model_config.get("_time_major", False)
        self.use_prev_action_reward = model_config[
            "lstm_use_prev_action_reward"]
        if action_space.shape is not None:
            self.action_dim = int(np.product(action_space.shape))
        else:
            self.action_dim = int(len(action_space))
        # Add prev-action/reward nodes to input to LSTM.
        if self.use_prev_action_reward:
            self.num_outputs += 1 + self.action_dim
        self.lstm = nn.LSTM(
            self.num_outputs, self.cell_size, batch_first=not self.time_major)

        self.num_outputs = num_outputs

        # Postprocess LSTM output with another hidden layer and compute values.
        self._logits_branch = SlimFC(
            in_size=self.cell_size,
            out_size=self.num_outputs,
            activation_fn=None,
            initializer=torch.nn.init.xavier_uniform_)
        self._value_branch = SlimFC(
            in_size=self.cell_size,
            out_size=1,
            activation_fn=None,
            initializer=torch.nn.init.xavier_uniform_)

        # Add prev-a/r to this model's view, if required.
        if model_config["lstm_use_prev_action_reward"]:
            self.inference_view_requirements[SampleBatch.PREV_REWARDS] = \
                ViewRequirement(SampleBatch.REWARDS, shift=-1)
            self.inference_view_requirements[SampleBatch.PREV_ACTIONS] = \
                ViewRequirement(SampleBatch.ACTIONS, space=self.action_space,
                                shift=-1)

    @override(RecurrentNetwork)
    def forward(self, input_dict: Dict[str, TensorType],
                state: List[TensorType],
                seq_lens: TensorType) -> (TensorType, List[TensorType]):
        assert seq_lens is not None
        # Push obs through "unwrapped" net's `forward()` first.
        wrapped_out, _ = self._wrapped_forward(input_dict, [], None)

        # Concat. prev-action/reward if required.
        if self.model_config["lstm_use_prev_action_reward"]:
            wrapped_out = torch.cat(
                [
                    wrapped_out,
                    torch.reshape(input_dict[SampleBatch.PREV_ACTIONS].float(),
                                  [-1, self.action_dim]),
                    torch.reshape(input_dict[SampleBatch.PREV_REWARDS].float(),
                                  [-1, 1]),
                ],
                dim=1)

        # Then through our LSTM.
        input_dict["obs_flat"] = wrapped_out
        return super().forward(input_dict, state, seq_lens)

    @override(RecurrentNetwork)
    def forward_rnn(self, inputs: TensorType, state: List[TensorType],
                    seq_lens: TensorType) -> (TensorType, List[TensorType]):
        # Don't show paddings to RNN(?)
        # TODO: (sven) For now, only allow, iff time_major=True to not break
        #  anything retrospectively (time_major not supported previously).
        # max_seq_len = inputs.shape[0]
        # time_major = self.model_config["_time_major"]
        # if time_major and max_seq_len > 1:
        #     inputs = torch.nn.utils.rnn.pack_padded_sequence(
        #         inputs, seq_lens,
        #         batch_first=not time_major, enforce_sorted=False)
        self._features, [h, c] = self.lstm(
            inputs,
            [torch.unsqueeze(state[0], 0),
             torch.unsqueeze(state[1], 0)])
        # Re-apply paddings.
        # if time_major and max_seq_len > 1:
        #     self._features, _ = torch.nn.utils.rnn.pad_packed_sequence(
        #         self._features,
        #         batch_first=not time_major)
        model_out = self._logits_branch(self._features)
        return model_out, [torch.squeeze(h, 0), torch.squeeze(c, 0)]

    @override(ModelV2)
    def get_initial_state(self) -> Union[List[np.ndarray], List[TensorType]]:
        # Place hidden states on same device as model.
        linear = next(self._logits_branch._model.children())
        h = [
            linear.weight.new(1, self.cell_size).zero_().squeeze(0),
            linear.weight.new(1, self.cell_size).zero_().squeeze(0)
        ]
        return h

    @override(ModelV2)
    def value_function(self) -> TensorType:
        assert self._features is not None, "must call forward() first"
        return torch.reshape(self._value_branch(self._features), [-1])<|MERGE_RESOLUTION|>--- conflicted
+++ resolved
@@ -61,13 +61,9 @@
     """
 
     @override(ModelV2)
-<<<<<<< HEAD
-    def forward(self, input_dict, state, seq_lens, return_values=False):
-=======
     def forward(self, input_dict: Dict[str, TensorType],
                 state: List[TensorType],
                 seq_lens: TensorType) -> (TensorType, List[TensorType]):
->>>>>>> b41f4fde
         """Adds time dimension to batch before sending inputs to forward_rnn().
 
         You should implement forward_rnn() in your subclass."""
@@ -84,7 +80,7 @@
         )
         output, new_state = self.forward_rnn(inputs, state, seq_lens)
         output = torch.reshape(output, [-1, self.num_outputs])
-        if return_values:
+        if self.return_value_estimates:
             return output, new_state, self.value_function()
         return output, new_state
 
