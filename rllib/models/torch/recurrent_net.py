import numpy as np
import gym
from gym.spaces import Discrete, MultiDiscrete
from typing import Dict, List, Union

from ray.rllib.models.modelv2 import ModelV2
from ray.rllib.models.torch.misc import SlimFC
from ray.rllib.models.torch.torch_modelv2 import TorchModelV2
from ray.rllib.policy.rnn_sequencing import add_time_dimension
from ray.rllib.policy.sample_batch import SampleBatch
from ray.rllib.policy.view_requirement import ViewRequirement
from ray.rllib.utils.annotations import override, DeveloperAPI
from ray.rllib.utils.framework import try_import_torch
from ray.rllib.utils.torch_ops import one_hot
from ray.rllib.utils.typing import ModelConfigDict, TensorType

torch, nn = try_import_torch()


@DeveloperAPI
class RecurrentNetwork(TorchModelV2):
    """Helper class to simplify implementing RNN models with TorchModelV2.

    Instead of implementing forward(), you can implement forward_rnn() which
    takes batches with the time dimension added already.

    Here is an example implementation for a subclass
    ``MyRNNClass(RecurrentNetwork, nn.Module)``::

        def __init__(self, obs_space, num_outputs):
            nn.Module.__init__(self)
            super().__init__(obs_space, action_space, num_outputs,
                             model_config, name)
            self.obs_size = _get_size(obs_space)
            self.rnn_hidden_dim = model_config["lstm_cell_size"]
            self.fc1 = nn.Linear(self.obs_size, self.rnn_hidden_dim)
            self.rnn = nn.GRUCell(self.rnn_hidden_dim, self.rnn_hidden_dim)
            self.fc2 = nn.Linear(self.rnn_hidden_dim, num_outputs)

            self.value_branch = nn.Linear(self.rnn_hidden_dim, 1)
            self._cur_value = None

        @override(ModelV2)
        def get_initial_state(self):
            # Place hidden states on same device as model.
            h = [self.fc1.weight.new(
                1, self.rnn_hidden_dim).zero_().squeeze(0)]
            return h

        @override(ModelV2)
        def value_function(self):
            assert self._cur_value is not None, "must call forward() first"
            return self._cur_value

        @override(RecurrentNetwork)
        def forward_rnn(self, input_dict, state, seq_lens):
            x = nn.functional.relu(self.fc1(input_dict["obs_flat"].float()))
            h_in = state[0].reshape(-1, self.rnn_hidden_dim)
            h = self.rnn(x, h_in)
            q = self.fc2(h)
            self._cur_value = self.value_branch(h).squeeze(1)
            return q, [h]
    """

    @override(ModelV2)
    def forward(self, input_dict: Dict[str, TensorType],
                state: List[TensorType],
                seq_lens: TensorType) -> (TensorType, List[TensorType]):
        """Adds time dimension to batch before sending inputs to forward_rnn().

        You should implement forward_rnn() in your subclass."""
        flat_inputs = input_dict["obs_flat"].float()
        if isinstance(seq_lens, np.ndarray):
            seq_lens = torch.Tensor(seq_lens).int()
        max_seq_len = flat_inputs.shape[0] // seq_lens.shape[0]
        self.time_major = self.model_config.get("_time_major", False)
        inputs = add_time_dimension(
            flat_inputs,
            max_seq_len=max_seq_len,
            framework="torch",
            time_major=self.time_major,
        )
        output, new_state = self.forward_rnn(inputs, state, seq_lens)
        output = torch.reshape(output, [-1, self.num_outputs])
        return output, new_state

    def forward_rnn(self, inputs: TensorType, state: List[TensorType],
                    seq_lens: TensorType) -> (TensorType, List[TensorType]):
        """Call the model with the given input tensors and state.

        Args:
            inputs (dict): Observation tensor with shape [B, T, obs_size].
            state (list): List of state tensors, each with shape [B, size].
            seq_lens (Tensor): 1D tensor holding input sequence lengths.
                Note: len(seq_lens) == B.

        Returns:
            (outputs, new_state): The model output tensor of shape
                [B, T, num_outputs] and the list of new state tensors each with
                shape [B, size].

        Examples:
            def forward_rnn(self, inputs, state, seq_lens):
                model_out, h, c = self.rnn_model([inputs, seq_lens] + state)
                return model_out, [h, c]
        """
        raise NotImplementedError("You must implement this for an RNN model")


class LSTMWrapper(RecurrentNetwork, nn.Module):
    """An LSTM wrapper serving as an interface for ModelV2s that set use_lstm.
    """

    def __init__(self, obs_space: gym.spaces.Space,
                 action_space: gym.spaces.Space, num_outputs: int,
                 model_config: ModelConfigDict, name: str):

        nn.Module.__init__(self)
        super().__init__(obs_space, action_space, None, model_config, name)

        self.cell_size = model_config["lstm_cell_size"]
        self.time_major = model_config.get("_time_major", False)
        self.use_prev_action = model_config["lstm_use_prev_action"]
        self.use_prev_reward = model_config["lstm_use_prev_reward"]

        if isinstance(action_space, Discrete):
            self.action_dim = action_space.n
        elif isinstance(action_space, MultiDiscrete):
            self.action_dim = np.product(action_space.nvec)
        elif action_space.shape is not None:
            self.action_dim = int(np.product(action_space.shape))
        else:
            self.action_dim = int(len(action_space))

        # Add prev-action/reward nodes to input to LSTM.
        if self.use_prev_action:
            self.num_outputs += self.action_dim
        if self.use_prev_reward:
            self.num_outputs += 1

        self.lstm = nn.LSTM(
            self.num_outputs, self.cell_size, batch_first=not self.time_major)

        self.num_outputs = num_outputs

        # Postprocess LSTM output with another hidden layer and compute values.
        self._logits_branch = SlimFC(
            in_size=self.cell_size,
            out_size=self.num_outputs,
            activation_fn=None,
            initializer=torch.nn.init.xavier_uniform_)
        self._value_branch = SlimFC(
            in_size=self.cell_size,
            out_size=1,
            activation_fn=None,
            initializer=torch.nn.init.xavier_uniform_)

        # Add prev-a/r to this model's view, if required.
<<<<<<< HEAD
        if model_config["lstm_use_prev_action_reward"]:
            self.inference_view_requirements[SampleBatch.PREV_REWARDS] = \
                ViewRequirement(SampleBatch.REWARDS, data_rel_pos=-1)
            self.inference_view_requirements[SampleBatch.PREV_ACTIONS] = \
                ViewRequirement(SampleBatch.ACTIONS, space=self.action_space,
                                data_rel_pos=-1)
=======
        if model_config["lstm_use_prev_action"]:
            self.inference_view_requirements[SampleBatch.PREV_ACTIONS] = \
                ViewRequirement(SampleBatch.ACTIONS, space=self.action_space,
                                shift=-1)
        if model_config["lstm_use_prev_reward"]:
            self.inference_view_requirements[SampleBatch.PREV_REWARDS] = \
                ViewRequirement(SampleBatch.REWARDS, shift=-1)
>>>>>>> 6475297b

    @override(RecurrentNetwork)
    def forward(self, input_dict: Dict[str, TensorType],
                state: List[TensorType],
                seq_lens: TensorType) -> (TensorType, List[TensorType]):
        assert seq_lens is not None
        # Push obs through "unwrapped" net's `forward()` first.
        wrapped_out, _ = self._wrapped_forward(input_dict, [], None)

        # Concat. prev-action/reward if required.
        prev_a_r = []
        if self.model_config["lstm_use_prev_action"]:
            if isinstance(self.action_space, (Discrete, MultiDiscrete)):
                prev_a = one_hot(input_dict[SampleBatch.PREV_ACTIONS].float(),
                                 self.action_space)
            else:
                prev_a = input_dict[SampleBatch.PREV_ACTIONS].float()
            prev_a_r.append(torch.reshape(prev_a, [-1, self.action_dim]))
        if self.model_config["lstm_use_prev_reward"]:
            prev_a_r.append(
                torch.reshape(input_dict[SampleBatch.PREV_REWARDS].float(),
                              [-1, 1]))

        if prev_a_r:
            wrapped_out = torch.cat([wrapped_out] + prev_a_r, dim=1)

        # Then through our LSTM.
        input_dict["obs_flat"] = wrapped_out
        return super().forward(input_dict, state, seq_lens)

    @override(RecurrentNetwork)
    def forward_rnn(self, inputs: TensorType, state: List[TensorType],
                    seq_lens: TensorType) -> (TensorType, List[TensorType]):
        # Don't show paddings to RNN(?)
        # TODO: (sven) For now, only allow, iff time_major=True to not break
        #  anything retrospectively (time_major not supported previously).
        # max_seq_len = inputs.shape[0]
        # time_major = self.model_config["_time_major"]
        # if time_major and max_seq_len > 1:
        #     inputs = torch.nn.utils.rnn.pack_padded_sequence(
        #         inputs, seq_lens,
        #         batch_first=not time_major, enforce_sorted=False)
        self._features, [h, c] = self.lstm(
            inputs,
            [torch.unsqueeze(state[0], 0),
             torch.unsqueeze(state[1], 0)])
        # Re-apply paddings.
        # if time_major and max_seq_len > 1:
        #     self._features, _ = torch.nn.utils.rnn.pad_packed_sequence(
        #         self._features,
        #         batch_first=not time_major)
        model_out = self._logits_branch(self._features)
        return model_out, [torch.squeeze(h, 0), torch.squeeze(c, 0)]

    @override(ModelV2)
    def get_initial_state(self) -> Union[List[np.ndarray], List[TensorType]]:
        # Place hidden states on same device as model.
        linear = next(self._logits_branch._model.children())
        h = [
            linear.weight.new(1, self.cell_size).zero_().squeeze(0),
            linear.weight.new(1, self.cell_size).zero_().squeeze(0)
        ]
        return h

    @override(ModelV2)
    def value_function(self) -> TensorType:
        assert self._features is not None, "must call forward() first"
        return torch.reshape(self._value_branch(self._features), [-1])<|MERGE_RESOLUTION|>--- conflicted
+++ resolved
@@ -156,22 +156,13 @@
             initializer=torch.nn.init.xavier_uniform_)
 
         # Add prev-a/r to this model's view, if required.
-<<<<<<< HEAD
-        if model_config["lstm_use_prev_action_reward"]:
-            self.inference_view_requirements[SampleBatch.PREV_REWARDS] = \
-                ViewRequirement(SampleBatch.REWARDS, data_rel_pos=-1)
+        if model_config["lstm_use_prev_action"]:
             self.inference_view_requirements[SampleBatch.PREV_ACTIONS] = \
                 ViewRequirement(SampleBatch.ACTIONS, space=self.action_space,
                                 data_rel_pos=-1)
-=======
-        if model_config["lstm_use_prev_action"]:
-            self.inference_view_requirements[SampleBatch.PREV_ACTIONS] = \
-                ViewRequirement(SampleBatch.ACTIONS, space=self.action_space,
-                                shift=-1)
         if model_config["lstm_use_prev_reward"]:
             self.inference_view_requirements[SampleBatch.PREV_REWARDS] = \
-                ViewRequirement(SampleBatch.REWARDS, shift=-1)
->>>>>>> 6475297b
+                ViewRequirement(SampleBatch.REWARDS, data_rel_pos=-1)
 
     @override(RecurrentNetwork)
     def forward(self, input_dict: Dict[str, TensorType],
