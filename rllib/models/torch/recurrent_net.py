from gym.spaces import Box
import numpy as np
from typing import Dict

from ray.rllib.models.modelv2 import ModelV2
from ray.rllib.models.torch.misc import SlimFC
from ray.rllib.models.torch.torch_modelv2 import TorchModelV2
from ray.rllib.policy.rnn_sequencing import add_time_dimension
from ray.rllib.policy.sample_batch import SampleBatch
<<<<<<< HEAD
from ray.rllib.policy.trajectory_view import ViewRequirement
=======
from ray.rllib.policy.view_requirement import ViewRequirement
>>>>>>> 2b53d070
from ray.rllib.utils.annotations import override, DeveloperAPI
from ray.rllib.utils.framework import try_import_torch

torch, nn = try_import_torch()


@DeveloperAPI
class RecurrentNetwork(TorchModelV2):
    """Helper class to simplify implementing RNN models with TorchModelV2.

    Instead of implementing forward(), you can implement forward_rnn() which
    takes batches with the time dimension added already.

    Here is an example implementation for a subclass
    ``MyRNNClass(RecurrentNetwork, nn.Module)``::

        def __init__(self, obs_space, num_outputs):
            nn.Module.__init__(self)
            super().__init__(obs_space, action_space, num_outputs,
                             model_config, name)
            self.obs_size = _get_size(obs_space)
            self.rnn_hidden_dim = model_config["lstm_cell_size"]
            self.fc1 = nn.Linear(self.obs_size, self.rnn_hidden_dim)
            self.rnn = nn.GRUCell(self.rnn_hidden_dim, self.rnn_hidden_dim)
            self.fc2 = nn.Linear(self.rnn_hidden_dim, num_outputs)

            self.value_branch = nn.Linear(self.rnn_hidden_dim, 1)
            self._cur_value = None

        @override(ModelV2)
        def get_initial_state(self):
            # Place hidden states on same device as model.
            h = [self.fc1.weight.new(
                1, self.rnn_hidden_dim).zero_().squeeze(0)]
            return h

        @override(ModelV2)
        def value_function(self):
            assert self._cur_value is not None, "must call forward() first"
            return self._cur_value

        @override(RecurrentNetwork)
        def forward_rnn(self, input_dict, state, seq_lens):
            x = nn.functional.relu(self.fc1(input_dict["obs_flat"].float()))
            h_in = state[0].reshape(-1, self.rnn_hidden_dim)
            h = self.rnn(x, h_in)
            q = self.fc2(h)
            self._cur_value = self.value_branch(h).squeeze(1)
            return q, [h]
    """

    @override(ModelV2)
    def forward(self, input_dict, state, seq_lens):
        """Adds time dimension to batch before sending inputs to forward_rnn().

        You should implement forward_rnn() in your subclass."""
        if isinstance(seq_lens, np.ndarray):
            seq_lens = torch.Tensor(seq_lens).int()
        inputs = add_time_dimension(
            input_dict["obs_flat"].float(),
            seq_lens,
            framework="torch",
            time_major=self.model_config.get("_time_major", False),
        )
        output, new_state = self.forward_rnn(inputs, state, seq_lens)
        return torch.reshape(output, [-1, self.num_outputs]), new_state

    def forward_rnn(self, inputs, state, seq_lens):
        """Call the model with the given input tensors and state.

        Args:
            inputs (dict): Observation tensor with shape [B, T, obs_size].
            state (list): List of state tensors, each with shape [B, size].
            seq_lens (Tensor): 1D tensor holding input sequence lengths.
                Note: len(seq_lens) == B.

        Returns:
            (outputs, new_state): The model output tensor of shape
                [B, T, num_outputs] and the list of new state tensors each with
                shape [B, size].

        Examples:
            def forward_rnn(self, inputs, state, seq_lens):
                model_out, h, c = self.rnn_model([inputs, seq_lens] + state)
                return model_out, [h, c]
        """
        raise NotImplementedError("You must implement this for an RNN model")


class LSTMWrapper(RecurrentNetwork, nn.Module):
    """An LSTM wrapper serving as an interface for ModelV2s that set use_lstm.
    """

    def __init__(self, obs_space, action_space, num_outputs, model_config,
                 name):

        nn.Module.__init__(self)
        super().__init__(obs_space, action_space, None, model_config, name)

        self.cell_size = model_config["lstm_cell_size"]
        self.time_major = model_config.get("_time_major", False)
        self.use_prev_action_reward = model_config[
            "lstm_use_prev_action_reward"]
        self.action_dim = int(np.product(action_space.shape))
        # Add prev-action/reward nodes to input to LSTM.
        if self.use_prev_action_reward:
            self.num_outputs += 1 + self.action_dim
        self.lstm = nn.LSTM(
            self.num_outputs, self.cell_size, batch_first=not self.time_major)

        self.num_outputs = num_outputs

        # Postprocess LSTM output with another hidden layer and compute values.
        self._logits_branch = SlimFC(
            in_size=self.cell_size,
            out_size=self.num_outputs,
            activation_fn=None,
            initializer=torch.nn.init.xavier_uniform_)
        self._value_branch = SlimFC(
            in_size=self.cell_size,
            out_size=1,
            activation_fn=None,
            initializer=torch.nn.init.xavier_uniform_)

        for i in range(2):
            self._trajectory_view["state_in_{}".format(i)] = \
                ViewRequirement(
                    "state_out_{}".format(i),
                    postprocessing=False,
                    shift=-1,
                    space=Box(-1.0, 1.0, shape=(self.cell_size, )))
            self._trajectory_view["state_out_{}".format(i)] = \
                ViewRequirement(
                    sampling=False,
                    training=False,
                    space=Box(-1.0, 1.0, shape=(self.cell_size,)))
        self._trajectory_view["advantages"] = \
            ViewRequirement(sampling=False, postprocessing=False)
        self._trajectory_view["value_targets"] = \
            ViewRequirement(sampling=False, postprocessing=False)
        self._trajectory_view["action_dist_inputs"] = \
            ViewRequirement(sampling=False, postprocessing=False)
        self._trajectory_view["action_logp"] = \
            ViewRequirement(sampling=False, postprocessing=False)

    @override(RecurrentNetwork)
    def forward(self, input_dict, state=None, seq_lens=None):
        # Push obs through "unwrapped" net's `forward()` first.
        wrapped_out, _ = self._wrapped_forward(input_dict, [], None)

        # Concat. prev-action/reward if required.
        if self.model_config["lstm_use_prev_action_reward"]:
            wrapped_out = torch.cat(
                [
                    wrapped_out,
                    torch.reshape(input_dict[SampleBatch.PREV_ACTIONS].float(),
                                  [-1, self.action_dim]),
                    torch.reshape(input_dict[SampleBatch.PREV_REWARDS],
                                  [-1, 1]),
                ],
                dim=1)

        # Then through our LSTM.
        input_dict["obs_flat"] = wrapped_out
        return super().forward(input_dict, state, seq_lens)

    @override(RecurrentNetwork)
    def forward_rnn(self, inputs, state, seq_lens):
        self._features, [h, c] = self.lstm(
            inputs,
            [torch.unsqueeze(state[0], 0),
             torch.unsqueeze(state[1], 0)])
        model_out = self._logits_branch(self._features)
        return model_out, [torch.squeeze(h, 0), torch.squeeze(c, 0)]

    @override(ModelV2)
    def get_initial_state(self):
        # Place hidden states on same device as model.
        linear = next(self._logits_branch._model.children())
        h = [
            linear.weight.new(1, self.cell_size).zero_().squeeze(0),
            linear.weight.new(1, self.cell_size).zero_().squeeze(0)
        ]
        return h

    @override(ModelV2)
    def value_function(self):
        assert self._features is not None, "must call forward() first"
        return torch.reshape(self._value_branch(self._features), [-1])

    @override(ModelV2)
    def get_view_requirements(self) -> Dict[str, ViewRequirement]:
        req = super().get_view_requirements()
        # Optional: prev-actions/rewards for forward pass.
        if self.model_config["lstm_use_prev_action_reward"]:
            req.update({
                SampleBatch.PREV_REWARDS: ViewRequirement(
                    SampleBatch.REWARDS, shift=-1),
                SampleBatch.PREV_ACTIONS: ViewRequirement(
                    SampleBatch.ACTIONS, space=self.action_space, shift=-1),
            })
        return req<|MERGE_RESOLUTION|>--- conflicted
+++ resolved
@@ -7,11 +7,7 @@
 from ray.rllib.models.torch.torch_modelv2 import TorchModelV2
 from ray.rllib.policy.rnn_sequencing import add_time_dimension
 from ray.rllib.policy.sample_batch import SampleBatch
-<<<<<<< HEAD
-from ray.rllib.policy.trajectory_view import ViewRequirement
-=======
 from ray.rllib.policy.view_requirement import ViewRequirement
->>>>>>> 2b53d070
 from ray.rllib.utils.annotations import override, DeveloperAPI
 from ray.rllib.utils.framework import try_import_torch
 
@@ -136,29 +132,9 @@
             activation_fn=None,
             initializer=torch.nn.init.xavier_uniform_)
 
-        for i in range(2):
-            self._trajectory_view["state_in_{}".format(i)] = \
-                ViewRequirement(
-                    "state_out_{}".format(i),
-                    postprocessing=False,
-                    shift=-1,
-                    space=Box(-1.0, 1.0, shape=(self.cell_size, )))
-            self._trajectory_view["state_out_{}".format(i)] = \
-                ViewRequirement(
-                    sampling=False,
-                    training=False,
-                    space=Box(-1.0, 1.0, shape=(self.cell_size,)))
-        self._trajectory_view["advantages"] = \
-            ViewRequirement(sampling=False, postprocessing=False)
-        self._trajectory_view["value_targets"] = \
-            ViewRequirement(sampling=False, postprocessing=False)
-        self._trajectory_view["action_dist_inputs"] = \
-            ViewRequirement(sampling=False, postprocessing=False)
-        self._trajectory_view["action_logp"] = \
-            ViewRequirement(sampling=False, postprocessing=False)
-
     @override(RecurrentNetwork)
-    def forward(self, input_dict, state=None, seq_lens=None):
+    def forward(self, input_dict, state, seq_lens):
+        assert seq_lens is not None
         # Push obs through "unwrapped" net's `forward()` first.
         wrapped_out, _ = self._wrapped_forward(input_dict, [], None)
 
@@ -213,4 +189,25 @@
                 SampleBatch.PREV_ACTIONS: ViewRequirement(
                     SampleBatch.ACTIONS, space=self.action_space, shift=-1),
             })
-        return req+        return req
+
+    #for i in range(2):
+    #    self._trajectory_view["state_in_{}".format(i)] = \
+    #        ViewRequirement(
+    #            "state_out_{}".format(i),
+    #            postprocessing=False,
+    #            shift=-1,
+    #            space=Box(-1.0, 1.0, shape=(self.cell_size,)))
+    #    self._trajectory_view["state_out_{}".format(i)] = \
+    #        ViewRequirement(
+    #            sampling=False,
+    #            training=False,
+    #            space=Box(-1.0, 1.0, shape=(self.cell_size,)))
+    #self._trajectory_view["advantages"] = \
+    #    ViewRequirement(sampling=False, postprocessing=False)
+    #self._trajectory_view["value_targets"] = \
+    #    ViewRequirement(sampling=False, postprocessing=False)
+    #self._trajectory_view["action_dist_inputs"] = \
+    #    ViewRequirement(sampling=False, postprocessing=False)
+    #self._trajectory_view["action_logp"] = \
+    #    ViewRequirement(sampling=False, postprocessing=False)
