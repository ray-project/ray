--- conflicted
+++ resolved
@@ -1,552 +1,285 @@
-<<<<<<< HEAD
-import numpy as np
-import gym
-from gym.spaces import Discrete, MultiDiscrete
-from typing import Dict, List, Union
-
-from ray.rllib.models.modelv2 import ModelV2
-from ray.rllib.models.torch.misc import SlimFC
-from ray.rllib.models.torch.torch_modelv2 import TorchModelV2
-from ray.rllib.policy.rnn_sequencing import add_time_dimension
-from ray.rllib.policy.sample_batch import SampleBatch
-from ray.rllib.policy.view_requirement import ViewRequirement
-from ray.rllib.utils.annotations import override, DeveloperAPI
-from ray.rllib.utils.framework import try_import_torch
-from ray.rllib.utils.torch_utils import one_hot
-from ray.rllib.utils.typing import ModelConfigDict, TensorType
-
-torch, nn = try_import_torch()
-
-
-@DeveloperAPI
-class RecurrentNetwork(TorchModelV2):
-    """Helper class to simplify implementing RNN models with TorchModelV2.
-
-    Instead of implementing forward(), you can implement forward_rnn() which
-    takes batches with the time dimension added already.
-
-    Here is an example implementation for a subclass
-    ``MyRNNClass(RecurrentNetwork, nn.Module)``::
-
-        def __init__(self, obs_space, num_outputs):
-            nn.Module.__init__(self)
-            super().__init__(obs_space, action_space, num_outputs,
-                             model_config, name)
-            self.obs_size = _get_size(obs_space)
-            self.rnn_hidden_dim = model_config["lstm_cell_size"]
-            self.fc1 = nn.Linear(self.obs_size, self.rnn_hidden_dim)
-            self.rnn = nn.GRUCell(self.rnn_hidden_dim, self.rnn_hidden_dim)
-            self.fc2 = nn.Linear(self.rnn_hidden_dim, num_outputs)
-
-            self.value_branch = nn.Linear(self.rnn_hidden_dim, 1)
-            self._cur_value = None
-
-        @override(ModelV2)
-        def get_initial_state(self):
-            # Place hidden states on same device as model.
-            h = [self.fc1.weight.new(
-                1, self.rnn_hidden_dim).zero_().squeeze(0)]
-            return h
-
-        @override(ModelV2)
-        def value_function(self):
-            assert self._cur_value is not None, "must call forward() first"
-            return self._cur_value
-
-        @override(RecurrentNetwork)
-        def forward_rnn(self, input_dict, state, seq_lens):
-            x = nn.functional.relu(self.fc1(input_dict["obs_flat"].float()))
-            h_in = state[0].reshape(-1, self.rnn_hidden_dim)
-            h = self.rnn(x, h_in)
-            q = self.fc2(h)
-            self._cur_value = self.value_branch(h).squeeze(1)
-            return q, [h]
-    """
-
-    @override(ModelV2)
-    def forward(
-        self,
-        input_dict: Dict[str, TensorType],
-        state: List[TensorType],
-        seq_lens: TensorType,
-    ) -> (TensorType, List[TensorType]):
-        """Adds time dimension to batch before sending inputs to forward_rnn().
-
-        You should implement forward_rnn() in your subclass."""
-        flat_inputs = input_dict["obs_flat"].float()
-        if isinstance(seq_lens, np.ndarray):
-            seq_lens = torch.Tensor(seq_lens).int()
-        max_seq_len = flat_inputs.shape[0] // seq_lens.shape[0]
-        self.time_major = self.model_config.get("_time_major", False)
-        inputs = add_time_dimension(
-            flat_inputs,
-            max_seq_len=max_seq_len,
-            framework="torch",
-            time_major=self.time_major,
-        )
-        output, new_state = self.forward_rnn(inputs, state, seq_lens)
-        output = torch.reshape(output, [-1, self.num_outputs])
-        return output, new_state
-
-    def forward_rnn(
-        self, inputs: TensorType, state: List[TensorType], seq_lens: TensorType
-    ) -> (TensorType, List[TensorType]):
-        """Call the model with the given input tensors and state.
-
-        Args:
-            inputs (dict): Observation tensor with shape [B, T, obs_size].
-            state (list): List of state tensors, each with shape [B, size].
-            seq_lens (Tensor): 1D tensor holding input sequence lengths.
-                Note: len(seq_lens) == B.
-
-        Returns:
-            (outputs, new_state): The model output tensor of shape
-                [B, T, num_outputs] and the list of new state tensors each with
-                shape [B, size].
-
-        Examples:
-            def forward_rnn(self, inputs, state, seq_lens):
-                model_out, h, c = self.rnn_model([inputs, seq_lens] + state)
-                return model_out, [h, c]
-        """
-        raise NotImplementedError("You must implement this for an RNN model")
-
-
-class LSTMWrapper(RecurrentNetwork, nn.Module):
-    """An LSTM wrapper serving as an interface for ModelV2s that set use_lstm."""
-
-    def __init__(
-        self,
-        obs_space: gym.spaces.Space,
-        action_space: gym.spaces.Space,
-        num_outputs: int,
-        model_config: ModelConfigDict,
-        name: str,
-    ):
-
-        nn.Module.__init__(self)
-        super(LSTMWrapper, self).__init__(
-            obs_space, action_space, None, model_config, name
-        )
-
-        # At this point, self.num_outputs is the number of nodes coming
-        # from the wrapped (underlying) model. In other words, self.num_outputs
-        # is the input size for the LSTM layer.
-        # If None, set it to the observation space.
-        if self.num_outputs is None:
-            self.num_outputs = int(np.product(self.obs_space.shape))
-
-        self.cell_size = model_config["lstm_cell_size"]
-        self.time_major = model_config.get("_time_major", False)
-        self.use_prev_action = model_config["lstm_use_prev_action"]
-        self.use_prev_reward = model_config["lstm_use_prev_reward"]
-
-        if isinstance(action_space, Discrete):
-            self.action_dim = action_space.n
-        elif isinstance(action_space, MultiDiscrete):
-            self.action_dim = np.sum(action_space.nvec)
-        elif action_space.shape is not None:
-            self.action_dim = int(np.product(action_space.shape))
-        else:
-            self.action_dim = int(len(action_space))
-
-        # Add prev-action/reward nodes to input to LSTM.
-        if self.use_prev_action:
-            self.num_outputs += self.action_dim
-        if self.use_prev_reward:
-            self.num_outputs += 1
-
-        # Define actual LSTM layer (with num_outputs being the nodes coming
-        # from the wrapped (underlying) layer).
-        self.lstm = nn.LSTM(
-            self.num_outputs, self.cell_size, batch_first=not self.time_major
-        )
-
-        # Set self.num_outputs to the number of output nodes desired by the
-        # caller of this constructor.
-        self.num_outputs = num_outputs
-
-        # Postprocess LSTM output with another hidden layer and compute values.
-        self._logits_branch = SlimFC(
-            in_size=self.cell_size,
-            out_size=self.num_outputs,
-            activation_fn=None,
-            initializer=torch.nn.init.xavier_uniform_,
-        )
-        self._value_branch = SlimFC(
-            in_size=self.cell_size,
-            out_size=1,
-            activation_fn=None,
-            initializer=torch.nn.init.xavier_uniform_,
-        )
-
-        # __sphinx_doc_begin__
-        # Add prev-a/r to this model's view, if required.
-        if model_config["lstm_use_prev_action"]:
-            self.view_requirements[SampleBatch.PREV_ACTIONS] = ViewRequirement(
-                SampleBatch.ACTIONS, space=self.action_space, shift=-1
-            )
-        if model_config["lstm_use_prev_reward"]:
-            self.view_requirements[SampleBatch.PREV_REWARDS] = ViewRequirement(
-                SampleBatch.REWARDS, shift=-1
-            )
-        # __sphinx_doc_end__
-
-    @override(RecurrentNetwork)
-    def forward(
-        self,
-        input_dict: Dict[str, TensorType],
-        state: List[TensorType],
-        seq_lens: TensorType,
-    ) -> (TensorType, List[TensorType]):
-        assert seq_lens is not None
-        # Push obs through "unwrapped" net's `forward()` first.
-        wrapped_out, _ = self._wrapped_forward(input_dict, [], None)
-
-        # Concat. prev-action/reward if required.
-        prev_a_r = []
-        if self.model_config["lstm_use_prev_action"]:
-            if isinstance(self.action_space, (Discrete, MultiDiscrete)):
-                prev_a = one_hot(
-                    input_dict[SampleBatch.PREV_ACTIONS].float(), self.action_space
-                )
-            else:
-                prev_a = input_dict[SampleBatch.PREV_ACTIONS].float()
-            prev_a_r.append(torch.reshape(prev_a, [-1, self.action_dim]))
-        if self.model_config["lstm_use_prev_reward"]:
-            prev_a_r.append(
-                torch.reshape(input_dict[SampleBatch.PREV_REWARDS].float(), [-1, 1])
-            )
-
-        if prev_a_r:
-            wrapped_out = torch.cat([wrapped_out] + prev_a_r, dim=1)
-
-        # Then through our LSTM.
-        input_dict["obs_flat"] = wrapped_out
-        return super().forward(input_dict, state, seq_lens)
-
-    @override(RecurrentNetwork)
-    def forward_rnn(
-        self, inputs: TensorType, state: List[TensorType], seq_lens: TensorType
-    ) -> (TensorType, List[TensorType]):
-        # Don't show paddings to RNN(?)
-        # TODO: (sven) For now, only allow, iff time_major=True to not break
-        #  anything retrospectively (time_major not supported previously).
-        # max_seq_len = inputs.shape[0]
-        # time_major = self.model_config["_time_major"]
-        # if time_major and max_seq_len > 1:
-        #     inputs = torch.nn.utils.rnn.pack_padded_sequence(
-        #         inputs, seq_lens,
-        #         batch_first=not time_major, enforce_sorted=False)
-        self._features, [h, c] = self.lstm(
-            inputs, [torch.unsqueeze(state[0], 0), torch.unsqueeze(state[1], 0)]
-        )
-        # Re-apply paddings.
-        # if time_major and max_seq_len > 1:
-        #     self._features, _ = torch.nn.utils.rnn.pad_packed_sequence(
-        #         self._features,
-        #         batch_first=not time_major)
-        model_out = self._logits_branch(self._features)
-        return model_out, [torch.squeeze(h, 0), torch.squeeze(c, 0)]
-
-    @override(ModelV2)
-    def get_initial_state(self) -> Union[List[np.ndarray], List[TensorType]]:
-        # Place hidden states on same device as model.
-        linear = next(self._logits_branch._model.children())
-        h = [
-            linear.weight.new(1, self.cell_size).zero_().squeeze(0),
-            linear.weight.new(1, self.cell_size).zero_().squeeze(0),
-        ]
-        return h
-
-    @override(ModelV2)
-    def value_function(self) -> TensorType:
-        assert self._features is not None, "must call forward() first"
-        return torch.reshape(self._value_branch(self._features), [-1])
-=======
-import numpy as np
-import gym
-from gym.spaces import Discrete, MultiDiscrete
-import tree  # pip install dm_tree
-from typing import Dict, List, Union
-
-from ray.rllib.models.modelv2 import ModelV2
-from ray.rllib.models.torch.misc import SlimFC
-from ray.rllib.models.torch.torch_modelv2 import TorchModelV2
-from ray.rllib.policy.rnn_sequencing import add_time_dimension
-from ray.rllib.policy.sample_batch import SampleBatch
-from ray.rllib.policy.view_requirement import ViewRequirement
-from ray.rllib.utils.annotations import override, DeveloperAPI
-from ray.rllib.utils.framework import try_import_torch
-from ray.rllib.utils.spaces.space_utils import get_base_struct_from_space
-from ray.rllib.utils.torch_utils import flatten_inputs_to_1d_tensor, one_hot
-from ray.rllib.utils.typing import ModelConfigDict, TensorType
-
-torch, nn = try_import_torch()
-
-
-@DeveloperAPI
-class RecurrentNetwork(TorchModelV2):
-    """Helper class to simplify implementing RNN models with TorchModelV2.
-
-    Instead of implementing forward(), you can implement forward_rnn() which
-    takes batches with the time dimension added already.
-
-    Here is an example implementation for a subclass
-    ``MyRNNClass(RecurrentNetwork, nn.Module)``::
-
-        def __init__(self, obs_space, num_outputs):
-            nn.Module.__init__(self)
-            super().__init__(obs_space, action_space, num_outputs,
-                             model_config, name)
-            self.obs_size = _get_size(obs_space)
-            self.rnn_hidden_dim = model_config["lstm_cell_size"]
-            self.fc1 = nn.Linear(self.obs_size, self.rnn_hidden_dim)
-            self.rnn = nn.GRUCell(self.rnn_hidden_dim, self.rnn_hidden_dim)
-            self.fc2 = nn.Linear(self.rnn_hidden_dim, num_outputs)
-
-            self.value_branch = nn.Linear(self.rnn_hidden_dim, 1)
-            self._cur_value = None
-
-        @override(ModelV2)
-        def get_initial_state(self):
-            # Place hidden states on same device as model.
-            h = [self.fc1.weight.new(
-                1, self.rnn_hidden_dim).zero_().squeeze(0)]
-            return h
-
-        @override(ModelV2)
-        def value_function(self):
-            assert self._cur_value is not None, "must call forward() first"
-            return self._cur_value
-
-        @override(RecurrentNetwork)
-        def forward_rnn(self, input_dict, state, seq_lens):
-            x = nn.functional.relu(self.fc1(input_dict["obs_flat"].float()))
-            h_in = state[0].reshape(-1, self.rnn_hidden_dim)
-            h = self.rnn(x, h_in)
-            q = self.fc2(h)
-            self._cur_value = self.value_branch(h).squeeze(1)
-            return q, [h]
-    """
-
-    @override(ModelV2)
-    def forward(
-        self,
-        input_dict: Dict[str, TensorType],
-        state: List[TensorType],
-        seq_lens: TensorType,
-    ) -> (TensorType, List[TensorType]):
-        """Adds time dimension to batch before sending inputs to forward_rnn().
-
-        You should implement forward_rnn() in your subclass."""
-        flat_inputs = input_dict["obs_flat"].float()
-        if isinstance(seq_lens, np.ndarray):
-            seq_lens = torch.Tensor(seq_lens).int()
-        max_seq_len = flat_inputs.shape[0] // seq_lens.shape[0]
-        self.time_major = self.model_config.get("_time_major", False)
-        inputs = add_time_dimension(
-            flat_inputs,
-            max_seq_len=max_seq_len,
-            framework="torch",
-            time_major=self.time_major,
-        )
-        output, new_state = self.forward_rnn(inputs, state, seq_lens)
-        output = torch.reshape(output, [-1, self.num_outputs])
-        return output, new_state
-
-    def forward_rnn(
-        self, inputs: TensorType, state: List[TensorType], seq_lens: TensorType
-    ) -> (TensorType, List[TensorType]):
-        """Call the model with the given input tensors and state.
-
-        Args:
-            inputs (dict): Observation tensor with shape [B, T, obs_size].
-            state (list): List of state tensors, each with shape [B, size].
-            seq_lens (Tensor): 1D tensor holding input sequence lengths.
-                Note: len(seq_lens) == B.
-
-        Returns:
-            (outputs, new_state): The model output tensor of shape
-                [B, T, num_outputs] and the list of new state tensors each with
-                shape [B, size].
-
-        Examples:
-            def forward_rnn(self, inputs, state, seq_lens):
-                model_out, h, c = self.rnn_model([inputs, seq_lens] + state)
-                return model_out, [h, c]
-        """
-        raise NotImplementedError("You must implement this for an RNN model")
-
-
-class LSTMWrapper(RecurrentNetwork, nn.Module):
-    """An LSTM wrapper serving as an interface for ModelV2s that set use_lstm."""
-
-    def __init__(
-        self,
-        obs_space: gym.spaces.Space,
-        action_space: gym.spaces.Space,
-        num_outputs: int,
-        model_config: ModelConfigDict,
-        name: str,
-    ):
-
-        nn.Module.__init__(self)
-        super(LSTMWrapper, self).__init__(
-            obs_space, action_space, None, model_config, name
-        )
-
-        # At this point, self.num_outputs is the number of nodes coming
-        # from the wrapped (underlying) model. In other words, self.num_outputs
-        # is the input size for the LSTM layer.
-        # If None, set it to the observation space.
-        if self.num_outputs is None:
-            self.num_outputs = int(np.product(self.obs_space.shape))
-
-        self.cell_size = model_config["lstm_cell_size"]
-        self.time_major = model_config.get("_time_major", False)
-        self.use_prev_action = model_config["lstm_use_prev_action"]
-        self.use_prev_reward = model_config["lstm_use_prev_reward"]
-
-        self.action_space_struct = get_base_struct_from_space(self.action_space)
-        self.action_dim = 0
-
-        for space in tree.flatten(self.action_space_struct):
-            if isinstance(space, Discrete):
-                self.action_dim += space.n
-            elif isinstance(space, MultiDiscrete):
-                self.action_dim += np.sum(space.nvec)
-            elif space.shape is not None:
-                self.action_dim += int(np.product(space.shape))
-            else:
-                self.action_dim += int(len(space))
-
-        # Add prev-action/reward nodes to input to LSTM.
-        if self.use_prev_action:
-            self.num_outputs += self.action_dim
-        if self.use_prev_reward:
-            self.num_outputs += 1
-
-        # Define actual LSTM layer (with num_outputs being the nodes coming
-        # from the wrapped (underlying) layer).
-        self.lstm = nn.LSTM(
-            self.num_outputs, self.cell_size, batch_first=not self.time_major
-        )
-
-        # Set self.num_outputs to the number of output nodes desired by the
-        # caller of this constructor.
-        self.num_outputs = num_outputs
-
-        # Postprocess LSTM output with another hidden layer and compute values.
-        self._logits_branch = SlimFC(
-            in_size=self.cell_size,
-            out_size=self.num_outputs,
-            activation_fn=None,
-            initializer=torch.nn.init.xavier_uniform_,
-        )
-        self._value_branch = SlimFC(
-            in_size=self.cell_size,
-            out_size=1,
-            activation_fn=None,
-            initializer=torch.nn.init.xavier_uniform_,
-        )
-
-        # __sphinx_doc_begin__
-        # Add prev-a/r to this model's view, if required.
-        if model_config["lstm_use_prev_action"]:
-            self.view_requirements[SampleBatch.PREV_ACTIONS] = ViewRequirement(
-                SampleBatch.ACTIONS, space=self.action_space, shift=-1
-            )
-        if model_config["lstm_use_prev_reward"]:
-            self.view_requirements[SampleBatch.PREV_REWARDS] = ViewRequirement(
-                SampleBatch.REWARDS, shift=-1
-            )
-        # __sphinx_doc_end__
-
-    @override(RecurrentNetwork)
-    def forward(
-        self,
-        input_dict: Dict[str, TensorType],
-        state: List[TensorType],
-        seq_lens: TensorType,
-    ) -> (TensorType, List[TensorType]):
-        assert seq_lens is not None
-        # Push obs through "unwrapped" net's `forward()` first.
-        wrapped_out, _ = self._wrapped_forward(input_dict, [], None)
-
-        # Concat. prev-action/reward if required.
-        prev_a_r = []
-
-        # Prev actions.
-        if self.model_config["lstm_use_prev_action"]:
-            prev_a = input_dict[SampleBatch.PREV_ACTIONS]
-            # If actions are not processed yet (in their original form as
-            # have been sent to environment):
-            # Flatten/one-hot into 1D array.
-            if self.model_config["_disable_action_flattening"]:
-                prev_a_r.append(
-                    flatten_inputs_to_1d_tensor(
-                        prev_a, spaces_struct=self.action_space_struct, time_axis=False
-                    )
-                )
-            # If actions are already flattened (but not one-hot'd yet!),
-            # one-hot discrete/multi-discrete actions here.
-            else:
-                if isinstance(self.action_space, (Discrete, MultiDiscrete)):
-                    prev_a = one_hot(prev_a.float(), self.action_space)
-                else:
-                    prev_a = prev_a.float()
-                prev_a_r.append(torch.reshape(prev_a, [-1, self.action_dim]))
-        # Prev rewards.
-        if self.model_config["lstm_use_prev_reward"]:
-            prev_a_r.append(
-                torch.reshape(input_dict[SampleBatch.PREV_REWARDS].float(), [-1, 1])
-            )
-
-        # Concat prev. actions + rewards to the "main" input.
-        if prev_a_r:
-            wrapped_out = torch.cat([wrapped_out] + prev_a_r, dim=1)
-
-        # Push everything through our LSTM.
-        input_dict["obs_flat"] = wrapped_out
-        return super().forward(input_dict, state, seq_lens)
-
-    @override(RecurrentNetwork)
-    def forward_rnn(
-        self, inputs: TensorType, state: List[TensorType], seq_lens: TensorType
-    ) -> (TensorType, List[TensorType]):
-        # Don't show paddings to RNN(?)
-        # TODO: (sven) For now, only allow, iff time_major=True to not break
-        #  anything retrospectively (time_major not supported previously).
-        # max_seq_len = inputs.shape[0]
-        # time_major = self.model_config["_time_major"]
-        # if time_major and max_seq_len > 1:
-        #     inputs = torch.nn.utils.rnn.pack_padded_sequence(
-        #         inputs, seq_lens,
-        #         batch_first=not time_major, enforce_sorted=False)
-        self._features, [h, c] = self.lstm(
-            inputs, [torch.unsqueeze(state[0], 0), torch.unsqueeze(state[1], 0)]
-        )
-        # Re-apply paddings.
-        # if time_major and max_seq_len > 1:
-        #     self._features, _ = torch.nn.utils.rnn.pad_packed_sequence(
-        #         self._features,
-        #         batch_first=not time_major)
-        model_out = self._logits_branch(self._features)
-        return model_out, [torch.squeeze(h, 0), torch.squeeze(c, 0)]
-
-    @override(ModelV2)
-    def get_initial_state(self) -> Union[List[np.ndarray], List[TensorType]]:
-        # Place hidden states on same device as model.
-        linear = next(self._logits_branch._model.children())
-        h = [
-            linear.weight.new(1, self.cell_size).zero_().squeeze(0),
-            linear.weight.new(1, self.cell_size).zero_().squeeze(0),
-        ]
-        return h
-
-    @override(ModelV2)
-    def value_function(self) -> TensorType:
-        assert self._features is not None, "must call forward() first"
-        return torch.reshape(self._value_branch(self._features), [-1])
->>>>>>> 19672688
+import numpy as np
+import gym
+from gym.spaces import Discrete, MultiDiscrete
+import tree  # pip install dm_tree
+from typing import Dict, List, Union
+
+from ray.rllib.models.modelv2 import ModelV2
+from ray.rllib.models.torch.misc import SlimFC
+from ray.rllib.models.torch.torch_modelv2 import TorchModelV2
+from ray.rllib.policy.rnn_sequencing import add_time_dimension
+from ray.rllib.policy.sample_batch import SampleBatch
+from ray.rllib.policy.view_requirement import ViewRequirement
+from ray.rllib.utils.annotations import override, DeveloperAPI
+from ray.rllib.utils.framework import try_import_torch
+from ray.rllib.utils.spaces.space_utils import get_base_struct_from_space
+from ray.rllib.utils.torch_utils import flatten_inputs_to_1d_tensor, one_hot
+from ray.rllib.utils.typing import ModelConfigDict, TensorType
+
+torch, nn = try_import_torch()
+
+
+@DeveloperAPI
+class RecurrentNetwork(TorchModelV2):
+    """Helper class to simplify implementing RNN models with TorchModelV2.
+
+    Instead of implementing forward(), you can implement forward_rnn() which
+    takes batches with the time dimension added already.
+
+    Here is an example implementation for a subclass
+    ``MyRNNClass(RecurrentNetwork, nn.Module)``::
+
+        def __init__(self, obs_space, num_outputs):
+            nn.Module.__init__(self)
+            super().__init__(obs_space, action_space, num_outputs,
+                             model_config, name)
+            self.obs_size = _get_size(obs_space)
+            self.rnn_hidden_dim = model_config["lstm_cell_size"]
+            self.fc1 = nn.Linear(self.obs_size, self.rnn_hidden_dim)
+            self.rnn = nn.GRUCell(self.rnn_hidden_dim, self.rnn_hidden_dim)
+            self.fc2 = nn.Linear(self.rnn_hidden_dim, num_outputs)
+
+            self.value_branch = nn.Linear(self.rnn_hidden_dim, 1)
+            self._cur_value = None
+
+        @override(ModelV2)
+        def get_initial_state(self):
+            # Place hidden states on same device as model.
+            h = [self.fc1.weight.new(
+                1, self.rnn_hidden_dim).zero_().squeeze(0)]
+            return h
+
+        @override(ModelV2)
+        def value_function(self):
+            assert self._cur_value is not None, "must call forward() first"
+            return self._cur_value
+
+        @override(RecurrentNetwork)
+        def forward_rnn(self, input_dict, state, seq_lens):
+            x = nn.functional.relu(self.fc1(input_dict["obs_flat"].float()))
+            h_in = state[0].reshape(-1, self.rnn_hidden_dim)
+            h = self.rnn(x, h_in)
+            q = self.fc2(h)
+            self._cur_value = self.value_branch(h).squeeze(1)
+            return q, [h]
+    """
+
+    @override(ModelV2)
+    def forward(
+        self,
+        input_dict: Dict[str, TensorType],
+        state: List[TensorType],
+        seq_lens: TensorType,
+    ) -> (TensorType, List[TensorType]):
+        """Adds time dimension to batch before sending inputs to forward_rnn().
+
+        You should implement forward_rnn() in your subclass."""
+        flat_inputs = input_dict["obs_flat"].float()
+        if isinstance(seq_lens, np.ndarray):
+            seq_lens = torch.Tensor(seq_lens).int()
+        max_seq_len = flat_inputs.shape[0] // seq_lens.shape[0]
+        self.time_major = self.model_config.get("_time_major", False)
+        inputs = add_time_dimension(
+            flat_inputs,
+            max_seq_len=max_seq_len,
+            framework="torch",
+            time_major=self.time_major,
+        )
+        output, new_state = self.forward_rnn(inputs, state, seq_lens)
+        output = torch.reshape(output, [-1, self.num_outputs])
+        return output, new_state
+
+    def forward_rnn(
+        self, inputs: TensorType, state: List[TensorType], seq_lens: TensorType
+    ) -> (TensorType, List[TensorType]):
+        """Call the model with the given input tensors and state.
+
+        Args:
+            inputs (dict): Observation tensor with shape [B, T, obs_size].
+            state (list): List of state tensors, each with shape [B, size].
+            seq_lens (Tensor): 1D tensor holding input sequence lengths.
+                Note: len(seq_lens) == B.
+
+        Returns:
+            (outputs, new_state): The model output tensor of shape
+                [B, T, num_outputs] and the list of new state tensors each with
+                shape [B, size].
+
+        Examples:
+            def forward_rnn(self, inputs, state, seq_lens):
+                model_out, h, c = self.rnn_model([inputs, seq_lens] + state)
+                return model_out, [h, c]
+        """
+        raise NotImplementedError("You must implement this for an RNN model")
+
+
+class LSTMWrapper(RecurrentNetwork, nn.Module):
+    """An LSTM wrapper serving as an interface for ModelV2s that set use_lstm."""
+
+    def __init__(
+        self,
+        obs_space: gym.spaces.Space,
+        action_space: gym.spaces.Space,
+        num_outputs: int,
+        model_config: ModelConfigDict,
+        name: str,
+    ):
+
+        nn.Module.__init__(self)
+        super(LSTMWrapper, self).__init__(
+            obs_space, action_space, None, model_config, name
+        )
+
+        # At this point, self.num_outputs is the number of nodes coming
+        # from the wrapped (underlying) model. In other words, self.num_outputs
+        # is the input size for the LSTM layer.
+        # If None, set it to the observation space.
+        if self.num_outputs is None:
+            self.num_outputs = int(np.product(self.obs_space.shape))
+
+        self.cell_size = model_config["lstm_cell_size"]
+        self.time_major = model_config.get("_time_major", False)
+        self.use_prev_action = model_config["lstm_use_prev_action"]
+        self.use_prev_reward = model_config["lstm_use_prev_reward"]
+
+        self.action_space_struct = get_base_struct_from_space(self.action_space)
+        self.action_dim = 0
+
+        for space in tree.flatten(self.action_space_struct):
+            if isinstance(space, Discrete):
+                self.action_dim += space.n
+            elif isinstance(space, MultiDiscrete):
+                self.action_dim += np.sum(space.nvec)
+            elif space.shape is not None:
+                self.action_dim += int(np.product(space.shape))
+            else:
+                self.action_dim += int(len(space))
+
+        # Add prev-action/reward nodes to input to LSTM.
+        if self.use_prev_action:
+            self.num_outputs += self.action_dim
+        if self.use_prev_reward:
+            self.num_outputs += 1
+
+        # Define actual LSTM layer (with num_outputs being the nodes coming
+        # from the wrapped (underlying) layer).
+        self.lstm = nn.LSTM(
+            self.num_outputs, self.cell_size, batch_first=not self.time_major
+        )
+
+        # Set self.num_outputs to the number of output nodes desired by the
+        # caller of this constructor.
+        self.num_outputs = num_outputs
+
+        # Postprocess LSTM output with another hidden layer and compute values.
+        self._logits_branch = SlimFC(
+            in_size=self.cell_size,
+            out_size=self.num_outputs,
+            activation_fn=None,
+            initializer=torch.nn.init.xavier_uniform_,
+        )
+        self._value_branch = SlimFC(
+            in_size=self.cell_size,
+            out_size=1,
+            activation_fn=None,
+            initializer=torch.nn.init.xavier_uniform_,
+        )
+
+        # __sphinx_doc_begin__
+        # Add prev-a/r to this model's view, if required.
+        if model_config["lstm_use_prev_action"]:
+            self.view_requirements[SampleBatch.PREV_ACTIONS] = ViewRequirement(
+                SampleBatch.ACTIONS, space=self.action_space, shift=-1
+            )
+        if model_config["lstm_use_prev_reward"]:
+            self.view_requirements[SampleBatch.PREV_REWARDS] = ViewRequirement(
+                SampleBatch.REWARDS, shift=-1
+            )
+        # __sphinx_doc_end__
+
+    @override(RecurrentNetwork)
+    def forward(
+        self,
+        input_dict: Dict[str, TensorType],
+        state: List[TensorType],
+        seq_lens: TensorType,
+    ) -> (TensorType, List[TensorType]):
+        assert seq_lens is not None
+        # Push obs through "unwrapped" net's `forward()` first.
+        wrapped_out, _ = self._wrapped_forward(input_dict, [], None)
+
+        # Concat. prev-action/reward if required.
+        prev_a_r = []
+
+        # Prev actions.
+        if self.model_config["lstm_use_prev_action"]:
+            prev_a = input_dict[SampleBatch.PREV_ACTIONS]
+            # If actions are not processed yet (in their original form as
+            # have been sent to environment):
+            # Flatten/one-hot into 1D array.
+            if self.model_config["_disable_action_flattening"]:
+                prev_a_r.append(
+                    flatten_inputs_to_1d_tensor(
+                        prev_a, spaces_struct=self.action_space_struct, time_axis=False
+                    )
+                )
+            # If actions are already flattened (but not one-hot'd yet!),
+            # one-hot discrete/multi-discrete actions here.
+            else:
+                if isinstance(self.action_space, (Discrete, MultiDiscrete)):
+                    prev_a = one_hot(prev_a.float(), self.action_space)
+                else:
+                    prev_a = prev_a.float()
+                prev_a_r.append(torch.reshape(prev_a, [-1, self.action_dim]))
+        # Prev rewards.
+        if self.model_config["lstm_use_prev_reward"]:
+            prev_a_r.append(
+                torch.reshape(input_dict[SampleBatch.PREV_REWARDS].float(), [-1, 1])
+            )
+
+        # Concat prev. actions + rewards to the "main" input.
+        if prev_a_r:
+            wrapped_out = torch.cat([wrapped_out] + prev_a_r, dim=1)
+
+        # Push everything through our LSTM.
+        input_dict["obs_flat"] = wrapped_out
+        return super().forward(input_dict, state, seq_lens)
+
+    @override(RecurrentNetwork)
+    def forward_rnn(
+        self, inputs: TensorType, state: List[TensorType], seq_lens: TensorType
+    ) -> (TensorType, List[TensorType]):
+        # Don't show paddings to RNN(?)
+        # TODO: (sven) For now, only allow, iff time_major=True to not break
+        #  anything retrospectively (time_major not supported previously).
+        # max_seq_len = inputs.shape[0]
+        # time_major = self.model_config["_time_major"]
+        # if time_major and max_seq_len > 1:
+        #     inputs = torch.nn.utils.rnn.pack_padded_sequence(
+        #         inputs, seq_lens,
+        #         batch_first=not time_major, enforce_sorted=False)
+        self._features, [h, c] = self.lstm(
+            inputs, [torch.unsqueeze(state[0], 0), torch.unsqueeze(state[1], 0)]
+        )
+        # Re-apply paddings.
+        # if time_major and max_seq_len > 1:
+        #     self._features, _ = torch.nn.utils.rnn.pad_packed_sequence(
+        #         self._features,
+        #         batch_first=not time_major)
+        model_out = self._logits_branch(self._features)
+        return model_out, [torch.squeeze(h, 0), torch.squeeze(c, 0)]
+
+    @override(ModelV2)
+    def get_initial_state(self) -> Union[List[np.ndarray], List[TensorType]]:
+        # Place hidden states on same device as model.
+        linear = next(self._logits_branch._model.children())
+        h = [
+            linear.weight.new(1, self.cell_size).zero_().squeeze(0),
+            linear.weight.new(1, self.cell_size).zero_().squeeze(0),
+        ]
+        return h
+
+    @override(ModelV2)
+    def value_function(self) -> TensorType:
+        assert self._features is not None, "must call forward() first"
+        return torch.reshape(self._value_branch(self._features), [-1])