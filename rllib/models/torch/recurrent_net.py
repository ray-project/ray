--- conflicted
+++ resolved
@@ -179,13 +179,8 @@
         return torch.reshape(self._value_branch(self._features), [-1])
 
     @override(ModelV2)
-<<<<<<< HEAD
-    def get_view_requirements(self) -> Dict[str, ViewRequirement]:
-        req = super().get_view_requirements()
-=======
     def inference_view_requirements(self) -> Dict[str, ViewRequirement]:
         req = super().inference_view_requirements()
->>>>>>> 57690a3a
         # Optional: prev-actions/rewards for forward pass.
         if self.model_config["lstm_use_prev_action_reward"]:
             req.update({
@@ -194,29 +189,4 @@
                 SampleBatch.PREV_ACTIONS: ViewRequirement(
                     SampleBatch.ACTIONS, space=self.action_space, shift=-1),
             })
-<<<<<<< HEAD
-        return req
-
-    #for i in range(2):
-    #    self._trajectory_view["state_in_{}".format(i)] = \
-    #        ViewRequirement(
-    #            "state_out_{}".format(i),
-    #            postprocessing=False,
-    #            shift=-1,
-    #            space=Box(-1.0, 1.0, shape=(self.cell_size,)))
-    #    self._trajectory_view["state_out_{}".format(i)] = \
-    #        ViewRequirement(
-    #            sampling=False,
-    #            training=False,
-    #            space=Box(-1.0, 1.0, shape=(self.cell_size,)))
-    #self._trajectory_view["advantages"] = \
-    #    ViewRequirement(sampling=False, postprocessing=False)
-    #self._trajectory_view["value_targets"] = \
-    #    ViewRequirement(sampling=False, postprocessing=False)
-    #self._trajectory_view["action_dist_inputs"] = \
-    #    ViewRequirement(sampling=False, postprocessing=False)
-    #self._trajectory_view["action_logp"] = \
-    #    ViewRequirement(sampling=False, postprocessing=False)
-=======
-        return req
->>>>>>> 57690a3a
+        return req