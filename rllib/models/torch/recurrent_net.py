--- conflicted
+++ resolved
@@ -139,8 +139,6 @@
         else:
             self.action_dim = int(len(action_space))
 
-        self.num_outputs = num_outputs
-
         # Add prev-action/reward nodes to input to LSTM.
         if self.use_prev_action:
             self.num_outputs += self.action_dim
@@ -152,13 +150,10 @@
         self.lstm = nn.LSTM(
             self.num_outputs, self.cell_size, batch_first=not self.time_major)
 
-<<<<<<< HEAD
-=======
         # Set self.num_outputs to the number of output nodes desired by the
         # caller of this constructor.
         self.num_outputs = num_outputs
 
->>>>>>> c524f867
         # Postprocess LSTM output with another hidden layer and compute values.
         self._logits_branch = SlimFC(
             in_size=self.cell_size,
