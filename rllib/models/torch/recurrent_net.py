from gym.spaces import Box
import numpy as np
from typing import Dict

from ray.rllib.models.modelv2 import ModelV2
from ray.rllib.models.torch.misc import SlimFC
from ray.rllib.models.torch.torch_modelv2 import TorchModelV2
from ray.rllib.policy.rnn_sequencing import add_time_dimension
from ray.rllib.policy.sample_batch import SampleBatch
from ray.rllib.policy.view_requirement import ViewRequirement
from ray.rllib.utils.annotations import override, DeveloperAPI
from ray.rllib.utils.framework import try_import_torch

torch, nn = try_import_torch()


@DeveloperAPI
class RecurrentNetwork(TorchModelV2):
    """Helper class to simplify implementing RNN models with TorchModelV2.

    Instead of implementing forward(), you can implement forward_rnn() which
    takes batches with the time dimension added already.

    Here is an example implementation for a subclass
    ``MyRNNClass(RecurrentNetwork, nn.Module)``::

        def __init__(self, obs_space, num_outputs):
            nn.Module.__init__(self)
            super().__init__(obs_space, action_space, num_outputs,
                             model_config, name)
            self.obs_size = _get_size(obs_space)
            self.rnn_hidden_dim = model_config["lstm_cell_size"]
            self.fc1 = nn.Linear(self.obs_size, self.rnn_hidden_dim)
            self.rnn = nn.GRUCell(self.rnn_hidden_dim, self.rnn_hidden_dim)
            self.fc2 = nn.Linear(self.rnn_hidden_dim, num_outputs)

            self.value_branch = nn.Linear(self.rnn_hidden_dim, 1)
            self._cur_value = None

        @override(ModelV2)
        def get_initial_state(self):
            # Place hidden states on same device as model.
            h = [self.fc1.weight.new(
                1, self.rnn_hidden_dim).zero_().squeeze(0)]
            return h

        @override(ModelV2)
        def value_function(self):
            assert self._cur_value is not None, "must call forward() first"
            return self._cur_value

        @override(RecurrentNetwork)
        def forward_rnn(self, input_dict, state, seq_lens):
            x = nn.functional.relu(self.fc1(input_dict["obs_flat"].float()))
            h_in = state[0].reshape(-1, self.rnn_hidden_dim)
            h = self.rnn(x, h_in)
            q = self.fc2(h)
            self._cur_value = self.value_branch(h).squeeze(1)
            return q, [h]
    """

    @override(ModelV2)
    def forward(self, input_dict, state, seq_lens):
        """Adds time dimension to batch before sending inputs to forward_rnn().

        You should implement forward_rnn() in your subclass."""
        flat_inputs = input_dict["obs_flat"].float()
        if isinstance(seq_lens, np.ndarray):
            seq_lens = torch.Tensor(seq_lens).int()
<<<<<<< HEAD
        inputs = add_time_dimension(
            input_dict["obs_flat"].float(),
            seq_lens,
            framework="torch",
            time_major=self.model_config.get("_time_major", False),
        )
        output, new_state = self.forward_rnn(inputs, state, seq_lens)
        return torch.reshape(output, [-1, self.num_outputs]), new_state
=======
        max_seq_len = flat_inputs.shape[0] // seq_lens.shape[0]
        self.time_major = self.model_config.get("_time_major", False)
        inputs = add_time_dimension(
            flat_inputs,
            max_seq_len=max_seq_len,
            framework="torch",
            time_major=self.time_major,
        )
        output, new_state = self.forward_rnn(inputs, state, seq_lens)
        output = torch.reshape(output, [-1, self.num_outputs])
        return output, new_state
>>>>>>> b55f5a41

    def forward_rnn(self, inputs, state, seq_lens):
        """Call the model with the given input tensors and state.

        Args:
            inputs (dict): Observation tensor with shape [B, T, obs_size].
            state (list): List of state tensors, each with shape [B, size].
            seq_lens (Tensor): 1D tensor holding input sequence lengths.
                Note: len(seq_lens) == B.

        Returns:
            (outputs, new_state): The model output tensor of shape
                [B, T, num_outputs] and the list of new state tensors each with
                shape [B, size].

        Examples:
            def forward_rnn(self, inputs, state, seq_lens):
                model_out, h, c = self.rnn_model([inputs, seq_lens] + state)
                return model_out, [h, c]
        """
        raise NotImplementedError("You must implement this for an RNN model")


class LSTMWrapper(RecurrentNetwork, nn.Module):
    """An LSTM wrapper serving as an interface for ModelV2s that set use_lstm.
    """

    def __init__(self, obs_space, action_space, num_outputs, model_config,
                 name):

        nn.Module.__init__(self)
        super().__init__(obs_space, action_space, None, model_config, name)

        self.cell_size = model_config["lstm_cell_size"]
        self.time_major = model_config.get("_time_major", False)
        self.use_prev_action_reward = model_config[
            "lstm_use_prev_action_reward"]
        self.action_dim = int(np.product(action_space.shape))
        # Add prev-action/reward nodes to input to LSTM.
        if self.use_prev_action_reward:
            self.num_outputs += 1 + self.action_dim
        self.lstm = nn.LSTM(
            self.num_outputs, self.cell_size, batch_first=not self.time_major)

        self.num_outputs = num_outputs

        # Postprocess LSTM output with another hidden layer and compute values.
        self._logits_branch = SlimFC(
            in_size=self.cell_size,
            out_size=self.num_outputs,
            activation_fn=None,
            initializer=torch.nn.init.xavier_uniform_)
        self._value_branch = SlimFC(
            in_size=self.cell_size,
            out_size=1,
            activation_fn=None,
            initializer=torch.nn.init.xavier_uniform_)

        self.inference_view_requirements.update(dict(**{
            SampleBatch.OBS: ViewRequirement(shift=0),
            SampleBatch.PREV_REWARDS: ViewRequirement(
                SampleBatch.REWARDS, shift=-1),
            SampleBatch.PREV_ACTIONS: ViewRequirement(
                SampleBatch.ACTIONS, space=self.action_space, shift=-1),
        }))
        for i in range(2):
            self.inference_view_requirements["state_in_{}".format(i)] = \
                ViewRequirement(
                    "state_out_{}".format(i),
                    shift=-1,
                    space=Box(-1.0, 1.0, shape=(self.cell_size,)))
            self.inference_view_requirements["state_out_{}".format(i)] = \
                ViewRequirement(
                    space=Box(-1.0, 1.0, shape=(self.cell_size,)))

    @override(RecurrentNetwork)
    def forward(self, input_dict, state, seq_lens):
        assert seq_lens is not None
        # Push obs through "unwrapped" net's `forward()` first.
        wrapped_out, _ = self._wrapped_forward(input_dict, [], None)

        # Concat. prev-action/reward if required.
        if self.model_config["lstm_use_prev_action_reward"]:
            wrapped_out = torch.cat(
                [
                    wrapped_out,
                    torch.reshape(input_dict[SampleBatch.PREV_ACTIONS].float(),
                                  [-1, self.action_dim]),
                    torch.reshape(input_dict[SampleBatch.PREV_REWARDS],
                                  [-1, 1]),
                ],
                dim=1)

        # Then through our LSTM.
        input_dict["obs_flat"] = wrapped_out
        return super().forward(input_dict, state, seq_lens)

    @override(RecurrentNetwork)
    def forward_rnn(self, inputs, state, seq_lens):
        # Don't show paddings to RNN(?)
        # TODO: (sven) For now, only allow, iff time_major=True to not break
        #  anything retrospectively (time_major not supported previously).
        # max_seq_len = inputs.shape[0]
        # time_major = self.model_config["_time_major"]
        # if time_major and max_seq_len > 1:
        #     inputs = torch.nn.utils.rnn.pack_padded_sequence(
        #         inputs, seq_lens,
        #         batch_first=not time_major, enforce_sorted=False)
        self._features, [h, c] = self.lstm(
            inputs,
            [torch.unsqueeze(state[0], 0),
             torch.unsqueeze(state[1], 0)])
        # Re-apply paddings.
        # if time_major and max_seq_len > 1:
        #     self._features, _ = torch.nn.utils.rnn.pad_packed_sequence(
        #         self._features,
        #         batch_first=not time_major)
        model_out = self._logits_branch(self._features)
        return model_out, [torch.squeeze(h, 0), torch.squeeze(c, 0)]

    @override(ModelV2)
    def get_initial_state(self):
        # Place hidden states on same device as model.
        linear = next(self._logits_branch._model.children())
        h = [
            linear.weight.new(1, self.cell_size).zero_().squeeze(0),
            linear.weight.new(1, self.cell_size).zero_().squeeze(0)
        ]
        return h

    @override(ModelV2)
    def value_function(self):
        assert self._features is not None, "must call forward() first"
        return torch.reshape(self._value_branch(self._features), [-1])<|MERGE_RESOLUTION|>--- conflicted
+++ resolved
@@ -67,16 +67,6 @@
         flat_inputs = input_dict["obs_flat"].float()
         if isinstance(seq_lens, np.ndarray):
             seq_lens = torch.Tensor(seq_lens).int()
-<<<<<<< HEAD
-        inputs = add_time_dimension(
-            input_dict["obs_flat"].float(),
-            seq_lens,
-            framework="torch",
-            time_major=self.model_config.get("_time_major", False),
-        )
-        output, new_state = self.forward_rnn(inputs, state, seq_lens)
-        return torch.reshape(output, [-1, self.num_outputs]), new_state
-=======
         max_seq_len = flat_inputs.shape[0] // seq_lens.shape[0]
         self.time_major = self.model_config.get("_time_major", False)
         inputs = add_time_dimension(
@@ -88,7 +78,6 @@
         output, new_state = self.forward_rnn(inputs, state, seq_lens)
         output = torch.reshape(output, [-1, self.num_outputs])
         return output, new_state
->>>>>>> b55f5a41
 
     def forward_rnn(self, inputs, state, seq_lens):
         """Call the model with the given input tensors and state.
