--- conflicted
+++ resolved
@@ -1,417 +1,228 @@
-<<<<<<< HEAD
-from gym.spaces import Box, Dict, Discrete, MultiDiscrete, Tuple
-import numpy as np
-import tree  # pip install dm_tree
-
-# TODO (sven): add IMPALA-style option.
-# from ray.rllib.examples.models.impala_vision_nets import TorchImpalaVisionNet
-from ray.rllib.models.torch.misc import (
-    normc_initializer as torch_normc_initializer,
-    SlimFC,
-)
-from ray.rllib.models.catalog import ModelCatalog
-from ray.rllib.models.modelv2 import ModelV2, restore_original_dimensions
-from ray.rllib.models.torch.torch_modelv2 import TorchModelV2
-from ray.rllib.models.utils import get_filter_config
-from ray.rllib.policy.sample_batch import SampleBatch
-from ray.rllib.utils.annotations import override
-from ray.rllib.utils.framework import try_import_torch
-from ray.rllib.utils.spaces.space_utils import flatten_space
-from ray.rllib.utils.torch_utils import one_hot
-
-torch, nn = try_import_torch()
-
-
-class ComplexInputNetwork(TorchModelV2, nn.Module):
-    """TorchModelV2 concat'ing CNN outputs to flat input(s), followed by FC(s).
-
-    Note: This model should be used for complex (Dict or Tuple) observation
-    spaces that have one or more image components.
-
-    The data flow is as follows:
-
-    `obs` (e.g. Tuple[img0, img1, discrete0]) -> `CNN0 + CNN1 + ONE-HOT`
-    `CNN0 + CNN1 + ONE-HOT` -> concat all flat outputs -> `out`
-    `out` -> (optional) FC-stack -> `out2`
-    `out2` -> action (logits) and vaulue heads.
-    """
-
-    def __init__(self, obs_space, action_space, num_outputs, model_config, name):
-        self.original_space = (
-            obs_space.original_space
-            if hasattr(obs_space, "original_space")
-            else obs_space
-        )
-        assert isinstance(
-            self.original_space, (Dict, Tuple)
-        ), "`obs_space.original_space` must be [Dict|Tuple]!"
-
-        self.processed_obs_space = (
-            self.original_space
-            if model_config.get("_disable_preprocessor_api")
-            else obs_space
-        )
-
-        nn.Module.__init__(self)
-        TorchModelV2.__init__(
-            self, self.original_space, action_space, num_outputs, model_config, name
-        )
-
-        self.flattened_input_space = flatten_space(self.original_space)
-
-        # Atari type CNNs or IMPALA type CNNs (with residual layers)?
-        # self.cnn_type = self.model_config["custom_model_config"].get(
-        #     "conv_type", "atari")
-
-        # Build the CNN(s) given obs_space's image components.
-        self.cnns = {}
-        self.one_hot = {}
-        self.flatten = {}
-        concat_size = 0
-        for i, component in enumerate(self.flattened_input_space):
-            # Image space.
-            if len(component.shape) == 3:
-                config = {
-                    "conv_filters": model_config["conv_filters"]
-                    if "conv_filters" in model_config
-                    else get_filter_config(obs_space.shape),
-                    "conv_activation": model_config.get("conv_activation"),
-                    "post_fcnet_hiddens": [],
-                }
-                # if self.cnn_type == "atari":
-                cnn = ModelCatalog.get_model_v2(
-                    component,
-                    action_space,
-                    num_outputs=None,
-                    model_config=config,
-                    framework="torch",
-                    name="cnn_{}".format(i),
-                )
-                # TODO (sven): add IMPALA-style option.
-                # else:
-                #    cnn = TorchImpalaVisionNet(
-                #        component,
-                #        action_space,
-                #        num_outputs=None,
-                #        model_config=config,
-                #        name="cnn_{}".format(i))
-
-                concat_size += cnn.num_outputs
-                self.cnns[i] = cnn
-                self.add_module("cnn_{}".format(i), cnn)
-            # Discrete|MultiDiscrete inputs -> One-hot encode.
-            elif isinstance(component, Discrete):
-                self.one_hot[i] = True
-                concat_size += component.n
-            elif isinstance(component, MultiDiscrete):
-                self.one_hot[i] = True
-                concat_size += sum(component.nvec)
-            # Everything else (1D Box).
-            else:
-                self.flatten[i] = int(np.product(component.shape))
-                concat_size += self.flatten[i]
-
-        # Optional post-concat FC-stack.
-        post_fc_stack_config = {
-            "fcnet_hiddens": model_config.get("post_fcnet_hiddens", []),
-            "fcnet_activation": model_config.get("post_fcnet_activation", "relu"),
-        }
-        self.post_fc_stack = ModelCatalog.get_model_v2(
-            Box(float("-inf"), float("inf"), shape=(concat_size,), dtype=np.float32),
-            self.action_space,
-            None,
-            post_fc_stack_config,
-            framework="torch",
-            name="post_fc_stack",
-        )
-
-        # Actions and value heads.
-        self.logits_layer = None
-        self.value_layer = None
-        self._value_out = None
-
-        if num_outputs:
-            # Action-distribution head.
-            self.logits_layer = SlimFC(
-                in_size=self.post_fc_stack.num_outputs,
-                out_size=num_outputs,
-                activation_fn=None,
-            )
-            # Create the value branch model.
-            self.value_layer = SlimFC(
-                in_size=self.post_fc_stack.num_outputs,
-                out_size=1,
-                activation_fn=None,
-                initializer=torch_normc_initializer(0.01),
-            )
-        else:
-            self.num_outputs = concat_size
-
-    @override(ModelV2)
-    def forward(self, input_dict, state, seq_lens):
-        if SampleBatch.OBS in input_dict and "obs_flat" in input_dict:
-            orig_obs = input_dict[SampleBatch.OBS]
-        else:
-            orig_obs = restore_original_dimensions(
-                input_dict[SampleBatch.OBS], self.processed_obs_space, tensorlib="torch"
-            )
-        # Push image observations through our CNNs.
-        outs = []
-        for i, component in enumerate(tree.flatten(orig_obs)):
-            if i in self.cnns:
-                cnn_out, _ = self.cnns[i]({SampleBatch.OBS: component})
-                outs.append(cnn_out)
-            elif i in self.one_hot:
-                if component.dtype in [torch.int32, torch.int64, torch.uint8]:
-                    outs.append(one_hot(component, self.flattened_input_space[i]))
-                else:
-                    outs.append(component)
-            else:
-                outs.append(torch.reshape(component, [-1, self.flatten[i]]))
-        # Concat all outputs and the non-image inputs.
-        out = torch.cat(outs, dim=1)
-        # Push through (optional) FC-stack (this may be an empty stack).
-        out, _ = self.post_fc_stack({SampleBatch.OBS: out}, [], None)
-
-        # No logits/value branches.
-        if self.logits_layer is None:
-            return out, []
-
-        # Logits- and value branches.
-        logits, values = self.logits_layer(out), self.value_layer(out)
-        self._value_out = torch.reshape(values, [-1])
-        return logits, []
-
-    @override(ModelV2)
-    def value_function(self):
-        return self._value_out
-=======
-from gym.spaces import Box, Discrete, MultiDiscrete
-import numpy as np
-import tree  # pip install dm_tree
-
-# TODO (sven): add IMPALA-style option.
-# from ray.rllib.examples.models.impala_vision_nets import TorchImpalaVisionNet
-from ray.rllib.models.torch.misc import (
-    normc_initializer as torch_normc_initializer,
-    SlimFC,
-)
-from ray.rllib.models.catalog import ModelCatalog
-from ray.rllib.models.modelv2 import ModelV2, restore_original_dimensions
-from ray.rllib.models.torch.torch_modelv2 import TorchModelV2
-from ray.rllib.models.utils import get_filter_config
-from ray.rllib.policy.sample_batch import SampleBatch
-from ray.rllib.utils.annotations import override
-from ray.rllib.utils.framework import try_import_torch
-from ray.rllib.utils.spaces.space_utils import flatten_space
-from ray.rllib.utils.torch_utils import one_hot
-
-torch, nn = try_import_torch()
-
-
-class ComplexInputNetwork(TorchModelV2, nn.Module):
-    """TorchModelV2 concat'ing CNN outputs to flat input(s), followed by FC(s).
-
-    Note: This model should be used for complex (Dict or Tuple) observation
-    spaces that have one or more image components.
-
-    The data flow is as follows:
-
-    `obs` (e.g. Tuple[img0, img1, discrete0]) -> `CNN0 + CNN1 + ONE-HOT`
-    `CNN0 + CNN1 + ONE-HOT` -> concat all flat outputs -> `out`
-    `out` -> (optional) FC-stack -> `out2`
-    `out2` -> action (logits) and vaulue heads.
-    """
-
-    def __init__(self, obs_space, action_space, num_outputs, model_config, name):
-        self.original_space = (
-            obs_space.original_space
-            if hasattr(obs_space, "original_space")
-            else obs_space
-        )
-
-        self.processed_obs_space = (
-            self.original_space
-            if model_config.get("_disable_preprocessor_api")
-            else obs_space
-        )
-
-        nn.Module.__init__(self)
-        TorchModelV2.__init__(
-            self, self.original_space, action_space, num_outputs, model_config, name
-        )
-
-        self.flattened_input_space = flatten_space(self.original_space)
-
-        # Atari type CNNs or IMPALA type CNNs (with residual layers)?
-        # self.cnn_type = self.model_config["custom_model_config"].get(
-        #     "conv_type", "atari")
-
-        # Build the CNN(s) given obs_space's image components.
-        self.cnns = {}
-        self.one_hot = {}
-        self.flatten_dims = {}
-        self.flatten = {}
-        concat_size = 0
-        for i, component in enumerate(self.flattened_input_space):
-            # Image space.
-            if len(component.shape) == 3:
-                config = {
-                    "conv_filters": model_config["conv_filters"]
-                    if "conv_filters" in model_config
-                    else get_filter_config(obs_space.shape),
-                    "conv_activation": model_config.get("conv_activation"),
-                    "post_fcnet_hiddens": [],
-                }
-                # if self.cnn_type == "atari":
-                self.cnns[i] = ModelCatalog.get_model_v2(
-                    component,
-                    action_space,
-                    num_outputs=None,
-                    model_config=config,
-                    framework="torch",
-                    name="cnn_{}".format(i),
-                )
-                # TODO (sven): add IMPALA-style option.
-                # else:
-                #    cnn = TorchImpalaVisionNet(
-                #        component,
-                #        action_space,
-                #        num_outputs=None,
-                #        model_config=config,
-                #        name="cnn_{}".format(i))
-
-                concat_size += self.cnns[i].num_outputs
-                self.add_module("cnn_{}".format(i), self.cnns[i])
-            # Discrete|MultiDiscrete inputs -> One-hot encode.
-            elif isinstance(component, (Discrete, MultiDiscrete)):
-                if isinstance(component, Discrete):
-                    size = component.n
-                else:
-                    size = sum(component.nvec)
-                config = {
-                    "fcnet_hiddens": model_config["fcnet_hiddens"],
-                    "fcnet_activation": model_config.get("fcnet_activation"),
-                    "post_fcnet_hiddens": [],
-                }
-                self.one_hot[i] = ModelCatalog.get_model_v2(
-                    Box(-1.0, 1.0, (size,), np.float32),
-                    action_space,
-                    num_outputs=None,
-                    model_config=config,
-                    framework="torch",
-                    name="one_hot_{}".format(i),
-                )
-                concat_size += self.one_hot[i].num_outputs
-            # Everything else (1D Box).
-            else:
-                size = int(np.product(component.shape))
-                config = {
-                    "fcnet_hiddens": model_config["fcnet_hiddens"],
-                    "fcnet_activation": model_config.get("fcnet_activation"),
-                    "post_fcnet_hiddens": [],
-                }
-                self.flatten[i] = ModelCatalog.get_model_v2(
-                    Box(-1.0, 1.0, (size,), np.float32),
-                    action_space,
-                    num_outputs=None,
-                    model_config=config,
-                    framework="torch",
-                    name="flatten_{}".format(i),
-                )
-                self.flatten_dims[i] = size
-                concat_size += self.flatten[i].num_outputs
-
-        # Optional post-concat FC-stack.
-        post_fc_stack_config = {
-            "fcnet_hiddens": model_config.get("post_fcnet_hiddens", []),
-            "fcnet_activation": model_config.get("post_fcnet_activation", "relu"),
-        }
-        self.post_fc_stack = ModelCatalog.get_model_v2(
-            Box(float("-inf"), float("inf"), shape=(concat_size,), dtype=np.float32),
-            self.action_space,
-            None,
-            post_fc_stack_config,
-            framework="torch",
-            name="post_fc_stack",
-        )
-
-        # Actions and value heads.
-        self.logits_layer = None
-        self.value_layer = None
-        self._value_out = None
-
-        if num_outputs:
-            # Action-distribution head.
-            self.logits_layer = SlimFC(
-                in_size=self.post_fc_stack.num_outputs,
-                out_size=num_outputs,
-                activation_fn=None,
-                initializer=torch_normc_initializer(0.01),
-            )
-            # Create the value branch model.
-            self.value_layer = SlimFC(
-                in_size=self.post_fc_stack.num_outputs,
-                out_size=1,
-                activation_fn=None,
-                initializer=torch_normc_initializer(0.01),
-            )
-        else:
-            self.num_outputs = concat_size
-
-    @override(ModelV2)
-    def forward(self, input_dict, state, seq_lens):
-        if SampleBatch.OBS in input_dict and "obs_flat" in input_dict:
-            orig_obs = input_dict[SampleBatch.OBS]
-        else:
-            orig_obs = restore_original_dimensions(
-                input_dict[SampleBatch.OBS], self.processed_obs_space, tensorlib="torch"
-            )
-        # Push observations through the different components
-        # (CNNs, one-hot + FC, etc..).
-        outs = []
-        for i, component in enumerate(tree.flatten(orig_obs)):
-            if i in self.cnns:
-                cnn_out, _ = self.cnns[i](SampleBatch({SampleBatch.OBS: component}))
-                outs.append(cnn_out)
-            elif i in self.one_hot:
-                if component.dtype in [torch.int32, torch.int64, torch.uint8]:
-                    one_hot_in = {
-                        SampleBatch.OBS: one_hot(
-                            component, self.flattened_input_space[i]
-                        )
-                    }
-                else:
-                    one_hot_in = {SampleBatch.OBS: component}
-                one_hot_out, _ = self.one_hot[i](SampleBatch(one_hot_in))
-                outs.append(one_hot_out)
-            else:
-                nn_out, _ = self.flatten[i](
-                    SampleBatch(
-                        {
-                            SampleBatch.OBS: torch.reshape(
-                                component, [-1, self.flatten_dims[i]]
-                            )
-                        }
-                    )
-                )
-                outs.append(nn_out)
-
-        # Concat all outputs and the non-image inputs.
-        out = torch.cat(outs, dim=1)
-        # Push through (optional) FC-stack (this may be an empty stack).
-        out, _ = self.post_fc_stack(SampleBatch({SampleBatch.OBS: out}))
-
-        # No logits/value branches.
-        if self.logits_layer is None:
-            return out, []
-
-        # Logits- and value branches.
-        logits, values = self.logits_layer(out), self.value_layer(out)
-        self._value_out = torch.reshape(values, [-1])
-        return logits, []
-
-    @override(ModelV2)
-    def value_function(self):
-        return self._value_out
->>>>>>> 19672688
+from gym.spaces import Box, Discrete, MultiDiscrete
+import numpy as np
+import tree  # pip install dm_tree
+
+# TODO (sven): add IMPALA-style option.
+# from ray.rllib.examples.models.impala_vision_nets import TorchImpalaVisionNet
+from ray.rllib.models.torch.misc import (
+    normc_initializer as torch_normc_initializer,
+    SlimFC,
+)
+from ray.rllib.models.catalog import ModelCatalog
+from ray.rllib.models.modelv2 import ModelV2, restore_original_dimensions
+from ray.rllib.models.torch.torch_modelv2 import TorchModelV2
+from ray.rllib.models.utils import get_filter_config
+from ray.rllib.policy.sample_batch import SampleBatch
+from ray.rllib.utils.annotations import override
+from ray.rllib.utils.framework import try_import_torch
+from ray.rllib.utils.spaces.space_utils import flatten_space
+from ray.rllib.utils.torch_utils import one_hot
+
+torch, nn = try_import_torch()
+
+
+class ComplexInputNetwork(TorchModelV2, nn.Module):
+    """TorchModelV2 concat'ing CNN outputs to flat input(s), followed by FC(s).
+
+    Note: This model should be used for complex (Dict or Tuple) observation
+    spaces that have one or more image components.
+
+    The data flow is as follows:
+
+    `obs` (e.g. Tuple[img0, img1, discrete0]) -> `CNN0 + CNN1 + ONE-HOT`
+    `CNN0 + CNN1 + ONE-HOT` -> concat all flat outputs -> `out`
+    `out` -> (optional) FC-stack -> `out2`
+    `out2` -> action (logits) and vaulue heads.
+    """
+
+    def __init__(self, obs_space, action_space, num_outputs, model_config, name):
+        self.original_space = (
+            obs_space.original_space
+            if hasattr(obs_space, "original_space")
+            else obs_space
+        )
+
+        self.processed_obs_space = (
+            self.original_space
+            if model_config.get("_disable_preprocessor_api")
+            else obs_space
+        )
+
+        nn.Module.__init__(self)
+        TorchModelV2.__init__(
+            self, self.original_space, action_space, num_outputs, model_config, name
+        )
+
+        self.flattened_input_space = flatten_space(self.original_space)
+
+        # Atari type CNNs or IMPALA type CNNs (with residual layers)?
+        # self.cnn_type = self.model_config["custom_model_config"].get(
+        #     "conv_type", "atari")
+
+        # Build the CNN(s) given obs_space's image components.
+        self.cnns = {}
+        self.one_hot = {}
+        self.flatten_dims = {}
+        self.flatten = {}
+        concat_size = 0
+        for i, component in enumerate(self.flattened_input_space):
+            # Image space.
+            if len(component.shape) == 3:
+                config = {
+                    "conv_filters": model_config["conv_filters"]
+                    if "conv_filters" in model_config
+                    else get_filter_config(obs_space.shape),
+                    "conv_activation": model_config.get("conv_activation"),
+                    "post_fcnet_hiddens": [],
+                }
+                # if self.cnn_type == "atari":
+                self.cnns[i] = ModelCatalog.get_model_v2(
+                    component,
+                    action_space,
+                    num_outputs=None,
+                    model_config=config,
+                    framework="torch",
+                    name="cnn_{}".format(i),
+                )
+                # TODO (sven): add IMPALA-style option.
+                # else:
+                #    cnn = TorchImpalaVisionNet(
+                #        component,
+                #        action_space,
+                #        num_outputs=None,
+                #        model_config=config,
+                #        name="cnn_{}".format(i))
+
+                concat_size += self.cnns[i].num_outputs
+                self.add_module("cnn_{}".format(i), self.cnns[i])
+            # Discrete|MultiDiscrete inputs -> One-hot encode.
+            elif isinstance(component, (Discrete, MultiDiscrete)):
+                if isinstance(component, Discrete):
+                    size = component.n
+                else:
+                    size = sum(component.nvec)
+                config = {
+                    "fcnet_hiddens": model_config["fcnet_hiddens"],
+                    "fcnet_activation": model_config.get("fcnet_activation"),
+                    "post_fcnet_hiddens": [],
+                }
+                self.one_hot[i] = ModelCatalog.get_model_v2(
+                    Box(-1.0, 1.0, (size,), np.float32),
+                    action_space,
+                    num_outputs=None,
+                    model_config=config,
+                    framework="torch",
+                    name="one_hot_{}".format(i),
+                )
+                concat_size += self.one_hot[i].num_outputs
+            # Everything else (1D Box).
+            else:
+                size = int(np.product(component.shape))
+                config = {
+                    "fcnet_hiddens": model_config["fcnet_hiddens"],
+                    "fcnet_activation": model_config.get("fcnet_activation"),
+                    "post_fcnet_hiddens": [],
+                }
+                self.flatten[i] = ModelCatalog.get_model_v2(
+                    Box(-1.0, 1.0, (size,), np.float32),
+                    action_space,
+                    num_outputs=None,
+                    model_config=config,
+                    framework="torch",
+                    name="flatten_{}".format(i),
+                )
+                self.flatten_dims[i] = size
+                concat_size += self.flatten[i].num_outputs
+
+        # Optional post-concat FC-stack.
+        post_fc_stack_config = {
+            "fcnet_hiddens": model_config.get("post_fcnet_hiddens", []),
+            "fcnet_activation": model_config.get("post_fcnet_activation", "relu"),
+        }
+        self.post_fc_stack = ModelCatalog.get_model_v2(
+            Box(float("-inf"), float("inf"), shape=(concat_size,), dtype=np.float32),
+            self.action_space,
+            None,
+            post_fc_stack_config,
+            framework="torch",
+            name="post_fc_stack",
+        )
+
+        # Actions and value heads.
+        self.logits_layer = None
+        self.value_layer = None
+        self._value_out = None
+
+        if num_outputs:
+            # Action-distribution head.
+            self.logits_layer = SlimFC(
+                in_size=self.post_fc_stack.num_outputs,
+                out_size=num_outputs,
+                activation_fn=None,
+                initializer=torch_normc_initializer(0.01),
+            )
+            # Create the value branch model.
+            self.value_layer = SlimFC(
+                in_size=self.post_fc_stack.num_outputs,
+                out_size=1,
+                activation_fn=None,
+                initializer=torch_normc_initializer(0.01),
+            )
+        else:
+            self.num_outputs = concat_size
+
+    @override(ModelV2)
+    def forward(self, input_dict, state, seq_lens):
+        if SampleBatch.OBS in input_dict and "obs_flat" in input_dict:
+            orig_obs = input_dict[SampleBatch.OBS]
+        else:
+            orig_obs = restore_original_dimensions(
+                input_dict[SampleBatch.OBS], self.processed_obs_space, tensorlib="torch"
+            )
+        # Push observations through the different components
+        # (CNNs, one-hot + FC, etc..).
+        outs = []
+        for i, component in enumerate(tree.flatten(orig_obs)):
+            if i in self.cnns:
+                cnn_out, _ = self.cnns[i](SampleBatch({SampleBatch.OBS: component}))
+                outs.append(cnn_out)
+            elif i in self.one_hot:
+                if component.dtype in [torch.int32, torch.int64, torch.uint8]:
+                    one_hot_in = {
+                        SampleBatch.OBS: one_hot(
+                            component, self.flattened_input_space[i]
+                        )
+                    }
+                else:
+                    one_hot_in = {SampleBatch.OBS: component}
+                one_hot_out, _ = self.one_hot[i](SampleBatch(one_hot_in))
+                outs.append(one_hot_out)
+            else:
+                nn_out, _ = self.flatten[i](
+                    SampleBatch(
+                        {
+                            SampleBatch.OBS: torch.reshape(
+                                component, [-1, self.flatten_dims[i]]
+                            )
+                        }
+                    )
+                )
+                outs.append(nn_out)
+
+        # Concat all outputs and the non-image inputs.
+        out = torch.cat(outs, dim=1)
+        # Push through (optional) FC-stack (this may be an empty stack).
+        out, _ = self.post_fc_stack(SampleBatch({SampleBatch.OBS: out}))
+
+        # No logits/value branches.
+        if self.logits_layer is None:
+            return out, []
+
+        # Logits- and value branches.
+        logits, values = self.logits_layer(out), self.value_layer(out)
+        self._value_out = torch.reshape(values, [-1])
+        return logits, []
+
+    @override(ModelV2)
+    def value_function(self):
+        return self._value_out