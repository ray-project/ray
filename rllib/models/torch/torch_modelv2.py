from ray.rllib.models.modelv2 import ModelV2
from ray.rllib.utils.annotations import override, PublicAPI
from ray.rllib.utils import try_import_torch

_, nn = try_import_torch()


@PublicAPI
class TorchModelV2(ModelV2, nn.Module):
    """Torch version of ModelV2.

    Note that this class by itself is not a valid model unless you
    inherit from nn.Module and implement forward() in a subclass."""

    def __init__(self, obs_space, action_space, num_outputs, model_config,
                 name):
        """Initialize a TorchModelV2.

        Here is an example implementation for a subclass
        ``MyModelClass(TorchModelV2, nn.Module)``::

            def __init__(self, *args, **kwargs):
                TorchModelV2.__init__(self, *args, **kwargs)
                nn.Module.__init__(self)
                self._hidden_layers = nn.Sequential(...)
                self._logits = ...
                self._value_branch = ...
        """

<<<<<<< HEAD
=======
        if not isinstance(self, nn.Module):
            raise ValueError(
                "Subclasses of TorchModelV2 must also inherit from "
                "nn.Module, e.g., MyModel(TorchModelV2, nn.Module)")

>>>>>>> 19cc1ae7
        ModelV2.__init__(
            self,
            obs_space,
            action_space,
            num_outputs,
            model_config,
            name,
            framework="torch")
        nn.Module.__init__(self)

    @override(ModelV2)
    def variables(self, as_dict=False):
        if as_dict:
            return self.state_dict()
        return list(self.parameters())

    @override(ModelV2)
    def trainable_variables(self, as_dict=False):
        if as_dict:
            return {
                k: v
                for k, v in self.variables(as_dict=True).items()
                if v.requires_grad
            }
        return [v for v in self.variables() if v.requires_grad]<|MERGE_RESOLUTION|>--- conflicted
+++ resolved
@@ -6,7 +6,7 @@
 
 
 @PublicAPI
-class TorchModelV2(ModelV2, nn.Module):
+class TorchModelV2(ModelV2):
     """Torch version of ModelV2.
 
     Note that this class by itself is not a valid model unless you
@@ -27,14 +27,11 @@
                 self._value_branch = ...
         """
 
-<<<<<<< HEAD
-=======
         if not isinstance(self, nn.Module):
             raise ValueError(
                 "Subclasses of TorchModelV2 must also inherit from "
                 "nn.Module, e.g., MyModel(TorchModelV2, nn.Module)")
 
->>>>>>> 19cc1ae7
         ModelV2.__init__(
             self,
             obs_space,
@@ -43,7 +40,6 @@
             model_config,
             name,
             framework="torch")
-        nn.Module.__init__(self)
 
     @override(ModelV2)
     def variables(self, as_dict=False):
