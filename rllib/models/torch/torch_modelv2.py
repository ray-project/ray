--- conflicted
+++ resolved
@@ -75,14 +75,9 @@
         raise NotImplementedError
 
     @override(ModelV2)
-<<<<<<< HEAD
-    def variables(self):
-        """Returns the list of variables for this model."""
-=======
     def variables(self, as_dict=False):
         if as_dict:
             return self.state_dict()
->>>>>>> e37b4c21
         return list(self.parameters())
 
     @override(ModelV2)
