from ray.rllib.models.modelv2 import ModelV2
from ray.rllib.utils.annotations import override, PublicAPI
from ray.rllib.utils import try_import_torch

_, nn = try_import_torch()


@PublicAPI
class TorchModelV2(ModelV2):
    """Torch version of ModelV2.

    Note that this class by itself is not a valid model unless you
    inherit from nn.Module and implement forward() in a subclass."""

    def __init__(self, obs_space, action_space, num_outputs, model_config,
                 name):
        """Initialize a TorchModelV2.

        Here is an example implementation for a subclass
        ``MyModelClass(TorchModelV2, nn.Module)``::

            def __init__(self, *args, **kwargs):
                TorchModelV2.__init__(self, *args, **kwargs)
                nn.Module.__init__(self)
                self._hidden_layers = nn.Sequential(...)
                self._logits = ...
                self._value_branch = ...
        """

        if not isinstance(self, nn.Module):
            raise ValueError(
                "Subclasses of TorchModelV2 must also inherit from "
                "nn.Module, e.g., MyModel(TorchModelV2, nn.Module)")

        ModelV2.__init__(
            self,
            obs_space,
            action_space,
            num_outputs,
            model_config,
            name,
            framework="torch")

    def forward(self, input_dict, state, seq_lens):
        """Call the model with the given input tensors and state.

        Any complex observations (dicts, tuples, etc.) will be unpacked by
        __call__ before being passed to forward(). To access the flattened
        observation tensor, refer to input_dict["obs_flat"].

        This method can be called any number of times. In eager execution,
        each call to forward() will eagerly evaluate the model. In symbolic
        execution, each call to forward creates a computation graph that
        operates over the variables of this model (i.e., shares weights).

        Custom models should override this instead of __call__.

        Args:
            input_dict (dict): dictionary of input tensors, including "obs",
                "obs_flat", "prev_action", "prev_reward", "is_training"
            state (list): list of state tensors with sizes matching those
                returned by get_initial_state + the batch dimension
            seq_lens (Tensor): 1d tensor holding input sequence lengths

        Returns:
            (outputs, state): The model output tensor of size
                [BATCH, num_outputs]

        Examples:
            >>> def forward(self, input_dict, state, seq_lens):
            >>>     features = self._hidden_layers(input_dict["obs"])
            >>>     self._value_out = self._value_branch(features)
            >>>    return self._logits(features), state
        """
        raise NotImplementedError

    @override(ModelV2)
    def variables(self, as_dict=False):
        if as_dict:
            return self.state_dict()
        return list(self.parameters())

    @override(ModelV2)
<<<<<<< HEAD
    def trainable_variables(self):
        """Returns the list of trainable variables for this model."""
        return [p for p in self.parameters() if p.requires_grad is True]
=======
    def trainable_variables(self, as_dict=False):
        if as_dict:
            return {
                k: v
                for k, v in self.variables(as_dict=True).items()
                if v.requires_grad
            }
        return [v for v in self.variables() if v.requires_grad]
>>>>>>> a67edc40
<|MERGE_RESOLUTION|>--- conflicted
+++ resolved
@@ -81,11 +81,6 @@
         return list(self.parameters())
 
     @override(ModelV2)
-<<<<<<< HEAD
-    def trainable_variables(self):
-        """Returns the list of trainable variables for this model."""
-        return [p for p in self.parameters() if p.requires_grad is True]
-=======
     def trainable_variables(self, as_dict=False):
         if as_dict:
             return {
@@ -93,5 +88,4 @@
                 for k, v in self.variables(as_dict=True).items()
                 if v.requires_grad
             }
-        return [v for v in self.variables() if v.requires_grad]
->>>>>>> a67edc40
+        return [v for v in self.variables() if v.requires_grad]