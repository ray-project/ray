--- conflicted
+++ resolved
@@ -32,7 +32,6 @@
         probs = np.exp(z) / np.sum(np.exp(z))
         self.assertTrue(np.sum(np.abs(probs - counts / num_samples)) <= 0.01)
 
-<<<<<<< HEAD
     def test_squashed_gaussian(self):
         """Tests the SquashedGaussia ActionDistribution (tf-eager only)."""
         with eager_mode():
@@ -102,9 +101,8 @@
 
             out = squashed_distribution.logp(values)
             check(out, log_prob)
-=======
+
 
 if __name__ == "__main__":
     import unittest
-    unittest.main(verbosity=1)
->>>>>>> 13b0b962
+    unittest.main(verbosity=1)