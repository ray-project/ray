from functools import partial
import numpy as np
from gym.spaces import Box, Dict, Tuple
from scipy.stats import beta, norm
import tree
import unittest

<<<<<<< HEAD
from ray.rllib.models.tf.tf_action_dist import Categorical, MultiCategorical, \
    GaussianSquashedGaussian, SquashedGaussian, GumbelSoftmax
from ray.rllib.models.torch.torch_action_dist import TorchMultiCategorical, \
    TorchSquashedGaussian, TorchBeta
from ray.rllib.utils import try_import_tf, try_import_torch
=======
from ray.rllib.models.jax.jax_action_dist import JAXCategorical
from ray.rllib.models.tf.tf_action_dist import Beta, Categorical, \
    DiagGaussian, GumbelSoftmax, MultiActionDistribution, MultiCategorical, \
    SquashedGaussian
from ray.rllib.models.torch.torch_action_dist import TorchBeta, \
    TorchCategorical, TorchDiagGaussian, TorchMultiActionDistribution, \
    TorchMultiCategorical, TorchSquashedGaussian
from ray.rllib.utils.framework import try_import_tf, try_import_torch
>>>>>>> 6f342a22
from ray.rllib.utils.numpy import MIN_LOG_NN_OUTPUT, MAX_LOG_NN_OUTPUT, \
    softmax, SMALL_NUMBER, LARGE_INTEGER
from ray.rllib.utils.test_utils import check, framework_iterator

tf1, tf, tfv = try_import_tf()
torch, _ = try_import_torch()


class TestDistributions(unittest.TestCase):
    """Tests ActionDistribution classes."""

    def _stability_test(self,
                        distribution_cls,
                        network_output_shape,
                        fw,
                        sess=None,
                        bounds=None,
                        extra_kwargs=None):
        extreme_values = [
            0.0,
            float(LARGE_INTEGER),
            -float(LARGE_INTEGER),
            1.1e-34,
            1.1e34,
            -1.1e-34,
            -1.1e34,
            SMALL_NUMBER,
            -SMALL_NUMBER,
        ]
        inputs = np.zeros(shape=network_output_shape, dtype=np.float32)
        for batch_item in range(network_output_shape[0]):
            for num in range(len(inputs[batch_item]) // 2):
                inputs[batch_item][num] = np.random.choice(extreme_values)
            else:
                # For Gaussians, the second half of the vector is
                # log standard deviations, and should therefore be
                # the log of a positive number >= 1.
                inputs[batch_item][num] = np.log(
                    max(1, np.random.choice((extreme_values))))

        dist = distribution_cls(inputs, {}, **(extra_kwargs or {}))
        for _ in range(100):
            sample = dist.sample()
            if fw == "jax":
                sample_check = sample
            elif fw != "tf":
                sample_check = sample.numpy()
            else:
                sample_check = sess.run(sample)
            assert not np.any(np.isnan(sample_check))
            assert np.all(np.isfinite(sample_check))
            if bounds:
                assert np.min(sample_check) >= bounds[0]
                assert np.max(sample_check) <= bounds[1]
                # Make sure bounds make sense and are actually also being
                # sampled.
                if isinstance(bounds[0], int):
                    assert isinstance(bounds[1], int)
                    assert bounds[0] in sample_check
                    assert bounds[1] in sample_check
            logp = dist.logp(sample)
            if fw == "jax":
                logp_check = logp
            elif fw != "tf":
                logp_check = logp.numpy()
            else:
                logp_check = sess.run(logp)
            assert not np.any(np.isnan(logp_check))
            assert np.all(np.isfinite(logp_check))

    def test_categorical(self):
        batch_size = 10000
        num_categories = 4
        # Create categorical distribution with n categories.
        inputs_space = Box(
            -1.0, 2.0, shape=(batch_size, num_categories), dtype=np.float32)
        values_space = Box(
            0, num_categories - 1, shape=(batch_size, ), dtype=np.int32)

        inputs = inputs_space.sample()

        for fw, sess in framework_iterator(
                session=True, frameworks=("tf", "tf2", "torch")):
            # Create the correct distribution object.
            cls = JAXCategorical if fw == "jax" else Categorical if \
                fw != "torch" else TorchCategorical
            categorical = cls(inputs, {})

            # Do a stability test using extreme NN outputs to see whether
            # sampling and logp'ing result in NaN or +/-inf values.
            self._stability_test(
                cls,
                inputs_space.shape,
                fw=fw,
                sess=sess,
                bounds=(0, num_categories - 1))

            # Batch of size=3 and deterministic (True).
            expected = np.transpose(np.argmax(inputs, axis=-1))
            # Sample, expect always max value
            # (max likelihood for deterministic draw).
            out = categorical.deterministic_sample()
            check(out, expected)

            # Batch of size=3 and non-deterministic -> expect roughly the mean.
            out = categorical.sample()
            check(
                np.mean(out) if fw == "jax" else tf.reduce_mean(out)
                if fw != "torch" else torch.mean(out.float()),
                1.0,
                decimals=0)

            # Test log-likelihood outputs.
            probs = softmax(inputs)
            values = values_space.sample()

            out = categorical.logp(values
                                   if fw != "torch" else torch.Tensor(values))
            expected = []
            for i in range(batch_size):
                expected.append(np.sum(np.log(np.array(probs[i][values[i]]))))
            check(out, expected, decimals=4)

            # Test entropy outputs.
            out = categorical.entropy()
            expected_entropy = -np.sum(probs * np.log(probs), -1)
            check(out, expected_entropy)

    def test_multi_categorical(self):
        batch_size = 100
        num_categories = 3
        num_sub_distributions = 5
        # Create 5 categorical distributions of 3 categories each.
        inputs_space = Box(
            -1.0,
            2.0,
            shape=(batch_size, num_sub_distributions * num_categories))
        values_space = Box(
            0,
            num_categories - 1,
            shape=(num_sub_distributions, batch_size),
            dtype=np.int32)

        inputs = inputs_space.sample()
        input_lengths = [num_categories] * num_sub_distributions
        inputs_split = np.split(inputs, num_sub_distributions, axis=1)

        for fw, sess in framework_iterator(session=True):
            # Create the correct distribution object.
            cls = MultiCategorical if fw != "torch" else TorchMultiCategorical
            multi_categorical = cls(inputs, None, input_lengths)

            # Do a stability test using extreme NN outputs to see whether
            # sampling and logp'ing result in NaN or +/-inf values.
            self._stability_test(
                cls,
                inputs_space.shape,
                fw=fw,
                sess=sess,
                bounds=(0, num_categories - 1),
                extra_kwargs={"input_lens": input_lengths})

            # Batch of size=3 and deterministic (True).
            expected = np.transpose(np.argmax(inputs_split, axis=-1))
            # Sample, expect always max value
            # (max likelihood for deterministic draw).
            out = multi_categorical.deterministic_sample()
            check(out, expected)

            # Batch of size=3 and non-deterministic -> expect roughly the mean.
            out = multi_categorical.sample()
            check(
                tf.reduce_mean(out)
                if fw != "torch" else torch.mean(out.float()),
                1.0,
                decimals=0)

            # Test log-likelihood outputs.
            probs = softmax(inputs_split)
            values = values_space.sample()

            out = multi_categorical.logp(values if fw != "torch" else [
                torch.Tensor(values[i]) for i in range(num_sub_distributions)
            ])  # v in np.stack(values, 1)])
            expected = []
            for i in range(batch_size):
                expected.append(
                    np.sum(
                        np.log(
                            np.array([
                                probs[j][i][values[j][i]]
                                for j in range(num_sub_distributions)
                            ]))))
            check(out, expected, decimals=4)

            # Test entropy outputs.
            out = multi_categorical.entropy()
            expected_entropy = -np.sum(np.sum(probs * np.log(probs), 0), -1)
            check(out, expected_entropy)

    def test_squashed_gaussian(self):
        """Tests the SquashedGaussian ActionDistribution for all frameworks."""
        input_space = Box(-2.0, 2.0, shape=(2000, 10))
        low, high = -2.0, 1.0

        for fw, sess in framework_iterator(
                frameworks=("torch", "tf", "tfe"), session=True):
            cls = SquashedGaussian if fw != "torch" else TorchSquashedGaussian

            # Do a stability test using extreme NN outputs to see whether
            # sampling and logp'ing result in NaN or +/-inf values.
            self._stability_test(
                cls, input_space.shape, fw=fw, sess=sess, bounds=(low, high))

            # Batch of size=n and deterministic.
            inputs = input_space.sample()
            means, _ = np.split(inputs, 2, axis=-1)
            squashed_distribution = cls(inputs, {}, low=low, high=high)
            expected = ((np.tanh(means) + 1.0) / 2.0) * (high - low) + low
            # Sample n times, expect always mean value (deterministic draw).
            out = squashed_distribution.deterministic_sample()
            check(out, expected)

            # Batch of size=n and non-deterministic -> expect roughly the mean.
            inputs = input_space.sample()
            means, log_stds = np.split(inputs, 2, axis=-1)
            squashed_distribution = cls(inputs, {}, low=low, high=high)
            expected = ((np.tanh(means) + 1.0) / 2.0) * (high - low) + low
            values = squashed_distribution.sample()
            if sess:
                values = sess.run(values)
            else:
                values = values.numpy()
            self.assertTrue(np.max(values) <= high)
            self.assertTrue(np.min(values) >= low)

            check(np.mean(values), expected.mean(), decimals=1)

            # Test log-likelihood outputs.
            sampled_action_logp = squashed_distribution.logp(
                values if fw != "torch" else torch.Tensor(values))
            if sess:
                sampled_action_logp = sess.run(sampled_action_logp)
            else:
                sampled_action_logp = sampled_action_logp.numpy()
            # Convert to parameters for distr.
            stds = np.exp(
                np.clip(log_stds, MIN_LOG_NN_OUTPUT, MAX_LOG_NN_OUTPUT))
            # Unsquash values, then get log-llh from regular gaussian.
            # atanh_in = np.clip((values - low) / (high - low) * 2.0 - 1.0,
            #   -1.0 + SMALL_NUMBER, 1.0 - SMALL_NUMBER)
            normed_values = (values - low) / (high - low) * 2.0 - 1.0
            save_normed_values = np.clip(normed_values, -1.0 + SMALL_NUMBER,
                                         1.0 - SMALL_NUMBER)
            unsquashed_values = np.arctanh(save_normed_values)
            log_prob_unsquashed = np.sum(
                np.log(norm.pdf(unsquashed_values, means, stds)), -1)
            log_prob = log_prob_unsquashed - \
                np.sum(np.log(1 - np.tanh(unsquashed_values) ** 2),
                       axis=-1)
            check(np.sum(sampled_action_logp), np.sum(log_prob), rtol=0.05)

            # NN output.
            means = np.array([[0.1, 0.2, 0.3, 0.4, 2.9],
                              [-0.1, -0.2, -0.3, -0.4, -1.0]])
            log_stds = np.array([[0.8, -0.2, 0.3, -1.0, 2.0],
                                 [0.7, -0.3, 0.4, -0.9, 2.0]])
            squashed_distribution = cls(
                inputs=np.concatenate([means, log_stds], axis=-1),
                model={},
                low=low,
                high=high)
            # Convert to parameters for distr.
            stds = np.exp(log_stds)
            # Values to get log-likelihoods for.
            values = np.array([[0.9, 0.2, 0.4, -0.1, -1.05],
                               [-0.9, -0.2, 0.4, -0.1, -1.05]])

            # Unsquash values, then get log-llh from regular gaussian.
            unsquashed_values = np.arctanh((values - low) /
                                           (high - low) * 2.0 - 1.0)
            log_prob_unsquashed = \
                np.sum(np.log(norm.pdf(unsquashed_values, means, stds)), -1)
            log_prob = log_prob_unsquashed - \
                np.sum(np.log(1 - np.tanh(unsquashed_values) ** 2),
                       axis=-1)

            outs = squashed_distribution.logp(values if fw != "torch" else
                                              torch.Tensor(values))
            if sess:
                outs = sess.run(outs)
            check(outs, log_prob, decimals=4)

<<<<<<< HEAD
    def test_gaussian_squashed_gaussian(self):
        for fw, sess in framework_iterator(frameworks="tf", session=True):
            inputs1 = tf.constant([[-0.5, 0.2, np.log(0.1), np.log(0.5)],
                                   [0.6, 0.8, np.log(0.7), np.log(0.8)],
                                   [-10.0, 1.2, np.log(0.9), np.log(1.0)]])

            inputs2 = tf.constant([[0.2, 0.3, np.log(0.2), np.log(0.4)],
                                   [0.6, 0.8, np.log(0.7), np.log(0.8)],
                                   [-11.0, 1.2, np.log(0.9), np.log(1.0)]])

            gsg_dist1 = GaussianSquashedGaussian(inputs1, None)
            gsg_dist2 = GaussianSquashedGaussian(inputs2, None)

            # KL, entropy, and logp values have been verified empirically.
            check(sess.run(gsg_dist1.kl(gsg_dist2)),
                  np.array([6.532504, 0., 0.]))
            check(sess.run(gsg_dist1.entropy()),
                  np.array([-0.74827796, 0.7070056, -4.971432]))
            x = tf.constant([[-0.3939393939393939]])
            check(sess.run(gsg_dist1.logp(x)),
                  np.array([0.736003, -3.1547096, -6.5595593]))

            # This is just the squashed distribution means. Verified using
            # _unsquash (which was itself verified as part of the logp test).
            expected = np.array([[-0.41861248, 0.1745522],
                                 [0.49179232, 0.62231755],
                                 [-0.99906087, 0.81425166]])
            check(sess.run(gsg_dist1.deterministic_sample()), expected)
=======
    def test_diag_gaussian(self):
        """Tests the DiagGaussian ActionDistribution for all frameworks."""
        input_space = Box(-2.0, 1.0, shape=(2000, 10))

        for fw, sess in framework_iterator(
                frameworks=("torch", "tf", "tfe"), session=True):
            cls = DiagGaussian if fw != "torch" else TorchDiagGaussian

            # Do a stability test using extreme NN outputs to see whether
            # sampling and logp'ing result in NaN or +/-inf values.
            self._stability_test(cls, input_space.shape, fw=fw, sess=sess)

            # Batch of size=n and deterministic.
            inputs = input_space.sample()
            means, _ = np.split(inputs, 2, axis=-1)
            diag_distribution = cls(inputs, {})
            expected = means
            # Sample n times, expect always mean value (deterministic draw).
            out = diag_distribution.deterministic_sample()
            check(out, expected)

            # Batch of size=n and non-deterministic -> expect roughly the mean.
            inputs = input_space.sample()
            means, log_stds = np.split(inputs, 2, axis=-1)
            diag_distribution = cls(inputs, {})
            expected = means
            values = diag_distribution.sample()
            if sess:
                values = sess.run(values)
            else:
                values = values.numpy()
            check(np.mean(values), expected.mean(), decimals=1)

            # Test log-likelihood outputs.
            sampled_action_logp = diag_distribution.logp(
                values if fw != "torch" else torch.Tensor(values))
            if sess:
                sampled_action_logp = sess.run(sampled_action_logp)
            else:
                sampled_action_logp = sampled_action_logp.numpy()

            # NN output.
            means = np.array(
                [[0.1, 0.2, 0.3, 0.4, 50.0], [-0.1, -0.2, -0.3, -0.4, -1.0]],
                dtype=np.float32)
            log_stds = np.array(
                [[0.8, -0.2, 0.3, -1.0, 2.0], [0.7, -0.3, 0.4, -0.9, 2.0]],
                dtype=np.float32)

            diag_distribution = cls(
                inputs=np.concatenate([means, log_stds], axis=-1), model={})
            # Convert to parameters for distr.
            stds = np.exp(log_stds)
            # Values to get log-likelihoods for.
            values = np.array([[0.9, 0.2, 0.4, -0.1, -1.05],
                               [-0.9, -0.2, 0.4, -0.1, -1.05]])

            # get log-llh from regular gaussian.
            log_prob = np.sum(np.log(norm.pdf(values, means, stds)), -1)

            outs = diag_distribution.logp(values if fw != "torch" else
                                          torch.Tensor(values))
            if sess:
                outs = sess.run(outs)
            check(outs, log_prob, decimals=4)
>>>>>>> 6f342a22

    def test_beta(self):
        input_space = Box(-2.0, 1.0, shape=(2000, 10))
        low, high = -1.0, 2.0
        plain_beta_value_space = Box(0.0, 1.0, shape=(2000, 5))

        for fw, sess in framework_iterator(session=True):
            cls = TorchBeta if fw == "torch" else Beta
            inputs = input_space.sample()
            beta_distribution = cls(inputs, {}, low=low, high=high)

            inputs = beta_distribution.inputs
            if sess:
                inputs = sess.run(inputs)
            else:
                inputs = inputs.numpy()
            alpha, beta_ = np.split(inputs, 2, axis=-1)

            # Mean for a Beta distribution: 1 / [1 + (beta/alpha)]
            expected = (1.0 / (1.0 + beta_ / alpha)) * (high - low) + low
            # Sample n times, expect always mean value (deterministic draw).
            out = beta_distribution.deterministic_sample()
            check(out, expected, rtol=0.01)

            # Batch of size=n and non-deterministic -> expect roughly the mean.
            values = beta_distribution.sample()
            if sess:
                values = sess.run(values)
            else:
                values = values.numpy()
            self.assertTrue(np.max(values) <= high)
            self.assertTrue(np.min(values) >= low)

            check(np.mean(values), expected.mean(), decimals=1)

            # Test log-likelihood outputs (against scipy).
            inputs = input_space.sample()
            beta_distribution = cls(inputs, {}, low=low, high=high)
            inputs = beta_distribution.inputs
            if sess:
                inputs = sess.run(inputs)
            else:
                inputs = inputs.numpy()
            alpha, beta_ = np.split(inputs, 2, axis=-1)

            values = plain_beta_value_space.sample()
            values_scaled = values * (high - low) + low
            if fw == "torch":
                values_scaled = torch.Tensor(values_scaled)
            out = beta_distribution.logp(values_scaled)
            check(
                out,
                np.sum(np.log(beta.pdf(values, alpha, beta_)), -1),
                rtol=0.01)

            # TODO(sven): Test entropy outputs (against scipy).

    def test_gumbel_softmax(self):
        """Tests the GumbelSoftmax ActionDistribution (tf + eager only)."""
        for fw, sess in framework_iterator(
                frameworks=("tf2", "tf", "tfe"), session=True):
            batch_size = 1000
            num_categories = 5
            input_space = Box(-1.0, 1.0, shape=(batch_size, num_categories))

            # Batch of size=n and deterministic.
            inputs = input_space.sample()
            gumbel_softmax = GumbelSoftmax(inputs, {}, temperature=1.0)

            expected = softmax(inputs)
            # Sample n times, expect always mean value (deterministic draw).
            out = gumbel_softmax.deterministic_sample()
            check(out, expected)

            # Batch of size=n and non-deterministic -> expect roughly that
            # the max-likelihood (argmax) ints are output (most of the time).
            inputs = input_space.sample()
            gumbel_softmax = GumbelSoftmax(inputs, {}, temperature=1.0)
            expected_mean = np.mean(np.argmax(inputs, -1)).astype(np.float32)
            outs = gumbel_softmax.sample()
            if sess:
                outs = sess.run(outs)
            check(np.mean(np.argmax(outs, -1)), expected_mean, rtol=0.08)

    def test_multi_action_distribution(self):
        """Tests the MultiActionDistribution (across all frameworks)."""
        batch_size = 1000
        input_space = Tuple([
            Box(-10.0, 10.0, shape=(batch_size, 4)),
            Box(-2.0, 2.0, shape=(
                batch_size,
                6,
            )),
            Dict({
                "a": Box(-1.0, 1.0, shape=(batch_size, 4))
            }),
        ])
        std_space = Box(
            -0.05, 0.05, shape=(
                batch_size,
                3,
            ))

        low, high = -1.0, 1.0
        value_space = Tuple([
            Box(0, 3, shape=(batch_size, ), dtype=np.int32),
            Box(-2.0, 2.0, shape=(batch_size, 3), dtype=np.float32),
            Dict({
                "a": Box(0.0, 1.0, shape=(batch_size, 2), dtype=np.float32)
            })
        ])

        for fw, sess in framework_iterator(session=True):
            if fw == "torch":
                cls = TorchMultiActionDistribution
                child_distr_cls = [
                    TorchCategorical, TorchDiagGaussian,
                    partial(TorchBeta, low=low, high=high)
                ]
            else:
                cls = MultiActionDistribution
                child_distr_cls = [
                    Categorical,
                    DiagGaussian,
                    partial(Beta, low=low, high=high),
                ]

            inputs = list(input_space.sample())
            distr = cls(
                np.concatenate([inputs[0], inputs[1], inputs[2]["a"]], axis=1),
                model={},
                action_space=value_space,
                child_distributions=child_distr_cls,
                input_lens=[4, 6, 4])

            # Adjust inputs for the Beta distr just as Beta itself does.
            inputs[2]["a"] = np.clip(inputs[2]["a"], np.log(SMALL_NUMBER),
                                     -np.log(SMALL_NUMBER))
            inputs[2]["a"] = np.log(np.exp(inputs[2]["a"]) + 1.0) + 1.0
            # Sample deterministically.
            expected_det = [
                np.argmax(inputs[0], axis=-1),
                inputs[1][:, :3],  # [:3]=Mean values.
                # Mean for a Beta distribution:
                # 1 / [1 + (beta/alpha)] * range + low
                (1.0 / (1.0 + inputs[2]["a"][:, 2:] / inputs[2]["a"][:, 0:2]))
                * (high - low) + low,
            ]
            out = distr.deterministic_sample()
            if sess:
                out = sess.run(out)
            check(out[0], expected_det[0])
            check(out[1], expected_det[1])
            check(out[2]["a"], expected_det[2])

            # Stochastic sampling -> expect roughly the mean.
            inputs = list(input_space.sample())
            # Fix categorical inputs (not needed for distribution itself, but
            # for our expectation calculations).
            inputs[0] = softmax(inputs[0], -1)
            # Fix std inputs (shouldn't be too large for this test).
            inputs[1][:, 3:] = std_space.sample()
            # Adjust inputs for the Beta distr just as Beta itself does.
            inputs[2]["a"] = np.clip(inputs[2]["a"], np.log(SMALL_NUMBER),
                                     -np.log(SMALL_NUMBER))
            inputs[2]["a"] = np.log(np.exp(inputs[2]["a"]) + 1.0) + 1.0
            distr = cls(
                np.concatenate([inputs[0], inputs[1], inputs[2]["a"]], axis=1),
                model={},
                action_space=value_space,
                child_distributions=child_distr_cls,
                input_lens=[4, 6, 4])
            expected_mean = [
                np.mean(np.sum(inputs[0] * np.array([0, 1, 2, 3]), -1)),
                inputs[1][:, :3],  # [:3]=Mean values.
                # Mean for a Beta distribution:
                # 1 / [1 + (beta/alpha)] * range + low
                (1.0 / (1.0 + inputs[2]["a"][:, 2:] / inputs[2]["a"][:, :2])) *
                (high - low) + low,
            ]
            out = distr.sample()
            if sess:
                out = sess.run(out)
            out = list(out)
            if fw == "torch":
                out[0] = out[0].numpy()
                out[1] = out[1].numpy()
                out[2]["a"] = out[2]["a"].numpy()
            check(np.mean(out[0]), expected_mean[0], decimals=1)
            check(np.mean(out[1], 0), np.mean(expected_mean[1], 0), decimals=1)
            check(
                np.mean(out[2]["a"], 0),
                np.mean(expected_mean[2], 0),
                decimals=1)

            # Test log-likelihood outputs.
            # Make sure beta-values are within 0.0 and 1.0 for the numpy
            # calculation (which doesn't have scaling).
            inputs = list(input_space.sample())
            # Adjust inputs for the Beta distr just as Beta itself does.
            inputs[2]["a"] = np.clip(inputs[2]["a"], np.log(SMALL_NUMBER),
                                     -np.log(SMALL_NUMBER))
            inputs[2]["a"] = np.log(np.exp(inputs[2]["a"]) + 1.0) + 1.0
            distr = cls(
                np.concatenate([inputs[0], inputs[1], inputs[2]["a"]], axis=1),
                model={},
                action_space=value_space,
                child_distributions=child_distr_cls,
                input_lens=[4, 6, 4])
            inputs[0] = softmax(inputs[0], -1)
            values = list(value_space.sample())
            log_prob_beta = np.log(
                beta.pdf(values[2]["a"], inputs[2]["a"][:, :2],
                         inputs[2]["a"][:, 2:]))
            # Now do the up-scaling for [2] (beta values) to be between
            # low/high.
            values[2]["a"] = values[2]["a"] * (high - low) + low
            inputs[1][:, 3:] = np.exp(inputs[1][:, 3:])
            expected_log_llh = np.sum(
                np.concatenate([
                    np.expand_dims(
                        np.log(
                            [i[values[0][j]]
                             for j, i in enumerate(inputs[0])]), -1),
                    np.log(
                        norm.pdf(values[1], inputs[1][:, :3],
                                 inputs[1][:, 3:])), log_prob_beta
                ], -1), -1)

            values[0] = np.expand_dims(values[0], -1)
            if fw == "torch":
                values = tree.map_structure(lambda s: torch.Tensor(s), values)
            # Test all flattened input.
            concat = np.concatenate(tree.flatten(values),
                                    -1).astype(np.float32)
            out = distr.logp(concat)
            if sess:
                out = sess.run(out)
            check(out, expected_log_llh, atol=15)
            # Test structured input.
            out = distr.logp(values)
            if sess:
                out = sess.run(out)
            check(out, expected_log_llh, atol=15)
            # Test flattened input.
            out = distr.logp(tree.flatten(values))
            if sess:
                out = sess.run(out)
            check(out, expected_log_llh, atol=15)


if __name__ == "__main__":
    import pytest
    import sys
    sys.exit(pytest.main(["-v", __file__]))<|MERGE_RESOLUTION|>--- conflicted
+++ resolved
@@ -5,22 +5,14 @@
 import tree
 import unittest
 
-<<<<<<< HEAD
-from ray.rllib.models.tf.tf_action_dist import Categorical, MultiCategorical, \
-    GaussianSquashedGaussian, SquashedGaussian, GumbelSoftmax
-from ray.rllib.models.torch.torch_action_dist import TorchMultiCategorical, \
-    TorchSquashedGaussian, TorchBeta
-from ray.rllib.utils import try_import_tf, try_import_torch
-=======
 from ray.rllib.models.jax.jax_action_dist import JAXCategorical
 from ray.rllib.models.tf.tf_action_dist import Beta, Categorical, \
-    DiagGaussian, GumbelSoftmax, MultiActionDistribution, MultiCategorical, \
-    SquashedGaussian
+    DiagGaussian, GaussianSquashedGaussian, GumbelSoftmax, \
+    MultiActionDistribution, MultiCategorical, SquashedGaussian
 from ray.rllib.models.torch.torch_action_dist import TorchBeta, \
     TorchCategorical, TorchDiagGaussian, TorchMultiActionDistribution, \
     TorchMultiCategorical, TorchSquashedGaussian
 from ray.rllib.utils.framework import try_import_tf, try_import_torch
->>>>>>> 6f342a22
 from ray.rllib.utils.numpy import MIN_LOG_NN_OUTPUT, MAX_LOG_NN_OUTPUT, \
     softmax, SMALL_NUMBER, LARGE_INTEGER
 from ray.rllib.utils.test_utils import check, framework_iterator
@@ -314,7 +306,72 @@
                 outs = sess.run(outs)
             check(outs, log_prob, decimals=4)
 
-<<<<<<< HEAD
+    def test_diag_gaussian(self):
+        """Tests the DiagGaussian ActionDistribution for all frameworks."""
+        input_space = Box(-2.0, 1.0, shape=(2000, 10))
+
+        for fw, sess in framework_iterator(
+                frameworks=("torch", "tf", "tfe"), session=True):
+            cls = DiagGaussian if fw != "torch" else TorchDiagGaussian
+
+            # Do a stability test using extreme NN outputs to see whether
+            # sampling and logp'ing result in NaN or +/-inf values.
+            self._stability_test(cls, input_space.shape, fw=fw, sess=sess)
+
+            # Batch of size=n and deterministic.
+            inputs = input_space.sample()
+            means, _ = np.split(inputs, 2, axis=-1)
+            diag_distribution = cls(inputs, {})
+            expected = means
+            # Sample n times, expect always mean value (deterministic draw).
+            out = diag_distribution.deterministic_sample()
+            check(out, expected)
+
+            # Batch of size=n and non-deterministic -> expect roughly the mean.
+            inputs = input_space.sample()
+            means, log_stds = np.split(inputs, 2, axis=-1)
+            diag_distribution = cls(inputs, {})
+            expected = means
+            values = diag_distribution.sample()
+            if sess:
+                values = sess.run(values)
+            else:
+                values = values.numpy()
+            check(np.mean(values), expected.mean(), decimals=1)
+
+            # Test log-likelihood outputs.
+            sampled_action_logp = diag_distribution.logp(
+                values if fw != "torch" else torch.Tensor(values))
+            if sess:
+                sampled_action_logp = sess.run(sampled_action_logp)
+            else:
+                sampled_action_logp = sampled_action_logp.numpy()
+
+            # NN output.
+            means = np.array(
+                [[0.1, 0.2, 0.3, 0.4, 50.0], [-0.1, -0.2, -0.3, -0.4, -1.0]],
+                dtype=np.float32)
+            log_stds = np.array(
+                [[0.8, -0.2, 0.3, -1.0, 2.0], [0.7, -0.3, 0.4, -0.9, 2.0]],
+                dtype=np.float32)
+
+            diag_distribution = cls(
+                inputs=np.concatenate([means, log_stds], axis=-1), model={})
+            # Convert to parameters for distr.
+            stds = np.exp(log_stds)
+            # Values to get log-likelihoods for.
+            values = np.array([[0.9, 0.2, 0.4, -0.1, -1.05],
+                               [-0.9, -0.2, 0.4, -0.1, -1.05]])
+
+            # get log-llh from regular gaussian.
+            log_prob = np.sum(np.log(norm.pdf(values, means, stds)), -1)
+
+            outs = diag_distribution.logp(values if fw != "torch" else
+                                          torch.Tensor(values))
+            if sess:
+                outs = sess.run(outs)
+            check(outs, log_prob, decimals=4)
+
     def test_gaussian_squashed_gaussian(self):
         for fw, sess in framework_iterator(frameworks="tf", session=True):
             inputs1 = tf.constant([[-0.5, 0.2, np.log(0.1), np.log(0.5)],
@@ -343,73 +400,6 @@
                                  [0.49179232, 0.62231755],
                                  [-0.99906087, 0.81425166]])
             check(sess.run(gsg_dist1.deterministic_sample()), expected)
-=======
-    def test_diag_gaussian(self):
-        """Tests the DiagGaussian ActionDistribution for all frameworks."""
-        input_space = Box(-2.0, 1.0, shape=(2000, 10))
-
-        for fw, sess in framework_iterator(
-                frameworks=("torch", "tf", "tfe"), session=True):
-            cls = DiagGaussian if fw != "torch" else TorchDiagGaussian
-
-            # Do a stability test using extreme NN outputs to see whether
-            # sampling and logp'ing result in NaN or +/-inf values.
-            self._stability_test(cls, input_space.shape, fw=fw, sess=sess)
-
-            # Batch of size=n and deterministic.
-            inputs = input_space.sample()
-            means, _ = np.split(inputs, 2, axis=-1)
-            diag_distribution = cls(inputs, {})
-            expected = means
-            # Sample n times, expect always mean value (deterministic draw).
-            out = diag_distribution.deterministic_sample()
-            check(out, expected)
-
-            # Batch of size=n and non-deterministic -> expect roughly the mean.
-            inputs = input_space.sample()
-            means, log_stds = np.split(inputs, 2, axis=-1)
-            diag_distribution = cls(inputs, {})
-            expected = means
-            values = diag_distribution.sample()
-            if sess:
-                values = sess.run(values)
-            else:
-                values = values.numpy()
-            check(np.mean(values), expected.mean(), decimals=1)
-
-            # Test log-likelihood outputs.
-            sampled_action_logp = diag_distribution.logp(
-                values if fw != "torch" else torch.Tensor(values))
-            if sess:
-                sampled_action_logp = sess.run(sampled_action_logp)
-            else:
-                sampled_action_logp = sampled_action_logp.numpy()
-
-            # NN output.
-            means = np.array(
-                [[0.1, 0.2, 0.3, 0.4, 50.0], [-0.1, -0.2, -0.3, -0.4, -1.0]],
-                dtype=np.float32)
-            log_stds = np.array(
-                [[0.8, -0.2, 0.3, -1.0, 2.0], [0.7, -0.3, 0.4, -0.9, 2.0]],
-                dtype=np.float32)
-
-            diag_distribution = cls(
-                inputs=np.concatenate([means, log_stds], axis=-1), model={})
-            # Convert to parameters for distr.
-            stds = np.exp(log_stds)
-            # Values to get log-likelihoods for.
-            values = np.array([[0.9, 0.2, 0.4, -0.1, -1.05],
-                               [-0.9, -0.2, 0.4, -0.1, -1.05]])
-
-            # get log-llh from regular gaussian.
-            log_prob = np.sum(np.log(norm.pdf(values, means, stds)), -1)
-
-            outs = diag_distribution.logp(values if fw != "torch" else
-                                          torch.Tensor(values))
-            if sess:
-                outs = sess.run(outs)
-            check(outs, log_prob, decimals=4)
->>>>>>> 6f342a22
 
     def test_beta(self):
         input_space = Box(-2.0, 1.0, shape=(2000, 10))
