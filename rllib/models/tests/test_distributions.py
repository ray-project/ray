--- conflicted
+++ resolved
@@ -1,32 +1,18 @@
 from functools import partial
 import numpy as np
-<<<<<<< HEAD
 from gym.spaces import Box, Tuple
 from scipy.stats import beta, norm
 import unittest
 
 from ray.rllib.models.tf.tf_action_dist import Beta, Categorical, \
-    DiagGaussian, GumbelSoftmax, MultiActionDistribution, MultiCategorical, \
-    SquashedGaussian
-from ray.rllib.models.torch.torch_action_dist import TorchMultiCategorical, \
-    TorchCategorical, TorchDiagGaussian, TorchBeta, \
-    TorchMultiActionDistribution
-from ray.rllib.utils import try_import_tf, try_import_torch
-from ray.rllib.utils.numpy import MIN_LOG_NN_OUTPUT, MAX_LOG_NN_OUTPUT, \
-    SMALL_NUMBER, softmax
-=======
-from gym.spaces import Box
-from scipy.stats import norm, beta
-import unittest
-
-from ray.rllib.models.tf.tf_action_dist import Categorical, MultiCategorical, \
-    SquashedGaussian, GumbelSoftmax
-from ray.rllib.models.torch.torch_action_dist import TorchMultiCategorical, \
-    TorchSquashedGaussian, TorchBeta
-from ray.rllib.utils import try_import_tf, try_import_torch
+    DiagGaussian, GumbelSoftmax, MultiCategorical, SquashedGaussian
+from ray.rllib.models.torch.torch_action_dist import TorchBeta, \
+    TorchCategorical, TorchDiagGaussian, TorchMultiCategorical, \
+    TorchSquashedGaussian
+from ray.rllib.utils.framework import try_import_tf, \
+    try_import_torch
 from ray.rllib.utils.numpy import MIN_LOG_NN_OUTPUT, MAX_LOG_NN_OUTPUT, \
     softmax, SMALL_NUMBER
->>>>>>> 06e3b294
 from ray.rllib.utils.test_utils import check, framework_iterator
 
 tf = try_import_tf()
