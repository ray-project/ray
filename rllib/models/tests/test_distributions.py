<<<<<<< HEAD
from functools import partial
from gymnasium.spaces import Box, Dict, Tuple
=======
from copy import copy
>>>>>>> 9fca1f64
import numpy as np
import unittest
import math

from ray.rllib.models.torch.torch_distributions import (
    TorchCategorical,
    TorchDiagGaussian,
    TorchDeterministic,
)
from ray.rllib.utils.framework import try_import_torch
from ray.rllib.utils.numpy import (
    softmax,
    SMALL_NUMBER,
    LARGE_INTEGER,
)
from ray.rllib.utils.test_utils import check

torch, _ = try_import_torch()


def check_stability(dist_class, *, sample_input=None, constraints=None):
    max_tries = 100
    extreme_values = [
        0.0,
        float(LARGE_INTEGER),
        -float(LARGE_INTEGER),
        1.1e-34,
        1.1e34,
        -1.1e-34,
        -1.1e34,
        SMALL_NUMBER,
        -SMALL_NUMBER,
    ]

    input_kwargs = copy(sample_input)
    for key, array in input_kwargs.items():
        arr_sampled = np.random.choice(extreme_values, replace=True, size=array.shape)
        input_kwargs[key] = torch.from_numpy(arr_sampled).float()

        if constraints:
            constraint = constraints.get(key, None)
            if constraint:
                if constraint == "positive_not_inf":
                    input_kwargs[key] = torch.minimum(
                        SMALL_NUMBER + torch.log(1 + torch.exp(input_kwargs[key])),
                        torch.tensor([LARGE_INTEGER]),
                    )
                elif constraint == "probability":
                    input_kwargs[key] = torch.softmax(input_kwargs[key], dim=-1)

    dist = dist_class(**input_kwargs)
    for _ in range(max_tries):
        sample = dist.sample()

        assert not torch.isnan(sample).any()
        assert torch.all(torch.isfinite(sample))

        logp = dist.logp(sample)
        assert not torch.isnan(logp).any()
        assert torch.all(torch.isfinite(logp))


class TestDistributions(unittest.TestCase):
    """Tests Distribution classes."""

    @classmethod
    def setUpClass(cls) -> None:
        # Set seeds for deterministic tests (make sure we don't fail
        # because of "bad" sampling).
        np.random.seed(42)
        torch.manual_seed(42)

    def test_categorical(self):
        batch_size = 10000
        num_categories = 4
        sample_shape = 2

        # Create categorical distribution with n categories.
        logits = np.random.randn(batch_size, num_categories)
        probs = torch.from_numpy(softmax(logits)).float()
        logits = torch.from_numpy(logits).float()

        # check stability against skewed inputs
        check_stability(TorchCategorical, sample_input={"logits": logits})
        check_stability(
            TorchCategorical,
            sample_input={"probs": logits},
            constraints={"probs": "probability"},
        )

        dist_with_logits = TorchCategorical(logits=logits)
        dist_with_probs = TorchCategorical(probs=probs)

        samples = dist_with_logits.sample(sample_shape=(sample_shape,))

        # check shape of samples
        self.assertEqual(
            samples.shape,
            (
                sample_shape,
                batch_size,
            ),
        )
        self.assertEqual(samples.dtype, torch.int64)
        # check that none of the samples are nan
        self.assertFalse(torch.isnan(samples).any())
        # check that all samples are in the range of the number of categories
        self.assertTrue((samples >= 0).all())
        self.assertTrue((samples < num_categories).all())

        # resample to remove the first batch dim
        samples = dist_with_logits.sample()
        # check that the two distributions are the same
        check(dist_with_logits.logp(samples), dist_with_probs.logp(samples))

        # check logp values
        expected = probs.log().gather(dim=-1, index=samples.view(-1, 1)).view(-1)
        check(dist_with_logits.logp(samples), expected)

        # check entropy
        expected = -(probs * probs.log()).sum(dim=-1)
        check(dist_with_logits.entropy(), expected)

        # check kl
        probs2 = softmax(np.random.randn(batch_size, num_categories))
        probs2 = torch.from_numpy(probs2).float()
        dist2 = TorchCategorical(probs=probs2)
        expected = (probs * (probs / probs2).log()).sum(dim=-1)
        check(dist_with_probs.kl(dist2), expected)

        # check rsample
        self.assertRaises(NotImplementedError, dist_with_logits.rsample)

        # test temperature
        dist_with_logits = TorchCategorical(logits=logits, temperature=1e-20)
        samples = dist_with_logits.sample()
        # expected is armax of logits
        expected = logits.argmax(dim=-1)
        check(samples, expected)

    def test_diag_gaussian(self):
        batch_size = 128
        ndim = 4
        sample_shape = 100000

        loc = np.random.randn(batch_size, ndim)
        scale = np.exp(np.random.randn(batch_size, ndim))

        loc_tens = torch.from_numpy(loc).float()
        scale_tens = torch.from_numpy(scale).float()

        dist = TorchDiagGaussian(loc=loc_tens, scale=scale_tens)
        sample = dist.sample(sample_shape=(sample_shape,))

        # check shape of samples
        self.assertEqual(sample.shape, (sample_shape, batch_size, ndim))
        self.assertEqual(sample.dtype, torch.float32)
        # check that none of the samples are nan
        self.assertFalse(torch.isnan(sample).any())

        # check that mean and std are approximately correct
        check(sample.mean(0), loc, decimals=1)
        check(sample.std(0), scale, decimals=1)

        # check logp values
        expected = (
            -0.5 * ((sample - loc_tens) / scale_tens).pow(2).sum(-1)
            + -0.5 * ndim * math.log(2 * math.pi)
            - scale_tens.log().sum(-1)
        )
        check(dist.logp(sample), expected)

        # check entropy
        expected = 0.5 * ndim * (1 + math.log(2 * math.pi)) + scale_tens.log().sum(-1)
        check(dist.entropy(), expected)

        # check kl
        loc2 = torch.from_numpy(np.random.randn(batch_size, ndim)).float()
        scale2 = torch.from_numpy(np.exp(np.random.randn(batch_size, ndim)))
        dist2 = TorchDiagGaussian(loc=loc2, scale=scale2)
        expected = (
            scale2.log()
            - scale_tens.log()
            + (scale_tens.pow(2) + (loc_tens - loc2).pow(2)) / (2 * scale2.pow(2))
            - 0.5
        ).sum(-1)
        check(dist.kl(dist2), expected, decimals=4)

        # check rsample
        loc_tens.requires_grad = True
        scale_tens.requires_grad = True
        dist = TorchDiagGaussian(loc=2 * loc_tens, scale=2 * scale_tens)
        sample1 = dist.rsample()
        sample2 = dist.sample()

        self.assertRaises(
            RuntimeError, lambda: sample2.mean().backward(retain_graph=True)
        )
        sample1.mean().backward(retain_graph=True)

        # check stablity against skewed inputs
        check_stability(
            TorchDiagGaussian,
            sample_input={"loc": loc_tens, "scale": scale_tens},
            constraints={"scale": "positive_not_inf"},
        )

    def test_determinstic(self):
        batch_size = 128
        ndim = 4
        sample_shape = 100000

        loc = np.random.randn(batch_size, ndim)

        loc_tens = torch.from_numpy(loc).float()

        dist = TorchDeterministic(loc=loc_tens)
        sample = dist.sample(sample_shape=(sample_shape,))
        sample2 = dist.sample(sample_shape=(sample_shape,))
        check(sample, sample2)

        # check shape of samples
        self.assertEqual(sample.shape, (sample_shape, batch_size, ndim))
        self.assertEqual(sample.dtype, torch.float32)
        # check that none of the samples are nan
        self.assertFalse(torch.isnan(sample).any())


if __name__ == "__main__":
    import pytest
    import sys

    sys.exit(pytest.main(["-v", __file__]))<|MERGE_RESOLUTION|>--- conflicted
+++ resolved
@@ -1,9 +1,4 @@
-<<<<<<< HEAD
-from functools import partial
-from gymnasium.spaces import Box, Dict, Tuple
-=======
 from copy import copy
->>>>>>> 9fca1f64
 import numpy as np
 import unittest
 import math
