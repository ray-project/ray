--- conflicted
+++ resolved
@@ -862,36 +862,6 @@
         input_space: gym.Space, model_config: ModelConfigDict, framework: str = "tf"
     ) -> Type[ModelV2]:
 
-<<<<<<< HEAD
-=======
-        VisionNet = None
-        ComplexNet = None
-
-        if framework in ["tf2", "tf"]:
-            from ray.rllib.models.tf.fcnet import (
-                FullyConnectedNetwork as FCNet,
-            )
-            from ray.rllib.models.tf.visionnet import (
-                VisionNetwork as VisionNet,
-            )
-            from ray.rllib.models.tf.complex_input_net import (
-                ComplexInputNetwork as ComplexNet,
-            )
-        elif framework == "torch":
-            from ray.rllib.models.torch.fcnet import FullyConnectedNetwork as FCNet
-            from ray.rllib.models.torch.visionnet import VisionNetwork as VisionNet
-            from ray.rllib.models.torch.complex_input_net import (
-                ComplexInputNetwork as ComplexNet,
-            )
-        elif framework == "jax":
-            from ray.rllib.models.jax.fcnet import FullyConnectedNetwork as FCNet
-        else:
-            raise ValueError(
-                "framework={} not supported in `ModelCatalog._get_v2_model_"
-                "class`!".format(framework)
-            )
-
->>>>>>> 12b70e9a
         orig_space = (
             input_space
             if not hasattr(input_space, "original_space")
@@ -900,13 +870,7 @@
 
         # `input_space` is 3D Box -> VisionNet.
         if isinstance(input_space, Box) and len(input_space.shape) == 3:
-<<<<<<< HEAD
             return get_vision_net_class(framework=framework)
-=======
-            if framework == "jax":
-                raise NotImplementedError("No non-FC default net for JAX yet!")
-            return VisionNet
->>>>>>> 12b70e9a
         # `input_space` is 1D Box -> FCNet.
         elif (
             isinstance(input_space, Box)
@@ -919,11 +883,7 @@
                 )
             )
         ):
-<<<<<<< HEAD
             return get_fc_net_class(framework=framework)
-=======
-            return FCNet
->>>>>>> 12b70e9a
         # Complex (Dict, Tuple, 2D Box (flatten), Discrete, MultiDiscrete).
         else:
             return get_encoder_class(framework=framework)
