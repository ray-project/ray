import gym
import logging
import numpy as np
from functools import partial

from ray.tune.registry import RLLIB_MODEL, RLLIB_PREPROCESSOR, \
    RLLIB_ACTION_DIST, _global_registry

from ray.rllib.models.extra_spaces import Simplex
from ray.rllib.models.torch.torch_action_dist import (TorchCategorical,
                                                      TorchDiagGaussian)
from ray.rllib.models.tf.fcnet_v2 import FullyConnectedNetwork as FCNetV2
from ray.rllib.models.tf.visionnet_v2 import VisionNetwork as VisionNetV2
from ray.rllib.models.tf.tf_action_dist import (
    Categorical, MultiCategorical, Deterministic, DiagGaussian,
    MultiActionDistribution, Dirichlet)
from ray.rllib.models.preprocessors import get_preprocessor
from ray.rllib.models.tf.fcnet_v1 import FullyConnectedNetwork
from ray.rllib.models.tf.lstm_v1 import LSTM
from ray.rllib.models.tf.modelv1_compat import make_v1_wrapper
from ray.rllib.models.tf.tf_modelv2 import TFModelV2
from ray.rllib.models.tf.visionnet_v1 import VisionNetwork
from ray.rllib.models.modelv2 import ModelV2
from ray.rllib.utils import try_import_tf
from ray.rllib.utils.annotations import DeveloperAPI, PublicAPI
from ray.rllib.utils.error import UnsupportedSpaceException
from ray.rllib.utils.deprecation import deprecation_warning

tf = try_import_tf()

logger = logging.getLogger(__name__)

# yapf: disable
# __sphinx_doc_begin__
MODEL_DEFAULTS = {
    # === Built-in options ===
    # Filter config. List of [out_channels, kernel, stride] for each filter
    "conv_filters": None,
    # Nonlinearity for built-in convnet
    "conv_activation": "relu",
    # Nonlinearity for fully connected net (tanh, relu)
    "fcnet_activation": "tanh",
    # Number of hidden layers for fully connected net
    "fcnet_hiddens": [256, 256],
    # For control envs, documented in ray.rllib.models.Model
    "free_log_std": False,
    # Whether to skip the final linear layer used to resize the hidden layer
    # outputs to size `num_outputs`. If True, then the last hidden layer
    # should already match num_outputs.
    "no_final_linear": False,
    # Whether layers should be shared for the value function.
    "vf_share_layers": True,

    # == LSTM ==
    # Whether to wrap the model with a LSTM
    "use_lstm": False,
    # Max seq len for training the LSTM, defaults to 20
    "max_seq_len": 20,
    # Size of the LSTM cell
    "lstm_cell_size": 256,
    # Whether to feed a_{t-1}, r_{t-1} to LSTM
    "lstm_use_prev_action_reward": False,
    # When using modelv1 models with a modelv2 algorithm, you may have to
    # define the state shape here (e.g., [256, 256]).
    "state_shape": None,

    # == Atari ==
    # Whether to enable framestack for Atari envs
    "framestack": True,
    # Final resized frame dimension
    "dim": 84,
    # (deprecated) Converts ATARI frame to 1 Channel Grayscale image
    "grayscale": False,
    # (deprecated) Changes frame to range from [-1, 1] if true
    "zero_mean": True,

    # === Options for custom models ===
    # Name of a custom model to use
    "custom_model": None,
    # Name of a custom action distribution to use.
<<<<<<< HEAD
    "custom_action_dist": None,
=======
    # "NoDist" will result in no added distribution.
    "custom_action_dist": None,
    # Whether to draw actions stochastically (default) or deterministically
    # from the parameterized distribution. If distribution is "NoDist", the raw
    # Model output will be used.
    "deterministic_action_sampling": False,
>>>>>>> 0e430555

    # Extra options to pass to the custom classes
    "custom_options": {},
    # Custom preprocessors are deprecated. Please use a wrapper class around
    # your environment instead to preprocess observations.
    "custom_preprocessor": None,
}
# __sphinx_doc_end__
# yapf: enable


@PublicAPI
class ModelCatalog:
    """Registry of models, preprocessors, and action distributions for envs.

    Examples:
        >>> prep = ModelCatalog.get_preprocessor(env)
        >>> observation = prep.transform(raw_observation)

        >>> dist_class, dist_dim = ModelCatalog.get_action_dist(
                env.action_space, {})
        >>> model = ModelCatalog.get_model(inputs, dist_dim, options)
        >>> dist = dist_class(model.outputs)  # , model)
        >>> action = dist.sample()
    """

    @staticmethod
    @DeveloperAPI
    def get_action_dist(action_space,
                        config,
                        dist_type=None,
                        torch=None,
                        framework="tf"):
        """Returns a distribution class and size for the given action space.

        Args:
            action_space (Space): Action space of the target gym env.
            config (dict): Optional model config.
            dist_type (Optional[str]): Identifier of the action distribution.
            torch (bool): Obsoleted: Whether to return PyTorch Model and
                distribution (use framework="torch" instead).
            framework (str): One of "tf" or "torch".

        Returns:
            dist_class (ActionDistribution): Python class of the distribution.
            dist_dim (int): The size of the input vector to the distribution.
        """
        # Obsoleted parameter `torch`:
        if torch is not None:
            deprecation_warning("`torch` parameter", "`framework`='tf|torch'")
            framework = "torch" if torch else "tf"

        dist = None
        config = config or MODEL_DEFAULTS
        if config.get("custom_action_dist"):
            action_dist_name = config["custom_action_dist"]
            logger.debug(
                "Using custom action distribution {}".format(action_dist_name))
            dist = _global_registry.get(RLLIB_ACTION_DIST, action_dist_name)

        elif isinstance(action_space, gym.spaces.Box):
            if len(action_space.shape) > 1:
                raise UnsupportedSpaceException(
                    "Action space has multiple dimensions "
                    "{}. ".format(action_space.shape) +
                    "Consider reshaping this into a single dimension, "
                    "using a custom action distribution, "
                    "using a Tuple action space, or the multi-agent API.")
            if dist_type is None:
                dist = DiagGaussian if framework == "tf" else TorchDiagGaussian
            elif dist_type == "deterministic":
                dist = Deterministic
        elif isinstance(action_space, gym.spaces.Discrete):
            dist = Categorical if framework == "tf" else TorchCategorical
        elif isinstance(action_space, gym.spaces.Tuple):
            if framework == "torch":
                # TODO(sven): implement
                raise NotImplementedError(
                    "Tuple action spaces not supported for Pytorch.")
            child_dist = []
            input_lens = []
            for action in action_space.spaces:
                dist, action_size = ModelCatalog.get_action_dist(
                    action, config)
                child_dist.append(dist)
                input_lens.append(action_size)
            return partial(
                MultiActionDistribution,
                child_distributions=child_dist,
                action_space=action_space,
                input_lens=input_lens), sum(input_lens)
        elif isinstance(action_space, Simplex):
            if framework == "torch":
                # TODO(sven): implement
                raise NotImplementedError(
                    "Simplex action spaces not supported for torch.")
            dist = Dirichlet
        elif isinstance(action_space, gym.spaces.MultiDiscrete):
            if framework == "torch":
                # TODO(sven): implement
                raise NotImplementedError(
                    "MultiDiscrete action spaces not supported for Pytorch.")
            return partial(MultiCategorical, input_lens=action_space.nvec), \
                int(sum(action_space.nvec))
        elif isinstance(action_space, gym.spaces.Dict):
            # TODO(sven): implement
            raise NotImplementedError(
                "Dict action spaces are not supported, consider using "
                "gym.spaces.Tuple instead")
        else:
            raise NotImplementedError("Unsupported args: {} {}".format(
                action_space, dist_type))

        return dist, dist.required_model_output_shape(action_space)  # , config

    @staticmethod
    @DeveloperAPI
    def get_action_shape(action_space):
        """Returns action tensor dtype and shape for the action space.

        Args:
            action_space (Space): Action space of the target gym env.
        Returns:
            (dtype, shape): Dtype and shape of the actions tensor.
        """

        if isinstance(action_space, gym.spaces.Discrete):
            return (tf.int64, (None, ))
        elif isinstance(action_space, (gym.spaces.Box, Simplex)):
            return (tf.float32, (None, ) + action_space.shape)
        elif isinstance(action_space, gym.spaces.MultiDiscrete):
            return (tf.as_dtype(action_space.dtype),
                    (None, ) + action_space.shape)
        elif isinstance(action_space, gym.spaces.Tuple):
            size = 0
            all_discrete = True
            for i in range(len(action_space.spaces)):
                if isinstance(action_space.spaces[i], gym.spaces.Discrete):
                    size += 1
                else:
                    all_discrete = False
                    size += np.product(action_space.spaces[i].shape)
            return (tf.int64 if all_discrete else tf.float32, (None, size))
        elif isinstance(action_space, gym.spaces.Dict):
            raise NotImplementedError(
                "Dict action spaces are not supported, consider using "
                "gym.spaces.Tuple instead")
        else:
            raise NotImplementedError("action space {}"
                                      " not supported".format(action_space))

    @staticmethod
    @DeveloperAPI
    def get_action_placeholder(action_space):
        """Returns an action placeholder consistent with the action space

        Args:
            action_space (Space): Action space of the target gym env.
        Returns:
            action_placeholder (Tensor): A placeholder for the actions
        """

        dtype, shape = ModelCatalog.get_action_shape(action_space)

        return tf.placeholder(dtype, shape=shape, name="action")

    @staticmethod
    @DeveloperAPI
    def get_model_v2(obs_space,
                     action_space,
                     num_outputs,
                     model_config,
                     framework,
                     name="default_model",
                     model_interface=None,
                     default_model=None,
                     **model_kwargs):
        """Returns a suitable model compatible with given spaces and output.

        Args:
            obs_space (Space): Observation space of the target gym env. This
                may have an `original_space` attribute that specifies how to
                unflatten the tensor into a ragged tensor.
            action_space (Space): Action space of the target gym env.
            num_outputs (int): The size of the output vector of the model.
            framework (str): Either "tf" or "torch".
            name (str): Name (scope) for the model.
            model_interface (cls): Interface required for the model
            default_model (cls): Override the default class for the model. This
                only has an effect when not using a custom model
            model_kwargs (dict): args to pass to the ModelV2 constructor

        Returns:
            model (ModelV2): Model to use for the policy.
        """

        if model_config.get("custom_model"):
            model_cls = _global_registry.get(RLLIB_MODEL,
                                             model_config["custom_model"])
            if issubclass(model_cls, ModelV2):
                if framework == "tf":
                    logger.info("Wrapping {} as {}".format(
                        model_cls, model_interface))
                    model_cls = ModelCatalog._wrap_if_needed(
                        model_cls, model_interface)
                    created = set()

                    # Track and warn if vars were created but not registered
                    def track_var_creation(next_creator, **kw):
                        v = next_creator(**kw)
                        created.add(v)
                        return v

                    with tf.variable_creator_scope(track_var_creation):
                        instance = model_cls(obs_space, action_space,
                                             num_outputs, model_config, name,
                                             **model_kwargs)
                    registered = set(instance.variables())
                    not_registered = set()
                    for var in created:
                        if var not in registered:
                            not_registered.add(var)
                    if not_registered:
                        raise ValueError(
                            "It looks like variables {} were created as part "
                            "of {} but does not appear in model.variables() "
                            "({}). Did you forget to call "
                            "model.register_variables() on the variables in "
                            "question?".format(not_registered, instance,
                                               registered))
                else:
                    # no variable tracking
                    instance = model_cls(obs_space, action_space, num_outputs,
                                         model_config, name, **model_kwargs)
                return instance
            elif tf.executing_eagerly():
                raise ValueError(
                    "Eager execution requires a TFModelV2 model to be "
                    "used, however you specified a custom model {}".format(
                        model_cls))

        if framework == "tf":
            v2_class = None
            # try to get a default v2 model
            if not model_config.get("custom_model"):
                v2_class = default_model or ModelCatalog._get_v2_model(
                    obs_space, model_config)
            # fallback to a default v1 model
            if v2_class is None:
                if tf.executing_eagerly():
                    raise ValueError(
                        "Eager execution requires a TFModelV2 model to be "
                        "used, however there is no default V2 model for this "
                        "observation space: {}, use_lstm={}".format(
                            obs_space, model_config.get("use_lstm")))
                v2_class = make_v1_wrapper(ModelCatalog.get_model)
            # wrap in the requested interface
            wrapper = ModelCatalog._wrap_if_needed(v2_class, model_interface)
            return wrapper(obs_space, action_space, num_outputs, model_config,
                           name, **model_kwargs)
        elif framework == "torch":
            if default_model:
                return default_model(obs_space, action_space, num_outputs,
                                     model_config, name)
            return ModelCatalog._get_default_torch_model_v2(
                obs_space, action_space, num_outputs, model_config, name)
        else:
            raise NotImplementedError(
                "Framework must be 'tf' or 'torch': {}".format(framework))

    @staticmethod
    @DeveloperAPI
    def get_preprocessor(env, options=None):
        """Returns a suitable preprocessor for the given env.

        This is a wrapper for get_preprocessor_for_space().
        """

        return ModelCatalog.get_preprocessor_for_space(env.observation_space,
                                                       options)

    @staticmethod
    @DeveloperAPI
    def get_preprocessor_for_space(observation_space, options=None):
        """Returns a suitable preprocessor for the given observation space.

        Args:
            observation_space (Space): The input observation space.
            options (dict): Options to pass to the preprocessor.

        Returns:
            preprocessor (Preprocessor): Preprocessor for the observations.
        """

        options = options or MODEL_DEFAULTS
        for k in options.keys():
            if k not in MODEL_DEFAULTS:
                raise Exception("Unknown config key `{}`, all keys: {}".format(
                    k, list(MODEL_DEFAULTS)))

        if options.get("custom_preprocessor"):
            preprocessor = options["custom_preprocessor"]
            logger.info("Using custom preprocessor {}".format(preprocessor))
            logger.warning(
                "DeprecationWarning: Custom preprocessors are deprecated, "
                "since they sometimes conflict with the built-in "
                "preprocessors for handling complex observation spaces. "
                "Please use wrapper classes around your environment "
                "instead of preprocessors.")
            prep = _global_registry.get(RLLIB_PREPROCESSOR, preprocessor)(
                observation_space, options)
        else:
            cls = get_preprocessor(observation_space)
            prep = cls(observation_space, options)

        logger.debug("Created preprocessor {}: {} -> {}".format(
            prep, observation_space, prep.shape))
        return prep

    @staticmethod
    @PublicAPI
    def register_custom_preprocessor(preprocessor_name, preprocessor_class):
        """Register a custom preprocessor class by name.

        The preprocessor can be later used by specifying
        {"custom_preprocessor": preprocesor_name} in the model config.

        Args:
            preprocessor_name (str): Name to register the preprocessor under.
            preprocessor_class (type): Python class of the preprocessor.
        """
        _global_registry.register(RLLIB_PREPROCESSOR, preprocessor_name,
                                  preprocessor_class)

    @staticmethod
    @PublicAPI
    def register_custom_model(model_name, model_class):
        """Register a custom model class by name.

        The model can be later used by specifying {"custom_model": model_name}
        in the model config.

        Args:
            model_name (str): Name to register the model under.
            model_class (type): Python class of the model.
        """
        _global_registry.register(RLLIB_MODEL, model_name, model_class)

    @staticmethod
    @PublicAPI
    def register_custom_action_dist(action_dist_name, action_dist_class):
        """Register a custom action distribution class by name.

        The model can be later used by specifying
        {"custom_action_dist": action_dist_name} in the model config.

        Args:
            model_name (str): Name to register the action distribution under.
            model_class (type): Python class of the action distribution.
        """
        _global_registry.register(RLLIB_ACTION_DIST, action_dist_name,
                                  action_dist_class)

    @staticmethod
    def _wrap_if_needed(model_cls, model_interface):
        assert issubclass(model_cls, TFModelV2), model_cls

        if not model_interface or issubclass(model_cls, model_interface):
            return model_cls

        class wrapper(model_interface, model_cls):
            pass

        name = "{}_as_{}".format(model_cls.__name__, model_interface.__name__)
        wrapper.__name__ = name
        wrapper.__qualname__ = name

        return wrapper

    @staticmethod
    def _get_default_torch_model_v2(obs_space, action_space, num_outputs,
                                    model_config, name):
        from ray.rllib.models.torch.fcnet import (FullyConnectedNetwork as
                                                  PyTorchFCNet)
        from ray.rllib.models.torch.visionnet import (VisionNetwork as
                                                      PyTorchVisionNet)

        model_config = model_config or MODEL_DEFAULTS

        if model_config.get("use_lstm"):
            raise NotImplementedError(
                "LSTM auto-wrapping not implemented for torch")

        if isinstance(obs_space, gym.spaces.Discrete):
            obs_rank = 1
        else:
            obs_rank = len(obs_space.shape)

        if obs_rank > 2:
            return PyTorchVisionNet(obs_space, action_space, num_outputs,
                                    model_config, name)

        return PyTorchFCNet(obs_space, action_space, num_outputs, model_config,
                            name)

    @staticmethod
    def get_model(input_dict,
                  obs_space,
                  action_space,
                  num_outputs,
                  options,
                  state_in=None,
                  seq_lens=None):
        """Deprecated: use get_model_v2() instead."""

        assert isinstance(input_dict, dict)
        options = options or MODEL_DEFAULTS
        model = ModelCatalog._get_model(input_dict, obs_space, action_space,
                                        num_outputs, options, state_in,
                                        seq_lens)

        if options.get("use_lstm"):
            copy = dict(input_dict)
            copy["obs"] = model.last_layer
            feature_space = gym.spaces.Box(
                -1, 1, shape=(model.last_layer.shape[1], ))
            model = LSTM(copy, feature_space, action_space, num_outputs,
                         options, state_in, seq_lens)

        logger.debug(
            "Created model {}: ({} of {}, {}, {}, {}) -> {}, {}".format(
                model, input_dict, obs_space, action_space, state_in, seq_lens,
                model.outputs, model.state_out))

        model._validate_output_shape()
        return model

    @staticmethod
    def _get_model(input_dict, obs_space, action_space, num_outputs, options,
                   state_in, seq_lens):
        if options.get("custom_model"):
            model = options["custom_model"]
            logger.debug("Using custom model {}".format(model))
            return _global_registry.get(RLLIB_MODEL, model)(
                input_dict,
                obs_space,
                action_space,
                num_outputs,
                options,
                state_in=state_in,
                seq_lens=seq_lens)

        obs_rank = len(input_dict["obs"].shape) - 1  # drops batch dim

        if obs_rank > 2:
            return VisionNetwork(input_dict, obs_space, action_space,
                                 num_outputs, options)

        return FullyConnectedNetwork(input_dict, obs_space, action_space,
                                     num_outputs, options)

    @staticmethod
    def _get_v2_model(obs_space, options):
        options = options or MODEL_DEFAULTS
        obs_rank = len(obs_space.shape)

        if options.get("use_lstm"):
            return None  # TODO: default LSTM v2 not implemented

        if obs_rank > 2:
            return VisionNetV2

        return FCNetV2

    @staticmethod
    def get_torch_model(obs_space,
                        num_outputs,
                        options=None,
                        default_model_cls=None):
        raise DeprecationWarning("Please use get_model_v2() instead.")<|MERGE_RESOLUTION|>--- conflicted
+++ resolved
@@ -78,16 +78,7 @@
     # Name of a custom model to use
     "custom_model": None,
     # Name of a custom action distribution to use.
-<<<<<<< HEAD
     "custom_action_dist": None,
-=======
-    # "NoDist" will result in no added distribution.
-    "custom_action_dist": None,
-    # Whether to draw actions stochastically (default) or deterministically
-    # from the parameterized distribution. If distribution is "NoDist", the raw
-    # Model output will be used.
-    "deterministic_action_sampling": False,
->>>>>>> 0e430555
 
     # Extra options to pass to the custom classes
     "custom_options": {},
@@ -110,7 +101,7 @@
         >>> dist_class, dist_dim = ModelCatalog.get_action_dist(
                 env.action_space, {})
         >>> model = ModelCatalog.get_model(inputs, dist_dim, options)
-        >>> dist = dist_class(model.outputs)  # , model)
+        >>> dist = dist_class(model.outputs, model)
         >>> action = dist.sample()
     """
 
@@ -201,7 +192,7 @@
             raise NotImplementedError("Unsupported args: {} {}".format(
                 action_space, dist_type))
 
-        return dist, dist.required_model_output_shape(action_space)  # , config
+        return dist, dist.required_model_output_shape(action_space, config)
 
     @staticmethod
     @DeveloperAPI
