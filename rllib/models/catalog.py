from functools import partial
import gym
import logging
import numpy as np
import tree

from ray.tune.registry import RLLIB_MODEL, RLLIB_PREPROCESSOR, \
    RLLIB_ACTION_DIST, _global_registry
from ray.rllib.models.action_dist import ActionDistribution
from ray.rllib.models.modelv2 import ModelV2
from ray.rllib.models.preprocessors import get_preprocessor
from ray.rllib.models.tf.fcnet_v1 import FullyConnectedNetwork
from ray.rllib.models.tf.lstm_v1 import LSTM
from ray.rllib.models.tf.modelv1_compat import make_v1_wrapper
from ray.rllib.models.tf.recurrent_net import LSTMWrapper
from ray.rllib.models.tf.tf_action_dist import Categorical, \
    Deterministic, DiagGaussian, Dirichlet, \
    MultiActionDistribution, MultiCategorical
from ray.rllib.models.tf.visionnet_v1 import VisionNetwork
from ray.rllib.models.torch.torch_action_dist import TorchCategorical, \
    TorchDeterministic, TorchDiagGaussian, \
    TorchMultiActionDistribution, TorchMultiCategorical
from ray.rllib.utils.annotations import DeveloperAPI, PublicAPI
from ray.rllib.utils.deprecation import deprecation_warning, DEPRECATED_VALUE
from ray.rllib.utils.error import UnsupportedSpaceException
from ray.rllib.utils.framework import try_import_tf
from ray.rllib.utils.spaces.simplex import Simplex
from ray.rllib.utils.spaces.space_utils import flatten_space

<<<<<<< HEAD
tf, tfv = try_import_tf()
tree = try_import_tree()
=======
tf1, tf, tfv = try_import_tf()
>>>>>>> b71c912d

logger = logging.getLogger(__name__)

# yapf: disable
# __sphinx_doc_begin__
MODEL_DEFAULTS = {
    # === Built-in options ===
    # Filter config. List of [out_channels, kernel, stride] for each filter
    "conv_filters": None,
    # Nonlinearity for built-in convnet
    "conv_activation": "relu",
    # Nonlinearity for fully connected net (tanh, relu)
    "fcnet_activation": "tanh",
    # Number of hidden layers for fully connected net
    "fcnet_hiddens": [256, 256],
    # For DiagGaussian action distributions, make the second half of the model
    # outputs floating bias variables instead of state-dependent. This only
    # has an effect is using the default fully connected net.
    "free_log_std": False,
    # Whether to skip the final linear layer used to resize the hidden layer
    # outputs to size `num_outputs`. If True, then the last hidden layer
    # should already match num_outputs.
    "no_final_linear": False,
    # Whether layers should be shared for the value function.
    "vf_share_layers": True,

    # == LSTM ==
    # Whether to wrap the model with an LSTM.
    "use_lstm": False,
    # Max seq len for training the LSTM, defaults to 20.
    "max_seq_len": 20,
    # Size of the LSTM cell.
    "lstm_cell_size": 256,
    # Whether to feed a_{t-1}, r_{t-1} to LSTM.
    "lstm_use_prev_action_reward": False,
    # When using modelv1 models with a modelv2 algorithm, you may have to
    # define the state shape here (e.g., [256, 256]).
    "state_shape": None,

    # == Atari ==
    # Whether to enable framestack for Atari envs
    "framestack": True,
    # Final resized frame dimension
    "dim": 84,
    # (deprecated) Converts ATARI frame to 1 Channel Grayscale image
    "grayscale": False,
    # (deprecated) Changes frame to range from [-1, 1] if true
    "zero_mean": True,

    # === Options for custom models ===
    # Name of a custom model to use
    "custom_model": None,
    # Extra options to pass to the custom classes.
    # These will be available in the Model's
    "custom_model_config": {},
    # Name of a custom action distribution to use.
    "custom_action_dist": None,
    # Custom preprocessors are deprecated. Please use a wrapper class around
    # your environment instead to preprocess observations.
    "custom_preprocessor": None,

    # Deprecated config keys.
    "custom_options": DEPRECATED_VALUE,
}
# __sphinx_doc_end__
# yapf: enable


@PublicAPI
class ModelCatalog:
    """Registry of models, preprocessors, and action distributions for envs.

    Examples:
        >>> prep = ModelCatalog.get_preprocessor(env)
        >>> observation = prep.transform(raw_observation)

        >>> dist_class, dist_dim = ModelCatalog.get_action_dist(
        ...     env.action_space, {})
        >>> model = ModelCatalog.get_model_v2(
        ...     obs_space, action_space, num_outputs, options)
        >>> dist = dist_class(model.outputs, model)
        >>> action = dist.sample()
    """

    @staticmethod
    @DeveloperAPI
    def get_action_dist(action_space,
                        config,
                        dist_type=None,
                        framework="tf",
                        **kwargs):
        """Returns a distribution class and size for the given action space.

        Args:
            action_space (Space): Action space of the target gym env.
            config (Optional[dict]): Optional model config.
            dist_type (Optional[str]): Identifier of the action distribution
                interpreted as a hint.
            framework (str): One of "tf", "tfe", or "torch".
            kwargs (dict): Optional kwargs to pass on to the Distribution's
                constructor.

        Returns:
            Tuple:
                - dist_class (ActionDistribution): Python class of the
                    distribution.
                - dist_dim (int): The size of the input vector to the
                    distribution.
        """

        dist = None
        config = config or MODEL_DEFAULTS
        # Custom distribution given.
        if config.get("custom_action_dist"):
            action_dist_name = config["custom_action_dist"]
            logger.debug(
                "Using custom action distribution {}".format(action_dist_name))
            dist = _global_registry.get(RLLIB_ACTION_DIST, action_dist_name)
        # Dist_type is given directly as a class.
        elif type(dist_type) is type and \
                issubclass(dist_type, ActionDistribution) and \
                dist_type not in (
                MultiActionDistribution, TorchMultiActionDistribution):
            dist = dist_type
        # Box space -> DiagGaussian OR Deterministic.
        elif isinstance(action_space, gym.spaces.Box):
            if len(action_space.shape) > 1:
                raise UnsupportedSpaceException(
                    "Action space has multiple dimensions "
                    "{}. ".format(action_space.shape) +
                    "Consider reshaping this into a single dimension, "
                    "using a custom action distribution, "
                    "using a Tuple action space, or the multi-agent API.")
            # TODO(sven): Check for bounds and return SquashedNormal, etc..
            if dist_type is None:
                dist = TorchDiagGaussian if framework == "torch" \
                    else DiagGaussian
            elif dist_type == "deterministic":
                dist = TorchDeterministic if framework == "torch" \
                    else Deterministic
        # Discrete Space -> Categorical.
        elif isinstance(action_space, gym.spaces.Discrete):
            dist = TorchCategorical if framework == "torch" else Categorical
        # Tuple/Dict Spaces -> MultiAction.
        elif dist_type in (MultiActionDistribution,
                           TorchMultiActionDistribution) or \
                isinstance(action_space, (gym.spaces.Tuple, gym.spaces.Dict)):
            flat_action_space = flatten_space(action_space)
            child_dists_and_in_lens = tree.map_structure(
                lambda s: ModelCatalog.get_action_dist(
                    s, config, framework=framework), flat_action_space)
            child_dists = [e[0] for e in child_dists_and_in_lens]
            input_lens = [int(e[1]) for e in child_dists_and_in_lens]
            return partial(
                (TorchMultiActionDistribution
                 if framework == "torch" else MultiActionDistribution),
                action_space=action_space,
                child_distributions=child_dists,
                input_lens=input_lens), int(sum(input_lens))
        # Simplex -> Dirichlet.
        elif isinstance(action_space, Simplex):
            if framework == "torch":
                # TODO(sven): implement
                raise NotImplementedError(
                    "Simplex action spaces not supported for torch.")
            dist = Dirichlet
        # MultiDiscrete -> MultiCategorical.
        elif isinstance(action_space, gym.spaces.MultiDiscrete):
            dist = TorchMultiCategorical if framework == "torch" else \
                MultiCategorical
            return partial(dist, input_lens=action_space.nvec), \
                int(sum(action_space.nvec))
        # Unknown type -> Error.
        else:
            raise NotImplementedError("Unsupported args: {} {}".format(
                action_space, dist_type))

        return dist, dist.required_model_output_shape(action_space, config)

    @staticmethod
    @DeveloperAPI
    def get_action_shape(action_space):
        """Returns action tensor dtype and shape for the action space.

        Args:
            action_space (Space): Action space of the target gym env.
        Returns:
            (dtype, shape): Dtype and shape of the actions tensor.
        """

        if isinstance(action_space, gym.spaces.Discrete):
            return (tf.int64, (None, ))
        elif isinstance(action_space, (gym.spaces.Box, Simplex)):
            return (tf.float32, (None, ) + action_space.shape)
        elif isinstance(action_space, gym.spaces.MultiDiscrete):
            return (tf.as_dtype(action_space.dtype),
                    (None, ) + action_space.shape)
        elif isinstance(action_space, (gym.spaces.Tuple, gym.spaces.Dict)):
            flat_action_space = flatten_space(action_space)
            size = 0
            all_discrete = True
            for i in range(len(flat_action_space)):
                if isinstance(flat_action_space[i], gym.spaces.Discrete):
                    size += 1
                else:
                    all_discrete = False
                    size += np.product(flat_action_space[i].shape)
            size = int(size)
            return (tf.int64 if all_discrete else tf.float32, (None, size))
        else:
            raise NotImplementedError(
                "Action space {} not supported".format(action_space))

    @staticmethod
    @DeveloperAPI
    def get_action_placeholder(action_space, name="action"):
        """Returns an action placeholder consistent with the action space

        Args:
            action_space (Space): Action space of the target gym env.
            name (str): An optional string to name the placeholder by.
                Default: "action".
        Returns:
            action_placeholder (Tensor): A placeholder for the actions
        """

        dtype, shape = ModelCatalog.get_action_shape(action_space)

        return tf1.placeholder(dtype, shape=shape, name=name)

    @staticmethod
    @DeveloperAPI
    def get_model_v2(obs_space,
                     action_space,
                     num_outputs,
                     model_config,
                     framework="tf",
                     name="default_model",
                     model_interface=None,
                     default_model=None,
                     **model_kwargs):
        """Returns a suitable model compatible with given spaces and output.

        Args:
            obs_space (Space): Observation space of the target gym env. This
                may have an `original_space` attribute that specifies how to
                unflatten the tensor into a ragged tensor.
            action_space (Space): Action space of the target gym env.
            num_outputs (int): The size of the output vector of the model.
            framework (str): One of "tf", "tfe", or "torch".
            name (str): Name (scope) for the model.
            model_interface (cls): Interface required for the model
            default_model (cls): Override the default class for the model. This
                only has an effect when not using a custom model
            model_kwargs (dict): args to pass to the ModelV2 constructor

        Returns:
            model (ModelV2): Model to use for the policy.
        """

        if model_config.get("custom_model"):

            if "custom_options" in model_config and \
                    model_config["custom_options"] != DEPRECATED_VALUE:
                deprecation_warning(
                    "model.custom_options",
                    "model.custom_model_config",
                    error=False)
                model_config["custom_model_config"] = \
                    model_config.pop("custom_options")

            if isinstance(model_config["custom_model"], type):
                model_cls = model_config["custom_model"]
            else:
                model_cls = _global_registry.get(RLLIB_MODEL,
                                                 model_config["custom_model"])

            # TODO(sven): Hard-deprecate Model(V1).
            if issubclass(model_cls, ModelV2):
                logger.info("Wrapping {} as {}".format(model_cls,
                                                       model_interface))
                model_cls = ModelCatalog._wrap_if_needed(
                    model_cls, model_interface)

                if framework in ["tf", "tfe"]:
                    # Track and warn if vars were created but not registered.
                    created = set()

                    def track_var_creation(next_creator, **kw):
                        v = next_creator(**kw)
                        created.add(v)
                        return v

                    with tf.variable_creator_scope(track_var_creation):
                        # Try calling with kwargs first (custom ModelV2 should
                        # accept these as kwargs, not get them from
                        # config["custom_model_config"] anymore).
                        try:
                            instance = model_cls(obs_space, action_space,
                                                 num_outputs, model_config,
                                                 name, **model_kwargs)
                        except TypeError as e:
                            # Keyword error: Try old way w/o kwargs.
                            if "__init__() got an unexpected " in e.args[0]:
                                logger.warning(
                                    "Custom ModelV2 should accept all custom "
                                    "options as **kwargs, instead of expecting"
                                    " them in config['custom_model_config']!")
                                instance = model_cls(obs_space, action_space,
                                                     num_outputs, model_config,
                                                     name)
                            # Other error -> re-raise.
                            else:
                                raise e
                    registered = set(instance.variables())
                    not_registered = set()
                    for var in created:
                        if var not in registered:
                            not_registered.add(var)
                    if not_registered:
                        raise ValueError(
                            "It looks like variables {} were created as part "
                            "of {} but does not appear in model.variables() "
                            "({}). Did you forget to call "
                            "model.register_variables() on the variables in "
                            "question?".format(not_registered, instance,
                                               registered))
                else:
                    # PyTorch automatically tracks nn.Modules inside the parent
                    # nn.Module's constructor.
                    # TODO(sven): Do this for TF as well.
                    instance = model_cls(obs_space, action_space, num_outputs,
                                         model_config, name, **model_kwargs)
                return instance
            # TODO(sven): Hard-deprecate Model(V1). This check will be
            #   superflous then.
            elif tf.executing_eagerly():
                raise ValueError(
                    "Eager execution requires a TFModelV2 model to be "
                    "used, however you specified a custom model {}".format(
                        model_cls))

        if framework in ["tf", "tfe"]:
            v2_class = None
            # Try to get a default v2 model.
            if not model_config.get("custom_model"):
                v2_class = default_model or ModelCatalog._get_v2_model_class(
                    obs_space, model_config, framework=framework)

            if model_config.get("use_lstm"):
                wrapped_cls = v2_class
                forward = wrapped_cls.forward
                v2_class = ModelCatalog._wrap_if_needed(
                    wrapped_cls, LSTMWrapper)
                v2_class._wrapped_forward = forward

            # fallback to a default v1 model
            if v2_class is None:
                if tf.executing_eagerly():
                    raise ValueError(
                        "Eager execution requires a TFModelV2 model to be "
                        "used, however there is no default V2 model for this "
                        "observation space: {}, use_lstm={}".format(
                            obs_space, model_config.get("use_lstm")))
                v2_class = make_v1_wrapper(ModelCatalog.get_model)
            # Wrap in the requested interface.
            wrapper = ModelCatalog._wrap_if_needed(v2_class, model_interface)
            return wrapper(obs_space, action_space, num_outputs, model_config,
                           name, **model_kwargs)
        elif framework == "torch":
            v2_class = \
                default_model or ModelCatalog._get_v2_model_class(
                    obs_space, model_config, framework=framework)
            if model_config.get("use_lstm"):
                from ray.rllib.models.torch.recurrent_net import LSTMWrapper \
                    as TorchLSTMWrapper
                wrapped_cls = v2_class
                forward = wrapped_cls.forward
                v2_class = ModelCatalog._wrap_if_needed(
                    wrapped_cls, TorchLSTMWrapper)
                v2_class._wrapped_forward = forward
            # Wrap in the requested interface.
            wrapper = ModelCatalog._wrap_if_needed(v2_class, model_interface)
            return wrapper(obs_space, action_space, num_outputs, model_config,
                           name, **model_kwargs)
        else:
            raise NotImplementedError(
                "`framework` must be 'tf|tfe|torch', but is "
                "{}!".format(framework))

    @staticmethod
    @DeveloperAPI
    def get_preprocessor(env, options=None):
        """Returns a suitable preprocessor for the given env.

        This is a wrapper for get_preprocessor_for_space().
        """

        return ModelCatalog.get_preprocessor_for_space(env.observation_space,
                                                       options)

    @staticmethod
    @DeveloperAPI
    def get_preprocessor_for_space(observation_space, options=None):
        """Returns a suitable preprocessor for the given observation space.

        Args:
            observation_space (Space): The input observation space.
            options (dict): Options to pass to the preprocessor.

        Returns:
            preprocessor (Preprocessor): Preprocessor for the observations.
        """

        options = options or MODEL_DEFAULTS
        for k in options.keys():
            if k not in MODEL_DEFAULTS:
                raise Exception("Unknown config key `{}`, all keys: {}".format(
                    k, list(MODEL_DEFAULTS)))

        if options.get("custom_preprocessor"):
            preprocessor = options["custom_preprocessor"]
            logger.info("Using custom preprocessor {}".format(preprocessor))
            logger.warning(
                "DeprecationWarning: Custom preprocessors are deprecated, "
                "since they sometimes conflict with the built-in "
                "preprocessors for handling complex observation spaces. "
                "Please use wrapper classes around your environment "
                "instead of preprocessors.")
            prep = _global_registry.get(RLLIB_PREPROCESSOR, preprocessor)(
                observation_space, options)
        else:
            cls = get_preprocessor(observation_space)
            prep = cls(observation_space, options)

        logger.debug("Created preprocessor {}: {} -> {}".format(
            prep, observation_space, prep.shape))
        return prep

    @staticmethod
    @PublicAPI
    def register_custom_preprocessor(preprocessor_name, preprocessor_class):
        """Register a custom preprocessor class by name.

        The preprocessor can be later used by specifying
        {"custom_preprocessor": preprocesor_name} in the model config.

        Args:
            preprocessor_name (str): Name to register the preprocessor under.
            preprocessor_class (type): Python class of the preprocessor.
        """
        _global_registry.register(RLLIB_PREPROCESSOR, preprocessor_name,
                                  preprocessor_class)

    @staticmethod
    @PublicAPI
    def register_custom_model(model_name, model_class):
        """Register a custom model class by name.

        The model can be later used by specifying {"custom_model": model_name}
        in the model config.

        Args:
            model_name (str): Name to register the model under.
            model_class (type): Python class of the model.
        """
        _global_registry.register(RLLIB_MODEL, model_name, model_class)

    @staticmethod
    @PublicAPI
    def register_custom_action_dist(action_dist_name, action_dist_class):
        """Register a custom action distribution class by name.

        The model can be later used by specifying
        {"custom_action_dist": action_dist_name} in the model config.

        Args:
            model_name (str): Name to register the action distribution under.
            model_class (type): Python class of the action distribution.
        """
        _global_registry.register(RLLIB_ACTION_DIST, action_dist_name,
                                  action_dist_class)

    @staticmethod
    def _wrap_if_needed(model_cls, model_interface):
        assert issubclass(model_cls, ModelV2), model_cls

        if not model_interface or issubclass(model_cls, model_interface):
            return model_cls

        class wrapper(model_interface, model_cls):
            pass

        name = "{}_as_{}".format(model_cls.__name__, model_interface.__name__)
        wrapper.__name__ = name
        wrapper.__qualname__ = name

        return wrapper

    @staticmethod
    def _get_v2_model_class(input_space, model_config, framework="tf"):
        if framework == "torch":
            from ray.rllib.models.torch.fcnet import (FullyConnectedNetwork as
                                                      FCNet)
            from ray.rllib.models.torch.visionnet import (VisionNetwork as
                                                          VisionNet)
        else:
            from ray.rllib.models.tf.fcnet import \
                FullyConnectedNetwork as FCNet
            from ray.rllib.models.tf.visionnet import \
                VisionNetwork as VisionNet

        # Discrete/1D obs-spaces.
        if isinstance(input_space, gym.spaces.Discrete) or \
                len(input_space.shape) <= 2:
            return FCNet
        # Default Conv2D net.
        else:
            return VisionNet

    # -------------------
    # DEPRECATED METHODS.
    # -------------------
    @staticmethod
    def get_model(input_dict,
                  obs_space,
                  action_space,
                  num_outputs,
                  options,
                  state_in=None,
                  seq_lens=None):
        """Deprecated: Use get_model_v2() instead."""

        deprecation_warning("get_model", "get_model_v2", error=False)
        assert isinstance(input_dict, dict)
        options = options or MODEL_DEFAULTS
        model = ModelCatalog._get_model(input_dict, obs_space, action_space,
                                        num_outputs, options, state_in,
                                        seq_lens)

        if options.get("use_lstm"):
            copy = dict(input_dict)
            copy["obs"] = model.last_layer
            feature_space = gym.spaces.Box(
                -1, 1, shape=(model.last_layer.shape[1], ))
            model = LSTM(copy, feature_space, action_space, num_outputs,
                         options, state_in, seq_lens)

        logger.debug(
            "Created model {}: ({} of {}, {}, {}, {}) -> {}, {}".format(
                model, input_dict, obs_space, action_space, state_in, seq_lens,
                model.outputs, model.state_out))

        model._validate_output_shape()
        return model

    @staticmethod
    def _get_model(input_dict, obs_space, action_space, num_outputs, options,
                   state_in, seq_lens):
        deprecation_warning("_get_model", "get_model_v2", error=False)
        if options.get("custom_model"):
            model = options["custom_model"]
            logger.debug("Using custom model {}".format(model))
            return _global_registry.get(RLLIB_MODEL, model)(
                input_dict,
                obs_space,
                action_space,
                num_outputs,
                options,
                state_in=state_in,
                seq_lens=seq_lens)

        obs_rank = len(input_dict["obs"].shape) - 1  # drops batch dim

        if obs_rank > 2:
            return VisionNetwork(input_dict, obs_space, action_space,
                                 num_outputs, options)

        return FullyConnectedNetwork(input_dict, obs_space, action_space,
                                     num_outputs, options)

    @staticmethod
    def get_torch_model(obs_space,
                        num_outputs,
                        options=None,
                        default_model_cls=None):
        raise DeprecationWarning("Please use get_model_v2() instead.")<|MERGE_RESOLUTION|>--- conflicted
+++ resolved
@@ -27,12 +27,7 @@
 from ray.rllib.utils.spaces.simplex import Simplex
 from ray.rllib.utils.spaces.space_utils import flatten_space
 
-<<<<<<< HEAD
-tf, tfv = try_import_tf()
-tree = try_import_tree()
-=======
 tf1, tf, tfv = try_import_tf()
->>>>>>> b71c912d
 
 logger = logging.getLogger(__name__)
 
