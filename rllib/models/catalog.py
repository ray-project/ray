from functools import partial
import gymnasium as gym
from gymnasium.spaces import Box, Dict, Discrete, MultiDiscrete, Tuple
import logging
import numpy as np
import tree  # pip install dm_tree
from typing import List, Optional, Type, Union

from ray.tune.registry import (
    RLLIB_MODEL,
    RLLIB_ACTION_DIST,
    _global_registry,
)
from ray.rllib.models.action_dist import ActionDistribution
from ray.rllib.models.modelv2 import ModelV2
from ray.rllib.models.preprocessors import get_preprocessor, Preprocessor
from ray.rllib.models.tf.tf_action_dist import (
    Categorical,
    Deterministic,
    DiagGaussian,
    Dirichlet,
    MultiActionDistribution,
    MultiCategorical,
)
from ray.rllib.models.torch.torch_action_dist import (
    TorchCategorical,
    TorchDeterministic,
    TorchDiagGaussian,
    TorchMultiActionDistribution,
    TorchMultiCategorical,
)
from ray.rllib.utils.annotations import DeveloperAPI, PublicAPI
from ray.rllib.utils.deprecation import (
    DEPRECATED_VALUE,
    deprecation_warning,
)
from ray.rllib.utils.error import UnsupportedSpaceException
from ray.rllib.utils.framework import try_import_tf, try_import_torch
from ray.rllib.utils.from_config import from_config
from ray.rllib.utils.spaces.simplex import Simplex
from ray.rllib.utils.spaces.space_utils import flatten_space
from ray.rllib.utils.typing import ModelConfigDict, TensorType

tf1, tf, tfv = try_import_tf()
torch, _ = try_import_torch()

logger = logging.getLogger(__name__)

# fmt: off
# __sphinx_doc_begin__
MODEL_DEFAULTS: ModelConfigDict = {
    # Experimental flag.
    # If True, user specified no preprocessor to be created
    # (via config._disable_preprocessor_api=True). If True, observations
    # will arrive in model as they are returned by the env.
    "_disable_preprocessor_api": False,
    # Experimental flag.
    # If True, RLlib will no longer flatten the policy-computed actions into
    # a single tensor (for storage in SampleCollectors/output files/etc..),
    # but leave (possibly nested) actions as-is. Disabling flattening affects:
    # - SampleCollectors: Have to store possibly nested action structs.
    # - Models that have the previous action(s) as part of their input.
    # - Algorithms reading from offline files (incl. action information).
    "_disable_action_flattening": False,

    # === Built-in options ===
    # FullyConnectedNetwork (tf and torch): rllib.models.tf|torch.fcnet.py
    # These are used if no custom model is specified and the input space is 1D.
    # Number of hidden layers to be used.
    "fcnet_hiddens": [256, 256],
    # Activation function descriptor.
    # Supported values are: "tanh", "relu", "swish" (or "silu", which is the same),
    # "linear" (or None).
    "fcnet_activation": "tanh",

    # VisionNetwork (tf and torch): rllib.models.tf|torch.visionnet.py
    # These are used if no custom model is specified and the input space is 2D.
    # Filter config: List of [out_channels, kernel, stride] for each filter.
    # Example:
    # Use None for making RLlib try to find a default filter setup given the
    # observation space.
    "conv_filters": None,
    # Activation function descriptor.
    # Supported values are: "tanh", "relu", "swish" (or "silu", which is the same),
    # "linear" (or None).
    "conv_activation": "relu",

    # Some default models support a final FC stack of n Dense layers with given
    # activation:
    # - Complex observation spaces: Image components are fed through
    #   VisionNets, flat Boxes are left as-is, Discrete are one-hot'd, then
    #   everything is concated and pushed through this final FC stack.
    # - VisionNets (CNNs), e.g. after the CNN stack, there may be
    #   additional Dense layers.
    # - FullyConnectedNetworks will have this additional FCStack as well
    # (that's why it's empty by default).
    "post_fcnet_hiddens": [],
    "post_fcnet_activation": "relu",

    # For DiagGaussian action distributions, make the second half of the model
    # outputs floating bias variables instead of state-dependent. This only
    # has an effect is using the default fully connected net.
    "free_log_std": False,
    # Whether to skip the final linear layer used to resize the hidden layer
    # outputs to size `num_outputs`. If True, then the last hidden layer
    # should already match num_outputs.
    "no_final_linear": False,
    # Whether layers should be shared for the value function.
    "vf_share_layers": True,

    # == LSTM ==
    # Whether to wrap the model with an LSTM.
    "use_lstm": False,
    # Max seq len for training the LSTM, defaults to 20.
    "max_seq_len": 20,
    # Size of the LSTM cell.
    "lstm_cell_size": 256,
    # Whether to feed a_{t-1} to LSTM (one-hot encoded if discrete).
    "lstm_use_prev_action": False,
    # Whether to feed r_{t-1} to LSTM.
    "lstm_use_prev_reward": False,
    # Whether the LSTM is time-major (TxBx..) or batch-major (BxTx..).
    "_time_major": False,

    # == Attention Nets (experimental: torch-version is untested) ==
    # Whether to use a GTrXL ("Gru transformer XL"; attention net) as the
    # wrapper Model around the default Model.
    "use_attention": False,
    # The number of transformer units within GTrXL.
    # A transformer unit in GTrXL consists of a) MultiHeadAttention module and
    # b) a position-wise MLP.
    "attention_num_transformer_units": 1,
    # The input and output size of each transformer unit.
    "attention_dim": 64,
    # The number of attention heads within the MultiHeadAttention units.
    "attention_num_heads": 1,
    # The dim of a single head (within the MultiHeadAttention units).
    "attention_head_dim": 32,
    # The memory sizes for inference and training.
    "attention_memory_inference": 50,
    "attention_memory_training": 50,
    # The output dim of the position-wise MLP.
    "attention_position_wise_mlp_dim": 32,
    # The initial bias values for the 2 GRU gates within a transformer unit.
    "attention_init_gru_gate_bias": 2.0,
    # Whether to feed a_{t-n:t-1} to GTrXL (one-hot encoded if discrete).
    "attention_use_n_prev_actions": 0,
    # Whether to feed r_{t-n:t-1} to GTrXL.
    "attention_use_n_prev_rewards": 0,

    # == Atari ==
    # Set to True to enable 4x stacking behavior.
    "framestack": True,
    # Final resized frame dimension
    "dim": 84,
    # (deprecated) Converts ATARI frame to 1 Channel Grayscale image
    "grayscale": False,
    # (deprecated) Changes frame to range from [-1, 1] if true
    "zero_mean": True,

    # === Options for custom models ===
    # Name of a custom model to use
    "custom_model": None,
    # Extra options to pass to the custom classes. These will be available to
    # the Model's constructor in the model_config field. Also, they will be
    # attempted to be passed as **kwargs to ModelV2 models. For an example,
    # see rllib/models/[tf|torch]/attention_net.py.
    "custom_model_config": {},
    # Name of a custom action distribution to use.
    "custom_action_dist": None,
    # Custom preprocessors are deprecated. Please use a wrapper class around
    # your environment instead to preprocess observations.
    "custom_preprocessor": None,

    # === Options for ModelConfigs in RLModules ===
    # The latent dimension to encode into.
    # Since most RLModules have an encoder and heads, this establishes an agreement
    # on the dimensionality of the latent space they share.
    # This has no effect for models outside RLModule.
    # If None, model_config['fcnet_hiddens'][-1] value will be used to guarantee
    # backward compatibility to old configs. This yields different models than past
    # versions of RLlib.
    "encoder_latent_dim": None,
<<<<<<< HEAD
    # Whether to use torch.compile on TorchRLModule's forward_train(),
    # forward_inference() and forward_exploration() methods.
    # If torch compile is enabled, the forward methods will be replaced with their
    # compiled counterparts.
    # This is a performance optimization that should be disabled for debugging.
    # This has no effect for models outside RLModule.
    "torch_compile": False,
=======
    # Whether to always check the inputs and outputs of RLlib's default models for
    # their specifications. Input specifications are checked on failed forward passes
    # of the models regardless of this flag. If this flag is set to `True`, inputs and
    # outputs are checked on every call. This leads to a slow-down and should only be
    # used for debugging. Note that this flag is only relevant for instances of
    # RLlib's Model class. These are commonly generated from ModelConfigs in RLModules.
    "always_check_shapes": False,
>>>>>>> 76fb4aa9

    # Deprecated keys:
    # Use `lstm_use_prev_action` or `lstm_use_prev_reward` instead.
    "lstm_use_prev_action_reward": DEPRECATED_VALUE,
    # Deprecated in anticipation of RLModules API
    "_use_default_native_models": DEPRECATED_VALUE,

}
# __sphinx_doc_end__
# fmt: on


@PublicAPI
class ModelCatalog:
    """Registry of models, preprocessors, and action distributions for envs.

    Examples:
        >>> prep = ModelCatalog.get_preprocessor(env)
        >>> observation = prep.transform(raw_observation)

        >>> dist_class, dist_dim = ModelCatalog.get_action_dist(
        ...     env.action_space, {})
        >>> model = ModelCatalog.get_model_v2(
        ...     obs_space, action_space, num_outputs, options)
        >>> dist = dist_class(model.outputs, model)
        >>> action = dist.sample()
    """

    @staticmethod
    @DeveloperAPI
    def get_action_dist(
        action_space: gym.Space,
        config: ModelConfigDict,
        dist_type: Optional[Union[str, Type[ActionDistribution]]] = None,
        framework: str = "tf",
        **kwargs
    ) -> (type, int):
        """Returns a distribution class and size for the given action space.

        Args:
            action_space: Action space of the target gym env.
            config (Optional[dict]): Optional model config.
            dist_type (Optional[Union[str, Type[ActionDistribution]]]):
                Identifier of the action distribution (str) interpreted as a
                hint or the actual ActionDistribution class to use.
            framework: One of "tf2", "tf", "torch", or "jax".
            kwargs: Optional kwargs to pass on to the Distribution's
                constructor.

        Returns:
            Tuple:
                - dist_class (ActionDistribution): Python class of the
                    distribution.
                - dist_dim (int): The size of the input vector to the
                    distribution.
        """

        dist_cls = None
        config = config or MODEL_DEFAULTS
        # Custom distribution given.
        if config.get("custom_action_dist"):
            custom_action_config = config.copy()
            action_dist_name = custom_action_config.pop("custom_action_dist")
            logger.debug("Using custom action distribution {}".format(action_dist_name))
            dist_cls = _global_registry.get(RLLIB_ACTION_DIST, action_dist_name)
            return ModelCatalog._get_multi_action_distribution(
                dist_cls, action_space, custom_action_config, framework
            )

        # Dist_type is given directly as a class.
        elif (
            type(dist_type) is type
            and issubclass(dist_type, ActionDistribution)
            and dist_type not in (MultiActionDistribution, TorchMultiActionDistribution)
        ):
            dist_cls = dist_type
        # Box space -> DiagGaussian OR Deterministic.
        elif isinstance(action_space, Box):
            if action_space.dtype.name.startswith("int"):
                low_ = np.min(action_space.low)
                high_ = np.max(action_space.high)
                dist_cls = (
                    TorchMultiCategorical if framework == "torch" else MultiCategorical
                )
                num_cats = int(np.product(action_space.shape))
                return (
                    partial(
                        dist_cls,
                        input_lens=[high_ - low_ + 1 for _ in range(num_cats)],
                        action_space=action_space,
                    ),
                    num_cats * (high_ - low_ + 1),
                )
            else:
                if len(action_space.shape) > 1:
                    raise UnsupportedSpaceException(
                        "Action space has multiple dimensions "
                        "{}. ".format(action_space.shape)
                        + "Consider reshaping this into a single dimension, "
                        "using a custom action distribution, "
                        "using a Tuple action space, or the multi-agent API."
                    )
                # TODO(sven): Check for bounds and return SquashedNormal, etc..
                if dist_type is None:
                    return (
                        partial(
                            TorchDiagGaussian if framework == "torch" else DiagGaussian,
                            action_space=action_space,
                        ),
                        DiagGaussian.required_model_output_shape(action_space, config),
                    )
                elif dist_type == "deterministic":
                    dist_cls = (
                        TorchDeterministic if framework == "torch" else Deterministic
                    )
        # Discrete Space -> Categorical.
        elif isinstance(action_space, Discrete):
            if framework == "torch":
                dist_cls = TorchCategorical
            elif framework == "jax":
                from ray.rllib.models.jax.jax_action_dist import JAXCategorical

                dist_cls = JAXCategorical
            else:
                dist_cls = Categorical
        # Tuple/Dict Spaces -> MultiAction.
        elif dist_type in (
            MultiActionDistribution,
            TorchMultiActionDistribution,
        ) or isinstance(action_space, (Tuple, Dict)):
            return ModelCatalog._get_multi_action_distribution(
                (
                    MultiActionDistribution
                    if framework == "tf"
                    else TorchMultiActionDistribution
                ),
                action_space,
                config,
                framework,
            )
        # Simplex -> Dirichlet.
        elif isinstance(action_space, Simplex):
            if framework == "torch":
                # TODO(sven): implement
                raise NotImplementedError(
                    "Simplex action spaces not supported for torch."
                )
            dist_cls = Dirichlet
        # MultiDiscrete -> MultiCategorical.
        elif isinstance(action_space, MultiDiscrete):
            dist_cls = (
                TorchMultiCategorical if framework == "torch" else MultiCategorical
            )
            return partial(dist_cls, input_lens=action_space.nvec), int(
                sum(action_space.nvec)
            )
        # Unknown type -> Error.
        else:
            raise NotImplementedError(
                "Unsupported args: {} {}".format(action_space, dist_type)
            )

        return dist_cls, dist_cls.required_model_output_shape(action_space, config)

    @staticmethod
    @DeveloperAPI
    def get_action_shape(
        action_space: gym.Space, framework: str = "tf"
    ) -> (np.dtype, List[int]):
        """Returns action tensor dtype and shape for the action space.

        Args:
            action_space: Action space of the target gym env.
            framework: The framework identifier. One of "tf" or "torch".

        Returns:
            (dtype, shape): Dtype and shape of the actions tensor.
        """
        dl_lib = torch if framework == "torch" else tf
        if isinstance(action_space, Discrete):
            return action_space.dtype, (None,)
        elif isinstance(action_space, (Box, Simplex)):
            if np.issubdtype(action_space.dtype, np.floating):
                return dl_lib.float32, (None,) + action_space.shape
            elif np.issubdtype(action_space.dtype, np.integer):
                return dl_lib.int32, (None,) + action_space.shape
            else:
                raise ValueError("RLlib doesn't support non int or float box spaces")
        elif isinstance(action_space, MultiDiscrete):
            return action_space.dtype, (None,) + action_space.shape
        elif isinstance(action_space, (Tuple, Dict)):
            flat_action_space = flatten_space(action_space)
            size = 0
            all_discrete = True
            for i in range(len(flat_action_space)):
                if isinstance(flat_action_space[i], Discrete):
                    size += 1
                else:
                    all_discrete = False
                    size += np.product(flat_action_space[i].shape)
            size = int(size)
            return dl_lib.int32 if all_discrete else dl_lib.float32, (None, size)
        else:
            raise NotImplementedError(
                "Action space {} not supported".format(action_space)
            )

    @staticmethod
    @DeveloperAPI
    def get_action_placeholder(
        action_space: gym.Space, name: str = "action"
    ) -> TensorType:
        """Returns an action placeholder consistent with the action space

        Args:
            action_space: Action space of the target gym env.
            name: An optional string to name the placeholder by.
                Default: "action".

        Returns:
            action_placeholder: A placeholder for the actions
        """
        dtype, shape = ModelCatalog.get_action_shape(action_space, framework="tf")

        return tf1.placeholder(dtype, shape=shape, name=name)

    @staticmethod
    @DeveloperAPI
    def get_model_v2(
        obs_space: gym.Space,
        action_space: gym.Space,
        num_outputs: int,
        model_config: ModelConfigDict,
        framework: str = "tf",
        name: str = "default_model",
        model_interface: type = None,
        default_model: type = None,
        **model_kwargs
    ) -> ModelV2:
        """Returns a suitable model compatible with given spaces and output.

        Args:
            obs_space: Observation space of the target gym env. This
                may have an `original_space` attribute that specifies how to
                unflatten the tensor into a ragged tensor.
            action_space: Action space of the target gym env.
            num_outputs: The size of the output vector of the model.
            model_config: The "model" sub-config dict
                within the Trainer's config dict.
            framework: One of "tf2", "tf", "torch", or "jax".
            name: Name (scope) for the model.
            model_interface: Interface required for the model
            default_model: Override the default class for the model. This
                only has an effect when not using a custom model
            model_kwargs: Args to pass to the ModelV2 constructor

        Returns:
            model (ModelV2): Model to use for the policy.
        """

        # Validate the given config dict.
        ModelCatalog._validate_config(
            config=model_config, action_space=action_space, framework=framework
        )

        if model_config.get("custom_model"):
            # Allow model kwargs to be overridden / augmented by
            # custom_model_config.
            customized_model_kwargs = dict(
                model_kwargs, **model_config.get("custom_model_config", {})
            )

            if isinstance(model_config["custom_model"], type):
                model_cls = model_config["custom_model"]
            elif (
                isinstance(model_config["custom_model"], str)
                and "." in model_config["custom_model"]
            ):
                return from_config(
                    cls=model_config["custom_model"],
                    obs_space=obs_space,
                    action_space=action_space,
                    num_outputs=num_outputs,
                    model_config=customized_model_kwargs,
                    name=name,
                )
            else:
                model_cls = _global_registry.get(
                    RLLIB_MODEL, model_config["custom_model"]
                )

            # Only allow ModelV2 or native keras Models.
            if not issubclass(model_cls, ModelV2):
                if framework not in ["tf", "tf2"] or not issubclass(
                    model_cls, tf.keras.Model
                ):
                    raise ValueError(
                        "`model_cls` must be a ModelV2 sub-class, but is"
                        " {}!".format(model_cls)
                    )

            logger.info("Wrapping {} as {}".format(model_cls, model_interface))
            model_cls = ModelCatalog._wrap_if_needed(model_cls, model_interface)

            if framework in ["tf2", "tf"]:
                # Try wrapping custom model with LSTM/attention, if required.
                if model_config.get("use_lstm") or model_config.get("use_attention"):
                    from ray.rllib.models.tf.attention_net import (
                        AttentionWrapper,
                    )
                    from ray.rllib.models.tf.recurrent_net import (
                        LSTMWrapper,
                    )

                    wrapped_cls = model_cls
                    forward = wrapped_cls.forward
                    model_cls = ModelCatalog._wrap_if_needed(
                        wrapped_cls,
                        LSTMWrapper
                        if model_config.get("use_lstm")
                        else AttentionWrapper,
                    )
                    model_cls._wrapped_forward = forward

                # Obsolete: Track and warn if vars were created but not
                # registered. Only still do this, if users do register their
                # variables. If not (which they shouldn't), don't check here.
                created = set()

                def track_var_creation(next_creator, **kw):
                    v = next_creator(**kw)
                    created.add(v.ref())
                    return v

                with tf.variable_creator_scope(track_var_creation):
                    if issubclass(model_cls, tf.keras.Model):
                        instance = model_cls(
                            input_space=obs_space,
                            action_space=action_space,
                            num_outputs=num_outputs,
                            name=name,
                            **customized_model_kwargs,
                        )
                    else:
                        # Try calling with kwargs first (custom ModelV2 should
                        # accept these as kwargs, not get them from
                        # config["custom_model_config"] anymore).
                        try:
                            instance = model_cls(
                                obs_space,
                                action_space,
                                num_outputs,
                                model_config,
                                name,
                                **customized_model_kwargs,
                            )
                        except TypeError as e:
                            # Keyword error: Try old way w/o kwargs.
                            if "__init__() got an unexpected " in e.args[0]:
                                instance = model_cls(
                                    obs_space,
                                    action_space,
                                    num_outputs,
                                    model_config,
                                    name,
                                    **model_kwargs,
                                )
                                logger.warning(
                                    "Custom ModelV2 should accept all custom "
                                    "options as **kwargs, instead of expecting"
                                    " them in config['custom_model_config']!"
                                )
                            # Other error -> re-raise.
                            else:
                                raise e

                # User still registered TFModelV2's variables: Check, whether
                # ok.
                registered = []
                if not isinstance(instance, tf.keras.Model):
                    registered = set(instance.var_list)
                if len(registered) > 0:
                    not_registered = set()
                    for var in created:
                        if var not in registered:
                            not_registered.add(var)
                    if not_registered:
                        raise ValueError(
                            "It looks like you are still using "
                            "`{}.register_variables()` to register your "
                            "model's weights. This is no longer required, but "
                            "if you are still calling this method at least "
                            "once, you must make sure to register all created "
                            "variables properly. The missing variables are {},"
                            " and you only registered {}. "
                            "Did you forget to call `register_variables()` on "
                            "some of the variables in question?".format(
                                instance, not_registered, registered
                            )
                        )
            elif framework == "torch":
                # Try wrapping custom model with LSTM/attention, if required.
                if model_config.get("use_lstm") or model_config.get("use_attention"):
                    from ray.rllib.models.torch.attention_net import AttentionWrapper
                    from ray.rllib.models.torch.recurrent_net import LSTMWrapper

                    wrapped_cls = model_cls
                    forward = wrapped_cls.forward
                    model_cls = ModelCatalog._wrap_if_needed(
                        wrapped_cls,
                        LSTMWrapper
                        if model_config.get("use_lstm")
                        else AttentionWrapper,
                    )
                    model_cls._wrapped_forward = forward

                # PyTorch automatically tracks nn.Modules inside the parent
                # nn.Module's constructor.
                # Try calling with kwargs first (custom ModelV2 should
                # accept these as kwargs, not get them from
                # config["custom_model_config"] anymore).
                try:
                    instance = model_cls(
                        obs_space,
                        action_space,
                        num_outputs,
                        model_config,
                        name,
                        **customized_model_kwargs,
                    )
                except TypeError as e:
                    # Keyword error: Try old way w/o kwargs.
                    if "__init__() got an unexpected " in e.args[0]:
                        instance = model_cls(
                            obs_space,
                            action_space,
                            num_outputs,
                            model_config,
                            name,
                            **model_kwargs,
                        )
                        logger.warning(
                            "Custom ModelV2 should accept all custom "
                            "options as **kwargs, instead of expecting"
                            " them in config['custom_model_config']!"
                        )
                    # Other error -> re-raise.
                    else:
                        raise e
            else:
                raise NotImplementedError(
                    "`framework` must be 'tf2|tf|torch', but is "
                    "{}!".format(framework)
                )

            return instance

        # Find a default TFModelV2 and wrap with model_interface.
        if framework in ["tf", "tf2"]:
            v2_class = None
            # Try to get a default v2 model.
            if not model_config.get("custom_model"):
                v2_class = default_model or ModelCatalog._get_v2_model_class(
                    obs_space, model_config, framework=framework
                )

            if not v2_class:
                raise ValueError("ModelV2 class could not be determined!")

            if model_config.get("use_lstm") or model_config.get("use_attention"):

                from ray.rllib.models.tf.attention_net import (
                    AttentionWrapper,
                )
                from ray.rllib.models.tf.recurrent_net import (
                    LSTMWrapper,
                )

                wrapped_cls = v2_class
                if model_config.get("use_lstm"):
                    v2_class = ModelCatalog._wrap_if_needed(wrapped_cls, LSTMWrapper)
                    v2_class._wrapped_forward = wrapped_cls.forward
                else:
                    v2_class = ModelCatalog._wrap_if_needed(
                        wrapped_cls, AttentionWrapper
                    )
                    v2_class._wrapped_forward = wrapped_cls.forward

            # Wrap in the requested interface.
            wrapper = ModelCatalog._wrap_if_needed(v2_class, model_interface)

            if issubclass(wrapper, tf.keras.Model):
                model = wrapper(
                    input_space=obs_space,
                    action_space=action_space,
                    num_outputs=num_outputs,
                    name=name,
                    **dict(model_kwargs, **model_config),
                )
                return model

            return wrapper(
                obs_space, action_space, num_outputs, model_config, name, **model_kwargs
            )

        # Find a default TorchModelV2 and wrap with model_interface.
        elif framework == "torch":
            # Try to get a default v2 model.
            if not model_config.get("custom_model"):
                v2_class = default_model or ModelCatalog._get_v2_model_class(
                    obs_space, model_config, framework=framework
                )

            if not v2_class:
                raise ValueError("ModelV2 class could not be determined!")

            if model_config.get("use_lstm") or model_config.get("use_attention"):

                from ray.rllib.models.torch.attention_net import AttentionWrapper
                from ray.rllib.models.torch.recurrent_net import LSTMWrapper

                wrapped_cls = v2_class
                forward = wrapped_cls.forward
                if model_config.get("use_lstm"):
                    v2_class = ModelCatalog._wrap_if_needed(wrapped_cls, LSTMWrapper)
                else:
                    v2_class = ModelCatalog._wrap_if_needed(
                        wrapped_cls, AttentionWrapper
                    )

                v2_class._wrapped_forward = forward

            # Wrap in the requested interface.
            wrapper = ModelCatalog._wrap_if_needed(v2_class, model_interface)
            return wrapper(
                obs_space, action_space, num_outputs, model_config, name, **model_kwargs
            )

        # Find a default JAXModelV2 and wrap with model_interface.
        elif framework == "jax":
            v2_class = default_model or ModelCatalog._get_v2_model_class(
                obs_space, model_config, framework=framework
            )
            # Wrap in the requested interface.
            wrapper = ModelCatalog._wrap_if_needed(v2_class, model_interface)
            return wrapper(
                obs_space, action_space, num_outputs, model_config, name, **model_kwargs
            )
        else:
            raise NotImplementedError(
                "`framework` must be 'tf2|tf|torch', but is " "{}!".format(framework)
            )

    @staticmethod
    @DeveloperAPI
    def get_preprocessor(
        env: gym.Env, options: Optional[dict] = None, include_multi_binary: bool = False
    ) -> Preprocessor:
        """Returns a suitable preprocessor for the given env.

        This is a wrapper for get_preprocessor_for_space().
        """

        return ModelCatalog.get_preprocessor_for_space(
            env.observation_space, options, include_multi_binary
        )

    @staticmethod
    @DeveloperAPI
    def get_preprocessor_for_space(
        observation_space: gym.Space,
        options: dict = None,
        include_multi_binary: bool = False,
    ) -> Preprocessor:
        """Returns a suitable preprocessor for the given observation space.

        Args:
            observation_space: The input observation space.
            options: Options to pass to the preprocessor.
            include_multi_binary: Whether to include the MultiBinaryPreprocessor in
                the possible preprocessors returned by this method.

        Returns:
            preprocessor: Preprocessor for the observations.
        """

        options = options or MODEL_DEFAULTS
        for k in options.keys():
            if k not in MODEL_DEFAULTS:
                raise Exception(
                    "Unknown config key `{}`, all keys: {}".format(
                        k, list(MODEL_DEFAULTS)
                    )
                )

        cls = get_preprocessor(
            observation_space, include_multi_binary=include_multi_binary
        )
        prep = cls(observation_space, options)

        if prep is not None:
            logger.debug(
                "Created preprocessor {}: {} -> {}".format(
                    prep, observation_space, prep.shape
                )
            )
        return prep

    @staticmethod
    @PublicAPI
    def register_custom_model(model_name: str, model_class: type) -> None:
        """Register a custom model class by name.

        The model can be later used by specifying {"custom_model": model_name}
        in the model config.

        Args:
            model_name: Name to register the model under.
            model_class: Python class of the model.
        """
        if tf is not None:
            if issubclass(model_class, tf.keras.Model):
                deprecation_warning(old="register_custom_model", error=False)
        _global_registry.register(RLLIB_MODEL, model_name, model_class)

    @staticmethod
    @PublicAPI
    def register_custom_action_dist(
        action_dist_name: str, action_dist_class: type
    ) -> None:
        """Register a custom action distribution class by name.

        The model can be later used by specifying
        {"custom_action_dist": action_dist_name} in the model config.

        Args:
            model_name: Name to register the action distribution under.
            model_class: Python class of the action distribution.
        """
        _global_registry.register(
            RLLIB_ACTION_DIST, action_dist_name, action_dist_class
        )

    @staticmethod
    def _wrap_if_needed(model_cls: type, model_interface: type) -> type:
        if not model_interface or issubclass(model_cls, model_interface):
            return model_cls

        assert issubclass(model_cls, ModelV2), model_cls

        class wrapper(model_interface, model_cls):
            pass

        name = "{}_as_{}".format(model_cls.__name__, model_interface.__name__)
        wrapper.__name__ = name
        wrapper.__qualname__ = name

        return wrapper

    @staticmethod
    def _get_v2_model_class(
        input_space: gym.Space, model_config: ModelConfigDict, framework: str = "tf"
    ) -> Type[ModelV2]:

        VisionNet = None
        ComplexNet = None

        if framework in ["tf2", "tf"]:
            from ray.rllib.models.tf.fcnet import (
                FullyConnectedNetwork as FCNet,
            )
            from ray.rllib.models.tf.visionnet import (
                VisionNetwork as VisionNet,
            )
            from ray.rllib.models.tf.complex_input_net import (
                ComplexInputNetwork as ComplexNet,
            )
        elif framework == "torch":
            from ray.rllib.models.torch.fcnet import FullyConnectedNetwork as FCNet
            from ray.rllib.models.torch.visionnet import VisionNetwork as VisionNet
            from ray.rllib.models.torch.complex_input_net import (
                ComplexInputNetwork as ComplexNet,
            )
        elif framework == "jax":
            from ray.rllib.models.jax.fcnet import FullyConnectedNetwork as FCNet
        else:
            raise ValueError(
                "framework={} not supported in `ModelCatalog._get_v2_model_"
                "class`!".format(framework)
            )

        orig_space = (
            input_space
            if not hasattr(input_space, "original_space")
            else input_space.original_space
        )

        # `input_space` is 3D Box -> VisionNet.
        if isinstance(input_space, Box) and len(input_space.shape) == 3:
            if framework == "jax":
                raise NotImplementedError("No non-FC default net for JAX yet!")
            return VisionNet
        # `input_space` is 1D Box -> FCNet.
        elif (
            isinstance(input_space, Box)
            and len(input_space.shape) == 1
            and (
                not isinstance(orig_space, (Dict, Tuple))
                or not any(
                    isinstance(s, Box) and len(s.shape) >= 2
                    for s in flatten_space(orig_space)
                )
            )
        ):
            return FCNet
        # Complex (Dict, Tuple, 2D Box (flatten), Discrete, MultiDiscrete).
        else:
            if framework == "jax":
                raise NotImplementedError("No non-FC default net for JAX yet!")
            return ComplexNet

    @staticmethod
    def _get_multi_action_distribution(dist_class, action_space, config, framework):
        # In case the custom distribution is a child of MultiActionDistr.
        # If users want to completely ignore the suggested child
        # distributions, they should simply do so in their custom class'
        # constructor.
        if issubclass(
            dist_class, (MultiActionDistribution, TorchMultiActionDistribution)
        ):
            flat_action_space = flatten_space(action_space)
            child_dists_and_in_lens = tree.map_structure(
                lambda s: ModelCatalog.get_action_dist(s, config, framework=framework),
                flat_action_space,
            )
            child_dists = [e[0] for e in child_dists_and_in_lens]
            input_lens = [int(e[1]) for e in child_dists_and_in_lens]
            return (
                partial(
                    dist_class,
                    action_space=action_space,
                    child_distributions=child_dists,
                    input_lens=input_lens,
                ),
                int(sum(input_lens)),
            )
        return dist_class, dist_class.required_model_output_shape(action_space, config)

    @staticmethod
    def _validate_config(
        config: ModelConfigDict, action_space: gym.spaces.Space, framework: str
    ) -> None:
        """Validates a given model config dict.

        Args:
            config: The "model" sub-config dict
                within the Trainer's config dict.
            action_space: The action space of the model, whose config are
                    validated.
            framework: One of "jax", "tf2", "tf", or "torch".

        Raises:
            ValueError: If something is wrong with the given config.
        """
        # Soft-deprecate custom preprocessors.
        if config.get("custom_preprocessor") is not None:
            deprecation_warning(
                old="model.custom_preprocessor",
                new="gym.ObservationWrapper around your env or handle complex "
                "inputs inside your Model",
                error=True,
            )

        if config.get("use_attention") and config.get("use_lstm"):
            raise ValueError(
                "Only one of `use_lstm` or `use_attention` may be set to True!"
            )

        # For complex action spaces, only allow prev action inputs to
        # LSTMs and attention nets iff `_disable_action_flattening=True`.
        # TODO: `_disable_action_flattening=True` will be the default in
        #  the future.
        if (
            (
                config.get("lstm_use_prev_action")
                or config.get("attention_use_n_prev_actions", 0) > 0
            )
            and not config.get("_disable_action_flattening")
            and isinstance(action_space, (Tuple, Dict))
        ):
            raise ValueError(
                "For your complex action space (Tuple|Dict) and your model's "
                "`prev-actions` setup of your model, you must set "
                "`_disable_action_flattening=True` in your main config dict!"
            )

        if framework == "jax":
            if config.get("use_attention"):
                raise ValueError(
                    "`use_attention` not available for framework=jax so far!"
                )
            elif config.get("use_lstm"):
                raise ValueError("`use_lstm` not available for framework=jax so far!")<|MERGE_RESOLUTION|>--- conflicted
+++ resolved
@@ -181,7 +181,13 @@
     # backward compatibility to old configs. This yields different models than past
     # versions of RLlib.
     "encoder_latent_dim": None,
-<<<<<<< HEAD
+    # Whether to always check the inputs and outputs of RLlib's default models for
+    # their specifications. Input specifications are checked on failed forward passes
+    # of the models regardless of this flag. If this flag is set to `True`, inputs and
+    # outputs are checked on every call. This leads to a slow-down and should only be
+    # used for debugging. Note that this flag is only relevant for instances of
+    # RLlib's Model class. These are commonly generated from ModelConfigs in RLModules.
+    "always_check_shapes": False,
     # Whether to use torch.compile on TorchRLModule's forward_train(),
     # forward_inference() and forward_exploration() methods.
     # If torch compile is enabled, the forward methods will be replaced with their
@@ -189,15 +195,6 @@
     # This is a performance optimization that should be disabled for debugging.
     # This has no effect for models outside RLModule.
     "torch_compile": False,
-=======
-    # Whether to always check the inputs and outputs of RLlib's default models for
-    # their specifications. Input specifications are checked on failed forward passes
-    # of the models regardless of this flag. If this flag is set to `True`, inputs and
-    # outputs are checked on every call. This leads to a slow-down and should only be
-    # used for debugging. Note that this flag is only relevant for instances of
-    # RLlib's Model class. These are commonly generated from ModelConfigs in RLModules.
-    "always_check_shapes": False,
->>>>>>> 76fb4aa9
 
     # Deprecated keys:
     # Use `lstm_use_prev_action` or `lstm_use_prev_reward` instead.
