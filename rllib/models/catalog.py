from functools import partial
import gym
import logging
import numpy as np
import tree
from typing import List, Optional, Type, Union

from ray.tune.registry import RLLIB_MODEL, RLLIB_PREPROCESSOR, \
    RLLIB_ACTION_DIST, _global_registry
from ray.rllib.models.action_dist import ActionDistribution
from ray.rllib.models.jax.jax_action_dist import JAXCategorical
from ray.rllib.models.modelv2 import ModelV2
<<<<<<< HEAD
from ray.rllib.models.preprocessors import get_preprocessor
from ray.rllib.models.tf.fcnet_v1 import FullyConnectedNetwork
from ray.rllib.models.tf.lstm_v1 import LSTM
from ray.rllib.models.tf.modelv1_compat import make_v1_wrapper
from ray.rllib.models.tf.tf_action_dist import Categorical, MultiCategorical, \
    Deterministic, DiagGaussian, MultiActionDistribution, Dirichlet, \
    GaussianSquashedGaussian
from ray.rllib.models.tf.tf_modelv2 import TFModelV2
from ray.rllib.models.tf.visionnet_v1 import VisionNetwork
from ray.rllib.models.torch.torch_modelv2 import TorchModelV2
=======
from ray.rllib.models.preprocessors import get_preprocessor, Preprocessor
from ray.rllib.models.tf.tf_action_dist import Categorical, \
    Deterministic, DiagGaussian, Dirichlet, \
    MultiActionDistribution, MultiCategorical
>>>>>>> 6f342a22
from ray.rllib.models.torch.torch_action_dist import TorchCategorical, \
    TorchDeterministic, TorchDiagGaussian, \
    TorchMultiActionDistribution, TorchMultiCategorical
from ray.rllib.utils.annotations import DeveloperAPI, PublicAPI
from ray.rllib.utils.deprecation import DEPRECATED_VALUE
from ray.rllib.utils.error import UnsupportedSpaceException
from ray.rllib.utils.framework import try_import_tf
from ray.rllib.utils.spaces.simplex import Simplex
from ray.rllib.utils.spaces.space_utils import flatten_space
from ray.rllib.utils.typing import ModelConfigDict, TensorType

tf1, tf, tfv = try_import_tf()

logger = logging.getLogger(__name__)

# yapf: disable
# __sphinx_doc_begin__
MODEL_DEFAULTS: ModelConfigDict = {
    # === Built-in options ===
    # FullyConnectedNetwork (tf and torch): rllib.models.tf|torch.fcnet.py
    # These are used if no custom model is specified and the input space is 1D.
    # Number of hidden layers to be used.
    "fcnet_hiddens": [256, 256],
    # Activation function descriptor.
    # Supported values are: "tanh", "relu", "swish" (or "silu"),
    # "linear" (or None).
    "fcnet_activation": "tanh",

    # VisionNetwork (tf and torch): rllib.models.tf|torch.visionnet.py
    # These are used if no custom model is specified and the input space is 2D.
    # Filter config: List of [out_channels, kernel, stride] for each filter.
    # Example:
    # Use None for making RLlib try to find a default filter setup given the
    # observation space.
    "conv_filters": None,
    # Activation function descriptor.
    # Supported values are: "tanh", "relu", "swish" (or "silu"),
    # "linear" (or None).
    "conv_activation": "relu",

    # For DiagGaussian action distributions, make the second half of the model
    # outputs floating bias variables instead of state-dependent. This only
    # has an effect is using the default fully connected net.
    "free_log_std": False,
    # Whether to skip the final linear layer used to resize the hidden layer
    # outputs to size `num_outputs`. If True, then the last hidden layer
    # should already match num_outputs.
    "no_final_linear": False,
    # Whether layers should be shared for the value function.
    "vf_share_layers": True,

    # == LSTM ==
    # Whether to wrap the model with an LSTM.
    "use_lstm": False,
    # Max seq len for training the LSTM, defaults to 20.
    "max_seq_len": 20,
    # Size of the LSTM cell.
    "lstm_cell_size": 256,
    # Whether to feed a_{t-1} to LSTM (one-hot encoded if discrete).
    "lstm_use_prev_action": False,
    # Whether to feed r_{t-1} to LSTM.
    "lstm_use_prev_reward": False,
    # Experimental (only works with `_use_trajectory_view_api`=True):
    # Whether the LSTM is time-major (TxBx..) or batch-major (BxTx..).
    "_time_major": False,

    # == Attention Nets (experimental: torch-version is untested) ==
    # Whether to use a GTrXL ("Gru transformer XL"; attention net) as the
    # wrapper Model around the default Model.
    "use_attention": False,
    # The number of transformer units within GTrXL.
    # A transformer unit in GTrXL consists of a) MultiHeadAttention module and
    # b) a position-wise MLP.
    "attention_num_transformer_units": 1,
    # The input and output size of each transformer unit.
    "attention_dim": 64,
    # The number of attention heads within the MultiHeadAttention units.
    "attention_num_heads": 1,
    # The dim of a single head (within the MultiHeadAttention units).
    "attention_head_dim": 32,
    # The memory sizes for inference and training.
    "attention_memory_inference": 50,
    "attention_memory_training": 50,
    # The output dim of the position-wise MLP.
    "attention_position_wise_mlp_dim": 32,
    # The initial bias values for the 2 GRU gates within a transformer unit.
    "attention_init_gru_gate_bias": 2.0,
    # TODO: Whether to feed a_{t-n:t-1} to GTrXL (one-hot encoded if discrete).
    # "attention_use_n_prev_actions": 0,
    # Whether to feed r_{t-n:t-1} to GTrXL.
    # "attention_use_n_prev_rewards": 0,

    # == Atari ==
    # Whether to enable framestack for Atari envs
    "framestack": True,
    # Final resized frame dimension
    "dim": 84,
    # (deprecated) Converts ATARI frame to 1 Channel Grayscale image
    "grayscale": False,
    # (deprecated) Changes frame to range from [-1, 1] if true
    "zero_mean": True,

    # === Options for custom models ===
    # Name of a custom model to use
    "custom_model": None,
    # Extra options to pass to the custom classes. These will be available to
    # the Model's constructor in the model_config field. Also, they will be
    # attempted to be passed as **kwargs to ModelV2 models. For an example,
    # see rllib/models/[tf|torch]/attention_net.py.
    "custom_model_config": {},
    # Name of a custom action distribution to use.
    "custom_action_dist": None,
    # Custom preprocessors are deprecated. Please use a wrapper class around
    # your environment instead to preprocess observations.
    "custom_preprocessor": None,

    # Deprecated keys:
    # Use `lstm_use_prev_action` or `lstm_use_prev_reward` instead.
    "lstm_use_prev_action_reward": DEPRECATED_VALUE,
}
# __sphinx_doc_end__
# yapf: enable


@PublicAPI
class ModelCatalog:
    """Registry of models, preprocessors, and action distributions for envs.

    Examples:
        >>> prep = ModelCatalog.get_preprocessor(env)
        >>> observation = prep.transform(raw_observation)

        >>> dist_class, dist_dim = ModelCatalog.get_action_dist(
        ...     env.action_space, {})
        >>> model = ModelCatalog.get_model_v2(
        ...     obs_space, action_space, num_outputs, options)
        >>> dist = dist_class(model.outputs, model)
        >>> action = dist.sample()
    """

    @staticmethod
    def _make_bounded_dist(action_space):
        child_dists = []

        low = np.ravel(action_space.low)
        high = np.ravel(action_space.high)

        for l, h in zip(low, high):
            if not np.isinf(l) and not np.isinf(h):
                dist = partial(GaussianSquashedGaussian, low=l, high=h)
            else:
                dist = DiagGaussian
            child_dists.append(dist)

        if len(child_dists) == 1:
            return dist, 2

        return partial(
            MultiActionDistribution,
            action_space=action_space,
            child_distributions=child_dists,
            input_lens=[2] * len(child_dists)), 2 * len(child_dists)

    @staticmethod
    @DeveloperAPI
    def get_action_dist(
            action_space: gym.Space,
            config: ModelConfigDict,
            dist_type: Optional[Union[str, Type[ActionDistribution]]] = None,
            framework: str = "tf",
            **kwargs) -> (type, int):
        """Returns a distribution class and size for the given action space.

        Args:
            action_space (Space): Action space of the target gym env.
            config (Optional[dict]): Optional model config.
            dist_type (Optional[Union[str, Type[ActionDistribution]]]):
                Identifier of the action distribution (str) interpreted as a
                hint or the actual ActionDistribution class to use.
            framework (str): One of "tf2", "tf", "tfe", "torch", or "jax".
            kwargs (dict): Optional kwargs to pass on to the Distribution's
                constructor.

        Returns:
            Tuple:
                - dist_class (ActionDistribution): Python class of the
                    distribution.
                - dist_dim (int): The size of the input vector to the
                    distribution.
        """

        dist_cls = None
        config = config or MODEL_DEFAULTS
        # Custom distribution given.
        if config.get("custom_action_dist"):
            action_dist_name = config["custom_action_dist"]
            logger.debug(
                "Using custom action distribution {}".format(action_dist_name))
            dist_cls = _global_registry.get(RLLIB_ACTION_DIST,
                                            action_dist_name)
            dist_cls = ModelCatalog._get_multi_action_distribution(
                dist_cls, action_space, {}, framework)

        # Dist_type is given directly as a class.
        elif type(dist_type) is type and \
                issubclass(dist_type, ActionDistribution) and \
                dist_type not in (
                MultiActionDistribution, TorchMultiActionDistribution):
            dist_cls = dist_type
        # Box space -> DiagGaussian OR Deterministic.
        elif isinstance(action_space, gym.spaces.Box):
            if len(action_space.shape) > 1:
                raise UnsupportedSpaceException(
                    "Action space has multiple dimensions "
                    "{}. ".format(action_space.shape) +
                    "Consider reshaping this into a single dimension, "
                    "using a custom action distribution, "
                    "using a Tuple action space, or the multi-agent API.")
            if dist_type is None:
<<<<<<< HEAD
                if framework != "tf":
                    return TorchDiagGaussian
                elif np.any(action_space.bounded_below &
                            action_space.bounded_above):
                    return ModelCatalog._make_bounded_dist(action_space)
                else:
                    dist = DiagGaussian
=======
                dist_cls = TorchDiagGaussian if framework == "torch" \
                    else DiagGaussian
>>>>>>> 6f342a22
            elif dist_type == "deterministic":
                dist_cls = TorchDeterministic if framework == "torch" \
                    else Deterministic
        # Discrete Space -> Categorical.
        elif isinstance(action_space, gym.spaces.Discrete):
            dist_cls = TorchCategorical if framework == "torch" else \
                JAXCategorical if framework == "jax" else Categorical
        # Tuple/Dict Spaces -> MultiAction.
        elif dist_type in (MultiActionDistribution,
                           TorchMultiActionDistribution) or \
                isinstance(action_space, (gym.spaces.Tuple, gym.spaces.Dict)):
            return ModelCatalog._get_multi_action_distribution(
                (MultiActionDistribution
                 if framework == "tf" else TorchMultiActionDistribution),
                action_space, config, framework)
        # Simplex -> Dirichlet.
        elif isinstance(action_space, Simplex):
            if framework == "torch":
                # TODO(sven): implement
                raise NotImplementedError(
                    "Simplex action spaces not supported for torch.")
            dist_cls = Dirichlet
        # MultiDiscrete -> MultiCategorical.
        elif isinstance(action_space, gym.spaces.MultiDiscrete):
            dist_cls = TorchMultiCategorical if framework == "torch" else \
                MultiCategorical
            return partial(dist_cls, input_lens=action_space.nvec), \
                int(sum(action_space.nvec))
        # Unknown type -> Error.
        else:
            raise NotImplementedError("Unsupported args: {} {}".format(
                action_space, dist_type))

        return dist_cls, dist_cls.required_model_output_shape(
            action_space, config)

    @staticmethod
    @DeveloperAPI
    def get_action_shape(action_space: gym.Space) -> (np.dtype, List[int]):
        """Returns action tensor dtype and shape for the action space.

        Args:
            action_space (Space): Action space of the target gym env.
        Returns:
            (dtype, shape): Dtype and shape of the actions tensor.
        """

        if isinstance(action_space, gym.spaces.Discrete):
            return (action_space.dtype, (None, ))
        elif isinstance(action_space, (gym.spaces.Box, Simplex)):
            return (tf.float32, (None, ) + action_space.shape)
        elif isinstance(action_space, gym.spaces.MultiDiscrete):
            return (tf.as_dtype(action_space.dtype),
                    (None, ) + action_space.shape)
        elif isinstance(action_space, (gym.spaces.Tuple, gym.spaces.Dict)):
            flat_action_space = flatten_space(action_space)
            size = 0
            all_discrete = True
            for i in range(len(flat_action_space)):
                if isinstance(flat_action_space[i], gym.spaces.Discrete):
                    size += 1
                else:
                    all_discrete = False
                    size += np.product(flat_action_space[i].shape)
            size = int(size)
            return (tf.int64 if all_discrete else tf.float32, (None, size))
        else:
            raise NotImplementedError(
                "Action space {} not supported".format(action_space))

    @staticmethod
    @DeveloperAPI
    def get_action_placeholder(action_space: gym.Space,
                               name: str = "action") -> TensorType:
        """Returns an action placeholder consistent with the action space

        Args:
            action_space (Space): Action space of the target gym env.
            name (str): An optional string to name the placeholder by.
                Default: "action".

        Returns:
            action_placeholder (Tensor): A placeholder for the actions
        """

        dtype, shape = ModelCatalog.get_action_shape(action_space)

        return tf1.placeholder(dtype, shape=shape, name=name)

    @staticmethod
    @DeveloperAPI
    def get_model_v2(obs_space: gym.Space,
                     action_space: gym.Space,
                     num_outputs: int,
                     model_config: ModelConfigDict,
                     framework: str = "tf",
                     name: str = "default_model",
                     model_interface: type = None,
                     default_model: type = None,
                     **model_kwargs) -> ModelV2:
        """Returns a suitable model compatible with given spaces and output.

        Args:
            obs_space (Space): Observation space of the target gym env. This
                may have an `original_space` attribute that specifies how to
                unflatten the tensor into a ragged tensor.
            action_space (Space): Action space of the target gym env.
            num_outputs (int): The size of the output vector of the model.
            model_config (ModelConfigDict): The "model" sub-config dict
                within the Trainer's config dict.
            framework (str): One of "tf2", "tf", "tfe", "torch", or "jax".
            name (str): Name (scope) for the model.
            model_interface (cls): Interface required for the model
            default_model (cls): Override the default class for the model. This
                only has an effect when not using a custom model
            model_kwargs (dict): args to pass to the ModelV2 constructor

        Returns:
            model (ModelV2): Model to use for the policy.
        """

        # Validate the given config dict.
        ModelCatalog._validate_config(config=model_config, framework=framework)

        if model_config.get("custom_model"):
            # Allow model kwargs to be overridden / augmented by
            # custom_model_config.
            customized_model_kwargs = dict(
                model_kwargs, **model_config.get("custom_model_config", {}))

            if isinstance(model_config["custom_model"], type):
                model_cls = model_config["custom_model"]
            else:
                model_cls = _global_registry.get(RLLIB_MODEL,
                                                 model_config["custom_model"])

            if not issubclass(model_cls, ModelV2):
                raise ValueError(
                    "`model_cls` must be a ModelV2 sub-class, but is"
                    " {}!".format(model_cls))

            logger.info("Wrapping {} as {}".format(model_cls, model_interface))
            model_cls = ModelCatalog._wrap_if_needed(model_cls,
                                                     model_interface)

            if framework in ["tf2", "tf", "tfe"]:
                # Try wrapping custom model with LSTM/attention, if required.
                if model_config.get("use_lstm") or \
                        model_config.get("use_attention"):
                    from ray.rllib.models.tf.attention_net import \
                        AttentionWrapper
                    from ray.rllib.models.tf.recurrent_net import LSTMWrapper

                    wrapped_cls = model_cls
                    forward = wrapped_cls.forward
                    model_cls = ModelCatalog._wrap_if_needed(
                        wrapped_cls, LSTMWrapper
                        if model_config.get("use_lstm") else AttentionWrapper)
                    model_cls._wrapped_forward = forward

                # Track and warn if vars were created but not registered.
                created = set()

                def track_var_creation(next_creator, **kw):
                    v = next_creator(**kw)
                    created.add(v)
                    return v

                with tf.variable_creator_scope(track_var_creation):
                    # Try calling with kwargs first (custom ModelV2 should
                    # accept these as kwargs, not get them from
                    # config["custom_model_config"] anymore).
                    try:
                        instance = model_cls(obs_space, action_space,
                                             num_outputs, model_config, name,
                                             **customized_model_kwargs)
                    except TypeError as e:
                        # Keyword error: Try old way w/o kwargs.
                        if "__init__() got an unexpected " in e.args[0]:
                            instance = model_cls(obs_space, action_space,
                                                 num_outputs, model_config,
                                                 name, **model_kwargs)
                            logger.warning(
                                "Custom ModelV2 should accept all custom "
                                "options as **kwargs, instead of expecting"
                                " them in config['custom_model_config']!")
                        # Other error -> re-raise.
                        else:
                            raise e
                registered = set(instance.variables())
                not_registered = set()
                for var in created:
                    if var not in registered:
                        not_registered.add(var)
                if not_registered:
                    raise ValueError(
                        "It looks like variables {} were created as part "
                        "of {} but does not appear in model.variables() "
                        "({}). Did you forget to call "
                        "model.register_variables() on the variables in "
                        "question?".format(not_registered, instance,
                                           registered))
            elif framework == "torch":
                # Try wrapping custom model with LSTM/attention, if required.
                if model_config.get("use_lstm") or \
                        model_config.get("use_attention"):
                    from ray.rllib.models.torch.attention_net import \
                        AttentionWrapper
                    from ray.rllib.models.torch.recurrent_net import \
                        LSTMWrapper

                    wrapped_cls = model_cls
                    forward = wrapped_cls.forward
                    model_cls = ModelCatalog._wrap_if_needed(
                        wrapped_cls, LSTMWrapper
                        if model_config.get("use_lstm") else AttentionWrapper)
                    model_cls._wrapped_forward = forward

                # PyTorch automatically tracks nn.Modules inside the parent
                # nn.Module's constructor.
                # Try calling with kwargs first (custom ModelV2 should
                # accept these as kwargs, not get them from
                # config["custom_model_config"] anymore).
                try:
                    instance = model_cls(obs_space, action_space, num_outputs,
                                         model_config, name,
                                         **customized_model_kwargs)
                except TypeError as e:
                    # Keyword error: Try old way w/o kwargs.
                    if "__init__() got an unexpected " in e.args[0]:
                        instance = model_cls(obs_space, action_space,
                                             num_outputs, model_config, name,
                                             **model_kwargs)
                        logger.warning(
                            "Custom ModelV2 should accept all custom "
                            "options as **kwargs, instead of expecting"
                            " them in config['custom_model_config']!")
                    # Other error -> re-raise.
                    else:
                        raise e
            else:
                raise NotImplementedError(
                    "`framework` must be 'tf2|tf|tfe|torch', but is "
                    "{}!".format(framework))

            return instance

        # Find a default TFModelV2 and wrap with model_interface.
        if framework in ["tf", "tfe", "tf2"]:
            v2_class = None
            # Try to get a default v2 model.
            if not model_config.get("custom_model"):
                v2_class = default_model or ModelCatalog._get_v2_model_class(
                    obs_space, framework=framework)

            if not v2_class:
                raise ValueError("ModelV2 class could not be determined!")

            if model_config.get("use_lstm") or \
                    model_config.get("use_attention"):

                from ray.rllib.models.tf.attention_net import \
                    AttentionWrapper
                from ray.rllib.models.tf.recurrent_net import LSTMWrapper

                wrapped_cls = v2_class
                forward = wrapped_cls.forward
                if model_config.get("use_lstm"):
                    v2_class = ModelCatalog._wrap_if_needed(
                        wrapped_cls, LSTMWrapper)
                else:
                    v2_class = ModelCatalog._wrap_if_needed(
                        wrapped_cls, AttentionWrapper)

                v2_class._wrapped_forward = forward

            # Wrap in the requested interface.
            wrapper = ModelCatalog._wrap_if_needed(v2_class, model_interface)
            return wrapper(obs_space, action_space, num_outputs, model_config,
                           name, **model_kwargs)

        # Find a default TorchModelV2 and wrap with model_interface.
        elif framework == "torch":
            # Try to get a default v2 model.
            if not model_config.get("custom_model"):
                v2_class = default_model or ModelCatalog._get_v2_model_class(
                    obs_space, framework=framework)

            if not v2_class:
                raise ValueError("ModelV2 class could not be determined!")

            if model_config.get("use_lstm") or \
                    model_config.get("use_attention"):

                from ray.rllib.models.torch.attention_net import \
                    AttentionWrapper
                from ray.rllib.models.torch.recurrent_net import LSTMWrapper

                wrapped_cls = v2_class
                forward = wrapped_cls.forward
                if model_config.get("use_lstm"):
                    v2_class = ModelCatalog._wrap_if_needed(
                        wrapped_cls, LSTMWrapper)
                else:
                    v2_class = ModelCatalog._wrap_if_needed(
                        wrapped_cls, AttentionWrapper)

                v2_class._wrapped_forward = forward

            # Wrap in the requested interface.
            wrapper = ModelCatalog._wrap_if_needed(v2_class, model_interface)
            return wrapper(obs_space, action_space, num_outputs, model_config,
                           name, **model_kwargs)

        # Find a default JAXModelV2 and wrap with model_interface.
        elif framework == "jax":
            v2_class = \
                default_model or ModelCatalog._get_v2_model_class(
                    obs_space, framework=framework)
            # Wrap in the requested interface.
            wrapper = ModelCatalog._wrap_if_needed(v2_class, model_interface)
            return wrapper(obs_space, action_space, num_outputs, model_config,
                           name, **model_kwargs)
        else:
            raise NotImplementedError(
                "`framework` must be 'tf2|tf|tfe|torch', but is "
                "{}!".format(framework))

    @staticmethod
    @DeveloperAPI
    def get_preprocessor(env: gym.Env,
                         options: Optional[dict] = None) -> Preprocessor:
        """Returns a suitable preprocessor for the given env.

        This is a wrapper for get_preprocessor_for_space().
        """

        return ModelCatalog.get_preprocessor_for_space(env.observation_space,
                                                       options)

    @staticmethod
    @DeveloperAPI
    def get_preprocessor_for_space(observation_space: gym.Space,
                                   options: dict = None) -> Preprocessor:
        """Returns a suitable preprocessor for the given observation space.

        Args:
            observation_space (Space): The input observation space.
            options (dict): Options to pass to the preprocessor.

        Returns:
            preprocessor (Preprocessor): Preprocessor for the observations.
        """

        options = options or MODEL_DEFAULTS
        for k in options.keys():
            if k not in MODEL_DEFAULTS:
                raise Exception("Unknown config key `{}`, all keys: {}".format(
                    k, list(MODEL_DEFAULTS)))

        if options.get("custom_preprocessor"):
            preprocessor = options["custom_preprocessor"]
            logger.info("Using custom preprocessor {}".format(preprocessor))
            logger.warning(
                "DeprecationWarning: Custom preprocessors are deprecated, "
                "since they sometimes conflict with the built-in "
                "preprocessors for handling complex observation spaces. "
                "Please use wrapper classes around your environment "
                "instead of preprocessors.")
            prep = _global_registry.get(RLLIB_PREPROCESSOR, preprocessor)(
                observation_space, options)
        else:
            cls = get_preprocessor(observation_space)
            prep = cls(observation_space, options)

        logger.debug("Created preprocessor {}: {} -> {}".format(
            prep, observation_space, prep.shape))
        return prep

    @staticmethod
    @PublicAPI
    def register_custom_preprocessor(preprocessor_name: str,
                                     preprocessor_class: type) -> None:
        """Register a custom preprocessor class by name.

        The preprocessor can be later used by specifying
        {"custom_preprocessor": preprocesor_name} in the model config.

        Args:
            preprocessor_name (str): Name to register the preprocessor under.
            preprocessor_class (type): Python class of the preprocessor.
        """
        _global_registry.register(RLLIB_PREPROCESSOR, preprocessor_name,
                                  preprocessor_class)

    @staticmethod
    @PublicAPI
    def register_custom_model(model_name: str, model_class: type) -> None:
        """Register a custom model class by name.

        The model can be later used by specifying {"custom_model": model_name}
        in the model config.

        Args:
            model_name (str): Name to register the model under.
            model_class (type): Python class of the model.
        """
        _global_registry.register(RLLIB_MODEL, model_name, model_class)

    @staticmethod
    @PublicAPI
    def register_custom_action_dist(action_dist_name: str,
                                    action_dist_class: type) -> None:
        """Register a custom action distribution class by name.

        The model can be later used by specifying
        {"custom_action_dist": action_dist_name} in the model config.

        Args:
            model_name (str): Name to register the action distribution under.
            model_class (type): Python class of the action distribution.
        """
        _global_registry.register(RLLIB_ACTION_DIST, action_dist_name,
                                  action_dist_class)

    @staticmethod
    def _wrap_if_needed(model_cls: type, model_interface: type) -> type:
        assert issubclass(model_cls, ModelV2), model_cls

        if not model_interface or issubclass(model_cls, model_interface):
            return model_cls

        class wrapper(model_interface, model_cls):
            pass

        name = "{}_as_{}".format(model_cls.__name__, model_interface.__name__)
        wrapper.__name__ = name
        wrapper.__qualname__ = name

        return wrapper

    @staticmethod
    def _get_v2_model_class(input_space: gym.Space,
                            framework: str = "tf") -> ModelV2:

        VisionNet = None

        if framework in ["tf2", "tf", "tfe"]:
            from ray.rllib.models.tf.fcnet import \
                FullyConnectedNetwork as FCNet
            from ray.rllib.models.tf.visionnet import \
                VisionNetwork as VisionNet
        elif framework == "torch":
            from ray.rllib.models.torch.fcnet import (FullyConnectedNetwork as
                                                      FCNet)
            from ray.rllib.models.torch.visionnet import (VisionNetwork as
                                                          VisionNet)
        elif framework == "jax":
            from ray.rllib.models.jax.fcnet import (FullyConnectedNetwork as
                                                    FCNet)
        else:
            raise ValueError(
                "framework={} not supported in `ModelCatalog._get_v2_model_"
                "class`!".format(framework))

        # Discrete/1D obs-spaces.
        if isinstance(input_space, gym.spaces.Discrete) or \
                len(input_space.shape) <= 2:
            return FCNet
        # Default Conv2D net.
        else:
            if framework == "jax":
                raise NotImplementedError("No Conv2D default net for JAX yet!")
            return VisionNet

    @staticmethod
    def _get_multi_action_distribution(dist_class, action_space, config,
                                       framework):
        # In case the custom distribution is a child of MultiActionDistr.
        # If users want to completely ignore the suggested child
        # distributions, they should simply do so in their custom class'
        # constructor.
        if issubclass(dist_class,
                      (MultiActionDistribution, TorchMultiActionDistribution)):
            flat_action_space = flatten_space(action_space)
            child_dists_and_in_lens = tree.map_structure(
                lambda s: ModelCatalog.get_action_dist(
                    s, config, framework=framework), flat_action_space)
            child_dists = [e[0] for e in child_dists_and_in_lens]
            input_lens = [int(e[1]) for e in child_dists_and_in_lens]
            return partial(
                dist_class,
                action_space=action_space,
                child_distributions=child_dists,
                input_lens=input_lens), int(sum(input_lens))
        return dist_class

    @staticmethod
    def _validate_config(config: ModelConfigDict, framework: str) -> None:
        """Validates a given model config dict.

        Args:
            config (ModelConfigDict): The "model" sub-config dict
                within the Trainer's config dict.
            framework (str): One of "jax", "tf2", "tf", "tfe", or "torch".

        Raises:
            ValueError: If something is wrong with the given config.
        """
        if config.get("use_attention") and config.get("use_lstm"):
            raise ValueError("Only one of `use_lstm` or `use_attention` may "
                             "be set to True!")
        if framework == "jax":
            if config.get("use_attention"):
                raise ValueError("`use_attention` not available for "
                                 "framework=jax so far!")
            elif config.get("use_lstm"):
                raise ValueError("`use_lstm` not available for "
                                 "framework=jax so far!")<|MERGE_RESOLUTION|>--- conflicted
+++ resolved
@@ -10,23 +10,11 @@
 from ray.rllib.models.action_dist import ActionDistribution
 from ray.rllib.models.jax.jax_action_dist import JAXCategorical
 from ray.rllib.models.modelv2 import ModelV2
-<<<<<<< HEAD
-from ray.rllib.models.preprocessors import get_preprocessor
-from ray.rllib.models.tf.fcnet_v1 import FullyConnectedNetwork
-from ray.rllib.models.tf.lstm_v1 import LSTM
-from ray.rllib.models.tf.modelv1_compat import make_v1_wrapper
-from ray.rllib.models.tf.tf_action_dist import Categorical, MultiCategorical, \
-    Deterministic, DiagGaussian, MultiActionDistribution, Dirichlet, \
-    GaussianSquashedGaussian
-from ray.rllib.models.tf.tf_modelv2 import TFModelV2
-from ray.rllib.models.tf.visionnet_v1 import VisionNetwork
-from ray.rllib.models.torch.torch_modelv2 import TorchModelV2
-=======
 from ray.rllib.models.preprocessors import get_preprocessor, Preprocessor
 from ray.rllib.models.tf.tf_action_dist import Categorical, \
     Deterministic, DiagGaussian, Dirichlet, \
+    GaussianSquashedGaussian, \
     MultiActionDistribution, MultiCategorical
->>>>>>> 6f342a22
 from ray.rllib.models.torch.torch_action_dist import TorchCategorical, \
     TorchDeterministic, TorchDiagGaussian, \
     TorchMultiActionDistribution, TorchMultiCategorical
@@ -168,29 +156,6 @@
     """
 
     @staticmethod
-    def _make_bounded_dist(action_space):
-        child_dists = []
-
-        low = np.ravel(action_space.low)
-        high = np.ravel(action_space.high)
-
-        for l, h in zip(low, high):
-            if not np.isinf(l) and not np.isinf(h):
-                dist = partial(GaussianSquashedGaussian, low=l, high=h)
-            else:
-                dist = DiagGaussian
-            child_dists.append(dist)
-
-        if len(child_dists) == 1:
-            return dist, 2
-
-        return partial(
-            MultiActionDistribution,
-            action_space=action_space,
-            child_distributions=child_dists,
-            input_lens=[2] * len(child_dists)), 2 * len(child_dists)
-
-    @staticmethod
     @DeveloperAPI
     def get_action_dist(
             action_space: gym.Space,
@@ -246,18 +211,15 @@
                     "using a custom action distribution, "
                     "using a Tuple action space, or the multi-agent API.")
             if dist_type is None:
-<<<<<<< HEAD
-                if framework != "tf":
+                if framework == "torch":
                     return TorchDiagGaussian
                 elif np.any(action_space.bounded_below &
                             action_space.bounded_above):
                     return ModelCatalog._make_bounded_dist(action_space)
                 else:
                     dist = DiagGaussian
-=======
-                dist_cls = TorchDiagGaussian if framework == "torch" \
-                    else DiagGaussian
->>>>>>> 6f342a22
+                #dist_cls = TorchDiagGaussian if framework == "torch" \
+                #    else DiagGaussian
             elif dist_type == "deterministic":
                 dist_cls = TorchDeterministic if framework == "torch" \
                     else Deterministic
@@ -756,6 +718,29 @@
         return dist_class
 
     @staticmethod
+    def _make_bounded_dist(action_space):
+        child_dists = []
+
+        low = np.ravel(action_space.low)
+        high = np.ravel(action_space.high)
+
+        for l, h in zip(low, high):
+            if not np.isinf(l) and not np.isinf(h):
+                dist = partial(GaussianSquashedGaussian, low=l, high=h)
+            else:
+                dist = DiagGaussian
+            child_dists.append(dist)
+
+        if len(child_dists) == 1:
+            return dist, 2
+
+        return partial(
+            MultiActionDistribution,
+            action_space=action_space,
+            child_distributions=child_dists,
+            input_lens=[2] * len(child_dists)), 2 * len(child_dists)
+
+    @staticmethod
     def _validate_config(config: ModelConfigDict, framework: str) -> None:
         """Validates a given model config dict.
 
