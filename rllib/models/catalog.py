from functools import partial
import gym
from gym.spaces import Box, Dict, Discrete, MultiDiscrete, Tuple
import logging
import numpy as np
import tree
from typing import List, Optional, Type, Union

from ray.tune.registry import RLLIB_MODEL, RLLIB_PREPROCESSOR, \
    RLLIB_ACTION_DIST, _global_registry
from ray.rllib.models.action_dist import ActionDistribution
from ray.rllib.models.jax.jax_action_dist import JAXCategorical
from ray.rllib.models.modelv2 import ModelV2
from ray.rllib.models.preprocessors import get_preprocessor, Preprocessor
from ray.rllib.models.tf.tf_action_dist import Categorical, \
    Deterministic, DiagGaussian, Dirichlet, \
    MultiActionDistribution, MultiCategorical
from ray.rllib.models.torch.torch_action_dist import TorchCategorical, \
    TorchDeterministic, TorchDiagGaussian, \
    TorchMultiActionDistribution, TorchMultiCategorical
from ray.rllib.utils.annotations import DeveloperAPI, PublicAPI
from ray.rllib.utils.deprecation import DEPRECATED_VALUE, deprecation_warning
from ray.rllib.utils.error import UnsupportedSpaceException
from ray.rllib.utils.framework import try_import_tf, try_import_torch
from ray.rllib.utils.spaces.simplex import Simplex
from ray.rllib.utils.spaces.space_utils import flatten_space
from ray.rllib.utils.typing import ModelConfigDict, TensorType

tf1, tf, tfv = try_import_tf()
torch, _ = try_import_torch()

logger = logging.getLogger(__name__)

# yapf: disable
# __sphinx_doc_begin__
MODEL_DEFAULTS: ModelConfigDict = {
    # === Built-in options ===
    # FullyConnectedNetwork (tf and torch): rllib.models.tf|torch.fcnet.py
    # These are used if no custom model is specified and the input space is 1D.
    # Number of hidden layers to be used.
    "fcnet_hiddens": [256, 256],
    # Activation function descriptor.
    # Supported values are: "tanh", "relu", "swish" (or "silu"),
    # "linear" (or None).
    "fcnet_activation": "tanh",

    # VisionNetwork (tf and torch): rllib.models.tf|torch.visionnet.py
    # These are used if no custom model is specified and the input space is 2D.
    # Filter config: List of [out_channels, kernel, stride] for each filter.
    # Example:
    # Use None for making RLlib try to find a default filter setup given the
    # observation space.
    "conv_filters": None,
    # Activation function descriptor.
    # Supported values are: "tanh", "relu", "swish" (or "silu"),
    # "linear" (or None).
    "conv_activation": "relu",

    # For DiagGaussian action distributions, make the second half of the model
    # outputs floating bias variables instead of state-dependent. This only
    # has an effect is using the default fully connected net.
    "free_log_std": False,
    # Whether to skip the final linear layer used to resize the hidden layer
    # outputs to size `num_outputs`. If True, then the last hidden layer
    # should already match num_outputs.
    "no_final_linear": False,
    # Whether layers should be shared for the value function.
    "vf_share_layers": True,

    # == LSTM ==
    # Whether to wrap the model with an LSTM.
    "use_lstm": False,
    # Max seq len for training the LSTM, defaults to 20.
    "max_seq_len": 20,
    # Size of the LSTM cell.
    "lstm_cell_size": 256,
    # Whether to feed a_{t-1} to LSTM (one-hot encoded if discrete).
    "lstm_use_prev_action": False,
    # Whether to feed r_{t-1} to LSTM.
    "lstm_use_prev_reward": False,
    # Experimental (only works with `_use_trajectory_view_api`=True):
    # Whether the LSTM is time-major (TxBx..) or batch-major (BxTx..).
    "_time_major": False,

    # == Attention Nets (experimental: torch-version is untested) ==
    # Whether to use a GTrXL ("Gru transformer XL"; attention net) as the
    # wrapper Model around the default Model.
    "use_attention": False,
    # The number of transformer units within GTrXL.
    # A transformer unit in GTrXL consists of a) MultiHeadAttention module and
    # b) a position-wise MLP.
    "attention_num_transformer_units": 1,
    # The input and output size of each transformer unit.
    "attention_dim": 64,
    # The number of attention heads within the MultiHeadAttention units.
    "attention_num_heads": 1,
    # The dim of a single head (within the MultiHeadAttention units).
    "attention_head_dim": 32,
    # The memory sizes for inference and training.
    "attention_memory_inference": 50,
    "attention_memory_training": 50,
    # The output dim of the position-wise MLP.
    "attention_position_wise_mlp_dim": 32,
    # The initial bias values for the 2 GRU gates within a transformer unit.
    "attention_init_gru_gate_bias": 2.0,
    # TODO: Whether to feed a_{t-n:t-1} to GTrXL (one-hot encoded if discrete).
    # "attention_use_n_prev_actions": 0,
    # Whether to feed r_{t-n:t-1} to GTrXL.
    # "attention_use_n_prev_rewards": 0,

    # == Atari ==
    # Which framestacking size to use for Atari envs.
    # "auto": Use a value of 4, but only if the env is an Atari env.
    # > 1: Use the trajectory view API in the default VisionNets to request the
    #      last n observations (single, grayscaled 84x84 image frames) as
    #      inputs. The time axis in the so provided observation tensors
    #      will come right after the batch axis (channels first format),
    #      e.g. BxTx84x84, where T=num_framestacks.
    # 0 or 1: No framestacking used.
    # Use the deprecated `framestack=True`, to disable the above behavor and to
    # enable legacy stacking behavior (w/o trajectory view API) instead.
    "num_framestacks": "auto",
    # Final resized frame dimension
    "dim": 84,
    # (deprecated) Converts ATARI frame to 1 Channel Grayscale image
    "grayscale": False,
    # (deprecated) Changes frame to range from [-1, 1] if true
    "zero_mean": True,

    # === Options for custom models ===
    # Name of a custom model to use
    "custom_model": None,
    # Extra options to pass to the custom classes. These will be available to
    # the Model's constructor in the model_config field. Also, they will be
    # attempted to be passed as **kwargs to ModelV2 models. For an example,
    # see rllib/models/[tf|torch]/attention_net.py.
    "custom_model_config": {},
    # Name of a custom action distribution to use.
    "custom_action_dist": None,
    # Custom preprocessors are deprecated. Please use a wrapper class around
    # your environment instead to preprocess observations.
    "custom_preprocessor": None,

    # Deprecated keys:
    # Use `lstm_use_prev_action` or `lstm_use_prev_reward` instead.
    "lstm_use_prev_action_reward": DEPRECATED_VALUE,
    # Use `num_framestacks` (int) instead.
    "framestack": DEPRECATED_VALUE,
}
# __sphinx_doc_end__
# yapf: enable


@PublicAPI
class ModelCatalog:
    """Registry of models, preprocessors, and action distributions for envs.

    Examples:
        >>> prep = ModelCatalog.get_preprocessor(env)
        >>> observation = prep.transform(raw_observation)

        >>> dist_class, dist_dim = ModelCatalog.get_action_dist(
        ...     env.action_space, {})
        >>> model = ModelCatalog.get_model_v2(
        ...     obs_space, action_space, num_outputs, options)
        >>> dist = dist_class(model.outputs, model)
        >>> action = dist.sample()
    """

    @staticmethod
    @DeveloperAPI
    def get_action_dist(
            action_space: gym.Space,
            config: ModelConfigDict,
            dist_type: Optional[Union[str, Type[ActionDistribution]]] = None,
            framework: str = "tf",
            **kwargs) -> (type, int):
        """Returns a distribution class and size for the given action space.

        Args:
            action_space (Space): Action space of the target gym env.
            config (Optional[dict]): Optional model config.
            dist_type (Optional[Union[str, Type[ActionDistribution]]]):
                Identifier of the action distribution (str) interpreted as a
                hint or the actual ActionDistribution class to use.
            framework (str): One of "tf2", "tf", "tfe", "torch", or "jax".
            kwargs (dict): Optional kwargs to pass on to the Distribution's
                constructor.

        Returns:
            Tuple:
                - dist_class (ActionDistribution): Python class of the
                    distribution.
                - dist_dim (int): The size of the input vector to the
                    distribution.
        """

        dist_cls = None
        config = config or MODEL_DEFAULTS
        # Custom distribution given.
        if config.get("custom_action_dist"):
            action_dist_name = config["custom_action_dist"]
            logger.debug(
                "Using custom action distribution {}".format(action_dist_name))
            dist_cls = _global_registry.get(RLLIB_ACTION_DIST,
                                            action_dist_name)
            dist_cls = ModelCatalog._get_multi_action_distribution(
                dist_cls, action_space, {}, framework)

        # Dist_type is given directly as a class.
        elif type(dist_type) is type and \
                issubclass(dist_type, ActionDistribution) and \
                dist_type not in (
                MultiActionDistribution, TorchMultiActionDistribution):
            dist_cls = dist_type
        # Box space -> DiagGaussian OR Deterministic.
        elif isinstance(action_space, Box):
            if len(action_space.shape) > 1:
                raise UnsupportedSpaceException(
                    "Action space has multiple dimensions "
                    "{}. ".format(action_space.shape) +
                    "Consider reshaping this into a single dimension, "
                    "using a custom action distribution, "
                    "using a Tuple action space, or the multi-agent API.")
            # TODO(sven): Check for bounds and return SquashedNormal, etc..
            if dist_type is None:
                dist_cls = TorchDiagGaussian if framework == "torch" \
                    else DiagGaussian
            elif dist_type == "deterministic":
                dist_cls = TorchDeterministic if framework == "torch" \
                    else Deterministic
        # Discrete Space -> Categorical.
        elif isinstance(action_space, Discrete):
            dist_cls = TorchCategorical if framework == "torch" else \
                JAXCategorical if framework == "jax" else Categorical
        # Tuple/Dict Spaces -> MultiAction.
        elif dist_type in (MultiActionDistribution,
                           TorchMultiActionDistribution) or \
                isinstance(action_space, (Tuple, Dict)):
            return ModelCatalog._get_multi_action_distribution(
                (MultiActionDistribution
                 if framework == "tf" else TorchMultiActionDistribution),
                action_space, config, framework)
        # Simplex -> Dirichlet.
        elif isinstance(action_space, Simplex):
            if framework == "torch":
                # TODO(sven): implement
                raise NotImplementedError(
                    "Simplex action spaces not supported for torch.")
            dist_cls = Dirichlet
        # MultiDiscrete -> MultiCategorical.
        elif isinstance(action_space, MultiDiscrete):
            dist_cls = TorchMultiCategorical if framework == "torch" else \
                MultiCategorical
            return partial(dist_cls, input_lens=action_space.nvec), \
                int(sum(action_space.nvec))
        # Unknown type -> Error.
        else:
            raise NotImplementedError("Unsupported args: {} {}".format(
                action_space, dist_type))

        return dist_cls, dist_cls.required_model_output_shape(
            action_space, config)

    @staticmethod
    @DeveloperAPI
    def get_action_shape(action_space: gym.Space,
                         framework: str = "tf") -> (np.dtype, List[int]):
        """Returns action tensor dtype and shape for the action space.

        Args:
            action_space (Space): Action space of the target gym env.
            framework (str): The framework identifier. One of "tf" or "torch".

        Returns:
            (dtype, shape): Dtype and shape of the actions tensor.
        """
        dl_lib = torch if framework == "torch" else tf

<<<<<<< HEAD
        if isinstance(action_space, Discrete):
            return (action_space.dtype, (None, ))
        elif isinstance(action_space, (Box, Simplex)):
            return (tf.float32, (None, ) + action_space.shape)
        elif isinstance(action_space, MultiDiscrete):
            return (tf.as_dtype(action_space.dtype),
                    (None, ) + action_space.shape)
        elif isinstance(action_space, (Tuple, Dict)):
=======
        if isinstance(action_space, gym.spaces.Discrete):
            return action_space.dtype, (None, )
        elif isinstance(action_space, (gym.spaces.Box, Simplex)):
            return dl_lib.float32, (None, ) + action_space.shape
        elif isinstance(action_space, gym.spaces.MultiDiscrete):
            return action_space.dtype, (None, ) + action_space.shape
        elif isinstance(action_space, (gym.spaces.Tuple, gym.spaces.Dict)):
>>>>>>> 5d50d37f
            flat_action_space = flatten_space(action_space)
            size = 0
            all_discrete = True
            for i in range(len(flat_action_space)):
                if isinstance(flat_action_space[i], Discrete):
                    size += 1
                else:
                    all_discrete = False
                    size += np.product(flat_action_space[i].shape)
            size = int(size)
            return dl_lib.int64 if all_discrete else dl_lib.float32, \
                (None, size)
        else:
            raise NotImplementedError(
                "Action space {} not supported".format(action_space))

    @staticmethod
    @DeveloperAPI
    def get_action_placeholder(action_space: gym.Space,
                               name: str = "action") -> TensorType:
        """Returns an action placeholder consistent with the action space

        Args:
            action_space (Space): Action space of the target gym env.
            name (str): An optional string to name the placeholder by.
                Default: "action".

        Returns:
            action_placeholder (Tensor): A placeholder for the actions
        """

        dtype, shape = ModelCatalog.get_action_shape(action_space)

        return tf1.placeholder(dtype, shape=shape, name=name)

    @staticmethod
    @DeveloperAPI
    def get_model_v2(obs_space: gym.Space,
                     action_space: gym.Space,
                     num_outputs: int,
                     model_config: ModelConfigDict,
                     framework: str = "tf",
                     name: str = "default_model",
                     model_interface: type = None,
                     default_model: type = None,
                     **model_kwargs) -> ModelV2:
        """Returns a suitable model compatible with given spaces and output.

        Args:
            obs_space (Space): Observation space of the target gym env. This
                may have an `original_space` attribute that specifies how to
                unflatten the tensor into a ragged tensor.
            action_space (Space): Action space of the target gym env.
            num_outputs (int): The size of the output vector of the model.
            model_config (ModelConfigDict): The "model" sub-config dict
                within the Trainer's config dict.
            framework (str): One of "tf2", "tf", "tfe", "torch", or "jax".
            name (str): Name (scope) for the model.
            model_interface (cls): Interface required for the model
            default_model (cls): Override the default class for the model. This
                only has an effect when not using a custom model
            model_kwargs (dict): args to pass to the ModelV2 constructor

        Returns:
            model (ModelV2): Model to use for the policy.
        """

        # Validate the given config dict.
        ModelCatalog._validate_config(config=model_config, framework=framework)

        if model_config.get("custom_model"):
            # Allow model kwargs to be overridden / augmented by
            # custom_model_config.
            customized_model_kwargs = dict(
                model_kwargs, **model_config.get("custom_model_config", {}))

            if isinstance(model_config["custom_model"], type):
                model_cls = model_config["custom_model"]
            else:
                model_cls = _global_registry.get(RLLIB_MODEL,
                                                 model_config["custom_model"])

            if not issubclass(model_cls, ModelV2):
                raise ValueError(
                    "`model_cls` must be a ModelV2 sub-class, but is"
                    " {}!".format(model_cls))

            logger.info("Wrapping {} as {}".format(model_cls, model_interface))
            model_cls = ModelCatalog._wrap_if_needed(model_cls,
                                                     model_interface)

            if framework in ["tf2", "tf", "tfe"]:
                # Try wrapping custom model with LSTM/attention, if required.
                if model_config.get("use_lstm") or \
                        model_config.get("use_attention"):
                    from ray.rllib.models.tf.attention_net import \
                        AttentionWrapper
                    from ray.rllib.models.tf.recurrent_net import LSTMWrapper

                    wrapped_cls = model_cls
                    forward = wrapped_cls.forward
                    model_cls = ModelCatalog._wrap_if_needed(
                        wrapped_cls, LSTMWrapper
                        if model_config.get("use_lstm") else AttentionWrapper)
                    model_cls._wrapped_forward = forward

                # Track and warn if vars were created but not registered.
                created = set()

                def track_var_creation(next_creator, **kw):
                    v = next_creator(**kw)
                    created.add(v)
                    return v

                with tf.variable_creator_scope(track_var_creation):
                    # Try calling with kwargs first (custom ModelV2 should
                    # accept these as kwargs, not get them from
                    # config["custom_model_config"] anymore).
                    try:
                        instance = model_cls(obs_space, action_space,
                                             num_outputs, model_config, name,
                                             **customized_model_kwargs)
                    except TypeError as e:
                        # Keyword error: Try old way w/o kwargs.
                        if "__init__() got an unexpected " in e.args[0]:
                            instance = model_cls(obs_space, action_space,
                                                 num_outputs, model_config,
                                                 name, **model_kwargs)
                            logger.warning(
                                "Custom ModelV2 should accept all custom "
                                "options as **kwargs, instead of expecting"
                                " them in config['custom_model_config']!")
                        # Other error -> re-raise.
                        else:
                            raise e
                registered = set(instance.variables())
                not_registered = set()
                for var in created:
                    if var not in registered:
                        not_registered.add(var)
                if not_registered:
                    raise ValueError(
                        "It looks like variables {} were created as part "
                        "of {} but does not appear in model.variables() "
                        "({}). Did you forget to call "
                        "model.register_variables() on the variables in "
                        "question?".format(not_registered, instance,
                                           registered))
            elif framework == "torch":
                # Try wrapping custom model with LSTM/attention, if required.
                if model_config.get("use_lstm") or \
                        model_config.get("use_attention"):
                    from ray.rllib.models.torch.attention_net import \
                        AttentionWrapper
                    from ray.rllib.models.torch.recurrent_net import \
                        LSTMWrapper

                    wrapped_cls = model_cls
                    forward = wrapped_cls.forward
                    model_cls = ModelCatalog._wrap_if_needed(
                        wrapped_cls, LSTMWrapper
                        if model_config.get("use_lstm") else AttentionWrapper)
                    model_cls._wrapped_forward = forward

                # PyTorch automatically tracks nn.Modules inside the parent
                # nn.Module's constructor.
                # Try calling with kwargs first (custom ModelV2 should
                # accept these as kwargs, not get them from
                # config["custom_model_config"] anymore).
                try:
                    instance = model_cls(obs_space, action_space, num_outputs,
                                         model_config, name,
                                         **customized_model_kwargs)
                except TypeError as e:
                    # Keyword error: Try old way w/o kwargs.
                    if "__init__() got an unexpected " in e.args[0]:
                        instance = model_cls(obs_space, action_space,
                                             num_outputs, model_config, name,
                                             **model_kwargs)
                        logger.warning(
                            "Custom ModelV2 should accept all custom "
                            "options as **kwargs, instead of expecting"
                            " them in config['custom_model_config']!")
                    # Other error -> re-raise.
                    else:
                        raise e
            else:
                raise NotImplementedError(
                    "`framework` must be 'tf2|tf|tfe|torch', but is "
                    "{}!".format(framework))

            return instance

        # Find a default TFModelV2 and wrap with model_interface.
        if framework in ["tf", "tfe", "tf2"]:
            v2_class = None
            # Try to get a default v2 model.
            if not model_config.get("custom_model"):
                v2_class = default_model or ModelCatalog._get_v2_model_class(
                    obs_space, model_config, framework=framework)

            if not v2_class:
                raise ValueError("ModelV2 class could not be determined!")

            if model_config.get("use_lstm") or \
                    model_config.get("use_attention"):

                from ray.rllib.models.tf.attention_net import \
                    AttentionWrapper
                from ray.rllib.models.tf.recurrent_net import LSTMWrapper

                wrapped_cls = v2_class
                forward = wrapped_cls.forward
                if model_config.get("use_lstm"):
                    v2_class = ModelCatalog._wrap_if_needed(
                        wrapped_cls, LSTMWrapper)
                else:
                    v2_class = ModelCatalog._wrap_if_needed(
                        wrapped_cls, AttentionWrapper)

                v2_class._wrapped_forward = forward

            # Wrap in the requested interface.
            wrapper = ModelCatalog._wrap_if_needed(v2_class, model_interface)
            return wrapper(obs_space, action_space, num_outputs, model_config,
                           name, **model_kwargs)

        # Find a default TorchModelV2 and wrap with model_interface.
        elif framework == "torch":
            # Try to get a default v2 model.
            if not model_config.get("custom_model"):
                v2_class = default_model or ModelCatalog._get_v2_model_class(
                    obs_space, model_config, framework=framework)

            if not v2_class:
                raise ValueError("ModelV2 class could not be determined!")

            if model_config.get("use_lstm") or \
                    model_config.get("use_attention"):

                from ray.rllib.models.torch.attention_net import \
                    AttentionWrapper
                from ray.rllib.models.torch.recurrent_net import LSTMWrapper

                wrapped_cls = v2_class
                forward = wrapped_cls.forward
                if model_config.get("use_lstm"):
                    v2_class = ModelCatalog._wrap_if_needed(
                        wrapped_cls, LSTMWrapper)
                else:
                    v2_class = ModelCatalog._wrap_if_needed(
                        wrapped_cls, AttentionWrapper)

                v2_class._wrapped_forward = forward

            # Wrap in the requested interface.
            wrapper = ModelCatalog._wrap_if_needed(v2_class, model_interface)
            return wrapper(obs_space, action_space, num_outputs, model_config,
                           name, **model_kwargs)

        # Find a default JAXModelV2 and wrap with model_interface.
        elif framework == "jax":
            v2_class = \
                default_model or ModelCatalog._get_v2_model_class(
                    obs_space, model_config, framework=framework)
            # Wrap in the requested interface.
            wrapper = ModelCatalog._wrap_if_needed(v2_class, model_interface)
            return wrapper(obs_space, action_space, num_outputs, model_config,
                           name, **model_kwargs)
        else:
            raise NotImplementedError(
                "`framework` must be 'tf2|tf|tfe|torch', but is "
                "{}!".format(framework))

    @staticmethod
    @DeveloperAPI
    def get_preprocessor(env: gym.Env,
                         options: Optional[dict] = None) -> Preprocessor:
        """Returns a suitable preprocessor for the given env.

        This is a wrapper for get_preprocessor_for_space().
        """

        return ModelCatalog.get_preprocessor_for_space(env.observation_space,
                                                       options)

    @staticmethod
    @DeveloperAPI
    def get_preprocessor_for_space(observation_space: gym.Space,
                                   options: dict = None) -> Preprocessor:
        """Returns a suitable preprocessor for the given observation space.

        Args:
            observation_space (Space): The input observation space.
            options (dict): Options to pass to the preprocessor.

        Returns:
            preprocessor (Preprocessor): Preprocessor for the observations.
        """

        options = options or MODEL_DEFAULTS
        for k in options.keys():
            if k not in MODEL_DEFAULTS:
                raise Exception("Unknown config key `{}`, all keys: {}".format(
                    k, list(MODEL_DEFAULTS)))

        if options.get("custom_preprocessor"):
            preprocessor = options["custom_preprocessor"]
            logger.info("Using custom preprocessor {}".format(preprocessor))
            logger.warning(
                "DeprecationWarning: Custom preprocessors are deprecated, "
                "since they sometimes conflict with the built-in "
                "preprocessors for handling complex observation spaces. "
                "Please use wrapper classes around your environment "
                "instead of preprocessors.")
            prep = _global_registry.get(RLLIB_PREPROCESSOR, preprocessor)(
                observation_space, options)
        else:
            cls = get_preprocessor(observation_space)
            prep = cls(observation_space, options)

        logger.debug("Created preprocessor {}: {} -> {}".format(
            prep, observation_space, prep.shape))
        return prep

    @staticmethod
    @PublicAPI
    def register_custom_preprocessor(preprocessor_name: str,
                                     preprocessor_class: type) -> None:
        """Register a custom preprocessor class by name.

        The preprocessor can be later used by specifying
        {"custom_preprocessor": preprocesor_name} in the model config.

        Args:
            preprocessor_name (str): Name to register the preprocessor under.
            preprocessor_class (type): Python class of the preprocessor.
        """
        _global_registry.register(RLLIB_PREPROCESSOR, preprocessor_name,
                                  preprocessor_class)

    @staticmethod
    @PublicAPI
    def register_custom_model(model_name: str, model_class: type) -> None:
        """Register a custom model class by name.

        The model can be later used by specifying {"custom_model": model_name}
        in the model config.

        Args:
            model_name (str): Name to register the model under.
            model_class (type): Python class of the model.
        """
        _global_registry.register(RLLIB_MODEL, model_name, model_class)

    @staticmethod
    @PublicAPI
    def register_custom_action_dist(action_dist_name: str,
                                    action_dist_class: type) -> None:
        """Register a custom action distribution class by name.

        The model can be later used by specifying
        {"custom_action_dist": action_dist_name} in the model config.

        Args:
            model_name (str): Name to register the action distribution under.
            model_class (type): Python class of the action distribution.
        """
        _global_registry.register(RLLIB_ACTION_DIST, action_dist_name,
                                  action_dist_class)

    @staticmethod
    def _wrap_if_needed(model_cls: type, model_interface: type) -> type:
        assert issubclass(model_cls, ModelV2), model_cls

        if not model_interface or issubclass(model_cls, model_interface):
            return model_cls

        class wrapper(model_interface, model_cls):
            pass

        name = "{}_as_{}".format(model_cls.__name__, model_interface.__name__)
        wrapper.__name__ = name
        wrapper.__qualname__ = name

        return wrapper

    @staticmethod
    def _get_v2_model_class(input_space: gym.Space,
                            model_config: ModelConfigDict,
                            framework: str = "tf") -> Type[ModelV2]:

        VisionNet = None

        if framework in ["tf2", "tf", "tfe"]:
            from ray.rllib.models.tf.fcnet import \
                FullyConnectedNetwork as FCNet
            from ray.rllib.models.tf.visionnet import \
                VisionNetwork as VisionNet
        elif framework == "torch":
            from ray.rllib.models.torch.fcnet import (FullyConnectedNetwork as
                                                      FCNet)
            from ray.rllib.models.torch.visionnet import (VisionNetwork as
                                                          VisionNet)
        elif framework == "jax":
            from ray.rllib.models.jax.fcnet import (FullyConnectedNetwork as
                                                    FCNet)
        else:
            raise ValueError(
                "framework={} not supported in `ModelCatalog._get_v2_model_"
                "class`!".format(framework))

        # Discrete/1D obs-spaces or 2D obs space but traj. view framestacking
        # disabled.
        num_framestacks = model_config.get("num_framestacks", "auto")
        if isinstance(input_space, (Discrete, MultiDiscrete)) or \
                len(input_space.shape) == 1 or (
                len(input_space.shape) == 2 and (
                num_framestacks == "auto" or num_framestacks <= 1)):
            return FCNet
        # Default Conv2D net.
        else:
            if framework == "jax":
                raise NotImplementedError("No Conv2D default net for JAX yet!")
            return VisionNet

    @staticmethod
    def _get_multi_action_distribution(dist_class, action_space, config,
                                       framework):
        # In case the custom distribution is a child of MultiActionDistr.
        # If users want to completely ignore the suggested child
        # distributions, they should simply do so in their custom class'
        # constructor.
        if issubclass(dist_class,
                      (MultiActionDistribution, TorchMultiActionDistribution)):
            flat_action_space = flatten_space(action_space)
            child_dists_and_in_lens = tree.map_structure(
                lambda s: ModelCatalog.get_action_dist(
                    s, config, framework=framework), flat_action_space)
            child_dists = [e[0] for e in child_dists_and_in_lens]
            input_lens = [int(e[1]) for e in child_dists_and_in_lens]
            return partial(
                dist_class,
                action_space=action_space,
                child_distributions=child_dists,
                input_lens=input_lens), int(sum(input_lens))
        return dist_class

    @staticmethod
    def _validate_config(config: ModelConfigDict, framework: str) -> None:
        """Validates a given model config dict.

        Args:
            config (ModelConfigDict): The "model" sub-config dict
                within the Trainer's config dict.
            framework (str): One of "jax", "tf2", "tf", "tfe", or "torch".

        Raises:
            ValueError: If something is wrong with the given config.
        """
        if config.get("use_attention") and config.get("use_lstm"):
            raise ValueError("Only one of `use_lstm` or `use_attention` may "
                             "be set to True!")
        if framework == "jax":
            if config.get("use_attention"):
                raise ValueError("`use_attention` not available for "
                                 "framework=jax so far!")
            elif config.get("use_lstm"):
                raise ValueError("`use_lstm` not available for "
                                 "framework=jax so far!")

        if config.get("framestack") != DEPRECATED_VALUE:
            deprecation_warning(
                old="framestack", new="num_framestacks (int)", error=False)
            # If old behavior is desired, disable traj. view-style
            # framestacking.
            config["num_framestacks"] = 0<|MERGE_RESOLUTION|>--- conflicted
+++ resolved
@@ -277,24 +277,13 @@
         """
         dl_lib = torch if framework == "torch" else tf
 
-<<<<<<< HEAD
         if isinstance(action_space, Discrete):
-            return (action_space.dtype, (None, ))
+            return action_space.dtype, (None, )
         elif isinstance(action_space, (Box, Simplex)):
-            return (tf.float32, (None, ) + action_space.shape)
+            return dl_lib.float32, (None, ) + action_space.shape
         elif isinstance(action_space, MultiDiscrete):
-            return (tf.as_dtype(action_space.dtype),
-                    (None, ) + action_space.shape)
+            return action_space.dtype, (None, ) + action_space.shape
         elif isinstance(action_space, (Tuple, Dict)):
-=======
-        if isinstance(action_space, gym.spaces.Discrete):
-            return action_space.dtype, (None, )
-        elif isinstance(action_space, (gym.spaces.Box, Simplex)):
-            return dl_lib.float32, (None, ) + action_space.shape
-        elif isinstance(action_space, gym.spaces.MultiDiscrete):
-            return action_space.dtype, (None, ) + action_space.shape
-        elif isinstance(action_space, (gym.spaces.Tuple, gym.spaces.Dict)):
->>>>>>> 5d50d37f
             flat_action_space = flatten_space(action_space)
             size = 0
             all_discrete = True
