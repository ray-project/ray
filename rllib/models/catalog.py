--- conflicted
+++ resolved
@@ -347,20 +347,11 @@
             return wrapper(obs_space, action_space, num_outputs, model_config,
                            name, **model_kwargs)
         elif framework == "torch":
-<<<<<<< HEAD
             v2_class = default_model or \
                        ModelCatalog._get_default_torch_model_class_v2(
                            obs_space, action_space, num_outputs,
                            model_config, name)
             # Wrap in the requested interface.
-=======
-            if default_model:
-                return default_model(obs_space, action_space, num_outputs,
-                                     model_config, name)
-            v2_class = ModelCatalog._get_default_torch_model_class_v2(
-                obs_space, action_space, num_outputs, model_config, name)
-            # wrap in the requested interface
->>>>>>> e37b4c21
             wrapper = ModelCatalog._wrap_if_needed(v2_class, model_interface)
             return wrapper(obs_space, action_space, num_outputs, model_config,
                            name, **model_kwargs)
