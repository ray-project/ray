from functools import partial
import gym
import logging
import numpy as np

from ray.tune.registry import RLLIB_MODEL, RLLIB_PREPROCESSOR, \
    RLLIB_ACTION_DIST, _global_registry
from ray.rllib.models.action_dist import ActionDistribution
from ray.rllib.models.modelv2 import ModelV2
from ray.rllib.models.preprocessors import get_preprocessor
from ray.rllib.models.tf.fcnet_v1 import FullyConnectedNetwork
from ray.rllib.models.tf.lstm_v1 import LSTM
from ray.rllib.models.tf.modelv1_compat import make_v1_wrapper
from ray.rllib.models.tf.recurrent_net import LSTMWrapper
from ray.rllib.models.tf.tf_action_dist import Categorical, \
    Deterministic, DiagGaussian, Dirichlet, \
    MultiActionDistribution, MultiCategorical
from ray.rllib.models.tf.visionnet_v1 import VisionNetwork
<<<<<<< HEAD
from ray.rllib.models.torch.recurrent_net import LSTMWrapper as \
    TorchLSTMWrapper
=======
>>>>>>> 19cc1ae7
from ray.rllib.models.torch.torch_action_dist import TorchCategorical, \
    TorchDeterministic, TorchDiagGaussian, \
    TorchMultiActionDistribution, TorchMultiCategorical
from ray.rllib.models.torch.torch_modelv2 import TorchModelV2
from ray.rllib.utils import try_import_tree
from ray.rllib.utils.annotations import DeveloperAPI, PublicAPI
from ray.rllib.utils.deprecation import deprecation_warning, DEPRECATED_VALUE
from ray.rllib.utils.error import UnsupportedSpaceException
from ray.rllib.utils.framework import try_import_tf
from ray.rllib.utils.spaces.simplex import Simplex
from ray.rllib.utils.spaces.space_utils import flatten_space

tf = try_import_tf()
tree = try_import_tree()

logger = logging.getLogger(__name__)

# yapf: disable
# __sphinx_doc_begin__
MODEL_DEFAULTS = {
    # === Built-in options ===
    # Filter config. List of [out_channels, kernel, stride] for each filter
    "conv_filters": None,
    # Nonlinearity for built-in convnet
    "conv_activation": "relu",
    # Nonlinearity for fully connected net (tanh, relu)
    "fcnet_activation": "tanh",
    # Number of hidden layers for fully connected net
    "fcnet_hiddens": [256, 256],
    # For DiagGaussian action distributions, make the second half of the model
    # outputs floating bias variables instead of state-dependent. This only
    # has an effect is using the default fully connected net.
    "free_log_std": False,
    # Whether to skip the final linear layer used to resize the hidden layer
    # outputs to size `num_outputs`. If True, then the last hidden layer
    # should already match num_outputs.
    "no_final_linear": False,
    # Whether layers should be shared for the value function.
    "vf_share_layers": True,

    # == LSTM ==
    # Whether to wrap the model with an LSTM.
    "use_lstm": False,
    # Max seq len for training the LSTM, defaults to 20.
    "max_seq_len": 20,
    # Size of the LSTM cell.
    "lstm_cell_size": 256,
    # Whether to feed a_{t-1}, r_{t-1} to LSTM.
    "lstm_use_prev_action_reward": False,
    # When using modelv1 models with a modelv2 algorithm, you may have to
    # define the state shape here (e.g., [256, 256]).
    "state_shape": None,

    # == Atari ==
    # Whether to enable framestack for Atari envs
    "framestack": True,
    # Final resized frame dimension
    "dim": 84,
    # (deprecated) Converts ATARI frame to 1 Channel Grayscale image
    "grayscale": False,
    # (deprecated) Changes frame to range from [-1, 1] if true
    "zero_mean": True,

    # === Options for custom models ===
    # Name of a custom model to use
    "custom_model": None,
    # Extra options to pass to the custom classes.
    # These will be available in the Model's
    "custom_model_config": {},
    # Name of a custom action distribution to use.
    "custom_action_dist": None,
    # Custom preprocessors are deprecated. Please use a wrapper class around
    # your environment instead to preprocess observations.
    "custom_preprocessor": None,

    # Deprecated config keys.
    "custom_options": DEPRECATED_VALUE,
}
# __sphinx_doc_end__
# yapf: enable


@PublicAPI
class ModelCatalog:
    """Registry of models, preprocessors, and action distributions for envs.

    Examples:
        >>> prep = ModelCatalog.get_preprocessor(env)
        >>> observation = prep.transform(raw_observation)

        >>> dist_class, dist_dim = ModelCatalog.get_action_dist(
        ...     env.action_space, {})
        >>> model = ModelCatalog.get_model_v2(
        ...     obs_space, action_space, num_outputs, options)
        >>> dist = dist_class(model.outputs, model)
        >>> action = dist.sample()
    """

    @staticmethod
    @DeveloperAPI
    def get_action_dist(action_space,
                        config,
                        dist_type=None,
                        framework="tf",
                        **kwargs):
        """Returns a distribution class and size for the given action space.

        Args:
            action_space (Space): Action space of the target gym env.
            config (Optional[dict]): Optional model config.
            dist_type (Optional[str]): Identifier of the action distribution.
            framework (str): One of "tf", "tfe", or "torch".
            kwargs (dict): Optional kwargs to pass on to the Distribution's
                constructor.

        Returns:
            dist_class (ActionDistribution): Python class of the distribution.
            dist_dim (int): The size of the input vector to the distribution.
        """

        dist = None
        config = config or MODEL_DEFAULTS
        # Custom distribution given.
        if config.get("custom_action_dist"):
            action_dist_name = config["custom_action_dist"]
            logger.debug(
                "Using custom action distribution {}".format(action_dist_name))
            dist = _global_registry.get(RLLIB_ACTION_DIST, action_dist_name)
        # Dist_type is given directly as a class.
        elif type(dist_type) is type and \
                issubclass(dist_type, ActionDistribution) and \
                dist_type not in (
                MultiActionDistribution, TorchMultiActionDistribution):
            dist = dist_type
        # Box space -> DiagGaussian OR Deterministic.
        elif isinstance(action_space, gym.spaces.Box):
            if len(action_space.shape) > 1:
                raise UnsupportedSpaceException(
                    "Action space has multiple dimensions "
                    "{}. ".format(action_space.shape) +
                    "Consider reshaping this into a single dimension, "
                    "using a custom action distribution, "
                    "using a Tuple action space, or the multi-agent API.")
            # TODO(sven): Check for bounds and return SquashedNormal, etc..
            if dist_type is None:
                dist = TorchDiagGaussian if framework == "torch" \
                    else DiagGaussian
            elif dist_type == "deterministic":
                dist = TorchDeterministic if framework == "torch" \
                    else Deterministic
        # Discrete Space -> Categorical.
        elif isinstance(action_space, gym.spaces.Discrete):
            dist = TorchCategorical if framework == "torch" else Categorical
        # Tuple/Dict Spaces -> MultiAction.
        elif dist_type in (MultiActionDistribution,
                           TorchMultiActionDistribution) or \
                isinstance(action_space, (gym.spaces.Tuple, gym.spaces.Dict)):
            flat_action_space = flatten_space(action_space)
            child_dists_and_in_lens = tree.map_structure(
                lambda s: ModelCatalog.get_action_dist(
                    s, config, framework=framework), flat_action_space)
            child_dists = [e[0] for e in child_dists_and_in_lens]
            input_lens = [int(e[1]) for e in child_dists_and_in_lens]
            return partial(
                (TorchMultiActionDistribution
                 if framework == "torch" else MultiActionDistribution),
                action_space=action_space,
                child_distributions=child_dists,
                input_lens=input_lens), int(sum(input_lens))
        # Simplex -> Dirichlet.
        elif isinstance(action_space, Simplex):
            if framework == "torch":
                # TODO(sven): implement
                raise NotImplementedError(
                    "Simplex action spaces not supported for torch.")
            dist = Dirichlet
        # MultiDiscrete -> MultiCategorical.
        elif isinstance(action_space, gym.spaces.MultiDiscrete):
            dist = TorchMultiCategorical if framework == "torch" else \
                MultiCategorical
            return partial(dist, input_lens=action_space.nvec), \
                int(sum(action_space.nvec))
        # Unknown type -> Error.
        else:
            raise NotImplementedError("Unsupported args: {} {}".format(
                action_space, dist_type))

        return dist, dist.required_model_output_shape(action_space, config)

    @staticmethod
    @DeveloperAPI
    def get_action_shape(action_space):
        """Returns action tensor dtype and shape for the action space.

        Args:
            action_space (Space): Action space of the target gym env.
        Returns:
            (dtype, shape): Dtype and shape of the actions tensor.
        """

        if isinstance(action_space, gym.spaces.Discrete):
            return (tf.int64, (None, ))
        elif isinstance(action_space, (gym.spaces.Box, Simplex)):
            return (tf.float32, (None, ) + action_space.shape)
        elif isinstance(action_space, gym.spaces.MultiDiscrete):
            return (tf.as_dtype(action_space.dtype),
                    (None, ) + action_space.shape)
        elif isinstance(action_space, (gym.spaces.Tuple, gym.spaces.Dict)):
            flat_action_space = flatten_space(action_space)
            size = 0
            all_discrete = True
            for i in range(len(flat_action_space)):
                if isinstance(flat_action_space[i], gym.spaces.Discrete):
                    size += 1
                else:
                    all_discrete = False
                    size += np.product(flat_action_space[i].shape)
            size = int(size)
            return (tf.int64 if all_discrete else tf.float32, (None, size))
        else:
            raise NotImplementedError(
                "Action space {} not supported".format(action_space))

    @staticmethod
    @DeveloperAPI
    def get_action_placeholder(action_space, name="action"):
        """Returns an action placeholder consistent with the action space

        Args:
            action_space (Space): Action space of the target gym env.
            name (str): An optional string to name the placeholder by.
                Default: "action".
        Returns:
            action_placeholder (Tensor): A placeholder for the actions
        """

        dtype, shape = ModelCatalog.get_action_shape(action_space)

        return tf.placeholder(dtype, shape=shape, name=name)

    @staticmethod
    @DeveloperAPI
    def get_model_v2(obs_space,
                     action_space,
                     num_outputs,
                     model_config,
                     framework="tf",
                     name="default_model",
                     model_interface=None,
                     default_model=None,
                     **model_kwargs):
        """Returns a suitable model compatible with given spaces and output.

        Args:
            obs_space (Space): Observation space of the target gym env. This
                may have an `original_space` attribute that specifies how to
                unflatten the tensor into a ragged tensor.
            action_space (Space): Action space of the target gym env.
            num_outputs (int): The size of the output vector of the model.
            framework (str): One of "tf", "tfe", or "torch".
            name (str): Name (scope) for the model.
            model_interface (cls): Interface required for the model
            default_model (cls): Override the default class for the model. This
                only has an effect when not using a custom model
            model_kwargs (dict): args to pass to the ModelV2 constructor

        Returns:
            model (ModelV2): Model to use for the policy.
        """

        if model_config.get("custom_model"):

            if "custom_options" in model_config and \
                    model_config["custom_options"] != DEPRECATED_VALUE:
                deprecation_warning(
                    "model.custom_options",
                    "model.custom_model_config",
                    error=False)
                model_config["custom_model_config"] = \
                    model_config.pop("custom_options")

            if isinstance(model_config["custom_model"], type):
                model_cls = model_config["custom_model"]
            else:
                model_cls = _global_registry.get(RLLIB_MODEL,
                                                 model_config["custom_model"])

            # TODO(sven): Hard-deprecate Model(V1).
            if issubclass(model_cls, ModelV2):
                logger.info("Wrapping {} as {}".format(model_cls,
                                                       model_interface))
                model_cls = ModelCatalog._wrap_if_needed(
                    model_cls, model_interface)

                if framework in ["tf", "tfe"]:
                    # Track and warn if vars were created but not registered.
                    created = set()

                    def track_var_creation(next_creator, **kw):
                        v = next_creator(**kw)
                        created.add(v)
                        return v

                    with tf.variable_creator_scope(track_var_creation):
                        # Try calling with kwargs first (custom ModelV2 should
                        # accept these as kwargs, not get them from
                        # config["custom_model_config"] anymore).
                        try:
                            instance = model_cls(obs_space, action_space,
                                                 num_outputs, model_config,
                                                 name, **model_kwargs)
                        except TypeError as e:
                            # Keyword error: Try old way w/o kwargs.
                            if "__init__() got an unexpected " in e.args[0]:
                                logger.warning(
                                    "Custom ModelV2 should accept all custom "
                                    "options as **kwargs, instead of expecting"
                                    " them in config['custom_model_config']!")
                                instance = model_cls(obs_space, action_space,
                                                     num_outputs, model_config,
                                                     name)
                            # Other error -> re-raise.
                            else:
                                raise e
                    registered = set(instance.variables())
                    not_registered = set()
                    for var in created:
                        if var not in registered:
                            not_registered.add(var)
                    if not_registered:
                        raise ValueError(
                            "It looks like variables {} were created as part "
                            "of {} but does not appear in model.variables() "
                            "({}). Did you forget to call "
                            "model.register_variables() on the variables in "
                            "question?".format(not_registered, instance,
                                               registered))
                else:
                    # PyTorch automatically tracks nn.Modules inside the parent
                    # nn.Module's constructor.
                    # TODO(sven): Do this for TF as well.
                    instance = model_cls(obs_space, action_space, num_outputs,
                                         model_config, name, **model_kwargs)
                return instance
            # TODO(sven): Hard-deprecate Model(V1). This check will be
            #   superflous then.
            elif tf.executing_eagerly():
                raise ValueError(
                    "Eager execution requires a TFModelV2 model to be "
                    "used, however you specified a custom model {}".format(
                        model_cls))

        if framework in ["tf", "tfe"]:
            v2_class = None
            # Try to get a default v2 model.
            if not model_config.get("custom_model"):
                v2_class = default_model or ModelCatalog._get_v2_model_class(
                    obs_space, model_config, framework=framework)

            if model_config.get("use_lstm"):
                wrapped_cls = v2_class
                forward = wrapped_cls.forward
                v2_class = ModelCatalog._wrap_if_needed(
                    wrapped_cls, LSTMWrapper)
                v2_class._wrapped_forward = forward

            # fallback to a default v1 model
            if v2_class is None:
                if tf.executing_eagerly():
                    raise ValueError(
                        "Eager execution requires a TFModelV2 model to be "
                        "used, however there is no default V2 model for this "
                        "observation space: {}, use_lstm={}".format(
                            obs_space, model_config.get("use_lstm")))
                v2_class = make_v1_wrapper(ModelCatalog.get_model)
            # Wrap in the requested interface.
            wrapper = ModelCatalog._wrap_if_needed(v2_class, model_interface)
            return wrapper(obs_space, action_space, num_outputs, model_config,
                           name, **model_kwargs)
        elif framework == "torch":
            v2_class = \
                default_model or ModelCatalog._get_v2_model_class(
                    obs_space, model_config, framework=framework)
            if model_config.get("use_lstm"):
<<<<<<< HEAD
=======
                from ray.rllib.models.torch.recurrent_net import LSTMWrapper \
                    as TorchLSTMWrapper
>>>>>>> 19cc1ae7
                wrapped_cls = v2_class
                forward = wrapped_cls.forward
                v2_class = ModelCatalog._wrap_if_needed(
                    wrapped_cls, TorchLSTMWrapper)
                v2_class._wrapped_forward = forward
            # Wrap in the requested interface.
            wrapper = ModelCatalog._wrap_if_needed(v2_class, model_interface)
            return wrapper(obs_space, action_space, num_outputs, model_config,
                           name, **model_kwargs)
        else:
            raise NotImplementedError(
                "Framework must be 'tf' or 'torch': {}".format(framework))

    @staticmethod
    @DeveloperAPI
    def get_preprocessor(env, options=None):
        """Returns a suitable preprocessor for the given env.

        This is a wrapper for get_preprocessor_for_space().
        """

        return ModelCatalog.get_preprocessor_for_space(env.observation_space,
                                                       options)

    @staticmethod
    @DeveloperAPI
    def get_preprocessor_for_space(observation_space, options=None):
        """Returns a suitable preprocessor for the given observation space.

        Args:
            observation_space (Space): The input observation space.
            options (dict): Options to pass to the preprocessor.

        Returns:
            preprocessor (Preprocessor): Preprocessor for the observations.
        """

        options = options or MODEL_DEFAULTS
        for k in options.keys():
            if k not in MODEL_DEFAULTS:
                raise Exception("Unknown config key `{}`, all keys: {}".format(
                    k, list(MODEL_DEFAULTS)))

        if options.get("custom_preprocessor"):
            preprocessor = options["custom_preprocessor"]
            logger.info("Using custom preprocessor {}".format(preprocessor))
            logger.warning(
                "DeprecationWarning: Custom preprocessors are deprecated, "
                "since they sometimes conflict with the built-in "
                "preprocessors for handling complex observation spaces. "
                "Please use wrapper classes around your environment "
                "instead of preprocessors.")
            prep = _global_registry.get(RLLIB_PREPROCESSOR, preprocessor)(
                observation_space, options)
        else:
            cls = get_preprocessor(observation_space)
            prep = cls(observation_space, options)

        logger.debug("Created preprocessor {}: {} -> {}".format(
            prep, observation_space, prep.shape))
        return prep

    @staticmethod
    @PublicAPI
    def register_custom_preprocessor(preprocessor_name, preprocessor_class):
        """Register a custom preprocessor class by name.

        The preprocessor can be later used by specifying
        {"custom_preprocessor": preprocesor_name} in the model config.

        Args:
            preprocessor_name (str): Name to register the preprocessor under.
            preprocessor_class (type): Python class of the preprocessor.
        """
        _global_registry.register(RLLIB_PREPROCESSOR, preprocessor_name,
                                  preprocessor_class)

    @staticmethod
    @PublicAPI
    def register_custom_model(model_name, model_class):
        """Register a custom model class by name.

        The model can be later used by specifying {"custom_model": model_name}
        in the model config.

        Args:
            model_name (str): Name to register the model under.
            model_class (type): Python class of the model.
        """
        _global_registry.register(RLLIB_MODEL, model_name, model_class)

    @staticmethod
    @PublicAPI
    def register_custom_action_dist(action_dist_name, action_dist_class):
        """Register a custom action distribution class by name.

        The model can be later used by specifying
        {"custom_action_dist": action_dist_name} in the model config.

        Args:
            model_name (str): Name to register the action distribution under.
            model_class (type): Python class of the action distribution.
        """
        _global_registry.register(RLLIB_ACTION_DIST, action_dist_name,
                                  action_dist_class)

    @staticmethod
    def _wrap_if_needed(model_cls, model_interface):
        assert issubclass(model_cls, ModelV2), model_cls

        if not model_interface or issubclass(model_cls, model_interface):
            return model_cls

        class wrapper(model_interface, model_cls):
            pass

        name = "{}_as_{}".format(model_cls.__name__, model_interface.__name__)
        wrapper.__name__ = name
        wrapper.__qualname__ = name

        return wrapper

    @staticmethod
    def get_model(input_dict,
                  obs_space,
                  action_space,
                  num_outputs,
                  options,
                  state_in=None,
                  seq_lens=None):
        """Deprecated: Use get_model_v2() instead."""

        deprecation_warning("get_model", "get_model_v2", error=False)
        assert isinstance(input_dict, dict)
        options = options or MODEL_DEFAULTS
        model = ModelCatalog._get_model(input_dict, obs_space, action_space,
                                        num_outputs, options, state_in,
                                        seq_lens)

        if options.get("use_lstm"):
            copy = dict(input_dict)
            copy["obs"] = model.last_layer
            feature_space = gym.spaces.Box(
                -1, 1, shape=(model.last_layer.shape[1], ))
            model = LSTM(copy, feature_space, action_space, num_outputs,
                         options, state_in, seq_lens)

        logger.debug(
            "Created model {}: ({} of {}, {}, {}, {}) -> {}, {}".format(
                model, input_dict, obs_space, action_space, state_in, seq_lens,
                model.outputs, model.state_out))

        model._validate_output_shape()
        return model

    @staticmethod
    def _get_model(input_dict, obs_space, action_space, num_outputs, options,
                   state_in, seq_lens):
        deprecation_warning("_get_model", "get_model_v2", error=False)
        if options.get("custom_model"):
            model = options["custom_model"]
            logger.debug("Using custom model {}".format(model))
            return _global_registry.get(RLLIB_MODEL, model)(
                input_dict,
                obs_space,
                action_space,
                num_outputs,
                options,
                state_in=state_in,
                seq_lens=seq_lens)

        obs_rank = len(input_dict["obs"].shape) - 1  # drops batch dim

        if obs_rank > 2:
            return VisionNetwork(input_dict, obs_space, action_space,
                                 num_outputs, options)

        return FullyConnectedNetwork(input_dict, obs_space, action_space,
                                     num_outputs, options)

    @staticmethod
    def _get_v2_model_class(obs_space, model_config, framework="tf"):
        if framework == "torch":
            from ray.rllib.models.torch.fcnet import (FullyConnectedNetwork as
                                                      FCNet)
            from ray.rllib.models.torch.visionnet import (VisionNetwork as
                                                          VisionNet)
        else:
            from ray.rllib.models.tf.fcnet import \
                FullyConnectedNetwork as FCNet
            from ray.rllib.models.tf.visionnet import \
                VisionNetwork as VisionNet

        # Discrete/1D obs-spaces.
        if isinstance(obs_space, gym.spaces.Discrete) or \
                len(obs_space.shape) <= 2:
            return FCNet
        # Default Conv2D net.
        else:
            return VisionNet

    @staticmethod
    def get_torch_model(obs_space,
                        num_outputs,
                        options=None,
                        default_model_cls=None):
        raise DeprecationWarning("Please use get_model_v2() instead.")<|MERGE_RESOLUTION|>--- conflicted
+++ resolved
@@ -16,15 +16,9 @@
     Deterministic, DiagGaussian, Dirichlet, \
     MultiActionDistribution, MultiCategorical
 from ray.rllib.models.tf.visionnet_v1 import VisionNetwork
-<<<<<<< HEAD
-from ray.rllib.models.torch.recurrent_net import LSTMWrapper as \
-    TorchLSTMWrapper
-=======
->>>>>>> 19cc1ae7
 from ray.rllib.models.torch.torch_action_dist import TorchCategorical, \
     TorchDeterministic, TorchDiagGaussian, \
     TorchMultiActionDistribution, TorchMultiCategorical
-from ray.rllib.models.torch.torch_modelv2 import TorchModelV2
 from ray.rllib.utils import try_import_tree
 from ray.rllib.utils.annotations import DeveloperAPI, PublicAPI
 from ray.rllib.utils.deprecation import deprecation_warning, DEPRECATED_VALUE
@@ -405,11 +399,8 @@
                 default_model or ModelCatalog._get_v2_model_class(
                     obs_space, model_config, framework=framework)
             if model_config.get("use_lstm"):
-<<<<<<< HEAD
-=======
                 from ray.rllib.models.torch.recurrent_net import LSTMWrapper \
                     as TorchLSTMWrapper
->>>>>>> 19cc1ae7
                 wrapped_cls = v2_class
                 forward = wrapped_cls.forward
                 v2_class = ModelCatalog._wrap_if_needed(
