--- conflicted
+++ resolved
@@ -228,42 +228,6 @@
             dist_cls = dist_type
         # Box space -> DiagGaussian OR Deterministic.
         elif isinstance(action_space, Box):
-<<<<<<< HEAD
-            if len(action_space.shape) > 1:
-                raise UnsupportedSpaceException(
-                    "Action space has multiple dimensions "
-                    "{}. ".format(action_space.shape) +
-                    "Consider reshaping this into a single dimension, "
-                    "using a custom action distribution, "
-                    "using a Tuple action space, or the multi-agent API.")
-
-            if dist_type is None:
-                cls = TorchGaussianSquashedGaussian if framework == "torch" \
-                    else GaussianSquashedGaussian
-                if np.any(action_space.bounded_below &
-                          action_space.bounded_above):
-                    lo = np.min(action_space.low)
-                    hi = np.max(action_space.high)
-                    if np.any(action_space.low != lo) or \
-                            np.any(action_space.high != hi):
-                        raise UnsupportedSpaceException(
-                            "The Box space has non-matching low/high value(s)."
-                            " Make sure that all low/high values are the same "
-                            "accross the different dimensions of your Box. If "
-                            "the different dimensions must have different "
-                            "low/high values, try splitting up your space into"
-                            " a Tuple or Dict space.")
-                    dist_cls = partial(cls, low=lo, high=hi)
-                    num_inputs = cls.required_model_output_shape(
-                        action_space, config)
-                    return dist_cls, num_inputs
-                else:
-                    dist_cls = TorchDiagGaussian if framework == "torch" else \
-                        DiagGaussian
-            elif dist_type == "deterministic":
-                dist_cls = TorchDeterministic if framework == "torch" \
-                    else Deterministic
-=======
             if action_space.dtype.name.startswith("int"):
                 low_ = np.min(action_space.low)
                 high_ = np.max(action_space.high)
@@ -284,14 +248,34 @@
                         "Consider reshaping this into a single dimension, "
                         "using a custom action distribution, "
                         "using a Tuple action space, or the multi-agent API.")
-                # TODO(sven): Check for bounds and return SquashedNormal, etc..
+
                 if dist_type is None:
-                    dist_cls = TorchDiagGaussian if framework == "torch" \
-                        else DiagGaussian
+                    cls = TorchGaussianSquashedGaussian if framework == "torch" \
+                        else GaussianSquashedGaussian
+                    if np.any(action_space.bounded_below &
+                              action_space.bounded_above):
+                        lo = np.min(action_space.low)
+                        hi = np.max(action_space.high)
+                        if np.any(action_space.low != lo) or \
+                                np.any(action_space.high != hi):
+                            raise UnsupportedSpaceException(
+                                "The Box space has non-matching low/high value(s)."
+                                " Make sure that all low/high values are the same "
+                                "accross the different dimensions of your Box. If "
+                                "the different dimensions must have different "
+                                "low/high values, try splitting up your space into"
+                                " a Tuple or Dict space.")
+                        dist_cls = partial(cls, low=lo, high=hi)
+                        num_inputs = cls.required_model_output_shape(
+                            action_space, config)
+                        return dist_cls, num_inputs
+                    else:
+                        dist_cls = TorchDiagGaussian if framework == "torch" else \
+                            DiagGaussian
                 elif dist_type == "deterministic":
                     dist_cls = TorchDeterministic if framework == "torch" \
                         else Deterministic
->>>>>>> 9c5a0cfd
+
         # Discrete Space -> Categorical.
         elif isinstance(action_space, Discrete):
             dist_cls = TorchCategorical if framework == "torch" else \
