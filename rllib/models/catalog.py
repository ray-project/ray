--- conflicted
+++ resolved
@@ -179,11 +179,7 @@
             if framework == "torch":
                 # TODO(sven): implement
                 raise NotImplementedError(
-<<<<<<< HEAD
-                    "Simplex action spaces not supported for Pytorch.")
-=======
                     "Simplex action spaces not supported for torch.")
->>>>>>> 58c94f63
             dist = Dirichlet
         elif isinstance(action_space, gym.spaces.MultiDiscrete):
             if framework == "torch":
