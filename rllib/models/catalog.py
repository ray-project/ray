--- conflicted
+++ resolved
@@ -345,16 +345,9 @@
             return wrapper(obs_space, action_space, num_outputs, model_config,
                            name, **model_kwargs)
         elif framework == "torch":
-<<<<<<< HEAD
-            v2_class = default_model or \
-                       ModelCatalog._get_default_torch_model_class_v2(
-                           obs_space, action_space, num_outputs,
-                           model_config, name)
-=======
             v2_class = \
                 default_model or ModelCatalog._get_v2_model_class(
                     obs_space, model_config, framework=framework)
->>>>>>> 55ce2bba
             # Wrap in the requested interface.
             wrapper = ModelCatalog._wrap_if_needed(v2_class, model_interface)
             return wrapper(obs_space, action_space, num_outputs, model_config,
