--- conflicted
+++ resolved
@@ -102,15 +102,10 @@
         return list(self.var_list)
 
     @override(ModelV2)
-<<<<<<< HEAD
-    def trainable_variables(self):
-        """Returns the list of trainable variables for this model."""
-=======
     def trainable_variables(self, as_dict=False):
         if as_dict:
             return {
                 k: v
                 for k, v in self.variables(as_dict=True).items() if v.trainable
             }
->>>>>>> a67edc40
         return [v for v in self.variables() if v.trainable]