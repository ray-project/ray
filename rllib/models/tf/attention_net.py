--- conflicted
+++ resolved
@@ -293,13 +293,8 @@
         # __sphinx_doc_begin__
         # Setup trajectory views (`memory-inference` x past memory outs).
         for i in range(self.num_transformer_units):
-<<<<<<< HEAD
             space = Box(-1.0, 1.0, shape=(self.attention_dim, ))
-            self.inference_view_requirements["state_in_{}".format(i)] = \
-=======
-            space = Box(-1.0, 1.0, shape=(self.attn_dim, ))
             self.view_requirements["state_in_{}".format(i)] = \
->>>>>>> 7120f3a6
                 ViewRequirement(
                     "state_out_{}".format(i),
                     shift="-{}:-1".format(self.memory_inference),
