--- conflicted
+++ resolved
@@ -17,11 +17,8 @@
 from ray.rllib.models.tf.layers import GRUGate, RelativeMultiHeadAttention, \
     SkipConnection
 from ray.rllib.models.tf.recurrent_net import RecurrentNetwork
-<<<<<<< HEAD
 from ray.rllib.models.utils import preprocess_train_batch_attention_nets
-=======
 from ray.rllib.policy.rnn_sequencing import chop_into_sequences
->>>>>>> 859ac16c
 from ray.rllib.policy.sample_batch import SampleBatch
 from ray.rllib.policy.view_requirement import ViewRequirement
 from ray.rllib.utils.annotations import override
@@ -226,19 +223,6 @@
         self.max_seq_len = model_config["max_seq_len"]
         self.obs_dim = observation_space.shape[0]
 
-<<<<<<< HEAD
-        # Constant (non-trainable) sinusoid rel pos encoding matrices
-        # (use different ones for inference and training due to the different
-        # memory sizes used).
-        # For inference, we prepend the memory to the current timestep's input.
-        Phi_inf = relative_position_embedding(self.memory_inference + 1,
-                                              self.attn_dim)
-        # For training, we prepend the memory to the input sequence.
-        Phi_train = relative_position_embedding(
-            self.memory_training + self.max_seq_len, self.attn_dim)
-
-=======
->>>>>>> 859ac16c
         # Raw observation input (plus (None) time axis).
         input_layer = tf.keras.layers.Input(
             shape=(None, self.obs_dim), name="inputs")
@@ -250,9 +234,6 @@
             for i in range(self.num_transformer_units)
         ]
 
-        is_training = tf.keras.layers.Input(
-            shape=(), dtype=tf.bool, batch_size=1, name="is_training")
-
         # Map observation dim to input/output transformer (attention) dim.
         E_out = tf.keras.layers.Dense(self.attn_dim)(input_layer)
         # Output, collected and concat'd to build the internal, tau-len
@@ -267,16 +248,11 @@
                     out_dim=self.attn_dim,
                     num_heads=num_heads,
                     head_dim=head_dim,
-<<<<<<< HEAD
-                    rel_pos_encoder_inference=Phi_inf,
-                    rel_pos_encoder_training=Phi_train,
-=======
->>>>>>> 859ac16c
                     input_layernorm=True,
                     output_activation=tf.nn.relu),
                 fan_in_layer=GRUGate(init_gate_bias),
                 name="mha_{}".format(i + 1))(
-                    E_out, memory=memory_ins[i], is_training=is_training[0])
+                    E_out, memory=memory_ins[i])
             # Position-wise MLP part.
             E_out = SkipConnection(
                 tf.keras.Sequential(
@@ -303,7 +279,7 @@
             1, activation=None, name="values")(E_out)
 
         self.trxl_model = tf.keras.Model(
-            inputs=[input_layer] + memory_ins + [is_training],
+            inputs=[input_layer] + memory_ins,
             outputs=[logits, values_out] + memory_outs[:-1])
 
         self.register_variables(self.trxl_model.variables)
@@ -325,18 +301,17 @@
     def forward(self, input_dict, state: List[TensorType],
                 seq_lens: TensorType) -> (TensorType, List[TensorType]):
         assert seq_lens is not None
-<<<<<<< HEAD
-        # Add the needed batch rank (tf Models' Input requires this).
-        is_training = tf.expand_dims(input_dict["is_training"], axis=0)
+
+        # Add the time dim to observations.
+        B = tf.shape(seq_lens)[0]
         observations = input_dict[SampleBatch.OBS]
-        # Add the time dim to observations.
-        B = len(seq_lens)
+
         shape = tf.shape(observations)
         T = shape[0] // B
         observations = tf.reshape(observations,
                                   tf.concat([[-1, T], shape[1:]], axis=0))
 
-        all_out = self.trxl_model([observations] + state + [is_training])
+        all_out = self.trxl_model([observations] + state)
 
         logits = all_out[0]
         self._value_out = all_out[1]
@@ -346,28 +321,6 @@
             tf.reshape(m, [-1, self.attn_dim]) for m in memory_outs
         ]
 
-=======
-
-        # Add the time dim to observations.
-        B = tf.shape(seq_lens)[0]
-        observations = input_dict[SampleBatch.OBS]
-
-        shape = tf.shape(observations)
-        T = shape[0] // B
-        observations = tf.reshape(observations,
-                                  tf.concat([[-1, T], shape[1:]], axis=0))
-
-        all_out = self.trxl_model([observations] + state)
-
-        logits = all_out[0]
-        self._value_out = all_out[1]
-        memory_outs = all_out[2:]
-
-        return tf.reshape(logits, [-1, self.num_outputs]), [
-            tf.reshape(m, [-1, self.attn_dim]) for m in memory_outs
-        ]
-
->>>>>>> 859ac16c
     # TODO: (sven) Deprecate this once trajectory view API has fully matured.
     @override(RecurrentNetwork)
     def get_initial_state(self) -> List[np.ndarray]:
@@ -379,30 +332,6 @@
 
     @override(RecurrentNetwork)
     def preprocess_train_batch(self, train_batch):
-<<<<<<< HEAD
-        return preprocess_train_batch_attention_nets(
-            train_batch, max_seq_len=self.model_config["max_seq_len"])
-
-
-def relative_position_embedding(seq_length: int, out_dim: int) -> TensorType:
-    """Creates a [seq_length x seq_length] matrix for rel. pos encoding.
-
-    Denoted as Phi in [2] and [3]. Phi is the standard sinusoid encoding
-    matrix.
-
-    Args:
-        seq_length (int): The max. sequence length (time axis).
-        out_dim (int): The number of nodes to go into the first Tranformer
-            layer with.
-
-    Returns:
-        tf.Tensor: The encoding matrix Phi.
-    """
-    inverse_freq = 1 / (10000**(tf.range(0, out_dim, 2.0) / out_dim))
-    pos_offsets = tf.range(seq_length - 1., -1., -1.)
-    inputs = pos_offsets[:, None] * inverse_freq[None, :]
-    return tf.concat((tf.sin(inputs), tf.cos(inputs)), axis=-1)
-=======
         # Should be the same as for RecurrentNets, but with dynamic-max=False.
         assert "state_in_0" in train_batch
         state_keys = []
@@ -433,4 +362,6 @@
             train_batch[k] = initial_states[i]
         train_batch["seq_lens"] = np.array(seq_lens)
         return train_batch
->>>>>>> 859ac16c
+        #TODO: move above into vv
+        #return preprocess_train_batch_attention_nets(
+        #    train_batch, max_seq_len=self.model_config["max_seq_len"])