"""
[1] - Attention Is All You Need - Vaswani, Jones, Shazeer, Parmar,
      Uszkoreit, Gomez, Kaiser - Google Brain/Research, U Toronto - 2017.
      https://arxiv.org/pdf/1706.03762.pdf
[2] - Stabilizing Transformers for Reinforcement Learning - E. Parisotto
      et al. - DeepMind - 2019. https://arxiv.org/pdf/1910.06764.pdf
[3] - Transformer-XL: Attentive Language Models Beyond a Fixed-Length Context.
      Z. Dai, Z. Yang, et al. - Carnegie Mellon U - 2019.
      https://www.aclweb.org/anthology/P19-1285.pdf
"""
from gym.spaces import Box
import numpy as np
import gym
from typing import Any, Dict, Optional

from ray.rllib.models.modelv2 import ModelV2
from ray.rllib.models.tf.layers import GRUGate, RelativeMultiHeadAttention, \
    SkipConnection
from ray.rllib.models.tf.recurrent_net import RecurrentNetwork
<<<<<<< HEAD
from ray.rllib.models.utils import preprocess_train_batch_attention_nets
=======
from ray.rllib.policy.rnn_sequencing import chop_into_sequences
>>>>>>> 2ffc39f1
from ray.rllib.policy.sample_batch import SampleBatch
from ray.rllib.policy.view_requirement import ViewRequirement
from ray.rllib.utils.annotations import override
from ray.rllib.utils.framework import try_import_tf
from ray.rllib.utils.typing import ModelConfigDict, TensorType, List

tf1, tf, tfv = try_import_tf()


# TODO(sven): Use RLlib's FCNet instead.
class PositionwiseFeedforward(tf.keras.layers.Layer):
    """A 2x linear layer with ReLU activation in between described in [1].

    Each timestep coming from the attention head will be passed through this
    layer separately.
    """

    def __init__(self,
                 out_dim: int,
                 hidden_dim: int,
                 output_activation: Optional[Any] = None,
                 **kwargs):
        super().__init__(**kwargs)

        self._hidden_layer = tf.keras.layers.Dense(
            hidden_dim,
            activation=tf.nn.relu,
        )

        self._output_layer = tf.keras.layers.Dense(
            out_dim, activation=output_activation)

    def call(self, inputs: TensorType, **kwargs) -> TensorType:
        del kwargs
        output = self._hidden_layer(inputs)
        return self._output_layer(output)


class TrXLNet(RecurrentNetwork):
    """A TrXL net Model described in [1]."""

    def __init__(self, observation_space: gym.spaces.Space,
                 action_space: gym.spaces.Space, num_outputs: int,
                 model_config: ModelConfigDict, name: str,
                 num_transformer_units: int, attn_dim: int, num_heads: int,
                 head_dim: int, ff_hidden_dim: int):
        """Initializes a TrXLNet object.

        Args:
            num_transformer_units (int): The number of Transformer repeats to
                use (denoted L in [2]).
            attn_dim (int): The input and output dimensions of one Transformer
                unit.
            num_heads (int): The number of attention heads to use in parallel.
                Denoted as `H` in [3].
            head_dim (int): The dimension of a single(!) head.
                Denoted as `d` in [3].
            ff_hidden_dim (int): The dimension of the hidden layer within
                the position-wise MLP (after the multi-head attention block
                within one Transformer unit). This is the size of the first
                of the two layers within the PositionwiseFeedforward. The
                second layer always has size=`attn_dim`.
        """

        super().__init__(observation_space, action_space, num_outputs,
                         model_config, name)

        self.num_transformer_units = num_transformer_units
        self.attn_dim = attn_dim
        self.num_heads = num_heads
        self.head_dim = head_dim
        self.max_seq_len = model_config["max_seq_len"]
        self.obs_dim = observation_space.shape[0]

        inputs = tf.keras.layers.Input(
            shape=(self.max_seq_len, self.obs_dim), name="inputs")
        E_out = tf.keras.layers.Dense(attn_dim)(inputs)

        for _ in range(self.num_transformer_units):
            MHA_out = SkipConnection(
                RelativeMultiHeadAttention(
                    out_dim=attn_dim,
                    num_heads=num_heads,
                    head_dim=head_dim,
                    input_layernorm=False,
                    output_activation=None),
                fan_in_layer=None)(E_out)
            E_out = SkipConnection(
                PositionwiseFeedforward(attn_dim, ff_hidden_dim))(MHA_out)
            E_out = tf.keras.layers.LayerNormalization(axis=-1)(E_out)

        # Postprocess TrXL output with another hidden layer and compute values.
        logits = tf.keras.layers.Dense(
            self.num_outputs,
            activation=tf.keras.activations.linear,
            name="logits")(E_out)

        self.base_model = tf.keras.models.Model([inputs], [logits])
        self.register_variables(self.base_model.variables)

    @override(RecurrentNetwork)
    def forward_rnn(self, inputs: TensorType, state: List[TensorType],
                    seq_lens: TensorType) -> (TensorType, List[TensorType]):
        # To make Attention work with current RLlib's ModelV2 API:
        # We assume `state` is the history of L recent observations (all
        # concatenated into one tensor) and append the current inputs to the
        # end and only keep the most recent (up to `max_seq_len`). This allows
        # us to deal with timestep-wise inference and full sequence training
        # within the same logic.
        observations = state[0]
        observations = tf.concat(
            (observations, inputs), axis=1)[:, -self.max_seq_len:]
        logits = self.base_model([observations])
        T = tf.shape(inputs)[1]  # Length of input segment (time).
        logits = logits[:, -T:]

        return logits, [observations]

    @override(RecurrentNetwork)
    def get_initial_state(self) -> List[np.ndarray]:
        # State is the T last observations concat'd together into one Tensor.
        # Plus all Transformer blocks' E(l) outputs concat'd together (up to
        # tau timesteps).
        return [np.zeros((self.max_seq_len, self.obs_dim), np.float32)]


class GTrXLNet(RecurrentNetwork):
    """A GTrXL net Model described in [2].

    This is still in an experimental phase.
    Can be used as a drop-in replacement for LSTMs in PPO and IMPALA.
    For an example script, see: `ray/rllib/examples/attention_net.py`.

    To use this network as a replacement for an RNN, configure your Trainer
    as follows:

    Examples:
        >> config["model"]["custom_model"] = GTrXLNet
        >> config["model"]["max_seq_len"] = 10
        >> config["model"]["custom_model_config"] = {
        >>     num_transformer_units=1,
        >>     attn_dim=32,
        >>     num_heads=2,
        >>     memory_tau=50,
        >>     etc..
        >> }
    """

    def __init__(self,
                 observation_space: gym.spaces.Space,
                 action_space: gym.spaces.Space,
                 num_outputs: int,
                 model_config: ModelConfigDict,
                 name: str,
                 num_transformer_units: int,
                 attn_dim: int,
                 num_heads: int,
                 memory_inference: int,
                 memory_training: int,
                 head_dim: int,
                 ff_hidden_dim: int,
                 init_gate_bias: float = 2.0):
        """Initializes a GTrXLNet instance.

        Args:
            num_transformer_units (int): The number of Transformer repeats to
                use (denoted L in [2]).
            attn_dim (int): The input and output dimensions of one Transformer
                unit.
            num_heads (int): The number of attention heads to use in parallel.
                Denoted as `H` in [3].
            memory_inference (int): The number of timesteps to concat (time
                axis) and feed into the next transformer unit as inference
                input. The first transformer unit will receive this number of
                past observations (plus the current one), instead.
            memory_training (int): The number of timesteps to concat (time
                axis) and feed into the next transformer unit as training
                input (plus the actual input sequence of len=max_seq_len).
                The first transformer unit will receive this number of
                past observations (plus the input sequence), instead.
            head_dim (int): The dimension of a single(!) head.
                Denoted as `d` in [3].
            ff_hidden_dim (int): The dimension of the hidden layer within
                the position-wise MLP (after the multi-head attention block
                within one Transformer unit). This is the size of the first
                of the two layers within the PositionwiseFeedforward. The
                second layer always has size=`attn_dim`.
            init_gate_bias (float): Initial bias values for the GRU gates (two
                GRUs per Transformer unit, one after the MHA, one after the
                position-wise MLP).
        """

        super().__init__(observation_space, action_space, num_outputs,
                         model_config, name)

        self.num_transformer_units = num_transformer_units
        self.attn_dim = attn_dim
        self.num_heads = num_heads
        self.memory_inference = memory_inference
        self.memory_training = memory_training
        self.head_dim = head_dim
        self.max_seq_len = model_config["max_seq_len"]
        self.obs_dim = observation_space.shape[0]

        # Raw observation input (plus (None) time axis).
        input_layer = tf.keras.layers.Input(
            shape=(None, self.obs_dim), name="inputs")
        memory_ins = [
            tf.keras.layers.Input(
                shape=(None, self.attn_dim),
                dtype=tf.float32,
                name="memory_in_{}".format(i))
            for i in range(self.num_transformer_units)
        ]

        # Map observation dim to input/output transformer (attention) dim.
        E_out = tf.keras.layers.Dense(self.attn_dim)(input_layer)
        # Output, collected and concat'd to build the internal, tau-len
        # Memory units used for additional contextual information.
        memory_outs = [E_out]

        # 2) Create L Transformer blocks according to [2].
        for i in range(self.num_transformer_units):
            # RelativeMultiHeadAttention part.
            MHA_out = SkipConnection(
                RelativeMultiHeadAttention(
                    out_dim=self.attn_dim,
                    num_heads=num_heads,
                    head_dim=head_dim,
                    input_layernorm=True,
                    output_activation=tf.nn.relu),
                fan_in_layer=GRUGate(init_gate_bias),
                name="mha_{}".format(i + 1))(
                    E_out, memory=memory_ins[i])
            # Position-wise MLP part.
            E_out = SkipConnection(
                tf.keras.Sequential(
                    (tf.keras.layers.LayerNormalization(axis=-1),
                     PositionwiseFeedforward(
                         out_dim=self.attn_dim,
                         hidden_dim=ff_hidden_dim,
                         output_activation=tf.nn.relu))),
                fan_in_layer=GRUGate(init_gate_bias),
                name="pos_wise_mlp_{}".format(i + 1))(MHA_out)
            # Output of position-wise MLP == E(l-1), which is concat'd
            # to the current Mem block (M(l-1)) to yield E~(l-1), which is then
            # used by the next transformer block.
            memory_outs.append(E_out)

        # Postprocess TrXL output with another hidden layer and compute values.
        logits = tf.keras.layers.Dense(
            self.num_outputs,
            activation=tf.keras.activations.linear,
            name="logits")(E_out)

        self._value_out = None
        values_out = tf.keras.layers.Dense(
            1, activation=None, name="values")(E_out)

        self.trxl_model = tf.keras.Model(
            inputs=[input_layer] + memory_ins,
            outputs=[logits, values_out] + memory_outs[:-1])

        self.register_variables(self.trxl_model.variables)
        self.trxl_model.summary()

        # Setup inference view (`memory-inference` x past observations +
        # current one (0))
        # 1 to `num_transformer_units`: Memory data (one per transformer unit).
        for i in range(self.num_transformer_units):
<<<<<<< HEAD
            self.inference_view_requirements["state_in_{}".format(i)] = \
                ViewRequirement(
                    "state_out_{}".format(i),
                    data_rel_pos="-{}:-1".format(self.memory_inference),
                    # Repeat the incoming state every max-seq-len times.
                    batch_repeat_value=self.max_seq_len,
                    space=Box(-1.0, 1.0, shape=(self.attn_dim,)))
=======
            space = Box(-1.0, 1.0, shape=(self.attn_dim, ))
            self.inference_view_requirements["state_in_{}".format(i)] = \
                ViewRequirement(
                    "state_out_{}".format(i),
                    shift="-{}:-1".format(self.memory_inference),
                    # Repeat the incoming state every max-seq-len times.
                    batch_repeat_value=self.max_seq_len,
                    space=space)
            self.inference_view_requirements["state_out_{}".format(i)] = \
                ViewRequirement(
                    space=space,
                    used_for_training=False)
>>>>>>> 2ffc39f1

    @override(ModelV2)
    def forward(self, input_dict, state: List[TensorType],
                seq_lens: TensorType) -> (TensorType, List[TensorType]):
        assert seq_lens is not None

        # Add the time dim to observations.
        B = tf.shape(seq_lens)[0]
        observations = input_dict[SampleBatch.OBS]

        shape = tf.shape(observations)
        T = shape[0] // B
        observations = tf.reshape(observations,
                                  tf.concat([[-1, T], shape[1:]], axis=0))

        all_out = self.trxl_model([observations] + state)

        logits = all_out[0]
        self._value_out = all_out[1]
        memory_outs = all_out[2:]

        return tf.reshape(logits, [-1, self.num_outputs]), [
            tf.reshape(m, [-1, self.attn_dim]) for m in memory_outs
        ]

    # TODO: (sven) Deprecate this once trajectory view API has fully matured.
    @override(RecurrentNetwork)
    def get_initial_state(self) -> List[np.ndarray]:
        return []

    @override(ModelV2)
    def value_function(self) -> TensorType:
        return tf.reshape(self._value_out, [-1])

    @override(RecurrentNetwork)
    def preprocess_train_batch(self, train_batch):
<<<<<<< HEAD
        return preprocess_train_batch_attention_nets(
            train_batch, max_seq_len=self.model_config["max_seq_len"])
=======
        # Should be the same as for RecurrentNets, but with dynamic-max=False.
        assert "state_in_0" in train_batch
        state_keys = []
        feature_keys_ = []
        for k, v in train_batch.items():
            if k.startswith("state_in_"):
                state_keys.append(k)
            elif not k.startswith(
                    "state_out_"
            ) and k != "infos" and k != "seq_lens" and isinstance(
                    v, np.ndarray):
                feature_keys_.append(k)

        feature_sequences, initial_states, seq_lens = \
            chop_into_sequences(
                episode_ids=None,
                unroll_ids=None,
                agent_indices=None,
                feature_columns=[train_batch[k] for k in feature_keys_],
                state_columns=[train_batch[k] for k in state_keys],
                max_seq_len=self.model_config["max_seq_len"],
                dynamic_max=False,
                seq_lens=train_batch.seq_lens,
                states_already_reduced_to_init=True,
                shuffle=False)
        for i, k in enumerate(feature_keys_):
            train_batch[k] = feature_sequences[i]
        for i, k in enumerate(state_keys):
            train_batch[k] = initial_states[i]
        train_batch["seq_lens"] = np.array(seq_lens)
        return train_batch
>>>>>>> 2ffc39f1
<|MERGE_RESOLUTION|>--- conflicted
+++ resolved
@@ -17,11 +17,8 @@
 from ray.rllib.models.tf.layers import GRUGate, RelativeMultiHeadAttention, \
     SkipConnection
 from ray.rllib.models.tf.recurrent_net import RecurrentNetwork
-<<<<<<< HEAD
-from ray.rllib.models.utils import preprocess_train_batch_attention_nets
-=======
+from ray.rllib.models.utils import attention_preprocess_train_batch
 from ray.rllib.policy.rnn_sequencing import chop_into_sequences
->>>>>>> 2ffc39f1
 from ray.rllib.policy.sample_batch import SampleBatch
 from ray.rllib.policy.view_requirement import ViewRequirement
 from ray.rllib.utils.annotations import override
@@ -292,15 +289,6 @@
         # current one (0))
         # 1 to `num_transformer_units`: Memory data (one per transformer unit).
         for i in range(self.num_transformer_units):
-<<<<<<< HEAD
-            self.inference_view_requirements["state_in_{}".format(i)] = \
-                ViewRequirement(
-                    "state_out_{}".format(i),
-                    data_rel_pos="-{}:-1".format(self.memory_inference),
-                    # Repeat the incoming state every max-seq-len times.
-                    batch_repeat_value=self.max_seq_len,
-                    space=Box(-1.0, 1.0, shape=(self.attn_dim,)))
-=======
             space = Box(-1.0, 1.0, shape=(self.attn_dim, ))
             self.inference_view_requirements["state_in_{}".format(i)] = \
                 ViewRequirement(
@@ -313,7 +301,6 @@
                 ViewRequirement(
                     space=space,
                     used_for_training=False)
->>>>>>> 2ffc39f1
 
     @override(ModelV2)
     def forward(self, input_dict, state: List[TensorType],
@@ -350,39 +337,5 @@
 
     @override(RecurrentNetwork)
     def preprocess_train_batch(self, train_batch):
-<<<<<<< HEAD
-        return preprocess_train_batch_attention_nets(
-            train_batch, max_seq_len=self.model_config["max_seq_len"])
-=======
-        # Should be the same as for RecurrentNets, but with dynamic-max=False.
-        assert "state_in_0" in train_batch
-        state_keys = []
-        feature_keys_ = []
-        for k, v in train_batch.items():
-            if k.startswith("state_in_"):
-                state_keys.append(k)
-            elif not k.startswith(
-                    "state_out_"
-            ) and k != "infos" and k != "seq_lens" and isinstance(
-                    v, np.ndarray):
-                feature_keys_.append(k)
-
-        feature_sequences, initial_states, seq_lens = \
-            chop_into_sequences(
-                episode_ids=None,
-                unroll_ids=None,
-                agent_indices=None,
-                feature_columns=[train_batch[k] for k in feature_keys_],
-                state_columns=[train_batch[k] for k in state_keys],
-                max_seq_len=self.model_config["max_seq_len"],
-                dynamic_max=False,
-                seq_lens=train_batch.seq_lens,
-                states_already_reduced_to_init=True,
-                shuffle=False)
-        for i, k in enumerate(feature_keys_):
-            train_batch[k] = feature_sequences[i]
-        for i, k in enumerate(state_keys):
-            train_batch[k] = initial_states[i]
-        train_batch["seq_lens"] = np.array(seq_lens)
-        return train_batch
->>>>>>> 2ffc39f1
+        return attention_preprocess_train_batch(
+            train_batch, max_seq_len=self.model_config["max_seq_len"])