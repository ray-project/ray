--- conflicted
+++ resolved
@@ -58,19 +58,12 @@
 class TrXLNet(RecurrentNetwork):
     """A TrXL net Model described in [1]."""
 
-<<<<<<< HEAD
-    def __init__(self, observation_space, action_space, num_outputs,
-                 model_config, name, num_transformer_units, attention_dim,
-                 num_heads, head_dim, position_wise_mlp_dim):
-        """Initializes a TfXLNet object.
-=======
     def __init__(self, observation_space: gym.spaces.Space,
                  action_space: gym.spaces.Space, num_outputs: int,
                  model_config: ModelConfigDict, name: str,
-                 num_transformer_units: int, attn_dim: int, num_heads: int,
-                 head_dim: int, ff_hidden_dim: int):
+                 num_transformer_units: int, attention_dim: int,
+                 num_heads: int, head_dim: int, position_wise_mlp_dim: int):
         """Initializes a TrXLNet object.
->>>>>>> 25f9f0d7
 
         Args:
             num_transformer_units (int): The number of Transformer repeats to
@@ -98,12 +91,6 @@
         self.max_seq_len = model_config["max_seq_len"]
         self.obs_dim = observation_space.shape[0]
 
-<<<<<<< HEAD
-        pos_embedding = relative_position_embedding(
-            self.max_seq_len, attention_dim)
-
-=======
->>>>>>> 25f9f0d7
         inputs = tf.keras.layers.Input(
             shape=(self.max_seq_len, self.obs_dim), name="inputs")
         E_out = tf.keras.layers.Dense(attention_dim)(inputs)
@@ -181,37 +168,21 @@
     """
 
     def __init__(self,
-<<<<<<< HEAD
-                 observation_space,
-                 action_space,
-                 num_outputs,
-                 model_config,
-                 name,
-                 *,
-                 num_transformer_units: int = 1,
-                 attention_dim: int = 64,
-                 num_heads: int = 2,
-                 memory_tau: int = 50,
-                 head_dim: int = 32,
-                 position_wise_mlp_dim: int = 32,
-                 init_gate_bias: float = 2.0):
-        """Initializes a GTrXLNet.
-=======
                  observation_space: gym.spaces.Space,
                  action_space: gym.spaces.Space,
                  num_outputs: int,
                  model_config: ModelConfigDict,
                  name: str,
-                 num_transformer_units: int,
-                 attn_dim: int,
-                 num_heads: int,
-                 memory_inference: int,
-                 memory_training: int,
-                 head_dim: int,
-                 ff_hidden_dim: int,
+                 *,
+                 num_transformer_units: int = 1,
+                 attention_dim: int = 64,
+                 num_heads: int = 2,
+                 memory_inference: int = 50,
+                 memory_training: int = 50,
+                 head_dim: int = 32,
+                 position_wise_mlp_dim: int = 32,
                  init_gate_bias: float = 2.0):
         """Initializes a GTrXLNet instance.
->>>>>>> 25f9f0d7
 
         Args:
             num_transformer_units (int): The number of Transformer repeats to
@@ -220,18 +191,6 @@
                 Transformer unit.
             num_heads (int): The number of attention heads to use in parallel.
                 Denoted as `H` in [3].
-<<<<<<< HEAD
-            memory_tau (int): The number of timesteps to store in each
-                transformer block's memory M (concat'd over time and fed into
-                next transformer block as input).
-            head_dim (int): The dimension of a single(!) attention head within
-                a multi-head attention unit. Denoted as `d` in [3].
-            position_wise_mlp_dim (int): The dimension of the hidden layer
-                within the position-wise MLP (after the multi-head attention
-                block within one Transformer unit). This is the size of the
-                first of the two layers within the PositionwiseFeedforward. The
-                second layer always has size=`attention_dim`.
-=======
             memory_inference (int): The number of timesteps to concat (time
                 axis) and feed into the next transformer unit as inference
                 input. The first transformer unit will receive this number of
@@ -241,14 +200,13 @@
                 input (plus the actual input sequence of len=max_seq_len).
                 The first transformer unit will receive this number of
                 past observations (plus the input sequence), instead.
-            head_dim (int): The dimension of a single(!) head.
-                Denoted as `d` in [3].
-            ff_hidden_dim (int): The dimension of the hidden layer within
-                the position-wise MLP (after the multi-head attention block
-                within one Transformer unit). This is the size of the first
-                of the two layers within the PositionwiseFeedforward. The
-                second layer always has size=`attn_dim`.
->>>>>>> 25f9f0d7
+            head_dim (int): The dimension of a single(!) attention head within
+                a multi-head attention unit. Denoted as `d` in [3].
+            position_wise_mlp_dim (int): The dimension of the hidden layer
+                within the position-wise MLP (after the multi-head attention
+                block within one Transformer unit). This is the size of the
+                first of the two layers within the PositionwiseFeedforward. The
+                second layer always has size=`attention_dim`.
             init_gate_bias (float): Initial bias values for the GRU gates (two
                 GRUs per Transformer unit, one after the MHA, one after the
                 position-wise MLP).
@@ -266,24 +224,12 @@
         self.max_seq_len = model_config["max_seq_len"]
         self.obs_dim = observation_space.shape[0]
 
-<<<<<<< HEAD
-        # Constant (non-trainable) sinusoid rel pos encoding matrix.
-        Phi = relative_position_embedding(self.max_seq_len + self.memory_tau,
-                                          self.attention_dim)
-
-        # Raw observation input.
-=======
         # Raw observation input (plus (None) time axis).
->>>>>>> 25f9f0d7
         input_layer = tf.keras.layers.Input(
             shape=(None, self.obs_dim), name="inputs")
         memory_ins = [
             tf.keras.layers.Input(
-<<<<<<< HEAD
-                shape=(self.memory_tau, self.attention_dim),
-=======
-                shape=(None, self.attn_dim),
->>>>>>> 25f9f0d7
+                shape=(None, self.attention_dim),
                 dtype=tf.float32,
                 name="memory_in_{}".format(i))
             for i in range(self.num_transformer_units)
@@ -340,34 +286,6 @@
         self.register_variables(self.trxl_model.variables)
         self.trxl_model.summary()
 
-<<<<<<< HEAD
-    @override(RecurrentNetwork)
-    def forward_rnn(self, inputs, state, seq_lens):
-        # To make Attention work with current RLlib's ModelV2 API:
-        # We assume `state` is the history of L recent observations (all
-        # concatenated into one tensor) and append the current inputs to the
-        # end and only keep the most recent (up to `max_seq_len`). This allows
-        # us to deal with timestep-wise inference and full sequence training
-        # within the same logic.
-        observations = state[0]
-        memory = state[1:]
-
-        observations = tf.concat(
-            (observations, tf.cast(inputs, tf.float32)), axis=1)[:,
-                       -self.max_seq_len:]
-        all_out = self.trxl_model([observations] + memory)
-        logits, self._value_out = all_out[0], all_out[1]
-        memory_outs = all_out[2:]
-        # If memory_tau > max_seq_len -> overlap w/ previous `memory` input.
-        if self.memory_tau > self.max_seq_len:
-            memory_outs = [
-                tf.concat(
-                    [memory[i][:, -(self.memory_tau - self.max_seq_len):], m],
-                    axis=1) for i, m in enumerate(memory_outs)
-            ]
-        else:
-            memory_outs = [m[:, -self.memory_tau:] for m in memory_outs]
-=======
         # Setup inference view (`memory-inference` x past observations +
         # current one (0))
         # 1 to `num_transformer_units`: Memory data (one per transformer unit).
@@ -384,7 +302,6 @@
                 ViewRequirement(
                     space=space,
                     used_for_training=False)
->>>>>>> 25f9f0d7
 
     @override(ModelV2)
     def forward(self, input_dict, state: List[TensorType],
@@ -395,25 +312,10 @@
         B = tf.shape(seq_lens)[0]
         observations = input_dict[SampleBatch.OBS]
 
-<<<<<<< HEAD
-    @override(RecurrentNetwork)
-    def get_initial_state(self):
-        # State is the T last observations concat'd together into one Tensor.
-        # Plus all Transformer blocks' E(l) outputs concat'd together (up to
-        # tau timesteps).
-        return [np.zeros((self.max_seq_len, self.obs_dim), np.float32)] + \
-               [np.zeros((self.memory_tau, self.attention_dim), np.float32)
-                for _ in range(self.num_transformer_units)]
-
-    @override(ModelV2)
-    def value_function(self):
-        return tf.reshape(self._value_out, [-1])
-=======
         shape = tf.shape(observations)
         T = shape[0] // B
         observations = tf.reshape(observations,
                                   tf.concat([[-1, T], shape[1:]], axis=0))
->>>>>>> 25f9f0d7
 
         all_out = self.trxl_model([observations] + state)
 
