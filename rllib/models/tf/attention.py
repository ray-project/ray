--- conflicted
+++ resolved
@@ -31,6 +31,7 @@
 
 
 class MultiHeadAttention(tf.keras.layers.Layer):
+
     def __init__(self, out_dim, num_heads, head_dim, **kwargs):
         super(MultiHeadAttention, self).__init__(**kwargs)
 
@@ -56,13 +57,8 @@
         keys = tf.reshape(keys, [-1, L, H, D])
         values = tf.reshape(values, [-1, L, H, D])
 
-<<<<<<< HEAD
         score = tf.einsum("bihd,bjhd->bijh", queries, keys)
         score = score / D ** 0.5
-=======
-        score = tf.einsum("ibhd,jbhd->ijbh", queries, keys)
-        score = score / D**0.5
->>>>>>> 64ffacbd
 
         # causal mask of the same length as the sequence
         mask = tf.sequence_mask(tf.range(1, L + 1), dtype=score.dtype)
@@ -116,12 +112,8 @@
         M = memory.shape[0] if memory is not None else 0
 
         if memory is not None:
-<<<<<<< HEAD
-            inputs = np.concatenate((tf.stop_gradient(memory), inputs), axis=1)
-=======
             inputs = np.concatenate(
-                (tf.stop_gradient(memory), inputs), axis=-1)
->>>>>>> 64ffacbd
+                (tf.stop_gradient(memory), inputs), axis=1)
 
         if self._input_layernorm is not None:
             inputs = self._input_layernorm(inputs)
@@ -156,6 +148,7 @@
 
 
 class PositionwiseFeedforward(tf.keras.layers.Layer):
+
     def __init__(self, out_dim, hidden_dim, output_activation=None, **kwargs):
         super(PositionwiseFeedforward, self).__init__(**kwargs)
 
@@ -196,6 +189,7 @@
 
 
 class GRUGate(tf.keras.layers.Layer):
+
     def __init__(self, init_bias=0., **kwargs):
         super(GRUGate, self).__init__(**kwargs)
         self._init_bias = init_bias
