--- conflicted
+++ resolved
@@ -138,15 +138,10 @@
 
     @classmethod
     @override(Distribution)
-<<<<<<< HEAD
-    def from_logits(cls, logits: TensorType) -> "TfCategorical":
-        return TfCategorical(logits=logits)
-=======
     def from_logits(
         cls, logits: TensorType, temperature: float = 1.0, **kwargs
     ) -> "TfCategorical":
         return TfCategorical(logits=logits, temperature=temperature, **kwargs)
->>>>>>> 5470671c
 
 
 @DeveloperAPI
@@ -217,11 +212,7 @@
 
     @classmethod
     @override(Distribution)
-<<<<<<< HEAD
-    def from_logits(cls, logits: TensorType) -> "TfDiagGaussian":
-=======
     def from_logits(cls, logits: TensorType, **kwargs) -> "TfDiagGaussian":
->>>>>>> 5470671c
         loc, log_std = tf.split(logits, num_or_size_splits=2, axis=1)
         scale = tf.math.exp(log_std)
         return TfDiagGaussian(loc=loc, scale=scale)
@@ -296,9 +287,5 @@
 
     @classmethod
     @override(Distribution)
-<<<<<<< HEAD
-    def from_logits(cls, logits: TensorType) -> "TfDeterministic":
-=======
     def from_logits(cls, logits: TensorType, **kwargs) -> "TfDeterministic":
->>>>>>> 5470671c
         return TfDeterministic(loc=logits)