--- conflicted
+++ resolved
@@ -24,11 +24,8 @@
         inputs = tf.keras.layers.Input(
             shape=obs_space.shape, name="observations")
         last_layer = inputs
-<<<<<<< HEAD
-=======
         # Whether the last layer is the output of a Flattened (rather than
         # a n x (1,1) Conv2D).
->>>>>>> 432ce1be
         self.last_layer_is_flattened = False
 
         # Build the action layers
@@ -67,11 +64,8 @@
                 data_format="channels_last",
                 name="conv{}".format(i + 1))(last_layer)
 
-<<<<<<< HEAD
-=======
             # num_outputs defined. Use that to create an exact
             # `num_output`-sized (1,1)-Conv2D.
->>>>>>> 432ce1be
             if num_outputs:
                 conv_out = tf.keras.layers.Conv2D(
                     num_outputs, [1, 1],
@@ -79,11 +73,8 @@
                     padding="same",
                     data_format="channels_last",
                     name="conv_out")(last_layer)
-<<<<<<< HEAD
-=======
             # num_outputs not known -> Flatten, then set self.num_outputs
             # to the resulting number of nodes.
->>>>>>> 432ce1be
             else:
                 self.last_layer_is_flattened = True
                 conv_out = tf.keras.layers.Flatten(
@@ -139,14 +130,9 @@
         # Our last layer is already flat.
         if self.last_layer_is_flattened:
             return model_out, state
-<<<<<<< HEAD
-        # Last layer is a [1,1] Conv2D, flatten here.
-        return tf.squeeze(model_out, axis=[1, 2]), state
-=======
         # Last layer is a n x [1,1] Conv2D -> Flatten.
         else:
             return tf.squeeze(model_out, axis=[1, 2]), state
->>>>>>> 432ce1be
 
     def value_function(self):
         return tf.reshape(self._value_out, [-1])