--- conflicted
+++ resolved
@@ -3,11 +3,7 @@
 from ray.rllib.models.tf.misc import normc_initializer
 from ray.rllib.utils.framework import get_activation_fn, try_import_tf
 
-<<<<<<< HEAD
-tf, tfv = try_import_tf()
-=======
 tf1, tf, tfv = try_import_tf()
->>>>>>> b71c912d
 
 
 class VisionNetwork(TFModelV2):
