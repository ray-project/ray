--- conflicted
+++ resolved
@@ -26,10 +26,7 @@
 
         activation = get_activation_fn(
             self.model_config.get("conv_activation"), framework="tf")
-<<<<<<< HEAD
-=======
         post_fcnet_hiddens = model_config.get("post_fcnet_hiddens", [])
->>>>>>> f81a84f9
         post_fcnet_activation = get_activation_fn(
             model_config.get("post_fcnet_activation"), framework="tf")
         filters = self.model_config["conv_filters"]
@@ -71,11 +68,7 @@
         # No final linear: Last layer is a Conv2D and uses num_outputs.
         if no_final_linear and num_outputs:
             last_layer = tf.keras.layers.Conv2D(
-<<<<<<< HEAD
-                out_size if model_config["post_fcnet_hiddens"] else num_outputs,
-=======
                 out_size if post_fcnet_hiddens else num_outputs,
->>>>>>> f81a84f9
                 kernel,
                 strides=(stride, stride),
                 activation=activation,
@@ -83,20 +76,12 @@
                 data_format="channels_last",
                 name="conv_out")(last_layer)
             # Add (optional) post-fc-stack after last Conv2D layer.
-<<<<<<< HEAD
-            for i, out_size in enumerate(model_config["post_fcnet_hiddens"][:-1] + ([num_outputs] if model_config["post_fcnet_hiddens"] else [])):
-=======
             for i, out_size in enumerate(post_fcnet_hiddens[:-1] + ([num_outputs] if post_fcnet_hiddens else [])):
->>>>>>> f81a84f9
                 last_layer = tf.keras.layers.Dense(
                     out_size,
                     name="post_fcnet_{}".format(i),
                     activation=post_fcnet_activation,
                     kernel_initializer=normc_initializer(1.0))(last_layer)
-<<<<<<< HEAD
-            logits_out = last_layer
-=======
->>>>>>> f81a84f9
 
         # Finish network normally (w/o overriding last layer size with
         # `num_outputs`), then add another linear one of size `num_outputs`.
@@ -113,16 +98,6 @@
             # num_outputs defined. Use that to create an exact
             # `num_output`-sized (1,1)-Conv2D.
             if num_outputs:
-<<<<<<< HEAD
-                logits_out = tf.keras.layers.Conv2D(
-                    num_outputs, [1, 1],
-                    activation=None,
-                    padding="same",
-                    data_format="channels_last",
-                    name="conv_out")(last_layer)
-
-                if logits_out.shape[1] != 1 or logits_out.shape[2] != 1:
-=======
                 if post_fcnet_hiddens:
                     last_cnn = last_layer = tf.keras.layers.Conv2D(
                         post_fcnet_hiddens[0],
@@ -150,45 +125,18 @@
                         name="conv_out")(last_layer)
 
                 if last_cnn.shape[1] != 1 or last_cnn.shape[2] != 1:
->>>>>>> f81a84f9
                     raise ValueError(
                         "Given `conv_filters` ({}) do not result in a [B, 1, "
                         "1, {} (`num_outputs`)] shape (but in {})! Please "
                         "adjust your Conv2D stack such that the dims 1 and 2 "
                         "are both 1.".format(self.model_config["conv_filters"],
                                              self.num_outputs,
-<<<<<<< HEAD
-                                             list(logits_out.shape)))
-                ## Add (optional) post-fc-stack after last Conv2D layer.
-                #for i, out_size in enumerate(model_config["post_fcnet_hiddens"][:-1] + ([num_outputs] if model_config["post_fcnet_hiddens"] else [])):
-                #    last_layer = tf.keras.layers.Dense(
-                #        out_size,
-                #        name="post_fcnet_{}".format(i),
-                #        activation=post_fcnet_activation,
-                #        kernel_initializer=normc_initializer(1.0))(last_layer)
-=======
                                              list(last_cnn.shape)))
->>>>>>> f81a84f9
 
             # num_outputs not known -> Flatten, then set self.num_outputs
             # to the resulting number of nodes.
             else:
                 self.last_layer_is_flattened = True
-<<<<<<< HEAD
-                logits_out = tf.keras.layers.Flatten(
-                    data_format="channels_last")(last_layer)
-                self.num_outputs = logits_out.shape[1]
-
-
-        # Build (optional) post FC stack.
-        #post_fc_stack_input_space = Box(
-        #    float("-inf"), float("inf"), shape=(), dtype=np.float32)
-        #self.post_fc_stack = ModelCatalog.get_model_v2(
-        #    post_fc_stack_input_space, action_space, num_outputs,
-        #    post_fc_config, framework="tf", name="post_fc_stack")
-
-
-=======
                 last_layer = tf.keras.layers.Flatten(
                     data_format="channels_last")(last_layer)
 
@@ -202,7 +150,6 @@
                         last_layer)
                 self.num_outputs = last_layer.shape[1]
         logits_out = last_layer
->>>>>>> f81a84f9
 
         # Build the value layers
         if vf_share_layers:
