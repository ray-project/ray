from typing import Optional

from ray.rllib.utils.framework import try_import_tf
from ray.rllib.utils.typing import TensorType

tf1, tf, tfv = try_import_tf()


class RelativeMultiHeadAttention(tf.keras.layers.Layer if tf else object):
    """A RelativeMultiHeadAttention layer as described in [3].

    Uses segment level recurrence with state reuse.
    """

    def __init__(self,
                 out_dim: int,
                 num_heads: int,
                 head_dim: int,
<<<<<<< HEAD
                 rel_pos_encoder_inference: "tf.Operation",
                 rel_pos_encoder_training: "tf.Operation",
=======
>>>>>>> 859ac16c
                 input_layernorm: bool = False,
                 output_activation: Optional["tf.nn.activation"] = None,
                 **kwargs):
        """Initializes a RelativeMultiHeadAttention keras Layer object.

        Args:
            out_dim (int):
            num_heads (int): The number of attention heads to use.
                Denoted `H` in [2].
            head_dim (int): The dimension of a single(!) attention head
                Denoted `D` in [2].
<<<<<<< HEAD
            rel_pos_encoder_inference (tf.Operation): TF op to be used as
                relative positional encoders of the inference (action
                computation) input sequence(s).
            rel_pos_encoder_training (tf.Operation): TF op to be used as
                relative positional encoders of the train batch input
                sequence(s).
=======
>>>>>>> 859ac16c
            input_layernorm (bool): Whether to prepend a LayerNorm before
                everything else. Should be True for building a GTrXL.
            output_activation (Optional[tf.nn.activation]): Optional tf.nn
                activation function. Should be relu for GTrXL.
            **kwargs:
        """
        super().__init__(**kwargs)

        # No bias or non-linearity.
        self._num_heads = num_heads
        self._head_dim = head_dim
        # 3=Query, key, and value inputs.
        self._qkv_layer = tf.keras.layers.Dense(
            3 * num_heads * head_dim, use_bias=False)
        self._linear_layer = tf.keras.layers.TimeDistributed(
            tf.keras.layers.Dense(
                out_dim, use_bias=False, activation=output_activation))

        self._uvar = self.add_weight(shape=(num_heads, head_dim))
        self._vvar = self.add_weight(shape=(num_heads, head_dim))

        # Constant (non-trainable) sinusoid rel pos encoding matrix, which
        # depends on this incoming time dimension.
        # For inference, we prepend the memory to the current timestep's
        # input: Tau + 1. For training, we prepend the memory to the input
        # sequence: Tau + T.
        self._pos_embedding = PositionalEmbedding(out_dim)
        self._pos_proj = tf.keras.layers.Dense(
            num_heads * head_dim, use_bias=False)
<<<<<<< HEAD
        self._rel_pos_encoder_inference = rel_pos_encoder_inference
        self._rel_pos_encoder_training = rel_pos_encoder_training
=======
>>>>>>> 859ac16c

        self._input_layernorm = None
        if input_layernorm:
            self._input_layernorm = tf.keras.layers.LayerNormalization(axis=-1)

    def call(self,
             inputs: TensorType,
             memory: Optional[TensorType] = None,
             is_training: bool = False) -> TensorType:
        T = tf.shape(inputs)[1]  # length of segment (time)
        H = self._num_heads  # number of attention heads
        d = self._head_dim  # attention head dimension

        # Add previous memory chunk (as const, w/o gradient) to input.
        # Tau (number of (prev) time slices in each memory chunk).
        Tau = tf.shape(memory)[1]
        inputs = tf.concat([tf.stop_gradient(memory), inputs], axis=1)

        # Apply the Layer-Norm.
        if self._input_layernorm is not None:
            inputs = self._input_layernorm(inputs)

        qkv = self._qkv_layer(inputs)

        queries, keys, values = tf.split(qkv, 3, -1)
        # Cut out memory timesteps from query.
        queries = queries[:, -T:]

        # Splitting up queries into per-head dims (d).
        queries = tf.reshape(queries, [-1, T, H, d])
        keys = tf.reshape(keys, [-1, Tau + T, H, d])
        values = tf.reshape(values, [-1, Tau + T, H, d])

<<<<<<< HEAD
        R = tf.cond(
            is_training,
            true_fn=lambda: self._rel_pos_encoder_training,
            false_fn=lambda: self._rel_pos_encoder_inference)
=======
        R = self._pos_embedding(Tau + T)
>>>>>>> 859ac16c
        R = self._pos_proj(R)
        R = tf.reshape(R, [Tau + T, H, d])

        # b=batch
        # i and j=time indices (i=max-timesteps (inputs); j=Tau memory space)
        # h=head
        # d=head-dim (over which we will reduce-sum)
        score = tf.einsum("bihd,bjhd->bijh", queries + self._uvar, keys)
        pos_score = tf.einsum("bihd,jhd->bijh", queries + self._vvar, R)
        score = score + self.rel_shift(pos_score)
        score = score / d**0.5

        # Causal mask of the same length as the sequence.
        mask = tf.sequence_mask(
            tf.range(Tau + 1, Tau + T + 1), dtype=score.dtype)
        mask = mask[None, :, :, None]

        masked_score = score * mask + 1e30 * (mask - 1.)
        wmat = tf.nn.softmax(masked_score, axis=2)

        out = tf.einsum("bijh,bjhd->bihd", wmat, values)
        out = tf.reshape(out, tf.concat((tf.shape(out)[:2], [H * d]), axis=0))

        return self._linear_layer(out)

    @staticmethod
    def rel_shift(x: TensorType) -> TensorType:
        # Transposed version of the shift approach described in [3].
        # https://github.com/kimiyoung/transformer-xl/blob/
        # 44781ed21dbaec88b280f74d9ae2877f52b492a5/tf/model.py#L31
        x_size = tf.shape(x)

        x = tf.pad(x, [[0, 0], [0, 0], [1, 0], [0, 0]])
        x = tf.reshape(x, [x_size[0], x_size[2] + 1, x_size[1], x_size[3]])
        x = x[:, 1:, :, :]
        x = tf.reshape(x, x_size)

        return x


class PositionalEmbedding(tf.keras.layers.Layer):
    def __init__(self, out_dim, **kwargs):
        super().__init__(**kwargs)
        self.inverse_freq = 1 / (10000**(tf.range(0, out_dim, 2.0) / out_dim))

    def call(self, seq_length):
        pos_offsets = tf.cast(tf.range(seq_length - 1, -1, -1), tf.float32)
        inputs = pos_offsets[:, None] * self.inverse_freq[None, :]
        return tf.concat((tf.sin(inputs), tf.cos(inputs)), axis=-1)<|MERGE_RESOLUTION|>--- conflicted
+++ resolved
@@ -16,11 +16,6 @@
                  out_dim: int,
                  num_heads: int,
                  head_dim: int,
-<<<<<<< HEAD
-                 rel_pos_encoder_inference: "tf.Operation",
-                 rel_pos_encoder_training: "tf.Operation",
-=======
->>>>>>> 859ac16c
                  input_layernorm: bool = False,
                  output_activation: Optional["tf.nn.activation"] = None,
                  **kwargs):
@@ -32,15 +27,6 @@
                 Denoted `H` in [2].
             head_dim (int): The dimension of a single(!) attention head
                 Denoted `D` in [2].
-<<<<<<< HEAD
-            rel_pos_encoder_inference (tf.Operation): TF op to be used as
-                relative positional encoders of the inference (action
-                computation) input sequence(s).
-            rel_pos_encoder_training (tf.Operation): TF op to be used as
-                relative positional encoders of the train batch input
-                sequence(s).
-=======
->>>>>>> 859ac16c
             input_layernorm (bool): Whether to prepend a LayerNorm before
                 everything else. Should be True for building a GTrXL.
             output_activation (Optional[tf.nn.activation]): Optional tf.nn
@@ -70,20 +56,13 @@
         self._pos_embedding = PositionalEmbedding(out_dim)
         self._pos_proj = tf.keras.layers.Dense(
             num_heads * head_dim, use_bias=False)
-<<<<<<< HEAD
-        self._rel_pos_encoder_inference = rel_pos_encoder_inference
-        self._rel_pos_encoder_training = rel_pos_encoder_training
-=======
->>>>>>> 859ac16c
 
         self._input_layernorm = None
         if input_layernorm:
             self._input_layernorm = tf.keras.layers.LayerNormalization(axis=-1)
 
-    def call(self,
-             inputs: TensorType,
-             memory: Optional[TensorType] = None,
-             is_training: bool = False) -> TensorType:
+    def call(self, inputs: TensorType,
+             memory: Optional[TensorType] = None) -> TensorType:
         T = tf.shape(inputs)[1]  # length of segment (time)
         H = self._num_heads  # number of attention heads
         d = self._head_dim  # attention head dimension
@@ -108,14 +87,7 @@
         keys = tf.reshape(keys, [-1, Tau + T, H, d])
         values = tf.reshape(values, [-1, Tau + T, H, d])
 
-<<<<<<< HEAD
-        R = tf.cond(
-            is_training,
-            true_fn=lambda: self._rel_pos_encoder_training,
-            false_fn=lambda: self._rel_pos_encoder_inference)
-=======
         R = self._pos_embedding(Tau + T)
->>>>>>> 859ac16c
         R = self._pos_proj(R)
         R = tf.reshape(R, [Tau + T, H, d])
 
