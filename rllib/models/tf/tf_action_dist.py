from math import log
import numpy as np
import functools

from ray.rllib.models.action_dist import ActionDistribution
from ray.rllib.utils import MIN_LOG_NN_OUTPUT, MAX_LOG_NN_OUTPUT, \
    SMALL_NUMBER, try_import_tree
from ray.rllib.utils.annotations import override, DeveloperAPI
from ray.rllib.utils.framework import try_import_tf, try_import_tfp
from ray.rllib.utils.space_utils import get_base_struct_from_space

tf = try_import_tf()
tfp = try_import_tfp()
tree = try_import_tree()


@DeveloperAPI
class TFActionDistribution(ActionDistribution):
    """TF-specific extensions for building action distributions."""

    @DeveloperAPI
    def __init__(self, inputs, model):
        super().__init__(inputs, model)
        self.sample_op = self._build_sample_op()
        self.sampled_action_logp_op = self.logp(self.sample_op)

    @DeveloperAPI
    def _build_sample_op(self):
        """Implement this instead of sample(), to enable op reuse.

        This is needed since the sample op is non-deterministic and is shared
        between sample() and sampled_action_logp().
        """
        raise NotImplementedError

    @override(ActionDistribution)
    def sample(self):
        """Draw a sample from the action distribution."""
        return self.sample_op

    @override(ActionDistribution)
    def sampled_action_logp(self):
        """Returns the log probability of the sampled action."""
        return self.sampled_action_logp_op


class Categorical(TFActionDistribution):
    """Categorical distribution for discrete action spaces."""

    @DeveloperAPI
    def __init__(self, inputs, model=None, temperature=1.0):
        assert temperature > 0.0, "Categorical `temperature` must be > 0.0!"
        # Allow softmax formula w/ temperature != 1.0:
        # Divide inputs by temperature.
        super().__init__(inputs / temperature, model)

    @override(ActionDistribution)
    def deterministic_sample(self):
        return tf.math.argmax(self.inputs, axis=1)

    @override(ActionDistribution)
    def logp(self, x):
        return -tf.nn.sparse_softmax_cross_entropy_with_logits(
            logits=self.inputs, labels=tf.cast(x, tf.int32))

    @override(ActionDistribution)
    def entropy(self):
        a0 = self.inputs - tf.reduce_max(self.inputs, axis=1, keep_dims=True)
        ea0 = tf.exp(a0)
        z0 = tf.reduce_sum(ea0, axis=1, keep_dims=True)
        p0 = ea0 / z0
        return tf.reduce_sum(p0 * (tf.log(z0) - a0), axis=1)

    @override(ActionDistribution)
    def kl(self, other):
        a0 = self.inputs - tf.reduce_max(self.inputs, axis=1, keep_dims=True)
        a1 = other.inputs - tf.reduce_max(other.inputs, axis=1, keep_dims=True)
        ea0 = tf.exp(a0)
        ea1 = tf.exp(a1)
        z0 = tf.reduce_sum(ea0, axis=1, keep_dims=True)
        z1 = tf.reduce_sum(ea1, axis=1, keep_dims=True)
        p0 = ea0 / z0
        return tf.reduce_sum(p0 * (a0 - tf.log(z0) - a1 + tf.log(z1)), axis=1)

    @override(TFActionDistribution)
    def _build_sample_op(self):
        return tf.squeeze(tf.multinomial(self.inputs, 1), axis=1)

    @staticmethod
    @override(ActionDistribution)
    def required_model_output_shape(action_space, model_config):
        return action_space.n


class MultiCategorical(TFActionDistribution):
    """MultiCategorical distribution for MultiDiscrete action spaces."""

    def __init__(self, inputs, model, input_lens):
        # skip TFActionDistribution init
        ActionDistribution.__init__(self, inputs, model)
        self.cats = [
            Categorical(input_, model)
            for input_ in tf.split(inputs, input_lens, axis=1)
        ]
        self.sample_op = self._build_sample_op()
        self.sampled_action_logp_op = self.logp(self.sample_op)

    @override(ActionDistribution)
    def deterministic_sample(self):
        return tf.stack(
            [cat.deterministic_sample() for cat in self.cats], axis=1)

    @override(ActionDistribution)
    def logp(self, actions):
        # If tensor is provided, unstack it into list.
        if isinstance(actions, tf.Tensor):
            actions = tf.unstack(tf.cast(actions, tf.int32), axis=1)
        logps = tf.stack(
            [cat.logp(act) for cat, act in zip(self.cats, actions)])
        return tf.reduce_sum(logps, axis=0)

    @override(ActionDistribution)
    def multi_entropy(self):
        return tf.stack([cat.entropy() for cat in self.cats], axis=1)

    @override(ActionDistribution)
    def entropy(self):
        return tf.reduce_sum(self.multi_entropy(), axis=1)

    @override(ActionDistribution)
    def multi_kl(self, other):
        return tf.stack(
            [cat.kl(oth_cat) for cat, oth_cat in zip(self.cats, other.cats)],
            axis=1)

    @override(ActionDistribution)
    def kl(self, other):
        return tf.reduce_sum(self.multi_kl(other), axis=1)

    @override(TFActionDistribution)
    def _build_sample_op(self):
        return tf.stack([cat.sample() for cat in self.cats], axis=1)

    @staticmethod
    @override(ActionDistribution)
    def required_model_output_shape(action_space, model_config):
        return np.sum(action_space.nvec)


class GumbelSoftmax(TFActionDistribution):
    """GumbelSoftmax distr. (for differentiable sampling in discr. actions

    The Gumbel Softmax distribution [1] (also known as the Concrete [2]
    distribution) is a close cousin of the relaxed one-hot categorical
    distribution, whose tfp implementation we will use here plus
    adjusted `sample_...` and `log_prob` methods. See discussion at [0].

    [0] https://stackoverflow.com/questions/56226133/
    soft-actor-critic-with-discrete-action-space

    [1] Categorical Reparametrization with Gumbel-Softmax (Jang et al, 2017):
    https://arxiv.org/abs/1611.01144
    [2] The Concrete Distribution: A Continuous Relaxation of Discrete Random
    Variables (Maddison et al, 2017) https://arxiv.org/abs/1611.00712
    """

    @DeveloperAPI
    def __init__(self, inputs, model=None, temperature=1.0):
        """Initializes a GumbelSoftmax distribution.

        Args:
            temperature (float): Temperature parameter. For low temperatures,
                the expected value approaches a categorical random variable.
                For high temperatures, the expected value approaches a uniform
                distribution.
        """
        assert temperature >= 0.0
        self.dist = tfp.distributions.RelaxedOneHotCategorical(
            temperature=temperature, logits=inputs)
        super().__init__(inputs, model)

    @override(ActionDistribution)
    def deterministic_sample(self):
        # Return the dist object's prob values.
        return self.dist._distribution.probs

    @override(ActionDistribution)
    def logp(self, x):
        # Override since the implementation of tfp.RelaxedOneHotCategorical
        # yields positive values.
        if x.shape != self.dist.logits.shape:
            values = tf.one_hot(
                x, self.dist.logits.shape.as_list()[-1], dtype=tf.float32)
            assert values.shape == self.dist.logits.shape, (
                values.shape, self.dist.logits.shape)

        # [0]'s implementation (see line below) seems to be an approximation
        # to the actual Gumbel Softmax density.
        return -tf.reduce_sum(
            -x * tf.nn.log_softmax(self.dist.logits, axis=-1), axis=-1)

    @override(TFActionDistribution)
    def _build_sample_op(self):
        return self.dist.sample()

    @staticmethod
    @override(ActionDistribution)
    def required_model_output_shape(action_space, model_config):
        return action_space.n


class DiagGaussian(TFActionDistribution):
    """Action distribution where each vector element is a gaussian.

    The first half of the input vector defines the gaussian means, and the
    second half the gaussian standard deviations.
    """

    def __init__(self, inputs, model):
        mean, log_std = tf.split(inputs, 2, axis=1)
        self.mean = mean
        self.log_std = log_std
        self.std = tf.exp(log_std)
        super().__init__(inputs, model)

    @override(ActionDistribution)
    def deterministic_sample(self):
        return self.mean

    @override(ActionDistribution)
    def logp(self, x):
        print()
        return -0.5 * tf.reduce_sum(
            tf.square((x - self.mean) / self.std), axis=1) - \
            0.5 * np.log(2.0 * np.pi) * tf.to_float(tf.shape(x)[1]) - \
            tf.reduce_sum(self.log_std, axis=1)

    @override(ActionDistribution)
    def kl(self, other):
        assert isinstance(other, DiagGaussian)
        return tf.reduce_sum(
            other.log_std - self.log_std +
            (tf.square(self.std) + tf.square(self.mean - other.mean)) /
            (2.0 * tf.square(other.std)) - 0.5,
            axis=1)

    @override(ActionDistribution)
    def entropy(self):
        return tf.reduce_sum(
            self.log_std + .5 * np.log(2.0 * np.pi * np.e), axis=1)

    @override(TFActionDistribution)
    def _build_sample_op(self):
        return self.mean + self.std * tf.random_normal(tf.shape(self.mean))

    @staticmethod
    @override(ActionDistribution)
    def required_model_output_shape(action_space, model_config):
        return np.prod(action_space.shape) * 2


class SquashedGaussian(TFActionDistribution):
    """A tanh-squashed Gaussian distribution defined by: mean, std, low, high.

    The distribution will never return low or high exactly, but
    `low`+SMALL_NUMBER or `high`-SMALL_NUMBER respectively.
    """

    def __init__(self, inputs, model, low=-1.0, high=1.0):
        """Parameterizes the distribution via `inputs`.

        Args:
            low (float): The lowest possible sampling value
                (excluding this value).
            high (float): The highest possible sampling value
                (excluding this value).
        """
        assert tfp is not None
        mean, log_std = tf.split(inputs, 2, axis=-1)
        # Clip `scale` values (coming from NN) to reasonable values.
        log_std = tf.clip_by_value(log_std, MIN_LOG_NN_OUTPUT,
                                   MAX_LOG_NN_OUTPUT)
        std = tf.exp(log_std)
        self.distr = tfp.distributions.Normal(loc=mean, scale=std)
        assert np.all(np.less(low, high))
        self.low = low
        self.high = high
        super().__init__(inputs, model)

    @override(ActionDistribution)
    def deterministic_sample(self):
        mean = self.distr.mean()
        return self._squash(mean)

    @override(TFActionDistribution)
    def _build_sample_op(self):
        return self._squash(self.distr.sample())

    @override(ActionDistribution)
    def logp(self, x):
        # Unsquash values (from [low,high] to ]-inf,inf[)
        unsquashed_values = self._unsquash(x)
        # Get log prob of unsquashed values from our Normal.
        log_prob_gaussian = self.distr.log_prob(unsquashed_values)
        # For safety reasons, clamp somehow, only then sum up.
        log_prob_gaussian = tf.clip_by_value(log_prob_gaussian, -100, 100)
        log_prob_gaussian = tf.reduce_sum(log_prob_gaussian, axis=-1)
        # Get log-prob for squashed Gaussian.
        unsquashed_values_tanhd = tf.math.tanh(unsquashed_values)
        log_prob = log_prob_gaussian - tf.reduce_sum(
            tf.math.log(1 - unsquashed_values_tanhd**2 + SMALL_NUMBER),
            axis=-1)
        return log_prob

    def _squash(self, raw_values):
        # Returned values are within [low, high] (including `low` and `high`).
        squashed = ((tf.math.tanh(raw_values) + 1.0) / 2.0) * \
            (self.high - self.low) + self.low
        return tf.clip_by_value(squashed, self.low, self.high)

    def _unsquash(self, values):
        normed_values = (values - self.low) / (self.high - self.low) * 2.0 - \
                        1.0
        # Stabilize input to atanh.
        save_normed_values = tf.clip_by_value(
            normed_values, -1.0 + SMALL_NUMBER, 1.0 - SMALL_NUMBER)
        unsquashed = tf.math.atanh(save_normed_values)
        return unsquashed


class Beta(TFActionDistribution):
    """
    A Beta distribution is defined on the interval [0, 1] and parameterized by
    shape parameters alpha and beta (also called concentration parameters).

    PDF(x; alpha, beta) = x**(alpha - 1) (1 - x)**(beta - 1) / Z
        with Z = Gamma(alpha) Gamma(beta) / Gamma(alpha + beta)
        and Gamma(n) = (n - 1)!
    """

    def __init__(self, inputs, model, low=0.0, high=1.0):
        # Stabilize input parameters (possibly coming from a linear layer).
        inputs = tf.clip_by_value(inputs, log(SMALL_NUMBER),
                                  -log(SMALL_NUMBER))
        inputs = tf.math.log(tf.math.exp(inputs) + 1.0) + 1.0
        self.low = low
        self.high = high
        alpha, beta = tf.split(inputs, 2, axis=-1)
        # Note: concentration0==beta, concentration1=alpha (!)
        self.dist = tfp.distributions.Beta(
            concentration1=alpha, concentration0=beta)
        super().__init__(inputs, model)

    @override(ActionDistribution)
    def deterministic_sample(self):
        mean = self.dist.mean()
        return self._squash(mean)

    @override(TFActionDistribution)
    def _build_sample_op(self):
        return self._squash(self.dist.sample())

    @override(ActionDistribution)
    def logp(self, x):
        unsquashed_values = self._unsquash(x)
        return tf.math.reduce_sum(
            self.dist.log_prob(unsquashed_values), axis=-1)

    def _squash(self, raw_values):
        return raw_values * (self.high - self.low) + self.low

    def _unsquash(self, values):
        return (values - self.low) / (self.high - self.low)


class Deterministic(TFActionDistribution):
    """Action distribution that returns the input values directly.

    This is similar to DiagGaussian with standard deviation zero (thus only
    requiring the "mean" values as NN output).
    """

    @override(ActionDistribution)
    def deterministic_sample(self):
        return self.inputs

    @override(TFActionDistribution)
    def logp(self, x):
        return tf.zeros_like(self.inputs)

    @override(TFActionDistribution)
    def _build_sample_op(self):
        return self.inputs

    @staticmethod
    @override(ActionDistribution)
    def required_model_output_shape(action_space, model_config):
        return np.prod(action_space.shape)


class MultiActionDistribution(TFActionDistribution):
<<<<<<< HEAD
    """Action distribution that operates for list of (flattened) actions.
=======
    """Action distribution that operates on a set of actions.
>>>>>>> bf25aee3

    Args:
        inputs (Tensor list): A list of tensors from which to compute samples.
    """

<<<<<<< HEAD
    def __init__(self,
                 inputs,
                 model,
                 *,
                 child_distributions,
                 input_lens,
                 action_space,
                 action_space_struct=None):
        ActionDistribution.__init__(self, inputs, model)

        self.action_space_struct = action_space_struct
        if self.action_space_struct is None:
            self.action_space_struct = get_base_struct_from_space(action_space)
=======
    def __init__(self, inputs, model, *, child_distributions, input_lens,
                 action_space):
        ActionDistribution.__init__(self, inputs, model)

        self.action_space_struct = get_base_struct_from_space(action_space)
>>>>>>> bf25aee3

        input_lens = np.array(input_lens, dtype=np.int32)
        split_inputs = tf.split(inputs, input_lens, axis=1)
        self.flat_child_distributions = tree.map_structure(
            lambda dist, input_: dist(input_, model), child_distributions,
            split_inputs)

    @override(ActionDistribution)
    def logp(self, x):
        # Single tensor input (all merged).
        if isinstance(x, (tf.Tensor, np.ndarray)):
            split_indices = []
            for dist in self.flat_child_distributions:
                if isinstance(dist, Categorical):
                    split_indices.append(1)
                else:
                    split_indices.append(tf.shape(dist.sample())[1])
            split_x = tf.split(x, split_indices, axis=1)
        # Structured or flattened (by single action component) input.
        else:
            split_x = tree.flatten(x)

        def map_(val, dist):
            # Remove extra categorical dimension.
            if isinstance(dist, Categorical):
                val = tf.cast(tf.squeeze(val, axis=-1), tf.int32)
            return dist.logp(val)

        # Remove extra categorical dimension and take the logp of each
        # component.
        flat_logps = tree.map_structure(map_, split_x,
                                        self.flat_child_distributions)

        return functools.reduce(lambda a, b: a + b, flat_logps)

    @override(ActionDistribution)
    def kl(self, other):
        kl_list = [
            d.kl(o) for d, o in zip(self.flat_child_distributions,
                                    other.flat_child_distributions)
        ]
        return functools.reduce(lambda a, b: a + b, kl_list)

    @override(ActionDistribution)
    def entropy(self):
        entropy_list = [d.entropy() for d in self.flat_child_distributions]
        return functools.reduce(lambda a, b: a + b, entropy_list)

    @override(ActionDistribution)
    def sample(self):
        child_distributions = tree.unflatten_as(self.action_space_struct,
                                                self.flat_child_distributions)
        return tree.map_structure(lambda s: s.sample(), child_distributions)

    @override(ActionDistribution)
    def deterministic_sample(self):
        child_distributions = tree.unflatten_as(self.action_space_struct,
                                                self.flat_child_distributions)
        return tree.map_structure(lambda s: s.deterministic_sample(),
                                  child_distributions)

    @override(TFActionDistribution)
    def sampled_action_logp(self):
        p = self.flat_child_distributions[0].sampled_action_logp()
        for c in self.flat_child_distributions[1:]:
            p += c.sampled_action_logp()
        return p


class Dirichlet(TFActionDistribution):
    """Dirichlet distribution for continuous actions that are between
    [0,1] and sum to 1.

    e.g. actions that represent resource allocation."""

    def __init__(self, inputs, model):
        """Input is a tensor of logits. The exponential of logits is used to
        parametrize the Dirichlet distribution as all parameters need to be
        positive. An arbitrary small epsilon is added to the concentration
        parameters to be zero due to numerical error.

        See issue #4440 for more details.
        """
        self.epsilon = 1e-7
        concentration = tf.exp(inputs) + self.epsilon
        self.dist = tf.distributions.Dirichlet(
            concentration=concentration,
            validate_args=True,
            allow_nan_stats=False,
        )
        super().__init__(concentration, model)

    @override(ActionDistribution)
    def logp(self, x):
        # Support of Dirichlet are positive real numbers. x is already
        # an array of positive numbers, but we clip to avoid zeros due to
        # numerical errors.
        x = tf.maximum(x, self.epsilon)
        x = x / tf.reduce_sum(x, axis=-1, keepdims=True)
        return self.dist.log_prob(x)

    @override(ActionDistribution)
    def entropy(self):
        return self.dist.entropy()

    @override(ActionDistribution)
    def kl(self, other):
        return self.dist.kl_divergence(other.dist)

    @override(TFActionDistribution)
    def _build_sample_op(self):
        return self.dist.sample()

    @staticmethod
    @override(ActionDistribution)
    def required_model_output_shape(action_space, model_config):
        return np.prod(action_space.shape)<|MERGE_RESOLUTION|>--- conflicted
+++ resolved
@@ -229,7 +229,6 @@
 
     @override(ActionDistribution)
     def logp(self, x):
-        print()
         return -0.5 * tf.reduce_sum(
             tf.square((x - self.mean) / self.std), axis=1) - \
             0.5 * np.log(2.0 * np.pi) * tf.to_float(tf.shape(x)[1]) - \
@@ -399,37 +398,17 @@
 
 
 class MultiActionDistribution(TFActionDistribution):
-<<<<<<< HEAD
-    """Action distribution that operates for list of (flattened) actions.
-=======
     """Action distribution that operates on a set of actions.
->>>>>>> bf25aee3
 
     Args:
         inputs (Tensor list): A list of tensors from which to compute samples.
     """
 
-<<<<<<< HEAD
-    def __init__(self,
-                 inputs,
-                 model,
-                 *,
-                 child_distributions,
-                 input_lens,
-                 action_space,
-                 action_space_struct=None):
-        ActionDistribution.__init__(self, inputs, model)
-
-        self.action_space_struct = action_space_struct
-        if self.action_space_struct is None:
-            self.action_space_struct = get_base_struct_from_space(action_space)
-=======
     def __init__(self, inputs, model, *, child_distributions, input_lens,
                  action_space):
         ActionDistribution.__init__(self, inputs, model)
 
         self.action_space_struct = get_base_struct_from_space(action_space)
->>>>>>> bf25aee3
 
         input_lens = np.array(input_lens, dtype=np.int32)
         split_inputs = tf.split(inputs, input_lens, axis=1)
