import numpy as np
import functools

from ray.rllib.models.action_dist import ActionDistribution
from ray.rllib.utils.annotations import override, DeveloperAPI
from ray.rllib.utils import try_import_tf, try_import_tfp, SMALL_NUMBER, \
    MIN_LOG_NN_OUTPUT, MAX_LOG_NN_OUTPUT
from ray.rllib.utils.tuple_actions import TupleActions

tf = try_import_tf()
tfp = try_import_tfp()


@DeveloperAPI
class TFActionDistribution(ActionDistribution):
    """TF-specific extensions for building action distributions."""

    @DeveloperAPI
    def __init__(self, inputs, model):
        super().__init__(inputs, model)
        self.sample_op = self._build_sample_op()
        self.sampled_action_logp_op = self.logp(self.sample_op)

    @DeveloperAPI
    def _build_sample_op(self):
        """Implement this instead of sample(), to enable op reuse.

        This is needed since the sample op is non-deterministic and is shared
        between sample() and sampled_action_logp().
        """
        raise NotImplementedError

    @override(ActionDistribution)
    def sample(self):
        """Draw a sample from the action distribution."""
        return self.sample_op

    @override(ActionDistribution)
    def sampled_action_logp(self):
        """Returns the log probability of the sampled action."""
        return self.sampled_action_logp_op


class Categorical(TFActionDistribution):
    """Categorical distribution for discrete action spaces."""

    @DeveloperAPI
    def __init__(self, inputs, model=None, temperature=1.0):
        assert temperature > 0.0, "Categorical `temperature` must be > 0.0!"
        # Allow softmax formula w/ temperature != 1.0:
        # Divide inputs by temperature.
        super().__init__(inputs / temperature, model)

    @override(ActionDistribution)
    def deterministic_sample(self):
        return tf.math.argmax(self.inputs, axis=1)

    @override(ActionDistribution)
    def logp(self, x):
        return -tf.nn.sparse_softmax_cross_entropy_with_logits(
            logits=self.inputs, labels=tf.cast(x, tf.int32))

    @override(ActionDistribution)
    def entropy(self):
        a0 = self.inputs - tf.reduce_max(self.inputs, axis=1, keep_dims=True)
        ea0 = tf.exp(a0)
        z0 = tf.reduce_sum(ea0, axis=1, keep_dims=True)
        p0 = ea0 / z0
        return tf.reduce_sum(p0 * (tf.log(z0) - a0), axis=1)

    @override(ActionDistribution)
    def kl(self, other):
        a0 = self.inputs - tf.reduce_max(self.inputs, axis=1, keep_dims=True)
        a1 = other.inputs - tf.reduce_max(other.inputs, axis=1, keep_dims=True)
        ea0 = tf.exp(a0)
        ea1 = tf.exp(a1)
        z0 = tf.reduce_sum(ea0, axis=1, keep_dims=True)
        z1 = tf.reduce_sum(ea1, axis=1, keep_dims=True)
        p0 = ea0 / z0
        return tf.reduce_sum(p0 * (a0 - tf.log(z0) - a1 + tf.log(z1)), axis=1)

    @override(TFActionDistribution)
    def _build_sample_op(self):
        return tf.squeeze(tf.multinomial(self.inputs, 1), axis=1)

    @staticmethod
    @override(ActionDistribution)
    def required_model_output_shape(action_space, model_config):
        return action_space.n


class MultiCategorical(TFActionDistribution):
    """MultiCategorical distribution for MultiDiscrete action spaces."""

    def __init__(self, inputs, model, input_lens):
        # skip TFActionDistribution init
        ActionDistribution.__init__(self, inputs, model)
        self.cats = [
            Categorical(input_, model)
            for input_ in tf.split(inputs, input_lens, axis=1)
        ]
        self.sample_op = self._build_sample_op()
        self.sampled_action_logp_op = self.logp(self.sample_op)

    @override(ActionDistribution)
    def deterministic_sample(self):
        return tf.stack(
            [cat.deterministic_sample() for cat in self.cats], axis=1)

    @override(ActionDistribution)
    def logp(self, actions):
        # If tensor is provided, unstack it into list.
        if isinstance(actions, tf.Tensor):
            actions = tf.unstack(tf.cast(actions, tf.int32), axis=1)
        logps = tf.stack(
            [cat.logp(act) for cat, act in zip(self.cats, actions)])
        return tf.reduce_sum(logps, axis=0)

    @override(ActionDistribution)
    def multi_entropy(self):
        return tf.stack([cat.entropy() for cat in self.cats], axis=1)

    @override(ActionDistribution)
    def entropy(self):
        return tf.reduce_sum(self.multi_entropy(), axis=1)

    @override(ActionDistribution)
    def multi_kl(self, other):
        return tf.stack(
            [cat.kl(oth_cat) for cat, oth_cat in zip(self.cats, other.cats)],
            axis=1)

    @override(ActionDistribution)
    def kl(self, other):
        return tf.reduce_sum(self.multi_kl(other), axis=1)

    @override(TFActionDistribution)
    def _build_sample_op(self):
        return tf.stack([cat.sample() for cat in self.cats], axis=1)

    @staticmethod
    @override(ActionDistribution)
    def required_model_output_shape(action_space, model_config):
        return np.sum(action_space.nvec)


class GumbelSoftmax(TFActionDistribution):
    """GumbelSoftmax distr. (for differentiable sampling in discr. actions

    The Gumbel Softmax distribution [1] (also known as the Concrete [2]
    distribution) is a close cousin of the relaxed one-hot categorical
    distribution, whose tfp implementation we will use here plus
    adjusted `sample_...` and `log_prob` methods. See discussion at [0].

    [0] https://stackoverflow.com/questions/56226133/
    soft-actor-critic-with-discrete-action-space

    [1] Categorical Reparametrization with Gumbel-Softmax (Jang et al, 2017):
    https://arxiv.org/abs/1611.01144
    [2] The Concrete Distribution: A Continuous Relaxation of Discrete Random
    Variables (Maddison et al, 2017) https://arxiv.org/abs/1611.00712
    """

    @DeveloperAPI
    def __init__(self, inputs, model=None, temperature=1.0):
        """Initializes a GumbelSoftmax distribution.

        Args:
            temperature (float): Temperature parameter. For low temperatures,
                the expected value approaches a categorical random variable.
                For high temperatures, the expected value approaches a uniform
                distribution.
        """
        assert temperature >= 0.0
        self.dist = tfp.distributions.RelaxedOneHotCategorical(
            temperature=temperature, logits=inputs)
        super().__init__(inputs, model)

    @override(ActionDistribution)
    def deterministic_sample(self):
        # Return the dist object's prob values.
        return self.dist._distribution.probs

    @override(ActionDistribution)
    def logp(self, x):
        # Override since the implementation of tfp.RelaxedOneHotCategorical
        # yields positive values.
        if x.shape != self.dist.logits.shape:
            values = tf.one_hot(
                x, self.dist.logits.shape.as_list()[-1], dtype=tf.float32)
            assert values.shape == self.dist.logits.shape, (
                values.shape, self.dist.logits.shape)

        # [0]'s implementation (see line below) seems to be an approximation
        # to the actual Gumbel Softmax density.
        return -tf.reduce_sum(
            -x * tf.nn.log_softmax(self.dist.logits, axis=-1), axis=-1)

    @override(TFActionDistribution)
    def _build_sample_op(self):
        return self.dist.sample()

    @staticmethod
    @override(ActionDistribution)
    def required_model_output_shape(action_space, model_config):
        return action_space.n


class DiagGaussian(TFActionDistribution):
    """Action distribution where each vector element is a gaussian.

    The first half of the input vector defines the gaussian means, and the
    second half the gaussian standard deviations.
    """

    def __init__(self, inputs, model):
        mean, log_std = tf.split(inputs, 2, axis=1)
        self.mean = mean
        self.log_std = log_std
        self.std = tf.exp(log_std)
        super().__init__(inputs, model)

    @override(ActionDistribution)
    def deterministic_sample(self):
        return self.mean

    @override(ActionDistribution)
    def logp(self, x):
        return -0.5 * tf.reduce_sum(
            tf.square((x - self.mean) / self.std), axis=1) - \
               0.5 * np.log(2.0 * np.pi) * tf.to_float(tf.shape(x)[1]) - \
               tf.reduce_sum(self.log_std, axis=1)

    @override(ActionDistribution)
    def kl(self, other):
        assert isinstance(other, DiagGaussian)
        return tf.reduce_sum(
            other.log_std - self.log_std +
            (tf.square(self.std) + tf.square(self.mean - other.mean)) /
            (2.0 * tf.square(other.std)) - 0.5,
            axis=1)

    @override(ActionDistribution)
    def entropy(self):
        return tf.reduce_sum(
            self.log_std + .5 * np.log(2.0 * np.pi * np.e), axis=1)

    @override(TFActionDistribution)
    def _build_sample_op(self):
        return self.mean + self.std * tf.random_normal(tf.shape(self.mean))

    @staticmethod
    @override(ActionDistribution)
    def required_model_output_shape(action_space, model_config):
        return np.prod(action_space.shape) * 2


class _SquashedGaussianBase(TFActionDistribution):
    """A univariate gaussian distribution, squashed into bounded support."""

    def __init__(self, inputs, model, low=-1.0, high=1.0):
        """Parameterizes the distribution via `inputs`.

        Args:
            low (float): The lowest possible sampling value
                (excluding this value).
            high (float): The highest possible sampling value
                (excluding this value).
        """
        assert tfp is not None
        loc, log_std = inputs[:, 0], inputs[:, 1]
        # Clip `std` values (coming from NN) to reasonable values.
        self.log_std = tf.clip_by_value(log_std, MIN_LOG_NN_OUTPUT,
                                        MAX_LOG_NN_OUTPUT)
<<<<<<< HEAD
        std = tf.exp(self.log_std)
        self.distr = tfp.distributions.Normal(loc=loc, scale=std)
=======
        # Clip loc too, for numerical stability reasons.
        loc = tf.clip_by_value(loc, -3, 3)
        scale = tf.exp(self.log_std)
        self.distr = tfp.distributions.Normal(loc=loc, scale=scale)
>>>>>>> 0e161fc2
        assert len(self.distr.loc.shape) == 1
        assert len(self.distr.scale.shape) == 1
        assert np.all(np.less(low, high))
        self.low = low
        self.high = high
        super().__init__(inputs, model)

    @override(ActionDistribution)
    def deterministic_sample(self):
        mean = self.distr.mean()
        assert len(mean.shape) == 1, "Shape should be batch dim only"
        s = self._squash(mean)
        assert len(s.shape) == 1
        return s[:, None]

    @override(ActionDistribution)
    def logp(self, x):
        assert len(x.shape) >= 2, "First dim batch, second dim variable"
        unsquashed_values = self._unsquash(x[:, 0])
        log_prob = self.distr.log_prob(value=unsquashed_values)
        return log_prob - self._log_squash_grad(unsquashed_values)

    @override(TFActionDistribution)
    def _build_sample_op(self):
        s = self._squash(self.distr.sample())
        assert len(s.shape) == 1
        return s[:, None]

    def _squash(self, unsquashed_values):
        """Squash an array element-wise into the (high, low) range
        
        Arguments:
            unsquashed_values: values to be squashed

        Returns:
            The squashed values.  The output shape is `unsquashed_values.shape`

        """
        raise NotImplementedError

    def _unsquash(self, values):
        """Unsquash an array element-wise from the (high, low) range
        
        Arguments:
            squashed_values: values to be unsquashed

        Returns:
            The unsquashed values.  The output shape is `squashed_values.shape`

        """
        raise NotImplementedError

    def _log_squash_grad(self, unsquashed_values):
        """Log gradient of _squash with respect to its argument.

        Arguments:
            squashed_values:  Point at which to measure the gradient.

        Returns:
            The gradient at the given point.  The output shape is
            `squashed_values.shape`.

        """
        raise NotImplementedError


class SquashedGaussian(_SquashedGaussianBase):
    """A tanh-squashed Gaussian distribution defined by: mean, std, low, high.

    The distribution will never return low or high exactly, but
    `low`+SMALL_NUMBER or `high`-SMALL_NUMBER respectively.
    """

    @override(TFActionDistribution)
    def sampled_action_logp(self):
        unsquashed_values = self._unsquash(self.sample_op)
        log_prob = tf.reduce_sum(
            self.distr.log_prob(unsquashed_values), axis=-1)
        unsquashed_values_tanhd = tf.math.tanh(unsquashed_values)
        log_prob -= tf.math.reduce_sum(
            tf.math.log(1 - unsquashed_values_tanhd**2 + SMALL_NUMBER),
            axis=-1)
        return log_prob

    def _log_squash_grad(self, unsquashed_values):
        unsquashed_values_tanhd = tf.math.tanh(unsquashed_values)
        return tf.math.log(1 - unsquashed_values_tanhd**2 + SMALL_NUMBER)

    def _squash(self, raw_values):
        # Make sure raw_values are not too high/low (such that tanh would
        # return exactly 1.0/-1.0, which would lead to +/-inf log-probs).
        return (tf.clip_by_value(
            tf.math.tanh(raw_values),
            -1.0 + SMALL_NUMBER,
            1.0 - SMALL_NUMBER) + 1.0) / 2.0 * (self.high - self.low) + \
               self.low

    def _unsquash(self, values):
        return tf.math.atanh((values - self.low) /
                             (self.high - self.low) * 2.0 - 1.0)


class GaussianSquashedGaussian(_SquashedGaussianBase):
    """A gaussian CDF-squashed Gaussian distribution.

    The distribution will never return low or high exactly, but
    `low`+SMALL_NUMBER or `high`-SMALL_NUMBER respectively.
    """
    # Chosen to match the standard logistic variance, so that:
    #   Var(N(0, 2 * _SCALE)) = Var(Logistic(0, 1))
    _SCALE = 0.5 * 1.8137

    @override(ActionDistribution)
    def kl(self, other):
        # KL(self || other) is just the KL of the two unsquashed distributions.
        assert isinstance(other, GaussianSquashedGaussian)

        mean = self.distr.loc
        std = self.distr.scale

        other_mean = other.distr.loc
        other_std = other.distr.scale

        return (other.log_std - self.log_std +
                (tf.square(std) + tf.square(mean - other_mean)) /
                (2.0 * tf.square(other_std)) - 0.5)

    def entropy(self):
        # Entropy is:
        #   -KL(self.distr || N(0, _SCALE)) + log(high - low)
        # where the latter distribution's CDF is used to do the squashing.

        mean = self.distr.loc
        std = self.distr.scale

        return (tf.log(self.high - self.low) -
                (tf.log(self._SCALE) - self.log_std +
                 (tf.square(std) + tf.square(mean)) /
                 (2.0 * tf.square(self._SCALE)) - 0.5))

    def _log_squash_grad(self, unsquashed_values):
        squash_dist = tfp.distributions.Normal(loc=0, scale=self._SCALE)
        log_grad = squash_dist.log_prob(value=unsquashed_values)
        log_grad += tf.log(self.high - self.low)
        return log_grad

    def _squash(self, raw_values):
        # Make sure raw_values are not too high/low (such that tanh would
        # return exactly 1.0/-1.0, which would lead to +/-inf log-probs).

        values = tfp.bijectors.NormalCDF().forward(raw_values / self._SCALE)
        return (tf.clip_by_value(values, SMALL_NUMBER, 1.0 - SMALL_NUMBER) *
                (self.high - self.low) + self.low)

    def _unsquash(self, values):
        return self._SCALE * tfp.bijectors.NormalCDF().inverse(
            (values - self.low) / (self.high - self.low))


class Deterministic(TFActionDistribution):
    """Action distribution that returns the input values directly.

    This is similar to DiagGaussian with standard deviation zero (thus only
    requiring the "mean" values as NN output).
    """

    @override(ActionDistribution)
    def deterministic_sample(self):
        return self.inputs

    @override(TFActionDistribution)
    def logp(self, x):
        return tf.zeros_like(self.inputs)

    @override(TFActionDistribution)
    def _build_sample_op(self):
        return self.inputs

    @staticmethod
    @override(ActionDistribution)
    def required_model_output_shape(action_space, model_config):
        return np.prod(action_space.shape)


class MultiActionDistribution(TFActionDistribution):
    """Action distribution that operates for list of actions.

    Args:
        inputs (Tensor list): A list of tensors from which to compute samples.
    """

    def __init__(self, inputs, model, action_space, child_distributions,
                 input_lens):
        # skip TFActionDistribution init
        ActionDistribution.__init__(self, inputs, model)
        self.input_lens = input_lens
        split_inputs = tf.split(inputs, self.input_lens, axis=1)
        child_list = []
        for i, distribution in enumerate(child_distributions):
            child_list.append(distribution(split_inputs[i], model))
        self.child_distributions = child_list

    @override(ActionDistribution)
    def logp(self, x):
        split_indices = []
        for dist in self.child_distributions:
            if isinstance(dist, Categorical):
                split_indices.append(1)
            else:
                split_indices.append(tf.shape(dist.sample())[1])
        split_list = tf.split(x, split_indices, axis=1)
        for i, distribution in enumerate(self.child_distributions):
            # Remove extra categorical dimension
            if isinstance(distribution, Categorical):
                split_list[i] = tf.cast(
                    tf.squeeze(split_list[i], axis=-1), tf.int32)
        log_list = [
            distribution.logp(split_x) for distribution, split_x in zip(
                self.child_distributions, split_list)
        ]
        return functools.reduce(lambda a, b: a + b, log_list)

    @override(ActionDistribution)
    def kl(self, other):
        kl_list = [
            distribution.kl(other_distribution)
            for distribution, other_distribution in zip(
                self.child_distributions, other.child_distributions)
        ]
        return functools.reduce(lambda a, b: a + b, kl_list)

    @override(ActionDistribution)
    def entropy(self):
        entropy_list = [s.entropy() for s in self.child_distributions]
        return functools.reduce(lambda a, b: a + b, entropy_list)

    @override(ActionDistribution)
    def sample(self):
        return TupleActions([s.sample() for s in self.child_distributions])

    @override(ActionDistribution)
    def deterministic_sample(self):
        return TupleActions(
            [s.deterministic_sample() for s in self.child_distributions])

    @override(TFActionDistribution)
    def sampled_action_logp(self):
        p = self.child_distributions[0].sampled_action_logp()
        for c in self.child_distributions[1:]:
            p += c.sampled_action_logp()
        return p


class Dirichlet(TFActionDistribution):
    """Dirichlet distribution for continuous actions that are between
    [0,1] and sum to 1.

    e.g. actions that represent resource allocation."""

    def __init__(self, inputs, model):
        """Input is a tensor of logits. The exponential of logits is used to
        parametrize the Dirichlet distribution as all parameters need to be
        positive. An arbitrary small epsilon is added to the concentration
        parameters to be zero due to numerical error.

        See issue #4440 for more details.
        """
        self.epsilon = 1e-7
        concentration = tf.exp(inputs) + self.epsilon
        self.dist = tf.distributions.Dirichlet(
            concentration=concentration,
            validate_args=True,
            allow_nan_stats=False,
        )
        super().__init__(concentration, model)

    @override(ActionDistribution)
    def logp(self, x):
        # Support of Dirichlet are positive real numbers. x is already
        # an array of positive numbers, but we clip to avoid zeros due to
        # numerical errors.
        x = tf.maximum(x, self.epsilon)
        x = x / tf.reduce_sum(x, axis=-1, keepdims=True)
        return self.dist.log_prob(x)

    @override(ActionDistribution)
    def entropy(self):
        return self.dist.entropy()

    @override(ActionDistribution)
    def kl(self, other):
        return self.dist.kl_divergence(other.dist)

    @override(TFActionDistribution)
    def _build_sample_op(self):
        return self.dist.sample()

    @staticmethod
    @override(ActionDistribution)
    def required_model_output_shape(action_space, model_config):
        return np.prod(action_space.shape)<|MERGE_RESOLUTION|>--- conflicted
+++ resolved
@@ -272,15 +272,10 @@
         # Clip `std` values (coming from NN) to reasonable values.
         self.log_std = tf.clip_by_value(log_std, MIN_LOG_NN_OUTPUT,
                                         MAX_LOG_NN_OUTPUT)
-<<<<<<< HEAD
+        # Clip loc too, for numerical stability reasons.
+        loc = tf.clip_by_value(loc, -3, 3)
         std = tf.exp(self.log_std)
         self.distr = tfp.distributions.Normal(loc=loc, scale=std)
-=======
-        # Clip loc too, for numerical stability reasons.
-        loc = tf.clip_by_value(loc, -3, 3)
-        scale = tf.exp(self.log_std)
-        self.distr = tfp.distributions.Normal(loc=loc, scale=scale)
->>>>>>> 0e161fc2
         assert len(self.distr.loc.shape) == 1
         assert len(self.distr.scale.shape) == 1
         assert np.all(np.less(low, high))
