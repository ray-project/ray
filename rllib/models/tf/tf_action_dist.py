--- conflicted
+++ resolved
@@ -579,13 +579,8 @@
         return np.prod(action_space.shape, dtype=np.int32)
 
 
-<<<<<<< HEAD
-@DeveloperAPI
+@OldAPIStack
 class MultiActionDistribution(MultiActionDistributionMixIn, TFActionDistribution):
-=======
-@OldAPIStack
-class MultiActionDistribution(TFActionDistribution):
->>>>>>> 3a49a366
     """Action distribution that operates on a set of actions.
 
     Args:
