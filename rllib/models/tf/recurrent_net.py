import numpy as np
<<<<<<< HEAD
import gymnasium as gym
from gymnasium.spaces import Box, Discrete, MultiDiscrete
=======
import gym
from gym.spaces import Discrete, MultiDiscrete
>>>>>>> 3971243a
import logging
import tree  # pip install dm_tree
from typing import Dict, List, Tuple

from ray.rllib.models.modelv2 import ModelV2
from ray.rllib.models.tf.tf_modelv2 import TFModelV2
from ray.rllib.policy.rnn_sequencing import add_time_dimension
from ray.rllib.policy.sample_batch import SampleBatch
from ray.rllib.policy.view_requirement import ViewRequirement
from ray.rllib.utils.annotations import override, DeveloperAPI
from ray.rllib.utils.framework import try_import_tf
from ray.rllib.utils.spaces.space_utils import get_base_struct_from_space
from ray.rllib.utils.tf_utils import flatten_inputs_to_1d_tensor, one_hot
from ray.rllib.utils.typing import ModelConfigDict, TensorType

tf1, tf, tfv = try_import_tf()
logger = logging.getLogger(__name__)


@DeveloperAPI
class RecurrentNetwork(TFModelV2):
    """Helper class to simplify implementing RNN models with TFModelV2.

    Instead of implementing forward(), you can implement forward_rnn() which
    takes batches with the time dimension added already.

    Here is an example implementation for a subclass
    ``MyRNNClass(RecurrentNetwork)``::

        def __init__(self, *args, **kwargs):
            super(MyModelClass, self).__init__(*args, **kwargs)
            cell_size = 256

            # Define input layers
            input_layer = tf.keras.layers.Input(
                shape=(None, obs_space.shape[0]))
            state_in_h = tf.keras.layers.Input(shape=(256, ))
            state_in_c = tf.keras.layers.Input(shape=(256, ))
            seq_in = tf.keras.layers.Input(shape=(), dtype=tf.int32)

            # Send to LSTM cell
            lstm_out, state_h, state_c = tf.keras.layers.LSTM(
                cell_size, return_sequences=True, return_state=True,
                name="lstm")(
                    inputs=input_layer,
                    mask=tf.sequence_mask(seq_in),
                    initial_state=[state_in_h, state_in_c])
            output_layer = tf.keras.layers.Dense(...)(lstm_out)

            # Create the RNN model
            self.rnn_model = tf.keras.Model(
                inputs=[input_layer, seq_in, state_in_h, state_in_c],
                outputs=[output_layer, state_h, state_c])
            self.rnn_model.summary()
    """

    @override(ModelV2)
    def forward(
        self,
        input_dict: Dict[str, TensorType],
        state: List[TensorType],
        seq_lens: TensorType,
    ) -> Tuple[TensorType, List[TensorType]]:
        """Adds time dimension to batch before sending inputs to forward_rnn().

        You should implement forward_rnn() in your subclass."""
        assert seq_lens is not None
        flat_inputs = input_dict["obs_flat"]
        inputs = add_time_dimension(
            padded_inputs=flat_inputs, seq_lens=seq_lens, framework="tf"
        )
        output, new_state = self.forward_rnn(
            inputs,
            state,
            seq_lens,
        )
        return tf.reshape(output, [-1, self.num_outputs]), new_state

    def forward_rnn(
        self, inputs: TensorType, state: List[TensorType], seq_lens: TensorType
    ) -> Tuple[TensorType, List[TensorType]]:
        """Call the model with the given input tensors and state.

        Args:
            inputs: observation tensor with shape [B, T, obs_size].
            state: list of state tensors, each with shape [B, T, size].
            seq_lens: 1d tensor holding input sequence lengths.

        Returns:
            (outputs, new_state): The model output tensor of shape
                [B, T, num_outputs] and the list of new state tensors each with
                shape [B, size].

        Sample implementation for the ``MyRNNClass`` example::

            def forward_rnn(self, inputs, state, seq_lens):
                model_out, h, c = self.rnn_model([inputs, seq_lens] + state)
                return model_out, [h, c]
        """
        raise NotImplementedError("You must implement this for a RNN model")

    def get_initial_state(self) -> List[TensorType]:
        """Get the initial recurrent state values for the model.

        Returns:
            list of np.array objects, if any

        Sample implementation for the ``MyRNNClass`` example::

            def get_initial_state(self):
                return [
                    np.zeros(self.cell_size, np.float32),
                    np.zeros(self.cell_size, np.float32),
                ]
        """
        raise NotImplementedError("You must implement this for a RNN model")


@DeveloperAPI
class LSTMWrapper(RecurrentNetwork):
    """An LSTM wrapper serving as an interface for ModelV2s that set use_lstm."""

    def __init__(
        self,
        obs_space: gym.spaces.Space,
        action_space: gym.spaces.Space,
        num_outputs: int,
        model_config: ModelConfigDict,
        name: str,
    ):

        super(LSTMWrapper, self).__init__(
            obs_space, action_space, None, model_config, name
        )
        # At this point, self.num_outputs is the number of nodes coming
        # from the wrapped (underlying) model. In other words, self.num_outputs
        # is the input size for the LSTM layer.
        # If None, set it to the observation space.
        if self.num_outputs is None:
            self.num_outputs = int(np.product(self.obs_space.shape))

        self.cell_size = model_config["lstm_cell_size"]
        self.use_prev_action = model_config["lstm_use_prev_action"]
        self.use_prev_reward = model_config["lstm_use_prev_reward"]

        self.action_space_struct = get_base_struct_from_space(self.action_space)
        self.action_dim = 0

        for space in tree.flatten(self.action_space_struct):
            if isinstance(space, Discrete):
                self.action_dim += space.n
            elif isinstance(space, MultiDiscrete):
                self.action_dim += np.sum(space.nvec)
            elif space.shape is not None:
                self.action_dim += int(np.product(space.shape))
            else:
                self.action_dim += int(len(space))

        # Add prev-action/reward nodes to input to LSTM.
        if self.use_prev_action:
            self.num_outputs += self.action_dim
        if self.use_prev_reward:
            self.num_outputs += 1

        # Define input layers.
        input_layer = tf.keras.layers.Input(
            shape=(None, self.num_outputs), name="inputs"
        )

        # Set self.num_outputs to the number of output nodes desired by the
        # caller of this constructor.
        self.num_outputs = num_outputs

        state_in_h = tf.keras.layers.Input(shape=(self.cell_size,), name="h")
        state_in_c = tf.keras.layers.Input(shape=(self.cell_size,), name="c")
        seq_in = tf.keras.layers.Input(shape=(), name="seq_in", dtype=tf.int32)

        # Preprocess observation with a hidden layer and send to LSTM cell
        lstm_out, state_h, state_c = tf.keras.layers.LSTM(
            self.cell_size, return_sequences=True, return_state=True, name="lstm"
        )(
            inputs=input_layer,
            mask=tf.sequence_mask(seq_in),
            initial_state=[state_in_h, state_in_c],
        )

        # Postprocess LSTM output with another hidden layer and compute values
        logits = tf.keras.layers.Dense(
            self.num_outputs, activation=tf.keras.activations.linear, name="logits"
        )(lstm_out)
        values = tf.keras.layers.Dense(1, activation=None, name="values")(lstm_out)

        # Create the RNN model
        self._rnn_model = tf.keras.Model(
            inputs=[input_layer, seq_in, state_in_h, state_in_c],
            outputs=[logits, values, state_h, state_c],
        )
        # Print out model summary in INFO logging mode.
        if logger.isEnabledFor(logging.INFO):
            self._rnn_model.summary()

        # Add prev-a/r to this model's view, if required.
        if model_config["lstm_use_prev_action"]:
            self.view_requirements[SampleBatch.PREV_ACTIONS] = ViewRequirement(
                SampleBatch.ACTIONS, space=self.action_space, shift=-1
            )
        if model_config["lstm_use_prev_reward"]:
            self.view_requirements[SampleBatch.PREV_REWARDS] = ViewRequirement(
                SampleBatch.REWARDS, shift=-1
            )

    @override(RecurrentNetwork)
    def forward(
        self,
        input_dict: Dict[str, TensorType],
        state: List[TensorType],
        seq_lens: TensorType,
    ) -> Tuple[TensorType, List[TensorType]]:
        assert seq_lens is not None
        # Push obs through "unwrapped" net's `forward()` first.
        wrapped_out, _ = self._wrapped_forward(input_dict, [], None)

        # Concat. prev-action/reward if required.
        prev_a_r = []

        # Prev actions.
        if self.model_config["lstm_use_prev_action"]:
            prev_a = input_dict[SampleBatch.PREV_ACTIONS]
            # If actions are not processed yet (in their original form as
            # have been sent to environment):
            # Flatten/one-hot into 1D array.
            if self.model_config["_disable_action_flattening"]:
                prev_a_r.append(
                    flatten_inputs_to_1d_tensor(
                        prev_a,
                        spaces_struct=self.action_space_struct,
                        time_axis=False,
                    )
                )
            # If actions are already flattened (but not one-hot'd yet!),
            # one-hot discrete/multi-discrete actions here.
            else:
                if isinstance(self.action_space, (Discrete, MultiDiscrete)):
                    prev_a = one_hot(prev_a, self.action_space)
                prev_a_r.append(
                    tf.reshape(tf.cast(prev_a, tf.float32), [-1, self.action_dim])
                )
        # Prev rewards.
        if self.model_config["lstm_use_prev_reward"]:
            prev_a_r.append(
                tf.reshape(
                    tf.cast(input_dict[SampleBatch.PREV_REWARDS], tf.float32), [-1, 1]
                )
            )

        # Concat prev. actions + rewards to the "main" input.
        if prev_a_r:
            wrapped_out = tf.concat([wrapped_out] + prev_a_r, axis=1)

        # Push everything through our LSTM.
        input_dict["obs_flat"] = wrapped_out
        return super().forward(input_dict, state, seq_lens)

    @override(RecurrentNetwork)
    def forward_rnn(
        self, inputs: TensorType, state: List[TensorType], seq_lens: TensorType
    ) -> Tuple[TensorType, List[TensorType]]:
        model_out, self._value_out, h, c = self._rnn_model([inputs, seq_lens] + state)
        return model_out, [h, c]

    @override(ModelV2)
    def get_initial_state(self) -> List[np.ndarray]:
        return [
            np.zeros(self.cell_size, np.float32),
            np.zeros(self.cell_size, np.float32),
        ]

    @override(ModelV2)
    def value_function(self) -> TensorType:
        return tf.reshape(self._value_out, [-1])<|MERGE_RESOLUTION|>--- conflicted
+++ resolved
@@ -1,11 +1,6 @@
 import numpy as np
-<<<<<<< HEAD
 import gymnasium as gym
-from gymnasium.spaces import Box, Discrete, MultiDiscrete
-=======
-import gym
-from gym.spaces import Discrete, MultiDiscrete
->>>>>>> 3971243a
+from gymnasium.spaces import Discrete, MultiDiscrete
 import logging
 import tree  # pip install dm_tree
 from typing import Dict, List, Tuple
