from ray.rllib.models.tf.vision_net import VisionNetwork as TFVision
from ray.rllib.utils.deprecation import renamed_class

<<<<<<< HEAD
tf, tfv = try_import_tf()


class VisionNetwork(TFModelV2):
    """Generic vision network implemented in ModelV2 API."""

    def __init__(self, obs_space, action_space, num_outputs, model_config,
                 name):
        super(VisionNetwork, self).__init__(obs_space, action_space,
                                            num_outputs, model_config, name)

        activation = get_activation_fn(model_config.get("conv_activation"))
        filters = model_config.get("conv_filters")
        if not filters:
            filters = _get_filter_config(obs_space.shape)
        no_final_linear = model_config.get("no_final_linear")
        vf_share_layers = model_config.get("vf_share_layers")

        inputs = tf.keras.layers.Input(
            shape=obs_space.shape, name="observations")
        last_layer = inputs

        # Build the action layers
        for i, (out_size, kernel, stride) in enumerate(filters[:-1], 1):
            last_layer = tf.keras.layers.Conv2D(
                out_size,
                kernel,
                strides=(stride, stride),
                activation=activation,
                padding="same",
                data_format="channels_last",
                name="conv{}".format(i))(last_layer)
        out_size, kernel, stride = filters[-1]

        # No final linear: Last layer is a Conv2D and uses num_outputs.
        if no_final_linear:
            last_layer = tf.keras.layers.Conv2D(
                num_outputs,
                kernel,
                strides=(stride, stride),
                activation=activation,
                padding="valid",
                data_format="channels_last",
                name="conv_out")(last_layer)
            conv_out = last_layer
        # Finish network normally (w/o overriding last layer size with
        # `num_outputs`), then add another linear one of size `num_outputs`.
        else:
            last_layer = tf.keras.layers.Conv2D(
                out_size,
                kernel,
                strides=(stride, stride),
                activation=activation,
                padding="valid",
                data_format="channels_last",
                name="conv{}".format(i + 1))(last_layer)
            conv_out = tf.keras.layers.Conv2D(
                num_outputs, [1, 1],
                activation=None,
                padding="same",
                data_format="channels_last",
                name="conv_out")(last_layer)

        # Build the value layers
        if vf_share_layers:
            last_layer = tf.keras.layers.Lambda(
                lambda x: tf.squeeze(x, axis=[1, 2]))(last_layer)
            value_out = tf.keras.layers.Dense(
                1,
                name="value_out",
                activation=None,
                kernel_initializer=normc_initializer(0.01))(last_layer)
        else:
            # build a parallel set of hidden layers for the value net
            last_layer = inputs
            for i, (out_size, kernel, stride) in enumerate(filters[:-1], 1):
                last_layer = tf.keras.layers.Conv2D(
                    out_size,
                    kernel,
                    strides=(stride, stride),
                    activation=activation,
                    padding="same",
                    data_format="channels_last",
                    name="conv_value_{}".format(i))(last_layer)
            out_size, kernel, stride = filters[-1]
            last_layer = tf.keras.layers.Conv2D(
                out_size,
                kernel,
                strides=(stride, stride),
                activation=activation,
                padding="valid",
                data_format="channels_last",
                name="conv_value_{}".format(i + 1))(last_layer)
            last_layer = tf.keras.layers.Conv2D(
                1, [1, 1],
                activation=None,
                padding="same",
                data_format="channels_last",
                name="conv_value_out")(last_layer)
            value_out = tf.keras.layers.Lambda(
                lambda x: tf.squeeze(x, axis=[1, 2]))(last_layer)

        self.base_model = tf.keras.Model(inputs, [conv_out, value_out])
        self.register_variables(self.base_model.variables)

    def forward(self, input_dict, state, seq_lens):
        # explicit cast to float32 needed in eager
        model_out, self._value_out = self.base_model(
            tf.cast(input_dict["obs"], tf.float32))
        return tf.squeeze(model_out, axis=[1, 2]), state

    def value_function(self):
        return tf.reshape(self._value_out, [-1])
=======
VisionNetwork = renamed_class(
    cls=TFVision,
    old_name="ray.rllib.models.tf.visionnet_v2.VisionNetwork",
)
>>>>>>> aa06c3b1
<|MERGE_RESOLUTION|>--- conflicted
+++ resolved
@@ -1,123 +1,7 @@
 from ray.rllib.models.tf.vision_net import VisionNetwork as TFVision
 from ray.rllib.utils.deprecation import renamed_class
 
-<<<<<<< HEAD
-tf, tfv = try_import_tf()
-
-
-class VisionNetwork(TFModelV2):
-    """Generic vision network implemented in ModelV2 API."""
-
-    def __init__(self, obs_space, action_space, num_outputs, model_config,
-                 name):
-        super(VisionNetwork, self).__init__(obs_space, action_space,
-                                            num_outputs, model_config, name)
-
-        activation = get_activation_fn(model_config.get("conv_activation"))
-        filters = model_config.get("conv_filters")
-        if not filters:
-            filters = _get_filter_config(obs_space.shape)
-        no_final_linear = model_config.get("no_final_linear")
-        vf_share_layers = model_config.get("vf_share_layers")
-
-        inputs = tf.keras.layers.Input(
-            shape=obs_space.shape, name="observations")
-        last_layer = inputs
-
-        # Build the action layers
-        for i, (out_size, kernel, stride) in enumerate(filters[:-1], 1):
-            last_layer = tf.keras.layers.Conv2D(
-                out_size,
-                kernel,
-                strides=(stride, stride),
-                activation=activation,
-                padding="same",
-                data_format="channels_last",
-                name="conv{}".format(i))(last_layer)
-        out_size, kernel, stride = filters[-1]
-
-        # No final linear: Last layer is a Conv2D and uses num_outputs.
-        if no_final_linear:
-            last_layer = tf.keras.layers.Conv2D(
-                num_outputs,
-                kernel,
-                strides=(stride, stride),
-                activation=activation,
-                padding="valid",
-                data_format="channels_last",
-                name="conv_out")(last_layer)
-            conv_out = last_layer
-        # Finish network normally (w/o overriding last layer size with
-        # `num_outputs`), then add another linear one of size `num_outputs`.
-        else:
-            last_layer = tf.keras.layers.Conv2D(
-                out_size,
-                kernel,
-                strides=(stride, stride),
-                activation=activation,
-                padding="valid",
-                data_format="channels_last",
-                name="conv{}".format(i + 1))(last_layer)
-            conv_out = tf.keras.layers.Conv2D(
-                num_outputs, [1, 1],
-                activation=None,
-                padding="same",
-                data_format="channels_last",
-                name="conv_out")(last_layer)
-
-        # Build the value layers
-        if vf_share_layers:
-            last_layer = tf.keras.layers.Lambda(
-                lambda x: tf.squeeze(x, axis=[1, 2]))(last_layer)
-            value_out = tf.keras.layers.Dense(
-                1,
-                name="value_out",
-                activation=None,
-                kernel_initializer=normc_initializer(0.01))(last_layer)
-        else:
-            # build a parallel set of hidden layers for the value net
-            last_layer = inputs
-            for i, (out_size, kernel, stride) in enumerate(filters[:-1], 1):
-                last_layer = tf.keras.layers.Conv2D(
-                    out_size,
-                    kernel,
-                    strides=(stride, stride),
-                    activation=activation,
-                    padding="same",
-                    data_format="channels_last",
-                    name="conv_value_{}".format(i))(last_layer)
-            out_size, kernel, stride = filters[-1]
-            last_layer = tf.keras.layers.Conv2D(
-                out_size,
-                kernel,
-                strides=(stride, stride),
-                activation=activation,
-                padding="valid",
-                data_format="channels_last",
-                name="conv_value_{}".format(i + 1))(last_layer)
-            last_layer = tf.keras.layers.Conv2D(
-                1, [1, 1],
-                activation=None,
-                padding="same",
-                data_format="channels_last",
-                name="conv_value_out")(last_layer)
-            value_out = tf.keras.layers.Lambda(
-                lambda x: tf.squeeze(x, axis=[1, 2]))(last_layer)
-
-        self.base_model = tf.keras.Model(inputs, [conv_out, value_out])
-        self.register_variables(self.base_model.variables)
-
-    def forward(self, input_dict, state, seq_lens):
-        # explicit cast to float32 needed in eager
-        model_out, self._value_out = self.base_model(
-            tf.cast(input_dict["obs"], tf.float32))
-        return tf.squeeze(model_out, axis=[1, 2]), state
-
-    def value_function(self):
-        return tf.reshape(self._value_out, [-1])
-=======
 VisionNetwork = renamed_class(
     cls=TFVision,
     old_name="ray.rllib.models.tf.visionnet_v2.VisionNetwork",
-)
->>>>>>> aa06c3b1
+)