--- conflicted
+++ resolved
@@ -24,12 +24,7 @@
 
 CONTRIBUTED_ALGORITHMS = {
     "contrib/RandomAgent": _import_random_agent,
-<<<<<<< HEAD
-    "contrib/MADDPG": _import_maddpg,
-    # Deprecated.
-=======
->>>>>>> 7ab19ddc
+    # Deprecated: Use `AlphaZero` and `MADDPG`, instead.
     "contrib/AlphaZero": _import_alphazero,
-    # Deprecated: Use `MADDPG`, instead.
     "contrib/MADDPG": _import_maddpg,
 }