--- conflicted
+++ resolved
@@ -2,9 +2,5 @@
 
 deprecation_warning(
     old="ray.rllib.contrib.bandits.agents.[...]",
-<<<<<<< HEAD
-    new="ray.rllib.agents.bandits.[...]",
-=======
     new="ray.rllib.agents.bandit.[...]",
->>>>>>> 893536eb
     error=True)