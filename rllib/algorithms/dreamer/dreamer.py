--- conflicted
+++ resolved
@@ -354,12 +354,7 @@
             samples = self.workers.local_worker().sample()
             # Dreamer only ever has one policy and we receive MA batches when
             # connectors are on
-<<<<<<< HEAD
-            if self.config.get("enable_connectors"):
-                samples = samples.policy_batches[DEFAULT_POLICY_ID]
-=======
             samples = convert_ma_batch_to_sample_batch(samples)
->>>>>>> a3c98dbe
             self.local_replay_buffer.add(samples)
 
     @override(Algorithm)
