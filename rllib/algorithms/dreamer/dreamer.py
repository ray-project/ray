--- conflicted
+++ resolved
@@ -341,34 +341,12 @@
         )
 
         # Prefill episode buffer with initial exploration (uniform sampling)
-<<<<<<< HEAD
-        while total_sampled_timesteps(local_worker) < config["prefill_timesteps"]:
-            samples = local_worker.sample()
-            episode_buffer.add(samples)
-
-        batch_size = config["batch_size"]
-        dreamer_train_iters = config["dreamer_train_iters"]
-        act_repeat = config["env_config"]["frame_skip"]
-
-        rollouts = ParallelRollouts(workers)
-        rollouts = rollouts.for_each(
-            DreamerIteration(
-                local_worker,
-                episode_buffer,
-                dreamer_train_iters,
-                batch_size,
-                act_repeat,
-            )
-        )
-        return rollouts
-=======
         while (
             total_sampled_timesteps(self.workers.local_worker())
             < self.config["prefill_timesteps"]
         ):
             samples = self.workers.local_worker().sample()
             self.local_replay_buffer.add(samples)
->>>>>>> d9b92eb2
 
     @override(Algorithm)
     def training_step(self) -> ResultDict:
