--- conflicted
+++ resolved
@@ -14,14 +14,10 @@
 )
 from ray.rllib.utils.annotations import override
 from ray.rllib.utils.deprecation import Deprecated
-<<<<<<< HEAD
-=======
 from ray.rllib.utils.metrics import (
     NUM_AGENT_STEPS_SAMPLED,
     NUM_ENV_STEPS_SAMPLED,
 )
-from ray.rllib.utils.metrics.learner_info import LEARNER_INFO
->>>>>>> 36c46e96
 from ray.rllib.utils.typing import (
     PartialAlgorithmConfigDict,
     SampleBatchType,
