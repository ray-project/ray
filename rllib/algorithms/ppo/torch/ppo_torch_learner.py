--- conflicted
+++ resolved
@@ -152,11 +152,7 @@
 
         # Update KL coefficient.
         if config.use_kl_loss:
-<<<<<<< HEAD
             assert module_id in sampled_kl_values, "Sampled KL values are empty."
-=======
-            assert sampled_kl_values, "Sampled KL values are empty."
->>>>>>> 6ab48be8
             sampled_kl = sampled_kl_values[module_id]
             curr_var = self.curr_kl_coeffs_per_module[module_id]
             if sampled_kl > 2.0 * config.kl_target:
