import logging
from typing import Any, Dict

import numpy as np

from ray.rllib.algorithms.ppo.ppo import (
    LEARNER_RESULTS_KL_KEY,
    LEARNER_RESULTS_CURR_KL_COEFF_KEY,
    LEARNER_RESULTS_VF_EXPLAINED_VAR_KEY,
    LEARNER_RESULTS_VF_LOSS_UNCLIPPED_KEY,
    PPOConfig,
)
from ray.rllib.algorithms.ppo.ppo_learner import PPOLearner
from ray.rllib.core.columns import Columns
from ray.rllib.core.learner.learner import POLICY_LOSS_KEY, VF_LOSS_KEY, ENTROPY_KEY
from ray.rllib.core.learner.torch.torch_learner import TorchLearner
from ray.rllib.evaluation.postprocessing import Postprocessing
from ray.rllib.utils.annotations import override
from ray.rllib.utils.framework import try_import_torch
from ray.rllib.utils.numpy import convert_to_numpy
from ray.rllib.utils.torch_utils import explained_variance
from ray.rllib.utils.typing import ModuleID, TensorType

torch, nn = try_import_torch()

logger = logging.getLogger(__name__)


class PPOTorchLearner(PPOLearner, TorchLearner):
    """Implements torch-specific PPO loss logic on top of PPOLearner.

    This class implements the ppo loss under `self.compute_loss_for_module()`.
    """

    @override(TorchLearner)
    def compute_loss_for_module(
        self,
        *,
        module_id: ModuleID,
        config: PPOConfig,
        batch: Dict[str, Any],
        fwd_out: Dict[str, TensorType],
    ) -> TensorType:
        # Possibly apply masking to some sub loss terms and to the total loss term
        # at the end. Masking could be used for RNN-based model (zero padded `batch`)
        # and for PPO's batched value function (and bootstrap value) computations,
        # for which we add an additional (artificial) timestep to each episode to
        # simplify the actual computation.
        if Columns.LOSS_MASK in batch:
            num_valid = torch.sum(batch[Columns.LOSS_MASK])

            def possibly_masked_mean(data_):
                return torch.sum(data_[batch[Columns.LOSS_MASK]]) / num_valid

        else:
            possibly_masked_mean = torch.mean

        action_dist_class_train = (
            self.module[module_id].unwrapped().get_train_action_dist_cls()
        )
        action_dist_class_exploration = (
            self.module[module_id].unwrapped().get_exploration_action_dist_cls()
        )

        curr_action_dist = action_dist_class_train.from_logits(
            fwd_out[Columns.ACTION_DIST_INPUTS]
        )
        prev_action_dist = action_dist_class_exploration.from_logits(
            batch[Columns.ACTION_DIST_INPUTS]
        )

        logp_ratio = torch.exp(
            curr_action_dist.logp(batch[Columns.ACTIONS]) - batch[Columns.ACTION_LOGP]
        )

        # Only calculate kl loss if necessary (kl-coeff > 0.0).
        if config.use_kl_loss:
            action_kl = prev_action_dist.kl(curr_action_dist)
            mean_kl_loss = possibly_masked_mean(action_kl)
        else:
            mean_kl_loss = torch.tensor(0.0, device=logp_ratio.device)

        curr_entropy = curr_action_dist.entropy()
        mean_entropy = possibly_masked_mean(curr_entropy)

        surrogate_loss = torch.min(
            batch[Postprocessing.ADVANTAGES] * logp_ratio,
            batch[Postprocessing.ADVANTAGES]
            * torch.clamp(logp_ratio, 1 - config.clip_param, 1 + config.clip_param),
        )

        # Compute a value function loss.
        if config.use_critic:
            value_fn_out = fwd_out[Columns.VF_PREDS]
            vf_loss = torch.pow(value_fn_out - batch[Postprocessing.VALUE_TARGETS], 2.0)
            vf_loss_clipped = torch.clamp(vf_loss, 0, config.vf_clip_param)
            mean_vf_loss = possibly_masked_mean(vf_loss_clipped)
            mean_vf_unclipped_loss = possibly_masked_mean(vf_loss)
        # Ignore the value function.
        else:
            value_fn_out = torch.tensor(0.0).to(surrogate_loss.device)
            mean_vf_unclipped_loss = torch.tensor(0.0).to(surrogate_loss.device)
            vf_loss_clipped = mean_vf_loss = torch.tensor(0.0).to(surrogate_loss.device)

        total_loss = possibly_masked_mean(
            -surrogate_loss
            + config.vf_loss_coeff * vf_loss_clipped
            - (
                self.entropy_coeff_schedulers_per_module[module_id].get_current_value()
                * curr_entropy
            )
        )

        # Add mean_kl_loss (already processed through `possibly_masked_mean`),
        # if necessary.
        if config.use_kl_loss:
            total_loss += self.curr_kl_coeffs_per_module[module_id] * mean_kl_loss

        # Log important loss stats.
        self.metrics.log_dict(
            {
                POLICY_LOSS_KEY: -possibly_masked_mean(surrogate_loss),
                VF_LOSS_KEY: mean_vf_loss,
                LEARNER_RESULTS_VF_LOSS_UNCLIPPED_KEY: mean_vf_unclipped_loss,
                LEARNER_RESULTS_VF_EXPLAINED_VAR_KEY: explained_variance(
                    batch[Postprocessing.VALUE_TARGETS], value_fn_out
                ),
                ENTROPY_KEY: mean_entropy,
                LEARNER_RESULTS_KL_KEY: mean_kl_loss,
            },
            key=module_id,
            window=1,  # <- single items (should not be mean/ema-reduced over time).
        )
        # Return the total loss.
        return total_loss

    @override(PPOLearner)
    def _update_module_kl_coeff(
        self,
        *,
        module_id: ModuleID,
        config: PPOConfig,
    ) -> None:
        kl = convert_to_numpy(self.metrics.peek((module_id, LEARNER_RESULTS_KL_KEY)))

        if np.isnan(kl):
            logger.warning(
                f"KL divergence for Module {module_id} is non-finite, this "
                "will likely destabilize your model and the training "
                "process. Action(s) in a specific state have near-zero "
                "probability. This can happen naturally in deterministic "
                "environments where the optimal policy has zero mass for a "
                "specific action. To fix this issue, consider setting "
                "`kl_coeff` to 0.0 or increasing `entropy_coeff` in your "
                "config."
            )

<<<<<<< HEAD
        super().additional_update_for_module(
            module_id=module_id,
            config=config,
            timestep=timestep,
        )

        # Update KL coefficient.
        if config.use_kl_loss:
            assert module_id in sampled_kl_values, "Sampled KL values are empty."
            sampled_kl = sampled_kl_values[module_id]
            curr_var = self.curr_kl_coeffs_per_module[module_id]
            if sampled_kl > 2.0 * config.kl_target:
                # TODO (Kourosh) why not 2?
                curr_var.data *= 1.5
            elif sampled_kl < 0.5 * config.kl_target:
                curr_var.data *= 0.5

            # Log the updated KL-coeff value.
            self.metrics.log_value(
                (module_id, LEARNER_RESULTS_CURR_KL_COEFF_KEY),
                curr_var.item(),
                window=1,
            )
=======
        # Update the KL coefficient.
        curr_var = self.curr_kl_coeffs_per_module[module_id]
        if kl > 2.0 * config.kl_target:
            # TODO (Kourosh) why not 2?
            curr_var.data *= 1.5
        elif kl < 0.5 * config.kl_target:
            curr_var.data *= 0.5

        # Log the updated KL-coeff value.
        self.metrics.log_value(
            (module_id, LEARNER_RESULTS_CURR_KL_COEFF_KEY),
            curr_var.item(),
            window=1,
        )
>>>>>>> e043a03e
<|MERGE_RESOLUTION|>--- conflicted
+++ resolved
@@ -155,31 +155,6 @@
                 "config."
             )
 
-<<<<<<< HEAD
-        super().additional_update_for_module(
-            module_id=module_id,
-            config=config,
-            timestep=timestep,
-        )
-
-        # Update KL coefficient.
-        if config.use_kl_loss:
-            assert module_id in sampled_kl_values, "Sampled KL values are empty."
-            sampled_kl = sampled_kl_values[module_id]
-            curr_var = self.curr_kl_coeffs_per_module[module_id]
-            if sampled_kl > 2.0 * config.kl_target:
-                # TODO (Kourosh) why not 2?
-                curr_var.data *= 1.5
-            elif sampled_kl < 0.5 * config.kl_target:
-                curr_var.data *= 0.5
-
-            # Log the updated KL-coeff value.
-            self.metrics.log_value(
-                (module_id, LEARNER_RESULTS_CURR_KL_COEFF_KEY),
-                curr_var.item(),
-                window=1,
-            )
-=======
         # Update the KL coefficient.
         curr_var = self.curr_kl_coeffs_per_module[module_id]
         if kl > 2.0 * config.kl_target:
@@ -193,5 +168,4 @@
             (module_id, LEARNER_RESULTS_CURR_KL_COEFF_KEY),
             curr_var.item(),
             window=1,
-        )
->>>>>>> e043a03e
+        )