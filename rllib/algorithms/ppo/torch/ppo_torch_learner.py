import logging
from typing import Any, Dict

from ray.rllib.algorithms.ppo.ppo import (
    LEARNER_RESULTS_KL_KEY,
    LEARNER_RESULTS_CURR_KL_COEFF_KEY,
    LEARNER_RESULTS_VF_EXPLAINED_VAR_KEY,
    LEARNER_RESULTS_VF_LOSS_UNCLIPPED_KEY,
    PPOConfig,
)
from ray.rllib.algorithms.ppo.ppo_learner import PPOLearner
from ray.rllib.core.learner.learner import POLICY_LOSS_KEY, VF_LOSS_KEY, ENTROPY_KEY
from ray.rllib.core.learner.torch.torch_learner import TorchLearner
from ray.rllib.core.models.base import ENCODER_OUT, CRITIC
from ray.rllib.evaluation.postprocessing import Postprocessing
from ray.rllib.policy.sample_batch import SampleBatch, DEFAULT_POLICY_ID
from ray.rllib.utils.annotations import override
from ray.rllib.utils.framework import try_import_torch
from ray.rllib.utils.nested_dict import NestedDict
from ray.rllib.utils.torch_utils import convert_to_torch_tensor, explained_variance
from ray.rllib.utils.typing import ModuleID, TensorType

torch, nn = try_import_torch()

logger = logging.getLogger(__name__)


class PPOTorchLearner(PPOLearner, TorchLearner):
    """Implements torch-specific PPO loss logic on top of PPOLearner.

    This class implements the ppo loss under `self.compute_loss_for_module()`.
    """

    @override(TorchLearner)
    def compute_loss_for_module(
        self,
        *,
        module_id: ModuleID,
        config: PPOConfig,
        batch: NestedDict,
        fwd_out: Dict[str, TensorType],
    ) -> TensorType:
        # TODO (Kourosh): batch type is NestedDict.

        # Possibly apply masking to some sub loss terms and to the total loss term
        # at the end. Masking could be used for RNN-based model (zero padded `batch`)
        # and for PPO's batched value function (and bootstrap value) computations,
        # for which we add an additional (artificial) timestep to each episode to
        # simplify the actual computation.
        if "loss_mask" in batch:
            num_valid = torch.sum(batch["loss_mask"])

            def possibly_masked_mean(data_):
                return torch.sum(data_[batch["loss_mask"]]) / num_valid

        else:
<<<<<<< HEAD

=======
>>>>>>> 73a52640
            possibly_masked_mean = torch.mean

        action_dist_class_train = (
            self.module[module_id].unwrapped().get_train_action_dist_cls()
        )
        action_dist_class_exploration = (
            self.module[module_id].unwrapped().get_exploration_action_dist_cls()
        )

        curr_action_dist = action_dist_class_train.from_logits(
            fwd_out[SampleBatch.ACTION_DIST_INPUTS]
        )
        prev_action_dist = action_dist_class_exploration.from_logits(
            batch[SampleBatch.ACTION_DIST_INPUTS]
        )

        logp_ratio = torch.exp(
            curr_action_dist.logp(batch[SampleBatch.ACTIONS])
            - batch[SampleBatch.ACTION_LOGP]
        )

        # Only calculate kl loss if necessary (kl-coeff > 0.0).
        if config.use_kl_loss:
            action_kl = prev_action_dist.kl(curr_action_dist)
            mean_kl_loss = possibly_masked_mean(action_kl)
        else:
            mean_kl_loss = torch.tensor(0.0, device=logp_ratio.device)

        curr_entropy = curr_action_dist.entropy()
        mean_entropy = possibly_masked_mean(curr_entropy)

        surrogate_loss = torch.min(
            batch[Postprocessing.ADVANTAGES] * logp_ratio,
            batch[Postprocessing.ADVANTAGES]
            * torch.clamp(logp_ratio, 1 - config.clip_param, 1 + config.clip_param),
        )

        # Compute a value function loss.
        if config.use_critic:
            value_fn_out = fwd_out[SampleBatch.VF_PREDS]
            vf_loss = torch.pow(value_fn_out - batch[Postprocessing.VALUE_TARGETS], 2.0)
            vf_loss_clipped = torch.clamp(vf_loss, 0, config.vf_clip_param)
            mean_vf_loss = possibly_masked_mean(vf_loss_clipped)
            mean_vf_unclipped_loss = possibly_masked_mean(vf_loss)
        # Ignore the value function.
        else:
            value_fn_out = torch.tensor(0.0).to(surrogate_loss.device)
            mean_vf_unclipped_loss = torch.tensor(0.0).to(surrogate_loss.device)
            vf_loss_clipped = mean_vf_loss = torch.tensor(0.0).to(surrogate_loss.device)

        total_loss = possibly_masked_mean(
            -surrogate_loss
            + config.vf_loss_coeff * vf_loss_clipped
            - (
                self.entropy_coeff_schedulers_per_module[module_id].get_current_value()
                * curr_entropy
            )
        )

        # Add mean_kl_loss (already processed through `possibly_masked_mean`),
        # if necessary.
        if config.use_kl_loss:
            total_loss += self.curr_kl_coeffs_per_module[module_id] * mean_kl_loss

        # Register important loss stats.
        self.register_metrics(
            module_id,
            {
                POLICY_LOSS_KEY: -possibly_masked_mean(surrogate_loss),
                VF_LOSS_KEY: mean_vf_loss,
                LEARNER_RESULTS_VF_LOSS_UNCLIPPED_KEY: mean_vf_unclipped_loss,
                LEARNER_RESULTS_VF_EXPLAINED_VAR_KEY: explained_variance(
                    batch[Postprocessing.VALUE_TARGETS], value_fn_out
                ),
                ENTROPY_KEY: mean_entropy,
                LEARNER_RESULTS_KL_KEY: mean_kl_loss,
            },
        )
        # Return the total loss.
        return total_loss

    @override(PPOLearner)
    def additional_update_for_module(
        self,
        *,
        module_id: ModuleID,
        config: PPOConfig,
        timestep: int,
        sampled_kl_values: dict,
    ) -> Dict[str, Any]:
        results = super().additional_update_for_module(
            module_id=module_id,
            config=config,
            timestep=timestep,
            sampled_kl_values=sampled_kl_values,
        )

        # Update KL coefficient.
        if config.use_kl_loss:
            assert module_id in sampled_kl_values, "Sampled KL values are empty."
            sampled_kl = sampled_kl_values[module_id]
            curr_var = self.curr_kl_coeffs_per_module[module_id]
            if sampled_kl > 2.0 * config.kl_target:
                # TODO (Kourosh) why not 2?
                curr_var.data *= 1.5
            elif sampled_kl < 0.5 * config.kl_target:
                curr_var.data *= 0.5
            results.update({LEARNER_RESULTS_CURR_KL_COEFF_KEY: curr_var.item()})

        return results

    @override(PPOLearner)
    def _compute_values(self, batch):
        infos = batch.pop(SampleBatch.INFOS, None)
        batch = convert_to_torch_tensor(batch, device=self._device)
        if infos is not None:
            batch[SampleBatch.INFOS] = infos

        # TODO (sven): Make multi-agent capable.
        module = self.module[DEFAULT_POLICY_ID].unwrapped()

        # Shared encoder.
        encoder_outs = module.encoder(batch)
        # Value head.
        vf_out = module.vf(encoder_outs[ENCODER_OUT][CRITIC])
        # Squeeze out last dimension (single node value head).
        return vf_out.squeeze(-1)<|MERGE_RESOLUTION|>--- conflicted
+++ resolved
@@ -11,13 +11,12 @@
 from ray.rllib.algorithms.ppo.ppo_learner import PPOLearner
 from ray.rllib.core.learner.learner import POLICY_LOSS_KEY, VF_LOSS_KEY, ENTROPY_KEY
 from ray.rllib.core.learner.torch.torch_learner import TorchLearner
-from ray.rllib.core.models.base import ENCODER_OUT, CRITIC
 from ray.rllib.evaluation.postprocessing import Postprocessing
-from ray.rllib.policy.sample_batch import SampleBatch, DEFAULT_POLICY_ID
+from ray.rllib.policy.sample_batch import SampleBatch
 from ray.rllib.utils.annotations import override
 from ray.rllib.utils.framework import try_import_torch
 from ray.rllib.utils.nested_dict import NestedDict
-from ray.rllib.utils.torch_utils import convert_to_torch_tensor, explained_variance
+from ray.rllib.utils.torch_utils import explained_variance
 from ray.rllib.utils.typing import ModuleID, TensorType
 
 torch, nn = try_import_torch()
@@ -54,10 +53,6 @@
                 return torch.sum(data_[batch["loss_mask"]]) / num_valid
 
         else:
-<<<<<<< HEAD
-
-=======
->>>>>>> 73a52640
             possibly_masked_mean = torch.mean
 
         action_dist_class_train = (
@@ -148,6 +143,8 @@
         timestep: int,
         sampled_kl_values: dict,
     ) -> Dict[str, Any]:
+        assert sampled_kl_values, "Sampled KL values are empty."
+
         results = super().additional_update_for_module(
             module_id=module_id,
             config=config,
@@ -167,21 +164,4 @@
                 curr_var.data *= 0.5
             results.update({LEARNER_RESULTS_CURR_KL_COEFF_KEY: curr_var.item()})
 
-        return results
-
-    @override(PPOLearner)
-    def _compute_values(self, batch):
-        infos = batch.pop(SampleBatch.INFOS, None)
-        batch = convert_to_torch_tensor(batch, device=self._device)
-        if infos is not None:
-            batch[SampleBatch.INFOS] = infos
-
-        # TODO (sven): Make multi-agent capable.
-        module = self.module[DEFAULT_POLICY_ID].unwrapped()
-
-        # Shared encoder.
-        encoder_outs = module.encoder(batch)
-        # Value head.
-        vf_out = module.vf(encoder_outs[ENCODER_OUT][CRITIC])
-        # Squeeze out last dimension (single node value head).
-        return vf_out.squeeze(-1)+        return results