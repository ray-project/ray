import logging
from typing import Dict

from ray.rllib.algorithms.ppo.ppo import (
    LEARNER_RESULTS_KL_KEY,
    LEARNER_RESULTS_CURR_KL_COEFF_KEY,
    LEARNER_RESULTS_VF_EXPLAINED_VAR_KEY,
    LEARNER_RESULTS_VF_LOSS_UNCLIPPED_KEY,
    PPOConfig,
)
from ray.rllib.algorithms.ppo.ppo_learner import PPOLearner
from ray.rllib.core.columns import Columns
from ray.rllib.core.learner.learner import POLICY_LOSS_KEY, VF_LOSS_KEY, ENTROPY_KEY
from ray.rllib.core.learner.torch.torch_learner import TorchLearner
from ray.rllib.evaluation.postprocessing import Postprocessing
from ray.rllib.utils.annotations import override
from ray.rllib.utils.framework import try_import_torch
from ray.rllib.utils.nested_dict import NestedDict
from ray.rllib.utils.torch_utils import explained_variance
from ray.rllib.utils.typing import ModuleID, TensorType

torch, nn = try_import_torch()

logger = logging.getLogger(__name__)


class PPOTorchLearner(PPOLearner, TorchLearner):
    """Implements torch-specific PPO loss logic on top of PPOLearner.

    This class implements the ppo loss under `self.compute_loss_for_module()`.
    """

    @override(TorchLearner)
    def compute_loss_for_module(
        self,
        *,
        module_id: ModuleID,
        config: PPOConfig,
        batch: NestedDict,
        fwd_out: Dict[str, TensorType],
    ) -> TensorType:
        # TODO (Kourosh): batch type is NestedDict.

        # Possibly apply masking to some sub loss terms and to the total loss term
        # at the end. Masking could be used for RNN-based model (zero padded `batch`)
        # and for PPO's batched value function (and bootstrap value) computations,
        # for which we add an additional (artificial) timestep to each episode to
        # simplify the actual computation.
        if "loss_mask" in batch:
            num_valid = torch.sum(batch["loss_mask"])

            def possibly_masked_mean(data_):
                return torch.sum(data_[batch["loss_mask"]]) / num_valid

        else:
            possibly_masked_mean = torch.mean

        action_dist_class_train = (
            self.module[module_id].unwrapped().get_train_action_dist_cls()
        )
        action_dist_class_exploration = (
            self.module[module_id].unwrapped().get_exploration_action_dist_cls()
        )

        curr_action_dist = action_dist_class_train.from_logits(
            fwd_out[Columns.ACTION_DIST_INPUTS]
        )
        prev_action_dist = action_dist_class_exploration.from_logits(
            batch[Columns.ACTION_DIST_INPUTS]
        )

        logp_ratio = torch.exp(
            curr_action_dist.logp(batch[Columns.ACTIONS]) - batch[Columns.ACTION_LOGP]
        )

        # Only calculate kl loss if necessary (kl-coeff > 0.0).
        if config.use_kl_loss:
            action_kl = prev_action_dist.kl(curr_action_dist)
            mean_kl_loss = possibly_masked_mean(action_kl)
        else:
            mean_kl_loss = torch.tensor(0.0, device=logp_ratio.device)

        curr_entropy = curr_action_dist.entropy()
        mean_entropy = possibly_masked_mean(curr_entropy)

        surrogate_loss = torch.min(
            batch[Postprocessing.ADVANTAGES] * logp_ratio,
            batch[Postprocessing.ADVANTAGES]
            * torch.clamp(logp_ratio, 1 - config.clip_param, 1 + config.clip_param),
        )

        # Compute a value function loss.
        if config.use_critic:
            value_fn_out = fwd_out[Columns.VF_PREDS]
            vf_loss = torch.pow(value_fn_out - batch[Postprocessing.VALUE_TARGETS], 2.0)
            vf_loss_clipped = torch.clamp(vf_loss, 0, config.vf_clip_param)
            mean_vf_loss = possibly_masked_mean(vf_loss_clipped)
            mean_vf_unclipped_loss = possibly_masked_mean(vf_loss)
        # Ignore the value function.
        else:
            value_fn_out = torch.tensor(0.0).to(surrogate_loss.device)
            mean_vf_unclipped_loss = torch.tensor(0.0).to(surrogate_loss.device)
            vf_loss_clipped = mean_vf_loss = torch.tensor(0.0).to(surrogate_loss.device)

        total_loss = possibly_masked_mean(
            -surrogate_loss
            + config.vf_loss_coeff * vf_loss_clipped
            - (
                self.entropy_coeff_schedulers_per_module[module_id].get_current_value()
                * curr_entropy
            )
        )

        # Add mean_kl_loss (already processed through `possibly_masked_mean`),
        # if necessary.
        if config.use_kl_loss:
            total_loss += self.curr_kl_coeffs_per_module[module_id] * mean_kl_loss

        # Log important loss stats.
        self.metrics.log_dict(
            {
                POLICY_LOSS_KEY: -possibly_masked_mean(surrogate_loss),
                VF_LOSS_KEY: mean_vf_loss,
                LEARNER_RESULTS_VF_LOSS_UNCLIPPED_KEY: mean_vf_unclipped_loss,
                LEARNER_RESULTS_VF_EXPLAINED_VAR_KEY: explained_variance(
                    batch[Postprocessing.VALUE_TARGETS], value_fn_out
                ),
                ENTROPY_KEY: mean_entropy,
                LEARNER_RESULTS_KL_KEY: mean_kl_loss,
            },
            key=module_id,
            window=1,  # <- single items (should not be mean/ema-reduced over time).
        )
        # Return the total loss.
        return total_loss

    @override(PPOLearner)
    def additional_update_for_module(
        self,
        *,
        module_id: ModuleID,
        config: PPOConfig,
        timestep: int,
        sampled_kl_values: dict,
<<<<<<< HEAD
    ) -> None:
        assert sampled_kl_values, "Sampled KL values are empty."
=======
    ) -> Dict[str, Any]:
>>>>>>> 89a63930

        super().additional_update_for_module(
            module_id=module_id,
            config=config,
            timestep=timestep,
        )

        # Update KL coefficient.
        if config.use_kl_loss:
            assert sampled_kl_values, "Sampled KL values are empty."
            sampled_kl = sampled_kl_values[module_id]
            curr_var = self.curr_kl_coeffs_per_module[module_id]
            if sampled_kl > 2.0 * config.kl_target:
                # TODO (Kourosh) why not 2?
                curr_var.data *= 1.5
            elif sampled_kl < 0.5 * config.kl_target:
                curr_var.data *= 0.5

            # Log the updated KL-coeff value.
            self.metrics.log_value(
                (module_id, LEARNER_RESULTS_CURR_KL_COEFF_KEY),
                curr_var.item(),
                window=1,
            )<|MERGE_RESOLUTION|>--- conflicted
+++ resolved
@@ -142,12 +142,7 @@
         config: PPOConfig,
         timestep: int,
         sampled_kl_values: dict,
-<<<<<<< HEAD
     ) -> None:
-        assert sampled_kl_values, "Sampled KL values are empty."
-=======
-    ) -> Dict[str, Any]:
->>>>>>> 89a63930
 
         super().additional_update_for_module(
             module_id=module_id,
