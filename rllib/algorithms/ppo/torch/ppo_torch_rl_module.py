from typing import Any, Collection, Dict, Optional, Union

from ray.rllib.algorithms.ppo.ppo_rl_module import PPORLModule
from ray.rllib.core.columns import Columns
from ray.rllib.core.models.base import ACTOR, CRITIC, ENCODER_OUT
from ray.rllib.core.rl_module.apis.value_function_api import ValueFunctionAPI
from ray.rllib.core.rl_module.rl_module import RLModule
from ray.rllib.core.rl_module.torch import TorchRLModule
from ray.rllib.utils.annotations import override
from ray.rllib.utils.framework import try_import_torch
from ray.rllib.utils.typing import StateDict, TensorType

torch, nn = try_import_torch()


class PPOTorchRLModule(TorchRLModule, PPORLModule):
    framework: str = "torch"

    @override(PPORLModule)
    def setup(self):
        super().setup()

        # If not an inference-only module (e.g., for evaluation), set up the
        # parameter names to be removed or renamed when syncing from the state dict.
        if not self.config.inference_only:
            # Set the expected and unexpected keys for the inference-only module.
            self._set_inference_only_state_dict_keys()

    @override(TorchRLModule)
    def get_state(
        self,
        components: Optional[Union[str, Collection[str]]] = None,
        *,
        not_components: Optional[Union[str, Collection[str]]] = None,
        inference_only: bool = False,
        **kwargs,
    ) -> StateDict:
        state = super(PPOTorchRLModule, self).get_state(
            components=components, not_components=not_components, **kwargs
        )
        # If this module is not for inference, but the state dict is.
        # Note, for stateful modules, we need the full state dict.
        if not self.config.inference_only and not self.is_stateful() and inference_only:
            # Call the local hook to remove parameters not needed in `inference_only`
            # mode.
            state = self._inference_only_get_state_hook(state)
            return state

        # Otherwise, the state dict is for checkpointing or saving the model.
        return state

    @override(RLModule)
    def _forward_inference(self, batch: Dict[str, Any]) -> Dict[str, Any]:
        output = {}

        # Encoder forward pass.
        encoder_outs = self.encoder(batch)
        if Columns.STATE_OUT in encoder_outs:
            output[Columns.STATE_OUT] = encoder_outs[Columns.STATE_OUT]

        # Pi head.
        output[Columns.ACTION_DIST_INPUTS] = self.pi(encoder_outs[ENCODER_OUT][ACTOR])

        return output

    @override(RLModule)
    def _forward_exploration(self, batch: Dict[str, Any], **kwargs) -> Dict[str, Any]:
        """PPO forward pass during exploration.

        Besides the action distribution, this method also returns the parameters of
        the policy distribution to be used for computing KL divergence between the old
        policy and the new policy during training.
        """
        # TODO (sven): Make this the only behavior once PPO has been migrated
        #  to new API stack (including EnvRunners).
        if self.config.model_config_dict.get("uses_new_env_runners"):
            return self._forward_inference(batch)

        output = {}

        # Shared encoder
        encoder_outs = self.encoder(batch)
        if Columns.STATE_OUT in encoder_outs:
            output[Columns.STATE_OUT] = encoder_outs[Columns.STATE_OUT]

        # Value head
        if not self.config.inference_only:
            # If not for inference/exploration only, we need to compute the
            # value function.
            vf_out = self.vf(encoder_outs[ENCODER_OUT][CRITIC])
            output[Columns.VF_PREDS] = vf_out.squeeze(-1)

        # Policy head
        action_logits = self.pi(encoder_outs[ENCODER_OUT][ACTOR])
        output[Columns.ACTION_DIST_INPUTS] = action_logits

        return output

    @override(RLModule)
    def _forward_train(self, batch: Dict[str, Any]) -> Dict[str, Any]:
        if self.config.inference_only:
            raise RuntimeError(
                "Trying to train a module that is not a learner module. Set the "
                "flag `inference_only=False` when building the module."
            )
        output = {}

        # Shared encoder.
        encoder_outs = self.encoder(batch)
        if Columns.STATE_OUT in encoder_outs:
            output[Columns.STATE_OUT] = encoder_outs[Columns.STATE_OUT]

        # Value head.
        vf_out = self.vf(encoder_outs[ENCODER_OUT][CRITIC])
        # Squeeze out last dim (value function node).
        output[Columns.VF_PREDS] = vf_out.squeeze(-1)

        # Policy head.
        action_logits = self.pi(encoder_outs[ENCODER_OUT][ACTOR])
        output[Columns.ACTION_DIST_INPUTS] = action_logits

        return output

    # TODO (sven): Try to move entire GAE computation into PPO's loss function (similar
    #  to IMPALA's v-trace architecture). This would also get rid of the second
    #  Connector pass currently necessary.
<<<<<<< HEAD
    @override(PPORLModule)
    def _compute_values(self, batch, device=None):
=======
    @override(ValueFunctionAPI)
    def compute_values(self, batch: Dict[str, Any]) -> TensorType:
>>>>>>> e043a03e
        # Separate vf-encoder.
        if hasattr(self.encoder, "critic_encoder"):
            if self.is_stateful():
                # The recurrent encoders expect a `(state_in, h)`  key in the
                # input dict while the key returned is `(state_in, critic, h)`.
                batch[Columns.STATE_IN] = batch[Columns.STATE_IN][CRITIC]
            encoder_outs = self.encoder.critic_encoder(batch)[ENCODER_OUT]
        # Shared encoder.
        else:
            encoder_outs = self.encoder(batch)[ENCODER_OUT][CRITIC]
        # Value head.
        vf_out = self.vf(encoder_outs)
        # Squeeze out last dimension (single node value head).
        return vf_out.squeeze(-1)

    @override(TorchRLModule)
    def _set_inference_only_state_dict_keys(self) -> None:
        # Get the model_parameters.
        state_dict = self.state_dict()
        # Note, these keys are only known to the learner module. Furthermore,
        # we want this to be run once during setup and not for each worker.
        self._inference_only_state_dict_keys["unexpected_keys"] = [
            name
            for name in state_dict
            if "vf" in name or name.startswith("encoder.critic_encoder")
        ]

    @override(TorchRLModule)
    def _inference_only_get_state_hook(
        self, state_dict: Dict[str, Any]
    ) -> Dict[str, Any]:
        # If we have keys in the state dict to take care of.
        if self._inference_only_state_dict_keys:
            # If we have unexpected keys remove them.
            if self._inference_only_state_dict_keys.get("unexpected_keys"):
                for param in self._inference_only_state_dict_keys["unexpected_keys"]:
                    del state_dict[param]
        return state_dict<|MERGE_RESOLUTION|>--- conflicted
+++ resolved
@@ -121,16 +121,8 @@
 
         return output
 
-    # TODO (sven): Try to move entire GAE computation into PPO's loss function (similar
-    #  to IMPALA's v-trace architecture). This would also get rid of the second
-    #  Connector pass currently necessary.
-<<<<<<< HEAD
-    @override(PPORLModule)
-    def _compute_values(self, batch, device=None):
-=======
     @override(ValueFunctionAPI)
     def compute_values(self, batch: Dict[str, Any]) -> TensorType:
->>>>>>> e043a03e
         # Separate vf-encoder.
         if hasattr(self.encoder, "critic_encoder"):
             if self.is_stateful():
