from typing import Any, Dict, Optional

from ray.rllib.algorithms.ppo.ppo_rl_module import PPORLModule
from ray.rllib.core.columns import Columns
from ray.rllib.core.models.base import ACTOR, CRITIC, ENCODER_OUT
from ray.rllib.core.rl_module.apis import ValueFunctionAPI
from ray.rllib.core.rl_module.rl_module import RLModule
from ray.rllib.core.rl_module.torch import TorchRLModule
from ray.rllib.utils.annotations import override
from ray.rllib.utils.framework import try_import_torch
from ray.rllib.utils.typing import TensorType

torch, nn = try_import_torch()


class PPOTorchRLModule(TorchRLModule, PPORLModule):
    framework: str = "torch"

    @override(RLModule)
    def _forward(self, batch: Dict[str, Any], **kwargs) -> Dict[str, Any]:
        """Default forward pass (used for inference and exploration)."""
        output = {}
        # Encoder forward pass.
        encoder_outs = self.encoder(batch)
        # Stateful encoder?
        if Columns.STATE_OUT in encoder_outs:
            output[Columns.STATE_OUT] = encoder_outs[Columns.STATE_OUT]
        # Pi head.
        output[Columns.ACTION_DIST_INPUTS] = self.pi(encoder_outs[ENCODER_OUT][ACTOR])
        return output

    @override(RLModule)
<<<<<<< HEAD
    def _forward_exploration(self, batch: Dict[str, Any], **kwargs) -> Dict[str, Any]:
        return self._forward_inference(batch)

    @override(RLModule)
    def _forward_train(self, batch: Dict[str, Any]) -> Dict[str, Any]:
        if self.inference_only:
            raise RuntimeError(
                "Trying to train a module that is not a learner module. Set the "
                "flag `inference_only=False` when building the module."
            )
=======
    def _forward_train(self, batch: Dict[str, Any], **kwargs) -> Dict[str, Any]:
        """Train forward pass (keep features for possible shared value func. call)."""
>>>>>>> e182e192
        output = {}
        encoder_outs = self.encoder(batch)
        output[Columns.EMBEDDINGS] = encoder_outs[ENCODER_OUT][CRITIC]
        if Columns.STATE_OUT in encoder_outs:
            output[Columns.STATE_OUT] = encoder_outs[Columns.STATE_OUT]
        output[Columns.ACTION_DIST_INPUTS] = self.pi(encoder_outs[ENCODER_OUT][ACTOR])
        return output

    @override(ValueFunctionAPI)
    def compute_values(
        self,
        batch: Dict[str, Any],
        embeddings: Optional[Any] = None,
    ) -> TensorType:
        if embeddings is None:
            # Separate vf-encoder.
            if hasattr(self.encoder, "critic_encoder"):
                batch_ = batch
                if self.is_stateful():
                    # The recurrent encoders expect a `(state_in, h)`  key in the
                    # input dict while the key returned is `(state_in, critic, h)`.
                    batch_ = batch.copy()
                    batch_[Columns.STATE_IN] = batch[Columns.STATE_IN][CRITIC]
                embeddings = self.encoder.critic_encoder(batch_)[ENCODER_OUT]
            # Shared encoder.
            else:
                embeddings = self.encoder(batch)[ENCODER_OUT][CRITIC]

        # Value head.
        vf_out = self.vf(embeddings)
        # Squeeze out last dimension (single node value head).
        return vf_out.squeeze(-1)<|MERGE_RESOLUTION|>--- conflicted
+++ resolved
@@ -30,21 +30,8 @@
         return output
 
     @override(RLModule)
-<<<<<<< HEAD
-    def _forward_exploration(self, batch: Dict[str, Any], **kwargs) -> Dict[str, Any]:
-        return self._forward_inference(batch)
-
-    @override(RLModule)
-    def _forward_train(self, batch: Dict[str, Any]) -> Dict[str, Any]:
-        if self.inference_only:
-            raise RuntimeError(
-                "Trying to train a module that is not a learner module. Set the "
-                "flag `inference_only=False` when building the module."
-            )
-=======
     def _forward_train(self, batch: Dict[str, Any], **kwargs) -> Dict[str, Any]:
-        """Train forward pass (keep features for possible shared value func. call)."""
->>>>>>> e182e192
+        """Train forward pass (keep embeddings for possible shared value func. call)."""
         output = {}
         encoder_outs = self.encoder(batch)
         output[Columns.EMBEDDINGS] = encoder_outs[ENCODER_OUT][CRITIC]
