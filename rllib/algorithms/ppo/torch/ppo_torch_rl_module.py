from dataclasses import dataclass
import gymnasium as gym
from typing import Mapping, Any, Union

from ray.rllib.core.rl_module.torch import TorchRLModule
from ray.rllib.core.rl_module.rl_module import RLModule, RLModuleConfig
from ray.rllib.policy.sample_batch import SampleBatch
from ray.rllib.utils.annotations import override
from ray.rllib.utils.nested_dict import NestedDict
from ray.rllib.utils.framework import try_import_torch
from ray.rllib.models.specs.specs_dict import SpecDict
from ray.rllib.models.specs.specs_torch import TorchTensorSpec
from ray.rllib.models.torch.torch_distributions import (
    TorchCategorical,
    TorchDeterministic,
    TorchDiagGaussian,
)
from ray.rllib.core.rl_module.encoder import (
    FCNet,
    FCConfig,
    LSTMConfig,
    IdentityConfig,
    LSTMEncoder,
    ENCODER_OUT,
)
from ray.rllib.utils.gym import convert_old_gym_space_to_gymnasium_space


torch, nn = try_import_torch()


def get_ppo_loss(fwd_in, fwd_out):
    # TODO: we should replace these components later with real ppo components when
    # RLOptimizer and RLModule are integrated together.
    # this is not exactly a ppo loss, just something to show that the
    # forward train works
    adv = fwd_in[SampleBatch.REWARDS] - fwd_out[SampleBatch.VF_PREDS]
    actor_loss = -(fwd_out[SampleBatch.ACTION_LOGP] * adv).mean()
    critic_loss = (adv**2).mean()
    loss = actor_loss + critic_loss

    return loss


@dataclass
class PPOModuleConfig(RLModuleConfig):
    """Configuration for the PPO module.

    Attributes:
        pi_config: The configuration for the policy network.
        vf_config: The configuration for the value network.
        shared_encoder_config: The configuration for the encoder network.
        free_log_std: For DiagGaussian action distributions, make the second half of
            the model outputs floating bias variables instead of state-dependent. This
            only has an effect is using the default fully connected net.
        shared_encoder: Whether to share the encoder between the pi and value
    """

    pi_config: FCConfig = None
    vf_config: FCConfig = None
    pi_encoder_config: FCConfig = None
    vf_encoder_config: FCConfig = None
    shared_encoder_config: FCConfig = None
    free_log_std: bool = False
    shared_encoder: bool = True


class PPOTorchRLModule(TorchRLModule):
    def __init__(self, config: PPOModuleConfig) -> None:
        super().__init__()
        self.config = config
        self.setup()

    def setup(self) -> None:

        assert self.config.pi_config, "pi_config must be provided."
        assert self.config.vf_config, "vf_config must be provided."

        self.shared_encoder = self.config.shared_encoder_config.build()
        self.pi_encoder = self.config.pi_encoder_config.build()
        self.vf_encoder = self.config.vf_encoder_config.build()

        self.pi = FCNet(
            input_dim=self.config.pi_encoder_config.output_dim,
            output_dim=self.config.pi_config.output_dim,
            hidden_layers=self.config.pi_config.hidden_layers,
            activation=self.config.pi_config.activation,
        )

        self.vf = FCNet(
            input_dim=self.config.vf_encoder_config.output_dim,
            output_dim=1,
            hidden_layers=self.config.vf_config.hidden_layers,
            activation=self.config.vf_config.activation,
        )

        self._is_discrete = isinstance(
            convert_old_gym_space_to_gymnasium_space(self.config.action_space),
            gym.spaces.Discrete,
        )

    @classmethod
    @override(RLModule)
    def from_model_config(
        cls,
        observation_space: gym.Space,
        action_space: gym.Space,
        *,
        model_config: Mapping[str, Any],
    ) -> Union["RLModule", Mapping[str, Any]]:

        # TODO: use the new catalog to perform this logic and construct the final config

        activation = model_config["fcnet_activation"]
        if activation == "tanh":
            activation = "Tanh"
        elif activation == "relu":
            activation = "ReLU"
        elif activation == "linear":
            activation = "linear"
        else:
            raise ValueError(f"Unsupported activation: {activation}")

        obs_dim = observation_space.shape[0]
        fcnet_hiddens = model_config["fcnet_hiddens"]
        vf_share_layers = model_config["vf_share_layers"]
        free_log_std = model_config["free_log_std"]
        use_lstm = model_config["use_lstm"]

        if vf_share_layers:
            shared_encoder_config = FCConfig(
                input_dim=obs_dim,
                hidden_layers=fcnet_hiddens,
                activation=activation,
                output_dim=model_config["fcnet_hiddens"][-1],
            )
        else:
            shared_encoder_config = IdentityConfig(output_dim=obs_dim)

        if use_lstm:
            pi_encoder_config = LSTMConfig(
                input_dim=shared_encoder_config.output_dim,
                hidden_dim=model_config["lstm_cell_size"],
                batch_first=not model_config["_time_major"],
                output_dim=model_config["lstm_cell_size"],
                num_layers=1,
            )
        else:
            pi_encoder_config = FCConfig(
                input_dim=shared_encoder_config.output_dim,
                hidden_layers=fcnet_hiddens,
                activation=activation,
                output_dim=model_config["fcnet_hiddens"][-1],
            )

        vf_encoder_config = FCConfig(
            input_dim=shared_encoder_config.output_dim,
            hidden_layers=fcnet_hiddens,
            activation=activation,
            output_dim=model_config["fcnet_hiddens"][-1],
        )
        pi_config = FCConfig()
        vf_config = FCConfig()

        assert isinstance(
            observation_space, gym.spaces.Box
        ), "This simple PPOModule only supports Box observation space."

        assert (
            len(observation_space.shape) == 1
        ), "This simple PPOModule only supports 1D observation space."

        assert isinstance(action_space, (gym.spaces.Discrete, gym.spaces.Box)), (
            "This simple PPOModule only supports Discrete and Box action space.",
        )

        # build pi network
        shared_encoder_config.input_dim = observation_space.shape[0]
        pi_encoder_config.input_dim = shared_encoder_config.output_dim
        pi_config.input_dim = pi_encoder_config.output_dim
        if isinstance(action_space, gym.spaces.Discrete):
            pi_config.output_dim = action_space.n
        else:
            pi_config.output_dim = action_space.shape[0] * 2

        # build vf network
        vf_encoder_config.input_dim = shared_encoder_config.output_dim
        vf_config.input_dim = vf_encoder_config.output_dim
        vf_config.output_dim = 1

        config_ = PPOModuleConfig(
            observation_space=observation_space,
            action_space=action_space,
            max_seq_len=model_config["max_seq_len"],
            shared_encoder_config=shared_encoder_config,
            pi_config=pi_config,
            vf_config=vf_config,
            pi_encoder_config=pi_encoder_config,
            vf_encoder_config=vf_encoder_config,
            free_log_std=free_log_std,
            shared_encoder=vf_share_layers,
        )

        module = PPOTorchRLModule(config_)
        return module

    def get_initial_state(self) -> NestedDict:
        if isinstance(self.shared_encoder, LSTMEncoder):
            return self.shared_encoder.get_initial_state()
        elif isinstance(self.pi_encoder, LSTMEncoder):
            return self.pi_encoder.get_initial_state()
        else:
            return NestedDict({})

    @override(RLModule)
    def input_specs_inference(self) -> SpecDict:
        return self.input_specs_exploration()

    @override(RLModule)
    def output_specs_inference(self) -> SpecDict:
        return SpecDict({SampleBatch.ACTION_DIST: TorchDeterministic})

    @override(RLModule)
    def _forward_inference(self, batch: NestedDict) -> Mapping[str, Any]:
        shared_enc_out = self.shared_encoder(batch)
        pi_enc_out = self.pi_encoder(shared_enc_out)

        action_logits = self.pi(pi_enc_out[ENCODER_OUT])

        if self._is_discrete:
            action = torch.argmax(action_logits, dim=-1)
        else:
            action, _ = action_logits.chunk(2, dim=-1)

        action_dist = TorchDeterministic(action)
        output = {SampleBatch.ACTION_DIST: action_dist}
        output["state_out"] = pi_enc_out.get("state_out", {})
        return output

    @override(RLModule)
    def input_specs_exploration(self):
        return self.shared_encoder.input_spec()

    @override(RLModule)
    def output_specs_exploration(self) -> SpecDict:
        if self._is_discrete:
<<<<<<< HEAD
            action_dist_inputs = ((SampleBatch.ACTION_DIST_INPUTS, "logits"),)
=======
            specs[SampleBatch.ACTION_DIST_INPUTS] = {
                "logits": TorchTensorSpec("b, h", h=int(self.config.action_space.n))
            }
>>>>>>> 153124b5
        else:
            action_dist_inputs = (
                (SampleBatch.ACTION_DIST_INPUTS, "loc"),
                (SampleBatch.ACTION_DIST_INPUTS, "scale"),
            )
        return [
            SampleBatch.VF_PREDS,
            SampleBatch.ACTION_DIST,
            *action_dist_inputs,
        ]

    @override(RLModule)
    def _forward_exploration(self, batch: NestedDict) -> Mapping[str, Any]:
        """PPO forward pass during exploration.

        Besides the action distribution, this method also returns the parameters of the
        policy distribution to be used for computing KL divergence between the old
        policy and the new policy during training.
        """
        encoder_out = self.shared_encoder(batch)
        encoder_out_pi = self.pi_encoder(encoder_out)
        encoder_out_vf = self.vf_encoder(encoder_out)
        action_logits = self.pi(encoder_out_pi[ENCODER_OUT])

        output = {}
        if self._is_discrete:
            action_dist = TorchCategorical(logits=action_logits)
            output[SampleBatch.ACTION_DIST_INPUTS] = {"logits": action_logits}
        else:
            loc, log_std = action_logits.chunk(2, dim=-1)
            scale = log_std.exp()
            action_dist = TorchDiagGaussian(loc, scale)
            output[SampleBatch.ACTION_DIST_INPUTS] = {"loc": loc, "scale": scale}
        output[SampleBatch.ACTION_DIST] = action_dist

        # compute the value function
        output[SampleBatch.VF_PREDS] = self.vf(encoder_out_vf[ENCODER_OUT]).squeeze(-1)
        output["state_out"] = encoder_out_pi.get("state_out", {})
        return output

    @override(RLModule)
    def input_specs_train(self) -> SpecDict:
        if self._is_discrete:
            action_spec = TorchTensorSpec("b")
        else:
            action_dim = self.config.action_space.shape[0]
            action_spec = TorchTensorSpec("b, h", h=action_dim)

        spec_dict = self.shared_encoder.input_spec()
        spec_dict.update({SampleBatch.ACTIONS: action_spec})
        if SampleBatch.OBS in spec_dict:
            spec_dict[SampleBatch.NEXT_OBS] = spec_dict[SampleBatch.OBS]
        spec = SpecDict(spec_dict)
        return spec

    @override(RLModule)
    def output_specs_train(self) -> SpecDict:
        spec = SpecDict(
            {
                SampleBatch.ACTION_DIST: self.__get_action_dist_type(),
                SampleBatch.ACTION_LOGP: TorchTensorSpec("b", dtype=torch.float32),
                SampleBatch.VF_PREDS: TorchTensorSpec("b", dtype=torch.float32),
                "entropy": TorchTensorSpec("b", dtype=torch.float32),
            }
        )
        return spec

    @override(RLModule)
    def _forward_train(self, batch: NestedDict) -> Mapping[str, Any]:
        encoder_out = self.shared_encoder(batch)
        encoder_out_pi = self.pi_encoder(encoder_out)
        encoder_out_vf = self.vf_encoder(encoder_out)

        action_logits = self.pi(encoder_out_pi[ENCODER_OUT])
        vf = self.vf(encoder_out_vf[ENCODER_OUT])

        if self._is_discrete:
            action_dist = TorchCategorical(logits=action_logits)
        else:
            mu, scale = action_logits.chunk(2, dim=-1)
            action_dist = TorchDiagGaussian(mu, scale.exp())

        logp = action_dist.logp(batch[SampleBatch.ACTIONS])
        entropy = action_dist.entropy()

        output = {
            SampleBatch.ACTION_DIST: action_dist,
            SampleBatch.ACTION_LOGP: logp,
            SampleBatch.VF_PREDS: vf.squeeze(-1),
            "entropy": entropy,
        }

        output["state_out"] = encoder_out_pi.get("state_out", {})
        return output

    def __get_action_dist_type(self):
        return TorchCategorical if self._is_discrete else TorchDiagGaussian<|MERGE_RESOLUTION|>--- conflicted
+++ resolved
@@ -244,13 +244,9 @@
     @override(RLModule)
     def output_specs_exploration(self) -> SpecDict:
         if self._is_discrete:
-<<<<<<< HEAD
-            action_dist_inputs = ((SampleBatch.ACTION_DIST_INPUTS, "logits"),)
-=======
             specs[SampleBatch.ACTION_DIST_INPUTS] = {
                 "logits": TorchTensorSpec("b, h", h=int(self.config.action_space.n))
             }
->>>>>>> 153124b5
         else:
             action_dist_inputs = (
                 (SampleBatch.ACTION_DIST_INPUTS, "loc"),
