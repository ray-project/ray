--- conflicted
+++ resolved
@@ -5,23 +5,12 @@
 
 from ray.rllib.core.rl_module.rl_module import RLModule, RLModuleConfig
 from ray.rllib.core.rl_module.torch import TorchRLModule
-<<<<<<< HEAD
 from ray.rllib.models.experimental.encoder import STATE_OUT, ACTOR, CRITIC, ENCODER_OUT
 from ray.rllib.models.experimental.configs import (
     MLPModelConfig,
     ActorCriticEncoderConfig,
 )
 from ray.rllib.models.experimental.catalog import Catalog
-=======
-from ray.rllib.models.experimental.encoder import STATE_OUT
-from ray.rllib.models.experimental.configs import MLPConfig, MLPEncoderConfig
-from ray.rllib.models.experimental.configs import (
-    LSTMEncoderConfig,
-)
-from ray.rllib.models.experimental.torch.encoder import (
-    ENCODER_OUT,
-)
->>>>>>> 027965b7
 from ray.rllib.models.specs.specs_dict import SpecDict
 from ray.rllib.models.specs.specs_torch import TorchTensorSpec
 from ray.rllib.models.torch.torch_distributions import (
@@ -52,7 +41,6 @@
     return loss
 
 
-<<<<<<< HEAD
 class PPOCatalog(Catalog):
     def __init__(self, observation_space, action_space, model_config):
         super().__init__(observation_space, action_space, model_config)
@@ -94,30 +82,18 @@
 # TODO (Artur): Move to Torch-unspecific file
 @ExperimentalAPI
 @dataclass
-class PPOModuleConfig(RLModuleConfig):
-=======
-@ExperimentalAPI
-@dataclass
 class PPOModuleConfig(RLModuleConfig):  # TODO (Artur): Move to non-torch-specific file
->>>>>>> 027965b7
     """Configuration for the PPORLModule.
 
     Attributes:
         observation_space: The observation space of the environment.
         action_space: The action space of the environment.
-<<<<<<< HEAD
         catalog: The PPOCatalog object to use for building the models.
-=======
-        encoder_config: The configuration for the encoder network.
-        pi_config: The configuration for the policy head.
-        vf_config: The configuration for the value function head.
->>>>>>> 027965b7
         free_log_std: For DiagGaussian action distributions, make the second half of
             the model outputs floating bias variables instead of state-dependent. This
             only has an effect is using the default fully connected net.
     """
 
-<<<<<<< HEAD
     observation_space: gym.Space = None
     action_space: gym.Space = None
     catalog: Catalog = None
@@ -130,12 +106,6 @@
             from ray.rllib.algorithms.ppo.ppo_tf_rl_module import PPOTfRLModule
 
             return PPOTfRLModule(self)
-=======
-    encoder_config: MLPConfig = None
-    pi_config: MLPConfig = None
-    vf_config: MLPConfig = None
-    free_log_std: bool = False
->>>>>>> 027965b7
 
 
 class PPOTorchRLModule(TorchRLModule):
@@ -143,24 +113,10 @@
         super().__init__()
         assert type(config) is PPOModuleConfig
         self.config = config
-<<<<<<< HEAD
 
         self.encoder = self.config.catalog.build_actor_critic_encoder(framework="torch")
         self.pi = self.config.catalog.build_pi_head(framework="torch")
         self.vf = self.config.catalog.build_vf_head(framework="torch")
-=======
-        self.setup()
-
-    def setup(self) -> None:
-        assert self.config.pi_config, "pi_config must be provided."
-        assert self.config.vf_config, "vf_config must be provided."
-        assert self.config.encoder_config, "shared encoder config must be " "provided."
-
-        # TODO(Artur): Unify to tf and torch setup with Catalog
-        self.encoder = self.config.encoder_config.build(framework="torch")
-        self.pi = self.config.pi_config.build(framework="torch")
-        self.vf = self.config.vf_config.build(framework="torch")
->>>>>>> 027965b7
 
         self._is_discrete = isinstance(
             convert_old_gym_space_to_gymnasium_space(self.config.action_space),
@@ -176,58 +132,8 @@
         *,
         model_config: Mapping[str, Any],
     ) -> Union["RLModule", Mapping[str, Any]]:
-<<<<<<< HEAD
         free_log_std = model_config["free_log_std"]
         assert not free_log_std, "free_log_std not supported yet."
-=======
-
-        # TODO: use the new catalog to perform this logic and construct the final config
-
-        activation = model_config["fcnet_activation"]
-        if activation == "tanh":
-            activation = "Tanh"
-        elif activation == "relu":
-            activation = "ReLU"
-        elif activation == "linear":
-            activation = "linear"
-        else:
-            raise ValueError(f"Unsupported activation: {activation}")
-
-        obs_dim = observation_space.shape[0]
-        fcnet_hiddens = model_config["fcnet_hiddens"]
-        free_log_std = model_config["free_log_std"]
-        assert (
-            model_config.get("vf_share_layers") is False
-        ), "`vf_share_layers=False` is no longer supported."
-
-        if model_config["use_lstm"]:
-            encoder_config = LSTMEncoderConfig(
-                input_dim=obs_dim,
-                hidden_dim=model_config["lstm_cell_size"],
-                batch_first=not model_config["_time_major"],
-                num_layers=1,
-                output_dim=model_config["lstm_cell_size"],
-            )
-        else:
-            encoder_config = MLPEncoderConfig(
-                input_dim=obs_dim,
-                hidden_layer_dims=fcnet_hiddens[:-1],
-                hidden_layer_activation=activation,
-                output_dim=fcnet_hiddens[-1],
-            )
-
-        pi_config = MLPConfig(
-            input_dim=encoder_config.output_dim,
-            hidden_layer_dims=[32],
-            hidden_layer_activation="ReLU",
-        )
-        vf_config = MLPConfig(
-            input_dim=encoder_config.output_dim,
-            hidden_layer_dims=[32, 1],
-            hidden_layer_activation="ReLU",
-            output_dim=1,
-        )
->>>>>>> 027965b7
 
         assert isinstance(
             observation_space, gym.spaces.Box
@@ -246,27 +152,10 @@
             model_config=model_config,
         )
 
-<<<<<<< HEAD
         config = PPOModuleConfig(
             observation_space=observation_space,
             action_space=action_space,
             catalog=catalog,
-=======
-        # build policy network head
-        encoder_config.input_dim = observation_space.shape[0]
-        pi_config.input_dim = encoder_config.output_dim
-        if isinstance(action_space, gym.spaces.Discrete):
-            pi_config.output_dim = action_space.n
-        else:
-            pi_config.output_dim = action_space.shape[0] * 2
-
-        config_ = PPOModuleConfig(
-            observation_space=observation_space,
-            action_space=action_space,
-            encoder_config=encoder_config,
-            pi_config=pi_config,
-            vf_config=vf_config,
->>>>>>> 027965b7
             free_log_std=free_log_std,
         )
 
@@ -290,20 +179,11 @@
     def _forward_inference(self, batch: NestedDict) -> Mapping[str, Any]:
         output = {}
 
-<<<<<<< HEAD
         encoder_outs = self.encoder(batch)
         output[STATE_OUT] = encoder_outs[STATE_OUT]
 
         # Actions
         action_logits = self.pi(encoder_outs[ENCODER_OUT][ACTOR])
-=======
-        encoder_out = self.encoder(batch)
-        if STATE_OUT in encoder_out:
-            output[STATE_OUT] = encoder_out[STATE_OUT]
-
-        # Actions
-        action_logits = self.pi(encoder_out[ENCODER_OUT])
->>>>>>> 027965b7
         if self._is_discrete:
             action = torch.argmax(action_logits, dim=-1)
         else:
@@ -315,11 +195,7 @@
 
     @override(RLModule)
     def input_specs_exploration(self):
-<<<<<<< HEAD
         return SpecDict(self.encoder.input_spec)
-=======
-        return self.encoder.input_spec
->>>>>>> 027965b7
 
     @override(RLModule)
     def output_specs_exploration(self) -> SpecDict:
@@ -347,7 +223,6 @@
         output = {}
 
         # Shared encoder
-<<<<<<< HEAD
         encoder_outs = self.encoder(batch)
         output[STATE_OUT] = encoder_outs[STATE_OUT]
 
@@ -357,18 +232,6 @@
 
         # Policy head
         pi_out = self.pi(encoder_outs[ENCODER_OUT][ACTOR])
-=======
-        encoder_out = self.encoder(batch)
-        if STATE_OUT in encoder_out:
-            output[STATE_OUT] = encoder_out[STATE_OUT]
-
-        # Value head
-        vf_out = self.vf(encoder_out[ENCODER_OUT])
-        output[SampleBatch.VF_PREDS] = vf_out.squeeze(-1)
-
-        # Policy head
-        pi_out = self.pi(encoder_out[ENCODER_OUT])
->>>>>>> 027965b7
         action_logits = pi_out
         if self._is_discrete:
             action_dist = TorchCategorical(logits=action_logits)
@@ -390,12 +253,8 @@
             action_dim = self.config.action_space.shape[0]
             action_spec = TorchTensorSpec("b, h", h=action_dim)
 
-<<<<<<< HEAD
         # Convert to SpecDict if needed.
         spec_dict = SpecDict(self.encoder.input_spec)
-=======
-        spec_dict = self.encoder.input_spec
->>>>>>> 027965b7
         spec_dict.update({SampleBatch.ACTIONS: action_spec})
         if SampleBatch.OBS in spec_dict:
             spec_dict[SampleBatch.NEXT_OBS] = spec_dict[SampleBatch.OBS]
@@ -419,7 +278,6 @@
     @override(RLModule)
     def _forward_train(self, batch: NestedDict) -> Mapping[str, Any]:
         output = {}
-<<<<<<< HEAD
 
         # Shared encoder
         encoder_outs = self.encoder(batch)
@@ -431,20 +289,6 @@
 
         # Policy head
         pi_out = self.pi(encoder_outs[ENCODER_OUT][ACTOR])
-=======
-
-        # Shared encoder
-        encoder_out = self.encoder(batch)
-        if STATE_OUT in encoder_out:
-            output[STATE_OUT] = encoder_out[STATE_OUT]
-
-        # Value head
-        vf_out = self.vf(encoder_out[ENCODER_OUT])
-        output[SampleBatch.VF_PREDS] = vf_out.squeeze(-1)
-
-        # Policy head
-        pi_out = self.pi(encoder_out[ENCODER_OUT])
->>>>>>> 027965b7
         action_logits = pi_out
         if self._is_discrete:
             action_dist = TorchCategorical(logits=action_logits)
@@ -457,11 +301,4 @@
         output[SampleBatch.ACTION_LOGP] = logp
         output["entropy"] = entropy
 
-<<<<<<< HEAD
-        return output
-=======
-        return output
-
-    def __get_action_dist_type(self):
-        return TorchCategorical if self._is_discrete else TorchDiagGaussian
->>>>>>> 027965b7
+        return output