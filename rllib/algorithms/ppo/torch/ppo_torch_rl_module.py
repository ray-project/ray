<<<<<<< HEAD
from dataclasses import dataclass, field
import gymnasium as gym
from typing import List, Mapping, Any
=======
from dataclasses import dataclass
import gym
from typing import Mapping, Any, Union
>>>>>>> 64d744b4

from ray.rllib.core.rl_module.torch import TorchRLModule
from ray.rllib.core.rl_module.rl_module import RLModule, RLModuleConfig
from ray.rllib.policy.sample_batch import SampleBatch
from ray.rllib.utils.annotations import override
from ray.rllib.utils.nested_dict import NestedDict
from ray.rllib.utils.framework import try_import_torch
from ray.rllib.models.specs.specs_dict import ModelSpec
from ray.rllib.models.specs.specs_torch import TorchTensorSpec
from ray.rllib.models.torch.torch_distributions import (
    TorchCategorical,
    TorchDeterministic,
    TorchDiagGaussian,
)
from ray.rllib.core.rl_module.encoder import (
    FCNet,
    FCConfig,
    LSTMConfig,
    IdentityEncoder,
    LSTMEncoder,
)


torch, nn = try_import_torch()


def get_ppo_loss(fwd_in, fwd_out):
    # TODO: we should replace these components later with real ppo components when
    # RLOptimizer and RLModule are integrated together.
    # this is not exactly a ppo loss, just something to show that the
    # forward train works
    adv = fwd_in[SampleBatch.REWARDS] - fwd_out[SampleBatch.VF_PREDS]
    actor_loss = -(fwd_out[SampleBatch.ACTION_LOGP] * adv).mean()
    critic_loss = (adv**2).mean()
    loss = actor_loss + critic_loss

    return loss


# TODO: Most of the neural network, and model specs in this file will eventually be
# retreived from the model catalog. That includes FCNet, Encoder, etc.
def get_shared_encoder_config(env):
    return PPOModuleConfig(
        observation_space=env.observation_space,
        action_space=env.action_space,
        encoder_config=FCConfig(
            hidden_layers=[32],
            activation="ReLU",
        ),
        pi_config=FCConfig(
            hidden_layers=[32],
            activation="ReLU",
        ),
        vf_config=FCConfig(
            hidden_layers=[32],
            activation="ReLU",
        ),
    )


def get_separate_encoder_config(env):
    return PPOModuleConfig(
        observation_space=env.observation_space,
        action_space=env.action_space,
        pi_config=FCConfig(
            hidden_layers=[32],
            activation="ReLU",
        ),
        vf_config=FCConfig(
            hidden_layers=[32],
            activation="ReLU",
        ),
    )


@dataclass
class PPOModuleConfig(RLModuleConfig):
    """Configuration for the PPO module.

    Attributes:
        pi_config: The configuration for the policy network.
        vf_config: The configuration for the value network.
        encoder_config: The configuration for the encoder network.
        free_log_std: For DiagGaussian action distributions, make the second half of
            the model outputs floating bias variables instead of state-dependent. This
            only has an effect is using the default fully connected net.
        shared_encoder: Whether to share the encoder between the pi and value
    """

    pi_config: FCConfig = None
    vf_config: FCConfig = None
    encoder_config: FCConfig = None
    free_log_std: bool = False
    shared_encoder: bool = True


class PPOTorchRLModule(TorchRLModule):
    def __init__(self, config: PPOModuleConfig) -> None:
        super().__init__()
        self.config = config
        self.setup()

    def setup(self) -> None:

        assert self.config.pi_config, "pi_config must be provided."
        assert self.config.vf_config, "vf_config must be provided."

        if self.config.shared_encoder:
            self.shared_encoder = self.config.encoder_config.build()
            self.encoder_pi = IdentityEncoder(self.config.encoder_config)
            self.encoder_vf = IdentityEncoder(self.config.encoder_config)
        else:
            self.shared_encoder = IdentityEncoder(self.config.encoder_config)
            self.encoder_pi = self.config.encoder_config.build()
            self.encoder_vf = self.config.encoder_config.build()

        self.pi = FCNet(
            input_dim=self.config.pi_config.input_dim,
            output_dim=self.config.pi_config.output_dim,
            hidden_layers=self.config.pi_config.hidden_layers,
            activation=self.config.pi_config.activation,
        )

        self.vf = FCNet(
            input_dim=self.config.vf_config.input_dim,
            output_dim=self.config.vf_config.output_dim,
            hidden_layers=self.config.vf_config.hidden_layers,
            activation=self.config.vf_config.activation,
        )

        self._is_discrete = isinstance(self.config.action_space, gym.spaces.Discrete)

    @classmethod
    @override(RLModule)
    def from_model_config(
        cls,
        observation_space: gym.Space,
        action_space: gym.Space,
        *,
        model_config: Mapping[str, Any],
    ) -> Union["RLModule", Mapping[str, Any]]:

        # TODO: use the new catalog to perform this logic and construct the final config

        activation = model_config["fcnet_activation"]
        if activation == "tanh":
            activation = "Tanh"
        elif activation == "relu":
            activation = "ReLU"
        elif activation == "linear":
            activation = "linear"
        else:
            raise ValueError(f"Unsupported activation: {activation}")

        fcnet_hiddens = model_config["fcnet_hiddens"]
        vf_share_layers = model_config["vf_share_layers"]
        free_log_std = model_config["free_log_std"]
        use_lstm = model_config["use_lstm"]

        if use_lstm:
            assert vf_share_layers, "LSTM not supported with vf_share_layers=False"
            encoder_config = LSTMConfig(
                hidden_dim=model_config["lstm_cell_size"],
                batch_first=not model_config["_time_major"],
                output_dim=model_config["lstm_cell_size"],
                num_layers=1,
            )
        else:
            encoder_config = FCConfig(
                hidden_layers=fcnet_hiddens,
                activation=activation,
                output_dim=model_config["fcnet_hiddens"][-1],
            )

        pi_config = FCConfig()
        vf_config = FCConfig()

        assert isinstance(
            observation_space, gym.spaces.Box
        ), "This simple PPOModule only supports Box observation space."

        assert (
            len(observation_space.shape) == 1
        ), "This simple PPOModule only supports 1D observation space."

        assert isinstance(action_space, (gym.spaces.Discrete, gym.spaces.Box)), (
            "This simple PPOModule only supports Discrete and Box action space.",
        )

        # build pi network
        encoder_config.input_dim = observation_space.shape[0]
        pi_config.input_dim = encoder_config.output_dim

        if isinstance(action_space, gym.spaces.Discrete):
            pi_config.output_dim = action_space.n
        else:
            pi_config.output_dim = action_space.shape[0] * 2

        # build vf network
        vf_config.input_dim = encoder_config.output_dim
        vf_config.output_dim = 1

        config_ = PPOModuleConfig(
            observation_space=observation_space,
            action_space=action_space,
            max_seq_len=model_config["max_seq_len"],
            encoder_config=encoder_config,
            pi_config=pi_config,
            vf_config=vf_config,
            free_log_std=free_log_std,
            shared_encoder=vf_share_layers,
        )

        module = PPOTorchRLModule(config_)
        return module

    def get_initial_state(self) -> NestedDict:
        if isinstance(self.config.encoder_config, LSTMConfig):
            # TODO (Kourosh): How does this work in RLlib today?
            if isinstance(self.shared_encoder, LSTMEncoder):
                return self.shared_encoder.get_inital_state()
            else:
                return self.encoder_pi.get_inital_state()
        return {}

    @override(RLModule)
    def input_specs_inference(self) -> ModelSpec:
        return self.input_specs_exploration()

    @override(RLModule)
    def output_specs_inference(self) -> ModelSpec:
        return ModelSpec({SampleBatch.ACTION_DIST: TorchDeterministic})

    @override(RLModule)
    def _forward_inference(self, batch: NestedDict) -> Mapping[str, Any]:
        encoder_out = self.shared_encoder(batch)
        encoder_out_pi = self.encoder_pi(encoder_out)
        action_logits = self.pi(encoder_out_pi["embedding"])

        if self._is_discrete:
            action = torch.argmax(action_logits, dim=-1)
        else:
            action, _ = action_logits.chunk(2, dim=-1)

        action_dist = TorchDeterministic(action)
        output = {SampleBatch.ACTION_DIST: action_dist}
        output["state_out"] = encoder_out_pi.get("state_out", {})
        return output

    @override(RLModule)
    def input_specs_exploration(self):
        return self.shared_encoder.input_spec()

    @override(RLModule)
    def output_specs_exploration(self) -> ModelSpec:
        specs = {SampleBatch.ACTION_DIST: self.__get_action_dist_type()}
        if self._is_discrete:
            specs[SampleBatch.ACTION_DIST_INPUTS] = {
                "logits": TorchTensorSpec("b, h", h=self.config.action_space.n)
            }
        else:
            specs[SampleBatch.ACTION_DIST_INPUTS] = {
                "loc": TorchTensorSpec("b, h", h=self.config.action_space.shape[0]),
                "scale": TorchTensorSpec("b, h", h=self.config.action_space.shape[0]),
            }

        return ModelSpec(specs)

    @override(RLModule)
    def _forward_exploration(self, batch: NestedDict) -> Mapping[str, Any]:
        """PPO forward pass during exploration.

        Besides the action distribution, this method also returns the parameters of the
        policy distribution to be used for computing KL divergence between the old
        policy and the new policy during training.
        """
        encoder_out = self.shared_encoder(batch)
        encoder_out_pi = self.encoder_pi(encoder_out)
        encoder_out_vf = self.encoder_vf(encoder_out)
        action_logits = self.pi(encoder_out_pi["embedding"])

        output = {}
        if self._is_discrete:
            action_dist = TorchCategorical(logits=action_logits)
            output[SampleBatch.ACTION_DIST_INPUTS] = {"logits": action_logits}
        else:
            loc, log_std = action_logits.chunk(2, dim=-1)
            scale = log_std.exp()
            action_dist = TorchDiagGaussian(loc, scale)
            output[SampleBatch.ACTION_DIST_INPUTS] = {"loc": loc, "scale": scale}
        output[SampleBatch.ACTION_DIST] = action_dist

        # compute the value function
        output[SampleBatch.VF_PREDS] = self.vf(encoder_out_vf["embedding"]).squeeze(-1)
        output["state_out"] = encoder_out_pi.get("state_out", {})
        return output

    @override(RLModule)
    def input_specs_train(self) -> ModelSpec:
        if self._is_discrete:
            action_spec = TorchTensorSpec("b")
        else:
            action_dim = self.config.action_space.shape[0]
            action_spec = TorchTensorSpec("b, h", h=action_dim)

        spec_dict = self.shared_encoder.input_spec()
        spec_dict.update({SampleBatch.ACTIONS: action_spec})
        if SampleBatch.OBS in spec_dict:
            spec_dict[SampleBatch.NEXT_OBS] = spec_dict[SampleBatch.OBS]
        spec = ModelSpec(spec_dict)
        return spec

    @override(RLModule)
    def output_specs_train(self) -> ModelSpec:
        spec = ModelSpec(
            {
                SampleBatch.ACTION_DIST: self.__get_action_dist_type(),
                SampleBatch.ACTION_LOGP: TorchTensorSpec("b", dtype=torch.float32),
                SampleBatch.VF_PREDS: TorchTensorSpec("b", dtype=torch.float32),
                "entropy": TorchTensorSpec("b", dtype=torch.float32),
            }
        )
        return spec

    @override(RLModule)
    def _forward_train(self, batch: NestedDict) -> Mapping[str, Any]:
        encoder_out = self.shared_encoder(batch)
        encoder_out_pi = self.encoder_pi(encoder_out)
        encoder_out_vf = self.encoder_vf(encoder_out)

        action_logits = self.pi(encoder_out_pi["embedding"])
        vf = self.vf(encoder_out_vf["embedding"])

        if self._is_discrete:
            action_dist = TorchCategorical(logits=action_logits)
        else:
            mu, scale = action_logits.chunk(2, dim=-1)
            action_dist = TorchDiagGaussian(mu, scale.exp())

        logp = action_dist.logp(batch[SampleBatch.ACTIONS])
        entropy = action_dist.entropy()

        output = {
            SampleBatch.ACTION_DIST: action_dist,
            SampleBatch.ACTION_LOGP: logp,
            SampleBatch.VF_PREDS: vf.squeeze(-1),
            "entropy": entropy,
        }

        output["state_out"] = encoder_out_pi.get("state_out", {})
        return output

    def __get_action_dist_type(self):
        return TorchCategorical if self._is_discrete else TorchDiagGaussian<|MERGE_RESOLUTION|>--- conflicted
+++ resolved
@@ -1,12 +1,6 @@
-<<<<<<< HEAD
-from dataclasses import dataclass, field
+from dataclasses import dataclass
 import gymnasium as gym
-from typing import List, Mapping, Any
-=======
-from dataclasses import dataclass
-import gym
 from typing import Mapping, Any, Union
->>>>>>> 64d744b4
 
 from ray.rllib.core.rl_module.torch import TorchRLModule
 from ray.rllib.core.rl_module.rl_module import RLModule, RLModuleConfig
