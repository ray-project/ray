import abc
from typing import Any, Dict

import numpy as np

from ray.rllib.algorithms.ppo.ppo import (
    LEARNER_RESULTS_CURR_ENTROPY_COEFF_KEY,
    PPOConfig,
)
from ray.rllib.core.learner.learner import Learner
from ray.rllib.evaluation.postprocessing import Postprocessing
<<<<<<< HEAD
from ray.rllib.evaluation.postprocessing_v2 import compute_value_targets
=======
>>>>>>> b1fb363e
from ray.rllib.policy.sample_batch import SampleBatch
from ray.rllib.utils.annotations import override
from ray.rllib.utils.lambda_defaultdict import LambdaDefaultDict
from ray.rllib.utils.numpy import convert_to_numpy
<<<<<<< HEAD
=======
from ray.rllib.utils.postprocessing.value_predictions import compute_value_targets
from ray.rllib.utils.postprocessing.episodes import (
    add_one_ts_to_episodes_and_truncate,
    remove_last_ts_from_data,
    remove_last_ts_from_episodes_and_restore_truncateds,
)
from ray.rllib.utils.postprocessing.zero_padding import unpad_data_if_necessary
>>>>>>> b1fb363e
from ray.rllib.utils.schedules.scheduler import Scheduler
from ray.rllib.utils.typing import ModuleID


class PPOLearner(Learner):
    @override(Learner)
    def build(self) -> None:
        super().build()

        # Dict mapping module IDs to the respective entropy Scheduler instance.
        self.entropy_coeff_schedulers_per_module: Dict[
            ModuleID, Scheduler
        ] = LambdaDefaultDict(
            lambda module_id: Scheduler(
                fixed_value_or_schedule=(
                    self.config.get_config_for_module(module_id).entropy_coeff
                ),
                framework=self.framework,
                device=self._device,
            )
        )

        # Set up KL coefficient variables (per module).
        # Note that the KL coeff is not controlled by a Scheduler, but seeks
        # to stay close to a given kl_target value in our implementation of
        # `self.additional_update_for_module()`.
        self.curr_kl_coeffs_per_module: Dict[ModuleID, Scheduler] = LambdaDefaultDict(
            lambda module_id: self._get_tensor_variable(
                self.config.get_config_for_module(module_id).kl_coeff
            )
        )

    @override(Learner)
    def _preprocess_train_data(
        self,
        *,
        batch,
        episodes,
    ):
        batch = batch or {}
        if not episodes:
            return batch, episodes

        # Make all episodes one ts longer in order to just have a single batch
        # (and distributed forward pass) for both vf predictions AND the bootstrap
        # vf computations.
<<<<<<< HEAD
        orig_truncateds = self._add_ts_to_episodes_and_truncate(episodes)
=======
        orig_truncateds = add_one_ts_to_episodes_and_truncate(episodes)
>>>>>>> b1fb363e
        episode_lens_p1 = [len(e) for e in episodes]

        # Call the learner connector (on the artificially elongated episodes)
        # in order to get the batch to pass through the module for vf (and
        # bootstrapped vf) computations.
        batch_for_vf = self._learner_connector(
            rl_module=self.module["default_policy"],  # TODO: make multi-agent capable
            data={},
            episodes=episodes,
        )
        # Perform the value model's forward pass.
        vf_preds = convert_to_numpy(self._compute_values(batch_for_vf))
        # Remove all zero-padding again, if applicable for the upcoming
        # GAE computations.
<<<<<<< HEAD
        vf_preds = self._unpad_data_if_necessary(episode_lens_p1, vf_preds)
        # Compute value targets.
        value_targets = compute_value_targets(
            values=vf_preds,
            rewards=self._unpad_data_if_necessary(
                episode_lens_p1, batch_for_vf[SampleBatch.REWARDS]
            ),
            terminateds=self._unpad_data_if_necessary(
                episode_lens_p1, batch_for_vf[SampleBatch.TERMINATEDS]
            ),
            truncateds=self._unpad_data_if_necessary(
=======
        vf_preds = unpad_data_if_necessary(episode_lens_p1, vf_preds)
        # Compute value targets.
        value_targets = compute_value_targets(
            values=vf_preds,
            rewards=unpad_data_if_necessary(
                episode_lens_p1, batch_for_vf[SampleBatch.REWARDS]
            ),
            terminateds=unpad_data_if_necessary(
                episode_lens_p1, batch_for_vf[SampleBatch.TERMINATEDS]
            ),
            truncateds=unpad_data_if_necessary(
>>>>>>> b1fb363e
                episode_lens_p1, batch_for_vf[SampleBatch.TRUNCATEDS]
            ),
            gamma=self.config.gamma,
            lambda_=self.config.lambda_,
        )

        # Remove the extra timesteps again from vf_preds and value targets. Now that
        # the GAE computation is done, we don't need this last timestep anymore in any
        # of our data.
        (
            batch[SampleBatch.VF_PREDS],
            batch[Postprocessing.VALUE_TARGETS],
<<<<<<< HEAD
        ) = self._remove_last_ts_from_data(
=======
        ) = remove_last_ts_from_data(
>>>>>>> b1fb363e
            episode_lens_p1,
            vf_preds,
            value_targets,
        )
        advantages = batch[Postprocessing.VALUE_TARGETS] - batch[SampleBatch.VF_PREDS]
        # Standardize advantages (used for more stable and better weighted
        # policy gradient computations).
        batch[Postprocessing.ADVANTAGES] = (advantages - advantages.mean()) / max(
            1e-4, advantages.std()
        )

        # Remove the extra (artificial) timesteps again at the end of all episodes.
<<<<<<< HEAD
        self._remove_last_ts_from_episodes_and_restore_truncateds(
=======
        remove_last_ts_from_episodes_and_restore_truncateds(
>>>>>>> b1fb363e
            episodes,
            orig_truncateds,
        )

        return batch, episodes

    @override(Learner)
    def remove_module(self, module_id: str):
        super().remove_module(module_id)
        self.entropy_coeff_schedulers_per_module.pop(module_id, None)
        self.curr_kl_coeffs_per_module.pop(module_id, None)

    @override(Learner)
    def additional_update_for_module(
        self,
        *,
        module_id: ModuleID,
        config: "PPOConfig",
        timestep: int,
        sampled_kl_values: dict,
    ) -> Dict[str, Any]:
        results = super().additional_update_for_module(
            module_id=module_id,
            config=config,
            timestep=timestep,
            sampled_kl_values=sampled_kl_values,
        )

        # Update entropy coefficient via our Scheduler.
        new_entropy_coeff = self.entropy_coeff_schedulers_per_module[module_id].update(
            timestep=timestep
        )
        results.update({LEARNER_RESULTS_CURR_ENTROPY_COEFF_KEY: new_entropy_coeff})

        return results

    @abc.abstractmethod
    def _compute_values(self, batch) -> np._typing.NDArray:
        """Computes the values using the value function module given a batch of data.

        Args:
            batch: The input batch to pass through our RLModule (value function
                encoder and vf-head).

        Returns:
            The batch (numpy) of value function outputs (already squeezed over the last
            dimension (which should have shape (1,) b/c of the single value output
            node).
<<<<<<< HEAD
        """

    @staticmethod
    def _add_ts_to_episodes_and_truncate(episodes):
        """Adds an artificial timestep to an episode at the end.

        Useful for value function bootstrapping, where it is required to compute
        a forward pass for the very last timestep within the episode,
        i.e. using the following input dict: {
          obs=[final obs],
          state=[final state output],
          prev. reward=[final reward],
          etc..
        }
        """
        orig_truncateds = []
        for episode in episodes:
            # Make sure the episode is already in numpy format.
            assert episode.is_finalized
            orig_truncateds.append(episode.is_truncated)

            # Add timestep.
            episode.t += 1
            # Use the episode API that allows appending (possibly complex) structs
            # to the data.
            episode.observations.append(episode.observations[-1])
            # = tree.map_structure(
            # lambda s: np.concatenate([s, [s[-1]]]),
            # episode.observations,
            # )
            episode.infos.append(episode.infos[-1])
            episode.actions.append(episode.actions[-1])  # = tree.map_structure(
            # lambda s: np.concatenate([s, [s[-1]]]),
            # episode.actions,
            # )
            episode.rewards.append(0.0)  # = np.append(episode.rewards, 0.0)
            for v in list(episode.extra_model_outputs.values()):
                v.append(v[-1])
            # episode.extra_model_outputs = tree.map_structure(
            #    lambda s: np.concatenate([s, [s[-1]]], axis=0),
            #    episode.extra_model_outputs,
            # )
            # Artificially make this episode truncated for the upcoming
            # GAE computations.
            if not episode.is_done:
                episode.is_truncated = True
            # Validate to make sure, everything is in order.
            episode.validate()

        return orig_truncateds

    @staticmethod
    def _remove_last_ts_from_episodes_and_restore_truncateds(episodes, orig_truncateds):
        # Fix episodes (remove the extra timestep).
        for episode, orig_truncated in zip(episodes, orig_truncateds):
            # Reduce timesteps by 1.
            episode.t -= 1
            episode.observations.pop()
            episode.infos.pop()
            episode.actions.pop()
            episode.rewards.pop()
            for v in episode.extra_model_outputs.values():
                v.pop()
            # Fix the truncateds flag again.
            episode.is_truncated = orig_truncated

    @staticmethod
    def _unpad_data_if_necessary(episode_lens, data):
        # If data des NOT have time dimension, return right away.
        if len(data.shape) == 1:
            return data

        # Assert we only have B and T dimensions (meaning this function only operates
        # on single-float data, such as value function predictions).
        assert len(data.shape) == 2

        new_data = []
        row_idx = 0

        T = data.shape[1]
        for len_ in episode_lens:
            # Calculate how many full rows this array occupies and how many elements are
            # in the last, potentially partial row.
            num_rows, col_idx = divmod(len_, T)

            # If the array spans multiple full rows, fully include these rows.
            for i in range(num_rows):
                new_data.append(data[row_idx])
                row_idx += 1

            # If there are elements in the last, potentially partial row, add this
            # partial row as well.
            if col_idx > 0:
                new_data.append(data[row_idx, :col_idx])

                # Move to the next row for the next array (skip the zero-padding zone).
                row_idx += 1

        return np.concatenate(new_data)

    @staticmethod
    def _remove_last_ts_from_data(episode_lens, *data):
        slices = []
        sum = 0
        for len_ in episode_lens:
            slices.append(slice(sum, sum + len_ - 1))
            sum += len_
        ret = []
        for d in data:
            ret.append(np.concatenate([d[s] for s in slices]))
        return tuple(ret)
=======
        """
>>>>>>> b1fb363e
<|MERGE_RESOLUTION|>--- conflicted
+++ resolved
@@ -9,16 +9,10 @@
 )
 from ray.rllib.core.learner.learner import Learner
 from ray.rllib.evaluation.postprocessing import Postprocessing
-<<<<<<< HEAD
-from ray.rllib.evaluation.postprocessing_v2 import compute_value_targets
-=======
->>>>>>> b1fb363e
 from ray.rllib.policy.sample_batch import SampleBatch
 from ray.rllib.utils.annotations import override
 from ray.rllib.utils.lambda_defaultdict import LambdaDefaultDict
 from ray.rllib.utils.numpy import convert_to_numpy
-<<<<<<< HEAD
-=======
 from ray.rllib.utils.postprocessing.value_predictions import compute_value_targets
 from ray.rllib.utils.postprocessing.episodes import (
     add_one_ts_to_episodes_and_truncate,
@@ -26,7 +20,6 @@
     remove_last_ts_from_episodes_and_restore_truncateds,
 )
 from ray.rllib.utils.postprocessing.zero_padding import unpad_data_if_necessary
->>>>>>> b1fb363e
 from ray.rllib.utils.schedules.scheduler import Scheduler
 from ray.rllib.utils.typing import ModuleID
 
@@ -73,11 +66,7 @@
         # Make all episodes one ts longer in order to just have a single batch
         # (and distributed forward pass) for both vf predictions AND the bootstrap
         # vf computations.
-<<<<<<< HEAD
-        orig_truncateds = self._add_ts_to_episodes_and_truncate(episodes)
-=======
         orig_truncateds = add_one_ts_to_episodes_and_truncate(episodes)
->>>>>>> b1fb363e
         episode_lens_p1 = [len(e) for e in episodes]
 
         # Call the learner connector (on the artificially elongated episodes)
@@ -92,19 +81,6 @@
         vf_preds = convert_to_numpy(self._compute_values(batch_for_vf))
         # Remove all zero-padding again, if applicable for the upcoming
         # GAE computations.
-<<<<<<< HEAD
-        vf_preds = self._unpad_data_if_necessary(episode_lens_p1, vf_preds)
-        # Compute value targets.
-        value_targets = compute_value_targets(
-            values=vf_preds,
-            rewards=self._unpad_data_if_necessary(
-                episode_lens_p1, batch_for_vf[SampleBatch.REWARDS]
-            ),
-            terminateds=self._unpad_data_if_necessary(
-                episode_lens_p1, batch_for_vf[SampleBatch.TERMINATEDS]
-            ),
-            truncateds=self._unpad_data_if_necessary(
-=======
         vf_preds = unpad_data_if_necessary(episode_lens_p1, vf_preds)
         # Compute value targets.
         value_targets = compute_value_targets(
@@ -116,7 +92,6 @@
                 episode_lens_p1, batch_for_vf[SampleBatch.TERMINATEDS]
             ),
             truncateds=unpad_data_if_necessary(
->>>>>>> b1fb363e
                 episode_lens_p1, batch_for_vf[SampleBatch.TRUNCATEDS]
             ),
             gamma=self.config.gamma,
@@ -129,11 +104,7 @@
         (
             batch[SampleBatch.VF_PREDS],
             batch[Postprocessing.VALUE_TARGETS],
-<<<<<<< HEAD
-        ) = self._remove_last_ts_from_data(
-=======
         ) = remove_last_ts_from_data(
->>>>>>> b1fb363e
             episode_lens_p1,
             vf_preds,
             value_targets,
@@ -146,11 +117,7 @@
         )
 
         # Remove the extra (artificial) timesteps again at the end of all episodes.
-<<<<<<< HEAD
-        self._remove_last_ts_from_episodes_and_restore_truncateds(
-=======
         remove_last_ts_from_episodes_and_restore_truncateds(
->>>>>>> b1fb363e
             episodes,
             orig_truncateds,
         )
@@ -199,118 +166,4 @@
             The batch (numpy) of value function outputs (already squeezed over the last
             dimension (which should have shape (1,) b/c of the single value output
             node).
-<<<<<<< HEAD
-        """
-
-    @staticmethod
-    def _add_ts_to_episodes_and_truncate(episodes):
-        """Adds an artificial timestep to an episode at the end.
-
-        Useful for value function bootstrapping, where it is required to compute
-        a forward pass for the very last timestep within the episode,
-        i.e. using the following input dict: {
-          obs=[final obs],
-          state=[final state output],
-          prev. reward=[final reward],
-          etc..
-        }
-        """
-        orig_truncateds = []
-        for episode in episodes:
-            # Make sure the episode is already in numpy format.
-            assert episode.is_finalized
-            orig_truncateds.append(episode.is_truncated)
-
-            # Add timestep.
-            episode.t += 1
-            # Use the episode API that allows appending (possibly complex) structs
-            # to the data.
-            episode.observations.append(episode.observations[-1])
-            # = tree.map_structure(
-            # lambda s: np.concatenate([s, [s[-1]]]),
-            # episode.observations,
-            # )
-            episode.infos.append(episode.infos[-1])
-            episode.actions.append(episode.actions[-1])  # = tree.map_structure(
-            # lambda s: np.concatenate([s, [s[-1]]]),
-            # episode.actions,
-            # )
-            episode.rewards.append(0.0)  # = np.append(episode.rewards, 0.0)
-            for v in list(episode.extra_model_outputs.values()):
-                v.append(v[-1])
-            # episode.extra_model_outputs = tree.map_structure(
-            #    lambda s: np.concatenate([s, [s[-1]]], axis=0),
-            #    episode.extra_model_outputs,
-            # )
-            # Artificially make this episode truncated for the upcoming
-            # GAE computations.
-            if not episode.is_done:
-                episode.is_truncated = True
-            # Validate to make sure, everything is in order.
-            episode.validate()
-
-        return orig_truncateds
-
-    @staticmethod
-    def _remove_last_ts_from_episodes_and_restore_truncateds(episodes, orig_truncateds):
-        # Fix episodes (remove the extra timestep).
-        for episode, orig_truncated in zip(episodes, orig_truncateds):
-            # Reduce timesteps by 1.
-            episode.t -= 1
-            episode.observations.pop()
-            episode.infos.pop()
-            episode.actions.pop()
-            episode.rewards.pop()
-            for v in episode.extra_model_outputs.values():
-                v.pop()
-            # Fix the truncateds flag again.
-            episode.is_truncated = orig_truncated
-
-    @staticmethod
-    def _unpad_data_if_necessary(episode_lens, data):
-        # If data des NOT have time dimension, return right away.
-        if len(data.shape) == 1:
-            return data
-
-        # Assert we only have B and T dimensions (meaning this function only operates
-        # on single-float data, such as value function predictions).
-        assert len(data.shape) == 2
-
-        new_data = []
-        row_idx = 0
-
-        T = data.shape[1]
-        for len_ in episode_lens:
-            # Calculate how many full rows this array occupies and how many elements are
-            # in the last, potentially partial row.
-            num_rows, col_idx = divmod(len_, T)
-
-            # If the array spans multiple full rows, fully include these rows.
-            for i in range(num_rows):
-                new_data.append(data[row_idx])
-                row_idx += 1
-
-            # If there are elements in the last, potentially partial row, add this
-            # partial row as well.
-            if col_idx > 0:
-                new_data.append(data[row_idx, :col_idx])
-
-                # Move to the next row for the next array (skip the zero-padding zone).
-                row_idx += 1
-
-        return np.concatenate(new_data)
-
-    @staticmethod
-    def _remove_last_ts_from_data(episode_lens, *data):
-        slices = []
-        sum = 0
-        for len_ in episode_lens:
-            slices.append(slice(sum, sum + len_ - 1))
-            sum += len_
-        ret = []
-        for d in data:
-            ret.append(np.concatenate([d[s] for s in slices]))
-        return tuple(ret)
-=======
-        """
->>>>>>> b1fb363e
+        """