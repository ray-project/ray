--- conflicted
+++ resolved
@@ -241,11 +241,7 @@
     @OverrideToImplementCustomLogic
     def _compute_values(
         self,
-<<<<<<< HEAD
-        batch_for_vf: MultiAgentBatch,
-=======
         batch_for_vf: Dict[str, Any],
->>>>>>> ec683376
     ) -> Union[TensorType, Dict[str, Any]]:
         """Computes the value function predictions for the module being optimized.
 
