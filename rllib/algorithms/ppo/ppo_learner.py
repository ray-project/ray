--- conflicted
+++ resolved
@@ -61,7 +61,6 @@
         )
 
     @override(Learner)
-<<<<<<< HEAD
     def remove_module(self, module_id: str):
         super().remove_module(module_id)
         self.curr_kl_coeffs_per_module.pop(module_id)
@@ -79,15 +78,8 @@
         results = super().additional_update_for_module(
             module_id=module_id,
             hps=hps,
-=======
-    def additional_update_for_module(
-        self, module_id: ModuleID, sampled_kl_values: dict, timestep: int
-    ) -> Dict[str, Any]:
-        results = super().additional_update_for_module(
-            module_id=module_id,
->>>>>>> 0fd06ad6
+            timestep=timestep,
             sampled_kl_values=sampled_kl_values,
-            timestep=timestep,
         )
 
         # Update entropy coefficient via our Scheduler.
