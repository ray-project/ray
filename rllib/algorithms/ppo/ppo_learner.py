from typing import Any, Dict, List, Optional, Tuple, Union

from ray.rllib.algorithms.ppo.ppo import (
    LEARNER_RESULTS_CURR_ENTROPY_COEFF_KEY,
    PPOConfig,
)
from ray.rllib.core.columns import Columns
from ray.rllib.core.learner.learner import Learner
from ray.rllib.evaluation.postprocessing import Postprocessing
from ray.rllib.policy.sample_batch import MultiAgentBatch, SampleBatch
from ray.rllib.utils.annotations import override, OverrideToImplementCustomLogic
from ray.rllib.utils.lambda_defaultdict import LambdaDefaultDict
from ray.rllib.utils.numpy import convert_to_numpy
from ray.rllib.utils.postprocessing.value_predictions import compute_value_targets
from ray.rllib.utils.postprocessing.episodes import (
    add_one_ts_to_episodes_and_truncate,
    remove_last_ts_from_data,
    remove_last_ts_from_episodes_and_restore_truncateds,
)
from ray.rllib.utils.postprocessing.zero_padding import unpad_data_if_necessary
from ray.rllib.utils.schedules.scheduler import Scheduler
from ray.rllib.utils.typing import EpisodeType, ModuleID, TensorType


class PPOLearner(Learner):
    @override(Learner)
    def build(self) -> None:
        super().build()

        # Dict mapping module IDs to the respective entropy Scheduler instance.
        self.entropy_coeff_schedulers_per_module: Dict[
            ModuleID, Scheduler
        ] = LambdaDefaultDict(
            lambda module_id: Scheduler(
                fixed_value_or_schedule=(
                    self.config.get_config_for_module(module_id).entropy_coeff
                ),
                framework=self.framework,
                device=self._device,
            )
        )

        # Set up KL coefficient variables (per module).
        # Note that the KL coeff is not controlled by a Scheduler, but seeks
        # to stay close to a given kl_target value in our implementation of
        # `self.additional_update_for_module()`.
        self.curr_kl_coeffs_per_module: Dict[ModuleID, TensorType] = LambdaDefaultDict(
            lambda module_id: self._get_tensor_variable(
                self.config.get_config_for_module(module_id).kl_coeff
            )
        )

    @override(Learner)
    def _update_from_batch_or_episodes(
        self,
        *,
        batch=None,
        episodes=None,
        **kwargs,
    ):
        # First perform GAE computation on the entirety of the given train data (all
        # episodes).
        if self.config.enable_env_runner_and_connector_v2:
            batch, episodes = self._compute_gae_from_episodes(episodes=episodes)
        # Now that GAE (advantages and value targets) have been added to the train
        # batch, we can proceed normally (calling super method) with the update step.
        return super()._update_from_batch_or_episodes(
            batch=batch,
            episodes=episodes,
            **kwargs,
        )

    def _compute_gae_from_episodes(
        self,
        *,
        episodes: Optional[List[EpisodeType]] = None,
    ) -> Tuple[Optional[MultiAgentBatch], Optional[List[EpisodeType]]]:
        """Computes GAE advantages (and value targets) given a list of episodes.

        Note that the episodes may be SingleAgent- or MultiAgentEpisodes and may be
        episode chunks (not starting from reset or ending prematurely).

        The GAE computation here is performed in a very efficient way via elongating
        all given episodes by 1 artificial timestep (last obs, actions, states, etc..
        repeated, last reward=0.0, etc..), then creating a forward batch from this data
        using the connector, pushing the resulting batch through the value function,
        thereby extracting the bootstrap values (at the artificially added time steos)
        and all other value predictions (all other timesteps) and then reducing the
        batch and episode lengths again accordingly.
        """
        if not episodes:
            raise ValueError(
                "`PPOLearner._compute_gae_from_episodes()` must have the `episodes` "
                "arg provided! Otherwise, GAE/advantage computation can't be performed."
            )

        batch = {}

        sa_episodes_list = list(
            self._learner_connector.single_agent_episode_iterator(
                episodes, agents_that_stepped_only=False
            )
        )
        # Make all episodes one ts longer in order to just have a single batch
        # (and distributed forward pass) for both vf predictions AND the bootstrap
        # vf computations.
        orig_truncateds_of_sa_episodes = add_one_ts_to_episodes_and_truncate(
            sa_episodes_list
        )

        # Call the learner connector (on the artificially elongated episodes)
        # in order to get the batch to pass through the module for vf (and
        # bootstrapped vf) computations.
        batch_for_vf = self._learner_connector(
            rl_module=self.module,
            data={},
            episodes=episodes,
            shared_data={},
        )
        # TODO (sven): Try to not require MultiAgentBatch anymore.
        batch_for_vf = MultiAgentBatch(
            {mid: SampleBatch(v) for mid, v in batch_for_vf.items()},
            env_steps=sum(len(e) for e in episodes),
        )
        # Perform the value model's forward pass.
        vf_preds = convert_to_numpy(self._compute_values(batch_for_vf))

        for module_id, module_vf_preds in vf_preds.items():
            # Collect new (single-agent) episode lengths.
            episode_lens_plus_1 = [
                len(e)
                for e in sa_episodes_list
                if e.module_id is None or e.module_id == module_id
            ]

            # Remove all zero-padding again, if applicable, for the upcoming
            # GAE computations.
            module_vf_preds = unpad_data_if_necessary(
                episode_lens_plus_1, module_vf_preds
            )
            # Compute value targets.
            module_value_targets = compute_value_targets(
                values=module_vf_preds,
                rewards=unpad_data_if_necessary(
                    episode_lens_plus_1, batch_for_vf[module_id][Columns.REWARDS]
                ),
                terminateds=unpad_data_if_necessary(
                    episode_lens_plus_1,
                    batch_for_vf[module_id][Columns.TERMINATEDS],
                ),
                truncateds=unpad_data_if_necessary(
                    episode_lens_plus_1, batch_for_vf[module_id][Columns.TRUNCATEDS]
                ),
                gamma=self.config.gamma,
                lambda_=self.config.lambda_,
            )

            # Remove the extra timesteps again from vf_preds and value targets. Now that
            # the GAE computation is done, we don't need this last timestep anymore in
            # any of our data.
            module_vf_preds, module_value_targets = remove_last_ts_from_data(
                episode_lens_plus_1,
                module_vf_preds,
                module_value_targets,
            )
            module_advantages = module_value_targets - module_vf_preds
            # Drop vf-preds, not needed in loss. Note that in the PPORLModule, vf-preds
            # are recomputed with each `forward_train` call anyway.
            # Standardize advantages (used for more stable and better weighted
            # policy gradient computations).
            module_advantages = (module_advantages - module_advantages.mean()) / max(
                1e-4, module_advantages.std()
            )

            # Restructure ADVANTAGES and VALUE_TARGETS in a way that the Learner
            # connector can properly re-batch these new fields.
            batch_pos = 0
            for eps in sa_episodes_list:
                if eps.module_id is not None and eps.module_id != module_id:
                    continue
                len_ = len(eps) - 1
                self._learner_connector.add_n_batch_items(
                    batch=batch,
                    column=Postprocessing.ADVANTAGES,
                    items_to_add=module_advantages[batch_pos : batch_pos + len_],
                    num_items=len_,
                    single_agent_episode=eps,
                )
                self._learner_connector.add_n_batch_items(
                    batch=batch,
                    column=Postprocessing.VALUE_TARGETS,
                    items_to_add=module_value_targets[batch_pos : batch_pos + len_],
                    num_items=len_,
                    single_agent_episode=eps,
                )
                batch_pos += len_

        # Remove the extra (artificial) timesteps again at the end of all episodes.
        remove_last_ts_from_episodes_and_restore_truncateds(
            sa_episodes_list,
            orig_truncateds_of_sa_episodes,
        )

        return batch, episodes

    @override(Learner)
    def remove_module(self, module_id: str):
        super().remove_module(module_id)
        self.entropy_coeff_schedulers_per_module.pop(module_id, None)
        self.curr_kl_coeffs_per_module.pop(module_id, None)

    @override(Learner)
    def additional_update_for_module(
        self,
        *,
        module_id: ModuleID,
        config: "PPOConfig",
        timestep: int,
<<<<<<< HEAD
        sampled_kl_values: dict,
    ) -> None:
        super().additional_update_for_module(
=======
    ) -> Dict[str, Any]:
        results = super().additional_update_for_module(
>>>>>>> 89a63930
            module_id=module_id,
            config=config,
            timestep=timestep,
        )

        # Update entropy coefficient via our Scheduler.
        new_entropy_coeff = self.entropy_coeff_schedulers_per_module[module_id].update(
            timestep=timestep
        )
        self.metrics.log_value(
            (module_id, LEARNER_RESULTS_CURR_ENTROPY_COEFF_KEY),
            new_entropy_coeff,
            window=1,
        )

    @OverrideToImplementCustomLogic
    def _compute_values(
        self,
        batch_for_vf: Dict[str, Any],
    ) -> Union[TensorType, Dict[str, Any]]:
        """Computes the value function predictions for the module being optimized.

        This method must be overridden by multiagent-specific algorithm learners to
        specify the specific value computation logic. If the algorithm is single agent
        (or independent multi-agent), there should be no need to override this method.

        Args:
            batch_for_vf: The multi-agent batch (mapping ModuleIDs to module data) to
                be used for value function predictions.

        Returns:
            A dictionary mapping module IDs to individual value function prediction
            tensors.
        """
        return {
            module_id: self.module[module_id]._compute_values(
                module_batch, self._device
            )
            for module_id, module_batch in batch_for_vf.policy_batches.items()
            if self.should_module_be_updated(module_id, batch_for_vf)
        }<|MERGE_RESOLUTION|>--- conflicted
+++ resolved
@@ -216,14 +216,8 @@
         module_id: ModuleID,
         config: "PPOConfig",
         timestep: int,
-<<<<<<< HEAD
-        sampled_kl_values: dict,
     ) -> None:
         super().additional_update_for_module(
-=======
-    ) -> Dict[str, Any]:
-        results = super().additional_update_for_module(
->>>>>>> 89a63930
             module_id=module_id,
             config=config,
             timestep=timestep,
