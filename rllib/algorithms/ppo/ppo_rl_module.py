--- conflicted
+++ resolved
@@ -24,31 +24,21 @@
         # network is then either the share encoder network from the learner module
         # or the actor encoder network from the learner module (if the value network
         # is not shared with the actor network).
-<<<<<<< HEAD
         if not self.is_learner_module:
             # catalog._model_config_dict["vf_share_layers"] = True
             # We need to set the shared flag in the encoder config
             # b/c the catalog has already been built at this point.
             catalog.actor_critic_encoder_config.shared = True
-=======
-        if self.inference_only:
-            catalog._model_config_dict["vf_share_layers"] = True
->>>>>>> 371f3514
 
         # Build models from catalog
         self.encoder = catalog.build_actor_critic_encoder(framework=self.framework)
         self.pi = catalog.build_pi_head(framework=self.framework)
         # Only build the critic network when this is a learner module.
-<<<<<<< HEAD
-        if self.is_learner_module:
+        if not self.inference_only:
             self.vf = catalog.build_vf_head(framework=self.framework)
             # Holds the parameter names to be removed or renamed when synching
             # from the learner to the inference module.
             self._inference_only_state_dict_keys = {}
-=======
-        if not self.inference_only:
-            self.vf = catalog.build_vf_head(framework=self.framework)
->>>>>>> 371f3514
 
         self.action_dist_cls = catalog.get_action_dist_cls(framework=self.framework)
         # __sphinx_doc_end__
