--- conflicted
+++ resolved
@@ -13,12 +13,9 @@
 class PPORLModuleBase(RLModule, abc.ABC):
     def __init__(self, config: RLModuleConfig):
         super().__init__(config)
-<<<<<<< HEAD
-        # __sphinx_doc_begin__
-=======
 
     def setup(self):
->>>>>>> 8c283cb4
+        # __sphinx_doc_begin__
         catalog = self.config.get_catalog()
 
         # Build models from catalog
