--- conflicted
+++ resolved
@@ -14,11 +14,7 @@
     def __init__(self, config: RLModuleConfig):
         super().__init__(config)
 
-<<<<<<< HEAD
-    def build(self):
-=======
     def setup(self):
->>>>>>> 8c283cb4
         catalog = self.config.get_catalog()
 
         # Build models from catalog
