"""
This file holds framework-agnostic components for PPO's RLModules.
"""

import abc

import gymnasium as gym

<<<<<<< HEAD
from ray.rllib.algorithms.ppo.ppo_catalog import PPOCatalog
=======
>>>>>>> ac2230fd
from ray.rllib.core.rl_module.rl_module import RLModule, RLModuleConfig
from ray.rllib.utils.annotations import ExperimentalAPI
from ray.rllib.utils.gym import convert_old_gym_space_to_gymnasium_space
from ray.rllib.core.models.base import ActorCriticEncoder


@ExperimentalAPI
class PPORLModuleBase(RLModule, abc.ABC):
    framework = None

    def __init__(self, config: RLModuleConfig):
        super().__init__(config)
        catalog = self.config.get_catalog()
<<<<<<< HEAD

        assert isinstance(catalog, PPOCatalog), "A PPOCatalog is required for PPO."
=======
>>>>>>> ac2230fd

        # Build models from catalog
        self.encoder = catalog.build_actor_critic_encoder(framework=self.framework)
        self.pi = catalog.build_pi_head(framework=self.framework)
        self.vf = catalog.build_vf_head(framework=self.framework)

        self.action_dist_cls = catalog.get_action_dist_cls(framework=self.framework)

        self._is_discrete = isinstance(
            convert_old_gym_space_to_gymnasium_space(self.config.action_space),
            gym.spaces.Discrete,
        )
        assert isinstance(self.encoder, ActorCriticEncoder)<|MERGE_RESOLUTION|>--- conflicted
+++ resolved
@@ -6,10 +6,6 @@
 
 import gymnasium as gym
 
-<<<<<<< HEAD
-from ray.rllib.algorithms.ppo.ppo_catalog import PPOCatalog
-=======
->>>>>>> ac2230fd
 from ray.rllib.core.rl_module.rl_module import RLModule, RLModuleConfig
 from ray.rllib.utils.annotations import ExperimentalAPI
 from ray.rllib.utils.gym import convert_old_gym_space_to_gymnasium_space
@@ -23,11 +19,6 @@
     def __init__(self, config: RLModuleConfig):
         super().__init__(config)
         catalog = self.config.get_catalog()
-<<<<<<< HEAD
-
-        assert isinstance(catalog, PPOCatalog), "A PPOCatalog is required for PPO."
-=======
->>>>>>> ac2230fd
 
         # Build models from catalog
         self.encoder = catalog.build_actor_critic_encoder(framework=self.framework)
