from typing import Mapping, Any, List

from ray.rllib.algorithms.ppo.ppo_base_rl_module import PPORLModuleBase
from ray.rllib.core.models.base import ACTOR, CRITIC, STATE_IN
from ray.rllib.core.models.tf.encoder import ENCODER_OUT
from ray.rllib.models.distributions import Distribution
from ray.rllib.core.rl_module.rl_module import RLModule
from ray.rllib.core.rl_module.tf.tf_rl_module import TfRLModule
from ray.rllib.models.specs.specs_dict import SpecDict
from ray.rllib.models.specs.specs_tf import TFTensorSpecs
from ray.rllib.policy.sample_batch import SampleBatch
from ray.rllib.utils.annotations import override
from ray.rllib.utils.framework import try_import_tf
from ray.rllib.utils.nested_dict import NestedDict

tf1, tf, _ = try_import_tf()


class PPOTfRLModule(PPORLModuleBase, TfRLModule):
    framework = "tf"

    def __init__(self, *args, **kwargs):
        TfRLModule.__init__(self, *args, **kwargs)
        PPORLModuleBase.__init__(self, *args, **kwargs)

    # TODO(Artur): Comment in as soon as we support RNNs from Polciy side
    # @override(RLModule)
    # def get_initial_state(self) -> NestedDict:
    #     if hasattr(self.encoder, "get_initial_state"):
    #         return self.encoder.get_initial_state()
    #     else:
    #         return NestedDict({})

    @override(RLModule)
    def input_specs_train(self) -> List[str]:
        return [SampleBatch.OBS, SampleBatch.ACTIONS, SampleBatch.ACTION_LOGP]

    @override(RLModule)
<<<<<<< HEAD
    def output_specs_train(self) -> List[str]:
        return [
            SampleBatch.ACTION_DIST_INPUTS,
            SampleBatch.ACTION_DIST,
            SampleBatch.VF_PREDS,
            "entropy",
        ]
=======
    def output_specs_train(self) -> SpecDict:
        spec = SpecDict(
            {
                SampleBatch.ACTION_DIST: Distribution,
                SampleBatch.ACTION_LOGP: TFTensorSpecs("b", dtype=tf.float32),
                SampleBatch.VF_PREDS: TFTensorSpecs("b", dtype=tf.float32),
                "entropy": TFTensorSpecs("b", dtype=tf.float32),
            }
        )
        return spec
>>>>>>> 8b1c702b

    @override(RLModule)
    def input_specs_exploration(self):
        return []

    @override(RLModule)
    def output_specs_exploration(self) -> List[str]:
        return [
            SampleBatch.ACTION_DIST,
            SampleBatch.VF_PREDS,
            SampleBatch.ACTION_DIST_INPUTS,
        ]

    @override(RLModule)
    def input_specs_inference(self) -> SpecDict:
        return self.input_specs_exploration()

    @override(RLModule)
    def output_specs_inference(self) -> SpecDict:
        return SpecDict({SampleBatch.ACTION_DIST: Distribution})

    @override(RLModule)
    def _forward_inference(self, batch: NestedDict) -> Mapping[str, Any]:
        output = {}

        # TODO (Artur): Remove this once Policy supports RNN
        if self.encoder.config.shared:
            batch[STATE_IN] = None
        else:
            batch[STATE_IN] = {
                ACTOR: None,
                CRITIC: None,
            }
        batch[SampleBatch.SEQ_LENS] = None

        encoder_outs = self.encoder(batch)
        # TODO (Artur): Un-uncomment once Policy supports RNN
        # output[STATE_OUT] = encoder_outs[STATE_OUT]

        # Actions
        action_logits = self.pi(encoder_outs[ENCODER_OUT][ACTOR])
        action_dist = self.action_dist_cls.from_logits(action_logits)
        output[SampleBatch.ACTION_DIST] = action_dist.to_deterministic()

        return output

    @override(RLModule)
    def _forward_exploration(self, batch: NestedDict) -> Mapping[str, Any]:
        """PPO forward pass during exploration.
        Besides the action distribution, this method also returns the parameters of the
        policy distribution to be used for computing KL divergence between the old
        policy and the new policy during training.
        """
        output = {}

        # TODO (Artur): Remove this once Policy supports RNN
        if self.encoder.config.shared:
            batch[STATE_IN] = None
        else:
            batch[STATE_IN] = {
                ACTOR: None,
                CRITIC: None,
            }
        batch[SampleBatch.SEQ_LENS] = None

        # Shared encoder
        encoder_outs = self.encoder(batch)
        # TODO (Artur): Un-uncomment once Policy supports RNN
        # output[STATE_OUT] = encoder_outs[STATE_OUT]

        # Value head
        vf_out = self.vf(encoder_outs[ENCODER_OUT][CRITIC])
        output[SampleBatch.VF_PREDS] = tf.squeeze(vf_out, axis=-1)

        # Policy head
        action_logits = self.pi(encoder_outs[ENCODER_OUT][ACTOR])

        output[SampleBatch.ACTION_DIST_INPUTS] = action_logits
        output[SampleBatch.ACTION_DIST] = self.action_dist_cls.from_logits(
            logits=action_logits
        )

        return output

    @override(TfRLModule)
    def _forward_train(self, batch: NestedDict):
        output = {}

        # TODO (Artur): Remove this once Policy supports RNN
        if self.encoder.config.shared:
            batch[STATE_IN] = None
        else:
            batch[STATE_IN] = {
                ACTOR: None,
                CRITIC: None,
            }
        batch[SampleBatch.SEQ_LENS] = None

        # Shared encoder
        encoder_outs = self.encoder(batch)
        # TODO (Artur): Un-uncomment once Policy supports RNN
        # output[STATE_OUT] = encoder_outs[STATE_OUT]

        # Value head
        vf_out = self.vf(encoder_outs[ENCODER_OUT][CRITIC])
        output[SampleBatch.VF_PREDS] = tf.squeeze(vf_out, axis=-1)

        # Policy head
        pi_out = self.pi(encoder_outs[ENCODER_OUT][ACTOR])
        action_logits = pi_out
        action_dist = self.action_dist_cls.from_logits(logits=action_logits)
        logp = action_dist.logp(batch[SampleBatch.ACTIONS])
        entropy = action_dist.entropy()

        output[SampleBatch.ACTION_DIST_INPUTS] = action_logits
        output[SampleBatch.ACTION_DIST] = action_dist
        output[SampleBatch.ACTION_LOGP] = logp
        output["entropy"] = entropy

        return output<|MERGE_RESOLUTION|>--- conflicted
+++ resolved
@@ -36,26 +36,14 @@
         return [SampleBatch.OBS, SampleBatch.ACTIONS, SampleBatch.ACTION_LOGP]
 
     @override(RLModule)
-<<<<<<< HEAD
     def output_specs_train(self) -> List[str]:
         return [
             SampleBatch.ACTION_DIST_INPUTS,
             SampleBatch.ACTION_DIST,
+            SampleBatch.ACTION_LOGP,
             SampleBatch.VF_PREDS,
             "entropy",
         ]
-=======
-    def output_specs_train(self) -> SpecDict:
-        spec = SpecDict(
-            {
-                SampleBatch.ACTION_DIST: Distribution,
-                SampleBatch.ACTION_LOGP: TFTensorSpecs("b", dtype=tf.float32),
-                SampleBatch.VF_PREDS: TFTensorSpecs("b", dtype=tf.float32),
-                "entropy": TFTensorSpecs("b", dtype=tf.float32),
-            }
-        )
-        return spec
->>>>>>> 8b1c702b
 
     @override(RLModule)
     def input_specs_exploration(self):
