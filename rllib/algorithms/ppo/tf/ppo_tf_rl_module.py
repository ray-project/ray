--- conflicted
+++ resolved
@@ -53,11 +53,7 @@
             output[Columns.STATE_OUT] = encoder_outs[Columns.STATE_OUT]
 
         # Value head
-<<<<<<< HEAD
-        if self.is_learner_module:
-=======
         if not self.inference_only:
->>>>>>> 371f3514
             # Only, if this is a learner module we have a value function head.
             vf_out = self.vf(encoder_outs[ENCODER_OUT][CRITIC])
             output[Columns.VF_PREDS] = tf.squeeze(vf_out, axis=-1)
