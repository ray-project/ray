from typing import Mapping, Any

<<<<<<< HEAD
import tree
from ray.rllib.algorithms.ppo.ppo_rl_module_base import PPORLModuleBase
=======
import gymnasium as gym
>>>>>>> 8db27ff2

from ray.rllib.core.models.base import ACTOR, CRITIC, STATE_IN
from ray.rllib.core.models.tf.encoder import ENCODER_OUT
from ray.rllib.core.models.tf.encoder import TfActorCriticEncoder
from ray.rllib.core.rl_module.rl_module import RLModule
from ray.rllib.core.rl_module.tf.tf_rl_module import TfRLModule
from ray.rllib.models.specs.specs_dict import SpecDict
from ray.rllib.models.specs.specs_tf import TFTensorSpecs
from ray.rllib.models.tf.tf_action_dist import Categorical, Deterministic, DiagGaussian
from ray.rllib.policy.sample_batch import SampleBatch
from ray.rllib.utils.annotations import override
from ray.rllib.utils.framework import try_import_tf
from ray.rllib.utils.nested_dict import NestedDict

tf1, tf, _ = try_import_tf()
tf1.enable_eager_execution()


class PPOTfRLModule(PPORLModuleBase, TfRLModule):
    framework = "tf"

    def __init__(self, *args, **kwargs):
        TfRLModule.__init__(self, *args, **kwargs)
        PPORLModuleBase.__init__(self, *args, **kwargs)

        # TODO(Artur): After unifying ActorCriticEncoder, move this to PPORLModuleBase
        assert isinstance(self.encoder, TfActorCriticEncoder)

    # TODO(Artur): Comment in as soon as we support RNNs from Polciy side
    # @override(RLModule)
    # def get_initial_state(self) -> NestedDict:
    #     if hasattr(self.encoder, "get_initial_state"):
    #         return self.encoder.get_initial_state()
    #     else:
    #         return NestedDict({})

    @override(RLModule)
    def input_specs_train(self) -> SpecDict:
        if self._is_discrete:
            action_spec = TFTensorSpecs("b")
        else:
            action_dim = self.config.action_space.shape[0]
            action_spec = TFTensorSpecs("b, h", h=action_dim)

        # TODO (Artur): Infer from encoder specs as soon as Policy supports RNN
        spec_dict = self.input_specs_exploration()

        spec_dict.update({SampleBatch.ACTIONS: action_spec})
        if SampleBatch.OBS in spec_dict:
            spec_dict[SampleBatch.NEXT_OBS] = spec_dict[SampleBatch.OBS]
        spec = SpecDict(spec_dict)
        return spec

    @override(RLModule)
    def output_specs_train(self) -> SpecDict:
        spec = SpecDict(
            {
                SampleBatch.ACTION_DIST: Categorical
                if self._is_discrete
                else DiagGaussian,
                SampleBatch.ACTION_LOGP: TFTensorSpecs("b", dtype=tf.float32),
                SampleBatch.VF_PREDS: TFTensorSpecs("b", dtype=tf.float32),
                "entropy": TFTensorSpecs("b", dtype=tf.float32),
            }
        )
        return spec

    @override(RLModule)
    def _forward_train(self, batch: NestedDict) -> Mapping[str, Any]:
        output = {}

        # TODO (Artur): Remove this once Policy supports RNN
        if self.encoder.config.shared:
            batch[STATE_IN] = None
        else:
            batch[STATE_IN] = {
                ACTOR: None,
                CRITIC: None,
            }
        batch[SampleBatch.SEQ_LENS] = None

        # Shared encoder
        encoder_outs = self.encoder(batch)
        # TODO (Artur): Un-uncomment once Policy supports RNN
        # output[STATE_OUT] = encoder_outs[STATE_OUT]

        # Value head
        vf_out = self.vf(encoder_outs[ENCODER_OUT][CRITIC])
        output[SampleBatch.VF_PREDS] = tf.squeeze(vf_out, axis=-1)

        # Policy head
        pi_out = self.pi(encoder_outs[ENCODER_OUT][ACTOR])
        action_logits = pi_out
        if self._is_discrete:
            action_dist = Categorical(action_logits)
        else:
            action_dist = DiagGaussian(
                action_logits, None, action_space=self.config.action_space
            )
        logp = action_dist.logp(batch[SampleBatch.ACTIONS])
        entropy = action_dist.entropy()
        output[SampleBatch.ACTION_DIST] = action_dist
        output[SampleBatch.ACTION_LOGP] = logp
        output["entropy"] = entropy

        return output

    @override(RLModule)
    def input_specs_inference(self) -> SpecDict:
        return self.input_specs_exploration()

    @override(RLModule)
    def output_specs_inference(self) -> SpecDict:
        return SpecDict({SampleBatch.ACTION_DIST: Deterministic})

    @override(RLModule)
    def _forward_inference(self, batch: NestedDict) -> Mapping[str, Any]:
        output = {}

        # TODO (Artur): Remove this once Policy supports RNN
        if self.encoder.config.shared:
            batch[STATE_IN] = None
        else:
            batch[STATE_IN] = {
                ACTOR: None,
                CRITIC: None,
            }
        batch[SampleBatch.SEQ_LENS] = None

        encoder_outs = self.encoder(batch)
        # TODO (Artur): Un-uncomment once Policy supports RNN
        # output[STATE_OUT] = encoder_outs[STATE_OUT]

        # Actions
        action_logits = self.pi(encoder_outs[ENCODER_OUT][ACTOR])
        if self._is_discrete:
            action = tf.math.argmax(action_logits, axis=-1)
        else:
            action, _ = tf.split(action_logits, num_or_size_splits=2, axis=1)
        action_dist = Deterministic(action, model=None)
        output[SampleBatch.ACTION_DIST] = action_dist

        return output

    @override(RLModule)
    def input_specs_exploration(self):
        # TODO (Artur): Infer from encoder specs as soon as Policy supports RNN
        return SpecDict()

    @override(RLModule)
    def output_specs_exploration(self) -> SpecDict:
        return [
            SampleBatch.ACTION_DIST,
            SampleBatch.VF_PREDS,
            SampleBatch.ACTION_DIST_INPUTS,
        ]

    @override(RLModule)
    def _forward_exploration(self, batch: NestedDict) -> Mapping[str, Any]:
        """PPO forward pass during exploration.

        Besides the action distribution, this method also returns the parameters of the
        policy distribution to be used for computing KL divergence between the old
        policy and the new policy during training.
        """
        output = {}

        # TODO (Artur): Remove this once Policy supports RNN
        if self.encoder.config.shared:
            batch[STATE_IN] = None
        else:
            batch[STATE_IN] = {
                ACTOR: None,
                CRITIC: None,
            }
        batch[SampleBatch.SEQ_LENS] = None

        # Shared encoder
        encoder_outs = self.encoder(batch)
        # TODO (Artur): Un-uncomment once Policy supports RNN
        # output[STATE_OUT] = encoder_outs[STATE_OUT]

        # Value head
        vf_out = self.vf(encoder_outs[ENCODER_OUT][CRITIC])
        output[SampleBatch.VF_PREDS] = tf.squeeze(vf_out, axis=-1)

        # Policy head
        pi_out = self.pi(encoder_outs[ENCODER_OUT][ACTOR])
        action_logits = pi_out
        if self._is_discrete:
            action_dist = Categorical(action_logits)
        else:
            action_dist = DiagGaussian(
                action_logits, None, action_space=self.config.action_space
            )

        output[SampleBatch.ACTION_DIST_INPUTS] = action_logits
        output[SampleBatch.ACTION_DIST] = action_dist

<<<<<<< HEAD
        return output
=======
        return output

    @classmethod
    @override(TfRLModule)
    def from_model_config(
        cls,
        observation_space: gym.Space,
        action_space: gym.Space,
        *,
        model_config: Mapping[str, Any],
    ) -> "PPOTfRLModule":
        # TODO: use the new catalog to perform this logic and construct the final config

        obs_dim = observation_space.shape[0]
        fcnet_hiddens = model_config["fcnet_hiddens"]
        fcnet_activation = model_config["fcnet_activation"]
        post_fcnet_hiddens = model_config["post_fcnet_hiddens"]
        post_fcnet_activation = model_config["post_fcnet_activation"]
        use_lstm = model_config["use_lstm"]
        shared_encoder = model_config["vf_share_layers"]

        if use_lstm:
            raise ValueError("LSTM not supported by PPOTfRLModule yet.")

        if model_config["use_lstm"]:
            base_encoder_config = LSTMEncoderConfig(
                input_dim=obs_dim,
                hidden_dim=model_config["lstm_cell_size"],
                batch_first=not model_config["_time_major"],
                num_layers=1,
                output_dim=model_config["lstm_cell_size"],
            )
        else:
            base_encoder_config = MLPEncoderConfig(
                input_dim=obs_dim,
                hidden_layer_dims=fcnet_hiddens[:-1],
                hidden_layer_activation=fcnet_activation,
                output_dim=fcnet_hiddens[-1],
                output_activation=fcnet_activation,
            )

        encoder_config = ActorCriticEncoderConfig(
            base_encoder_config=base_encoder_config,
            shared=shared_encoder,
        )

        pi_config = MLPHeadConfig(
            input_dim=base_encoder_config.output_dim,
            hidden_layer_dims=post_fcnet_hiddens,
            hidden_layer_activation=post_fcnet_activation,
            output_activation="linear",
        )
        vf_config = MLPHeadConfig(
            input_dim=base_encoder_config.output_dim,
            hidden_layer_dims=post_fcnet_hiddens,
            hidden_layer_activation=post_fcnet_activation,
            output_activation="linear",
        )

        assert isinstance(
            observation_space, gym.spaces.Box
        ), "This simple PPOModule only supports Box observation space."

        assert (
            len(observation_space.shape) == 1
        ), "This simple PPOModule only supports 1D observation space."

        assert isinstance(action_space, (gym.spaces.Discrete, gym.spaces.Box)), (
            "This simple PPOModule only supports Discrete and Box action space.",
        )

        config_ = PPOModuleConfig(
            observation_space=observation_space,
            action_space=action_space,
            encoder_config=encoder_config,
            pi_config=pi_config,
            vf_config=vf_config,
        )

        module = PPOTfRLModule(config_)
        return module
>>>>>>> 8db27ff2
<|MERGE_RESOLUTION|>--- conflicted
+++ resolved
@@ -1,11 +1,6 @@
 from typing import Mapping, Any
 
-<<<<<<< HEAD
-import tree
 from ray.rllib.algorithms.ppo.ppo_rl_module_base import PPORLModuleBase
-=======
-import gymnasium as gym
->>>>>>> 8db27ff2
 
 from ray.rllib.core.models.base import ACTOR, CRITIC, STATE_IN
 from ray.rllib.core.models.tf.encoder import ENCODER_OUT
@@ -205,88 +200,4 @@
         output[SampleBatch.ACTION_DIST_INPUTS] = action_logits
         output[SampleBatch.ACTION_DIST] = action_dist
 
-<<<<<<< HEAD
-        return output
-=======
-        return output
-
-    @classmethod
-    @override(TfRLModule)
-    def from_model_config(
-        cls,
-        observation_space: gym.Space,
-        action_space: gym.Space,
-        *,
-        model_config: Mapping[str, Any],
-    ) -> "PPOTfRLModule":
-        # TODO: use the new catalog to perform this logic and construct the final config
-
-        obs_dim = observation_space.shape[0]
-        fcnet_hiddens = model_config["fcnet_hiddens"]
-        fcnet_activation = model_config["fcnet_activation"]
-        post_fcnet_hiddens = model_config["post_fcnet_hiddens"]
-        post_fcnet_activation = model_config["post_fcnet_activation"]
-        use_lstm = model_config["use_lstm"]
-        shared_encoder = model_config["vf_share_layers"]
-
-        if use_lstm:
-            raise ValueError("LSTM not supported by PPOTfRLModule yet.")
-
-        if model_config["use_lstm"]:
-            base_encoder_config = LSTMEncoderConfig(
-                input_dim=obs_dim,
-                hidden_dim=model_config["lstm_cell_size"],
-                batch_first=not model_config["_time_major"],
-                num_layers=1,
-                output_dim=model_config["lstm_cell_size"],
-            )
-        else:
-            base_encoder_config = MLPEncoderConfig(
-                input_dim=obs_dim,
-                hidden_layer_dims=fcnet_hiddens[:-1],
-                hidden_layer_activation=fcnet_activation,
-                output_dim=fcnet_hiddens[-1],
-                output_activation=fcnet_activation,
-            )
-
-        encoder_config = ActorCriticEncoderConfig(
-            base_encoder_config=base_encoder_config,
-            shared=shared_encoder,
-        )
-
-        pi_config = MLPHeadConfig(
-            input_dim=base_encoder_config.output_dim,
-            hidden_layer_dims=post_fcnet_hiddens,
-            hidden_layer_activation=post_fcnet_activation,
-            output_activation="linear",
-        )
-        vf_config = MLPHeadConfig(
-            input_dim=base_encoder_config.output_dim,
-            hidden_layer_dims=post_fcnet_hiddens,
-            hidden_layer_activation=post_fcnet_activation,
-            output_activation="linear",
-        )
-
-        assert isinstance(
-            observation_space, gym.spaces.Box
-        ), "This simple PPOModule only supports Box observation space."
-
-        assert (
-            len(observation_space.shape) == 1
-        ), "This simple PPOModule only supports 1D observation space."
-
-        assert isinstance(action_space, (gym.spaces.Discrete, gym.spaces.Box)), (
-            "This simple PPOModule only supports Discrete and Box action space.",
-        )
-
-        config_ = PPOModuleConfig(
-            observation_space=observation_space,
-            action_space=action_space,
-            encoder_config=encoder_config,
-            pi_config=pi_config,
-            vf_config=vf_config,
-        )
-
-        module = PPOTfRLModule(config_)
-        return module
->>>>>>> 8db27ff2
+        return output