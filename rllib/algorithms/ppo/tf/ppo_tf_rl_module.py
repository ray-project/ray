from typing import Mapping, Any

import gymnasium as gym

from ray.rllib.algorithms.ppo.torch.ppo_torch_rl_module import PPOModuleConfig
from ray.rllib.core.models.base import ACTOR, CRITIC, STATE_IN
from ray.rllib.core.models.configs import (
    MLPHeadConfig,
    MLPEncoderConfig,
    ActorCriticEncoderConfig,
    LSTMEncoderConfig,
)
<<<<<<< HEAD
from ray.rllib.core.models.tf.encoder import ENCODER_OUT
from ray.rllib.core.rl_module.rl_module import RLModuleConfig, RLModule
from ray.rllib.core.rl_module.tf.tf_rl_module import TfRLModule
from ray.rllib.models.specs.specs_dict import SpecDict
from ray.rllib.models.specs.specs_tf import TFTensorSpecs
from ray.rllib.models.tf.tf_action_dist import Categorical, Deterministic, DiagGaussian
=======
from ray.rllib.core.rl_module.rl_module import RLModuleConfig, RLModule
from ray.rllib.core.rl_module.tf.tf_rl_module import TfRLModule
from ray.rllib.models.specs.specs_dict import SpecDict
from ray.rllib.core.models.tf.encoder import ENCODER_OUT
from ray.rllib.models.tf.tf_distributions import (
    TfCategorical,
    TfDiagGaussian,
    TfDeterministic,
)
>>>>>>> adf2b92a
from ray.rllib.policy.sample_batch import SampleBatch
from ray.rllib.utils.annotations import override
from ray.rllib.utils.framework import try_import_tf
from ray.rllib.utils.gym import convert_old_gym_space_to_gymnasium_space
from ray.rllib.utils.nested_dict import NestedDict


tf1, tf, _ = try_import_tf()
tf1.enable_eager_execution()


class PPOTfRLModule(TfRLModule):
    def __init__(self, config: RLModuleConfig):
        super().__init__()
        self.config = config

        assert self.config.pi_config, "pi_config must be provided."
        assert self.config.vf_config, "vf_config must be provided."
        assert self.config.encoder_config, "Encoder config must be provided."

        self.config.encoder_config.input_dim = self.config.observation_space.shape[0]
        self.config.pi_config.input_dim = (
            self.config.encoder_config.base_encoder_config.output_dim
        )
        self.config.vf_config.input_dim = (
            self.config.encoder_config.base_encoder_config.output_dim
        )

        if isinstance(self.config.action_space, gym.spaces.Discrete):
            self.config.pi_config.output_dim = self.config.action_space.n
        else:
            self.config.pi_config.output_dim = self.config.action_space.shape[0] * 2
        self.config.vf_config.output_dim = 1

        # TODO(Artur): Unify to tf and torch setup with Catalog
        self.encoder = self.config.encoder_config.build(framework="tf")
        self.pi = self.config.pi_config.build(framework="tf")
        self.vf = self.config.vf_config.build(framework="tf")

        self._is_discrete = isinstance(
            convert_old_gym_space_to_gymnasium_space(self.config.action_space),
            gym.spaces.Discrete,
        )

    # TODO(Artur): Comment in as soon as we support RNNs from Polciy side
    # @override(RLModule)
    # def get_initial_state(self) -> NestedDict:
    #     if hasattr(self.encoder, "get_initial_state"):
    #         return self.encoder.get_initial_state()
    #     else:
    #         return NestedDict({})
<<<<<<< HEAD

    @override(RLModule)
    def input_specs_train(self) -> SpecDict:
        if self._is_discrete:
            action_spec = TFTensorSpecs("b")
        else:
            action_dim = self.config.action_space.shape[0]
            action_spec = TFTensorSpecs("b, h", h=action_dim)

        # TODO (Artur): Infer from encoder specs as soon as Policy supports RNN
        spec_dict = self.input_specs_exploration()

        spec_dict.update({SampleBatch.ACTIONS: action_spec})
        if SampleBatch.OBS in spec_dict:
            spec_dict[SampleBatch.NEXT_OBS] = spec_dict[SampleBatch.OBS]
        spec = SpecDict(spec_dict)
        return spec

    @override(RLModule)
    def output_specs_train(self) -> SpecDict:
        spec = SpecDict(
            {
                SampleBatch.ACTION_DIST: Categorical
                if self._is_discrete
                else DiagGaussian,
                SampleBatch.ACTION_LOGP: TFTensorSpecs("b", dtype=tf.float32),
                SampleBatch.VF_PREDS: TFTensorSpecs("b", dtype=tf.float32),
                "entropy": TFTensorSpecs("b", dtype=tf.float32),
            }
        )
        return spec

    @override(RLModule)
    def _forward_train(self, batch: NestedDict) -> Mapping[str, Any]:
=======

    @override(RLModule)
    def input_specs_train(self) -> List[str]:
        return [SampleBatch.OBS, SampleBatch.ACTIONS]

    @override(RLModule)
    def output_specs_train(self) -> List[str]:
        return [
            SampleBatch.ACTION_DIST,
            SampleBatch.VF_PREDS,
        ]

    @override(RLModule)
    def input_specs_exploration(self):
        # TODO (Artur): Infer from encoder specs as soon as Policy supports RNN
        return SpecDict()

    @override(RLModule)
    def output_specs_exploration(self) -> List[str]:
        return [
            SampleBatch.ACTION_DIST,
            SampleBatch.VF_PREDS,
            SampleBatch.ACTION_DIST_INPUTS,
        ]

    @override(RLModule)
    def input_specs_inference(self) -> SpecDict:
        return self.input_specs_exploration()

    @override(RLModule)
    def output_specs_inference(self) -> SpecDict:
        return SpecDict({SampleBatch.ACTION_DIST: TfDeterministic})

    @override(RLModule)
    def _forward_inference(self, batch: NestedDict) -> Mapping[str, Any]:
>>>>>>> adf2b92a
        output = {}

        # TODO (Artur): Remove this once Policy supports RNN
        if self.encoder.config.shared:
            batch[STATE_IN] = None
        else:
            batch[STATE_IN] = {
                ACTOR: None,
                CRITIC: None,
            }
        batch[SampleBatch.SEQ_LENS] = None

<<<<<<< HEAD
        # Shared encoder
=======
>>>>>>> adf2b92a
        encoder_outs = self.encoder(batch)
        # TODO (Artur): Un-uncomment once Policy supports RNN
        # output[STATE_OUT] = encoder_outs[STATE_OUT]

<<<<<<< HEAD
        # Value head
        vf_out = self.vf(encoder_outs[ENCODER_OUT][CRITIC])
        output[SampleBatch.VF_PREDS] = tf.squeeze(vf_out, axis=-1)

        # Policy head
        pi_out = self.pi(encoder_outs[ENCODER_OUT][ACTOR])
        action_logits = pi_out
=======
        # Actions
        action_logits = self.pi(encoder_outs[ENCODER_OUT][ACTOR])
>>>>>>> adf2b92a
        if self._is_discrete:
            action = tf.math.argmax(action_logits, axis=-1)
        else:
<<<<<<< HEAD
            action_dist = DiagGaussian(
                action_logits, None, action_space=self.config.action_space
            )
        logp = action_dist.logp(batch[SampleBatch.ACTIONS])
        entropy = action_dist.entropy()
        output[SampleBatch.ACTION_DIST] = action_dist
        output[SampleBatch.ACTION_LOGP] = logp
        output["entropy"] = entropy
=======
            action, _ = tf.split(action_logits, num_or_size_splits=2, axis=1)

        action_dist = TfDeterministic(loc=action)
        output[SampleBatch.ACTION_DIST] = action_dist
>>>>>>> adf2b92a

        return output

    @override(RLModule)
<<<<<<< HEAD
    def input_specs_inference(self) -> SpecDict:
        return self.input_specs_exploration()

    @override(RLModule)
    def output_specs_inference(self) -> SpecDict:
        return SpecDict({SampleBatch.ACTION_DIST: Deterministic})

    @override(RLModule)
    def _forward_inference(self, batch: NestedDict) -> Mapping[str, Any]:
=======
    def _forward_exploration(self, batch: NestedDict) -> Mapping[str, Any]:
        """PPO forward pass during exploration.
        Besides the action distribution, this method also returns the parameters of the
        policy distribution to be used for computing KL divergence between the old
        policy and the new policy during training.
        """
>>>>>>> adf2b92a
        output = {}

        # TODO (Artur): Remove this once Policy supports RNN
        if self.encoder.config.shared:
            batch[STATE_IN] = None
        else:
            batch[STATE_IN] = {
                ACTOR: None,
                CRITIC: None,
            }
        batch[SampleBatch.SEQ_LENS] = None

<<<<<<< HEAD
=======
        # Shared encoder
>>>>>>> adf2b92a
        encoder_outs = self.encoder(batch)
        # TODO (Artur): Un-uncomment once Policy supports RNN
        # output[STATE_OUT] = encoder_outs[STATE_OUT]

<<<<<<< HEAD
        # Actions
=======
        # Value head
        vf_out = self.vf(encoder_outs[ENCODER_OUT][CRITIC])
        output[SampleBatch.VF_PREDS] = tf.squeeze(vf_out, axis=-1)

        # Policy head
>>>>>>> adf2b92a
        action_logits = self.pi(encoder_outs[ENCODER_OUT][ACTOR])
        if self._is_discrete:
            action_dist = TfCategorical(logits=action_logits)
            output[SampleBatch.ACTION_DIST_INPUTS] = {"logits": action_logits}
        else:
            loc, log_std = tf.split(action_logits, num_or_size_splits=2, axis=1)
            scale = tf.math.exp(log_std)
            action_dist = TfDiagGaussian(loc=loc, scale=scale)
            output[SampleBatch.ACTION_DIST_INPUTS] = {"loc": loc, "scale": scale}

        output[SampleBatch.ACTION_DIST] = action_dist

        return output

<<<<<<< HEAD
    @override(RLModule)
    def input_specs_exploration(self):
        # TODO (Artur): Infer from encoder specs as soon as Policy supports RNN
        return SpecDict()

    @override(RLModule)
    def output_specs_exploration(self) -> SpecDict:
        return [
            SampleBatch.ACTION_DIST,
            SampleBatch.VF_PREDS,
            SampleBatch.ACTION_DIST_INPUTS,
        ]

    @override(RLModule)
    def _forward_exploration(self, batch: NestedDict) -> Mapping[str, Any]:
        """PPO forward pass during exploration.
        Besides the action distribution, this method also returns the parameters of the
        policy distribution to be used for computing KL divergence between the old
        policy and the new policy during training.
        """
=======
    @override(TfRLModule)
    def _forward_train(self, batch: NestedDict):
>>>>>>> adf2b92a
        output = {}

        # TODO (Artur): Remove this once Policy supports RNN
        if self.encoder.config.shared:
            batch[STATE_IN] = None
        else:
            batch[STATE_IN] = {
                ACTOR: None,
                CRITIC: None,
            }
        batch[SampleBatch.SEQ_LENS] = None

        # Shared encoder
        encoder_outs = self.encoder(batch)
        # TODO (Artur): Un-uncomment once Policy supports RNN
        # output[STATE_OUT] = encoder_outs[STATE_OUT]

        # Value head
        vf_out = self.vf(encoder_outs[ENCODER_OUT][CRITIC])
        output[SampleBatch.VF_PREDS] = tf.squeeze(vf_out, axis=-1)

        # Policy head
        pi_out = self.pi(encoder_outs[ENCODER_OUT][ACTOR])
        action_logits = pi_out
        if self._is_discrete:
            action_dist = TfCategorical(logits=action_logits)
        else:
            loc, log_std = tf.split(action_logits, num_or_size_splits=2, axis=1)
            scale = tf.math.exp(log_std)
            action_dist = TfDiagGaussian(loc=loc, scale=scale)

<<<<<<< HEAD
        output[SampleBatch.ACTION_DIST_INPUTS] = action_logits
        output[SampleBatch.ACTION_DIST] = action_dist
=======
        logp = action_dist.logp(batch[SampleBatch.ACTIONS])
        entropy = action_dist.entropy()
        output[SampleBatch.ACTION_DIST] = action_dist
        output[SampleBatch.ACTION_LOGP] = logp
        output["entropy"] = entropy
>>>>>>> adf2b92a

        return output

    @classmethod
    @override(TfRLModule)
    def from_model_config(
        cls,
        observation_space: gym.Space,
        action_space: gym.Space,
        *,
        model_config: Mapping[str, Any],
    ) -> "PPOTfRLModule":
        # TODO: use the new catalog to perform this logic and construct the final config

        obs_dim = observation_space.shape[0]
        fcnet_hiddens = model_config["fcnet_hiddens"]
        fcnet_activation = model_config["fcnet_activation"]
        post_fcnet_hiddens = model_config["post_fcnet_hiddens"]
        post_fcnet_activation = model_config["post_fcnet_activation"]
        use_lstm = model_config["use_lstm"]
        shared_encoder = model_config["vf_share_layers"]

        if use_lstm:
            raise ValueError("LSTM not supported by PPOTfRLModule yet.")

        if model_config["use_lstm"]:
            base_encoder_config = LSTMEncoderConfig(
                input_dim=obs_dim,
                hidden_dim=model_config["lstm_cell_size"],
                batch_first=not model_config["_time_major"],
                num_layers=1,
                output_dim=model_config["lstm_cell_size"],
            )
        else:
            base_encoder_config = MLPEncoderConfig(
                input_dim=obs_dim,
                hidden_layer_dims=fcnet_hiddens[:-1],
                hidden_layer_activation=fcnet_activation,
                output_dim=fcnet_hiddens[-1],
                output_activation=fcnet_activation,
            )

        encoder_config = ActorCriticEncoderConfig(
            base_encoder_config=base_encoder_config,
            shared=shared_encoder,
        )

        pi_config = MLPHeadConfig(
            input_dim=base_encoder_config.output_dim,
            hidden_layer_dims=post_fcnet_hiddens,
            hidden_layer_activation=post_fcnet_activation,
            output_activation="linear",
        )
        vf_config = MLPHeadConfig(
            input_dim=base_encoder_config.output_dim,
            hidden_layer_dims=post_fcnet_hiddens,
            hidden_layer_activation=post_fcnet_activation,
            output_activation="linear",
        )

        assert isinstance(
            observation_space, gym.spaces.Box
        ), "This simple PPOModule only supports Box observation space."

        assert (
            len(observation_space.shape) == 1
        ), "This simple PPOModule only supports 1D observation space."

        assert isinstance(action_space, (gym.spaces.Discrete, gym.spaces.Box)), (
            "This simple PPOModule only supports Discrete and Box action space.",
        )

        config_ = PPOModuleConfig(
            observation_space=observation_space,
            action_space=action_space,
            encoder_config=encoder_config,
            pi_config=pi_config,
            vf_config=vf_config,
        )

        module = PPOTfRLModule(config_)
        return module<|MERGE_RESOLUTION|>--- conflicted
+++ resolved
@@ -1,8 +1,6 @@
-from typing import Mapping, Any
+from typing import Mapping, Any, List
 
 import gymnasium as gym
-
-from ray.rllib.algorithms.ppo.torch.ppo_torch_rl_module import PPOModuleConfig
 from ray.rllib.core.models.base import ACTOR, CRITIC, STATE_IN
 from ray.rllib.core.models.configs import (
     MLPHeadConfig,
@@ -10,30 +8,22 @@
     ActorCriticEncoderConfig,
     LSTMEncoderConfig,
 )
-<<<<<<< HEAD
-from ray.rllib.core.models.tf.encoder import ENCODER_OUT
-from ray.rllib.core.rl_module.rl_module import RLModuleConfig, RLModule
-from ray.rllib.core.rl_module.tf.tf_rl_module import TfRLModule
-from ray.rllib.models.specs.specs_dict import SpecDict
-from ray.rllib.models.specs.specs_tf import TFTensorSpecs
-from ray.rllib.models.tf.tf_action_dist import Categorical, Deterministic, DiagGaussian
-=======
-from ray.rllib.core.rl_module.rl_module import RLModuleConfig, RLModule
-from ray.rllib.core.rl_module.tf.tf_rl_module import TfRLModule
-from ray.rllib.models.specs.specs_dict import SpecDict
 from ray.rllib.core.models.tf.encoder import ENCODER_OUT
 from ray.rllib.models.tf.tf_distributions import (
     TfCategorical,
     TfDiagGaussian,
     TfDeterministic,
 )
->>>>>>> adf2b92a
+
+from ray.rllib.algorithms.ppo.torch.ppo_torch_rl_module import PPOModuleConfig
+from ray.rllib.core.rl_module.rl_module import RLModuleConfig, RLModule
+from ray.rllib.core.rl_module.tf.tf_rl_module import TfRLModule
+from ray.rllib.models.specs.specs_dict import SpecDict
 from ray.rllib.policy.sample_batch import SampleBatch
 from ray.rllib.utils.annotations import override
 from ray.rllib.utils.framework import try_import_tf
 from ray.rllib.utils.gym import convert_old_gym_space_to_gymnasium_space
 from ray.rllib.utils.nested_dict import NestedDict
-
 
 tf1, tf, _ = try_import_tf()
 tf1.enable_eager_execution()
@@ -79,42 +69,6 @@
     #         return self.encoder.get_initial_state()
     #     else:
     #         return NestedDict({})
-<<<<<<< HEAD
-
-    @override(RLModule)
-    def input_specs_train(self) -> SpecDict:
-        if self._is_discrete:
-            action_spec = TFTensorSpecs("b")
-        else:
-            action_dim = self.config.action_space.shape[0]
-            action_spec = TFTensorSpecs("b, h", h=action_dim)
-
-        # TODO (Artur): Infer from encoder specs as soon as Policy supports RNN
-        spec_dict = self.input_specs_exploration()
-
-        spec_dict.update({SampleBatch.ACTIONS: action_spec})
-        if SampleBatch.OBS in spec_dict:
-            spec_dict[SampleBatch.NEXT_OBS] = spec_dict[SampleBatch.OBS]
-        spec = SpecDict(spec_dict)
-        return spec
-
-    @override(RLModule)
-    def output_specs_train(self) -> SpecDict:
-        spec = SpecDict(
-            {
-                SampleBatch.ACTION_DIST: Categorical
-                if self._is_discrete
-                else DiagGaussian,
-                SampleBatch.ACTION_LOGP: TFTensorSpecs("b", dtype=tf.float32),
-                SampleBatch.VF_PREDS: TFTensorSpecs("b", dtype=tf.float32),
-                "entropy": TFTensorSpecs("b", dtype=tf.float32),
-            }
-        )
-        return spec
-
-    @override(RLModule)
-    def _forward_train(self, batch: NestedDict) -> Mapping[str, Any]:
-=======
 
     @override(RLModule)
     def input_specs_train(self) -> List[str]:
@@ -150,7 +104,6 @@
 
     @override(RLModule)
     def _forward_inference(self, batch: NestedDict) -> Mapping[str, Any]:
->>>>>>> adf2b92a
         output = {}
 
         # TODO (Artur): Remove this once Policy supports RNN
@@ -163,66 +116,29 @@
             }
         batch[SampleBatch.SEQ_LENS] = None
 
-<<<<<<< HEAD
-        # Shared encoder
-=======
->>>>>>> adf2b92a
         encoder_outs = self.encoder(batch)
         # TODO (Artur): Un-uncomment once Policy supports RNN
         # output[STATE_OUT] = encoder_outs[STATE_OUT]
 
-<<<<<<< HEAD
-        # Value head
-        vf_out = self.vf(encoder_outs[ENCODER_OUT][CRITIC])
-        output[SampleBatch.VF_PREDS] = tf.squeeze(vf_out, axis=-1)
-
-        # Policy head
-        pi_out = self.pi(encoder_outs[ENCODER_OUT][ACTOR])
-        action_logits = pi_out
-=======
         # Actions
         action_logits = self.pi(encoder_outs[ENCODER_OUT][ACTOR])
->>>>>>> adf2b92a
         if self._is_discrete:
             action = tf.math.argmax(action_logits, axis=-1)
         else:
-<<<<<<< HEAD
-            action_dist = DiagGaussian(
-                action_logits, None, action_space=self.config.action_space
-            )
-        logp = action_dist.logp(batch[SampleBatch.ACTIONS])
-        entropy = action_dist.entropy()
-        output[SampleBatch.ACTION_DIST] = action_dist
-        output[SampleBatch.ACTION_LOGP] = logp
-        output["entropy"] = entropy
-=======
             action, _ = tf.split(action_logits, num_or_size_splits=2, axis=1)
 
         action_dist = TfDeterministic(loc=action)
         output[SampleBatch.ACTION_DIST] = action_dist
->>>>>>> adf2b92a
 
         return output
 
     @override(RLModule)
-<<<<<<< HEAD
-    def input_specs_inference(self) -> SpecDict:
-        return self.input_specs_exploration()
-
-    @override(RLModule)
-    def output_specs_inference(self) -> SpecDict:
-        return SpecDict({SampleBatch.ACTION_DIST: Deterministic})
-
-    @override(RLModule)
-    def _forward_inference(self, batch: NestedDict) -> Mapping[str, Any]:
-=======
     def _forward_exploration(self, batch: NestedDict) -> Mapping[str, Any]:
         """PPO forward pass during exploration.
         Besides the action distribution, this method also returns the parameters of the
         policy distribution to be used for computing KL divergence between the old
         policy and the new policy during training.
         """
->>>>>>> adf2b92a
         output = {}
 
         # TODO (Artur): Remove this once Policy supports RNN
@@ -235,23 +151,16 @@
             }
         batch[SampleBatch.SEQ_LENS] = None
 
-<<<<<<< HEAD
-=======
         # Shared encoder
->>>>>>> adf2b92a
         encoder_outs = self.encoder(batch)
         # TODO (Artur): Un-uncomment once Policy supports RNN
         # output[STATE_OUT] = encoder_outs[STATE_OUT]
 
-<<<<<<< HEAD
-        # Actions
-=======
         # Value head
         vf_out = self.vf(encoder_outs[ENCODER_OUT][CRITIC])
         output[SampleBatch.VF_PREDS] = tf.squeeze(vf_out, axis=-1)
 
         # Policy head
->>>>>>> adf2b92a
         action_logits = self.pi(encoder_outs[ENCODER_OUT][ACTOR])
         if self._is_discrete:
             action_dist = TfCategorical(logits=action_logits)
@@ -266,31 +175,8 @@
 
         return output
 
-<<<<<<< HEAD
-    @override(RLModule)
-    def input_specs_exploration(self):
-        # TODO (Artur): Infer from encoder specs as soon as Policy supports RNN
-        return SpecDict()
-
-    @override(RLModule)
-    def output_specs_exploration(self) -> SpecDict:
-        return [
-            SampleBatch.ACTION_DIST,
-            SampleBatch.VF_PREDS,
-            SampleBatch.ACTION_DIST_INPUTS,
-        ]
-
-    @override(RLModule)
-    def _forward_exploration(self, batch: NestedDict) -> Mapping[str, Any]:
-        """PPO forward pass during exploration.
-        Besides the action distribution, this method also returns the parameters of the
-        policy distribution to be used for computing KL divergence between the old
-        policy and the new policy during training.
-        """
-=======
     @override(TfRLModule)
     def _forward_train(self, batch: NestedDict):
->>>>>>> adf2b92a
         output = {}
 
         # TODO (Artur): Remove this once Policy supports RNN
@@ -322,16 +208,11 @@
             scale = tf.math.exp(log_std)
             action_dist = TfDiagGaussian(loc=loc, scale=scale)
 
-<<<<<<< HEAD
-        output[SampleBatch.ACTION_DIST_INPUTS] = action_logits
-        output[SampleBatch.ACTION_DIST] = action_dist
-=======
         logp = action_dist.logp(batch[SampleBatch.ACTIONS])
         entropy = action_dist.entropy()
         output[SampleBatch.ACTION_DIST] = action_dist
         output[SampleBatch.ACTION_LOGP] = logp
         output["entropy"] = entropy
->>>>>>> adf2b92a
 
         return output
 
