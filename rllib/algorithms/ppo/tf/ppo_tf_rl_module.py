from typing import Mapping, Any, List

from ray.rllib.algorithms.ppo.ppo_base_rl_module import PPORLModuleBase
from ray.rllib.core.models.base import ACTOR, CRITIC, STATE_IN
from ray.rllib.core.models.tf.encoder import ENCODER_OUT
from ray.rllib.models.distributions import Distribution
from ray.rllib.core.rl_module.rl_module import RLModule
from ray.rllib.core.rl_module.tf.tf_rl_module import TfRLModule
from ray.rllib.core.models.specs.specs_dict import SpecDict
from ray.rllib.policy.sample_batch import SampleBatch
from ray.rllib.utils.annotations import override
from ray.rllib.utils.framework import try_import_tf
from ray.rllib.utils.nested_dict import NestedDict

tf1, tf, _ = try_import_tf()


class PPOTfRLModule(PPORLModuleBase, TfRLModule):
<<<<<<< HEAD
=======
    framework: str = "tf2"
>>>>>>> 8c283cb4

    def __init__(self, *args, **kwargs):
        TfRLModule.__init__(self, *args, **kwargs)
        PPORLModuleBase.__init__(self, *args, **kwargs)

    # TODO(Artur): Comment in as soon as we support RNNs from Polciy side
    # @override(RLModule)
    # def get_initial_state(self) -> NestedDict:
    #     if hasattr(self.encoder, "get_initial_state"):
    #         return self.encoder.get_initial_state()
    #     else:
    #         return NestedDict({})

    @override(RLModule)
    def input_specs_train(self) -> List[str]:
        return [SampleBatch.OBS, SampleBatch.ACTIONS, SampleBatch.ACTION_LOGP]

    @override(RLModule)
    def output_specs_train(self) -> List[str]:
        return [
            SampleBatch.ACTION_DIST_INPUTS,
            SampleBatch.ACTION_DIST,
            SampleBatch.ACTION_LOGP,
            SampleBatch.VF_PREDS,
            "entropy",
        ]

    @override(RLModule)
    def input_specs_exploration(self):
        return []

    @override(RLModule)
    def output_specs_exploration(self) -> List[str]:
        return [
            SampleBatch.ACTION_DIST,
            SampleBatch.VF_PREDS,
            SampleBatch.ACTION_DIST_INPUTS,
        ]

    @override(RLModule)
    def input_specs_inference(self) -> SpecDict:
        return self.input_specs_exploration()

    @override(RLModule)
    def output_specs_inference(self) -> SpecDict:
        return SpecDict({SampleBatch.ACTION_DIST: Distribution})

    @override(RLModule)
    def _forward_inference(self, batch: NestedDict) -> Mapping[str, Any]:
        output = {}

        # TODO (Artur): Remove this once Policy supports RNN
        if self.encoder.config.shared:
            batch[STATE_IN] = None
        else:
            batch[STATE_IN] = {
                ACTOR: None,
                CRITIC: None,
            }
        batch[SampleBatch.SEQ_LENS] = None

        encoder_outs = self.encoder(batch)
        # TODO (Artur): Un-uncomment once Policy supports RNN
        # output[STATE_OUT] = encoder_outs[STATE_OUT]

        # Actions
        action_logits = self.pi(encoder_outs[ENCODER_OUT][ACTOR])
        action_dist = self.action_dist_cls.from_logits(action_logits)
        output[SampleBatch.ACTION_DIST] = action_dist.to_deterministic()

        return output

    @override(RLModule)
    def _forward_exploration(self, batch: NestedDict) -> Mapping[str, Any]:
        """PPO forward pass during exploration.
        Besides the action distribution, this method also returns the parameters of the
        policy distribution to be used for computing KL divergence between the old
        policy and the new policy during training.
        """
        output = {}

        # TODO (Artur): Remove this once Policy supports RNN
        if self.encoder.config.shared:
            batch[STATE_IN] = None
        else:
            batch[STATE_IN] = {
                ACTOR: None,
                CRITIC: None,
            }
        batch[SampleBatch.SEQ_LENS] = None

        # Shared encoder
        encoder_outs = self.encoder(batch)
        # TODO (Artur): Un-uncomment once Policy supports RNN
        # output[STATE_OUT] = encoder_outs[STATE_OUT]

        # Value head
        vf_out = self.vf(encoder_outs[ENCODER_OUT][CRITIC])
        output[SampleBatch.VF_PREDS] = tf.squeeze(vf_out, axis=-1)

        # Policy head
        action_logits = self.pi(encoder_outs[ENCODER_OUT][ACTOR])

        output[SampleBatch.ACTION_DIST_INPUTS] = action_logits
        output[SampleBatch.ACTION_DIST] = self.action_dist_cls.from_logits(
            logits=action_logits
        )

        return output

    @override(TfRLModule)
    def _forward_train(self, batch: NestedDict):
        output = {}

        # TODO (Artur): Remove this once Policy supports RNN
        if self.encoder.config.shared:
            batch[STATE_IN] = None
        else:
            batch[STATE_IN] = {
                ACTOR: None,
                CRITIC: None,
            }
        batch[SampleBatch.SEQ_LENS] = None

        # Shared encoder
        encoder_outs = self.encoder(batch)
        # TODO (Artur): Un-uncomment once Policy supports RNN
        # output[STATE_OUT] = encoder_outs[STATE_OUT]

        # Value head
        vf_out = self.vf(encoder_outs[ENCODER_OUT][CRITIC])
        output[SampleBatch.VF_PREDS] = tf.squeeze(vf_out, axis=-1)

        # Policy head
        pi_out = self.pi(encoder_outs[ENCODER_OUT][ACTOR])
        action_logits = pi_out
        action_dist = self.action_dist_cls.from_logits(logits=action_logits)
        logp = action_dist.logp(batch[SampleBatch.ACTIONS])
        entropy = action_dist.entropy()

        output[SampleBatch.ACTION_DIST_INPUTS] = action_logits
        output[SampleBatch.ACTION_DIST] = action_dist
        output[SampleBatch.ACTION_LOGP] = logp
        output["entropy"] = entropy

        return output<|MERGE_RESOLUTION|>--- conflicted
+++ resolved
@@ -16,10 +16,7 @@
 
 
 class PPOTfRLModule(PPORLModuleBase, TfRLModule):
-<<<<<<< HEAD
-=======
     framework: str = "tf2"
->>>>>>> 8c283cb4
 
     def __init__(self, *args, **kwargs):
         TfRLModule.__init__(self, *args, **kwargs)
