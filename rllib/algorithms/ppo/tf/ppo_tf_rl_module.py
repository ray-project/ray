from typing import Mapping, Any

import gymnasium as gym

from ray.rllib.algorithms.ppo.torch.ppo_torch_rl_module import PPOModuleConfig
<<<<<<< HEAD
from ray.rllib.core.models.base import ACTOR, CRITIC, STATE_IN
from ray.rllib.core.models.configs import (
    MLPHeadConfig,
    MLPEncoderConfig,
    ActorCriticEncoderConfig,
    LSTMEncoderConfig,
)
from ray.rllib.core.models.tf.encoder import ENCODER_OUT
from ray.rllib.core.rl_module.rl_module import RLModuleConfig, RLModule
from ray.rllib.core.rl_module.tf.tf_rl_module import TfRLModule
from ray.rllib.models.specs.specs_dict import SpecDict
from ray.rllib.models.specs.specs_tf import TFTensorSpecs
from ray.rllib.models.tf.tf_action_dist import Categorical, Deterministic, DiagGaussian
=======
from ray.rllib.core.rl_module.rl_module import RLModuleConfig, RLModule
from ray.rllib.core.rl_module.tf.tf_rl_module import TfRLModule
from ray.rllib.models.experimental.configs import MLPConfig, IdentityConfig
from ray.rllib.models.experimental.encoder import STATE_OUT
from ray.rllib.models.experimental.tf.encoder import ENCODER_OUT
from ray.rllib.models.experimental.tf.primitives import TfMLP
from ray.rllib.models.tf.tf_distributions import (
    TfCategorical,
    TfDiagGaussian,
    TfDeterministic,
)
>>>>>>> c7a50b4e
from ray.rllib.policy.sample_batch import SampleBatch
from ray.rllib.utils.annotations import override
from ray.rllib.utils.framework import try_import_tf
from ray.rllib.utils.gym import convert_old_gym_space_to_gymnasium_space
from ray.rllib.utils.nested_dict import NestedDict


tf1, tf, _ = try_import_tf()
tf1.enable_eager_execution()


class PPOTfRLModule(TfRLModule):
    def __init__(self, config: RLModuleConfig):
        super().__init__()
        self.config = config

        assert self.config.pi_config, "pi_config must be provided."
        assert self.config.vf_config, "vf_config must be provided."
        assert self.config.encoder_config, "Encoder config must be provided."

        self.config.encoder_config.input_dim = self.config.observation_space.shape[0]
        self.config.pi_config.input_dim = (
            self.config.encoder_config.base_encoder_config.output_dim
        )
        self.config.vf_config.input_dim = (
            self.config.encoder_config.base_encoder_config.output_dim
        )

        if isinstance(self.config.action_space, gym.spaces.Discrete):
            self.config.pi_config.output_dim = self.config.action_space.n
        else:
            self.config.pi_config.output_dim = self.config.action_space.shape[0] * 2
        self.config.vf_config.output_dim = 1

        # TODO(Artur): Unify to tf and torch setup with Catalog
        self.encoder = self.config.encoder_config.build(framework="tf")
        self.pi = self.config.pi_config.build(framework="tf")
        self.vf = self.config.vf_config.build(framework="tf")

        self._is_discrete = isinstance(
            convert_old_gym_space_to_gymnasium_space(self.config.action_space),
            gym.spaces.Discrete,
        )

<<<<<<< HEAD
    # TODO(Artur): Comment in as soon as we support RNNs from Polciy side
    # @override(RLModule)
    # def get_initial_state(self) -> NestedDict:
    #     if hasattr(self.encoder, "get_initial_state"):
    #         return self.encoder.get_initial_state()
    #     else:
    #         return NestedDict({})

    @override(RLModule)
    def input_specs_train(self) -> SpecDict:
        if self._is_discrete:
            action_spec = TFTensorSpecs("b")
        else:
            action_dim = self.config.action_space.shape[0]
            action_spec = TFTensorSpecs("b, h", h=action_dim)

        # TODO (Artur): Infer from encoder specs as soon as Policy supports RNN
        spec_dict = self.input_specs_exploration()

        spec_dict.update({SampleBatch.ACTIONS: action_spec})
        if SampleBatch.OBS in spec_dict:
            spec_dict[SampleBatch.NEXT_OBS] = spec_dict[SampleBatch.OBS]
        spec = SpecDict(spec_dict)
        return spec

    @override(RLModule)
    def output_specs_train(self) -> SpecDict:
        spec = SpecDict(
            {
                SampleBatch.ACTION_DIST: Categorical
                if self._is_discrete
                else DiagGaussian,
                SampleBatch.ACTION_LOGP: TFTensorSpecs("b", dtype=tf.float32),
                SampleBatch.VF_PREDS: TFTensorSpecs("b", dtype=tf.float32),
                "entropy": TFTensorSpecs("b", dtype=tf.float32),
            }
        )
        return spec

    @override(RLModule)
    def _forward_train(self, batch: NestedDict) -> Mapping[str, Any]:
        output = {}

        # TODO (Artur): Remove this once Policy supports RNN
        if self.encoder.config.shared:
            batch[STATE_IN] = None
        else:
            batch[STATE_IN] = {
                ACTOR: None,
                CRITIC: None,
            }
        batch[SampleBatch.SEQ_LENS] = None

        # Shared encoder
        encoder_outs = self.encoder(batch)
        # TODO (Artur): Un-uncomment once Policy supports RNN
        # output[STATE_OUT] = encoder_outs[STATE_OUT]

        # Value head
        vf_out = self.vf(encoder_outs[ENCODER_OUT][CRITIC])
        output[SampleBatch.VF_PREDS] = tf.squeeze(vf_out, axis=-1)

        # Policy head
        pi_out = self.pi(encoder_outs[ENCODER_OUT][ACTOR])
        action_logits = pi_out
=======
    @override(RLModule)
    def input_specs_train(self) -> List[str]:
        return [SampleBatch.OBS, SampleBatch.ACTIONS]

    @override(RLModule)
    def output_specs_exploration(self) -> List[str]:
        return [
            SampleBatch.ACTION_DIST,
            SampleBatch.VF_PREDS,
            SampleBatch.ACTION_DIST_INPUTS,
        ]

    @override(RLModule)
    def output_specs_inference(self) -> List[str]:
        return [SampleBatch.ACTION_DIST]

    @override(RLModule)
    def output_specs_train(self) -> List[str]:
        return [
            SampleBatch.ACTION_DIST,
            SampleBatch.VF_PREDS,
        ]

    @override(TfRLModule)
    def _forward_inference(self, batch) -> Mapping[str, Any]:
        output = {}

        encoder_out = self.encoder(batch)
        if STATE_OUT in encoder_out:
            output[STATE_OUT] = encoder_out[STATE_OUT]

        action_logits = self.pi(encoder_out[ENCODER_OUT])

>>>>>>> c7a50b4e
        if self._is_discrete:
            action = tf.math.argmax(action_logits, axis=-1)
        else:
<<<<<<< HEAD
            action_dist = DiagGaussian(
                action_logits, None, action_space=self.config.action_space
            )
        logp = action_dist.logp(batch[SampleBatch.ACTIONS])
        entropy = action_dist.entropy()
        output[SampleBatch.ACTION_DIST] = action_dist
        output[SampleBatch.ACTION_LOGP] = logp
        output["entropy"] = entropy

        return output

    @override(RLModule)
    def input_specs_inference(self) -> SpecDict:
        return self.input_specs_exploration()

    @override(RLModule)
    def output_specs_inference(self) -> SpecDict:
        return SpecDict({SampleBatch.ACTION_DIST: Deterministic})

    @override(RLModule)
    def _forward_inference(self, batch: NestedDict) -> Mapping[str, Any]:
        output = {}

        # TODO (Artur): Remove this once Policy supports RNN
        if self.encoder.config.shared:
            batch[STATE_IN] = None
        else:
            batch[STATE_IN] = {
                ACTOR: None,
                CRITIC: None,
            }
        batch[SampleBatch.SEQ_LENS] = None

        encoder_outs = self.encoder(batch)
        # TODO (Artur): Un-uncomment once Policy supports RNN
        # output[STATE_OUT] = encoder_outs[STATE_OUT]

        # Actions
        action_logits = self.pi(encoder_outs[ENCODER_OUT][ACTOR])
=======
            action, _ = tf.split(action_logits, num_or_size_splits=2, axis=1)

        action_dist = TfDeterministic(loc=action)
        output[SampleBatch.ACTION_DIST] = action_dist

        return output

    @override(TfRLModule)
    def _forward_exploration(self, batch: NestedDict) -> Mapping[str, Any]:
        output = {}

        # Shared encoder
        encoder_out = self.encoder(batch)
        if STATE_OUT in encoder_out:
            output[STATE_OUT] = encoder_out[STATE_OUT]

        # Value head
        vf = self.vf(encoder_out[ENCODER_OUT])
        output[SampleBatch.VF_PREDS] = tf.squeeze(vf, axis=-1)

        # Policy head
        action_logits = self.pi(encoder_out[ENCODER_OUT])
>>>>>>> c7a50b4e
        if self._is_discrete:
            action_dist = TfCategorical(logits=action_logits)
            output[SampleBatch.ACTION_DIST_INPUTS] = {"logits": action_logits}
        else:
            loc, log_std = tf.split(action_logits, num_or_size_splits=2, axis=1)
            scale = tf.math.exp(log_std)
            action_dist = TfDiagGaussian(loc=loc, scale=scale)
            output[SampleBatch.ACTION_DIST_INPUTS] = {"loc": loc, "scale": scale}

        output[SampleBatch.ACTION_DIST] = action_dist

        return output

<<<<<<< HEAD
    @override(RLModule)
    def input_specs_exploration(self):
        # TODO (Artur): Infer from encoder specs as soon as Policy supports RNN
        return SpecDict()

    @override(RLModule)
    def output_specs_exploration(self) -> SpecDict:
        return [
            SampleBatch.ACTION_DIST,
            SampleBatch.VF_PREDS,
            SampleBatch.ACTION_DIST_INPUTS,
        ]

    @override(RLModule)
    def _forward_exploration(self, batch: NestedDict) -> Mapping[str, Any]:
        """PPO forward pass during exploration.
        Besides the action distribution, this method also returns the parameters of the
        policy distribution to be used for computing KL divergence between the old
        policy and the new policy during training.
        """
        output = {}

        # TODO (Artur): Remove this once Policy supports RNN
        if self.encoder.config.shared:
            batch[STATE_IN] = None
        else:
            batch[STATE_IN] = {
                ACTOR: None,
                CRITIC: None,
            }
        batch[SampleBatch.SEQ_LENS] = None

        # Shared encoder
        encoder_outs = self.encoder(batch)
        # TODO (Artur): Un-uncomment once Policy supports RNN
        # output[STATE_OUT] = encoder_outs[STATE_OUT]

        # Value head
        vf_out = self.vf(encoder_outs[ENCODER_OUT][CRITIC])
        output[SampleBatch.VF_PREDS] = tf.squeeze(vf_out, axis=-1)

        # Policy head
        pi_out = self.pi(encoder_outs[ENCODER_OUT][ACTOR])
        action_logits = pi_out
=======
    @override(TfRLModule)
    def _forward_train(self, batch: NestedDict):
        output = {}

        # Shared encoder
        encoder_out = self.encoder(batch)
        if STATE_OUT in encoder_out:
            output[STATE_OUT] = encoder_out[STATE_OUT]

        # Value head
        vf = self.vf(encoder_out[ENCODER_OUT])
        output[SampleBatch.VF_PREDS] = tf.squeeze(vf, axis=-1)

        # Policy head
        action_logits = self.pi(encoder_out[ENCODER_OUT])
>>>>>>> c7a50b4e
        if self._is_discrete:
            action_dist = TfCategorical(logits=action_logits)
        else:
<<<<<<< HEAD
            action_dist = DiagGaussian(
                action_logits, None, action_space=self.config.action_space
            )

        output[SampleBatch.ACTION_DIST_INPUTS] = action_logits
        output[SampleBatch.ACTION_DIST] = action_dist
=======
            loc, log_std = tf.split(action_logits, num_or_size_splits=2, axis=1)
            scale = tf.math.exp(log_std)
            action_dist = TfDiagGaussian(loc=loc, scale=scale)
        logp = action_dist.logp(batch[SampleBatch.ACTIONS])
        entropy = action_dist.entropy()
        output[SampleBatch.ACTION_DIST] = action_dist
        output[SampleBatch.ACTION_LOGP] = logp
        output["entropy"] = entropy
>>>>>>> c7a50b4e

        return output

    @classmethod
    @override(TfRLModule)
    def from_model_config(
        cls,
        observation_space: gym.Space,
        action_space: gym.Space,
        *,
        model_config: Mapping[str, Any],
    ) -> "PPOTfRLModule":
        # TODO: use the new catalog to perform this logic and construct the final config

        obs_dim = observation_space.shape[0]
        fcnet_hiddens = model_config["fcnet_hiddens"]
        fcnet_activation = model_config["fcnet_activation"]
        post_fcnet_hiddens = model_config["post_fcnet_hiddens"]
        post_fcnet_activation = model_config["post_fcnet_activation"]
        use_lstm = model_config["use_lstm"]
        shared_encoder = model_config["vf_share_layers"]

        if use_lstm:
            raise ValueError("LSTM not supported by PPOTfRLModule yet.")

        if model_config["use_lstm"]:
            base_encoder_config = LSTMEncoderConfig(
                input_dim=obs_dim,
                hidden_dim=model_config["lstm_cell_size"],
                batch_first=not model_config["_time_major"],
                num_layers=1,
                output_dim=model_config["lstm_cell_size"],
            )
        else:
            base_encoder_config = MLPEncoderConfig(
                input_dim=obs_dim,
                hidden_layer_dims=fcnet_hiddens[:-1],
                hidden_layer_activation=fcnet_activation,
                output_dim=fcnet_hiddens[-1],
                output_activation=fcnet_activation,
            )

        encoder_config = ActorCriticEncoderConfig(
            base_encoder_config=base_encoder_config,
            shared=shared_encoder,
        )

        pi_config = MLPHeadConfig(
            input_dim=base_encoder_config.output_dim,
            hidden_layer_dims=post_fcnet_hiddens,
            hidden_layer_activation=post_fcnet_activation,
            output_activation="linear",
        )
        vf_config = MLPHeadConfig(
            input_dim=base_encoder_config.output_dim,
            hidden_layer_dims=post_fcnet_hiddens,
            hidden_layer_activation=post_fcnet_activation,
            output_activation="linear",
        )

        assert isinstance(
            observation_space, gym.spaces.Box
        ), "This simple PPOModule only supports Box observation space."

        assert (
            len(observation_space.shape) == 1
        ), "This simple PPOModule only supports 1D observation space."

        assert isinstance(action_space, (gym.spaces.Discrete, gym.spaces.Box)), (
            "This simple PPOModule only supports Discrete and Box action space.",
        )

        config_ = PPOModuleConfig(
            observation_space=observation_space,
            action_space=action_space,
            encoder_config=encoder_config,
            pi_config=pi_config,
            vf_config=vf_config,
        )

        module = PPOTfRLModule(config_)
        return module<|MERGE_RESOLUTION|>--- conflicted
+++ resolved
@@ -3,7 +3,6 @@
 import gymnasium as gym
 
 from ray.rllib.algorithms.ppo.torch.ppo_torch_rl_module import PPOModuleConfig
-<<<<<<< HEAD
 from ray.rllib.core.models.base import ACTOR, CRITIC, STATE_IN
 from ray.rllib.core.models.configs import (
     MLPHeadConfig,
@@ -15,21 +14,13 @@
 from ray.rllib.core.rl_module.rl_module import RLModuleConfig, RLModule
 from ray.rllib.core.rl_module.tf.tf_rl_module import TfRLModule
 from ray.rllib.models.specs.specs_dict import SpecDict
-from ray.rllib.models.specs.specs_tf import TFTensorSpecs
 from ray.rllib.models.tf.tf_action_dist import Categorical, Deterministic, DiagGaussian
-=======
-from ray.rllib.core.rl_module.rl_module import RLModuleConfig, RLModule
-from ray.rllib.core.rl_module.tf.tf_rl_module import TfRLModule
-from ray.rllib.models.experimental.configs import MLPConfig, IdentityConfig
-from ray.rllib.models.experimental.encoder import STATE_OUT
 from ray.rllib.models.experimental.tf.encoder import ENCODER_OUT
-from ray.rllib.models.experimental.tf.primitives import TfMLP
 from ray.rllib.models.tf.tf_distributions import (
     TfCategorical,
     TfDiagGaussian,
     TfDeterministic,
 )
->>>>>>> c7a50b4e
 from ray.rllib.policy.sample_batch import SampleBatch
 from ray.rllib.utils.annotations import override
 from ray.rllib.utils.framework import try_import_tf
@@ -74,7 +65,6 @@
             gym.spaces.Discrete,
         )
 
-<<<<<<< HEAD
     # TODO(Artur): Comment in as soon as we support RNNs from Polciy side
     # @override(RLModule)
     # def get_initial_state(self) -> NestedDict:
@@ -84,64 +74,6 @@
     #         return NestedDict({})
 
     @override(RLModule)
-    def input_specs_train(self) -> SpecDict:
-        if self._is_discrete:
-            action_spec = TFTensorSpecs("b")
-        else:
-            action_dim = self.config.action_space.shape[0]
-            action_spec = TFTensorSpecs("b, h", h=action_dim)
-
-        # TODO (Artur): Infer from encoder specs as soon as Policy supports RNN
-        spec_dict = self.input_specs_exploration()
-
-        spec_dict.update({SampleBatch.ACTIONS: action_spec})
-        if SampleBatch.OBS in spec_dict:
-            spec_dict[SampleBatch.NEXT_OBS] = spec_dict[SampleBatch.OBS]
-        spec = SpecDict(spec_dict)
-        return spec
-
-    @override(RLModule)
-    def output_specs_train(self) -> SpecDict:
-        spec = SpecDict(
-            {
-                SampleBatch.ACTION_DIST: Categorical
-                if self._is_discrete
-                else DiagGaussian,
-                SampleBatch.ACTION_LOGP: TFTensorSpecs("b", dtype=tf.float32),
-                SampleBatch.VF_PREDS: TFTensorSpecs("b", dtype=tf.float32),
-                "entropy": TFTensorSpecs("b", dtype=tf.float32),
-            }
-        )
-        return spec
-
-    @override(RLModule)
-    def _forward_train(self, batch: NestedDict) -> Mapping[str, Any]:
-        output = {}
-
-        # TODO (Artur): Remove this once Policy supports RNN
-        if self.encoder.config.shared:
-            batch[STATE_IN] = None
-        else:
-            batch[STATE_IN] = {
-                ACTOR: None,
-                CRITIC: None,
-            }
-        batch[SampleBatch.SEQ_LENS] = None
-
-        # Shared encoder
-        encoder_outs = self.encoder(batch)
-        # TODO (Artur): Un-uncomment once Policy supports RNN
-        # output[STATE_OUT] = encoder_outs[STATE_OUT]
-
-        # Value head
-        vf_out = self.vf(encoder_outs[ENCODER_OUT][CRITIC])
-        output[SampleBatch.VF_PREDS] = tf.squeeze(vf_out, axis=-1)
-
-        # Policy head
-        pi_out = self.pi(encoder_outs[ENCODER_OUT][ACTOR])
-        action_logits = pi_out
-=======
-    @override(RLModule)
     def input_specs_train(self) -> List[str]:
         return [SampleBatch.OBS, SampleBatch.ACTIONS]
 
@@ -165,20 +97,34 @@
         ]
 
     @override(TfRLModule)
-    def _forward_inference(self, batch) -> Mapping[str, Any]:
+    def _forward_train(self, batch: NestedDict):
         output = {}
 
-        encoder_out = self.encoder(batch)
-        if STATE_OUT in encoder_out:
-            output[STATE_OUT] = encoder_out[STATE_OUT]
-
-        action_logits = self.pi(encoder_out[ENCODER_OUT])
-
->>>>>>> c7a50b4e
+        # TODO (Artur): Remove this once Policy supports RNN
+        if self.encoder.config.shared:
+            batch[STATE_IN] = None
+        else:
+            batch[STATE_IN] = {
+                ACTOR: None,
+                CRITIC: None,
+            }
+        batch[SampleBatch.SEQ_LENS] = None
+
+        # Shared encoder
+        encoder_outs = self.encoder(batch)
+        # TODO (Artur): Un-uncomment once Policy supports RNN
+        # output[STATE_OUT] = encoder_outs[STATE_OUT]
+
+        # Value head
+        vf_out = self.vf(encoder_outs[ENCODER_OUT][CRITIC])
+        output[SampleBatch.VF_PREDS] = tf.squeeze(vf_out, axis=-1)
+
+        # Policy head
+        pi_out = self.pi(encoder_outs[ENCODER_OUT][ACTOR])
+        action_logits = pi_out
         if self._is_discrete:
-            action = tf.math.argmax(action_logits, axis=-1)
-        else:
-<<<<<<< HEAD
+            action_dist = Categorical(action_logits)
+        else:
             action_dist = DiagGaussian(
                 action_logits, None, action_space=self.config.action_space
             )
@@ -218,44 +164,15 @@
 
         # Actions
         action_logits = self.pi(encoder_outs[ENCODER_OUT][ACTOR])
-=======
+        if self._is_discrete:
+            action = tf.math.argmax(action_logits, axis=-1)
+        else:
             action, _ = tf.split(action_logits, num_or_size_splits=2, axis=1)
 
-        action_dist = TfDeterministic(loc=action)
         output[SampleBatch.ACTION_DIST] = action_dist
 
         return output
 
-    @override(TfRLModule)
-    def _forward_exploration(self, batch: NestedDict) -> Mapping[str, Any]:
-        output = {}
-
-        # Shared encoder
-        encoder_out = self.encoder(batch)
-        if STATE_OUT in encoder_out:
-            output[STATE_OUT] = encoder_out[STATE_OUT]
-
-        # Value head
-        vf = self.vf(encoder_out[ENCODER_OUT])
-        output[SampleBatch.VF_PREDS] = tf.squeeze(vf, axis=-1)
-
-        # Policy head
-        action_logits = self.pi(encoder_out[ENCODER_OUT])
->>>>>>> c7a50b4e
-        if self._is_discrete:
-            action_dist = TfCategorical(logits=action_logits)
-            output[SampleBatch.ACTION_DIST_INPUTS] = {"logits": action_logits}
-        else:
-            loc, log_std = tf.split(action_logits, num_or_size_splits=2, axis=1)
-            scale = tf.math.exp(log_std)
-            action_dist = TfDiagGaussian(loc=loc, scale=scale)
-            output[SampleBatch.ACTION_DIST_INPUTS] = {"loc": loc, "scale": scale}
-
-        output[SampleBatch.ACTION_DIST] = action_dist
-
-        return output
-
-<<<<<<< HEAD
     @override(RLModule)
     def input_specs_exploration(self):
         # TODO (Artur): Infer from encoder specs as soon as Policy supports RNN
@@ -300,43 +217,15 @@
         # Policy head
         pi_out = self.pi(encoder_outs[ENCODER_OUT][ACTOR])
         action_logits = pi_out
-=======
-    @override(TfRLModule)
-    def _forward_train(self, batch: NestedDict):
-        output = {}
-
-        # Shared encoder
-        encoder_out = self.encoder(batch)
-        if STATE_OUT in encoder_out:
-            output[STATE_OUT] = encoder_out[STATE_OUT]
-
-        # Value head
-        vf = self.vf(encoder_out[ENCODER_OUT])
-        output[SampleBatch.VF_PREDS] = tf.squeeze(vf, axis=-1)
-
-        # Policy head
-        action_logits = self.pi(encoder_out[ENCODER_OUT])
->>>>>>> c7a50b4e
         if self._is_discrete:
             action_dist = TfCategorical(logits=action_logits)
         else:
-<<<<<<< HEAD
             action_dist = DiagGaussian(
                 action_logits, None, action_space=self.config.action_space
             )
 
         output[SampleBatch.ACTION_DIST_INPUTS] = action_logits
         output[SampleBatch.ACTION_DIST] = action_dist
-=======
-            loc, log_std = tf.split(action_logits, num_or_size_splits=2, axis=1)
-            scale = tf.math.exp(log_std)
-            action_dist = TfDiagGaussian(loc=loc, scale=scale)
-        logp = action_dist.logp(batch[SampleBatch.ACTIONS])
-        entropy = action_dist.entropy()
-        output[SampleBatch.ACTION_DIST] = action_dist
-        output[SampleBatch.ACTION_LOGP] = logp
-        output["entropy"] = entropy
->>>>>>> c7a50b4e
 
         return output
 
