import logging
<<<<<<< HEAD
from collections import defaultdict
from typing import Mapping, Any

from ray.rllib.algorithms.ppo.ppo_base_learner import PPOBaseLearner
=======
from typing import Any, Dict, Mapping

from ray.rllib.algorithms.ppo.ppo_learner import (
    LEARNER_RESULTS_KL_KEY,
    LEARNER_RESULTS_CURR_KL_COEFF_KEY,
    LEARNER_RESULTS_VF_EXPLAINED_VAR_KEY,
    LEARNER_RESULTS_VF_LOSS_UNCLIPPED_KEY,
    PPOLearner,
)
from ray.rllib.core.learner.learner import POLICY_LOSS_KEY, VF_LOSS_KEY, ENTROPY_KEY
>>>>>>> 9cd50972
from ray.rllib.core.learner.tf.tf_learner import TfLearner
from ray.rllib.core.rl_module.rl_module import ModuleID
from ray.rllib.evaluation.postprocessing import Postprocessing
from ray.rllib.policy.sample_batch import SampleBatch
from ray.rllib.utils.annotations import override
from ray.rllib.utils.framework import try_import_tf
from ray.rllib.utils.tf_utils import explained_variance
from ray.rllib.utils.typing import TensorType

_, tf, _ = try_import_tf()
logger = logging.getLogger(__name__)


class PPOTfLearner(PPOLearner, TfLearner):
    """Implements tf-specific PPO loss logic on top of PPOLearner.

    This class implements the ppo loss under `_compute_loss_per_module()`.
    """

    @override(TfLearner)
    def compute_loss_per_module(
        self, module_id: str, batch: SampleBatch, fwd_out: Mapping[str, TensorType]
    ) -> TensorType:
        # TODO (Kourosh): batch type is NestedDict.
        # TODO (Kourosh): We may or may not user module_id. For example if we have an
        # agent based learning rate scheduler, we may want to use module_id to get the
        # learning rate for that agent.
        # TODO (Kourosh): come back to RNNs later

        action_dist_class_train = self.module[module_id].get_train_action_dist_cls()
        action_dist_class_exploration = self.module[
            module_id
        ].get_exploration_action_dist_cls()
        curr_action_dist = action_dist_class_train.from_logits(
            fwd_out[SampleBatch.ACTION_DIST_INPUTS]
        )
        prev_action_dist = action_dist_class_exploration.from_logits(
            batch[SampleBatch.ACTION_DIST_INPUTS]
        )

        logp_ratio = tf.exp(
            curr_action_dist.logp(batch[SampleBatch.ACTIONS])
            - batch[SampleBatch.ACTION_LOGP]
        )

        # Only calculate kl loss if necessary (kl-coeff > 0.0).
        if self.hps.kl_coeff > 0.0:
            action_kl = prev_action_dist.kl(curr_action_dist)
            mean_kl_loss = tf.reduce_mean(action_kl)
            if tf.math.is_inf(mean_kl_loss):
                logger.warning(
                    "KL divergence is non-finite, this will likely destabilize "
                    "your model and the training process. Action(s) in a "
                    "specific state have near-zero probability. "
                    "This can happen naturally in deterministic "
                    "environments where the optimal policy has zero mass "
                    "for a specific action. To fix this issue, consider "
                    "setting `kl_coeff` to 0.0 or increasing `entropy_coeff` in your "
                    "config."
                )
        else:
            mean_kl_loss = tf.constant(0.0, dtype=logp_ratio.dtype)

        curr_entropy = curr_action_dist.entropy()
        mean_entropy = tf.reduce_mean(curr_entropy)

        surrogate_loss = tf.minimum(
            batch[Postprocessing.ADVANTAGES] * logp_ratio,
            batch[Postprocessing.ADVANTAGES]
            * tf.clip_by_value(
                logp_ratio, 1 - self.hps.clip_param, 1 + self.hps.clip_param
            ),
        )

        # Compute a value function loss.
        if self.hps.use_critic:
            value_fn_out = fwd_out[SampleBatch.VF_PREDS]
            vf_loss = tf.math.square(value_fn_out - batch[Postprocessing.VALUE_TARGETS])
            vf_loss_clipped = tf.clip_by_value(vf_loss, 0, self.hps.vf_clip_param)
            mean_vf_loss = tf.reduce_mean(vf_loss_clipped)
            mean_vf_unclipped_loss = tf.reduce_mean(vf_loss)
        # Ignore the value function.
        else:
            value_fn_out = tf.constant(0.0, dtype=surrogate_loss.dtype)
            mean_vf_unclipped_loss = tf.constant(0.0, dtype=surrogate_loss.dtype)
            vf_loss_clipped = mean_vf_loss = tf.constant(
                0.0, dtype=surrogate_loss.dtype
            )

        total_loss = tf.reduce_mean(
            -surrogate_loss
            + self.hps.vf_loss_coeff * vf_loss_clipped
            - self.entropy_coeff_scheduler.get_current_value(module_id) * curr_entropy
        )

        # Add mean_kl_loss (already processed through `reduce_mean_valid`),
        # if necessary.
        if self.hps.kl_coeff > 0.0:
<<<<<<< HEAD
            total_loss += self.kl_coeffs[module_id] * mean_kl_loss
=======
            total_loss += self.curr_kl_coeffs_per_module[module_id] * mean_kl_loss
>>>>>>> 9cd50972

        return {
            self.TOTAL_LOSS_KEY: total_loss,
            POLICY_LOSS_KEY: -tf.reduce_mean(surrogate_loss),
            VF_LOSS_KEY: mean_vf_loss,
            LEARNER_RESULTS_VF_LOSS_UNCLIPPED_KEY: mean_vf_unclipped_loss,
            LEARNER_RESULTS_VF_EXPLAINED_VAR_KEY: explained_variance(
                batch[Postprocessing.VALUE_TARGETS], value_fn_out
            ),
<<<<<<< HEAD
            "entropy": mean_entropy,
            "kl": mean_kl_loss,
            "entropy_coeff": self.entropy_coeff,
            "cur_kl_coeff": self.kl_coeffs[module_id],
        }

    @override(PPOBaseLearner)
    def _create_kl_variable_dict(self, value: float) -> Any:
        return defaultdict(
            lambda: tf.Variable(value, trainable=False, dtype=tf.float32)
        )

    @override(PPOBaseLearner)
    def _set_kl_coeff(self, module_id: ModuleID, value: float) -> None:
        self.kl_coeffs[module_id].assign(value)
=======
            ENTROPY_KEY: mean_entropy,
            LEARNER_RESULTS_KL_KEY: mean_kl_loss,
        }

    @override(PPOLearner)
    def additional_update_per_module(
        self, module_id: ModuleID, sampled_kl_values: dict, timestep: int
    ) -> Dict[str, Any]:
        assert sampled_kl_values, "Sampled KL values are empty."

        results = super().additional_update_per_module(
            module_id,
            sampled_kl_values=sampled_kl_values,
            timestep=timestep,
        )

        # Update KL coefficient.
        sampled_kl = sampled_kl_values[module_id]
        curr_var = self.curr_kl_coeffs_per_module[module_id]
        if sampled_kl > 2.0 * self.hps.kl_target:
            # TODO (Kourosh) why not 2?
            curr_var.assign(curr_var * 1.5)
        elif sampled_kl < 0.5 * self.hps.kl_target:
            curr_var.assign(curr_var * 0.5)
        results.update({LEARNER_RESULTS_CURR_KL_COEFF_KEY: curr_var.numpy()})

        return results
>>>>>>> 9cd50972
<|MERGE_RESOLUTION|>--- conflicted
+++ resolved
@@ -1,10 +1,4 @@
 import logging
-<<<<<<< HEAD
-from collections import defaultdict
-from typing import Mapping, Any
-
-from ray.rllib.algorithms.ppo.ppo_base_learner import PPOBaseLearner
-=======
 from typing import Any, Dict, Mapping
 
 from ray.rllib.algorithms.ppo.ppo_learner import (
@@ -15,15 +9,15 @@
     PPOLearner,
 )
 from ray.rllib.core.learner.learner import POLICY_LOSS_KEY, VF_LOSS_KEY, ENTROPY_KEY
->>>>>>> 9cd50972
 from ray.rllib.core.learner.tf.tf_learner import TfLearner
 from ray.rllib.core.rl_module.rl_module import ModuleID
 from ray.rllib.evaluation.postprocessing import Postprocessing
 from ray.rllib.policy.sample_batch import SampleBatch
-from ray.rllib.utils.annotations import override
 from ray.rllib.utils.framework import try_import_tf
 from ray.rllib.utils.tf_utils import explained_variance
+from ray.rllib.utils.annotations import override
 from ray.rllib.utils.typing import TensorType
+
 
 _, tf, _ = try_import_tf()
 logger = logging.getLogger(__name__)
@@ -114,11 +108,7 @@
         # Add mean_kl_loss (already processed through `reduce_mean_valid`),
         # if necessary.
         if self.hps.kl_coeff > 0.0:
-<<<<<<< HEAD
-            total_loss += self.kl_coeffs[module_id] * mean_kl_loss
-=======
             total_loss += self.curr_kl_coeffs_per_module[module_id] * mean_kl_loss
->>>>>>> 9cd50972
 
         return {
             self.TOTAL_LOSS_KEY: total_loss,
@@ -128,23 +118,6 @@
             LEARNER_RESULTS_VF_EXPLAINED_VAR_KEY: explained_variance(
                 batch[Postprocessing.VALUE_TARGETS], value_fn_out
             ),
-<<<<<<< HEAD
-            "entropy": mean_entropy,
-            "kl": mean_kl_loss,
-            "entropy_coeff": self.entropy_coeff,
-            "cur_kl_coeff": self.kl_coeffs[module_id],
-        }
-
-    @override(PPOBaseLearner)
-    def _create_kl_variable_dict(self, value: float) -> Any:
-        return defaultdict(
-            lambda: tf.Variable(value, trainable=False, dtype=tf.float32)
-        )
-
-    @override(PPOBaseLearner)
-    def _set_kl_coeff(self, module_id: ModuleID, value: float) -> None:
-        self.kl_coeffs[module_id].assign(value)
-=======
             ENTROPY_KEY: mean_entropy,
             LEARNER_RESULTS_KL_KEY: mean_kl_loss,
         }
@@ -171,5 +144,4 @@
             curr_var.assign(curr_var * 0.5)
         results.update({LEARNER_RESULTS_CURR_KL_COEFF_KEY: curr_var.numpy()})
 
-        return results
->>>>>>> 9cd50972
+        return results