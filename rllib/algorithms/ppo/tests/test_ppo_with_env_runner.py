import unittest

import ray
import ray.rllib.algorithms.ppo as ppo
from ray.rllib.algorithms.ppo.ppo_learner import (
    LEARNER_RESULTS_CURR_ENTROPY_COEFF_KEY,
)
from ray.rllib.algorithms.callbacks import DefaultCallbacks

from ray.rllib.core.learner.learner import (
    LEARNER_RESULTS_CURR_LR_KEY,
)

from ray.rllib.env.single_agent_env_runner import SingleAgentEnvRunner
from ray.rllib.policy.sample_batch import DEFAULT_POLICY_ID
from ray.rllib.utils.metrics import LEARNER_RESULTS
from ray.rllib.utils.test_utils import (
    check,
    check_train_results_new_api_stack,
    framework_iterator,
)


def get_model_config(framework, lstm=False):
    return (
        dict(
            use_lstm=True,
            lstm_use_prev_action=True,
            lstm_use_prev_reward=True,
            lstm_cell_size=10,
            max_seq_len=20,
        )
        if lstm
        else {"use_lstm": False}
    )


class MyCallbacks(DefaultCallbacks):
    def on_train_result(self, *, algorithm, result: dict, **kwargs):
        stats = result[LEARNER_RESULTS][DEFAULT_POLICY_ID]
        # Entropy coeff goes to 0.05, then 0.0 (per iter).
        check(
            stats[LEARNER_RESULTS_CURR_ENTROPY_COEFF_KEY],
            0.05 if algorithm.iteration == 1 else 0.0,
        )

        # Learning rate should decrease by 0.0001/4 per iteration.
        check(
            stats[LEARNER_RESULTS_CURR_LR_KEY],
            0.0000075 if algorithm.iteration == 1 else 0.000005,
        )
        # Compare reported curr lr vs the actual lr found in the optimizer object.
        optim = algorithm.learner_group._learner.get_optimizer()
        actual_optimizer_lr = (
            optim.param_groups[0]["lr"]
            if algorithm.config.framework_str == "torch"
            else optim.lr
        )
        check(stats[LEARNER_RESULTS_CURR_LR_KEY], actual_optimizer_lr)


class TestPPO(unittest.TestCase):
    @classmethod
    def setUpClass(cls):
        ray.init()

    @classmethod
    def tearDownClass(cls):
        ray.shutdown()

    def test_ppo_compilation_and_schedule_mixins(self):
        """Test whether PPO can be built with all frameworks."""

        # Build a PPOConfig object with the `SingleAgentEnvRunner` class.
        config = (
            ppo.PPOConfig()
            # Enable new API stack and use EnvRunner.
<<<<<<< HEAD
            .api_stack(enable_rl_module_and_learner=True)
=======
            .experimental(_enable_new_api_stack=True)
>>>>>>> 8fe3ac4d
            .env_runners(
                env_runner_cls=SingleAgentEnvRunner,
                num_rollout_workers=0,
            )
            .training(
                num_sgd_iter=2,
                # Setup lr schedule for testing lr-scheduling correctness.
                lr=[[0, 0.00001], [512, 0.0]],  # 512=4x128
                # Setup `entropy_coeff` schedule for testing whether it's scheduled
                # correctly.
                entropy_coeff=[[0, 0.1], [256, 0.0]],  # 256=2x128,
                train_batch_size=128,
            )
            .callbacks(MyCallbacks)
            .evaluation(
                # Also test evaluation with remote workers.
                evaluation_num_env_runners=2,
                evaluation_duration=3,
                evaluation_duration_unit="episodes",
                evaluation_parallel_to_training=True,
            )
        )

        num_iterations = 2

        for fw in framework_iterator(config, frameworks=("torch", "tf2")):
            # TODO (Kourosh) Bring back "FrozenLake-v1"
            for env in [
                # "CliffWalking-v0",
                "CartPole-v1",
                "Pendulum-v1",
            ]:  # "ALE/Breakout-v5"]:
                print("Env={}".format(env))
                for lstm in [False]:
                    print("LSTM={}".format(lstm))
                    config.rl_module(
                        model_config_dict=get_model_config(fw, lstm=lstm)
                    ).framework(eager_tracing=False)

                    algo = config.build(env=env)
                    # TODO: Maybe add an API to get the Learner(s) instances within
                    #  a learner group, remote or not.
                    learner = algo.learner_group._learner
                    optim = learner.get_optimizer()
                    # Check initial LR directly set in optimizer vs the first (ts=0)
                    # value from the schedule.
                    lr = optim.param_groups[0]["lr"] if fw == "torch" else optim.lr
                    check(lr, config.lr[0][1])

                    # Check current entropy coeff value using the respective Scheduler.
                    entropy_coeff = learner.entropy_coeff_schedulers_per_module[
                        DEFAULT_POLICY_ID
                    ].get_current_value()
                    check(entropy_coeff, 0.1)

                    for i in range(num_iterations):
                        results = algo.train()
                        check_train_results_new_api_stack(results)
                        print(results)

                    # algo.evaluate()
                    algo.stop()


if __name__ == "__main__":
    import pytest
    import sys

    sys.exit(pytest.main(["-v", __file__]))<|MERGE_RESOLUTION|>--- conflicted
+++ resolved
@@ -75,11 +75,7 @@
         config = (
             ppo.PPOConfig()
             # Enable new API stack and use EnvRunner.
-<<<<<<< HEAD
             .api_stack(enable_rl_module_and_learner=True)
-=======
-            .experimental(_enable_new_api_stack=True)
->>>>>>> 8fe3ac4d
             .env_runners(
                 env_runner_cls=SingleAgentEnvRunner,
                 num_rollout_workers=0,
