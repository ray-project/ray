import unittest

import ray
import ray.rllib.algorithms.ppo as ppo
from ray.rllib.algorithms.ppo.ppo_learner import (
    LEARNER_RESULTS_CURR_ENTROPY_COEFF_KEY,
)
from ray.rllib.algorithms.callbacks import DefaultCallbacks
from ray.rllib.core import DEFAULT_MODULE_ID
from ray.rllib.core.learner.learner import DEFAULT_OPTIMIZER, LR_KEY

from ray.rllib.utils.metrics import LEARNER_RESULTS
from ray.rllib.utils.test_utils import check, check_train_results_new_api_stack


def get_model_config(framework, lstm=False):
    return (
        dict(
            use_lstm=True,
            lstm_use_prev_action=True,
            lstm_use_prev_reward=True,
            lstm_cell_size=10,
            max_seq_len=20,
        )
        if lstm
        else {"use_lstm": False}
    )


class MyCallbacks(DefaultCallbacks):
    def on_train_result(self, *, algorithm, result: dict, **kwargs):
        stats = result[LEARNER_RESULTS][DEFAULT_MODULE_ID]
        # Entropy coeff goes to 0.05, then 0.0 (per iter).
        check(
            stats[LEARNER_RESULTS_CURR_ENTROPY_COEFF_KEY],
            0.05 if algorithm.iteration == 1 else 0.0,
        )

        # Learning rate should decrease by 0.0001/4 per iteration.
        check(
            stats[DEFAULT_OPTIMIZER + "_" + LR_KEY],
            0.0000075 if algorithm.iteration == 1 else 0.000005,
        )
        # Compare reported curr lr vs the actual lr found in the optimizer object.
        optim = algorithm.learner_group._learner.get_optimizer()
        actual_optimizer_lr = (
            optim.param_groups[0]["lr"]
            if algorithm.config.framework_str == "torch"
            else optim.lr
        )
        check(stats[DEFAULT_OPTIMIZER + "_" + LR_KEY], actual_optimizer_lr)


class TestPPO(unittest.TestCase):
    @classmethod
    def setUpClass(cls):
        ray.init()

    @classmethod
    def tearDownClass(cls):
        ray.shutdown()

    def test_ppo_compilation_and_schedule_mixins(self):
        """Test whether PPO can be built with all frameworks."""

        # Build a PPOConfig object with the `SingleAgentEnvRunner` class.
        config = (
            ppo.PPOConfig()
            # Enable new API stack and use EnvRunner.
            .api_stack(
                enable_rl_module_and_learner=True,
                enable_env_runner_and_connector_v2=True,
            )
            .env_runners(num_env_runners=0)
            .training(
                num_sgd_iter=2,
                # Setup lr schedule for testing lr-scheduling correctness.
                lr=[[0, 0.00001], [512, 0.0]],  # 512=4x128
                # Setup `entropy_coeff` schedule for testing whether it's scheduled
                # correctly.
                entropy_coeff=[[0, 0.1], [256, 0.0]],  # 256=2x128,
                train_batch_size=128,
            )
            .callbacks(MyCallbacks)
            .evaluation(
                # Also test evaluation with remote workers.
                evaluation_num_env_runners=2,
                evaluation_duration=3,
                evaluation_duration_unit="episodes",
                evaluation_parallel_to_training=True,
            )
        )

        num_iterations = 2

<<<<<<< HEAD
        # TODO (sven): Bring back "FrozenLake-v1"
=======
        # TODO (Kourosh) Bring back "FrozenLake-v1"
>>>>>>> e043a03e
        for env in [
            # "CliffWalking-v0",
            "CartPole-v1",
            "Pendulum-v1",
        ]:  # "ALE/Breakout-v5"]:
            print("Env={}".format(env))
            for lstm in [False]:
                print("LSTM={}".format(lstm))
                config.rl_module(
                    model_config_dict=get_model_config("torch", lstm=lstm)
                ).framework(eager_tracing=False)

                algo = config.build(env=env)
                # TODO: Maybe add an API to get the Learner(s) instances within
                #  a learner group, remote or not.
                learner = algo.learner_group._learner
                optim = learner.get_optimizer()
                # Check initial LR directly set in optimizer vs the first (ts=0)
                # value from the schedule.
                lr = optim.param_groups[0]["lr"]
                check(lr, config.lr[0][1])

                # Check current entropy coeff value using the respective Scheduler.
                entropy_coeff = learner.entropy_coeff_schedulers_per_module[
                    DEFAULT_MODULE_ID
                ].get_current_value()
                check(entropy_coeff, 0.1)

                for i in range(num_iterations):
                    results = algo.train()
                    check_train_results_new_api_stack(results)
                    print(results)

                # algo.evaluate()
                algo.stop()


if __name__ == "__main__":
    import pytest
    import sys

    sys.exit(pytest.main(["-v", __file__]))<|MERGE_RESOLUTION|>--- conflicted
+++ resolved
@@ -93,11 +93,7 @@
 
         num_iterations = 2
 
-<<<<<<< HEAD
-        # TODO (sven): Bring back "FrozenLake-v1"
-=======
-        # TODO (Kourosh) Bring back "FrozenLake-v1"
->>>>>>> e043a03e
+        # TODO (sven) Bring back "FrozenLake-v1"
         for env in [
             # "CliffWalking-v0",
             "CartPole-v1",
