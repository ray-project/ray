--- conflicted
+++ resolved
@@ -5,19 +5,6 @@
 import ray
 import ray.rllib.algorithms.ppo as ppo
 from ray.rllib.algorithms.callbacks import DefaultCallbacks
-<<<<<<< HEAD
-from ray.rllib.algorithms.ppo.torch.ppo_torch_rl_module import (
-    PPOModuleConfig,
-    PPOTorchRLModule,
-    get_ppo_loss,
-)
-from ray.rllib.core.rl_module.encoder import (
-    LSTMConfig,
-)
-from rllib.models.configs.identity import IdentityConfig
-from ray.rllib.models.configs.encoder import VectorEncoderConfig
-=======
->>>>>>> 3a4ea012
 from ray.rllib.policy.sample_batch import DEFAULT_POLICY_ID
 from ray.rllib.utils.metrics.learner_info import LEARNER_INFO, LEARNER_STATS_KEY
 from ray.rllib.utils.test_utils import (
@@ -26,61 +13,6 @@
     check_train_results,
     framework_iterator,
 )
-<<<<<<< HEAD
-from ray.rllib.utils.torch_utils import convert_to_torch_tensor
-
-
-# Get a model config that we expect from the catalog
-def get_expected_model_config(env, lstm, shared_encoder):
-    assert not len(env.observation_space.shape) == 3, "Implement VisionNet first!"
-    obs_dim = env.observation_space.shape[0]
-
-    if shared_encoder:
-        assert not lstm, "LSTM can only be used in PI"
-        shared_encoder_config = VectorEncoderConfig(
-            hidden_layer_sizes=[32],
-        )
-        pi_encoder_config = IdentityConfig()
-        vf_encoder_config = IdentityConfig()
-    else:
-        shared_encoder_config = IdentityConfig()
-        if lstm:
-            pi_encoder_config = LSTMConfig(
-                input_dim=obs_dim,
-                hidden_dim=32,
-                batch_first=True,
-                output_dim=32,
-                num_layers=1,
-            )
-        else:
-            pi_encoder_config = VectorEncoderConfig(
-                hidden_layer_sizes=[32],
-            )
-        vf_encoder_config = VectorEncoderConfig(
-            hidden_layer_sizes=[32],
-        )
-
-    pi_config = VectorEncoderConfig(hidden_layer_sizes=[32])
-
-    vf_config = VectorEncoderConfig(hidden_layer_sizes=[32])
-
-    if isinstance(env.action_space, gym.spaces.Discrete):
-        pi_config.output_dim = env.action_space.n
-    else:
-        pi_config.output_dim = env.action_space.shape[0] * 2
-
-    return PPOModuleConfig(
-        observation_space=env.observation_space,
-        action_space=env.action_space,
-        shared_encoder_config=shared_encoder_config,
-        pi_encoder_config=pi_encoder_config,
-        vf_encoder_config=vf_encoder_config,
-        pi_config=pi_config,
-        vf_config=vf_config,
-        shared_encoder=shared_encoder,
-    )
-=======
->>>>>>> 3a4ea012
 
 
 class MyCallbacks(DefaultCallbacks):
@@ -244,139 +176,6 @@
             check(np.mean(actions), 1.5, atol=0.2)
             trainer.stop()
 
-<<<<<<< HEAD
-    def test_rollouts(self):
-        # TODO: Add BreakoutNoFrameskip-v4 to cover a 3D obs space
-        for env_name in ["CartPole-v1", "Pendulum-v1"]:
-            for fwd_fn in ["forward_exploration", "forward_inference"]:
-                for shared_encoder in [False, True]:
-                    # TODO (Artur) Reinable LSTM
-                    for lstm in [False]:
-                        if lstm and shared_encoder:
-                            # Not yet implemented
-                            # TODO (Artur): Implement
-                            continue
-                        print(
-                            f"[ENV={env_name}] | [FWD={fwd_fn}] | [SHARED="
-                            f"{shared_encoder}] | LSTM={lstm}"
-                        )
-                        env = gym.make(env_name)
-
-                        config = get_expected_model_config(env, lstm, shared_encoder)
-                        module = PPOTorchRLModule(config)
-
-                        obs = env.reset()
-
-                        batch = {
-                            SampleBatch.OBS: convert_to_torch_tensor(obs)[None],
-                        }
-
-                        if lstm:
-                            state_in = module.pi_encoder.get_inital_state()
-                            state_in = tree.map_structure(
-                                lambda x: x[None], convert_to_torch_tensor(state_in)
-                            )
-                            batch["state_in"] = state_in
-                            batch["seq_lens"] = torch.Tensor([1])
-
-                        if fwd_fn == "forward_exploration":
-                            module.forward_exploration(batch)
-                        elif fwd_fn == "forward_inference":
-                            module.forward_inference(batch)
-
-    def test_forward_train(self):
-        # TODO: Add BreakoutNoFrameskip-v4 to cover a 3D obs space
-        for env_name in ["CartPole-v1", "Pendulum-v1"]:
-            for fwd_fn in ["forward_exploration", "forward_inference"]:
-                for shared_encoder in [False, True]:
-                    for lstm in [False]:
-                        # TODO (Artur) Reinable LSTM
-                        if lstm and shared_encoder:
-                            # Not yet implemented
-                            # TODO (Artur): Implement
-                            continue
-                        print(
-                            f"[ENV={env_name}] | [FWD={fwd_fn}] | [SHARED="
-                            f"{shared_encoder}] | LSTM={lstm}"
-                        )
-                        env = gym.make(env_name)
-
-                        config = get_expected_model_config(env, lstm, shared_encoder)
-                        module = PPOTorchRLModule(config)
-
-                        # collect a batch of data
-                        batches = []
-                        obs = env.reset()
-                        tstep = 0
-                        if lstm:
-                            # TODO (Artur): Multiple states
-                            state_in = module.pi_encoder.get_inital_state()
-                            state_in = tree.map_structure(
-                                lambda x: x[None], convert_to_torch_tensor(state_in)
-                            )
-                            output_states = state_in
-                        while tstep < 10:
-                            if lstm:
-                                input_batch = {
-                                    SampleBatch.OBS: convert_to_torch_tensor(obs)[None],
-                                    "state_in": state_in,
-                                    SampleBatch.SEQ_LENS: np.array([1]),
-                                }
-                            else:
-                                input_batch = {
-                                    SampleBatch.OBS: convert_to_torch_tensor(obs)[None]
-                                }
-                            fwd_out = module.forward_exploration(input_batch)
-                            action = convert_to_numpy(
-                                fwd_out["action_dist"].sample().squeeze(0)
-                            )
-                            new_obs, reward, done, _ = env.step(action)
-                            output_batch = {
-                                SampleBatch.OBS: obs,
-                                SampleBatch.NEXT_OBS: new_obs,
-                                SampleBatch.ACTIONS: action,
-                                SampleBatch.REWARDS: np.array(reward),
-                                SampleBatch.DONES: np.array(done),
-                            }
-                            if lstm:
-                                assert "state_out" in fwd_out
-                                if tstep > 0:  # First states are already added
-                                    output_states = tree.map_structure(
-                                        lambda *s: torch.cat((s[0], s[1])),
-                                        output_states,
-                                        state_in,
-                                    )
-                                state_in = fwd_out["state_out"]
-                            batches.append(output_batch)
-                            obs = new_obs
-                            tstep += 1
-
-                        # convert the list of dicts to dict of lists
-                        batch = tree.map_structure(lambda *x: list(x), *batches)
-                        # convert dict of lists to dict of tensors
-                        fwd_in = {
-                            k: convert_to_torch_tensor(np.array(v))
-                            for k, v in batch.items()
-                        }
-                        if lstm:
-                            fwd_in["state_in"] = output_states
-                            fwd_in[SampleBatch.SEQ_LENS] = torch.Tensor([1] * 10)
-
-                        # forward train
-                        # before training make sure module is on the right device and in
-                        # training mode
-                        module.to("cpu")
-                        module.train()
-                        fwd_out = module.forward_train(fwd_in)
-                        loss = get_ppo_loss(fwd_in, fwd_out)
-                        loss.backward()
-
-                        # check that all neural net parameters have gradients
-                        for param in module.parameters():
-                            self.assertIsNotNone(param.grad)
-
-=======
->>>>>>> 3a4ea012
 
 if __name__ == "__main__":
     import pytest
