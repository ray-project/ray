import itertools
import unittest

import gymnasium as gym
import numpy as np
import tree

import ray
from ray.rllib.algorithms.ppo.ppo_catalog import PPOCatalog
from ray.rllib.algorithms.ppo.torch.ppo_torch_rl_module import (
    PPOTorchRLModule,
)
from ray.rllib.core.columns import Columns
from ray.rllib.core.rl_module.rl_module import RLModuleConfig
from ray.rllib.models.preprocessors import get_preprocessor
from ray.rllib.utils.framework import try_import_torch
from ray.rllib.utils.numpy import convert_to_numpy
from ray.rllib.utils.torch_utils import convert_to_torch_tensor


torch, nn = try_import_torch()


def get_expected_module_config(env, model_config_dict, observation_space):
    config = RLModuleConfig(
        observation_space=observation_space,
        action_space=env.action_space,
        model_config_dict=model_config_dict,
        catalog_class=PPOCatalog,
    )

    return config


def dummy_torch_ppo_loss(module, batch, fwd_out):
    adv = batch[Columns.REWARDS] - module.compute_values(batch)
    action_dist_class = module.get_train_action_dist_cls()
    action_probs = action_dist_class.from_logits(
        fwd_out[Columns.ACTION_DIST_INPUTS]
    ).logp(batch[Columns.ACTIONS])
    actor_loss = -(action_probs * adv).mean()
    critic_loss = (adv**2).mean()
    loss = actor_loss + critic_loss

    return loss


<<<<<<< HEAD
def _get_ppo_module(env, lstm, observation_space):
=======
def dummy_tf_ppo_loss(module, batch, fwd_out):
    adv = batch[Columns.REWARDS] - module.compute_values(batch)
    action_dist_class = module.get_train_action_dist_cls()
    action_probs = action_dist_class.from_logits(
        fwd_out[Columns.ACTION_DIST_INPUTS]
    ).logp(batch[Columns.ACTIONS])
    actor_loss = -tf.reduce_mean(action_probs * adv)
    critic_loss = tf.reduce_mean(tf.square(adv))
    return actor_loss + critic_loss


def _get_ppo_module(framework, env, lstm, observation_space):
>>>>>>> e182e192
    model_config_dict = {"use_lstm": lstm}
    config = get_expected_module_config(
        env, model_config_dict=model_config_dict, observation_space=observation_space
    )
    module = PPOTorchRLModule(config)
    return module


def _get_input_batch_from_obs(obs, lstm):
    batch = {
        Columns.OBS: convert_to_torch_tensor(obs)[None],
    }
    if lstm:
        batch[Columns.OBS] = batch[Columns.OBS][None]
    return batch


class TestPPO(unittest.TestCase):
    @classmethod
    def setUpClass(cls):
        ray.init()

    @classmethod
    def tearDownClass(cls):
        ray.shutdown()

    def test_rollouts(self):
        # TODO: Add FrozenLake-v1 to cover LSTM case.
        env_names = ["CartPole-v1", "Pendulum-v1", "ALE/Breakout-v5"]
        fwd_fns = ["forward_exploration", "forward_inference"]
        lstm = [True, False]
        config_combinations = [env_names, fwd_fns, lstm]
        for config in itertools.product(*config_combinations):
            env_name, fwd_fn, lstm = config
            print(f"ENV={env_name}; FWD={fwd_fn}; LSTM={lstm}")
            env = gym.make(env_name)

            preprocessor_cls = get_preprocessor(env.observation_space)
            preprocessor = preprocessor_cls(env.observation_space)

            module = _get_ppo_module(
                env=env,
                lstm=lstm,
                observation_space=preprocessor.observation_space,
            )
            obs, _ = env.reset()
            obs = preprocessor.transform(obs)

            batch = _get_input_batch_from_obs(obs, lstm)

            if lstm:
                state_in = module.get_initial_state()
                state_in = convert_to_torch_tensor(state_in)
                state_in = tree.map_structure(lambda x: x[None], state_in)
                batch[Columns.STATE_IN] = state_in

            if fwd_fn == "forward_exploration":
                module.forward_exploration(batch)
            else:
                module.forward_inference(batch)

    def test_forward_train(self):
        # TODO: Add FrozenLake-v1 to cover LSTM case.
<<<<<<< HEAD
=======
        frameworks = ["torch", "tf2"]
>>>>>>> e182e192
        env_names = ["CartPole-v1", "Pendulum-v1", "ALE/Breakout-v5"]
        lstm = [False, True]
        config_combinations = [env_names, lstm]
        for config in itertools.product(*config_combinations):
            env_name, lstm = config
            print(f"ENV={env_name}; LSTM={lstm}")
            env = gym.make(env_name)

            preprocessor_cls = get_preprocessor(env.observation_space)
            preprocessor = preprocessor_cls(env.observation_space)

            module = _get_ppo_module(
                env=env,
                lstm=lstm,
                observation_space=preprocessor.observation_space,
            )

            # collect a batch of data
            batches = []
            obs, _ = env.reset()
            obs = preprocessor.transform(obs)
            tstep = 0

            if lstm:
                state_in = module.get_initial_state()
                state_in = tree.map_structure(
                    lambda x: x[None], convert_to_torch_tensor(state_in)
                )
                initial_state = state_in

            while tstep < 10:
                input_batch = _get_input_batch_from_obs(obs, lstm=lstm)
                if lstm:
                    input_batch[Columns.STATE_IN] = state_in

                fwd_out = module.forward_exploration(input_batch)
                action_dist_cls = module.get_exploration_action_dist_cls()
                action_dist = action_dist_cls.from_logits(
                    fwd_out[Columns.ACTION_DIST_INPUTS]
                )
                _action = action_dist.sample()
                action = convert_to_numpy(_action[0])
                action_logp = convert_to_numpy(action_dist.logp(_action)[0])
                if lstm:
                    # Since this is inference, fwd out should only contain one action
                    assert len(action) == 1
                    action = action[0]
                new_obs, reward, terminated, truncated, _ = env.step(action)
                new_obs = preprocessor.transform(new_obs)
                output_batch = {
                    Columns.OBS: obs,
                    Columns.NEXT_OBS: new_obs,
                    Columns.ACTIONS: action,
                    Columns.ACTION_LOGP: action_logp,
                    Columns.REWARDS: np.array(reward),
                    Columns.TERMINATEDS: np.array(terminated),
                    Columns.TRUNCATEDS: np.array(truncated),
                    Columns.STATE_IN: None,
                }

                if lstm:
                    assert Columns.STATE_OUT in fwd_out
                    state_in = fwd_out[Columns.STATE_OUT]
                batches.append(output_batch)
                obs = new_obs
                tstep += 1

            # convert the list of dicts to dict of lists
            batch = tree.map_structure(lambda *x: np.array(x), *batches)
            # convert dict of lists to dict of tensors
            fwd_in = {k: convert_to_torch_tensor(np.array(v)) for k, v in batch.items()}
            if lstm:
                fwd_in[Columns.STATE_IN] = initial_state
                # If we test lstm, the collected timesteps make up only one batch
                fwd_in = {
                    k: torch.unsqueeze(v, 0) if k != Columns.STATE_IN else v
                    for k, v in fwd_in.items()
                }

            # forward train
            # before training make sure module is on the right device
            # and in training mode
            module.to("cpu")
            module.train()
            fwd_out = module.forward_train(fwd_in)
            loss = dummy_torch_ppo_loss(module, fwd_in, fwd_out)
            loss.backward()

            # check that all neural net parameters have gradients
            for param in module.parameters():
                self.assertIsNotNone(param.grad)


if __name__ == "__main__":
    import pytest
    import sys

    sys.exit(pytest.main(["-v", __file__]))<|MERGE_RESOLUTION|>--- conflicted
+++ resolved
@@ -45,22 +45,7 @@
     return loss
 
 
-<<<<<<< HEAD
 def _get_ppo_module(env, lstm, observation_space):
-=======
-def dummy_tf_ppo_loss(module, batch, fwd_out):
-    adv = batch[Columns.REWARDS] - module.compute_values(batch)
-    action_dist_class = module.get_train_action_dist_cls()
-    action_probs = action_dist_class.from_logits(
-        fwd_out[Columns.ACTION_DIST_INPUTS]
-    ).logp(batch[Columns.ACTIONS])
-    actor_loss = -tf.reduce_mean(action_probs * adv)
-    critic_loss = tf.reduce_mean(tf.square(adv))
-    return actor_loss + critic_loss
-
-
-def _get_ppo_module(framework, env, lstm, observation_space):
->>>>>>> e182e192
     model_config_dict = {"use_lstm": lstm}
     config = get_expected_module_config(
         env, model_config_dict=model_config_dict, observation_space=observation_space
@@ -124,10 +109,6 @@
 
     def test_forward_train(self):
         # TODO: Add FrozenLake-v1 to cover LSTM case.
-<<<<<<< HEAD
-=======
-        frameworks = ["torch", "tf2"]
->>>>>>> e182e192
         env_names = ["CartPole-v1", "Pendulum-v1", "ALE/Breakout-v5"]
         lstm = [False, True]
         config_combinations = [env_names, lstm]
