import itertools
import unittest

import gymnasium as gym
import numpy as np
import tree

import ray
from ray.rllib.algorithms.ppo.ppo_catalog import PPOCatalog
from ray.rllib.algorithms.ppo.torch.ppo_torch_rl_module import (
    PPOTorchRLModule,
)
from ray.rllib.core.columns import Columns
from ray.rllib.core.rl_module.default_model_config import DefaultModelConfig
from ray.rllib.models.preprocessors import get_preprocessor
from ray.rllib.utils.framework import try_import_torch
from ray.rllib.utils.numpy import convert_to_numpy
from ray.rllib.utils.torch_utils import convert_to_torch_tensor


torch, nn = try_import_torch()


def dummy_torch_ppo_loss(module, batch, fwd_out):
    adv = batch[Columns.REWARDS] - module.compute_values(batch)
    action_dist_class = module.get_train_action_dist_cls()
    action_probs = action_dist_class.from_logits(
        fwd_out[Columns.ACTION_DIST_INPUTS]
    ).logp(batch[Columns.ACTIONS])
    actor_loss = -(action_probs * adv).mean()
    critic_loss = (adv**2).mean()
    loss = actor_loss + critic_loss

    return loss


<<<<<<< HEAD
def dummy_tf_ppo_loss(module, batch, fwd_out):
    adv = batch[Columns.REWARDS] - module.compute_values(batch)
    action_dist_class = module.get_train_action_dist_cls()
    action_probs = action_dist_class.from_logits(
        fwd_out[Columns.ACTION_DIST_INPUTS]
    ).logp(batch[Columns.ACTIONS])
    actor_loss = -tf.reduce_mean(action_probs * adv)
    critic_loss = tf.reduce_mean(tf.square(adv))
    return actor_loss + critic_loss


def _get_ppo_module(framework, env, lstm, observation_space):
    kwargs_ = dict(
        observation_space=observation_space,
        action_space=env.action_space,
        model_config=DefaultModelConfig(use_lstm=lstm),
        catalog_class=PPOCatalog,
    )
    if framework == "torch":
        module = PPOTorchRLModule(**kwargs_)
    else:
        module = PPOTfRLModule(**kwargs_)
=======
def _get_ppo_module(env, lstm, observation_space):
    model_config_dict = {"use_lstm": lstm}
    config = get_expected_module_config(
        env, model_config_dict=model_config_dict, observation_space=observation_space
    )
    module = PPOTorchRLModule(config)
>>>>>>> 04ea05aa
    return module


def _get_input_batch_from_obs(obs, lstm):
    batch = {
        Columns.OBS: convert_to_torch_tensor(obs)[None],
    }
    if lstm:
        batch[Columns.OBS] = batch[Columns.OBS][None]
    return batch


class TestPPO(unittest.TestCase):
    @classmethod
    def setUpClass(cls):
        ray.init()

    @classmethod
    def tearDownClass(cls):
        ray.shutdown()

    def test_rollouts(self):
        # TODO: Add FrozenLake-v1 to cover LSTM case.
        env_names = ["CartPole-v1", "Pendulum-v1", "ALE/Breakout-v5"]
        fwd_fns = ["forward_exploration", "forward_inference"]
        lstm = [True, False]
        config_combinations = [env_names, fwd_fns, lstm]
        for config in itertools.product(*config_combinations):
            env_name, fwd_fn, lstm = config
            print(f"ENV={env_name}; FWD={fwd_fn}; LSTM={lstm}")
            env = gym.make(env_name)

            preprocessor_cls = get_preprocessor(env.observation_space)
            preprocessor = preprocessor_cls(env.observation_space)

            module = _get_ppo_module(
                env=env,
                lstm=lstm,
                observation_space=preprocessor.observation_space,
            )
            obs, _ = env.reset()
            obs = preprocessor.transform(obs)

            batch = _get_input_batch_from_obs(obs, lstm)

            if lstm:
                state_in = module.get_initial_state()
                state_in = convert_to_torch_tensor(state_in)
                state_in = tree.map_structure(lambda x: x[None], state_in)
                batch[Columns.STATE_IN] = state_in

            if fwd_fn == "forward_exploration":
                module.forward_exploration(batch)
            else:
                module.forward_inference(batch)

    def test_forward_train(self):
        # TODO: Add FrozenLake-v1 to cover LSTM case.
        env_names = ["CartPole-v1", "Pendulum-v1", "ALE/Breakout-v5"]
        lstm = [False, True]
        config_combinations = [env_names, lstm]
        for config in itertools.product(*config_combinations):
            env_name, lstm = config
            print(f"ENV={env_name}; LSTM={lstm}")
            env = gym.make(env_name)

            preprocessor_cls = get_preprocessor(env.observation_space)
            preprocessor = preprocessor_cls(env.observation_space)

            module = _get_ppo_module(
                env=env,
                lstm=lstm,
                observation_space=preprocessor.observation_space,
            )

            # collect a batch of data
            batches = []
            obs, _ = env.reset()
            obs = preprocessor.transform(obs)
            tstep = 0

            if lstm:
                state_in = module.get_initial_state()
                state_in = tree.map_structure(
                    lambda x: x[None], convert_to_torch_tensor(state_in)
                )
                initial_state = state_in

            while tstep < 10:
                input_batch = _get_input_batch_from_obs(obs, lstm=lstm)
                if lstm:
                    input_batch[Columns.STATE_IN] = state_in

                fwd_out = module.forward_exploration(input_batch)
                action_dist_cls = module.get_exploration_action_dist_cls()
                action_dist = action_dist_cls.from_logits(
                    fwd_out[Columns.ACTION_DIST_INPUTS]
                )
                _action = action_dist.sample()
                action = convert_to_numpy(_action[0])
                action_logp = convert_to_numpy(action_dist.logp(_action)[0])
                if lstm:
                    # Since this is inference, fwd out should only contain one action
                    assert len(action) == 1
                    action = action[0]
                new_obs, reward, terminated, truncated, _ = env.step(action)
                new_obs = preprocessor.transform(new_obs)
                output_batch = {
                    Columns.OBS: obs,
                    Columns.NEXT_OBS: new_obs,
                    Columns.ACTIONS: action,
                    Columns.ACTION_LOGP: action_logp,
                    Columns.REWARDS: np.array(reward),
                    Columns.TERMINATEDS: np.array(terminated),
                    Columns.TRUNCATEDS: np.array(truncated),
                    Columns.STATE_IN: None,
                }

                if lstm:
                    assert Columns.STATE_OUT in fwd_out
                    state_in = fwd_out[Columns.STATE_OUT]
                batches.append(output_batch)
                obs = new_obs
                tstep += 1

            # convert the list of dicts to dict of lists
            batch = tree.map_structure(lambda *x: np.array(x), *batches)
            # convert dict of lists to dict of tensors
            fwd_in = {k: convert_to_torch_tensor(np.array(v)) for k, v in batch.items()}
            if lstm:
                fwd_in[Columns.STATE_IN] = initial_state
                # If we test lstm, the collected timesteps make up only one batch
                fwd_in = {
                    k: torch.unsqueeze(v, 0) if k != Columns.STATE_IN else v
                    for k, v in fwd_in.items()
                }

            # forward train
            # before training make sure module is on the right device
            # and in training mode
            module.to("cpu")
            module.train()
            fwd_out = module.forward_train(fwd_in)
            loss = dummy_torch_ppo_loss(module, fwd_in, fwd_out)
            loss.backward()

            # check that all neural net parameters have gradients
            for param in module.parameters():
                self.assertIsNotNone(param.grad)


if __name__ == "__main__":
    import pytest
    import sys

    sys.exit(pytest.main(["-v", __file__]))<|MERGE_RESOLUTION|>--- conflicted
+++ resolved
@@ -34,38 +34,13 @@
     return loss
 
 
-<<<<<<< HEAD
-def dummy_tf_ppo_loss(module, batch, fwd_out):
-    adv = batch[Columns.REWARDS] - module.compute_values(batch)
-    action_dist_class = module.get_train_action_dist_cls()
-    action_probs = action_dist_class.from_logits(
-        fwd_out[Columns.ACTION_DIST_INPUTS]
-    ).logp(batch[Columns.ACTIONS])
-    actor_loss = -tf.reduce_mean(action_probs * adv)
-    critic_loss = tf.reduce_mean(tf.square(adv))
-    return actor_loss + critic_loss
-
-
-def _get_ppo_module(framework, env, lstm, observation_space):
-    kwargs_ = dict(
+def _get_ppo_module(env, lstm, observation_space):
+    return PPOTorchRLModule(
         observation_space=observation_space,
         action_space=env.action_space,
         model_config=DefaultModelConfig(use_lstm=lstm),
         catalog_class=PPOCatalog,
     )
-    if framework == "torch":
-        module = PPOTorchRLModule(**kwargs_)
-    else:
-        module = PPOTfRLModule(**kwargs_)
-=======
-def _get_ppo_module(env, lstm, observation_space):
-    model_config_dict = {"use_lstm": lstm}
-    config = get_expected_module_config(
-        env, model_config_dict=model_config_dict, observation_space=observation_space
-    )
-    module = PPOTorchRLModule(config)
->>>>>>> 04ea05aa
-    return module
 
 
 def _get_input_batch_from_obs(obs, lstm):
