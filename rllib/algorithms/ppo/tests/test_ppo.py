--- conflicted
+++ resolved
@@ -78,133 +78,7 @@
                 evaluation_num_env_runners=2,
                 evaluation_duration=3,
                 evaluation_duration_unit="episodes",
-<<<<<<< HEAD
-                evaluation_num_env_runners=1,
-            )
-        )  # For checking lr-schedule correctness.
-
-        num_iterations = 2
-
-        for fw in framework_iterator(config):
-            for env in ["FrozenLake-v1", "ale_py:ALE/MsPacman-v5"]:
-                print("Env={}".format(env))
-                for lstm in [False, True]:
-                    print("LSTM={}".format(lstm))
-                    config.training(
-                        model=dict(
-                            use_lstm=lstm,
-                            lstm_use_prev_action=lstm,
-                            lstm_use_prev_reward=lstm,
-                        )
-                    )
-
-                    algo = config.build(env=env)
-                    policy = algo.get_policy()
-                    entropy_coeff = algo.get_policy().entropy_coeff
-                    lr = policy.cur_lr
-                    if fw == "tf":
-                        entropy_coeff, lr = policy.get_session().run(
-                            [entropy_coeff, lr]
-                        )
-                    check(entropy_coeff, 0.1)
-                    check(lr, config.lr)
-
-                    for i in range(num_iterations):
-                        results = algo.train()
-                        check_train_results(results)
-                        print(results)
-
-                    algo.evaluate()
-
-                    check_inference_w_connectors(policy, env_name=env)
-                    algo.stop()
-
-    def test_ppo_compilation_and_schedule_mixins(self):
-        """Test whether PPO can be built with all frameworks."""
-
-        # Build a PPOConfig object.
-        config = (
-            ppo.PPOConfig()
-            .training(
-                # Setup lr schedule for testing.
-                lr_schedule=[[0, 5e-5], [256, 0.0]],
-                # Set entropy_coeff to a faulty value to proof that it'll get
-                # overridden by the schedule below (which is expected).
-                entropy_coeff=100.0,
-                entropy_coeff_schedule=[[0, 0.1], [512, 0.0]],
-                train_batch_size=256,
-                sgd_minibatch_size=128,
-                num_sgd_iter=2,
-                model=dict(
-                    # Settings in case we use an LSTM.
-                    lstm_cell_size=10,
-                    max_seq_len=20,
-                ),
-            )
-            .env_runners(
-                num_env_runners=1,
-                # Test with compression.
-                compress_observations=True,
-            )
-            .callbacks(MyCallbacks)
-        )  # For checking lr-schedule correctness.
-
-        num_iterations = 2
-
-        for fw in framework_iterator(config):
-            for env in ["FrozenLake-v1", "ale_py:ALE/MsPacman-v5"]:
-                print("Env={}".format(env))
-                for lstm in [False, True]:
-                    print("LSTM={}".format(lstm))
-                    config.training(
-                        model=dict(
-                            use_lstm=lstm,
-                            lstm_use_prev_action=lstm,
-                            lstm_use_prev_reward=lstm,
-                        )
-                    )
-
-                    algo = config.build(env=env)
-                    policy = algo.get_policy()
-                    entropy_coeff = algo.get_policy().entropy_coeff
-                    lr = policy.cur_lr
-                    if fw == "tf":
-                        entropy_coeff, lr = policy.get_session().run(
-                            [entropy_coeff, lr]
-                        )
-                    check(entropy_coeff, 0.1)
-                    check(lr, config.lr)
-
-                    for i in range(num_iterations):
-                        results = algo.train()
-                        print(results)
-                        check_train_results(results)
-                        # 2 sgd iters per update, 2 minibatches per trainbatch -> 4x
-                        # avg(0.0, 1.0, 2.0, 3.0) -> 1.5
-                        off_policy_ness = check_off_policyness(
-                            results, lower_limit=1.5, upper_limit=1.5
-                        )
-                        print(f"off-policy'ness={off_policy_ness}")
-
-                    check_compute_single_action(
-                        algo, include_prev_action_reward=True, include_state=lstm
-                    )
-                    algo.stop()
-
-    def test_ppo_exploration_setup(self):
-        """Tests, whether PPO runs with different exploration setups."""
-        config = (
-            ppo.PPOConfig()
-            .environment(
-                "FrozenLake-v1",
-                env_config={"is_slippery": False, "map_name": "4x4"},
-            )
-            .env_runners(
-                # Run locally.
-                num_env_runners=0,
-=======
                 evaluation_parallel_to_training=True,
->>>>>>> 5c06ef6e
             )
         )
 
