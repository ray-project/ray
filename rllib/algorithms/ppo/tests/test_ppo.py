--- conflicted
+++ resolved
@@ -91,11 +91,7 @@
         for env in [
             "CartPole-v1",
             "Pendulum-v1",
-<<<<<<< HEAD
-        ]:  # "ale_py:ALE/Breakout-v5"]:
-=======
         ]:
->>>>>>> 359f40ae
             print("Env={}".format(env))
             for lstm in [False]:
                 print("LSTM={}".format(lstm))
