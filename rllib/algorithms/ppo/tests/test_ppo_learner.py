--- conflicted
+++ resolved
@@ -114,19 +114,9 @@
             )
             learner_group = learner_group_config.build()
 
-<<<<<<< HEAD
-            # load the trainer weights onto the learner_group
-            learner_group.set_weights(trainer.get_weights())
+            # Load the algo weights onto the learner_group.
+            learner_group.set_weights(algo.get_weights())
             learner_group.update(train_batch.as_multi_agent())
-=======
-            # load the algo weights onto the learner_group
-            learner_group.set_weights(algo.get_weights())
-            results = learner_group.update(train_batch.as_multi_agent())
-
-            learner_group_loss = results[ALL_MODULES]["total_loss"]
-
-            check(learner_group_loss, policy_loss)
->>>>>>> 838b9e6e
 
     def test_save_load_state(self):
         """Tests saving and loading the state of the PPO Learner Group."""
