--- conflicted
+++ resolved
@@ -59,15 +59,6 @@
             trajectory_len=rollout_frag_or_episode_len,
             recurrent_seq_len=recurrent_seq_len,
         )
-<<<<<<< HEAD
-        #bootstrap_values_time_major = make_time_major(
-        #    batch[SampleBatch.VALUES_BOOTSTRAPPED],
-        #    trajectory_len=rollout_frag_or_episode_len,
-        #    recurrent_seq_len=recurrent_seq_len,
-        #)
-        #bootstrap_value = bootstrap_values_time_major[-1]
-        bootstrap_values = batch[SampleBatch.VALUES_BOOTSTRAPPED]
-=======
         if self.config.uses_new_env_runners:
             bootstrap_values = batch[SampleBatch.VALUES_BOOTSTRAPPED]
         else:
@@ -77,7 +68,6 @@
                 recurrent_seq_len=recurrent_seq_len,
             )
             bootstrap_values = bootstrap_values_time_major[-1]
->>>>>>> 73a52640
 
         # the discount factor that is used should be gamma except for timesteps where
         # the episode is terminated. In that case, the discount factor should be 0.
