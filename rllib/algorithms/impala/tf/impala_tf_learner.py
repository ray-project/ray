--- conflicted
+++ resolved
@@ -24,13 +24,8 @@
         self,
         *,
         module_id: ModuleID,
-<<<<<<< HEAD
-        config: ImpalaConfig,
+        config: IMPALAConfig,
         batch: Dict,
-=======
-        config: IMPALAConfig,
-        batch: NestedDict,
->>>>>>> bb90a82e
         fwd_out: Dict[str, TensorType],
     ) -> TensorType:
         action_dist_class_train = self.module[module_id].get_train_action_dist_cls()
