import copy
from functools import partial
import logging
import platform
import queue
import random
from typing import Callable, List, Optional, Set, Tuple, Type, Union

import numpy as np
import tree  # pip install dm_tree

import ray
from ray import ObjectRef
from ray.rllib import SampleBatch
from ray.rllib.algorithms.algorithm import Algorithm
from ray.rllib.algorithms.algorithm_config import AlgorithmConfig, NotProvided
from ray.rllib.core.rl_module.rl_module import SingleAgentRLModuleSpec
from ray.rllib.evaluation.worker_set import handle_remote_call_result_errors
from ray.rllib.execution.buffers.mixin_replay_buffer import MixInMultiAgentReplayBuffer
from ray.rllib.execution.learner_thread import LearnerThread
from ray.rllib.execution.multi_gpu_learner_thread import MultiGPULearnerThread
from ray.rllib.policy.policy import Policy
from ray.rllib.policy.sample_batch import concat_samples
from ray.rllib.utils.actor_manager import (
    FaultAwareApply,
    FaultTolerantActorManager,
    RemoteCallResults,
)
from ray.rllib.utils.actors import create_colocated_actors
from ray.rllib.utils.annotations import override
from ray.rllib.utils.metrics import ALL_MODULES
from ray.rllib.utils.deprecation import (
    DEPRECATED_VALUE,
    deprecation_warning,
)
from ray.rllib.utils.metrics import (
    NUM_AGENT_STEPS_SAMPLED,
    NUM_AGENT_STEPS_TRAINED,
    NUM_ENV_STEPS_SAMPLED,
    NUM_ENV_STEPS_TRAINED,
    NUM_SYNCH_WORKER_WEIGHTS,
    NUM_TRAINING_STEP_CALLS_SINCE_LAST_SYNCH_WORKER_WEIGHTS,
    SYNCH_WORKER_WEIGHTS_TIMER,
    SAMPLE_TIMER,
)
from ray.rllib.utils.metrics.learner_info import LearnerInfoBuilder
from ray.rllib.utils.replay_buffers.multi_agent_replay_buffer import ReplayMode
from ray.rllib.utils.replay_buffers.replay_buffer import _ALL_POLICIES
from ray.rllib.utils.schedules.scheduler import Scheduler
from ray.rllib.utils.typing import (
    PartialAlgorithmConfigDict,
    PolicyID,
    ResultDict,
    SampleBatchType,
)
from ray.tune.execution.placement_groups import PlacementGroupFactory


logger = logging.getLogger(__name__)


LEARNER_RESULTS_CURR_ENTROPY_COEFF_KEY = "curr_entropy_coeff"


class ImpalaConfig(AlgorithmConfig):
    """Defines a configuration class from which an Impala can be built.

    .. testcode::

        from ray.rllib.algorithms.impala import ImpalaConfig
        config = ImpalaConfig()
        config = config.training(lr=0.0003, train_batch_size=512)
        config = config.resources(num_gpus=0)
        config = config.rollouts(num_rollout_workers=1)
        # Build a Algorithm object from the config and run 1 training iteration.
        algo = config.build(env="CartPole-v1")
        algo.train()
        del algo

    .. testcode::

        from ray.rllib.algorithms.impala import ImpalaConfig
        from ray import air
        from ray import tune
        config = ImpalaConfig()

        # Update the config object.
        config = config.training(
            lr=tune.grid_search([0.0001, 0.0002]), grad_clip=20.0
        )
        config = config.resources(num_gpus=0)
        config = config.rollouts(num_rollout_workers=1)
        # Set the config object's env.
        config = config.environment(env="CartPole-v1")
        # Run with tune.
        tune.Tuner(
            "IMPALA",
            param_space=config,
            run_config=air.RunConfig(stop={"training_iteration": 1}),
        ).fit()

    .. testoutput::
        :hide:

        ...
    """

    def __init__(self, algo_class=None):
        """Initializes a ImpalaConfig instance."""
        super().__init__(algo_class=algo_class or Impala)

        # fmt: off
        # __sphinx_doc_begin__

        # IMPALA specific settings:
        self.vtrace = True
        self.vtrace_clip_rho_threshold = 1.0
        self.vtrace_clip_pg_rho_threshold = 1.0
        self.num_multi_gpu_tower_stacks = 1
        self.minibatch_buffer_size = 1
        self.num_sgd_iter = 1
        self.replay_proportion = 0.0
        self.replay_buffer_num_slots = 0
        self.learner_queue_size = 16
        self.learner_queue_timeout = 300
        self.max_requests_in_flight_per_aggregator_worker = 2
        self.timeout_s_sampler_manager = 0.0
        self.timeout_s_aggregator_manager = 0.0
        self.broadcast_interval = 1
        self.num_aggregation_workers = 0

        self.grad_clip = 40.0
        # Note: Only when using _enable_new_api_stack=True can the clipping mode be
        # configured by the user. On the old API stack, RLlib will always clip by
        # global_norm, no matter the value of `grad_clip_by`.
        self.grad_clip_by = "global_norm"

        self.opt_type = "adam"
        self.lr_schedule = None
        self.decay = 0.99
        self.momentum = 0.0
        self.epsilon = 0.1
        self.vf_loss_coeff = 0.5
        self.entropy_coeff = 0.01
        self.entropy_coeff_schedule = None
        self._separate_vf_optimizer = False
        self._lr_vf = 0.0005
        self.after_train_step = None

        # Override some of AlgorithmConfig's default values with IMPALA-specific values.
        self.rollout_fragment_length = 50
        self.train_batch_size = 500
        self._minibatch_size = "auto"
        self.num_rollout_workers = 2
        self.num_gpus = 1
        self.lr = 0.0005
        self.min_time_s_per_iteration = 10
        self._tf_policy_handles_more_than_one_loss = True
        self.exploration_config = {
            # The Exploration class to use. In the simplest case, this is the name
            # (str) of any class present in the `rllib.utils.exploration` package.
            # You can also provide the python class directly or the full location
            # of your class (e.g. "ray.rllib.utils.exploration.epsilon_greedy.
            # EpsilonGreedy").
            "type": "StochasticSampling",
            # Add constructor kwargs here (if any).
        }
        # __sphinx_doc_end__
        # fmt: on

        # Deprecated value.
        self.num_data_loader_buffers = DEPRECATED_VALUE

    @override(AlgorithmConfig)
    def training(
        self,
        *,
        vtrace: Optional[bool] = NotProvided,
        vtrace_clip_rho_threshold: Optional[float] = NotProvided,
        vtrace_clip_pg_rho_threshold: Optional[float] = NotProvided,
        gamma: Optional[float] = NotProvided,
        num_multi_gpu_tower_stacks: Optional[int] = NotProvided,
        minibatch_buffer_size: Optional[int] = NotProvided,
        minibatch_size: Optional[Union[int, str]] = NotProvided,
        num_sgd_iter: Optional[int] = NotProvided,
        replay_proportion: Optional[float] = NotProvided,
        replay_buffer_num_slots: Optional[int] = NotProvided,
        learner_queue_size: Optional[int] = NotProvided,
        learner_queue_timeout: Optional[float] = NotProvided,
        max_requests_in_flight_per_aggregator_worker: Optional[int] = NotProvided,
        timeout_s_sampler_manager: Optional[float] = NotProvided,
        timeout_s_aggregator_manager: Optional[float] = NotProvided,
        broadcast_interval: Optional[int] = NotProvided,
        num_aggregation_workers: Optional[int] = NotProvided,
        grad_clip: Optional[float] = NotProvided,
        opt_type: Optional[str] = NotProvided,
        lr_schedule: Optional[List[List[Union[int, float]]]] = NotProvided,
        decay: Optional[float] = NotProvided,
        momentum: Optional[float] = NotProvided,
        epsilon: Optional[float] = NotProvided,
        vf_loss_coeff: Optional[float] = NotProvided,
        entropy_coeff: Optional[float] = NotProvided,
        entropy_coeff_schedule: Optional[List[List[Union[int, float]]]] = NotProvided,
        _separate_vf_optimizer: Optional[bool] = NotProvided,
        _lr_vf: Optional[float] = NotProvided,
        after_train_step: Optional[Callable[[dict], None]] = NotProvided,
        **kwargs,
    ) -> "ImpalaConfig":
        """Sets the training related configuration.

        Args:
            vtrace: V-trace params (see vtrace_tf/torch.py).
            vtrace_clip_rho_threshold:
            vtrace_clip_pg_rho_threshold:
            gamma: Float specifying the discount factor of the Markov Decision process.
            num_multi_gpu_tower_stacks: For each stack of multi-GPU towers, how many
                slots should we reserve for parallel data loading? Set this to >1 to
                load data into GPUs in parallel. This will increase GPU memory usage
                proportionally with the number of stacks.
                Example:
                2 GPUs and `num_multi_gpu_tower_stacks=3`:
                - One tower stack consists of 2 GPUs, each with a copy of the
                model/graph.
                - Each of the stacks will create 3 slots for batch data on each of its
                GPUs, increasing memory requirements on each GPU by 3x.
                - This enables us to preload data into these stacks while another stack
                is performing gradient calculations.
            minibatch_buffer_size: How many train batches should be retained for
                minibatching. This conf only has an effect if `num_sgd_iter > 1`.
            minibatch_size: The size of minibatches that are trained over during
                each SGD iteration. If "auto", will use the same value as
                `train_batch_size`.
                Note that this setting only has an effect if
                `_enable_new_api_stack=True` and it must be a multiple of
                `rollout_fragment_length` or `sequence_length` and smaller than or equal
                to `train_batch_size`.
            num_sgd_iter: Number of passes to make over each train batch.
            replay_proportion: Set >0 to enable experience replay. Saved samples will
                be replayed with a p:1 proportion to new data samples.
            replay_buffer_num_slots: Number of sample batches to store for replay.
                The number of transitions saved total will be
                (replay_buffer_num_slots * rollout_fragment_length).
            learner_queue_size: Max queue size for train batches feeding into the
                learner.
            learner_queue_timeout: Wait for train batches to be available in minibatch
                buffer queue this many seconds. This may need to be increased e.g. when
                training with a slow environment.
            max_requests_in_flight_per_aggregator_worker: Level of queuing for replay
                aggregator operations (if using aggregator workers).
            timeout_s_sampler_manager: The timeout for waiting for sampling results
                for workers -- typically if this is too low, the manager won't be able
                to retrieve ready sampling results.
            timeout_s_aggregator_manager: The timeout for waiting for replay worker
                results -- typically if this is too low, the manager won't be able to
                retrieve ready replay requests.
            broadcast_interval: Number of training step calls before weights are
                broadcasted to rollout workers that are sampled during any iteration.
            num_aggregation_workers: Use n (`num_aggregation_workers`) extra Actors for
                multi-level aggregation of the data produced by the m RolloutWorkers
                (`num_workers`). Note that n should be much smaller than m.
                This can make sense if ingesting >2GB/s of samples, or if
                the data requires decompression.
            grad_clip: If specified, clip the global norm of gradients by this amount.
            opt_type: Either "adam" or "rmsprop".
            lr_schedule: Learning rate schedule. In the format of
                [[timestep, lr-value], [timestep, lr-value], ...]
                Intermediary timesteps will be assigned to interpolated learning rate
                values. A schedule should normally start from timestep 0.
            decay: Decay setting for the RMSProp optimizer, in case `opt_type=rmsprop`.
            momentum: Momentum setting for the RMSProp optimizer, in case
                `opt_type=rmsprop`.
            epsilon: Epsilon setting for the RMSProp optimizer, in case
                `opt_type=rmsprop`.
            vf_loss_coeff: Coefficient for the value function term in the loss function.
            entropy_coeff: Coefficient for the entropy regularizer term in the loss
                function.
            entropy_coeff_schedule: Decay schedule for the entropy regularizer.
            _separate_vf_optimizer: Set this to true to have two separate optimizers
                optimize the policy-and value networks. Only supported for some
                algorithms (APPO, IMPALA) on the old API stack.
            _lr_vf: If _separate_vf_optimizer is True, define separate learning rate
                for the value network.
            after_train_step: Callback for APPO to use to update KL, target network
                periodically. The input to the callback is the learner fetches dict.

        Returns:
            This updated AlgorithmConfig object.
        """
        # Pass kwargs onto super's `training()` method.
        super().training(**kwargs)

        if vtrace is not NotProvided:
            self.vtrace = vtrace
        if vtrace_clip_rho_threshold is not NotProvided:
            self.vtrace_clip_rho_threshold = vtrace_clip_rho_threshold
        if vtrace_clip_pg_rho_threshold is not NotProvided:
            self.vtrace_clip_pg_rho_threshold = vtrace_clip_pg_rho_threshold
        if num_multi_gpu_tower_stacks is not NotProvided:
            self.num_multi_gpu_tower_stacks = num_multi_gpu_tower_stacks
        if minibatch_buffer_size is not NotProvided:
            self.minibatch_buffer_size = minibatch_buffer_size
        if num_sgd_iter is not NotProvided:
            self.num_sgd_iter = num_sgd_iter
        if replay_proportion is not NotProvided:
            self.replay_proportion = replay_proportion
        if replay_buffer_num_slots is not NotProvided:
            self.replay_buffer_num_slots = replay_buffer_num_slots
        if learner_queue_size is not NotProvided:
            self.learner_queue_size = learner_queue_size
        if learner_queue_timeout is not NotProvided:
            self.learner_queue_timeout = learner_queue_timeout
        if broadcast_interval is not NotProvided:
            self.broadcast_interval = broadcast_interval
        if num_aggregation_workers is not NotProvided:
            self.num_aggregation_workers = num_aggregation_workers
        if max_requests_in_flight_per_aggregator_worker is not NotProvided:
            self.max_requests_in_flight_per_aggregator_worker = (
                max_requests_in_flight_per_aggregator_worker
            )
        if timeout_s_sampler_manager is not NotProvided:
            self.timeout_s_sampler_manager = timeout_s_sampler_manager
        if timeout_s_aggregator_manager is not NotProvided:
            self.timeout_s_aggregator_manager = timeout_s_aggregator_manager
        if grad_clip is not NotProvided:
            self.grad_clip = grad_clip
        if opt_type is not NotProvided:
            self.opt_type = opt_type
        if lr_schedule is not NotProvided:
            self.lr_schedule = lr_schedule
        if decay is not NotProvided:
            self.decay = decay
        if momentum is not NotProvided:
            self.momentum = momentum
        if epsilon is not NotProvided:
            self.epsilon = epsilon
        if vf_loss_coeff is not NotProvided:
            self.vf_loss_coeff = vf_loss_coeff
        if entropy_coeff is not NotProvided:
            self.entropy_coeff = entropy_coeff
        if entropy_coeff_schedule is not NotProvided:
            self.entropy_coeff_schedule = entropy_coeff_schedule
        if _separate_vf_optimizer is not NotProvided:
            self._separate_vf_optimizer = _separate_vf_optimizer
        if _lr_vf is not NotProvided:
            self._lr_vf = _lr_vf
        if after_train_step is not NotProvided:
            self.after_train_step = after_train_step
        if gamma is not NotProvided:
            self.gamma = gamma
        if minibatch_size is not NotProvided:
            self._minibatch_size = minibatch_size

        return self

    @override(AlgorithmConfig)
    def validate(self) -> None:
        # Call the super class' validation method first.
        super().validate()

        # IMPALA and APPO need vtrace (A3C Policies no longer exist).
        if not self.vtrace:
            raise ValueError(
                "IMPALA and APPO do NOT support vtrace=False anymore! Set "
                "`config.training(vtrace=True)`."
            )

        # New stack w/ EnvRunners does NOT support aggregation workers yet or a mixin
        # replay buffer.
        if self.uses_new_env_runners:
            if self.num_aggregation_workers > 0:
                raise ValueError(
                    "Aggregation workers not supported on new API stack w/ new "
                    "EnvRunner API! Set `config.num_aggregation_workers = 0` or disable "
                    "the new API stack via `config.experimental(_enable_new_api_stack="
                    "False)`."
                )
            if self.replay_ratio != 0.0:
                raise ValueError(
                    "The new API stack in combination with the new EnvRunner API "
                    "does NOT support a mixin replay buffer yet for "
                    f"{self} (set `config.replay_proportion` to 0.0)!"
                )

        if self.num_data_loader_buffers != DEPRECATED_VALUE:
            deprecation_warning(
                "num_data_loader_buffers", "num_multi_gpu_tower_stacks", error=True
            )

        # Entropy coeff schedule checking.
        if self._enable_new_api_stack:
            if self.entropy_coeff_schedule is not None:
                raise ValueError(
                    "`entropy_coeff_schedule` is deprecated and must be None! Use the "
                    "`entropy_coeff` setting to setup a schedule."
                )
            Scheduler.validate(
                fixed_value_or_schedule=self.entropy_coeff,
                setting_name="entropy_coeff",
                description="entropy coefficient",
            )
        elif isinstance(self.entropy_coeff, float) and self.entropy_coeff < 0.0:
            raise ValueError("`entropy_coeff` must be >= 0.0")

        # Check whether worker to aggregation-worker ratio makes sense.
        if self.num_aggregation_workers > self.num_rollout_workers:
            raise ValueError(
                "`num_aggregation_workers` must be smaller than or equal "
                "`num_rollout_workers`! Aggregation makes no sense otherwise."
            )
        elif self.num_aggregation_workers > self.num_rollout_workers / 2:
            logger.warning(
                "`num_aggregation_workers` should be significantly smaller "
                "than `num_workers`! Try setting it to 0.5*`num_workers` or "
                "less."
            )

        # If two separate optimizers/loss terms used for tf, must also set
        # `_tf_policy_handles_more_than_one_loss` to True.
        if (
            self.framework_str in ["tf", "tf2"]
            and self._separate_vf_optimizer is True
            and self._tf_policy_handles_more_than_one_loss is False
        ):
            raise ValueError(
                "`_tf_policy_handles_more_than_one_loss` must be set to True, for "
                "TFPolicy to support more than one loss term/optimizer! Try setting "
                "config.training(_tf_policy_handles_more_than_one_loss=True)."
            )
        # Learner API specific checks.
        if (
            self._enable_new_api_stack
            and self._minibatch_size != "auto"
            and not (
                (self.minibatch_size % self.rollout_fragment_length == 0)
                and self.minibatch_size <= self.total_train_batch_size
            )
        ):
                raise ValueError(
                    f"`minibatch_size` ({self._minibatch_size}) must either be 'auto' "
                    "or a multiple of `rollout_fragment_length` "
                    f"({self.rollout_fragment_length}) while at the same time smaller "
                    "than or equal to `total_train_batch_size` "
                    f"({self.total_train_batch_size})!"
                )

    @property
    def replay_ratio(self) -> float:
        """Returns replay ratio (between 0.0 and 1.0) based off self.replay_proportion.

        Formula: ratio = 1 / proportion
        """
        return (1 / self.replay_proportion) if self.replay_proportion > 0 else 0.0

    @property
    def minibatch_size(self):
        # If 'auto', use the train_batch_size (meaning each SGD iter is a single pass
        # through the entire train batch). Otherwise, use user provided setting.
        return (
            self.train_batch_size
            if self._minibatch_size == "auto"
            else self._minibatch_size
        )

    @override(AlgorithmConfig)
    def get_default_learner_class(self):
        if self.framework_str == "torch":
            from ray.rllib.algorithms.impala.torch.impala_torch_learner import (
                ImpalaTorchLearner,
            )

            return ImpalaTorchLearner
        elif self.framework_str == "tf2":
            from ray.rllib.algorithms.impala.tf.impala_tf_learner import ImpalaTfLearner

            return ImpalaTfLearner
        else:
            raise ValueError(
                f"The framework {self.framework_str} is not supported. "
                "Use either 'torch' or 'tf2'."
            )

    @override(AlgorithmConfig)
    def get_default_rl_module_spec(self) -> SingleAgentRLModuleSpec:
        from ray.rllib.algorithms.ppo.ppo_catalog import PPOCatalog

        if self.framework_str == "tf2":
            from ray.rllib.algorithms.ppo.tf.ppo_tf_rl_module import PPOTfRLModule

            return SingleAgentRLModuleSpec(
                module_class=PPOTfRLModule, catalog_class=PPOCatalog
            )
        elif self.framework_str == "torch":
            from ray.rllib.algorithms.ppo.torch.ppo_torch_rl_module import (
                PPOTorchRLModule,
            )

            return SingleAgentRLModuleSpec(
                module_class=PPOTorchRLModule, catalog_class=PPOCatalog
            )
        else:
            raise ValueError(
                f"The framework {self.framework_str} is not supported. "
                "Use either 'torch' or 'tf2'."
            )


def make_learner_thread(local_worker, config):
    if not config["simple_optimizer"]:
        logger.info(
            "Enabling multi-GPU mode, {} GPUs, {} parallel tower-stacks".format(
                config["num_gpus"], config["num_multi_gpu_tower_stacks"]
            )
        )
        num_stacks = config["num_multi_gpu_tower_stacks"]
        buffer_size = config["minibatch_buffer_size"]
        if num_stacks < buffer_size:
            logger.warning(
                "In multi-GPU mode you should have at least as many "
                "multi-GPU tower stacks (to load data into on one device) as "
                "you have stack-index slots in the buffer! You have "
                f"configured {num_stacks} stacks and a buffer of size "
                f"{buffer_size}. Setting "
                f"`minibatch_buffer_size={num_stacks}`."
            )
            config["minibatch_buffer_size"] = num_stacks

        learner_thread = MultiGPULearnerThread(
            local_worker,
            num_gpus=config["num_gpus"],
            lr=config["lr"],
            train_batch_size=config["train_batch_size"],
            num_multi_gpu_tower_stacks=config["num_multi_gpu_tower_stacks"],
            num_sgd_iter=config["num_sgd_iter"],
            learner_queue_size=config["learner_queue_size"],
            learner_queue_timeout=config["learner_queue_timeout"],
        )
    else:
        learner_thread = LearnerThread(
            local_worker,
            minibatch_buffer_size=config["minibatch_buffer_size"],
            num_sgd_iter=config["num_sgd_iter"],
            learner_queue_size=config["learner_queue_size"],
            learner_queue_timeout=config["learner_queue_timeout"],
        )
    return learner_thread


class Impala(Algorithm):
    """Importance weighted actor/learner architecture (IMPALA) Algorithm

    == Overview of data flow in IMPALA ==
    1. Policy evaluation in parallel across `num_workers` actors produces
       batches of size `rollout_fragment_length * num_envs_per_worker`.
    2. If enabled, the replay buffer stores and produces batches of size
       `rollout_fragment_length * num_envs_per_worker`.
    3. If enabled, the minibatch ring buffer stores and replays batches of
       size `train_batch_size` up to `num_sgd_iter` times per batch.
    4. The learner thread executes data parallel SGD across `num_gpus` GPUs
       on batches of size `train_batch_size`.
    """

    @classmethod
    @override(Algorithm)
    def get_default_config(cls) -> AlgorithmConfig:
        return ImpalaConfig()

    @classmethod
    @override(Algorithm)
    def get_default_policy_class(
        cls, config: AlgorithmConfig
    ) -> Optional[Type[Policy]]:
        if config.framework_str == "torch":
            from ray.rllib.algorithms.impala.impala_torch_policy import (
                ImpalaTorchPolicy,
            )

            return ImpalaTorchPolicy

        elif config.framework_str == "tf":
            from ray.rllib.algorithms.impala.impala_tf_policy import (
                ImpalaTF1Policy,
            )

            return ImpalaTF1Policy
        else:
            from ray.rllib.algorithms.impala.impala_tf_policy import (
                ImpalaTF2Policy,
            )

            return ImpalaTF2Policy

    @override(Algorithm)
    def setup(self, config: AlgorithmConfig):
        super().setup(config)

        # Queue of data to be sent to the Learner.
        self.data_to_place_on_learner = []

        # Create extra aggregation workers and assign each rollout worker to
        # one of them.
        self.batch_being_built = []
        if self.config.num_aggregation_workers > 0:
            # This spawns `num_aggregation_workers` actors that aggregate
            # experiences coming from RolloutWorkers in parallel. We force
            # colocation on the same node (localhost) to maximize data bandwidth
            # between them and the learner.
            localhost = platform.node()
            assert localhost != "", (
                "ERROR: Cannot determine local node name! "
                "`platform.node()` returned empty string."
            )
            all_co_located = create_colocated_actors(
                actor_specs=[
                    # (class, args, kwargs={}, count=1)
                    (
                        AggregatorWorker,
                        [
                            self.config,
                        ],
                        {},
                        self.config.num_aggregation_workers,
                    )
                ],
                node=localhost,
            )
            aggregator_workers = [
                actor for actor_groups in all_co_located for actor in actor_groups
            ]
            self._aggregator_actor_manager = FaultTolerantActorManager(
                aggregator_workers,
                max_remote_requests_in_flight_per_actor=(
                    self.config.max_requests_in_flight_per_aggregator_worker
                ),
            )
            self._timeout_s_aggregator_manager = (
                self.config.timeout_s_aggregator_manager
            )
        elif self.config.uses_new_env_runners:
            self._aggregator_actor_manager = None
        else:
            # Create our local mixin buffer if the num of aggregation workers is 0.
            self.local_mixin_buffer = MixInMultiAgentReplayBuffer(
                capacity=(
                    self.config.replay_buffer_num_slots
                    if self.config.replay_buffer_num_slots > 0
                    else 1
                ),
                replay_ratio=self.config.replay_ratio,
                replay_mode=ReplayMode.LOCKSTEP,
            )
            self._aggregator_actor_manager = None

        # This variable is used to keep track of the statistics from the most recent
        # update of the learner group
        self._results = {}
        self._timeout_s_sampler_manager = self.config.timeout_s_sampler_manager

        if not self.config._enable_new_api_stack:
            # Create and start the learner thread.
            self._learner_thread = make_learner_thread(
                self.workers.local_worker(), self.config
            )
            self._learner_thread.start()

    @override(Algorithm)
    def training_step(self) -> ResultDict:
        if self.config.uses_new_env_runners:
            return self._training_step_new_api_stack()
        else:
            return self._training_step_old_and_hybrid_api_stacks()

    def _training_step_new_api_stack(self):
        # Get sampled Episodes from our workers (by ray references).
        unprocessed_episodes = self.get_samples_from_workers(
            return_object_refs=True,
        )
        # Tag workers that actually produced ready sample batches this iteration.
        # Those workers will have to get updated at the end of the iteration.
        workers_that_need_updates = set()
        episode_refs = []
        for worker_id, episode_ref in unprocessed_episodes:
            workers_that_need_updates.add(worker_id)
            # Send episode refs directly to Learner workers.
            episode_refs.append(episode_ref)

        # Increase sampling counters. We know that each reference
        # contains exactly `rollout_fragment_length` x `num_envs_per_worker` timesteps.
        # TODO (sven): This might not be accurate for multi-agent.
        self._counters[NUM_ENV_STEPS_SAMPLED] += len(episode_refs) * self.config.get_rollout_fragment_length() * self.config.num_envs_per_worker
        self._counters[NUM_AGENT_STEPS_SAMPLED] += len(episode_refs) * self.config.get_rollout_fragment_length() * self.config.num_envs_per_worker

        # Concatenate single batches into batches of size `train_batch_size`.
        self.pre_queue_episode_refs(episode_refs)

        # Using the Learner API. Call `update()` on our LearnerGroup object with
        # all collected batches.
        train_results, learner_state = self.learn_on_processed_samples()
        module_ids_to_update = set(train_results.keys()) - {ALL_MODULES}
        #print("additional_update ...")
        if train_results:
            additional_results = self.learner_group.async_additional_update(
                module_ids_to_update=module_ids_to_update,
                timestep=self._counters[
                    NUM_ENV_STEPS_TRAINED
                    if self.config.count_steps_by == "env_steps"
                    else NUM_AGENT_STEPS_TRAINED
                ],
                # TODO (sven): Feels hacked, but solves the problem of algos inheriting
                #  from IMPALA (like APPO). In the old stack, we didn't have this
                #  problem b/c IMPALA didn't need to call any additional update methods
                #  as the entropy- and lr-schedules were handled by
                #  `Policy.on_global_var_update()`.
                **self._get_additional_update_kwargs(train_results),
            )
            if additional_results:
                for key, res in additional_results[-1].items():
                    if key in train_results:
                        train_results[key].update(res)
            # Sync worker weights (only those policies that were actually updated).
            if learner_state:
                with self._timers[SYNCH_WORKER_WEIGHTS_TIMER]:
                    pids = list(set(train_results.keys()) - {ALL_MODULES})
                    self.update_workers_from_learner_group(
                        workers_that_need_updates=workers_that_need_updates,
                        policy_ids=pids,
                        weights=learner_state["module_state"],
                    )

        #print("done additional_update ...")

        # With a training step done, try to bring any aggregators back to life
        # if necessary.
        # Aggregation workers are stateless, so we do not need to restore any
        # state here.
        if self._aggregator_actor_manager:
            self._aggregator_actor_manager.probe_unhealthy_actors(
                timeout_seconds=self.config.worker_health_probe_timeout_s,
                mark_healthy=True,
            )

        self._counters.update(self.learner_group.get_queue_stats())

        if train_results:
            # Store the most recent result and return it if no new result is
            # available. This keeps backwards compatibility with the old
            # training stack / results reporting stack. This is necessary
            # any time we develop an asynchronous algorithm.
            self._results = train_results
        return self._results

    def _training_step_old_and_hybrid_api_stacks(self):
        # First, check, whether our learner thread is still healthy.
        if (
            not self.config._enable_new_api_stack
            and not self._learner_thread.is_alive()
        ):
            raise RuntimeError("The learner thread died while training!")

        use_tree_aggregation = (
            self._aggregator_actor_manager
            and self._aggregator_actor_manager.num_healthy_actors() > 0
        )

        # Get sampled SampleBatches from our workers (by ray references if we use
        # tree-aggregation).
        unprocessed_sample_batches = self.get_samples_from_workers(
            return_object_refs=use_tree_aggregation,
        )
        # Tag workers that actually produced ready sample batches this iteration.
        # Those workers will have to get updated at the end of the iteration.
        workers_that_need_updates = {
            worker_id for worker_id, _ in unprocessed_sample_batches
        }

        # Send the collected batches (still object refs) to our aggregation workers.
        if use_tree_aggregation:
            batches = self.process_experiences_tree_aggregation(
                unprocessed_sample_batches
            )
        # Resolve collected batches here on local process (using the mixin buffer).
        else:
            batches = self.process_experiences_directly(unprocessed_sample_batches)

        # Increase sampling counters now that we have the actual SampleBatches on
        # the local process (and can measure their sizes).
        for batch in batches:
            self._counters[NUM_ENV_STEPS_SAMPLED] += batch.count
            self._counters[NUM_AGENT_STEPS_SAMPLED] += batch.agent_steps()
        # Concatenate single batches into batches of size `train_batch_size`.
        self.concatenate_batches_and_pre_queue(batches)
        # Using the Learner API. Call `update()` on our LearnerGroup object with
        # all collected batches.
        if self.config._enable_new_api_stack:
            train_results, _ = self.learn_on_processed_samples()
            module_ids_to_update = set(train_results.keys()) - {ALL_MODULES}
            additional_results = self.learner_group.additional_update(
                module_ids_to_update=module_ids_to_update,
                timestep=self._counters[
                    NUM_ENV_STEPS_TRAINED
                    if self.config.count_steps_by == "env_steps"
                    else NUM_AGENT_STEPS_TRAINED
                ],
                # TODO (sven): Feels hacked, but solves the problem of algos inheriting
                #  from IMPALA (like APPO). In the old stack, we didn't have this
                #  problem b/c IMPALA didn't need to call any additional update methods
                #  as the entropy- and lr-schedules were handled by
                #  `Policy.on_global_var_update()`.
                **self._get_additional_update_kwargs(train_results),
            )
            for key, res in additional_results.items():
                if key in train_results:
                    train_results[key].update(res)
        else:
            # Move train batches (of size `train_batch_size`) onto learner queue.
            self.place_processed_samples_on_learner_thread_queue()
            # Extract most recent train results from learner thread.
            train_results = self.process_trained_results()

        # Sync worker weights (only those policies that were actually updated).
        with self._timers[SYNCH_WORKER_WEIGHTS_TIMER]:
            if self.config._enable_new_api_stack:
                if train_results:
                    pids = list(set(train_results.keys()) - {ALL_MODULES})
                    self.update_workers_from_learner_group(
                        workers_that_need_updates=workers_that_need_updates,
                        policy_ids=pids,
                    )
            else:
                pids = list(train_results.keys())
                self.update_workers_if_necessary(
                    workers_that_need_updates=workers_that_need_updates,
                    policy_ids=pids,
                )

        # With a training step done, try to bring any aggregators back to life
        # if necessary.
        # Aggregation workers are stateless, so we do not need to restore any
        # state here.
        if self._aggregator_actor_manager:
            self._aggregator_actor_manager.probe_unhealthy_actors(
                timeout_seconds=self.config.worker_health_probe_timeout_s,
                mark_healthy=True,
            )

        if self.config._enable_new_api_stack:
            if train_results:
                # Store the most recent result and return it if no new result is
                # available. This keeps backwards compatibility with the old
                # training stack / results reporting stack. This is necessary
                # any time we develop an asynchronous algorithm.
                self._results = train_results
            return self._results
        else:
            return train_results

    @classmethod
    @override(Algorithm)
    def default_resource_request(
        cls,
        config: Union[AlgorithmConfig, PartialAlgorithmConfigDict],
    ):
        if isinstance(config, AlgorithmConfig):
            cf: ImpalaConfig = config
        else:
            cf: ImpalaConfig = cls.get_default_config().update_from_dict(config)

        eval_config = cf.get_evaluation_config_object()

        bundles = (
            [
                {
                    # Driver + Aggregation Workers:
                    # Force to be on same node to maximize data bandwidth
                    # between aggregation workers and the learner (driver).
                    # Aggregation workers tree-aggregate experiences collected
                    # from RolloutWorkers (n rollout workers map to m
                    # aggregation workers, where m < n) and always use 1 CPU
                    # each.
                    "CPU": cf.num_cpus_for_local_worker + cf.num_aggregation_workers,
                    "GPU": 0 if cf._fake_gpus else cf.num_gpus,
                }
            ]
            + [
                {
                    # RolloutWorkers.
                    "CPU": cf.num_cpus_per_worker,
                    "GPU": cf.num_gpus_per_worker,
                    **cf.custom_resources_per_worker,
                }
                for _ in range(cf.num_rollout_workers)
            ]
            + (
                [
                    {
                        # Evaluation (remote) workers.
                        # Note: The local eval worker is located on the driver
                        # CPU or not even created iff >0 eval workers.
                        "CPU": eval_config.num_cpus_per_worker,
                        "GPU": eval_config.num_gpus_per_worker,
                        **eval_config.custom_resources_per_worker,
                    }
                    for _ in range(cf.evaluation_num_workers)
                ]
                if cf.evaluation_interval
                else []
            )
        )
        # TODO(avnishn): Remove this once we have a way to extend placement group
        # factories.
        if cf._enable_new_api_stack:
            # Resources for the Algorithm.
            learner_bundles = cls._get_learner_bundles(cf)

            bundles += learner_bundles

        # Return PlacementGroupFactory containing all needed resources
        # (already properly defined as device bundles).
        return PlacementGroupFactory(
            bundles=bundles,
            strategy=cf.placement_strategy,
        )

    def pre_queue_episode_refs(self, episode_refs: List[ObjectRef]):
        for ref in episode_refs:
            self.batch_being_built.append(ref)
            if (
                len(self.batch_being_built) * self.config.get_rollout_fragment_length() * self.config.num_envs_per_worker
                >= self.config.total_train_batch_size
            ):
                self.data_to_place_on_learner.append(self.batch_being_built)
                self.batch_being_built = []

    def concatenate_batches_and_pre_queue(self, batches: List[SampleBatch]) -> None:
        """Concatenate batches that are being returned from rollout workers

        Args:
            batches: List of batches of experiences from EnvRunners.
        """

        def aggregate_into_larger_batch():
            if (
                sum(b.count for b in self.batch_being_built)
                >= self.config.total_train_batch_size
            ):
                batch_to_add = concat_samples(self.batch_being_built)
                self.data_to_place_on_learner.append(batch_to_add)
                self.batch_being_built = []

        for batch in batches:
            # TODO (sven): Strange bug after a RolloutWorker crash and proper
            #  restart. The bug is related to (old, non-V2) connectors being used and
            #  seems to happen inside the AgentCollector's `add_action_reward_next_obs`
            #  method, at the end of which the number of vf_preds (and all other
            #  extra action outs) in the batch is one smaller than the number of obs/
            #  actions/rewards, which then leads to a malformed train batch.
            #  IMPALA/APPO crash inside the loss function (during v-trace operations)
            #  b/c of the resulting shape mismatch. The following if-block prevents
            #  this from happening and it can be removed once we are on the new API
            #  stack for good (and use the new connectors and also no longer
            #  AgentCollectors, RolloutWorkers, Policies, TrajectoryView API, etc..):
            if (
                self.config.batch_mode == "truncate_episodes"
                and self.config.enable_connectors
                and self.config.recreate_failed_workers
            ):
                if any(
                    SampleBatch.VF_PREDS in pb
                    and (
                        pb[SampleBatch.VF_PREDS].shape[0]
                        != pb[SampleBatch.REWARDS].shape[0]
                    )
                    for pb in batch.policy_batches.values()
                ):
                    continue

            self.batch_being_built.append(batch)
            aggregate_into_larger_batch()

    def get_samples_from_workers(
        self,
        return_object_refs: Optional[bool] = False,
    ) -> List[Tuple[int, Union[ObjectRef, SampleBatchType]]]:
        """Get samples from rollout workers for training.

        Args:
            return_object_refs: If True, return ObjectRefs instead of the samples
                directly. This is useful when using aggregator workers so that data
                collected on rollout workers is directly de referenced on the aggregator
                workers instead of first in the driver and then on the aggregator
                workers.

        Returns:
            a list of tuples of (worker_index, sample batch or ObjectRef to a sample
                batch)

        """
        with self._timers[SAMPLE_TIMER]:
            # Sample from healthy remote workers by default. If there is no healthy
            # worker (either because they have all died, or because there was none to
            # begin) check if the local_worker exists. If the local worker has an
            # env_instance (either because there are no remote workers or
            # self.config.create_env_on_local_worker == True), then sample from the
            # local worker. Otherwise just return an empty list.
            if self.workers.num_healthy_remote_workers() > 0:
                # Perform asynchronous sampling on all (remote) rollout workers.
                self.workers.foreach_worker_async(
                    lambda worker: worker.sample(),
                    healthy_only=True,
                )
                sample_batches: List[
                    Tuple[int, ObjectRef]
                ] = self.workers.fetch_ready_async_reqs(
                    timeout_seconds=self._timeout_s_sampler_manager,
                    return_obj_refs=return_object_refs,
                )
            elif (
                self.config.num_rollout_workers == 0
                or (
                    self.workers.local_worker()
                    and self.workers.local_worker().async_env is not None
                )
            ):
                # Sampling from the local worker
                sample_batch = self.workers.local_worker().sample()
                if return_object_refs:
                    sample_batch = ray.put(sample_batch)
                sample_batches = [(0, sample_batch)]
            else:
                # Not much we can do. Return empty list and wait.
                sample_batches = []

        return sample_batches

    def learn_on_processed_samples(self) -> ResultDict:
        """Update the learner group with the latest batch of processed samples.

        Returns:
            Aggregated results from the learner group after an update is completed.

        """
<<<<<<< HEAD
        # Nothing on the queue -> Don't send requests to learner group
        # or no results ready (from previous `self.learner_group.update()` calls) for
        # reducing.
        if not self.data_to_place_on_learner:
            return {}, {}

        update_kwarg = "episodes" if self.config.uses_new_env_runners else "batch"

        # There are batches on the queue -> Send them all to the learner group.
        data = self.data_to_place_on_learner[:]
        self.data_to_place_on_learner.clear()
        # If there are no learner workers and learning is directly on the driver
        # Then we can't do async updates, so we need to block.
        blocking = self.config.num_learner_workers == 0
        results = []
        for batch_or_episodes in data:
            if blocking:
                result = self.learner_group.update(
                    reduce_fn=_reduce_impala_results,
                    num_iters=self.config.num_sgd_iter,
                    minibatch_size=self.config.minibatch_size,
                    **{update_kwarg: batch_or_episodes},
                )
                results = [result]
            else:
                results = self.learner_group.async_update(
                    reduce_fn=_reduce_impala_results,
                    num_iters=self.config.num_sgd_iter,
                    minibatch_size=self.config.minibatch_size,
                    **{update_kwarg: batch_or_episodes},
                )

            for r in results:
                self._counters[NUM_ENV_STEPS_TRAINED] += r[ALL_MODULES].pop(
                    NUM_ENV_STEPS_TRAINED
                )
                self._counters[NUM_AGENT_STEPS_TRAINED] += r[ALL_MODULES].pop(
                    NUM_AGENT_STEPS_TRAINED
                )

        # If there are results, reduce-mean over each individual value and return.
        if results:
            # TODO (sven): Hacky: Clean this up. I believe we can use the same impala
            #  reduce function here, which should take care of the state extraction.
            state = {}
            for r in results:
                if "_state_after_update" in r:
                    state = r.pop("_state_after_update")
            return tree.map_structure(lambda *x: np.mean(x), *results), state
        return {}, {}
=======
        # There are batches on the queue -> Send them all to the learner group.
        if self.batches_to_place_on_learner:
            batches = self.batches_to_place_on_learner[:]
            self.batches_to_place_on_learner.clear()
            # If there are no learner workers and learning is directly on the driver
            # Then we can't do async updates, so we need to block.
            async_update = self.config.num_learner_workers > 0
            results = []
            for batch in batches:
                result = self.learner_group.update_from_batch(
                    batch=batch,
                    async_update=async_update,
                    reduce_fn=_reduce_impala_results,
                    num_iters=self.config.num_sgd_iter,
                    minibatch_size=self.config.minibatch_size,
                )
                if not async_update:
                    results = [result]

                for r in results:
                    self._counters[NUM_ENV_STEPS_TRAINED] += r[ALL_MODULES].pop(
                        NUM_ENV_STEPS_TRAINED
                    )
                    self._counters[NUM_AGENT_STEPS_TRAINED] += r[ALL_MODULES].pop(
                        NUM_AGENT_STEPS_TRAINED
                    )

            self._counters.update(self.learner_group.get_stats())
            # If there are results, reduce-mean over each individual value and return.
            if results:
                return tree.map_structure(lambda *x: np.mean(x), *results)

        # Nothing on the queue -> Don't send requests to learner group
        # or no results ready (from previous `self.learner_group.update_from_batch()`
        # calls) for reducing.
        return {}
>>>>>>> 3f7f1b52

    def place_processed_samples_on_learner_thread_queue(self) -> None:
        """Place processed samples on the learner queue for training.

        NOTE: This method is called if self.config._enable_new_api_stack is False.

        """
        while self.data_to_place_on_learner:
            batch = self.data_to_place_on_learner[0]
            try:
                # Setting block = True prevents the learner thread,
                # the main thread, and the gpu loader threads from
                # thrashing when there are more samples than the
                # learner can reasonable process.
                # see https://github.com/ray-project/ray/pull/26581#issuecomment-1187877674  # noqa
                self._learner_thread.inqueue.put(batch, block=True)
                self.data_to_place_on_learner.pop(0)
                self._counters["num_samples_added_to_queue"] += (
                    batch.agent_steps()
                    if self.config.count_steps_by == "agent_steps"
                    else batch.count
                )
            except queue.Full:
                self._counters["num_times_learner_queue_full"] += 1

    def process_trained_results(self) -> ResultDict:
        """Process training results that are outputed by the learner thread.

        NOTE: This method is called if self.config._enable_new_api_stack is False.

        Returns:
            Aggregated results from the learner thread after an update is completed.

        """
        # Get learner outputs/stats from output queue.
        num_env_steps_trained = 0
        num_agent_steps_trained = 0
        learner_infos = []
        # Loop through output queue and update our counts.
        for _ in range(self._learner_thread.outqueue.qsize()):
            (
                env_steps,
                agent_steps,
                learner_results,
            ) = self._learner_thread.outqueue.get(timeout=0.001)
            num_env_steps_trained += env_steps
            num_agent_steps_trained += agent_steps
            if learner_results:
                learner_infos.append(learner_results)
        # Nothing new happened since last time, use the same learner stats.
        if not learner_infos:
            final_learner_info = copy.deepcopy(self._learner_thread.learner_info)
        # Accumulate learner stats using the `LearnerInfoBuilder` utility.
        else:
            builder = LearnerInfoBuilder()
            for info in learner_infos:
                builder.add_learn_on_batch_results_multi_agent(info)
            final_learner_info = builder.finalize()

        # Update the steps trained counters.
        self._counters[NUM_ENV_STEPS_TRAINED] += num_env_steps_trained
        self._counters[NUM_AGENT_STEPS_TRAINED] += num_agent_steps_trained

        return final_learner_info

    def process_experiences_directly(
        self,
        worker_to_sample_batches: List[Tuple[int, SampleBatch]],
    ) -> List[SampleBatchType]:
        """Process sample batches directly on the driver, for training.

        Args:
            worker_to_sample_batches: List of (worker_id, sample_batch) tuples.

        Returns:
            Batches that have been processed by the mixin buffer.

        """
        batches = [b for _, b in worker_to_sample_batches]
        processed_batches = []

        for batch in batches:
            assert not isinstance(
                batch, ObjectRef
            ), "process_experiences_directly can not handle ObjectRefs. "
            batch = batch.decompress_if_needed()
            self.local_mixin_buffer.add(batch)
            batch = self.local_mixin_buffer.replay(_ALL_POLICIES)
            if batch:
                processed_batches.append(batch)

        return processed_batches

    def process_experiences_tree_aggregation(
        self,
        worker_to_sample_batches_refs: List[Tuple[int, ObjectRef]],
    ) -> List[SampleBatchType]:
        """Process sample batches using tree aggregation workers.

        Args:
            worker_to_sample_batches_refs: List of (worker_id, sample_batch_ref)

        NOTE: This will provide speedup when sample batches have been compressed,
        and the decompression can happen on the aggregation workers in parallel to
        the training.

        Returns:
            Batches that have been processed by the mixin buffers on the aggregation
            workers.

        """

        def _process_episodes(actor, batch):
            return actor.process_episodes(ray.get(batch))

        for _, batch in worker_to_sample_batches_refs:
            assert isinstance(batch, ObjectRef), (
                "For efficiency, process_experiences_tree_aggregation should "
                f"be given ObjectRefs instead of {type(batch)}."
            )
            # Randomly pick an aggregation worker to process this batch.
            aggregator_id = random.choice(
                self._aggregator_actor_manager.healthy_actor_ids()
            )
            calls_placed = self._aggregator_actor_manager.foreach_actor_async(
                partial(_process_episodes, batch=batch),
                remote_actor_ids=[aggregator_id],
            )
            if calls_placed <= 0:
                self._counters["num_times_no_aggregation_worker_available"] += 1

        waiting_processed_sample_batches: RemoteCallResults = (
            self._aggregator_actor_manager.fetch_ready_async_reqs(
                timeout_seconds=self._timeout_s_aggregator_manager,
            )
        )
        handle_remote_call_result_errors(
            waiting_processed_sample_batches,
            self.config.ignore_worker_failures,
        )

        return [b.get() for b in waiting_processed_sample_batches.ignore_errors()]

    def update_workers_from_learner_group(
        self,
        workers_that_need_updates: Set[int],
        policy_ids: Optional[List[PolicyID]] = None,
        weights=None,#TODO : docstr
    ):
        """Updates all RolloutWorkers that require updating.

        Updates only if NUM_TRAINING_STEP_CALLS_SINCE_LAST_SYNCH_WORKER_WEIGHTS has been
        reached and the worker has sent samples in this iteration. Also only updates
        those policies, whose IDs are given via `policies` (if None, update all
        policies).

        Args:
            workers_that_need_updates: Set of worker IDs that need to be updated.
            policy_ids: Optional list of Policy IDs to update. If None, will update all
                policies on the to-be-updated workers.
        """
        # Only need to update workers if there are remote workers.
        self._counters[NUM_TRAINING_STEP_CALLS_SINCE_LAST_SYNCH_WORKER_WEIGHTS] += 1
        if (
            self._counters[NUM_TRAINING_STEP_CALLS_SINCE_LAST_SYNCH_WORKER_WEIGHTS]
            >= self.config.broadcast_interval
            and workers_that_need_updates
        ):
            self._counters[NUM_TRAINING_STEP_CALLS_SINCE_LAST_SYNCH_WORKER_WEIGHTS] = 0
            self._counters[NUM_SYNCH_WORKER_WEIGHTS] += 1
            weights = weights or self.learner_group.get_weights(policy_ids)
            # We only have a single (local) EnvRunner.
            if self.config.num_rollout_workers == 0:
                worker = self.workers.local_worker()
                worker.set_weights(weights)
            # We have remote EnvRunners and a local one.
            else:
                weights_ref = ray.put(weights)
                self.workers.foreach_worker(
                    func=lambda w: w.set_weights(ray.get(weights_ref)),
                    local_worker=False,
                    remote_worker_ids=list(workers_that_need_updates),
                    timeout_seconds=0,  # Don't wait for the workers to finish.
                )
                # If we have a local worker that we sample from in addition to
                # our remote workers, we need to update its weights as well.
                # TODO (sven): This could be really dangerous, if users try to extract
                #  their saved models from the local worker (instead of the
                #  LearnerGroup) e.g. after checkpoint restoring. So do this now
                #  regardless of an env being there or not.
                # if self.config.create_env_on_local_worker:
                self.workers.local_worker().set_weights(weights)

    def update_workers_if_necessary(
        self,
        workers_that_need_updates: Set[int],
        policy_ids: Optional[List[PolicyID]] = None,
    ) -> None:
        """Updates all RolloutWorkers that require updating.

        Updates only if NUM_TRAINING_STEP_CALLS_SINCE_LAST_SYNCH_WORKER_WEIGHTS has been
        reached and the worker has sent samples in this iteration. Also only updates
        those policies, whose IDs are given via `policies` (if None, update all
        policies).

        Args:
            workers_that_need_updates: Set of worker IDs that need to be updated.
            policy_ids: Optional list of Policy IDs to update. If None, will update all
                policies on the to-be-updated workers.
        """
        local_worker = self.workers.local_worker()
        # Update global vars of the local worker.
        if self.config.policy_states_are_swappable:
            local_worker.lock()
        global_vars = {
            "timestep": self._counters[NUM_AGENT_STEPS_TRAINED],
            "num_grad_updates_per_policy": {
                pid: local_worker.policy_map[pid].num_grad_updates
                for pid in policy_ids or []
            },
        }
        local_worker.set_global_vars(global_vars, policy_ids=policy_ids)
        if self.config.policy_states_are_swappable:
            local_worker.unlock()

        # Only need to update workers if there are remote workers.
        self._counters[NUM_TRAINING_STEP_CALLS_SINCE_LAST_SYNCH_WORKER_WEIGHTS] += 1
        if (
            self.workers.num_remote_workers() > 0
            and self._counters[NUM_TRAINING_STEP_CALLS_SINCE_LAST_SYNCH_WORKER_WEIGHTS]
            >= self.config.broadcast_interval
            and workers_that_need_updates
        ):
            if self.config.policy_states_are_swappable:
                local_worker.lock()
            weights = local_worker.get_weights(policy_ids)
            if self.config.policy_states_are_swappable:
                local_worker.unlock()
            weights = ray.put(weights)

            self._learner_thread.policy_ids_updated.clear()
            self._counters[NUM_TRAINING_STEP_CALLS_SINCE_LAST_SYNCH_WORKER_WEIGHTS] = 0
            self._counters[NUM_SYNCH_WORKER_WEIGHTS] += 1
            self.workers.foreach_worker(
                func=lambda w: w.set_weights(ray.get(weights), global_vars),
                local_worker=False,
                remote_worker_ids=list(workers_that_need_updates),
                timeout_seconds=0,  # Don't wait for the workers to finish.
            )

    def _get_additional_update_kwargs(self, train_results: dict) -> dict:
        """Returns the kwargs to `LearnerGroup.additional_update()`.

        Should be overridden by subclasses to specify wanted/needed kwargs for
        their own implementation of `Learner.additional_update_for_module()`.
        """
        return {}

    @override(Algorithm)
    def _compile_iteration_results(self, *args, **kwargs):
        result = super()._compile_iteration_results(*args, **kwargs)
        if not self.config._enable_new_api_stack:
            result = self._learner_thread.add_learner_metrics(
                result, overwrite_learner_info=False
            )
        return result


@ray.remote(num_cpus=0, max_restarts=-1)
class AggregatorWorker(FaultAwareApply):
    """A worker for doing tree aggregation of collected episodes"""

    def __init__(self, config: AlgorithmConfig):
        self.config = config
        self._mixin_buffer = MixInMultiAgentReplayBuffer(
            capacity=(
                self.config.replay_buffer_num_slots
                if self.config.replay_buffer_num_slots > 0
                else 1
            ),
            replay_ratio=self.config.replay_ratio,
            replay_mode=ReplayMode.LOCKSTEP,
        )

    def process_episodes(self, batch: SampleBatchType) -> SampleBatchType:
        batch = batch.decompress_if_needed()
        self._mixin_buffer.add(batch)
        processed_batches = self._mixin_buffer.replay(_ALL_POLICIES)
        return processed_batches

    def get_host(self) -> str:
        return platform.node()


def _reduce_impala_results(results: List[ResultDict]) -> ResultDict:
    """Reduce/Aggregate a list of results from Impala Learners.

    Average the values of the result dicts. Add keys for the number of agent and env
    steps trained (on all modules).

    Args:
        results: List of results dicts to be reduced.

    Returns:
        Final reduced results dict.
    """
    result = tree.map_structure(lambda *x: np.mean(x), *results)
    agent_steps_trained = sum(r[ALL_MODULES][NUM_AGENT_STEPS_TRAINED] for r in results)
    env_steps_trained = sum(r[ALL_MODULES][NUM_ENV_STEPS_TRAINED] for r in results)
    result[ALL_MODULES][NUM_AGENT_STEPS_TRAINED] = agent_steps_trained
    result[ALL_MODULES][NUM_ENV_STEPS_TRAINED] = env_steps_trained
    return result<|MERGE_RESOLUTION|>--- conflicted
+++ resolved
@@ -1038,7 +1038,6 @@
             Aggregated results from the learner group after an update is completed.
 
         """
-<<<<<<< HEAD
         # Nothing on the queue -> Don't send requests to learner group
         # or no results ready (from previous `self.learner_group.update()` calls) for
         # reducing.
@@ -1050,26 +1049,23 @@
         # There are batches on the queue -> Send them all to the learner group.
         data = self.data_to_place_on_learner[:]
         self.data_to_place_on_learner.clear()
+
         # If there are no learner workers and learning is directly on the driver
         # Then we can't do async updates, so we need to block.
-        blocking = self.config.num_learner_workers == 0
+        async_update = self.config.num_learner_workers > 0
         results = []
-        for batch_or_episodes in data:
-            if blocking:
-                result = self.learner_group.update(
-                    reduce_fn=_reduce_impala_results,
-                    num_iters=self.config.num_sgd_iter,
-                    minibatch_size=self.config.minibatch_size,
-                    **{update_kwarg: batch_or_episodes},
-                )
+
+        for episodes in data:
+            result = self.learner_group.update_from_episodes(
+                episodes=episodes,
+                async_update=async_update,
+                reduce_fn=_reduce_impala_results,
+                num_iters=self.config.num_sgd_iter,
+                minibatch_size=self.config.minibatch_size,
+                **{update_kwarg: episodes},
+            )
+            if not async_update:
                 results = [result]
-            else:
-                results = self.learner_group.async_update(
-                    reduce_fn=_reduce_impala_results,
-                    num_iters=self.config.num_sgd_iter,
-                    minibatch_size=self.config.minibatch_size,
-                    **{update_kwarg: batch_or_episodes},
-                )
 
             for r in results:
                 self._counters[NUM_ENV_STEPS_TRAINED] += r[ALL_MODULES].pop(
@@ -1078,6 +1074,8 @@
                 self._counters[NUM_AGENT_STEPS_TRAINED] += r[ALL_MODULES].pop(
                     NUM_AGENT_STEPS_TRAINED
                 )
+
+        self._counters.update(self.learner_group.get_stats())
 
         # If there are results, reduce-mean over each individual value and return.
         if results:
@@ -1088,45 +1086,11 @@
                 if "_state_after_update" in r:
                     state = r.pop("_state_after_update")
             return tree.map_structure(lambda *x: np.mean(x), *results), state
-        return {}, {}
-=======
-        # There are batches on the queue -> Send them all to the learner group.
-        if self.batches_to_place_on_learner:
-            batches = self.batches_to_place_on_learner[:]
-            self.batches_to_place_on_learner.clear()
-            # If there are no learner workers and learning is directly on the driver
-            # Then we can't do async updates, so we need to block.
-            async_update = self.config.num_learner_workers > 0
-            results = []
-            for batch in batches:
-                result = self.learner_group.update_from_batch(
-                    batch=batch,
-                    async_update=async_update,
-                    reduce_fn=_reduce_impala_results,
-                    num_iters=self.config.num_sgd_iter,
-                    minibatch_size=self.config.minibatch_size,
-                )
-                if not async_update:
-                    results = [result]
-
-                for r in results:
-                    self._counters[NUM_ENV_STEPS_TRAINED] += r[ALL_MODULES].pop(
-                        NUM_ENV_STEPS_TRAINED
-                    )
-                    self._counters[NUM_AGENT_STEPS_TRAINED] += r[ALL_MODULES].pop(
-                        NUM_AGENT_STEPS_TRAINED
-                    )
-
-            self._counters.update(self.learner_group.get_stats())
-            # If there are results, reduce-mean over each individual value and return.
-            if results:
-                return tree.map_structure(lambda *x: np.mean(x), *results)
 
         # Nothing on the queue -> Don't send requests to learner group
         # or no results ready (from previous `self.learner_group.update_from_batch()`
         # calls) for reducing.
-        return {}
->>>>>>> 3f7f1b52
+        return {}, {}
 
     def place_processed_samples_on_learner_thread_queue(self) -> None:
         """Place processed samples on the learner queue for training.
