--- conflicted
+++ resolved
@@ -82,13 +82,8 @@
 
     .. testcode::
 
-<<<<<<< HEAD
-        from ray.rllib.algorithms.impala import ImpalaConfig
-        config = ImpalaConfig()
-=======
         from ray.rllib.algorithms.impala import IMPALAConfig
         config = IMPALAConfig()
->>>>>>> 01f5a673
         config = config.training(lr=0.0003, train_batch_size_per_learner=512)
         config = config.learners(num_learners=1)
         config = config.env_runners(num_env_runners=1)
@@ -128,16 +123,6 @@
     def __init__(self, algo_class=None):
         """Initializes a IMPALAConfig instance."""
         super().__init__(algo_class=algo_class or IMPALA)
-
-        self.exploration_config = {  # @OldAPIstack
-            # The Exploration class to use. In the simplest case, this is the name
-            # (str) of any class present in the `rllib.utils.exploration` package.
-            # You can also provide the python class directly or the full location
-            # of your class (e.g. "ray.rllib.utils.exploration.epsilon_greedy.
-            # EpsilonGreedy").
-            "type": "StochasticSampling",
-            # Add constructor kwargs here (if any).
-        }
 
         self.exploration_config = {  # @OldAPIstack
             # The Exploration class to use. In the simplest case, this is the name
