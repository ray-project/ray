import copy
import logging
import platform
import queue
from typing import Any, Callable, Dict, List, Optional, Type, Union

import ray
from ray.actor import ActorHandle
from ray.rllib import SampleBatch
from ray.rllib.algorithms.algorithm import Algorithm
from ray.rllib.algorithms.algorithm_config import AlgorithmConfig
from ray.rllib.evaluation.rollout_worker import RolloutWorker
from ray.rllib.execution.buffers.mixin_replay_buffer import MixInMultiAgentReplayBuffer
from ray.rllib.execution.common import (
    STEPS_TRAINED_COUNTER,
    STEPS_TRAINED_THIS_ITER_COUNTER,
    _get_global_vars,
    _get_shared_metrics,
)
from ray.rllib.execution.concurrency_ops import Concurrently, Dequeue, Enqueue
from ray.rllib.execution.learner_thread import LearnerThread
from ray.rllib.execution.metric_ops import StandardMetricsReporting
from ray.rllib.execution.multi_gpu_learner_thread import MultiGPULearnerThread
from ray.rllib.execution.parallel_requests import AsyncRequestsManager
from ray.rllib.execution.replay_ops import MixInReplay
from ray.rllib.execution.rollout_ops import ConcatBatches, ParallelRollouts
from ray.rllib.execution.tree_agg import gather_experiences_tree_aggregation
from ray.rllib.policy.policy import Policy
from ray.rllib.utils.actors import create_colocated_actors
from ray.rllib.utils.annotations import override
from ray.rllib.utils.deprecation import (
    DEPRECATED_VALUE,
    Deprecated,
    deprecation_warning,
)
from ray.rllib.utils.metrics import (
    NUM_AGENT_STEPS_SAMPLED,
    NUM_AGENT_STEPS_TRAINED,
    NUM_ENV_STEPS_SAMPLED,
    NUM_ENV_STEPS_TRAINED,
    NUM_SYNCH_WORKER_WEIGHTS,
    NUM_TRAINING_STEP_CALLS_SINCE_LAST_SYNCH_WORKER_WEIGHTS,
    SYNCH_WORKER_WEIGHTS_TIMER,
)
from ray.rllib.utils.replay_buffers.multi_agent_replay_buffer import ReplayMode
from ray.rllib.utils.replay_buffers.replay_buffer import _ALL_POLICIES

from ray.rllib.utils.metrics.learner_info import LearnerInfoBuilder
from ray.rllib.utils.typing import (
    AlgorithmConfigDict,
    PartialAlgorithmConfigDict,
    ResultDict,
    SampleBatchType,
    T,
)
from ray.tune.utils.placement_groups import PlacementGroupFactory
from ray.types import ObjectRef

logger = logging.getLogger(__name__)


class ImpalaConfig(AlgorithmConfig):
    """Defines a configuration class from which an Impala can be built.

    Example:
        >>> from ray.rllib.algorithms.impala import ImpalaConfig
        >>> config = ImpalaConfig().training(lr=0.0003, train_batch_size=512)\
        ...     .resources(num_gpus=4)\
        ...     .rollouts(num_rollout_workers=64)
        >>> print(config.to_dict())
        >>> # Build a Algorithm object from the config and run 1 training iteration.
        >>> trainer = config.build(env="CartPole-v1")
        >>> trainer.train()

    Example:
        >>> from ray.rllib.algorithms.impala import ImpalaConfig
        >>> from ray import tune
        >>> config = ImpalaConfig()
        >>> # Print out some default values.
        >>> print(config.vtrace)
        >>> # Update the config object.
        >>> config.training(lr=tune.grid_search([0.0001, 0.0003]), grad_clip=20.0)
        >>> # Set the config object's env.
        >>> config.environment(env="CartPole-v1")
        >>> # Use to_dict() to get the old-style python config dict
        >>> # when running with tune.
        >>> tune.run(
        ...     "IMPALA",
        ...     stop={"episode_reward_mean": 200},
        ...     config=config.to_dict(),
        ... )
    """

    def __init__(self, algo_class=None):
        """Initializes a ImpalaConfig instance."""
        super().__init__(algo_class=algo_class or Impala)

        # fmt: off
        # __sphinx_doc_begin__

        # IMPALA specific settings:
        self.vtrace = True
        self.vtrace_clip_rho_threshold = 1.0
        self.vtrace_clip_pg_rho_threshold = 1.0
        self.vtrace_drop_last_ts = True
        self.num_multi_gpu_tower_stacks = 1
        self.minibatch_buffer_size = 1
        self.num_sgd_iter = 1
        self.replay_proportion = 0.0
        self.replay_ratio = ((1 / self.replay_proportion)
                             if self.replay_proportion > 0 else 0.0)
        self.replay_buffer_num_slots = 0
        self.learner_queue_size = 16
        self.learner_queue_timeout = 300
        self.max_requests_in_flight_per_sampler_worker = 2
        self.max_requests_in_flight_per_aggregator_worker = 2
        self.timeout_s_sampler_manager = 0.0
        self.timeout_s_aggregator_manager = 0.0
        self.broadcast_interval = 1
        self.num_aggregation_workers = 0
        self.grad_clip = 40.0
        self.opt_type = "adam"
        self.lr_schedule = None
        self.decay = 0.99
        self.momentum = 0.0
        self.epsilon = 0.1
        self.vf_loss_coeff = 0.5
        self.entropy_coeff = 0.01
        self.entropy_coeff_schedule = None
        self._separate_vf_optimizer = False
        self._lr_vf = 0.0005
        self.after_train_step = None

        # Override some of AlgorithmConfig's default values with ARS-specific values.
        self.rollout_fragment_length = 50
        self.train_batch_size = 500
        self.num_workers = 2
        self.num_gpus = 1
        self.lr = 0.0005
        self.min_time_s_per_iteration = 10
        # __sphinx_doc_end__
        # fmt: on

        # Deprecated value.
        self.num_data_loader_buffers = DEPRECATED_VALUE

    @override(AlgorithmConfig)
    def training(
        self,
        *,
        vtrace: Optional[bool] = None,
        vtrace_clip_rho_threshold: Optional[float] = None,
        vtrace_clip_pg_rho_threshold: Optional[float] = None,
        vtrace_drop_last_ts: Optional[bool] = None,
        num_multi_gpu_tower_stacks: Optional[int] = None,
        minibatch_buffer_size: Optional[int] = None,
        num_sgd_iter: Optional[int] = None,
        replay_proportion: Optional[float] = None,
        replay_buffer_num_slots: Optional[int] = None,
        learner_queue_size: Optional[int] = None,
        learner_queue_timeout: Optional[float] = None,
        max_requests_in_flight_per_sampler_worker: Optional[int] = None,
        max_requests_in_flight_per_aggregator_worker: Optional[int] = None,
        timeout_s_sampler_manager: Optional[float] = None,
        timeout_s_aggregator_manager: Optional[float] = None,
        broadcast_interval: Optional[int] = None,
        num_aggregation_workers: Optional[int] = None,
        grad_clip: Optional[float] = None,
        opt_type: Optional[str] = None,
        lr_schedule: Optional[List[List[Union[int, float]]]] = None,
        decay: Optional[float] = None,
        momentum: Optional[float] = None,
        epsilon: Optional[float] = None,
        vf_loss_coeff: Optional[float] = None,
        entropy_coeff: Optional[float] = None,
        entropy_coeff_schedule: Optional[List[List[Union[int, float]]]] = None,
        _separate_vf_optimizer: Optional[bool] = None,
        _lr_vf: Optional[float] = None,
        after_train_step: Optional[Callable[[dict], None]] = None,
        **kwargs,
    ) -> "ImpalaConfig":
        """Sets the training related configuration.

        Args:
            vtrace: V-trace params (see vtrace_tf/torch.py).
            vtrace_clip_rho_threshold:
            vtrace_clip_pg_rho_threshold:
            vtrace_drop_last_ts: If True, drop the last timestep for the vtrace
                calculations, such that all data goes into the calculations as [B x T-1]
                (+ the bootstrap value). This is the default and legacy RLlib behavior,
                however, could potentially have a destabilizing effect on learning,
                especially in sparse reward or reward-at-goal environments.
                False for not dropping the last timestep.
                System params.
            num_multi_gpu_tower_stacks: For each stack of multi-GPU towers, how many
                slots should we reserve for parallel data loading? Set this to >1 to
                load data into GPUs in parallel. This will increase GPU memory usage
                proportionally with the number of stacks.
                Example:
                2 GPUs and `num_multi_gpu_tower_stacks=3`:
                - One tower stack consists of 2 GPUs, each with a copy of the
                model/graph.
                - Each of the stacks will create 3 slots for batch data on each of its
                GPUs, increasing memory requirements on each GPU by 3x.
                - This enables us to preload data into these stacks while another stack
                is performing gradient calculations.
            minibatch_buffer_size: How many train batches should be retained for
                minibatching. This conf only has an effect if `num_sgd_iter > 1`.
            num_sgd_iter: Number of passes to make over each train batch.
            replay_proportion: Set >0 to enable experience replay. Saved samples will
                be replayed with a p:1 proportion to new data samples. Used in the
                execution plan API.
            replay_buffer_num_slots: Number of sample batches to store for replay.
                The number of transitions saved total will be
                (replay_buffer_num_slots * rollout_fragment_length).
            learner_queue_size: Max queue size for train batches feeding into the
                learner.
            learner_queue_timeout: Wait for train batches to be available in minibatch
                buffer queue this many seconds. This may need to be increased e.g. when
                training with a slow environment.
            max_requests_in_flight_per_sampler_worker: Level of queuing for sampling
                operations.
            max_requests_in_flight_per_aggregator_worker: Level of queuing for replay
                aggregator operations (if using aggregator workers).
            timeout_s_sampler_manager: The timeout for waiting for sampling results
                for workers -- typically if this is too low, the manager won't be able
                to retrieve ready sampling results.
            timeout_s_aggregator_manager: The timeout for waiting for replay worker
                results -- typically if this is too low, the manager won't be able to
                retrieve ready replay requests.
            broadcast_interval: Max number of workers to broadcast one set of
                weights to.
            num_aggregation_workers: Use n (`num_aggregation_workers`) extra Actors for
                multi-level aggregation of the data produced by the m RolloutWorkers
                (`num_workers`). Note that n should be much smaller than m.
                This can make sense if ingesting >2GB/s of samples, or if
                the data requires decompression.
            grad_clip: If specified, clip the global norm of gradients by this amount.
            opt_type: Either "adam" or "rmsprop".
            lr_schedule: Learning rate schedule. In the format of
                [[timestep, lr-value], [timestep, lr-value], ...]
                Intermediary timesteps will be assigned to interpolated learning rate
                values. A schedule should normally start from timestep 0.
            decay: Decay setting for the RMSProp optimizer, in case `opt_type=rmsprop`.
            momentum: Momentum setting for the RMSProp optimizer, in case
                `opt_type=rmsprop`.
            epsilon: Epsilon setting for the RMSProp optimizer, in case
                `opt_type=rmsprop`.
            vf_loss_coeff: Coefficient for the value function term in the loss function.
            entropy_coeff: Coefficient for the entropy regularizer term in the loss
                function.
            entropy_coeff_schedule: Decay schedule for the entropy regularizer.
            _separate_vf_optimizer: Set this to true to have two separate optimizers
                optimize the policy-and value networks.
            _lr_vf: If _separate_vf_optimizer is True, define separate learning rate
                for the value network.
            after_train_step: Callback for APPO to use to update KL, target network
                periodically. The input to the callback is the learner fetches dict.

        Note:
            Tuning max_requests_in_flight_per_sampler_worker and
            max_requests_in_flight_per_aggregator_worker is important when running
            experiments with large sample batches. If the sample batches are large in
            size, then there is the risk that the object store may fill up, causing
            the store to spill sample batches to disk. This can cause any asynchronous
            requests to become very slow, making your experiment run slowly. You can
            inspect the object store during your experiment via a call to ray memory
            on your headnode, and by using the ray dashboard. If you're seeing that
            the object store is filling up, turn down the number of remote requests
            in flight, or enable compression in your experiment of timesteps.

        Returns:
            This updated AlgorithmConfig object.
        """
        # Pass kwargs onto super's `training()` method.
        super().training(**kwargs)

        if vtrace is not None:
            self.vtrace = vtrace
        if vtrace_clip_rho_threshold is not None:
            self.vtrace_clip_rho_threshold = vtrace_clip_rho_threshold
        if vtrace_clip_pg_rho_threshold is not None:
            self.vtrace_clip_pg_rho_threshold = vtrace_clip_pg_rho_threshold
        if vtrace_drop_last_ts is not None:
            self.vtrace_drop_last_ts = vtrace_drop_last_ts
        if num_multi_gpu_tower_stacks is not None:
            self.num_multi_gpu_tower_stacks = num_multi_gpu_tower_stacks
        if minibatch_buffer_size is not None:
            self.minibatch_buffer_size = minibatch_buffer_size
        if num_sgd_iter is not None:
            self.num_sgd_iter = num_sgd_iter
        if replay_proportion is not None:
            self.replay_proportion = replay_proportion
        if replay_buffer_num_slots is not None:
            self.replay_buffer_num_slots = replay_buffer_num_slots
        if learner_queue_size is not None:
            self.learner_queue_size = learner_queue_size
        if learner_queue_timeout is not None:
            self.learner_queue_timeout = learner_queue_timeout
        if broadcast_interval is not None:
            self.broadcast_interval = broadcast_interval
        if num_aggregation_workers is not None:
            self.num_aggregation_workers = num_aggregation_workers
        if max_requests_in_flight_per_sampler_worker is not None:
            self.max_requests_in_flight_per_sampler_worker = (
                max_requests_in_flight_per_sampler_worker
            )
        if max_requests_in_flight_per_aggregator_worker is not None:
            self.max_requests_in_flight_per_aggregator_worker = (
                max_requests_in_flight_per_aggregator_worker
            )
        if timeout_s_sampler_manager is not None:
            self.timeout_s_sampler_manager = timeout_s_sampler_manager
        if timeout_s_aggregator_manager is not None:
            self.timeout_s_aggregator_manager = timeout_s_aggregator_manager
        if grad_clip is not None:
            self.grad_clip = grad_clip
        if opt_type is not None:
            self.opt_type = opt_type
        if lr_schedule is not None:
            self.lr_schedule = lr_schedule
        if decay is not None:
            self.decay = decay
        if momentum is not None:
            self.momentum = momentum
        if epsilon is not None:
            self.epsilon = epsilon
        if vf_loss_coeff is not None:
            self.vf_loss_coeff = vf_loss_coeff
        if entropy_coeff is not None:
            self.entropy_coeff = entropy_coeff
        if entropy_coeff_schedule is not None:
            self.entropy_coeff_schedule = entropy_coeff_schedule
        if _separate_vf_optimizer is not None:
            self._separate_vf_optimizer = _separate_vf_optimizer
        if _lr_vf is not None:
            self._lr_vf = _lr_vf
        if after_train_step is not None:
            self.after_train_step = after_train_step

        return self


def make_learner_thread(local_worker, config):
    if not config["simple_optimizer"]:
        logger.info(
            "Enabling multi-GPU mode, {} GPUs, {} parallel tower-stacks".format(
                config["num_gpus"], config["num_multi_gpu_tower_stacks"]
            )
        )
        num_stacks = config["num_multi_gpu_tower_stacks"]
        buffer_size = config["minibatch_buffer_size"]
        if num_stacks < buffer_size:
            logger.warning(
                "In multi-GPU mode you should have at least as many "
                "multi-GPU tower stacks (to load data into on one device) as "
                "you have stack-index slots in the buffer! You have "
                f"configured {num_stacks} stacks and a buffer of size "
                f"{buffer_size}. Setting "
                f"`minibatch_buffer_size={num_stacks}`."
            )
            config["minibatch_buffer_size"] = num_stacks

        learner_thread = MultiGPULearnerThread(
            local_worker,
            num_gpus=config["num_gpus"],
            lr=config["lr"],
            train_batch_size=config["train_batch_size"],
            num_multi_gpu_tower_stacks=config["num_multi_gpu_tower_stacks"],
            num_sgd_iter=config["num_sgd_iter"],
            learner_queue_size=config["learner_queue_size"],
            learner_queue_timeout=config["learner_queue_timeout"],
        )
    else:
        learner_thread = LearnerThread(
            local_worker,
            minibatch_buffer_size=config["minibatch_buffer_size"],
            num_sgd_iter=config["num_sgd_iter"],
            learner_queue_size=config["learner_queue_size"],
            learner_queue_timeout=config["learner_queue_timeout"],
        )
    return learner_thread


def gather_experiences_directly(workers, config):
    rollouts = ParallelRollouts(
        workers,
        mode="async",
        num_async=config["max_requests_in_flight_per_sampler_worker"],
    )

    # Augment with replay and concat to desired train batch size.
    train_batches = (
        rollouts.for_each(lambda batch: batch.decompress_if_needed())
        .for_each(
            MixInReplay(
                num_slots=config["replay_buffer_num_slots"],
                replay_proportion=config["replay_proportion"],
            )
        )
        .flatten()
        .combine(
            ConcatBatches(
                min_batch_size=config["train_batch_size"],
                count_steps_by=config["multiagent"]["count_steps_by"],
            )
        )
    )

    return train_batches


# Update worker weights as they finish generating experiences.
class BroadcastUpdateLearnerWeights:
    def __init__(self, learner_thread, workers, broadcast_interval):
        self.learner_thread = learner_thread
        self.steps_since_broadcast = 0
        self.broadcast_interval = broadcast_interval
        self.workers = workers
        self.weights = workers.local_worker().get_weights()

    def __call__(self, item):
        actor, batch = item
        self.steps_since_broadcast += 1
        if (
            self.steps_since_broadcast >= self.broadcast_interval
            and self.learner_thread.weights_updated
        ):
            self.weights = ray.put(self.workers.local_worker().get_weights())
            self.steps_since_broadcast = 0
            self.learner_thread.weights_updated = False
            # Update metrics.
            metrics = _get_shared_metrics()
            metrics.counters["num_weight_broadcasts"] += 1
        actor.set_weights.remote(self.weights, _get_global_vars())
        # Also update global vars of the local worker.
        self.workers.local_worker().set_global_vars(_get_global_vars())


class Impala(Algorithm):
    """Importance weighted actor/learner architecture (IMPALA) Algorithm

    == Overview of data flow in IMPALA ==
    1. Policy evaluation in parallel across `num_workers` actors produces
       batches of size `rollout_fragment_length * num_envs_per_worker`.
    2. If enabled, the replay buffer stores and produces batches of size
       `rollout_fragment_length * num_envs_per_worker`.
    3. If enabled, the minibatch ring buffer stores and replays batches of
       size `train_batch_size` up to `num_sgd_iter` times per batch.
    4. The learner thread executes data parallel SGD across `num_gpus` GPUs
       on batches of size `train_batch_size`.
    """

    @classmethod
    @override(Algorithm)
    def get_default_config(cls) -> AlgorithmConfigDict:
        return ImpalaConfig().to_dict()

    @override(Algorithm)
    def get_default_policy_class(
        self, config: PartialAlgorithmConfigDict
    ) -> Optional[Type[Policy]]:
        if config["framework"] == "torch":
            if config["vtrace"]:
                from ray.rllib.algorithms.impala.impala_torch_policy import (
                    ImpalaTorchPolicy,
                )

                return ImpalaTorchPolicy
            else:
                from ray.rllib.algorithms.a3c.a3c_torch_policy import A3CTorchPolicy

                return A3CTorchPolicy
        elif config["framework"] == "tf":
            if config["vtrace"]:
                from ray.rllib.algorithms.impala.impala_tf_policy import ImpalaTF1Policy

                return ImpalaTF1Policy
            else:
                from ray.rllib.algorithms.a3c.a3c_tf_policy import A3CTFPolicy

                return A3CTFPolicy
        else:
            if config["vtrace"]:
                from ray.rllib.algorithms.impala.impala_tf_policy import ImpalaTF2Policy

                return ImpalaTF2Policy
            else:
                from ray.rllib.algorithms.a3c.a3c_tf_policy import A3CTFPolicy

                return A3CTFPolicy

    @override(Algorithm)
    def validate_config(self, config):
        # Call the super class' validation method first.
        super().validate_config(config)

        # Check the IMPALA specific config.

        if config["num_data_loader_buffers"] != DEPRECATED_VALUE:
            deprecation_warning(
                "num_data_loader_buffers", "num_multi_gpu_tower_stacks", error=False
            )
            config["num_multi_gpu_tower_stacks"] = config["num_data_loader_buffers"]

        if config["entropy_coeff"] < 0.0:
            raise ValueError("`entropy_coeff` must be >= 0.0!")

        # Check whether worker to aggregation-worker ratio makes sense.
        if config["num_aggregation_workers"] > config["num_workers"]:
            raise ValueError(
                "`num_aggregation_workers` must be smaller than or equal "
                "`num_workers`! Aggregation makes no sense otherwise."
            )
        elif config["num_aggregation_workers"] > config["num_workers"] / 2:
            logger.warning(
                "`num_aggregation_workers` should be significantly smaller "
                "than `num_workers`! Try setting it to 0.5*`num_workers` or "
                "less."
            )

        # If two separate optimizers/loss terms used for tf, must also set
        # `_tf_policy_handles_more_than_one_loss` to True.
        if config["_separate_vf_optimizer"] is True:
            # Only supported to tf so far.
            # TODO(sven): Need to change APPO|IMPALATorchPolicies (and the
            #  models to return separate sets of weights in order to create
            #  the different torch optimizers).
            if config["framework"] not in ["tf", "tf2", "tfe"]:
                raise ValueError(
                    "`_separate_vf_optimizer` only supported to tf so far!"
                )
            if config["_tf_policy_handles_more_than_one_loss"] is False:
                logger.warning(
                    "`_tf_policy_handles_more_than_one_loss` must be set to "
                    "True, for TFPolicy to support more than one loss "
                    "term/optimizer! Auto-setting it to True."
                )
                config["_tf_policy_handles_more_than_one_loss"] = True

    @override(Algorithm)
    def setup(self, config: PartialAlgorithmConfigDict):
        super().setup(config)

        if self.config["_disable_execution_plan_api"]:
            # Create extra aggregation workers and assign each rollout worker to
            # one of them.
            self.batches_to_place_on_learner = []
            self.batch_being_built = []
            if self.config["num_aggregation_workers"] > 0:
                # This spawns `num_aggregation_workers` actors that aggregate
                # experiences coming from RolloutWorkers in parallel. We force
                # colocation on the same node (localhost) to maximize data bandwidth
                # between them and the learner.
                localhost = platform.node()
                assert localhost != "", (
                    "ERROR: Cannot determine local node name! "
                    "`platform.node()` returned empty string."
                )
                all_co_located = create_colocated_actors(
                    actor_specs=[
                        # (class, args, kwargs={}, count=1)
                        (
                            AggregatorWorker,
                            [
                                self.config,
                            ],
                            {},
                            self.config["num_aggregation_workers"],
                        )
                    ],
                    node=localhost,
                )
                self._aggregator_workers = [
                    actor for actor_groups in all_co_located for actor in actor_groups
                ]
                self._aggregator_actor_manager = AsyncRequestsManager(
                    self._aggregator_workers,
                    max_remote_requests_in_flight_per_worker=self.config[
                        "max_requests_in_flight_per_aggregator_worker"
                    ],
                    ray_wait_timeout_s=self.config["timeout_s_aggregator_manager"],
                )

            else:
                # Create our local mixin buffer if the num of aggregation workers is 0.
                self.local_mixin_buffer = MixInMultiAgentReplayBuffer(
                    capacity=(
                        self.config["replay_buffer_num_slots"]
                        if self.config["replay_buffer_num_slots"] > 0
                        else 1
                    ),
                    replay_ratio=self.config["replay_ratio"],
                    replay_mode=ReplayMode.LOCKSTEP,
                )

            self._sampling_actor_manager = AsyncRequestsManager(
                self.workers.remote_workers(),
                max_remote_requests_in_flight_per_worker=self.config[
                    "max_requests_in_flight_per_sampler_worker"
                ],
                return_object_refs=True,
                ray_wait_timeout_s=self.config["timeout_s_sampler_manager"],
            )

            # Create and start the learner thread.
            self._learner_thread = make_learner_thread(
                self.workers.local_worker(), self.config
            )
            self._learner_thread.start()
            self.workers_that_need_updates = set()

    @override(Algorithm)
    def training_step(self) -> ResultDict:
        # Get references to sampled SampleBatches from our workers.
        unprocessed_sample_batches_refs = self.get_samples_from_workers()
        # Tag workers that actually produced ready sample batches this iteration.
        # Those workers will have to get updated at the end of the iteration.
        self.workers_that_need_updates |= unprocessed_sample_batches_refs.keys()

        # Send the collected batches (still object refs) to our aggregation workers.
        if self.config["num_aggregation_workers"] > 0:
            batches = self.process_experiences_tree_aggregation(
                unprocessed_sample_batches_refs
            )
        # Resolve collected batches here on local process (using the mixin buffer).
        else:
            batches = self.process_experiences_directly(unprocessed_sample_batches_refs)

        # Increase sampling counters now that we have the actual SampleBatches on
        # the local process (and can measure their sizes).
        for batch in batches:
            self._counters[NUM_ENV_STEPS_SAMPLED] += batch.count
            self._counters[NUM_AGENT_STEPS_SAMPLED] += batch.agent_steps()

        # Concatenate single batches into batches of size `train_batch_size`.
        self.concatenate_batches_and_pre_queue(batches)
        # Move train batches (of size `train_batch_size`) onto learner queue.
        self.place_processed_samples_on_learner_queue()
        # Extract most recent train results from learner thread.
        train_results = self.process_trained_results()

        # Sync worker weights.
        with self._timers[SYNCH_WORKER_WEIGHTS_TIMER]:
            self.update_workers_if_necessary()

        return train_results

    @staticmethod
    @override(Algorithm)
    def execution_plan(workers, config, **kwargs):
        assert (
            len(kwargs) == 0
        ), "IMPALA execution_plan does NOT take any additional parameters"

        if config["num_aggregation_workers"] > 0:
            train_batches = gather_experiences_tree_aggregation(workers, config)
        else:
            train_batches = gather_experiences_directly(workers, config)

        # Start the learner thread.
        learner_thread = make_learner_thread(workers.local_worker(), config)
        learner_thread.start()

        # This sub-flow sends experiences to the learner.
        enqueue_op = train_batches.for_each(Enqueue(learner_thread.inqueue))
        # Only need to update workers if there are remote workers.
        if workers.remote_workers():
            enqueue_op = enqueue_op.zip_with_source_actor().for_each(
                BroadcastUpdateLearnerWeights(
                    learner_thread,
                    workers,
                    broadcast_interval=config["broadcast_interval"],
                )
            )

        def record_steps_trained(item):
            count, fetches, _ = item
            metrics = _get_shared_metrics()
            # Manually update the steps trained counter since the learner
            # thread is executing outside the pipeline.
            metrics.counters[STEPS_TRAINED_THIS_ITER_COUNTER] = count
            metrics.counters[STEPS_TRAINED_COUNTER] += count
            return item

        # This sub-flow updates the steps trained counter based on learner
        # output.
        dequeue_op = Dequeue(
            learner_thread.outqueue, check=learner_thread.is_alive
        ).for_each(record_steps_trained)

        merged_op = Concurrently(
            [enqueue_op, dequeue_op], mode="async", output_indexes=[1]
        )

        # Callback for APPO to use to update KL, target network periodically.
        # The input to the callback is the learner fetches dict.
        if config["after_train_step"]:
            merged_op = merged_op.for_each(lambda t: t[1]).for_each(
                config["after_train_step"](workers, config)
            )

        return StandardMetricsReporting(merged_op, workers, config).for_each(
            learner_thread.add_learner_metrics
        )

    @classmethod
    @override(Algorithm)
    def default_resource_request(cls, config):
        cf = dict(cls.get_default_config(), **config)

        eval_config = cf["evaluation_config"]

        # Return PlacementGroupFactory containing all needed resources
        # (already properly defined as device bundles).
        return PlacementGroupFactory(
            bundles=[
                {
                    # Driver + Aggregation Workers:
                    # Force to be on same node to maximize data bandwidth
                    # between aggregation workers and the learner (driver).
                    # Aggregation workers tree-aggregate experiences collected
                    # from RolloutWorkers (n rollout workers map to m
                    # aggregation workers, where m < n) and always use 1 CPU
                    # each.
                    "CPU": cf["num_cpus_for_driver"] + cf["num_aggregation_workers"],
                    "GPU": 0 if cf["_fake_gpus"] else cf["num_gpus"],
                }
            ]
            + [
                {
                    # RolloutWorkers.
                    "CPU": cf["num_cpus_per_worker"],
                    "GPU": cf["num_gpus_per_worker"],
                    **cf["custom_resources_per_worker"],
                }
                for _ in range(cf["num_workers"])
            ]
            + (
                [
                    {
                        # Evaluation (remote) workers.
                        # Note: The local eval worker is located on the driver
                        # CPU or not even created iff >0 eval workers.
                        "CPU": eval_config.get(
                            "num_cpus_per_worker", cf["num_cpus_per_worker"]
                        ),
                        "GPU": eval_config.get(
                            "num_gpus_per_worker", cf["num_gpus_per_worker"]
                        ),
                        **eval_config.get(
                            "custom_resources_per_worker",
                            cf["custom_resources_per_worker"],
                        ),
                    }
                    for _ in range(cf["evaluation_num_workers"])
                ]
                if cf["evaluation_interval"]
                else []
            ),
            strategy=config.get("placement_strategy", "PACK"),
        )

    def concatenate_batches_and_pre_queue(self, batches: List[SampleBatch]):
        """Concatenate batches that are being returned from rollout workers

        Args:
            batches: batches of experiences from rollout workers

        """

        def aggregate_into_larger_batch():
            if (
                sum(b.count for b in self.batch_being_built)
                >= self.config["train_batch_size"]
            ):
                batch_to_add = SampleBatch.concat_samples(self.batch_being_built)
                self.batches_to_place_on_learner.append(batch_to_add)
                self.batch_being_built = []

        for batch in batches:
            self._counters[NUM_ENV_STEPS_SAMPLED] += batch.count
            self._counters[NUM_AGENT_STEPS_SAMPLED] += batch.agent_steps()
            self.batch_being_built.append(batch)
            aggregate_into_larger_batch()

    def get_samples_from_workers(self) -> Dict[
        Union[ActorHandle, RolloutWorker], List[Union[ObjectRef, SampleBatchType]]
    ]:
        # Perform asynchronous sampling on all (remote) rollout workers.
        if self.workers.remote_workers():
            self._sampling_actor_manager.call_on_all_available(
                lambda worker: worker.sample()
            )
            sample_batches: Dict[
                ActorHandle, List[ObjectRef]
            ] = self._sampling_actor_manager.get_ready()
        else:
            # only sampling on the local worker
            sample_batches = {
                self.workers.local_worker(): [self.workers.local_worker().sample()]
            }
        return sample_batches

    def place_processed_samples_on_learner_queue(self) -> None:
<<<<<<< HEAD
        #print(f"batches to place on learner = {len(self.batches_to_place_on_learner)}")
=======
        #self._counters["num_samples_added_to_queue"] = 0

>>>>>>> d4dcbd7b
        while self.batches_to_place_on_learner:
            batch = self.batches_to_place_on_learner[0]
            try:
                self._learner_thread.inqueue.put(batch, block=False)
                self.batches_to_place_on_learner.pop(0)
<<<<<<< HEAD
                self._counters["num_samples_added_to_queue"] += (
                    batch.agent_steps() if self._by_agent_steps else batch.count
                )
=======
                self._counters["num_samples_added_to_queue"] += batch.count
>>>>>>> d4dcbd7b
            except queue.Full:
                self._counters["num_times_learner_queue_full"] += 1

    def process_trained_results(self) -> ResultDict:
        # Get learner outputs/stats from output queue.
        learner_infos = []
        num_env_steps_trained = 0
        num_agent_steps_trained = 0

        # Loop through output queue and update our counts.
        for _ in range(self._learner_thread.outqueue.qsize()):
            if self._learner_thread.is_alive():
                (
                    env_steps,
                    agent_steps,
                    learner_results,
                ) = self._learner_thread.outqueue.get(timeout=0.001)
                num_env_steps_trained += env_steps
                num_agent_steps_trained += agent_steps
                if learner_results:
                    learner_infos.append(learner_results)
            else:
                raise RuntimeError("The learner thread died while training")
        # Nothing new happened since last time, use the same learner stats.
        if not learner_infos:
            final_learner_info = copy.deepcopy(self._learner_thread.learner_info)
        # Accumulate learner stats using the `LearnerInfoBuilder` utility.
        else:
            builder = LearnerInfoBuilder()
            for info in learner_infos:
                builder.add_learn_on_batch_results_multi_agent(info)
            final_learner_info = builder.finalize()

        # Update the steps trained counters.
        self._counters[NUM_ENV_STEPS_TRAINED] += num_env_steps_trained
        self._counters[NUM_AGENT_STEPS_TRAINED] += num_agent_steps_trained

        return final_learner_info

    def process_experiences_directly(
        self, actor_to_sample_batches_refs: Dict[ActorHandle, List[ObjectRef]]
    ) -> List[SampleBatchType]:
        processed_batches = []
        batches = [
            sample_batch_ref
            for refs_batch in actor_to_sample_batches_refs.values()
            for sample_batch_ref in refs_batch
        ]
        if not batches:
            return processed_batches
        if batches and isinstance(batches[0], ray.ObjectRef):
            batches = ray.get(batches)
        for batch in batches:
            batch = batch.decompress_if_needed()
            self.local_mixin_buffer.add_batch(batch)
            batch = self.local_mixin_buffer.replay(_ALL_POLICIES)
            if batch:
                processed_batches.append(batch)
        return processed_batches

    def process_experiences_tree_aggregation(
        self, actor_to_sample_batches_refs: Dict[ActorHandle, List[ObjectRef]]
    ) -> List[SampleBatchType]:
        batches = [
            sample_batch_ref
            for refs_batch in actor_to_sample_batches_refs.values()
            for sample_batch_ref in refs_batch
        ]
        ready_processed_batches = []
        for batch in batches:
            success = self._aggregator_actor_manager.call(
                lambda actor, b: actor.process_episodes(b), fn_kwargs={"b": batch}
            )
            if not success:
                self._counters["num_times_no_aggregation_worker_available"] += 1

        waiting_processed_sample_batches: Dict[
            ActorHandle, List[SampleBatchType]
        ] = self._aggregator_actor_manager.get_ready()
        for ready_sub_batches in waiting_processed_sample_batches.values():
            ready_processed_batches.extend(ready_sub_batches)

        return ready_processed_batches

    def update_workers_if_necessary(self) -> None:
        # Only need to update workers if there are remote workers.
        global_vars = {"timestep": self._counters[NUM_AGENT_STEPS_TRAINED]}
        self._counters[NUM_TRAINING_STEP_CALLS_SINCE_LAST_SYNCH_WORKER_WEIGHTS] += 1
        if (
            self.workers.remote_workers()
            and self._counters[NUM_TRAINING_STEP_CALLS_SINCE_LAST_SYNCH_WORKER_WEIGHTS]
            >= self.config["broadcast_interval"]
            and self.workers_that_need_updates
        ):
            weights = ray.put(self.workers.local_worker().get_weights())
            self._counters[NUM_TRAINING_STEP_CALLS_SINCE_LAST_SYNCH_WORKER_WEIGHTS] = 0
            self._learner_thread.weights_updated = False
            self._counters[NUM_SYNCH_WORKER_WEIGHTS] += 1

            for worker in self.workers_that_need_updates:
                worker.set_weights.remote(weights, global_vars)
            self.workers_that_need_updates = set()

        # Update global vars of the local worker.
        self.workers.local_worker().set_global_vars(global_vars)

    @override(Algorithm)
    def on_worker_failures(
        self, removed_workers: List[ActorHandle], new_workers: List[ActorHandle]
    ):
        """Handle the failures of remote sampling workers

        Args:
            removed_workers: removed worker ids.
            new_workers: ids of newly created workers.
        """
        if self.config["_disable_execution_plan_api"]:
            self._sampling_actor_manager.remove_workers(
                removed_workers, remove_in_flight_requests=True
            )
            self._sampling_actor_manager.add_workers(new_workers)

    @override(Algorithm)
    def _compile_iteration_results(self, *args, **kwargs):
        result = super()._compile_iteration_results(*args, **kwargs)
        result = self._learner_thread.add_learner_metrics(
            result, overwrite_learner_info=False
        )
        return result


@ray.remote(num_cpus=0)
class AggregatorWorker:
    """A worker for doing tree aggregation of collected episodes"""

    def __init__(self, config: AlgorithmConfigDict):
        self.config = config
        self._mixin_buffer = MixInMultiAgentReplayBuffer(
            capacity=(
                self.config["replay_buffer_num_slots"]
                if self.config["replay_buffer_num_slots"] > 0
                else 1
            ),
            replay_ratio=self.config["replay_ratio"],
            replay_mode=ReplayMode.LOCKSTEP,
        )

    def process_episodes(self, batch: SampleBatchType) -> SampleBatchType:
        batch = batch.decompress_if_needed()
        self._mixin_buffer.add_batch(batch)
        processed_batches = self._mixin_buffer.replay(_ALL_POLICIES)
        return processed_batches

    def apply(
        self,
        func: Callable[["AggregatorWorker", Optional[Any], Optional[Any]], T],
        *_args,
        **kwargs,
    ) -> T:
        """Calls the given function with this AggregatorWorker instance."""
        return func(self, *_args, **kwargs)

    def get_host(self) -> str:
        return platform.node()


# Deprecated: Use ray.rllib.algorithms.impala.ImpalaConfig instead!
class _deprecated_default_config(dict):
    def __init__(self):
        super().__init__(ImpalaConfig().to_dict())

    @Deprecated(
        old="ray.rllib.agents.impala.impala::DEFAULT_CONFIG",
        new="ray.rllib.algorithms.impala.impala::IMPALAConfig(...)",
        error=False,
    )
    def __getitem__(self, item):
        return super().__getitem__(item)


DEFAULT_CONFIG = _deprecated_default_config()<|MERGE_RESOLUTION|>--- conflicted
+++ resolved
@@ -779,8 +779,6 @@
                 self.batch_being_built = []
 
         for batch in batches:
-            self._counters[NUM_ENV_STEPS_SAMPLED] += batch.count
-            self._counters[NUM_AGENT_STEPS_SAMPLED] += batch.agent_steps()
             self.batch_being_built.append(batch)
             aggregate_into_larger_batch()
 
@@ -803,24 +801,14 @@
         return sample_batches
 
     def place_processed_samples_on_learner_queue(self) -> None:
-<<<<<<< HEAD
-        #print(f"batches to place on learner = {len(self.batches_to_place_on_learner)}")
-=======
-        #self._counters["num_samples_added_to_queue"] = 0
-
->>>>>>> d4dcbd7b
         while self.batches_to_place_on_learner:
             batch = self.batches_to_place_on_learner[0]
             try:
                 self._learner_thread.inqueue.put(batch, block=False)
                 self.batches_to_place_on_learner.pop(0)
-<<<<<<< HEAD
                 self._counters["num_samples_added_to_queue"] += (
                     batch.agent_steps() if self._by_agent_steps else batch.count
                 )
-=======
-                self._counters["num_samples_added_to_queue"] += batch.count
->>>>>>> d4dcbd7b
             except queue.Full:
                 self._counters["num_times_learner_queue_full"] += 1
 
