import copy
import logging
import queue
from typing import Dict, List, Optional, Set, Tuple, Type, Union

from typing_extensions import Self

import ray
from ray import ObjectRef
from ray._common.deprecation import DEPRECATED_VALUE, deprecation_warning
from ray.rllib import SampleBatch
from ray.rllib.algorithms.algorithm import Algorithm
from ray.rllib.algorithms.algorithm_config import AlgorithmConfig, NotProvided
from ray.rllib.connectors.learner import AddOneTsToEpisodesAndTruncate, NumpyToTensor
from ray.rllib.core import (
    COMPONENT_ENV_TO_MODULE_CONNECTOR,
    COMPONENT_MODULE_TO_ENV_CONNECTOR,
)
from ray.rllib.core.learner.training_data import TrainingData
from ray.rllib.core.rl_module.rl_module import RLModuleSpec
from ray.rllib.execution.buffers.mixin_replay_buffer import MixInMultiAgentReplayBuffer
from ray.rllib.execution.learner_thread import LearnerThread
from ray.rllib.execution.multi_gpu_learner_thread import MultiGPULearnerThread
from ray.rllib.policy.policy import Policy
from ray.rllib.policy.sample_batch import concat_samples
from ray.rllib.utils.annotations import OldAPIStack, override
from ray.rllib.utils.metrics import (
    AGGREGATOR_ACTOR_RESULTS,
    ALL_MODULES,
    ENV_RUNNER_RESULTS,
    LEARNER_GROUP,
    LEARNER_RESULTS,
    LEARNER_UPDATE_TIMER,
    MEAN_NUM_EPISODE_LISTS_RECEIVED,
    MEAN_NUM_LEARNER_RESULTS_RECEIVED,
    MEAN_NUM_LEARNER_GROUP_UPDATE_CALLED,
    NUM_AGENT_STEPS_SAMPLED,
    NUM_AGENT_STEPS_TRAINED,
    NUM_ENV_STEPS_SAMPLED,
    NUM_ENV_STEPS_SAMPLED_LIFETIME,
    NUM_ENV_STEPS_TRAINED,
    NUM_ENV_STEPS_TRAINED_LIFETIME,
    NUM_SYNCH_WORKER_WEIGHTS,
    NUM_TRAINING_STEP_CALLS_SINCE_LAST_SYNCH_WORKER_WEIGHTS,
    SYNCH_WORKER_WEIGHTS_TIMER,
    SAMPLE_TIMER,
    TIMERS,
)
from ray.rllib.utils.metrics.learner_info import LearnerInfoBuilder
from ray.rllib.utils.metrics.ray_metrics import (
    DEFAULT_HISTOGRAM_BOUNDARIES_SHORT_EVENTS,
    TimerAndPrometheusLogger,
)
from ray.rllib.utils.replay_buffers.multi_agent_replay_buffer import ReplayMode
from ray.rllib.utils.replay_buffers.replay_buffer import _ALL_POLICIES
from ray.rllib.utils.schedules.scheduler import Scheduler
from ray.rllib.utils.typing import (
    LearningRateOrSchedule,
    PolicyID,
    ResultDict,
    SampleBatchType,
)
from ray.util.metrics import Counter, Histogram

logger = logging.getLogger(__name__)


LEARNER_RESULTS_CURR_ENTROPY_COEFF_KEY = "curr_entropy_coeff"


class IMPALAConfig(AlgorithmConfig):
    """Defines a configuration class from which an Impala can be built.

    .. testcode::

        from ray.rllib.algorithms.impala import IMPALAConfig

        config = (
            IMPALAConfig()
            .environment("CartPole-v1")
            .env_runners(num_env_runners=1)
            .training(lr=0.0003, train_batch_size_per_learner=512)
            .learners(num_learners=1)
        )
        # Build a Algorithm object from the config and run 1 training iteration.
        algo = config.build()
        algo.train()
        del algo

    .. testcode::

        from ray.rllib.algorithms.impala import IMPALAConfig
        from ray import tune

        config = (
            IMPALAConfig()
            .environment("CartPole-v1")
            .env_runners(num_env_runners=1)
            .training(lr=tune.grid_search([0.0001, 0.0002]), grad_clip=20.0)
            .learners(num_learners=1)
        )
        # Run with tune.
        tune.Tuner(
            "IMPALA",
            param_space=config,
            run_config=tune.RunConfig(stop={"training_iteration": 1}),
        ).fit()
    """

    def __init__(self, algo_class=None):
        """Initializes a IMPALAConfig instance."""
        self.exploration_config = {  # @OldAPIstack
            # The Exploration class to use. In the simplest case, this is the name
            # (str) of any class present in the `rllib.utils.exploration` package.
            # You can also provide the python class directly or the full location
            # of your class (e.g. "ray.rllib.utils.exploration.epsilon_greedy.
            # EpsilonGreedy").
            "type": "StochasticSampling",
            # Add constructor kwargs here (if any).
        }

        super().__init__(algo_class=algo_class or IMPALA)

        # fmt: off
        # __sphinx_doc_begin__

        # IMPALA specific settings:
        self.vtrace = True
        self.vtrace_clip_rho_threshold = 1.0
        self.vtrace_clip_pg_rho_threshold = 1.0
        self.learner_queue_size = 3
        self.timeout_s_sampler_manager = 0.0
        self.timeout_s_aggregator_manager = 0.0
        self.broadcast_interval = 1
        self.num_gpu_loader_threads = 8

        self.grad_clip = 40.0
        # Note: Only when using enable_rl_module_and_learner=True can the clipping mode
        # be configured by the user. On the old API stack, RLlib will always clip by
        # global_norm, no matter the value of `grad_clip_by`.
        self.grad_clip_by = "global_norm"

        self.vf_loss_coeff = 0.5
        self.entropy_coeff = 0.01

        # Override some of AlgorithmConfig's default values with IMPALA-specific values.
        self.num_learners = 1
        self.num_aggregator_actors_per_learner = 0
        self.rollout_fragment_length = 50
        self.train_batch_size = 500  # @OldAPIstack
        self.num_env_runners = 2
        self.lr = 0.0005
        self.min_time_s_per_iteration = 10
        # __sphinx_doc_end__
        # fmt: on

        # IMPALA takes care of its own EnvRunner (weights, connector, metrics) synching.
        self._dont_auto_sync_env_runner_states = True

        # `.debugging()`
        self._env_runners_only = False
        self._skip_learners = False

        self.lr_schedule = None  # @OldAPIStack
        self.entropy_coeff_schedule = None  # @OldAPIStack
        self.num_multi_gpu_tower_stacks = 1  # @OldAPIstack
        self.minibatch_buffer_size = 1  # @OldAPIstack
        self.replay_proportion = 0.0  # @OldAPIstack
        self.replay_buffer_num_slots = 0  # @OldAPIstack
        self.learner_queue_timeout = 300  # @OldAPIstack
        self.opt_type = "adam"  # @OldAPIstack
        self.decay = 0.99  # @OldAPIstack
        self.momentum = 0.0  # @OldAPIstack
        self.epsilon = 0.1  # @OldAPIstack
        self._separate_vf_optimizer = False  # @OldAPIstack
        self._lr_vf = 0.0005  # @OldAPIstack
        self.num_gpus = 1  # @OldAPIstack
        self._tf_policy_handles_more_than_one_loss = True  # @OldAPIstack

        # Deprecated settings.
        self.num_aggregation_workers = DEPRECATED_VALUE
        self.max_requests_in_flight_per_aggregator_worker = DEPRECATED_VALUE

    @override(AlgorithmConfig)
    def training(
        self,
        *,
        vtrace: Optional[bool] = NotProvided,
        vtrace_clip_rho_threshold: Optional[float] = NotProvided,
        vtrace_clip_pg_rho_threshold: Optional[float] = NotProvided,
        num_gpu_loader_threads: Optional[int] = NotProvided,
        num_multi_gpu_tower_stacks: Optional[int] = NotProvided,
        minibatch_buffer_size: Optional[int] = NotProvided,
        replay_proportion: Optional[float] = NotProvided,
        replay_buffer_num_slots: Optional[int] = NotProvided,
        learner_queue_size: Optional[int] = NotProvided,
        learner_queue_timeout: Optional[float] = NotProvided,
        timeout_s_sampler_manager: Optional[float] = NotProvided,
        timeout_s_aggregator_manager: Optional[float] = NotProvided,
        broadcast_interval: Optional[int] = NotProvided,
        grad_clip: Optional[float] = NotProvided,
        opt_type: Optional[str] = NotProvided,
        lr_schedule: Optional[List[List[Union[int, float]]]] = NotProvided,
        decay: Optional[float] = NotProvided,
        momentum: Optional[float] = NotProvided,
        epsilon: Optional[float] = NotProvided,
        vf_loss_coeff: Optional[float] = NotProvided,
        entropy_coeff: Optional[LearningRateOrSchedule] = NotProvided,
        entropy_coeff_schedule: Optional[List[List[Union[int, float]]]] = NotProvided,
        _separate_vf_optimizer: Optional[bool] = NotProvided,
        _lr_vf: Optional[float] = NotProvided,
        # Deprecated args.
        num_aggregation_workers=DEPRECATED_VALUE,
        max_requests_in_flight_per_aggregator_worker=DEPRECATED_VALUE,
        **kwargs,
    ) -> Self:
        """Sets the training related configuration.

        Args:
            vtrace: V-trace params (see vtrace_tf/torch.py).
            vtrace_clip_rho_threshold:
            vtrace_clip_pg_rho_threshold:
            num_gpu_loader_threads: The number of GPU-loader threads (per Learner
                worker), used to load incoming (CPU) batches to the GPU, if applicable.
                The incoming batches are produced by each Learner's LearnerConnector
                pipeline. After loading the batches on the GPU, the threads place them
                on yet another queue for the Learner thread (only one per Learner
                worker) to pick up and perform `forward_train/loss` computations.
            num_multi_gpu_tower_stacks: For each stack of multi-GPU towers, how many
                slots should we reserve for parallel data loading? Set this to >1 to
                load data into GPUs in parallel. This will increase GPU memory usage
                proportionally with the number of stacks.
                Example:
                2 GPUs and `num_multi_gpu_tower_stacks=3`:
                - One tower stack consists of 2 GPUs, each with a copy of the
                model/graph.
                - Each of the stacks will create 3 slots for batch data on each of its
                GPUs, increasing memory requirements on each GPU by 3x.
                - This enables us to preload data into these stacks while another stack
                is performing gradient calculations.
            minibatch_buffer_size: How many train batches should be retained for
                minibatching. This conf only has an effect if `num_epochs > 1`.
            replay_proportion: Set >0 to enable experience replay. Saved samples will
                be replayed with a p:1 proportion to new data samples.
            replay_buffer_num_slots: Number of sample batches to store for replay.
                The number of transitions saved total will be
                (replay_buffer_num_slots * rollout_fragment_length).
            learner_queue_size: Max queue size for train batches feeding into the
                learner.
            learner_queue_timeout: Wait for train batches to be available in minibatch
                buffer queue this many seconds. This may need to be increased e.g. when
                training with a slow environment.
            timeout_s_sampler_manager: The timeout for waiting for sampling results
                for workers -- typically if this is too low, the manager won't be able
                to retrieve ready sampling results.
            timeout_s_aggregator_manager: The timeout for waiting for replay worker
                results -- typically if this is too low, the manager won't be able to
                retrieve ready replay requests.
            broadcast_interval: Number of training step calls before weights are
                broadcasted to rollout workers that are sampled during any iteration.
            grad_clip: If specified, clip the global norm of gradients by this amount.
            opt_type: Either "adam" or "rmsprop".
            lr_schedule: Learning rate schedule. In the format of
                [[timestep, lr-value], [timestep, lr-value], ...]
                Intermediary timesteps will be assigned to interpolated learning rate
                values. A schedule should normally start from timestep 0.
            decay: Decay setting for the RMSProp optimizer, in case `opt_type=rmsprop`.
            momentum: Momentum setting for the RMSProp optimizer, in case
                `opt_type=rmsprop`.
            epsilon: Epsilon setting for the RMSProp optimizer, in case
                `opt_type=rmsprop`.
            vf_loss_coeff: Coefficient for the value function term in the loss function.
            entropy_coeff: Coefficient for the entropy regularizer term in the loss
                function.
            entropy_coeff_schedule: Decay schedule for the entropy regularizer.
            _separate_vf_optimizer: Set this to true to have two separate optimizers
                optimize the policy-and value networks. Only supported for some
                algorithms (APPO, IMPALA) on the old API stack.
            _lr_vf: If _separate_vf_optimizer is True, define separate learning rate
                for the value network.

        Returns:
            This updated AlgorithmConfig object.
        """
        if num_aggregation_workers != DEPRECATED_VALUE:
            deprecation_warning(
                old="config.training(num_aggregation_workers=..)",
                help="Aggregator workers are no longer supported on the old API "
                "stack! To use aggregation (and GPU pre-loading) on the new API "
                "stack, activate the new API stack, then set "
                "`config.learners(num_aggregator_actors_per_learner=..)`. Good "
                "choices are normally 1 or 2, but this depends on your overall "
                "setup, especially your `EnvRunner` throughput.",
                error=True,
            )
        if max_requests_in_flight_per_aggregator_worker != DEPRECATED_VALUE:
            deprecation_warning(
                old="config.training(max_requests_in_flight_per_aggregator_worker=..)",
                help="Aggregator workers are no longer supported on the old API "
                "stack! To use aggregation (and GPU pre-loading) on the new API "
                "stack, activate the new API stack and THEN set "
                "`config.learners(max_requests_in_flight_per_aggregator_actor=..)"
                "`.",
                error=True,
            )

        # Pass kwargs onto super's `training()` method.
        super().training(**kwargs)

        if vtrace is not NotProvided:
            self.vtrace = vtrace
        if vtrace_clip_rho_threshold is not NotProvided:
            self.vtrace_clip_rho_threshold = vtrace_clip_rho_threshold
        if vtrace_clip_pg_rho_threshold is not NotProvided:
            self.vtrace_clip_pg_rho_threshold = vtrace_clip_pg_rho_threshold
        if num_gpu_loader_threads is not NotProvided:
            self.num_gpu_loader_threads = num_gpu_loader_threads
        if num_multi_gpu_tower_stacks is not NotProvided:
            self.num_multi_gpu_tower_stacks = num_multi_gpu_tower_stacks
        if minibatch_buffer_size is not NotProvided:
            self.minibatch_buffer_size = minibatch_buffer_size
        if replay_proportion is not NotProvided:
            self.replay_proportion = replay_proportion
        if replay_buffer_num_slots is not NotProvided:
            self.replay_buffer_num_slots = replay_buffer_num_slots
        if learner_queue_size is not NotProvided:
            self.learner_queue_size = learner_queue_size
        if learner_queue_timeout is not NotProvided:
            self.learner_queue_timeout = learner_queue_timeout
        if broadcast_interval is not NotProvided:
            self.broadcast_interval = broadcast_interval
        if timeout_s_sampler_manager is not NotProvided:
            self.timeout_s_sampler_manager = timeout_s_sampler_manager
        if timeout_s_aggregator_manager is not NotProvided:
            self.timeout_s_aggregator_manager = timeout_s_aggregator_manager
        if grad_clip is not NotProvided:
            self.grad_clip = grad_clip
        if opt_type is not NotProvided:
            self.opt_type = opt_type
        if lr_schedule is not NotProvided:
            self.lr_schedule = lr_schedule
        if decay is not NotProvided:
            self.decay = decay
        if momentum is not NotProvided:
            self.momentum = momentum
        if epsilon is not NotProvided:
            self.epsilon = epsilon
        if vf_loss_coeff is not NotProvided:
            self.vf_loss_coeff = vf_loss_coeff
        if entropy_coeff is not NotProvided:
            self.entropy_coeff = entropy_coeff
        if entropy_coeff_schedule is not NotProvided:
            self.entropy_coeff_schedule = entropy_coeff_schedule
        if _separate_vf_optimizer is not NotProvided:
            self._separate_vf_optimizer = _separate_vf_optimizer
        if _lr_vf is not NotProvided:
            self._lr_vf = _lr_vf

        return self

    def debugging(
        self,
        *,
        _env_runners_only: Optional[bool] = NotProvided,
        _skip_learners: Optional[bool] = NotProvided,
        **kwargs,
    ) -> Self:
        """Sets the debugging related configuration.

        Args:
            _env_runners_only: If True, only run (remote) EnvRunner requests, discard
                their episode/training data, but log their metrics results. Aggregator-
                and Learner actors won't be used.
            _skip_learners: If True, no `update` requests are sent to the LearnerGroup
                and Learner actors. Only EnvRunners and aggregator actors (if
                applicable) are used.
        """
        super().debugging(**kwargs)

        if _env_runners_only is not NotProvided:
            self._env_runners_only = _env_runners_only
        if _skip_learners is not NotProvided:
            self._skip_learners = _skip_learners

        return self

    @override(AlgorithmConfig)
    def validate(self) -> None:
        # Call the super class' validation method first.
        super().validate()

        # IMPALA and APPO need vtrace (A3C Policies no longer exist).
        if not self.vtrace:
            self._value_error(
                "IMPALA and APPO do NOT support vtrace=False anymore! Set "
                "`config.training(vtrace=True)`."
            )

        # New API stack checks.
        if self.enable_env_runner_and_connector_v2:
            # Does NOT support aggregation workers yet or a mixin replay buffer.
            if self.replay_ratio != 0.0:
                self._value_error(
                    "The new API stack in combination with the new EnvRunner API "
                    "does NOT support a mixin replay buffer yet for "
                    f"{self} (set `config.replay_proportion` to 0.0)!"
                )
            # `lr_schedule` checking.
            if self.lr_schedule is not None:
                self._value_error(
                    "`lr_schedule` is deprecated and must be None! Use the "
                    "`lr` setting to setup a schedule."
                )
            # Entropy coeff schedule checking.
            if self.entropy_coeff_schedule is not None:
                self._value_error(
                    "`entropy_coeff_schedule` is deprecated and must be None! Use the "
                    "`entropy_coeff` setting to setup a schedule."
                )
            Scheduler.validate(
                fixed_value_or_schedule=self.entropy_coeff,
                setting_name="entropy_coeff",
                description="entropy coefficient",
            )
            if self.minibatch_size is not None and not (
                (self.minibatch_size % self.rollout_fragment_length == 0)
                and self.minibatch_size <= self.total_train_batch_size
            ):
                self._value_error(
                    f"`minibatch_size` ({self._minibatch_size}) must either be None "
                    "or a multiple of `rollout_fragment_length` "
                    f"({self.rollout_fragment_length}) while at the same time smaller "
                    "than or equal to `total_train_batch_size` "
                    f"({self.total_train_batch_size})!"
                )
        # Old API stack checks.
        else:
            if isinstance(self.entropy_coeff, float) and self.entropy_coeff < 0.0:
                self._value_error("`entropy_coeff` must be >= 0.0")

        # If two separate optimizers/loss terms used for tf, must also set
        # `_tf_policy_handles_more_than_one_loss` to True.
        if (
            self.framework_str in ["tf", "tf2"]
            and self._separate_vf_optimizer is True
            and self._tf_policy_handles_more_than_one_loss is False
        ):
            self._value_error(
                "`_tf_policy_handles_more_than_one_loss` must be set to True, for "
                "TFPolicy to support more than one loss term/optimizer! Try setting "
                "config.training(_tf_policy_handles_more_than_one_loss=True)."
            )

    @property
    def replay_ratio(self) -> float:
        """Returns replay ratio (between 0.0 and 1.0) based off self.replay_proportion.

        Formula: ratio = 1 / proportion
        """
        return (1 / self.replay_proportion) if self.replay_proportion > 0 else 0.0

    @override(AlgorithmConfig)
    def get_default_learner_class(self):
        if self.framework_str == "torch":
            from ray.rllib.algorithms.impala.torch.impala_torch_learner import (
                IMPALATorchLearner,
            )

            return IMPALATorchLearner
        elif self.framework_str in ["tf2", "tf"]:
            raise ValueError(
                "TensorFlow is no longer supported on the new API stack! "
                "Use `framework='torch'`."
            )
        else:
            raise ValueError(
                f"The framework {self.framework_str} is not supported. "
                "Use `framework='torch'`."
            )

    @override(AlgorithmConfig)
    def get_default_rl_module_spec(self) -> RLModuleSpec:
        if self.framework_str == "torch":
            from ray.rllib.algorithms.ppo.torch.default_ppo_torch_rl_module import (
                DefaultPPOTorchRLModule,
            )

            return RLModuleSpec(module_class=DefaultPPOTorchRLModule)
        else:
            raise ValueError(
                f"The framework {self.framework_str} is not supported. "
                "Use either 'torch' or 'tf2'."
            )

    @override(AlgorithmConfig)
    def build_learner_connector(
        self,
        input_observation_space,
        input_action_space,
        device=None,
    ):
        connector = super().build_learner_connector(
            input_observation_space,
            input_action_space,
            device,
        )
        if self.add_default_connectors_to_learner_pipeline:
            # Extend all episodes by one artificial timestep to allow the value function
            # net to compute the bootstrap values (and add a mask to the batch to know,
            # which slots to mask out).
            connector.prepend(AddOneTsToEpisodesAndTruncate())
            # Remove the NumpyToTensor connector if we have the GPULoaderThreads.
            if self.num_aggregator_actors_per_learner > 0:
                connector.remove(NumpyToTensor)
        return connector


ImpalaConfig = IMPALAConfig


class IMPALA(Algorithm):
    """Importance weighted actor/learner architecture (IMPALA) Algorithm

    == Overview of data flow in IMPALA ==
    1. Policy evaluation in parallel across `num_env_runners` actors produces
       batches of size `rollout_fragment_length * num_envs_per_env_runner`.
    2. If enabled, the replay buffer stores and produces batches of size
       `rollout_fragment_length * num_envs_per_env_runner`.
    3. If enabled, the minibatch ring buffer stores and replays batches of
       size `train_batch_size` up to `num_epochs` times per batch.
    4. The learner thread executes data parallel SGD across `num_gpus` GPUs
       on batches of size `train_batch_size`.
    """

    @classmethod
    @override(Algorithm)
    def get_default_config(cls) -> IMPALAConfig:
        return IMPALAConfig()

    @classmethod
    @override(Algorithm)
    def get_default_policy_class(
        cls, config: AlgorithmConfig
    ) -> Optional[Type[Policy]]:
        if config.framework_str == "torch":
            from ray.rllib.algorithms.impala.impala_torch_policy import (
                ImpalaTorchPolicy,
            )

            return ImpalaTorchPolicy

        elif config.framework_str == "tf":
            from ray.rllib.algorithms.impala.impala_tf_policy import (
                ImpalaTF1Policy,
            )

            return ImpalaTF1Policy
        else:
            from ray.rllib.algorithms.impala.impala_tf_policy import (
                ImpalaTF2Policy,
            )

            return ImpalaTF2Policy

    @override(Algorithm)
    def setup(self, config: AlgorithmConfig):
        super().setup(config)

        # Queue of data to be sent to the Learner.
        self.data_to_place_on_learner = []
        self.local_mixin_buffer = None  # @OldAPIStack
        self._batch_being_built = []  # @OldAPIStack

        # Create extra aggregation workers and assign each rollout worker to one of
        # them.
        self._episode_packs_being_built = []
        self._ma_batches_being_built: Dict[int, list] = {
            i: [] for i in range(self.config.num_learners or 1)
        }

        # Create local mixin buffer if on old API stack and replay
        # proportion is set.
        if not self.config.enable_rl_module_and_learner:
            if self.config.replay_proportion > 0.0:
                self.local_mixin_buffer = MixInMultiAgentReplayBuffer(
                    capacity=(
                        self.config.replay_buffer_num_slots
                        if self.config.replay_buffer_num_slots > 0
                        else 1
                    ),
                    replay_ratio=self.config.replay_ratio,
                    replay_mode=ReplayMode.LOCKSTEP,
                )

        # This variable is used to keep track of the statistics from the most recent
        # update of the learner group
        self._results = {}

        if not self.config.enable_rl_module_and_learner:
            # Create and start the learner thread.
            self._learner_thread = make_learner_thread(self.env_runner, self.config)
            self._learner_thread.start()

    @override(Algorithm)
    def training_step(self):
        with TimerAndPrometheusLogger(self._metrics_impala_training_step_time):
            # Old API stack.
            if not self.config.enable_rl_module_and_learner:
                return self._training_step_old_api_stack()

            do_async_updates = self.config.num_learners > 0

            # Asynchronously request all EnvRunners to sample and return their current
            # (e.g. ConnectorV2) states and sampling metrics/stats.
            # Note that each item in `episode_refs` is a reference to a list of Episodes.
            with self.metrics.log_time((TIMERS, SAMPLE_TIMER)):
                (
                    episode_refs,
                    connector_states,
                    env_runner_metrics,
                    env_runner_indices_to_update,
                ) = self._sample_and_get_connector_states()
                # Reduce EnvRunner metrics over the n EnvRunners.
                self.metrics.aggregate(
                    env_runner_metrics,
                    key=ENV_RUNNER_RESULTS,
                )

                # Log the average number of sample results (list of episodes) received.
                self.metrics.log_value(
                    (ENV_RUNNER_RESULTS, MEAN_NUM_EPISODE_LISTS_RECEIVED),
                    len(episode_refs),
                )

            # Only run EnvRunners, nothing else.
            if self.config._env_runners_only:
                return

            # "Batch" collected episode refs into groups, such that exactly
            # `total_train_batch_size` timesteps are sent to
            # `LearnerGroup.update()`.
            if self.config.num_aggregator_actors_per_learner > 0:
                with TimerAndPrometheusLogger(
                    self._metrics_impala_training_step_aggregator_preprocessing_time
                ):
                    data_packages_for_aggregators = self._pre_queue_episode_refs(
                        episode_refs,
                        package_size=self.config.train_batch_size_per_learner,
                    )
                    self.metrics.log_value(
                        (AGGREGATOR_ACTOR_RESULTS, "mean_num_input_packages"),
                        len(episode_refs),
                    )

                    ma_batches_refs_remote_results = (
                        self._aggregator_actor_manager.fetch_ready_async_reqs(
                            return_obj_refs=True,
                            tags="get_batches",
                        )
                    )
                    ma_batches_refs = []
                    for call_result in ma_batches_refs_remote_results:
                        ma_batches_refs.append(
                            (call_result.actor_id, call_result.get())
                        )
                    self.metrics.log_value(
                        (AGGREGATOR_ACTOR_RESULTS, "mean_num_output_batches"),
                        len(ma_batches_refs),
                    )

<<<<<<< HEAD
        # Call the LearnerGroup's `update()` method.
        with self.metrics.log_time((TIMERS, LEARNER_UPDATE_TIMER)):
            self.metrics.log_value(
                key=MEAN_NUM_LEARNER_GROUP_UPDATE_CALLED,
                value=len(data_packages_for_learner_group),
                reduce="mean",
            )
            rl_module_state = None
            num_learner_group_results_received = 0
=======
                    while data_packages_for_aggregators:
                        num_agg = self.config.num_aggregator_actors_per_learner * (
                            self.config.num_learners or 1
                        )
                        packs, data_packages_for_aggregators = (
                            data_packages_for_aggregators[:num_agg],
                            data_packages_for_aggregators[num_agg:],
                        )
                        sent = self._aggregator_actor_manager.foreach_actor_async(
                            func="get_batch",
                            kwargs=[dict(episode_refs=p) for p in packs],
                            tag="get_batches",
                        )

                        _dropped = self.config.train_batch_size_per_learner * (
                            len(packs) - sent
                        )
                        if _dropped > 0:
                            self._metrics_impala_training_step_env_steps_dropped.inc(
                                value=_dropped
                            )
                        self.metrics.log_value(
                            (
                                AGGREGATOR_ACTOR_RESULTS,
                                "num_env_steps_dropped_lifetime",
                            ),
                            _dropped,
                            reduce="sum",
                        )
                    # Get n lists of m ObjRef[MABatch] (m=num_learners) to perform n calls to
                    # all learner workers with the already GPU-located batches.
                    data_packages_for_learner_group = self._pre_queue_batch_refs(
                        ma_batches_refs
                    )
                    if len(data_packages_for_learner_group) > 0:
                        self._metrics_impala_training_step_input_batches.inc(
                            value=len(data_packages_for_learner_group)
                        )
                    else:
                        self._metrics_impala_training_step_zero_input_batches.inc(
                            value=1
                        )

                    self.metrics.log_value(
                        (AGGREGATOR_ACTOR_RESULTS, "num_env_steps_aggregated_lifetime"),
                        self.config.train_batch_size_per_learner
                        * (self.config.num_learners or 1)
                        * len(data_packages_for_learner_group),
                        reduce="sum",
                        with_throughput=True,
                    )
>>>>>>> ee8d8903

            else:
                data_packages_for_learner_group = self._pre_queue_episode_refs(
                    episode_refs, package_size=self.config.total_train_batch_size
                )

            # Skip Learner update calls.
            if self.config._skip_learners:
                return

            # Call the LearnerGroup's `update()` method.
            with self.metrics.log_time((TIMERS, LEARNER_UPDATE_TIMER)):
                self.metrics.log_value(
                    key=MEAN_NUM_LEARNER_GROUP_UPDATE_CALLED,
                    value=len(data_packages_for_learner_group),
                )
                rl_module_state = None
                num_learner_group_results_received = 0

                return_state = (
                    self.metrics.peek(
                        NUM_TRAINING_STEP_CALLS_SINCE_LAST_SYNCH_WORKER_WEIGHTS,
                        default=0,
                    )
                    >= self.config.broadcast_interval
                )
                with TimerAndPrometheusLogger(
                    self._metrics_impala_training_step_learner_group_loop_time
                ):
                    for (
                        batch_ref_or_episode_list_ref
                    ) in data_packages_for_learner_group:
                        timesteps = {
                            NUM_ENV_STEPS_SAMPLED_LIFETIME: self.metrics.peek(
                                (ENV_RUNNER_RESULTS, NUM_ENV_STEPS_SAMPLED_LIFETIME),
                                default=0,
                            ),
                            NUM_ENV_STEPS_TRAINED_LIFETIME: self.metrics.peek(
                                (
                                    LEARNER_RESULTS,
                                    ALL_MODULES,
                                    NUM_ENV_STEPS_TRAINED_LIFETIME,
                                ),
                                default=0,
                            ),
                        }
                        # Update from batch refs coming from AggregatorActors.
                        if self.config.num_aggregator_actors_per_learner > 0:
                            assert len(batch_ref_or_episode_list_ref) == (
                                self.config.num_learners or 1
                            )
                            training_data = TrainingData(
                                batch_refs=batch_ref_or_episode_list_ref
                            )
                        # Update from episodes refs coming from EnvRunner actors.
                        else:
                            training_data = TrainingData(
                                episodes_refs=batch_ref_or_episode_list_ref
                            )
                        learner_results = self.learner_group.update(
                            training_data=training_data,
                            async_update=do_async_updates,
                            return_state=return_state,
                            timesteps=timesteps,
                            num_epochs=self.config.num_epochs,
                            minibatch_size=self.config.minibatch_size,
                            shuffle_batch_per_epoch=self.config.shuffle_batch_per_epoch,
                        )
                        # Only request weights from 1st Learner - at most - once per
                        # `training_step` call.
                        return_state = False

                        num_learner_group_results_received += len(learner_results)
                        # Extract the last (most recent) weights matrix, if available.
                        for result_from_1_learner in learner_results:
                            rl_module_state = result_from_1_learner.pop(
                                "_rl_module_state_after_update", rl_module_state
                            )
                        self.metrics.aggregate(
                            stats_dicts=learner_results,
                            key=LEARNER_RESULTS,
                        )
                self.metrics.log_value(
                    key=(LEARNER_GROUP, MEAN_NUM_LEARNER_RESULTS_RECEIVED),
                    value=num_learner_group_results_received,
                )

            self.metrics.log_value(
                NUM_TRAINING_STEP_CALLS_SINCE_LAST_SYNCH_WORKER_WEIGHTS, 1, reduce="sum"
            )

            # Update LearnerGroup's own stats.
            self.metrics.log_dict(self.learner_group.get_stats(), key=LEARNER_GROUP)

<<<<<<< HEAD
        # Figure out, whether we should sync/broadcast the (remote) EnvRunner states.
        # Note: `learner_results` is a List of n (num async calls) Lists of m
        # (num Learner workers) ResultDicts each.
        if rl_module_state is not None:
            self.metrics.log_value(
                NUM_TRAINING_STEP_CALLS_SINCE_LAST_SYNCH_WORKER_WEIGHTS,
                0,
                reduce="item",
            )
            self.metrics.log_value(NUM_SYNCH_WORKER_WEIGHTS, 1, reduce="sum")
            with self.metrics.log_time((TIMERS, SYNCH_WORKER_WEIGHTS_TIMER)):
                self.env_runner_group.sync_env_runner_states(
                    config=self.config,
                    connector_states=connector_states,
                    rl_module_state=rl_module_state,
                    env_to_module=self.env_to_module_connector,
                    module_to_env=self.module_to_env_connector,
=======
            # Figure out, whether we should sync/broadcast the (remote) EnvRunner states.
            # Note: `learner_results` is a List of n (num async calls) Lists of m
            # (num Learner workers) ResultDicts each.
            if rl_module_state is not None:
                self.metrics.set_value(
                    NUM_TRAINING_STEP_CALLS_SINCE_LAST_SYNCH_WORKER_WEIGHTS, 0
>>>>>>> ee8d8903
                )
                self.metrics.log_value(NUM_SYNCH_WORKER_WEIGHTS, 1, reduce="sum")
                with self.metrics.log_time((TIMERS, SYNCH_WORKER_WEIGHTS_TIMER)):
                    with TimerAndPrometheusLogger(
                        self._metrics_impala_training_step_sync_env_runner_state_time
                    ):
                        self.env_runner_group.sync_env_runner_states(
                            config=self.config,
                            connector_states=connector_states,
                            rl_module_state=rl_module_state,
                            env_to_module=self.env_to_module_connector,
                            module_to_env=self.module_to_env_connector,
                        )

    def _sample_and_get_connector_states(self):
        with TimerAndPrometheusLogger(
            self._metrics_impala_sample_and_get_connector_states_time
        ):
            env_runner_indices_to_update = set()
            episode_refs = []
            connector_states = []
            env_runner_metrics = []
            num_healthy_remote_workers = (
                self.env_runner_group.num_healthy_remote_workers()
            )

            # Perform asynchronous sampling on all (healthy) remote rollout workers.
            if num_healthy_remote_workers > 0:
                async_results = (
                    self.env_runner_group.foreach_env_runner_async_fetch_ready(
                        func="sample_get_state_and_metrics",
                        tag="sample_get_state_and_metrics",
                        timeout_seconds=self.config.timeout_s_sampler_manager,
                        return_obj_refs=False,
                        return_actor_ids=True,
                    )
                )
                # Get results from the n different async calls and store those EnvRunner
                # indices we should update.
                results = []
                for r in async_results:
                    env_runner_indices_to_update.add(r[0])
                    results.append(r[1])

                for (episodes, states, metrics) in results:
                    episode_refs.append(episodes)
                    connector_states.append(states)
                    env_runner_metrics.append(metrics)
            # Sample from the local EnvRunner.
            else:
                episodes = self.env_runner.sample()
                env_runner_metrics = [self.env_runner.get_metrics()]
                episode_refs = [ray.put(episodes)]
                connector_states = [
                    self.env_runner.get_state(
                        components=[
                            COMPONENT_ENV_TO_MODULE_CONNECTOR,
                            COMPONENT_MODULE_TO_ENV_CONNECTOR,
                        ]
                    )
                ]

        return (
            episode_refs,
            connector_states,
            env_runner_metrics,
            env_runner_indices_to_update,
        )

    def _pre_queue_episode_refs(
        self, episode_refs: List[ObjectRef], package_size: int
    ) -> List[List[ObjectRef]]:
        # Each element in this list is itself a list of ObjRef[Episodes].
        # Each ObjRef was returned by one EnvRunner from a single sample() call.
        episodes: List[List[ObjectRef]] = []

        for ref in episode_refs:
            self._episode_packs_being_built.append(ref)
            if (
                len(self._episode_packs_being_built)
                * self.config.num_envs_per_env_runner
                * self.config.get_rollout_fragment_length()
                >= package_size
            ):
                episodes.append(self._episode_packs_being_built)
                self._episode_packs_being_built = []

        return episodes

    def _pre_queue_batch_refs(
        self, batch_refs: List[Tuple[int, ObjectRef]]
    ) -> List[List[ObjectRef]]:
        # `batch_refs` is a list of tuple(aggregator_actor_id, ObjRef[MABatch]).

        # Each ObjRef[MABatch] was returned by one AggregatorActor from a single
        # `get_batch()` call.
        # TODO (sven): Add this comment, once valid:
        #  .. and the underlying MABatch is already located on a particular GPU
        #  (matching one particular Learner).
        for agg_actor_id, ma_batch_ref in batch_refs:
            learner_actor_id = self._aggregator_actor_to_learner[agg_actor_id]
            self._ma_batches_being_built[learner_actor_id].append(ma_batch_ref)

        # Construct an n-group of batches (n=num_learners) as long as we still have
        # at least one batch per learner in our queue.
        batch_refs_for_learner_group: List[List[ObjectRef]] = []
        while all(
            learner_list for learner_list in self._ma_batches_being_built.values()
        ):
            batch_refs_for_learner_group.append(
                [
                    learner_list.pop(0)
                    for learner_list in self._ma_batches_being_built.values()
                ]
            )

        return batch_refs_for_learner_group

    @override(Algorithm)
    def _set_up_metrics(self):
        super()._set_up_metrics()

        self._metrics_impala_training_step_time = Histogram(
            name="rllib_algorithms_impala_training_step_time",
            description="Time spent in IMPALA.training_step()",
            boundaries=DEFAULT_HISTOGRAM_BOUNDARIES_SHORT_EVENTS,
            tag_keys=("rllib",),
        )
        self._metrics_impala_training_step_time.set_default_tags(
            {"rllib": self.__class__.__name__}
        )

        self._metrics_impala_training_step_aggregator_preprocessing_time = Histogram(
            name="rllib_algorithms_impala_training_step_aggregator_preprocessing_time",
            description="Time spent preprocessing episodes with aggregator actor in the IMPALA.training_step()",
            boundaries=DEFAULT_HISTOGRAM_BOUNDARIES_SHORT_EVENTS,
            tag_keys=("rllib",),
        )
        self._metrics_impala_training_step_aggregator_preprocessing_time.set_default_tags(
            {"rllib": self.__class__.__name__}
        )

        self._metrics_impala_training_step_learner_group_loop_time = Histogram(
            name="rllib_algorithms_impala_training_step_learner_group_loop_time",
            description="Time spent in the learner group update calls loop, in the IMPALA.training_step()",
            boundaries=DEFAULT_HISTOGRAM_BOUNDARIES_SHORT_EVENTS,
            tag_keys=("rllib",),
        )
        self._metrics_impala_training_step_learner_group_loop_time.set_default_tags(
            {"rllib": self.__class__.__name__}
        )

        self._metrics_impala_training_step_sync_env_runner_state_time = Histogram(
            name="rllib_algorithms_impala_training_step_sync_env_runner_state_time",
            description="Time spent on syncing EnvRunner states in the IMPALA.training_step()",
            boundaries=DEFAULT_HISTOGRAM_BOUNDARIES_SHORT_EVENTS,
            tag_keys=("rllib",),
        )
        self._metrics_impala_training_step_sync_env_runner_state_time.set_default_tags(
            {"rllib": self.__class__.__name__}
        )

        self._metrics_impala_sample_and_get_connector_states_time = Histogram(
            name="rllib_algorithms_impala_sample_and_get_connector_states_time",
            description="Time spent in IMPALA._sample_and_get_connector_states()",
            boundaries=DEFAULT_HISTOGRAM_BOUNDARIES_SHORT_EVENTS,
            tag_keys=("rllib",),
        )
        self._metrics_impala_sample_and_get_connector_states_time.set_default_tags(
            {"rllib": self.__class__.__name__}
        )

        self._metrics_impala_training_step_input_batches = Counter(
            name="rllib_algorithms_impala_training_step_input_batches_counter",
            description="Number of input batches processed and passed to the learner in the IMPALA.training_step()",
            tag_keys=("rllib",),
        )
        self._metrics_impala_training_step_input_batches.set_default_tags(
            {"rllib": self.__class__.__name__}
        )

        self._metrics_impala_training_step_zero_input_batches = Counter(
            name="rllib_algorithms_impala_training_step_zero_input_batches_counter",
            description="Number of times zero input batches were ready in the IMPALA.training_step()",
            tag_keys=("rllib",),
        )
        self._metrics_impala_training_step_zero_input_batches.set_default_tags(
            {"rllib": self.__class__.__name__}
        )
        self._metrics_impala_training_step_env_steps_dropped = Counter(
            name="rllib_algorithms_impala_training_step_env_steps_dropped_counter",
            description="Number of env steps dropped when sending data to the aggregator actors in the IMPALA.training_step()",
            tag_keys=("rllib",),
        )
        self._metrics_impala_training_step_env_steps_dropped.set_default_tags(
            {"rllib": self.__class__.__name__}
        )

    @OldAPIStack
    def _training_step_old_api_stack(self):
        # First, check, whether our learner thread is still healthy.
        if not self._learner_thread.is_alive():
            raise RuntimeError("The learner thread died while training!")

        # Get sampled SampleBatches from our workers (by ray references if we use
        # tree-aggregation).
        unprocessed_sample_batches = self._get_samples_from_workers_old_api_stack(
            return_object_refs=False,
        )
        # Tag workers that actually produced ready sample batches this iteration.
        # Those workers will have to get updated at the end of the iteration.
        workers_that_need_updates = {
            worker_id for worker_id, _ in unprocessed_sample_batches
        }

        # Resolve collected batches here on local process (using the mixin buffer).
        batches = self._process_experiences_old_api_stack(unprocessed_sample_batches)

        # Increase sampling counters now that we have the actual SampleBatches on
        # the local process (and can measure their sizes).
        for batch in batches:
            self._counters[NUM_ENV_STEPS_SAMPLED] += batch.count
            self._counters[NUM_AGENT_STEPS_SAMPLED] += batch.agent_steps()

        # Concatenate single batches into batches of size `total_train_batch_size`.
        self._concatenate_batches_and_pre_queue(batches)
        # Move train batches (of size `total_train_batch_size`) onto learner queue.
        self._place_processed_samples_on_learner_thread_queue()
        # Extract most recent train results from learner thread.
        train_results = self._process_trained_results()

        # Sync worker weights (only those policies that were actually updated).
        with self._timers[SYNCH_WORKER_WEIGHTS_TIMER]:
            pids = list(train_results.keys())
            self._update_workers_old_api_stack(
                workers_that_need_updates=workers_that_need_updates,
                policy_ids=pids,
            )

        # With a training step done, try to bring any aggregators back to life
        # if necessary.
        # AggregatorActor are stateless, so we do not need to restore any
        # state here.
        if self._aggregator_actor_manager:
            self._aggregator_actor_manager.probe_unhealthy_actors(
                timeout_seconds=self.config.env_runner_health_probe_timeout_s,
                mark_healthy=True,
            )

        return train_results

    @OldAPIStack
    def _get_samples_from_workers_old_api_stack(
        self,
        return_object_refs: Optional[bool] = False,
    ) -> List[Tuple[int, Union[ObjectRef, SampleBatchType]]]:
        """Get samples from rollout workers for training.

        Args:
            return_object_refs: If True, return ObjectRefs instead of the samples
                directly. This is useful when using aggregator workers so that data
                collected on rollout workers is directly de referenced on the aggregator
                workers instead of first in the driver and then on the aggregator
                workers.

        Returns:
            a list of tuples of (worker_index, sample batch or ObjectRef to a sample
                batch)

        """
        with self._timers[SAMPLE_TIMER]:
            # Sample from healthy remote workers by default. If there is no healthy
            # worker (either because they have all died, or because there was none to
            # begin) check if the local_worker exists. If the local worker has an
            # env_instance (either because there are no remote workers or
            # self.config.create_local_env_runner == True), then sample from the
            # local worker. Otherwise just return an empty list.
            if self.env_runner_group.num_healthy_remote_workers() > 0:
                # Perform asynchronous sampling on all (remote) rollout workers.
                self.env_runner_group.foreach_env_runner_async(
                    lambda worker: worker.sample()
                )
                sample_batches: List[
                    Tuple[int, ObjectRef]
                ] = self.env_runner_group.fetch_ready_async_reqs(
                    timeout_seconds=self.config.timeout_s_sampler_manager,
                    return_obj_refs=return_object_refs,
                )
            elif self.config.num_env_runners == 0 or (
                self.env_runner and self.env_runner.async_env is not None
            ):
                # Sampling from the local worker
                sample_batch = self.env_runner.sample()
                if return_object_refs:
                    sample_batch = ray.put(sample_batch)
                sample_batches = [(0, sample_batch)]
            else:
                # Not much we can do. Return empty list and wait.
                sample_batches = []

        return sample_batches

    @OldAPIStack
    def _process_experiences_old_api_stack(
        self,
        worker_to_sample_batches: List[Tuple[int, SampleBatch]],
    ) -> List[SampleBatchType]:
        """Process sample batches directly on the driver, for training.

        Args:
            worker_to_sample_batches: List of (worker_id, sample_batch) tuples.

        Returns:
            Batches that have been processed by the mixin buffer.

        """
        batches = [b for _, b in worker_to_sample_batches]
        processed_batches = []

        for batch in batches:
            assert not isinstance(
                batch, ObjectRef
            ), "`IMPALA._process_experiences_old_api_stack` can not handle ObjectRefs!"
            batch = batch.decompress_if_needed()
            # Only make a pass through the buffer, if replay proportion is > 0.0 (and
            # we actually have one).
            if self.local_mixin_buffer:
                self.local_mixin_buffer.add(batch)
                batch = self.local_mixin_buffer.replay(_ALL_POLICIES)
            else:
                # TODO(jjyao) somehow deep copy the batch
                # fix a memory leak issue. Need to investigate more
                # to know why.
                batch = batch.copy()
            if batch:
                processed_batches.append(batch)

        return processed_batches

    @OldAPIStack
    def _concatenate_batches_and_pre_queue(self, batches: List[SampleBatch]) -> None:
        """Concatenate batches that are being returned from rollout workers

        Args:
            batches: List of batches of experiences from EnvRunners.
        """

        def aggregate_into_larger_batch():
            if (
                sum(b.count for b in self._batch_being_built)
                >= self.config.total_train_batch_size
            ):
                batch_to_add = concat_samples(self._batch_being_built)
                self.data_to_place_on_learner.append(batch_to_add)
                self._batch_being_built = []

        for batch in batches:
            # TODO (sven): Strange bug after a RolloutWorker crash and proper
            #  restart. The bug is related to (old, non-V2) connectors being used and
            #  seems to happen inside the AgentCollector's `add_action_reward_next_obs`
            #  method, at the end of which the number of vf_preds (and all other
            #  extra action outs) in the batch is one smaller than the number of obs/
            #  actions/rewards, which then leads to a malformed train batch.
            #  IMPALA/APPO crash inside the loss function (during v-trace operations)
            #  b/c of the resulting shape mismatch. The following if-block prevents
            #  this from happening and it can be removed once we are on the new API
            #  stack for good (and use the new connectors and also no longer
            #  AgentCollectors, RolloutWorkers, Policies, TrajectoryView API, etc..):
            if (
                self.config.batch_mode == "truncate_episodes"
                and self.config.restart_failed_env_runners
            ):
                if any(
                    SampleBatch.VF_PREDS in pb
                    and (
                        pb[SampleBatch.VF_PREDS].shape[0]
                        != pb[SampleBatch.REWARDS].shape[0]
                    )
                    for pb in batch.policy_batches.values()
                ):
                    continue

            self._batch_being_built.append(batch)
            aggregate_into_larger_batch()

    @OldAPIStack
    def _place_processed_samples_on_learner_thread_queue(self) -> None:
        """Place processed samples on the learner queue for training."""
        for i, batch in enumerate(self.data_to_place_on_learner):
            try:
                self._learner_thread.inqueue.put(
                    batch,
                    # Setting block = True for the very last item in our list prevents
                    # the learner thread, this main thread, and the GPU loader threads
                    # from thrashing when there are more samples than the learner can
                    # reasonably process.
                    # see https://github.com/ray-project/ray/pull/26581#issuecomment-1187877674  # noqa
                    block=i == len(self.data_to_place_on_learner) - 1,
                )
                self._counters["num_samples_added_to_queue"] += (
                    batch.agent_steps()
                    if self.config.count_steps_by == "agent_steps"
                    else batch.count
                )
            except queue.Full:
                self._counters["num_times_learner_queue_full"] += 1

        self.data_to_place_on_learner.clear()

    @OldAPIStack
    def _process_trained_results(self) -> ResultDict:
        """Process training results that are outputed by the learner thread.

        Returns:
            Aggregated results from the learner thread after an update is completed.

        """
        # Get learner outputs/stats from output queue.
        num_env_steps_trained = 0
        num_agent_steps_trained = 0
        learner_infos = []
        # Loop through output queue and update our counts.
        for _ in range(self._learner_thread.outqueue.qsize()):
            (
                env_steps,
                agent_steps,
                learner_results,
            ) = self._learner_thread.outqueue.get(timeout=0.001)

            num_env_steps_trained += env_steps
            num_agent_steps_trained += agent_steps
            if learner_results:
                learner_infos.append(learner_results)
        # Nothing new happened since last time, use the same learner stats.
        if not learner_infos:
            final_learner_info = copy.deepcopy(self._learner_thread.learner_info)
        # Accumulate learner stats using the `LearnerInfoBuilder` utility.
        else:
            builder = LearnerInfoBuilder()
            for info in learner_infos:
                builder.add_learn_on_batch_results_multi_agent(info)
            final_learner_info = builder.finalize()

        # Update the steps trained counters.
        self._counters[NUM_ENV_STEPS_TRAINED] += num_env_steps_trained
        self._counters[NUM_AGENT_STEPS_TRAINED] += num_agent_steps_trained

        return final_learner_info

    @OldAPIStack
    def _update_workers_old_api_stack(
        self,
        workers_that_need_updates: Set[int],
        policy_ids: Optional[List[PolicyID]] = None,
    ) -> None:
        """Updates all RolloutWorkers that require updating.

        Updates only if NUM_TRAINING_STEP_CALLS_SINCE_LAST_SYNCH_WORKER_WEIGHTS has been
        reached and the worker has sent samples in this iteration. Also only updates
        those policies, whose IDs are given via `policies` (if None, update all
        policies).

        Args:
            workers_that_need_updates: Set of worker IDs that need to be updated.
            policy_ids: Optional list of Policy IDs to update. If None, will update all
                policies on the to-be-updated workers.
        """
        # Update global vars of the local worker.
        if self.config.policy_states_are_swappable:
            self.env_runner.lock()
        global_vars = {
            "timestep": self._counters[NUM_AGENT_STEPS_TRAINED],
            "num_grad_updates_per_policy": {
                pid: self.env_runner.policy_map[pid].num_grad_updates
                for pid in policy_ids or []
            },
        }
        self.env_runner.set_global_vars(global_vars, policy_ids=policy_ids)
        if self.config.policy_states_are_swappable:
            self.env_runner.unlock()

        # Only need to update workers if there are remote workers.
        self._counters[NUM_TRAINING_STEP_CALLS_SINCE_LAST_SYNCH_WORKER_WEIGHTS] += 1
        if (
            self.env_runner_group.num_remote_workers() > 0
            and self._counters[NUM_TRAINING_STEP_CALLS_SINCE_LAST_SYNCH_WORKER_WEIGHTS]
            >= self.config.broadcast_interval
            and workers_that_need_updates
        ):
            if self.config.policy_states_are_swappable:
                self.env_runner.lock()
            weights = self.env_runner.get_weights(policy_ids)
            if self.config.policy_states_are_swappable:
                self.env_runner.unlock()
            weights_ref = ray.put(weights)

            self._learner_thread.policy_ids_updated.clear()
            self._counters[NUM_TRAINING_STEP_CALLS_SINCE_LAST_SYNCH_WORKER_WEIGHTS] = 0
            self._counters[NUM_SYNCH_WORKER_WEIGHTS] += 1
            self.env_runner_group.foreach_env_runner(
                func=lambda w: w.set_weights(ray.get(weights_ref), global_vars),
                local_env_runner=False,
                remote_worker_ids=list(workers_that_need_updates),
                timeout_seconds=0,  # Don't wait for the workers to finish.
            )

    @override(Algorithm)
    def _compile_iteration_results_old_api_stack(self, *args, **kwargs):
        result = super()._compile_iteration_results_old_api_stack(*args, **kwargs)
        if not self.config.enable_rl_module_and_learner:
            result = self._learner_thread.add_learner_metrics(
                result, overwrite_learner_info=False
            )
        return result


Impala = IMPALA


@OldAPIStack
def make_learner_thread(local_worker, config):
    if not config["simple_optimizer"]:
        logger.info(
            "Enabling multi-GPU mode, {} GPUs, {} parallel tower-stacks".format(
                config["num_gpus"], config["num_multi_gpu_tower_stacks"]
            )
        )
        num_stacks = config["num_multi_gpu_tower_stacks"]
        buffer_size = config["minibatch_buffer_size"]
        if num_stacks < buffer_size:
            logger.warning(
                "In multi-GPU mode you should have at least as many "
                "multi-GPU tower stacks (to load data into on one device) as "
                "you have stack-index slots in the buffer! You have "
                f"configured {num_stacks} stacks and a buffer of size "
                f"{buffer_size}. Setting "
                f"`minibatch_buffer_size={num_stacks}`."
            )
            config["minibatch_buffer_size"] = num_stacks

        learner_thread = MultiGPULearnerThread(
            local_worker,
            num_gpus=config["num_gpus"],
            lr=config["lr"],
            train_batch_size=config["train_batch_size"],
            num_multi_gpu_tower_stacks=config["num_multi_gpu_tower_stacks"],
            num_sgd_iter=config["num_epochs"],
            learner_queue_size=config["learner_queue_size"],
            learner_queue_timeout=config["learner_queue_timeout"],
            num_data_load_threads=config["num_gpu_loader_threads"],
        )
    else:
        learner_thread = LearnerThread(
            local_worker,
            minibatch_buffer_size=config["minibatch_buffer_size"],
            num_sgd_iter=config["num_epochs"],
            learner_queue_size=config["learner_queue_size"],
            learner_queue_timeout=config["learner_queue_timeout"],
        )
    return learner_thread<|MERGE_RESOLUTION|>--- conflicted
+++ resolved
@@ -668,17 +668,6 @@
                         len(ma_batches_refs),
                     )
 
-<<<<<<< HEAD
-        # Call the LearnerGroup's `update()` method.
-        with self.metrics.log_time((TIMERS, LEARNER_UPDATE_TIMER)):
-            self.metrics.log_value(
-                key=MEAN_NUM_LEARNER_GROUP_UPDATE_CALLED,
-                value=len(data_packages_for_learner_group),
-                reduce="mean",
-            )
-            rl_module_state = None
-            num_learner_group_results_received = 0
-=======
                     while data_packages_for_aggregators:
                         num_agg = self.config.num_aggregator_actors_per_learner * (
                             self.config.num_learners or 1
@@ -730,7 +719,6 @@
                         reduce="sum",
                         with_throughput=True,
                     )
->>>>>>> ee8d8903
 
             else:
                 data_packages_for_learner_group = self._pre_queue_episode_refs(
@@ -819,38 +807,20 @@
                 )
 
             self.metrics.log_value(
-                NUM_TRAINING_STEP_CALLS_SINCE_LAST_SYNCH_WORKER_WEIGHTS, 1, reduce="sum"
+                NUM_TRAINING_STEP_CALLS_SINCE_LAST_SYNCH_WORKER_WEIGHTS,
+                1,
+                reduce="item",
             )
 
             # Update LearnerGroup's own stats.
             self.metrics.log_dict(self.learner_group.get_stats(), key=LEARNER_GROUP)
 
-<<<<<<< HEAD
-        # Figure out, whether we should sync/broadcast the (remote) EnvRunner states.
-        # Note: `learner_results` is a List of n (num async calls) Lists of m
-        # (num Learner workers) ResultDicts each.
-        if rl_module_state is not None:
-            self.metrics.log_value(
-                NUM_TRAINING_STEP_CALLS_SINCE_LAST_SYNCH_WORKER_WEIGHTS,
-                0,
-                reduce="item",
-            )
-            self.metrics.log_value(NUM_SYNCH_WORKER_WEIGHTS, 1, reduce="sum")
-            with self.metrics.log_time((TIMERS, SYNCH_WORKER_WEIGHTS_TIMER)):
-                self.env_runner_group.sync_env_runner_states(
-                    config=self.config,
-                    connector_states=connector_states,
-                    rl_module_state=rl_module_state,
-                    env_to_module=self.env_to_module_connector,
-                    module_to_env=self.module_to_env_connector,
-=======
             # Figure out, whether we should sync/broadcast the (remote) EnvRunner states.
             # Note: `learner_results` is a List of n (num async calls) Lists of m
             # (num Learner workers) ResultDicts each.
             if rl_module_state is not None:
-                self.metrics.set_value(
+                self.metrics.log_value(
                     NUM_TRAINING_STEP_CALLS_SINCE_LAST_SYNCH_WORKER_WEIGHTS, 0
->>>>>>> ee8d8903
                 )
                 self.metrics.log_value(NUM_SYNCH_WORKER_WEIGHTS, 1, reduce="sum")
                 with self.metrics.log_time((TIMERS, SYNCH_WORKER_WEIGHTS_TIMER)):
