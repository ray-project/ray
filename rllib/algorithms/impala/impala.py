import copy
import logging
import queue
from typing import Dict, List, Optional, Set, Tuple, Type, Union

from typing_extensions import Self

import ray
from ray import ObjectRef
from ray._common.deprecation import DEPRECATED_VALUE, deprecation_warning
from ray.rllib import SampleBatch
from ray.rllib.algorithms.algorithm import Algorithm
from ray.rllib.algorithms.algorithm_config import AlgorithmConfig, NotProvided
from ray.rllib.connectors.learner import AddOneTsToEpisodesAndTruncate, NumpyToTensor
from ray.rllib.core import (
    COMPONENT_ENV_TO_MODULE_CONNECTOR,
    COMPONENT_MODULE_TO_ENV_CONNECTOR,
)
from ray.rllib.core.learner.training_data import TrainingData
from ray.rllib.core.rl_module.rl_module import RLModuleSpec
from ray.rllib.execution.buffers.mixin_replay_buffer import MixInMultiAgentReplayBuffer
from ray.rllib.execution.learner_thread import LearnerThread
from ray.rllib.execution.multi_gpu_learner_thread import MultiGPULearnerThread
from ray.rllib.policy.policy import Policy
from ray.rllib.policy.sample_batch import concat_samples
from ray.rllib.utils.annotations import OldAPIStack, override
from ray.rllib.utils.metrics import (
    AGGREGATOR_ACTOR_RESULTS,
    ALL_MODULES,
    ENV_RUNNER_RESULTS,
    LEARNER_GROUP,
    LEARNER_RESULTS,
    LEARNER_UPDATE_TIMER,
    MEAN_NUM_EPISODE_LISTS_RECEIVED,
    MEAN_NUM_LEARNER_GROUP_UPDATE_CALLED,
    MEAN_NUM_LEARNER_RESULTS_RECEIVED,
    NUM_AGENT_STEPS_SAMPLED,
    NUM_AGENT_STEPS_TRAINED,
    NUM_ENV_STEPS_SAMPLED,
    NUM_ENV_STEPS_SAMPLED_LIFETIME,
    NUM_ENV_STEPS_TRAINED,
    NUM_ENV_STEPS_TRAINED_LIFETIME,
    NUM_SYNCH_WORKER_WEIGHTS,
    NUM_TRAINING_STEP_CALLS_SINCE_LAST_SYNCH_WORKER_WEIGHTS,
    SAMPLE_TIMER,
    SYNCH_WORKER_WEIGHTS_TIMER,
    TIMERS,
)
from ray.rllib.utils.metrics.learner_info import LearnerInfoBuilder
from ray.rllib.utils.metrics.ray_metrics import (
    DEFAULT_HISTOGRAM_BOUNDARIES_SHORT_EVENTS,
    TimerAndPrometheusLogger,
)
from ray.rllib.utils.replay_buffers.multi_agent_replay_buffer import ReplayMode
from ray.rllib.utils.replay_buffers.replay_buffer import _ALL_POLICIES
from ray.rllib.utils.schedules.scheduler import Scheduler
from ray.rllib.utils.typing import (
    LearningRateOrSchedule,
    PolicyID,
    ResultDict,
    SampleBatchType,
)
<<<<<<< HEAD
=======
from ray.util.metrics import Counter, Histogram
>>>>>>> 541bc3b0

logger = logging.getLogger(__name__)


LEARNER_RESULTS_CURR_ENTROPY_COEFF_KEY = "curr_entropy_coeff"


class IMPALAConfig(AlgorithmConfig):
    """Defines a configuration class from which an Impala can be built.

    .. testcode::

        from ray.rllib.algorithms.impala import IMPALAConfig

        config = (
            IMPALAConfig()
            .environment("CartPole-v1")
            .env_runners(num_env_runners=1)
            .training(lr=0.0003, train_batch_size_per_learner=512)
            .learners(num_learners=1)
        )
        # Build a Algorithm object from the config and run 1 training iteration.
        algo = config.build()
        algo.train()
        del algo

    .. testcode::

        from ray.rllib.algorithms.impala import IMPALAConfig
        from ray import tune

        config = (
            IMPALAConfig()
            .environment("CartPole-v1")
            .env_runners(num_env_runners=1)
            .training(lr=tune.grid_search([0.0001, 0.0002]), grad_clip=20.0)
            .learners(num_learners=1)
        )
        # Run with tune.
        tune.Tuner(
            "IMPALA",
            param_space=config,
            run_config=tune.RunConfig(stop={"training_iteration": 1}),
        ).fit()
    """

    def __init__(self, algo_class=None):
        """Initializes a IMPALAConfig instance."""
        self.exploration_config = {  # @OldAPIstack
            # The Exploration class to use. In the simplest case, this is the name
            # (str) of any class present in the `rllib.utils.exploration` package.
            # You can also provide the python class directly or the full location
            # of your class (e.g. "ray.rllib.utils.exploration.epsilon_greedy.
            # EpsilonGreedy").
            "type": "StochasticSampling",
            # Add constructor kwargs here (if any).
        }

        super().__init__(algo_class=algo_class or IMPALA)

        # fmt: off
        # __sphinx_doc_begin__

        # IMPALA specific settings:
        self.vtrace = True
        self.vtrace_clip_rho_threshold = 1.0
        self.vtrace_clip_pg_rho_threshold = 1.0
        self.learner_queue_size = 3
        self.timeout_s_sampler_manager = 0.0
        self.timeout_s_aggregator_manager = 0.0
        self.broadcast_interval = 1
        self.num_gpu_loader_threads = 8

        self.grad_clip = 40.0
        # Note: Only when using enable_rl_module_and_learner=True can the clipping mode
        # be configured by the user. On the old API stack, RLlib will always clip by
        # global_norm, no matter the value of `grad_clip_by`.
        self.grad_clip_by = "global_norm"

        self.vf_loss_coeff = 0.5
        self.entropy_coeff = 0.01

        # Override some of AlgorithmConfig's default values with IMPALA-specific values.
        self.num_learners = 1
        self.num_aggregator_actors_per_learner = 0
        self.rollout_fragment_length = 50
        self.train_batch_size = 500  # @OldAPIstack
        self.num_env_runners = 2
        self.lr = 0.0005
        self.min_time_s_per_iteration = 10
        # __sphinx_doc_end__
        # fmt: on

        # IMPALA takes care of its own EnvRunner (weights, connector, metrics) synching.
        self._dont_auto_sync_env_runner_states = True

        # `.debugging()`
        self._env_runners_only = False
        self._skip_learners = False

        self.lr_schedule = None  # @OldAPIStack
        self.entropy_coeff_schedule = None  # @OldAPIStack
        self.num_multi_gpu_tower_stacks = 1  # @OldAPIstack
        self.minibatch_buffer_size = 1  # @OldAPIstack
        self.replay_proportion = 0.0  # @OldAPIstack
        self.replay_buffer_num_slots = 0  # @OldAPIstack
        self.learner_queue_timeout = 300  # @OldAPIstack
        self.opt_type = "adam"  # @OldAPIstack
        self.decay = 0.99  # @OldAPIstack
        self.momentum = 0.0  # @OldAPIstack
        self.epsilon = 0.1  # @OldAPIstack
        self._separate_vf_optimizer = False  # @OldAPIstack
        self._lr_vf = 0.0005  # @OldAPIstack
        self.num_gpus = 1  # @OldAPIstack
        self._tf_policy_handles_more_than_one_loss = True  # @OldAPIstack

        # Deprecated settings.
        self.num_aggregation_workers = DEPRECATED_VALUE
        self.max_requests_in_flight_per_aggregator_worker = DEPRECATED_VALUE

    @override(AlgorithmConfig)
    def training(
        self,
        *,
        vtrace: Optional[bool] = NotProvided,
        vtrace_clip_rho_threshold: Optional[float] = NotProvided,
        vtrace_clip_pg_rho_threshold: Optional[float] = NotProvided,
        num_gpu_loader_threads: Optional[int] = NotProvided,
        num_multi_gpu_tower_stacks: Optional[int] = NotProvided,
        minibatch_buffer_size: Optional[int] = NotProvided,
        replay_proportion: Optional[float] = NotProvided,
        replay_buffer_num_slots: Optional[int] = NotProvided,
        learner_queue_size: Optional[int] = NotProvided,
        learner_queue_timeout: Optional[float] = NotProvided,
        timeout_s_sampler_manager: Optional[float] = NotProvided,
        timeout_s_aggregator_manager: Optional[float] = NotProvided,
        broadcast_interval: Optional[int] = NotProvided,
        grad_clip: Optional[float] = NotProvided,
        opt_type: Optional[str] = NotProvided,
        lr_schedule: Optional[List[List[Union[int, float]]]] = NotProvided,
        decay: Optional[float] = NotProvided,
        momentum: Optional[float] = NotProvided,
        epsilon: Optional[float] = NotProvided,
        vf_loss_coeff: Optional[float] = NotProvided,
        entropy_coeff: Optional[LearningRateOrSchedule] = NotProvided,
        entropy_coeff_schedule: Optional[List[List[Union[int, float]]]] = NotProvided,
        _separate_vf_optimizer: Optional[bool] = NotProvided,
        _lr_vf: Optional[float] = NotProvided,
        # Deprecated args.
        num_aggregation_workers=DEPRECATED_VALUE,
        max_requests_in_flight_per_aggregator_worker=DEPRECATED_VALUE,
        **kwargs,
    ) -> Self:
        """Sets the training related configuration.

        Args:
            vtrace: V-trace params (see vtrace_tf/torch.py).
            vtrace_clip_rho_threshold:
            vtrace_clip_pg_rho_threshold:
            num_gpu_loader_threads: The number of GPU-loader threads (per Learner
                worker), used to load incoming (CPU) batches to the GPU, if applicable.
                The incoming batches are produced by each Learner's LearnerConnector
                pipeline. After loading the batches on the GPU, the threads place them
                on yet another queue for the Learner thread (only one per Learner
                worker) to pick up and perform `forward_train/loss` computations.
            num_multi_gpu_tower_stacks: For each stack of multi-GPU towers, how many
                slots should we reserve for parallel data loading? Set this to >1 to
                load data into GPUs in parallel. This will increase GPU memory usage
                proportionally with the number of stacks.
                Example:
                2 GPUs and `num_multi_gpu_tower_stacks=3`:
                - One tower stack consists of 2 GPUs, each with a copy of the
                model/graph.
                - Each of the stacks will create 3 slots for batch data on each of its
                GPUs, increasing memory requirements on each GPU by 3x.
                - This enables us to preload data into these stacks while another stack
                is performing gradient calculations.
            minibatch_buffer_size: How many train batches should be retained for
                minibatching. This conf only has an effect if `num_epochs > 1`.
            replay_proportion: Set >0 to enable experience replay. Saved samples will
                be replayed with a p:1 proportion to new data samples.
            replay_buffer_num_slots: Number of sample batches to store for replay.
                The number of transitions saved total will be
                (replay_buffer_num_slots * rollout_fragment_length).
            learner_queue_size: Max queue size for train batches feeding into the
                learner.
            learner_queue_timeout: Wait for train batches to be available in minibatch
                buffer queue this many seconds. This may need to be increased e.g. when
                training with a slow environment.
            timeout_s_sampler_manager: The timeout for waiting for sampling results
                for workers -- typically if this is too low, the manager won't be able
                to retrieve ready sampling results.
            timeout_s_aggregator_manager: The timeout for waiting for replay worker
                results -- typically if this is too low, the manager won't be able to
                retrieve ready replay requests.
            broadcast_interval: Number of training step calls before weights are
                broadcasted to rollout workers that are sampled during any iteration.
            grad_clip: If specified, clip the global norm of gradients by this amount.
            opt_type: Either "adam" or "rmsprop".
            lr_schedule: Learning rate schedule. In the format of
                [[timestep, lr-value], [timestep, lr-value], ...]
                Intermediary timesteps will be assigned to interpolated learning rate
                values. A schedule should normally start from timestep 0.
            decay: Decay setting for the RMSProp optimizer, in case `opt_type=rmsprop`.
            momentum: Momentum setting for the RMSProp optimizer, in case
                `opt_type=rmsprop`.
            epsilon: Epsilon setting for the RMSProp optimizer, in case
                `opt_type=rmsprop`.
            vf_loss_coeff: Coefficient for the value function term in the loss function.
            entropy_coeff: Coefficient for the entropy regularizer term in the loss
                function.
            entropy_coeff_schedule: Decay schedule for the entropy regularizer.
            _separate_vf_optimizer: Set this to true to have two separate optimizers
                optimize the policy-and value networks. Only supported for some
                algorithms (APPO, IMPALA) on the old API stack.
            _lr_vf: If _separate_vf_optimizer is True, define separate learning rate
                for the value network.

        Returns:
            This updated AlgorithmConfig object.
        """
        if num_aggregation_workers != DEPRECATED_VALUE:
            deprecation_warning(
                old="config.training(num_aggregation_workers=..)",
                help="Aggregator workers are no longer supported on the old API "
                "stack! To use aggregation (and GPU pre-loading) on the new API "
                "stack, activate the new API stack, then set "
                "`config.learners(num_aggregator_actors_per_learner=..)`. Good "
                "choices are normally 1 or 2, but this depends on your overall "
                "setup, especially your `EnvRunner` throughput.",
                error=True,
            )
        if max_requests_in_flight_per_aggregator_worker != DEPRECATED_VALUE:
            deprecation_warning(
                old="config.training(max_requests_in_flight_per_aggregator_worker=..)",
                help="Aggregator workers are no longer supported on the old API "
                "stack! To use aggregation (and GPU pre-loading) on the new API "
                "stack, activate the new API stack and THEN set "
                "`config.learners(max_requests_in_flight_per_aggregator_actor=..)"
                "`.",
                error=True,
            )

        # Pass kwargs onto super's `training()` method.
        super().training(**kwargs)

        if vtrace is not NotProvided:
            self.vtrace = vtrace
        if vtrace_clip_rho_threshold is not NotProvided:
            self.vtrace_clip_rho_threshold = vtrace_clip_rho_threshold
        if vtrace_clip_pg_rho_threshold is not NotProvided:
            self.vtrace_clip_pg_rho_threshold = vtrace_clip_pg_rho_threshold
        if num_gpu_loader_threads is not NotProvided:
            self.num_gpu_loader_threads = num_gpu_loader_threads
        if num_multi_gpu_tower_stacks is not NotProvided:
            self.num_multi_gpu_tower_stacks = num_multi_gpu_tower_stacks
        if minibatch_buffer_size is not NotProvided:
            self.minibatch_buffer_size = minibatch_buffer_size
        if replay_proportion is not NotProvided:
            self.replay_proportion = replay_proportion
        if replay_buffer_num_slots is not NotProvided:
            self.replay_buffer_num_slots = replay_buffer_num_slots
        if learner_queue_size is not NotProvided:
            self.learner_queue_size = learner_queue_size
        if learner_queue_timeout is not NotProvided:
            self.learner_queue_timeout = learner_queue_timeout
        if broadcast_interval is not NotProvided:
            self.broadcast_interval = broadcast_interval
        if timeout_s_sampler_manager is not NotProvided:
            self.timeout_s_sampler_manager = timeout_s_sampler_manager
        if timeout_s_aggregator_manager is not NotProvided:
            self.timeout_s_aggregator_manager = timeout_s_aggregator_manager
        if grad_clip is not NotProvided:
            self.grad_clip = grad_clip
        if opt_type is not NotProvided:
            self.opt_type = opt_type
        if lr_schedule is not NotProvided:
            self.lr_schedule = lr_schedule
        if decay is not NotProvided:
            self.decay = decay
        if momentum is not NotProvided:
            self.momentum = momentum
        if epsilon is not NotProvided:
            self.epsilon = epsilon
        if vf_loss_coeff is not NotProvided:
            self.vf_loss_coeff = vf_loss_coeff
        if entropy_coeff is not NotProvided:
            self.entropy_coeff = entropy_coeff
        if entropy_coeff_schedule is not NotProvided:
            self.entropy_coeff_schedule = entropy_coeff_schedule
        if _separate_vf_optimizer is not NotProvided:
            self._separate_vf_optimizer = _separate_vf_optimizer
        if _lr_vf is not NotProvided:
            self._lr_vf = _lr_vf

        return self

    def debugging(
        self,
        *,
        _env_runners_only: Optional[bool] = NotProvided,
        _skip_learners: Optional[bool] = NotProvided,
        **kwargs,
    ) -> Self:
        """Sets the debugging related configuration.

        Args:
            _env_runners_only: If True, only run (remote) EnvRunner requests, discard
                their episode/training data, but log their metrics results. Aggregator-
                and Learner actors won't be used.
            _skip_learners: If True, no `update` requests are sent to the LearnerGroup
                and Learner actors. Only EnvRunners and aggregator actors (if
                applicable) are used.
        """
        super().debugging(**kwargs)

        if _env_runners_only is not NotProvided:
            self._env_runners_only = _env_runners_only
        if _skip_learners is not NotProvided:
            self._skip_learners = _skip_learners

        return self

    @override(AlgorithmConfig)
    def validate(self) -> None:
        # Call the super class' validation method first.
        super().validate()

        # IMPALA and APPO need vtrace (A3C Policies no longer exist).
        if not self.vtrace:
            self._value_error(
                "IMPALA and APPO do NOT support vtrace=False anymore! Set "
                "`config.training(vtrace=True)`."
            )

        # New API stack checks.
        if self.enable_env_runner_and_connector_v2:
            # Does NOT support aggregation workers yet or a mixin replay buffer.
            if self.replay_ratio != 0.0:
                self._value_error(
                    "The new API stack in combination with the new EnvRunner API "
                    "does NOT support a mixin replay buffer yet for "
                    f"{self} (set `config.replay_proportion` to 0.0)!"
                )
            # `lr_schedule` checking.
            if self.lr_schedule is not None:
                self._value_error(
                    "`lr_schedule` is deprecated and must be None! Use the "
                    "`lr` setting to setup a schedule."
                )
            # Entropy coeff schedule checking.
            if self.entropy_coeff_schedule is not None:
                self._value_error(
                    "`entropy_coeff_schedule` is deprecated and must be None! Use the "
                    "`entropy_coeff` setting to setup a schedule."
                )
            Scheduler.validate(
                fixed_value_or_schedule=self.entropy_coeff,
                setting_name="entropy_coeff",
                description="entropy coefficient",
            )
            if self.minibatch_size is not None and not (
                (self.minibatch_size % self.rollout_fragment_length == 0)
                and self.minibatch_size <= self.total_train_batch_size
            ):
                self._value_error(
                    f"`minibatch_size` ({self._minibatch_size}) must either be None "
                    "or a multiple of `rollout_fragment_length` "
                    f"({self.rollout_fragment_length}) while at the same time smaller "
                    "than or equal to `total_train_batch_size` "
                    f"({self.total_train_batch_size})!"
                )
        # Old API stack checks.
        else:
            if isinstance(self.entropy_coeff, float) and self.entropy_coeff < 0.0:
                self._value_error("`entropy_coeff` must be >= 0.0")

        # If two separate optimizers/loss terms used for tf, must also set
        # `_tf_policy_handles_more_than_one_loss` to True.
        if (
            self.framework_str in ["tf", "tf2"]
            and self._separate_vf_optimizer is True
            and self._tf_policy_handles_more_than_one_loss is False
        ):
            self._value_error(
                "`_tf_policy_handles_more_than_one_loss` must be set to True, for "
                "TFPolicy to support more than one loss term/optimizer! Try setting "
                "config.training(_tf_policy_handles_more_than_one_loss=True)."
            )

    @property
    def replay_ratio(self) -> float:
        """Returns replay ratio (between 0.0 and 1.0) based off self.replay_proportion.

        Formula: ratio = 1 / proportion
        """
        return (1 / self.replay_proportion) if self.replay_proportion > 0 else 0.0

    @override(AlgorithmConfig)
    def get_default_learner_class(self):
        if self.framework_str == "torch":
            from ray.rllib.algorithms.impala.torch.impala_torch_learner import (
                IMPALATorchLearner,
            )

            return IMPALATorchLearner
        elif self.framework_str in ["tf2", "tf"]:
            raise ValueError(
                "TensorFlow is no longer supported on the new API stack! "
                "Use `framework='torch'`."
            )
        else:
            raise ValueError(
                f"The framework {self.framework_str} is not supported. "
                "Use `framework='torch'`."
            )

    @override(AlgorithmConfig)
    def get_default_rl_module_spec(self) -> RLModuleSpec:
        if self.framework_str == "torch":
            from ray.rllib.algorithms.ppo.torch.default_ppo_torch_rl_module import (
                DefaultPPOTorchRLModule,
            )

            return RLModuleSpec(module_class=DefaultPPOTorchRLModule)
        else:
            raise ValueError(
                f"The framework {self.framework_str} is not supported. "
                "Use either 'torch' or 'tf2'."
            )

    @override(AlgorithmConfig)
    def build_learner_connector(
        self,
        input_observation_space,
        input_action_space,
        device=None,
    ):
        connector = super().build_learner_connector(
            input_observation_space,
            input_action_space,
            device,
        )
        if self.add_default_connectors_to_learner_pipeline:
            # Extend all episodes by one artificial timestep to allow the value function
            # net to compute the bootstrap values (and add a mask to the batch to know,
            # which slots to mask out).
            connector.prepend(AddOneTsToEpisodesAndTruncate())
            # Remove the NumpyToTensor connector if we have the GPULoaderThreads.
            if self.num_aggregator_actors_per_learner > 0:
                connector.remove(NumpyToTensor)
        return connector


ImpalaConfig = IMPALAConfig


class IMPALA(Algorithm):
    """Importance weighted actor/learner architecture (IMPALA) Algorithm

    == Overview of data flow in IMPALA ==
    1. Policy evaluation in parallel across `num_env_runners` actors produces
       batches of size `rollout_fragment_length * num_envs_per_env_runner`.
    2. If enabled, the replay buffer stores and produces batches of size
       `rollout_fragment_length * num_envs_per_env_runner`.
    3. If enabled, the minibatch ring buffer stores and replays batches of
       size `train_batch_size` up to `num_epochs` times per batch.
    4. The learner thread executes data parallel SGD across `num_gpus` GPUs
       on batches of size `train_batch_size`.
    """

    @classmethod
    @override(Algorithm)
    def get_default_config(cls) -> IMPALAConfig:
        return IMPALAConfig()

    @classmethod
    @override(Algorithm)
    def get_default_policy_class(
        cls, config: AlgorithmConfig
    ) -> Optional[Type[Policy]]:
        if config.framework_str == "torch":
            from ray.rllib.algorithms.impala.impala_torch_policy import (
                ImpalaTorchPolicy,
            )

            return ImpalaTorchPolicy

        elif config.framework_str == "tf":
            from ray.rllib.algorithms.impala.impala_tf_policy import (
                ImpalaTF1Policy,
            )

            return ImpalaTF1Policy
        else:
            from ray.rllib.algorithms.impala.impala_tf_policy import (
                ImpalaTF2Policy,
            )

            return ImpalaTF2Policy

    @override(Algorithm)
    def setup(self, config: AlgorithmConfig):
        super().setup(config)

        # Queue of data to be sent to the Learner.
        self.data_to_place_on_learner = []
        self.local_mixin_buffer = None  # @OldAPIStack
        self._batch_being_built = []  # @OldAPIStack

        # Create extra aggregation workers and assign each rollout worker to one of
        # them.
        self._episode_packs_being_built = []
        self._ma_batches_being_built: Dict[int, list] = {
            i: [] for i in range(self.config.num_learners or 1)
        }

        # Create local mixin buffer if on old API stack and replay
        # proportion is set.
        if not self.config.enable_rl_module_and_learner:
            if self.config.replay_proportion > 0.0:
                self.local_mixin_buffer = MixInMultiAgentReplayBuffer(
                    capacity=(
                        self.config.replay_buffer_num_slots
                        if self.config.replay_buffer_num_slots > 0
                        else 1
                    ),
                    replay_ratio=self.config.replay_ratio,
                    replay_mode=ReplayMode.LOCKSTEP,
                )

        # This variable is used to keep track of the statistics from the most recent
        # update of the learner group
        self._results = {}

        if not self.config.enable_rl_module_and_learner:
            # Create and start the learner thread.
            self._learner_thread = make_learner_thread(self.env_runner, self.config)
            self._learner_thread.start()

    @override(Algorithm)
    def training_step(self):
        with TimerAndPrometheusLogger(self._metrics_impala_training_step_time):
            # Old API stack.
            if not self.config.enable_rl_module_and_learner:
                return self._training_step_old_api_stack()

            do_async_updates = self.config.num_learners > 0

            # Asynchronously request all EnvRunners to sample and return their current
            # (e.g. ConnectorV2) states and sampling metrics/stats.
            # Note that each item in `episode_refs` is a reference to a list of Episodes.
            with self.metrics.log_time((TIMERS, SAMPLE_TIMER)):
                (
                    episode_refs,
                    connector_states,
                    env_runner_metrics,
                    env_runner_indices_to_update,
                ) = self._sample_and_get_connector_states()
                # Reduce EnvRunner metrics over the n EnvRunners.
                self.metrics.aggregate(
                    env_runner_metrics,
                    key=ENV_RUNNER_RESULTS,
                )

                # Log the average number of sample results (list of episodes) received.
                self.metrics.log_value(
                    (ENV_RUNNER_RESULTS, MEAN_NUM_EPISODE_LISTS_RECEIVED),
                    len(episode_refs),
                )

            # Only run EnvRunners, nothing else.
            if self.config._env_runners_only:
                return

            # "Batch" collected episode refs into groups, such that exactly
            # `total_train_batch_size` timesteps are sent to
            # `LearnerGroup.update()`.
            if self.config.num_aggregator_actors_per_learner > 0:
                with TimerAndPrometheusLogger(
                    self._metrics_impala_training_step_aggregator_preprocessing_time
                ):
                    data_packages_for_aggregators = self._pre_queue_episode_refs(
                        episode_refs,
                        package_size=self.config.train_batch_size_per_learner,
                    )
                    self.metrics.log_value(
                        (AGGREGATOR_ACTOR_RESULTS, "mean_num_input_packages"),
                        len(episode_refs),
                    )

                    ma_batches_refs_remote_results = (
                        self._aggregator_actor_manager.fetch_ready_async_reqs(
                            return_obj_refs=True,
                            tags="get_batches",
                        )
                    )
                    ma_batches_refs = []
                    for call_result in ma_batches_refs_remote_results:
                        ma_batches_refs.append(
                            (call_result.actor_id, call_result.get())
                        )
                    self.metrics.log_value(
                        (AGGREGATOR_ACTOR_RESULTS, "mean_num_output_batches"),
                        len(ma_batches_refs),
                    )

                    while data_packages_for_aggregators:
                        num_agg = self.config.num_aggregator_actors_per_learner * (
                            self.config.num_learners or 1
                        )
                        packs, data_packages_for_aggregators = (
                            data_packages_for_aggregators[:num_agg],
                            data_packages_for_aggregators[num_agg:],
                        )
                        sent = self._aggregator_actor_manager.foreach_actor_async(
                            func="get_batch",
                            kwargs=[dict(episode_refs=p) for p in packs],
                            tag="get_batches",
                        )

                        _dropped = self.config.train_batch_size_per_learner * (
                            len(packs) - sent
                        )
                        if _dropped > 0:
                            self._metrics_impala_training_step_env_steps_dropped.inc(
                                value=_dropped
                            )
                        self.metrics.log_value(
                            (
                                AGGREGATOR_ACTOR_RESULTS,
                                "num_env_steps_dropped_lifetime",
                            ),
                            _dropped,
                            reduce="sum",
                        )
                    # Get n lists of m ObjRef[MABatch] (m=num_learners) to perform n calls to
                    # all learner workers with the already GPU-located batches.
                    data_packages_for_learner_group = self._pre_queue_batch_refs(
                        ma_batches_refs
                    )
                    if len(data_packages_for_learner_group) > 0:
                        self._metrics_impala_training_step_input_batches.inc(
                            value=len(data_packages_for_learner_group)
                        )
                    else:
                        self._metrics_impala_training_step_zero_input_batches.inc(
                            value=1
                        )

                    self.metrics.log_value(
                        (AGGREGATOR_ACTOR_RESULTS, "num_env_steps_aggregated_lifetime"),
                        self.config.train_batch_size_per_learner
                        * (self.config.num_learners or 1)
                        * len(data_packages_for_learner_group),
                        reduce="sum",
                        with_throughput=True,
                    )

            else:
                data_packages_for_learner_group = self._pre_queue_episode_refs(
                    episode_refs, package_size=self.config.total_train_batch_size
                )

            # Skip Learner update calls.
            if self.config._skip_learners:
                return

            # Call the LearnerGroup's `update()` method.
            with self.metrics.log_time((TIMERS, LEARNER_UPDATE_TIMER)):
                self.metrics.log_value(
                    key=MEAN_NUM_LEARNER_GROUP_UPDATE_CALLED,
                    value=len(data_packages_for_learner_group),
                )
                rl_module_state = None
                num_learner_group_results_received = 0

                return_state = (
                    self.metrics.peek(
                        NUM_TRAINING_STEP_CALLS_SINCE_LAST_SYNCH_WORKER_WEIGHTS,
                        default=0,
                    )
                    >= self.config.broadcast_interval
                )
                with TimerAndPrometheusLogger(
                    self._metrics_impala_training_step_learner_group_loop_time
                ):
                    for (
                        batch_ref_or_episode_list_ref
                    ) in data_packages_for_learner_group:
                        timesteps = {
                            NUM_ENV_STEPS_SAMPLED_LIFETIME: self.metrics.peek(
                                (ENV_RUNNER_RESULTS, NUM_ENV_STEPS_SAMPLED_LIFETIME),
                                default=0,
                            ),
                            NUM_ENV_STEPS_TRAINED_LIFETIME: self.metrics.peek(
                                (
                                    LEARNER_RESULTS,
                                    ALL_MODULES,
                                    NUM_ENV_STEPS_TRAINED_LIFETIME,
                                ),
                                default=0,
                            ),
                        }
                        # Update from batch refs coming from AggregatorActors.
                        if self.config.num_aggregator_actors_per_learner > 0:
                            assert len(batch_ref_or_episode_list_ref) == (
                                self.config.num_learners or 1
                            )
                            training_data = TrainingData(
                                batch_refs=batch_ref_or_episode_list_ref
                            )
                        # Update from episodes refs coming from EnvRunner actors.
                        else:
                            training_data = TrainingData(
                                episodes_refs=batch_ref_or_episode_list_ref
                            )
                        learner_results = self.learner_group.update(
                            training_data=training_data,
                            async_update=do_async_updates,
                            return_state=return_state,
                            timesteps=timesteps,
                            num_epochs=self.config.num_epochs,
                            minibatch_size=self.config.minibatch_size,
                            shuffle_batch_per_epoch=self.config.shuffle_batch_per_epoch,
                        )
                        # Only request weights from 1st Learner - at most - once per
                        # `training_step` call.
                        return_state = False

                        num_learner_group_results_received += len(learner_results)
                        # Extract the last (most recent) weights matrix, if available.
                        for result_from_1_learner in learner_results:
                            rl_module_state = result_from_1_learner.pop(
                                "_rl_module_state_after_update", rl_module_state
                            )
                        self.metrics.aggregate(
                            stats_dicts=learner_results,
                            key=LEARNER_RESULTS,
                        )
                self.metrics.log_value(
                    key=(LEARNER_GROUP, MEAN_NUM_LEARNER_RESULTS_RECEIVED),
                    value=num_learner_group_results_received,
                )

            self.metrics.log_value(
                NUM_TRAINING_STEP_CALLS_SINCE_LAST_SYNCH_WORKER_WEIGHTS, 1, reduce="sum"
            )

            # Update LearnerGroup's own stats.
            self.metrics.log_dict(self.learner_group.get_stats(), key=LEARNER_GROUP)

            # Figure out, whether we should sync/broadcast the (remote) EnvRunner states.
            # Note: `learner_results` is a List of n (num async calls) Lists of m
            # (num Learner workers) ResultDicts each.
            if rl_module_state is not None:
                self.metrics.set_value(
                    NUM_TRAINING_STEP_CALLS_SINCE_LAST_SYNCH_WORKER_WEIGHTS, 0
                )
                self.metrics.log_value(NUM_SYNCH_WORKER_WEIGHTS, 1, reduce="sum")
                with self.metrics.log_time((TIMERS, SYNCH_WORKER_WEIGHTS_TIMER)):
                    with TimerAndPrometheusLogger(
                        self._metrics_impala_training_step_sync_env_runner_state_time
                    ):
                        self.env_runner_group.sync_env_runner_states(
                            config=self.config,
                            connector_states=connector_states,
                            rl_module_state=rl_module_state,
                            env_to_module=self.env_to_module_connector,
                            module_to_env=self.module_to_env_connector,
                        )

    def _sample_and_get_connector_states(self):
        with TimerAndPrometheusLogger(
            self._metrics_impala_sample_and_get_connector_states_time
        ):
            env_runner_indices_to_update = set()
            episode_refs = []
            connector_states = []
            env_runner_metrics = []
            num_healthy_remote_workers = (
                self.env_runner_group.num_healthy_remote_workers()
            )

            # Perform asynchronous sampling on all (healthy) remote rollout workers.
            if num_healthy_remote_workers > 0:
                async_results = (
                    self.env_runner_group.foreach_env_runner_async_fetch_ready(
                        func="sample_get_state_and_metrics",
                        tag="sample_get_state_and_metrics",
                        timeout_seconds=self.config.timeout_s_sampler_manager,
                        return_obj_refs=False,
                        return_actor_ids=True,
                    )
                )
                # Get results from the n different async calls and store those EnvRunner
                # indices we should update.
                results = []
                for r in async_results:
                    env_runner_indices_to_update.add(r[0])
                    results.append(r[1])

                for (episodes, states, metrics) in results:
                    episode_refs.append(episodes)
                    connector_states.append(states)
                    env_runner_metrics.append(metrics)
            # Sample from the local EnvRunner.
            else:
                episodes = self.env_runner.sample()
                env_runner_metrics = [self.env_runner.get_metrics()]
                episode_refs = [ray.put(episodes)]
                connector_states = [
                    self.env_runner.get_state(
                        components=[
                            COMPONENT_ENV_TO_MODULE_CONNECTOR,
                            COMPONENT_MODULE_TO_ENV_CONNECTOR,
                        ]
                    )
                ]

        return (
            episode_refs,
            connector_states,
            env_runner_metrics,
            env_runner_indices_to_update,
        )

    def _pre_queue_episode_refs(
        self, episode_refs: List[ObjectRef], package_size: int
    ) -> List[List[ObjectRef]]:
        # Each element in this list is itself a list of ObjRef[Episodes].
        # Each ObjRef was returned by one EnvRunner from a single sample() call.
        episodes: List[List[ObjectRef]] = []

        for ref in episode_refs:
            self._episode_packs_being_built.append(ref)
            if (
                len(self._episode_packs_being_built)
                * self.config.num_envs_per_env_runner
                * self.config.get_rollout_fragment_length()
                >= package_size
            ):
                episodes.append(self._episode_packs_being_built)
                self._episode_packs_being_built = []

        return episodes

    def _pre_queue_batch_refs(
        self, batch_refs: List[Tuple[int, ObjectRef]]
    ) -> List[List[ObjectRef]]:
        # `batch_refs` is a list of tuple(aggregator_actor_id, ObjRef[MABatch]).

        # Each ObjRef[MABatch] was returned by one AggregatorActor from a single
        # `get_batch()` call.
        # TODO (sven): Add this comment, once valid:
        #  .. and the underlying MABatch is already located on a particular GPU
        #  (matching one particular Learner).
        for agg_actor_id, ma_batch_ref in batch_refs:
            learner_actor_id = self._aggregator_actor_to_learner[agg_actor_id]
            self._ma_batches_being_built[learner_actor_id].append(ma_batch_ref)

        # Construct an n-group of batches (n=num_learners) as long as we still have
        # at least one batch per learner in our queue.
        batch_refs_for_learner_group: List[List[ObjectRef]] = []
        while all(
            learner_list for learner_list in self._ma_batches_being_built.values()
        ):
            batch_refs_for_learner_group.append(
                [
                    learner_list.pop(0)
                    for learner_list in self._ma_batches_being_built.values()
                ]
            )

        return batch_refs_for_learner_group

    @override(Algorithm)
    def _set_up_metrics(self):
        super()._set_up_metrics()

        self._metrics_impala_training_step_time = Histogram(
            name="rllib_algorithms_impala_training_step_time",
            description="Time spent in IMPALA.training_step()",
            boundaries=DEFAULT_HISTOGRAM_BOUNDARIES_SHORT_EVENTS,
            tag_keys=("rllib",),
        )
        self._metrics_impala_training_step_time.set_default_tags(
            {"rllib": self.__class__.__name__}
        )

        self._metrics_impala_training_step_aggregator_preprocessing_time = Histogram(
            name="rllib_algorithms_impala_training_step_aggregator_preprocessing_time",
            description="Time spent preprocessing episodes with aggregator actor in the IMPALA.training_step()",
            boundaries=DEFAULT_HISTOGRAM_BOUNDARIES_SHORT_EVENTS,
            tag_keys=("rllib",),
        )
        self._metrics_impala_training_step_aggregator_preprocessing_time.set_default_tags(
            {"rllib": self.__class__.__name__}
        )

        self._metrics_impala_training_step_learner_group_loop_time = Histogram(
            name="rllib_algorithms_impala_training_step_learner_group_loop_time",
            description="Time spent in the learner group update calls loop, in the IMPALA.training_step()",
            boundaries=DEFAULT_HISTOGRAM_BOUNDARIES_SHORT_EVENTS,
            tag_keys=("rllib",),
        )
        self._metrics_impala_training_step_learner_group_loop_time.set_default_tags(
            {"rllib": self.__class__.__name__}
        )

        self._metrics_impala_training_step_sync_env_runner_state_time = Histogram(
            name="rllib_algorithms_impala_training_step_sync_env_runner_state_time",
            description="Time spent on syncing EnvRunner states in the IMPALA.training_step()",
            boundaries=DEFAULT_HISTOGRAM_BOUNDARIES_SHORT_EVENTS,
            tag_keys=("rllib",),
        )
        self._metrics_impala_training_step_sync_env_runner_state_time.set_default_tags(
            {"rllib": self.__class__.__name__}
        )

        self._metrics_impala_sample_and_get_connector_states_time = Histogram(
            name="rllib_algorithms_impala_sample_and_get_connector_states_time",
            description="Time spent in IMPALA._sample_and_get_connector_states()",
            boundaries=DEFAULT_HISTOGRAM_BOUNDARIES_SHORT_EVENTS,
            tag_keys=("rllib",),
        )
        self._metrics_impala_sample_and_get_connector_states_time.set_default_tags(
            {"rllib": self.__class__.__name__}
        )

        self._metrics_impala_training_step_input_batches = Counter(
            name="rllib_algorithms_impala_training_step_input_batches_counter",
            description="Number of input batches processed and passed to the learner in the IMPALA.training_step()",
            tag_keys=("rllib",),
        )
        self._metrics_impala_training_step_input_batches.set_default_tags(
            {"rllib": self.__class__.__name__}
        )

        self._metrics_impala_training_step_zero_input_batches = Counter(
            name="rllib_algorithms_impala_training_step_zero_input_batches_counter",
            description="Number of times zero input batches were ready in the IMPALA.training_step()",
            tag_keys=("rllib",),
        )
        self._metrics_impala_training_step_zero_input_batches.set_default_tags(
            {"rllib": self.__class__.__name__}
        )
        self._metrics_impala_training_step_env_steps_dropped = Counter(
            name="rllib_algorithms_impala_training_step_env_steps_dropped_counter",
            description="Number of env steps dropped when sending data to the aggregator actors in the IMPALA.training_step()",
            tag_keys=("rllib",),
        )
        self._metrics_impala_training_step_env_steps_dropped.set_default_tags(
            {"rllib": self.__class__.__name__}
        )

    @OldAPIStack
    def _training_step_old_api_stack(self):
        # First, check, whether our learner thread is still healthy.
        if not self._learner_thread.is_alive():
            raise RuntimeError("The learner thread died while training!")

        # Get sampled SampleBatches from our workers (by ray references if we use
        # tree-aggregation).
        unprocessed_sample_batches = self._get_samples_from_workers_old_api_stack(
            return_object_refs=False,
        )
        # Tag workers that actually produced ready sample batches this iteration.
        # Those workers will have to get updated at the end of the iteration.
        workers_that_need_updates = {
            worker_id for worker_id, _ in unprocessed_sample_batches
        }

        # Resolve collected batches here on local process (using the mixin buffer).
        batches = self._process_experiences_old_api_stack(unprocessed_sample_batches)

        # Increase sampling counters now that we have the actual SampleBatches on
        # the local process (and can measure their sizes).
        for batch in batches:
            self._counters[NUM_ENV_STEPS_SAMPLED] += batch.count
            self._counters[NUM_AGENT_STEPS_SAMPLED] += batch.agent_steps()

        # Concatenate single batches into batches of size `total_train_batch_size`.
        self._concatenate_batches_and_pre_queue(batches)
        # Move train batches (of size `total_train_batch_size`) onto learner queue.
        self._place_processed_samples_on_learner_thread_queue()
        # Extract most recent train results from learner thread.
        train_results = self._process_trained_results()

        # Sync worker weights (only those policies that were actually updated).
        with self._timers[SYNCH_WORKER_WEIGHTS_TIMER]:
            pids = list(train_results.keys())
            self._update_workers_old_api_stack(
                workers_that_need_updates=workers_that_need_updates,
                policy_ids=pids,
            )

        # With a training step done, try to bring any aggregators back to life
        # if necessary.
        # AggregatorActor are stateless, so we do not need to restore any
        # state here.
        if self._aggregator_actor_manager:
            self._aggregator_actor_manager.probe_unhealthy_actors(
                timeout_seconds=self.config.env_runner_health_probe_timeout_s,
                mark_healthy=True,
            )

        return train_results

    @OldAPIStack
    def _get_samples_from_workers_old_api_stack(
        self,
        return_object_refs: Optional[bool] = False,
    ) -> List[Tuple[int, Union[ObjectRef, SampleBatchType]]]:
        """Get samples from rollout workers for training.

        Args:
            return_object_refs: If True, return ObjectRefs instead of the samples
                directly. This is useful when using aggregator workers so that data
                collected on rollout workers is directly de referenced on the aggregator
                workers instead of first in the driver and then on the aggregator
                workers.

        Returns:
            a list of tuples of (worker_index, sample batch or ObjectRef to a sample
                batch)

        """
        with self._timers[SAMPLE_TIMER]:
            # Sample from healthy remote workers by default. If there is no healthy
            # worker (either because they have all died, or because there was none to
            # begin) check if the local_worker exists. If the local worker has an
            # env_instance (either because there are no remote workers or
            # self.config.create_local_env_runner == True), then sample from the
            # local worker. Otherwise just return an empty list.
            if self.env_runner_group.num_healthy_remote_workers() > 0:
                # Perform asynchronous sampling on all (remote) rollout workers.
                self.env_runner_group.foreach_env_runner_async(
                    lambda worker: worker.sample()
                )
                sample_batches: List[
                    Tuple[int, ObjectRef]
                ] = self.env_runner_group.fetch_ready_async_reqs(
                    timeout_seconds=self.config.timeout_s_sampler_manager,
                    return_obj_refs=return_object_refs,
                )
            elif self.config.num_env_runners == 0 or (
                self.env_runner and self.env_runner.async_env is not None
            ):
                # Sampling from the local worker
                sample_batch = self.env_runner.sample()
                if return_object_refs:
                    sample_batch = ray.put(sample_batch)
                sample_batches = [(0, sample_batch)]
            else:
                # Not much we can do. Return empty list and wait.
                sample_batches = []

        return sample_batches

    @OldAPIStack
    def _process_experiences_old_api_stack(
        self,
        worker_to_sample_batches: List[Tuple[int, SampleBatch]],
    ) -> List[SampleBatchType]:
        """Process sample batches directly on the driver, for training.

        Args:
            worker_to_sample_batches: List of (worker_id, sample_batch) tuples.

        Returns:
            Batches that have been processed by the mixin buffer.

        """
        batches = [b for _, b in worker_to_sample_batches]
        processed_batches = []

        for batch in batches:
            assert not isinstance(
                batch, ObjectRef
            ), "`IMPALA._process_experiences_old_api_stack` can not handle ObjectRefs!"
            batch = batch.decompress_if_needed()
            # Only make a pass through the buffer, if replay proportion is > 0.0 (and
            # we actually have one).
            if self.local_mixin_buffer:
                self.local_mixin_buffer.add(batch)
                batch = self.local_mixin_buffer.replay(_ALL_POLICIES)
            else:
                # TODO(jjyao) somehow deep copy the batch
                # fix a memory leak issue. Need to investigate more
                # to know why.
                batch = batch.copy()
            if batch:
                processed_batches.append(batch)

        return processed_batches

    @OldAPIStack
    def _concatenate_batches_and_pre_queue(self, batches: List[SampleBatch]) -> None:
        """Concatenate batches that are being returned from rollout workers

        Args:
            batches: List of batches of experiences from EnvRunners.
        """

        def aggregate_into_larger_batch():
            if (
                sum(b.count for b in self._batch_being_built)
                >= self.config.total_train_batch_size
            ):
                batch_to_add = concat_samples(self._batch_being_built)
                self.data_to_place_on_learner.append(batch_to_add)
                self._batch_being_built = []

        for batch in batches:
            # TODO (sven): Strange bug after a RolloutWorker crash and proper
            #  restart. The bug is related to (old, non-V2) connectors being used and
            #  seems to happen inside the AgentCollector's `add_action_reward_next_obs`
            #  method, at the end of which the number of vf_preds (and all other
            #  extra action outs) in the batch is one smaller than the number of obs/
            #  actions/rewards, which then leads to a malformed train batch.
            #  IMPALA/APPO crash inside the loss function (during v-trace operations)
            #  b/c of the resulting shape mismatch. The following if-block prevents
            #  this from happening and it can be removed once we are on the new API
            #  stack for good (and use the new connectors and also no longer
            #  AgentCollectors, RolloutWorkers, Policies, TrajectoryView API, etc..):
            if (
                self.config.batch_mode == "truncate_episodes"
                and self.config.restart_failed_env_runners
            ):
                if any(
                    SampleBatch.VF_PREDS in pb
                    and (
                        pb[SampleBatch.VF_PREDS].shape[0]
                        != pb[SampleBatch.REWARDS].shape[0]
                    )
                    for pb in batch.policy_batches.values()
                ):
                    continue

            self._batch_being_built.append(batch)
            aggregate_into_larger_batch()

    @OldAPIStack
    def _place_processed_samples_on_learner_thread_queue(self) -> None:
        """Place processed samples on the learner queue for training."""
        for i, batch in enumerate(self.data_to_place_on_learner):
            try:
                self._learner_thread.inqueue.put(
                    batch,
                    # Setting block = True for the very last item in our list prevents
                    # the learner thread, this main thread, and the GPU loader threads
                    # from thrashing when there are more samples than the learner can
                    # reasonably process.
                    # see https://github.com/ray-project/ray/pull/26581#issuecomment-1187877674  # noqa
                    block=i == len(self.data_to_place_on_learner) - 1,
                )
                self._counters["num_samples_added_to_queue"] += (
                    batch.agent_steps()
                    if self.config.count_steps_by == "agent_steps"
                    else batch.count
                )
            except queue.Full:
                self._counters["num_times_learner_queue_full"] += 1

        self.data_to_place_on_learner.clear()

    @OldAPIStack
    def _process_trained_results(self) -> ResultDict:
        """Process training results that are outputed by the learner thread.

        Returns:
            Aggregated results from the learner thread after an update is completed.

        """
        # Get learner outputs/stats from output queue.
        num_env_steps_trained = 0
        num_agent_steps_trained = 0
        learner_infos = []
        # Loop through output queue and update our counts.
        for _ in range(self._learner_thread.outqueue.qsize()):
            (
                env_steps,
                agent_steps,
                learner_results,
            ) = self._learner_thread.outqueue.get(timeout=0.001)

            num_env_steps_trained += env_steps
            num_agent_steps_trained += agent_steps
            if learner_results:
                learner_infos.append(learner_results)
        # Nothing new happened since last time, use the same learner stats.
        if not learner_infos:
            final_learner_info = copy.deepcopy(self._learner_thread.learner_info)
        # Accumulate learner stats using the `LearnerInfoBuilder` utility.
        else:
            builder = LearnerInfoBuilder()
            for info in learner_infos:
                builder.add_learn_on_batch_results_multi_agent(info)
            final_learner_info = builder.finalize()

        # Update the steps trained counters.
        self._counters[NUM_ENV_STEPS_TRAINED] += num_env_steps_trained
        self._counters[NUM_AGENT_STEPS_TRAINED] += num_agent_steps_trained

        return final_learner_info

    @OldAPIStack
    def _update_workers_old_api_stack(
        self,
        workers_that_need_updates: Set[int],
        policy_ids: Optional[List[PolicyID]] = None,
    ) -> None:
        """Updates all RolloutWorkers that require updating.

        Updates only if NUM_TRAINING_STEP_CALLS_SINCE_LAST_SYNCH_WORKER_WEIGHTS has been
        reached and the worker has sent samples in this iteration. Also only updates
        those policies, whose IDs are given via `policies` (if None, update all
        policies).

        Args:
            workers_that_need_updates: Set of worker IDs that need to be updated.
            policy_ids: Optional list of Policy IDs to update. If None, will update all
                policies on the to-be-updated workers.
        """
        # Update global vars of the local worker.
        if self.config.policy_states_are_swappable:
            self.env_runner.lock()
        global_vars = {
            "timestep": self._counters[NUM_AGENT_STEPS_TRAINED],
            "num_grad_updates_per_policy": {
                pid: self.env_runner.policy_map[pid].num_grad_updates
                for pid in policy_ids or []
            },
        }
        self.env_runner.set_global_vars(global_vars, policy_ids=policy_ids)
        if self.config.policy_states_are_swappable:
            self.env_runner.unlock()

        # Only need to update workers if there are remote workers.
        self._counters[NUM_TRAINING_STEP_CALLS_SINCE_LAST_SYNCH_WORKER_WEIGHTS] += 1
        if (
            self.env_runner_group.num_remote_workers() > 0
            and self._counters[NUM_TRAINING_STEP_CALLS_SINCE_LAST_SYNCH_WORKER_WEIGHTS]
            >= self.config.broadcast_interval
            and workers_that_need_updates
        ):
            if self.config.policy_states_are_swappable:
                self.env_runner.lock()
            weights = self.env_runner.get_weights(policy_ids)
            if self.config.policy_states_are_swappable:
                self.env_runner.unlock()
            weights_ref = ray.put(weights)

            self._learner_thread.policy_ids_updated.clear()
            self._counters[NUM_TRAINING_STEP_CALLS_SINCE_LAST_SYNCH_WORKER_WEIGHTS] = 0
            self._counters[NUM_SYNCH_WORKER_WEIGHTS] += 1
            self.env_runner_group.foreach_env_runner(
                func=lambda w: w.set_weights(ray.get(weights_ref), global_vars),
                local_env_runner=False,
                remote_worker_ids=list(workers_that_need_updates),
                timeout_seconds=0,  # Don't wait for the workers to finish.
            )

    @override(Algorithm)
    def _compile_iteration_results_old_api_stack(self, *args, **kwargs):
        result = super()._compile_iteration_results_old_api_stack(*args, **kwargs)
        if not self.config.enable_rl_module_and_learner:
            result = self._learner_thread.add_learner_metrics(
                result, overwrite_learner_info=False
            )
        return result


Impala = IMPALA


@OldAPIStack
def make_learner_thread(local_worker, config):
    if not config["simple_optimizer"]:
        logger.info(
            "Enabling multi-GPU mode, {} GPUs, {} parallel tower-stacks".format(
                config["num_gpus"], config["num_multi_gpu_tower_stacks"]
            )
        )
        num_stacks = config["num_multi_gpu_tower_stacks"]
        buffer_size = config["minibatch_buffer_size"]
        if num_stacks < buffer_size:
            logger.warning(
                "In multi-GPU mode you should have at least as many "
                "multi-GPU tower stacks (to load data into on one device) as "
                "you have stack-index slots in the buffer! You have "
                f"configured {num_stacks} stacks and a buffer of size "
                f"{buffer_size}. Setting "
                f"`minibatch_buffer_size={num_stacks}`."
            )
            config["minibatch_buffer_size"] = num_stacks

        learner_thread = MultiGPULearnerThread(
            local_worker,
            num_gpus=config["num_gpus"],
            lr=config["lr"],
            train_batch_size=config["train_batch_size"],
            num_multi_gpu_tower_stacks=config["num_multi_gpu_tower_stacks"],
            num_sgd_iter=config["num_epochs"],
            learner_queue_size=config["learner_queue_size"],
            learner_queue_timeout=config["learner_queue_timeout"],
            num_data_load_threads=config["num_gpu_loader_threads"],
        )
    else:
        learner_thread = LearnerThread(
            local_worker,
            minibatch_buffer_size=config["minibatch_buffer_size"],
            num_sgd_iter=config["num_epochs"],
            learner_queue_size=config["learner_queue_size"],
            learner_queue_timeout=config["learner_queue_timeout"],
        )
    return learner_thread<|MERGE_RESOLUTION|>--- conflicted
+++ resolved
@@ -32,8 +32,8 @@
     LEARNER_RESULTS,
     LEARNER_UPDATE_TIMER,
     MEAN_NUM_EPISODE_LISTS_RECEIVED,
+    MEAN_NUM_LEARNER_RESULTS_RECEIVED,
     MEAN_NUM_LEARNER_GROUP_UPDATE_CALLED,
-    MEAN_NUM_LEARNER_RESULTS_RECEIVED,
     NUM_AGENT_STEPS_SAMPLED,
     NUM_AGENT_STEPS_TRAINED,
     NUM_ENV_STEPS_SAMPLED,
@@ -42,8 +42,8 @@
     NUM_ENV_STEPS_TRAINED_LIFETIME,
     NUM_SYNCH_WORKER_WEIGHTS,
     NUM_TRAINING_STEP_CALLS_SINCE_LAST_SYNCH_WORKER_WEIGHTS,
+    SYNCH_WORKER_WEIGHTS_TIMER,
     SAMPLE_TIMER,
-    SYNCH_WORKER_WEIGHTS_TIMER,
     TIMERS,
 )
 from ray.rllib.utils.metrics.learner_info import LearnerInfoBuilder
@@ -60,10 +60,7 @@
     ResultDict,
     SampleBatchType,
 )
-<<<<<<< HEAD
-=======
 from ray.util.metrics import Counter, Histogram
->>>>>>> 541bc3b0
 
 logger = logging.getLogger(__name__)
 
