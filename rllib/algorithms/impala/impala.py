import copy
import logging
import platform
import queue
from typing import Any, Callable, Dict, List, Optional, Type, Union

import ray
from ray.actor import ActorHandle
from ray.rllib import SampleBatch
from ray.rllib.algorithms.algorithm import Algorithm
from ray.rllib.algorithms.algorithm_config import AlgorithmConfig
from ray.rllib.evaluation.rollout_worker import RolloutWorker
from ray.rllib.execution.buffers.mixin_replay_buffer import MixInMultiAgentReplayBuffer
from ray.rllib.execution.common import (
    STEPS_TRAINED_COUNTER,
    STEPS_TRAINED_THIS_ITER_COUNTER,
    _get_global_vars,
    _get_shared_metrics,
)
from ray.rllib.execution.concurrency_ops import Concurrently, Dequeue, Enqueue
from ray.rllib.execution.learner_thread import LearnerThread
from ray.rllib.execution.metric_ops import StandardMetricsReporting
from ray.rllib.execution.multi_gpu_learner_thread import MultiGPULearnerThread
from ray.rllib.execution.parallel_requests import AsyncRequestsManager
from ray.rllib.execution.replay_ops import MixInReplay
from ray.rllib.execution.rollout_ops import ConcatBatches, ParallelRollouts
from ray.rllib.execution.tree_agg import gather_experiences_tree_aggregation
from ray.rllib.policy.policy import Policy
from ray.rllib.policy.sample_batch import concat_samples
from ray.rllib.utils.actors import create_colocated_actors
from ray.rllib.utils.annotations import override
from ray.rllib.utils.deprecation import (
    DEPRECATED_VALUE,
    Deprecated,
    deprecation_warning,
)
from ray.rllib.utils.metrics import (
    NUM_AGENT_STEPS_SAMPLED,
    NUM_AGENT_STEPS_TRAINED,
    NUM_ENV_STEPS_SAMPLED,
    NUM_ENV_STEPS_TRAINED,
    NUM_SYNCH_WORKER_WEIGHTS,
    NUM_TRAINING_STEP_CALLS_SINCE_LAST_SYNCH_WORKER_WEIGHTS,
    SYNCH_WORKER_WEIGHTS_TIMER,
)
from ray.rllib.utils.replay_buffers.multi_agent_replay_buffer import ReplayMode
from ray.rllib.utils.replay_buffers.replay_buffer import _ALL_POLICIES

from ray.rllib.utils.metrics.learner_info import LearnerInfoBuilder
from ray.rllib.utils.typing import (
    AlgorithmConfigDict,
    PartialAlgorithmConfigDict,
    ResultDict,
    SampleBatchType,
    T,
)
from ray.tune.execution.placement_groups import PlacementGroupFactory
from ray.types import ObjectRef

logger = logging.getLogger(__name__)


class ImpalaConfig(AlgorithmConfig):
    """Defines a configuration class from which an Impala can be built.

    Example:
        >>> from ray.rllib.algorithms.impala import ImpalaConfig
        >>> config = ImpalaConfig().training(lr=0.0003, train_batch_size=512)\
        ...     .resources(num_gpus=4)\
        ...     .rollouts(num_rollout_workers=64)
        >>> print(config.to_dict())
        >>> # Build a Algorithm object from the config and run 1 training iteration.
        >>> trainer = config.build(env="CartPole-v1")
        >>> trainer.train()

    Example:
        >>> from ray.rllib.algorithms.impala import ImpalaConfig
        >>> from ray import tune
        >>> config = ImpalaConfig()
        >>> # Print out some default values.
        >>> print(config.vtrace)
        >>> # Update the config object.
        >>> config.training(lr=tune.grid_search([0.0001, 0.0003]), grad_clip=20.0)
        >>> # Set the config object's env.
        >>> config.environment(env="CartPole-v1")
        >>> # Use to_dict() to get the old-style python config dict
        >>> # when running with tune.
        >>> tune.run(
        ...     "IMPALA",
        ...     stop={"episode_reward_mean": 200},
        ...     config=config.to_dict(),
        ... )
    """

    def __init__(self, algo_class=None):
        """Initializes a ImpalaConfig instance."""
        super().__init__(algo_class=algo_class or Impala)

        # fmt: off
        # __sphinx_doc_begin__

        # IMPALA specific settings:
        self.vtrace = True
        self.vtrace_clip_rho_threshold = 1.0
        self.vtrace_clip_pg_rho_threshold = 1.0
        self.vtrace_drop_last_ts = True
        self.num_multi_gpu_tower_stacks = 1
        self.minibatch_buffer_size = 1
        self.num_sgd_iter = 1
        self.replay_proportion = 0.0
        self.replay_ratio = ((1 / self.replay_proportion)
                             if self.replay_proportion > 0 else 0.0)
        self.replay_buffer_num_slots = 0
        self.learner_queue_size = 16
        self.learner_queue_timeout = 300
        self.max_requests_in_flight_per_sampler_worker = 2
        self.max_requests_in_flight_per_aggregator_worker = 2
        self.timeout_s_sampler_manager = 0.0
        self.timeout_s_aggregator_manager = 0.0
        self.broadcast_interval = 1
        self.num_aggregation_workers = 0
        self.grad_clip = 40.0
        self.opt_type = "adam"
        self.lr_schedule = None
        self.decay = 0.99
        self.momentum = 0.0
        self.epsilon = 0.1
        self.vf_loss_coeff = 0.5
        self.entropy_coeff = 0.01
        self.entropy_coeff_schedule = None
        self._separate_vf_optimizer = False
        self._lr_vf = 0.0005
        self.after_train_step = None

        # Override some of AlgorithmConfig's default values with ARS-specific values.
        self.rollout_fragment_length = 50
        self.train_batch_size = 500
        self.num_workers = 2
        self.num_gpus = 1
        self.lr = 0.0005
        self.min_time_s_per_iteration = 10
        # __sphinx_doc_end__
        # fmt: on

        # TODO: IMPALA/APPO had to be rolled-back to old execution-plan API due
        #  to issues with the MixIn Buffer (in process of being fixed atm).
        self._disable_execution_plan_api = False

        # Deprecated value.
        self.num_data_loader_buffers = DEPRECATED_VALUE

    @override(AlgorithmConfig)
    def training(
        self,
        *,
        vtrace: Optional[bool] = None,
        vtrace_clip_rho_threshold: Optional[float] = None,
        vtrace_clip_pg_rho_threshold: Optional[float] = None,
        vtrace_drop_last_ts: Optional[bool] = None,
        num_multi_gpu_tower_stacks: Optional[int] = None,
        minibatch_buffer_size: Optional[int] = None,
        num_sgd_iter: Optional[int] = None,
        replay_proportion: Optional[float] = None,
        replay_buffer_num_slots: Optional[int] = None,
        learner_queue_size: Optional[int] = None,
        learner_queue_timeout: Optional[float] = None,
        max_requests_in_flight_per_sampler_worker: Optional[int] = None,
        max_requests_in_flight_per_aggregator_worker: Optional[int] = None,
        timeout_s_sampler_manager: Optional[float] = None,
        timeout_s_aggregator_manager: Optional[float] = None,
        broadcast_interval: Optional[int] = None,
        num_aggregation_workers: Optional[int] = None,
        grad_clip: Optional[float] = None,
        opt_type: Optional[str] = None,
        lr_schedule: Optional[List[List[Union[int, float]]]] = None,
        decay: Optional[float] = None,
        momentum: Optional[float] = None,
        epsilon: Optional[float] = None,
        vf_loss_coeff: Optional[float] = None,
        entropy_coeff: Optional[float] = None,
        entropy_coeff_schedule: Optional[List[List[Union[int, float]]]] = None,
        _separate_vf_optimizer: Optional[bool] = None,
        _lr_vf: Optional[float] = None,
        after_train_step: Optional[Callable[[dict], None]] = None,
        **kwargs,
    ) -> "ImpalaConfig":
        """Sets the training related configuration.

        Args:
            vtrace: V-trace params (see vtrace_tf/torch.py).
            vtrace_clip_rho_threshold:
            vtrace_clip_pg_rho_threshold:
            vtrace_drop_last_ts: If True, drop the last timestep for the vtrace
                calculations, such that all data goes into the calculations as [B x T-1]
                (+ the bootstrap value). This is the default and legacy RLlib behavior,
                however, could potentially have a destabilizing effect on learning,
                especially in sparse reward or reward-at-goal environments.
                False for not dropping the last timestep.
                System params.
            num_multi_gpu_tower_stacks: For each stack of multi-GPU towers, how many
                slots should we reserve for parallel data loading? Set this to >1 to
                load data into GPUs in parallel. This will increase GPU memory usage
                proportionally with the number of stacks.
                Example:
                2 GPUs and `num_multi_gpu_tower_stacks=3`:
                - One tower stack consists of 2 GPUs, each with a copy of the
                model/graph.
                - Each of the stacks will create 3 slots for batch data on each of its
                GPUs, increasing memory requirements on each GPU by 3x.
                - This enables us to preload data into these stacks while another stack
                is performing gradient calculations.
            minibatch_buffer_size: How many train batches should be retained for
                minibatching. This conf only has an effect if `num_sgd_iter > 1`.
            num_sgd_iter: Number of passes to make over each train batch.
            replay_proportion: Set >0 to enable experience replay. Saved samples will
                be replayed with a p:1 proportion to new data samples. Used in the
                execution plan API.
            replay_buffer_num_slots: Number of sample batches to store for replay.
                The number of transitions saved total will be
                (replay_buffer_num_slots * rollout_fragment_length).
            learner_queue_size: Max queue size for train batches feeding into the
                learner.
            learner_queue_timeout: Wait for train batches to be available in minibatch
                buffer queue this many seconds. This may need to be increased e.g. when
                training with a slow environment.
            max_requests_in_flight_per_sampler_worker: Level of queuing for sampling
                operations.
            max_requests_in_flight_per_aggregator_worker: Level of queuing for replay
                aggregator operations (if using aggregator workers).
            timeout_s_sampler_manager: The timeout for waiting for sampling results
                for workers -- typically if this is too low, the manager won't be able
                to retrieve ready sampling results.
            timeout_s_aggregator_manager: The timeout for waiting for replay worker
                results -- typically if this is too low, the manager won't be able to
                retrieve ready replay requests.
            broadcast_interval: Max number of workers to broadcast one set of
                weights to.
            num_aggregation_workers: Use n (`num_aggregation_workers`) extra Actors for
                multi-level aggregation of the data produced by the m RolloutWorkers
                (`num_workers`). Note that n should be much smaller than m.
                This can make sense if ingesting >2GB/s of samples, or if
                the data requires decompression.
            grad_clip: If specified, clip the global norm of gradients by this amount.
            opt_type: Either "adam" or "rmsprop".
            lr_schedule: Learning rate schedule. In the format of
                [[timestep, lr-value], [timestep, lr-value], ...]
                Intermediary timesteps will be assigned to interpolated learning rate
                values. A schedule should normally start from timestep 0.
            decay: Decay setting for the RMSProp optimizer, in case `opt_type=rmsprop`.
            momentum: Momentum setting for the RMSProp optimizer, in case
                `opt_type=rmsprop`.
            epsilon: Epsilon setting for the RMSProp optimizer, in case
                `opt_type=rmsprop`.
            vf_loss_coeff: Coefficient for the value function term in the loss function.
            entropy_coeff: Coefficient for the entropy regularizer term in the loss
                function.
            entropy_coeff_schedule: Decay schedule for the entropy regularizer.
            _separate_vf_optimizer: Set this to true to have two separate optimizers
                optimize the policy-and value networks.
            _lr_vf: If _separate_vf_optimizer is True, define separate learning rate
                for the value network.
            after_train_step: Callback for APPO to use to update KL, target network
                periodically. The input to the callback is the learner fetches dict.

        Note:
            Tuning max_requests_in_flight_per_sampler_worker and
            max_requests_in_flight_per_aggregator_worker is important when running
            experiments with large sample batches. If the sample batches are large in
            size, then there is the risk that the object store may fill up, causing
            the store to spill sample batches to disk. This can cause any asynchronous
            requests to become very slow, making your experiment run slowly. You can
            inspect the object store during your experiment via a call to ray memory
            on your headnode, and by using the ray dashboard. If you're seeing that
            the object store is filling up, turn down the number of remote requests
            in flight, or enable compression in your experiment of timesteps.

        Returns:
            This updated AlgorithmConfig object.
        """
        # Pass kwargs onto super's `training()` method.
        super().training(**kwargs)

        if vtrace is not None:
            self.vtrace = vtrace
        if vtrace_clip_rho_threshold is not None:
            self.vtrace_clip_rho_threshold = vtrace_clip_rho_threshold
        if vtrace_clip_pg_rho_threshold is not None:
            self.vtrace_clip_pg_rho_threshold = vtrace_clip_pg_rho_threshold
        if vtrace_drop_last_ts is not None:
            self.vtrace_drop_last_ts = vtrace_drop_last_ts
        if num_multi_gpu_tower_stacks is not None:
            self.num_multi_gpu_tower_stacks = num_multi_gpu_tower_stacks
        if minibatch_buffer_size is not None:
            self.minibatch_buffer_size = minibatch_buffer_size
        if num_sgd_iter is not None:
            self.num_sgd_iter = num_sgd_iter
        if replay_proportion is not None:
            self.replay_proportion = replay_proportion
        if replay_buffer_num_slots is not None:
            self.replay_buffer_num_slots = replay_buffer_num_slots
        if learner_queue_size is not None:
            self.learner_queue_size = learner_queue_size
        if learner_queue_timeout is not None:
            self.learner_queue_timeout = learner_queue_timeout
        if broadcast_interval is not None:
            self.broadcast_interval = broadcast_interval
        if num_aggregation_workers is not None:
            self.num_aggregation_workers = num_aggregation_workers
        if max_requests_in_flight_per_sampler_worker is not None:
            self.max_requests_in_flight_per_sampler_worker = (
                max_requests_in_flight_per_sampler_worker
            )
        if max_requests_in_flight_per_aggregator_worker is not None:
            self.max_requests_in_flight_per_aggregator_worker = (
                max_requests_in_flight_per_aggregator_worker
            )
        if timeout_s_sampler_manager is not None:
            self.timeout_s_sampler_manager = timeout_s_sampler_manager
        if timeout_s_aggregator_manager is not None:
            self.timeout_s_aggregator_manager = timeout_s_aggregator_manager
        if grad_clip is not None:
            self.grad_clip = grad_clip
        if opt_type is not None:
            self.opt_type = opt_type
        if lr_schedule is not None:
            self.lr_schedule = lr_schedule
        if decay is not None:
            self.decay = decay
        if momentum is not None:
            self.momentum = momentum
        if epsilon is not None:
            self.epsilon = epsilon
        if vf_loss_coeff is not None:
            self.vf_loss_coeff = vf_loss_coeff
        if entropy_coeff is not None:
            self.entropy_coeff = entropy_coeff
        if entropy_coeff_schedule is not None:
            self.entropy_coeff_schedule = entropy_coeff_schedule
        if _separate_vf_optimizer is not None:
            self._separate_vf_optimizer = _separate_vf_optimizer
        if _lr_vf is not None:
            self._lr_vf = _lr_vf
        if after_train_step is not None:
            self.after_train_step = after_train_step

        return self


def make_learner_thread(local_worker, config):
    if not config["simple_optimizer"]:
        logger.info(
            "Enabling multi-GPU mode, {} GPUs, {} parallel tower-stacks".format(
                config["num_gpus"], config["num_multi_gpu_tower_stacks"]
            )
        )
        num_stacks = config["num_multi_gpu_tower_stacks"]
        buffer_size = config["minibatch_buffer_size"]
        if num_stacks < buffer_size:
            logger.warning(
                "In multi-GPU mode you should have at least as many "
                "multi-GPU tower stacks (to load data into on one device) as "
                "you have stack-index slots in the buffer! You have "
                f"configured {num_stacks} stacks and a buffer of size "
                f"{buffer_size}. Setting "
                f"`minibatch_buffer_size={num_stacks}`."
            )
            config["minibatch_buffer_size"] = num_stacks

        learner_thread = MultiGPULearnerThread(
            local_worker,
            num_gpus=config["num_gpus"],
            lr=config["lr"],
            train_batch_size=config["train_batch_size"],
            num_multi_gpu_tower_stacks=config["num_multi_gpu_tower_stacks"],
            num_sgd_iter=config["num_sgd_iter"],
            learner_queue_size=config["learner_queue_size"],
            learner_queue_timeout=config["learner_queue_timeout"],
        )
    else:
        learner_thread = LearnerThread(
            local_worker,
            minibatch_buffer_size=config["minibatch_buffer_size"],
            num_sgd_iter=config["num_sgd_iter"],
            learner_queue_size=config["learner_queue_size"],
            learner_queue_timeout=config["learner_queue_timeout"],
        )
    return learner_thread


def gather_experiences_directly(workers, config):
    rollouts = ParallelRollouts(
        workers,
        mode="async",
        num_async=config["max_requests_in_flight_per_sampler_worker"],
    )

    # Augment with replay and concat to desired train batch size.
    train_batches = (
        rollouts.for_each(lambda batch: batch.decompress_if_needed())
        .for_each(
            MixInReplay(
                num_slots=config["replay_buffer_num_slots"],
                replay_proportion=config["replay_proportion"],
            )
        )
        .flatten()
        .combine(
            ConcatBatches(
                min_batch_size=config["train_batch_size"],
                count_steps_by=config["multiagent"]["count_steps_by"],
            )
        )
    )

    return train_batches


# Update worker weights as they finish generating experiences.
class BroadcastUpdateLearnerWeights:
    def __init__(self, learner_thread, workers, broadcast_interval):
        self.learner_thread = learner_thread
        self.steps_since_broadcast = 0
        self.broadcast_interval = broadcast_interval
        self.workers = workers
        self.weights = workers.local_worker().get_weights()

    def __call__(self, item):
        actor, batch = item
        self.steps_since_broadcast += 1
        if (
            self.steps_since_broadcast >= self.broadcast_interval
            and self.learner_thread.weights_updated
        ):
            self.weights = ray.put(self.local_worker.get_weights())
            self.steps_since_broadcast = 0
            self.learner_thread.weights_updated = False
            # Update metrics.
            metrics = _get_shared_metrics()
            metrics.counters["num_weight_broadcasts"] += 1
        actor.set_weights.remote(self.weights, _get_global_vars())
        # Also update global vars of the local worker.
        self.set_global_vars(_get_global_vars())


class Impala(Algorithm):
    """Importance weighted actor/learner architecture (IMPALA) Algorithm

    == Overview of data flow in IMPALA ==
    1. Policy evaluation in parallel across `num_workers` actors produces
       batches of size `rollout_fragment_length * num_envs_per_worker`.
    2. If enabled, the replay buffer stores and produces batches of size
       `rollout_fragment_length * num_envs_per_worker`.
    3. If enabled, the minibatch ring buffer stores and replays batches of
       size `train_batch_size` up to `num_sgd_iter` times per batch.
    4. The learner thread executes data parallel SGD across `num_gpus` GPUs
       on batches of size `train_batch_size`.
    """

    @classmethod
    @override(Algorithm)
    def get_default_config(cls) -> AlgorithmConfigDict:
        return ImpalaConfig().to_dict()

    @override(Algorithm)
    def get_default_policy_class(
        self, config: PartialAlgorithmConfigDict
    ) -> Optional[Type[Policy]]:
        if config["framework"] == "torch":
            if config["vtrace"]:
                from ray.rllib.algorithms.impala.impala_torch_policy import (
                    ImpalaTorchPolicy,
                )

                return ImpalaTorchPolicy
            else:
                from ray.rllib.algorithms.a3c.a3c_torch_policy import A3CTorchPolicy

                return A3CTorchPolicy
        elif config["framework"] == "tf":
            if config["vtrace"]:
                from ray.rllib.algorithms.impala.impala_tf_policy import ImpalaTF1Policy

                return ImpalaTF1Policy
            else:
                from ray.rllib.algorithms.a3c.a3c_tf_policy import A3CTFPolicy

                return A3CTFPolicy
        else:
            if config["vtrace"]:
                from ray.rllib.algorithms.impala.impala_tf_policy import ImpalaTF2Policy

                return ImpalaTF2Policy
            else:
                from ray.rllib.algorithms.a3c.a3c_tf_policy import A3CTFPolicy

                return A3CTFPolicy

    @override(Algorithm)
    def validate_config(self, config):
        # Call the super class' validation method first.
        super().validate_config(config)

        # Check the IMPALA specific config.

        if config["num_data_loader_buffers"] != DEPRECATED_VALUE:
            deprecation_warning(
                "num_data_loader_buffers", "num_multi_gpu_tower_stacks", error=False
            )
            config["num_multi_gpu_tower_stacks"] = config["num_data_loader_buffers"]

        if config["entropy_coeff"] < 0.0:
            raise ValueError("`entropy_coeff` must be >= 0.0!")

        # Check whether worker to aggregation-worker ratio makes sense.
        if config["num_aggregation_workers"] > config["num_workers"]:
            raise ValueError(
                "`num_aggregation_workers` must be smaller than or equal "
                "`num_workers`! Aggregation makes no sense otherwise."
            )
        elif config["num_aggregation_workers"] > config["num_workers"] / 2:
            logger.warning(
                "`num_aggregation_workers` should be significantly smaller "
                "than `num_workers`! Try setting it to 0.5*`num_workers` or "
                "less."
            )

        # If two separate optimizers/loss terms used for tf, must also set
        # `_tf_policy_handles_more_than_one_loss` to True.
        if config["_separate_vf_optimizer"] is True:
            # Only supported to tf so far.
            # TODO(sven): Need to change APPO|IMPALATorchPolicies (and the
            #  models to return separate sets of weights in order to create
            #  the different torch optimizers).
            if config["framework"] not in ["tf", "tf2", "tfe"]:
                raise ValueError(
                    "`_separate_vf_optimizer` only supported to tf so far!"
                )
            if config["_tf_policy_handles_more_than_one_loss"] is False:
                logger.warning(
                    "`_tf_policy_handles_more_than_one_loss` must be set to "
                    "True, for TFPolicy to support more than one loss "
                    "term/optimizer! Auto-setting it to True."
                )
                config["_tf_policy_handles_more_than_one_loss"] = True

    @override(Algorithm)
    def setup(self, config: PartialAlgorithmConfigDict):
        super().setup(config)

        if self.config["_disable_execution_plan_api"]:
            # Create extra aggregation workers and assign each rollout worker to
            # one of them.
            self.batches_to_place_on_learner = []
            self.batch_being_built = []
            if self.config["num_aggregation_workers"] > 0:
                # This spawns `num_aggregation_workers` actors that aggregate
                # experiences coming from RolloutWorkers in parallel. We force
                # colocation on the same node (localhost) to maximize data bandwidth
                # between them and the learner.
                localhost = platform.node()
                assert localhost != "", (
                    "ERROR: Cannot determine local node name! "
                    "`platform.node()` returned empty string."
                )
                all_co_located = create_colocated_actors(
                    actor_specs=[
                        # (class, args, kwargs={}, count=1)
                        (
                            AggregatorWorker,
                            [
                                self.config,
                            ],
                            {},
                            self.config["num_aggregation_workers"],
                        )
                    ],
                    node=localhost,
                )
                self._aggregator_workers = [
                    actor for actor_groups in all_co_located for actor in actor_groups
                ]
                self._aggregator_actor_manager = AsyncRequestsManager(
                    self._aggregator_workers,
                    max_remote_requests_in_flight_per_worker=self.config[
                        "max_requests_in_flight_per_aggregator_worker"
                    ],
                    ray_wait_timeout_s=self.config["timeout_s_aggregator_manager"],
                )

            else:
                # Create our local mixin buffer if the num of aggregation workers is 0.
                self.local_mixin_buffer = MixInMultiAgentReplayBuffer(
                    capacity=(
                        self.config["replay_buffer_num_slots"]
                        if self.config["replay_buffer_num_slots"] > 0
                        else 1
                    ),
                    replay_ratio=self.config["replay_ratio"],
                    replay_mode=ReplayMode.LOCKSTEP,
                )

            self._sampling_actor_manager = AsyncRequestsManager(
                self.workers.remote_workers(),
                max_remote_requests_in_flight_per_worker=self.config[
                    "max_requests_in_flight_per_sampler_worker"
                ],
                return_object_refs=True,
                ray_wait_timeout_s=self.config["timeout_s_sampler_manager"],
            )

            # Create and start the learner thread.
            self._learner_thread = make_learner_thread(self.local_worker, self.config)
            self._learner_thread.start()
            self.workers_that_need_updates = set()

    @override(Algorithm)
    def training_step(self) -> ResultDict:
        # Get references to sampled SampleBatches from our workers.
        unprocessed_sample_batches_refs = self.get_samples_from_workers()
        # Tag workers that actually produced ready sample batches this iteration.
        # Those workers will have to get updated at the end of the iteration.
        self.workers_that_need_updates |= unprocessed_sample_batches_refs.keys()

        # Send the collected batches (still object refs) to our aggregation workers.
        if self.config["num_aggregation_workers"] > 0:
            batches = self.process_experiences_tree_aggregation(
                unprocessed_sample_batches_refs
            )
        # Resolve collected batches here on local process (using the mixin buffer).
        else:
            batches = self.process_experiences_directly(unprocessed_sample_batches_refs)

        # Increase sampling counters now that we have the actual SampleBatches on
        # the local process (and can measure their sizes).
        for batch in batches:
            self._counters[NUM_ENV_STEPS_SAMPLED] += batch.count
            self._counters[NUM_AGENT_STEPS_SAMPLED] += batch.agent_steps()

        # Concatenate single batches into batches of size `train_batch_size`.
        self.concatenate_batches_and_pre_queue(batches)
        # Move train batches (of size `train_batch_size`) onto learner queue.
        self.place_processed_samples_on_learner_queue()
        # Extract most recent train results from learner thread.
        train_results = self.process_trained_results()

        # Sync worker weights.
        with self._timers[SYNCH_WORKER_WEIGHTS_TIMER]:
            self.update_workers_if_necessary()

        return train_results

    @staticmethod
    @override(Algorithm)
    def execution_plan(workers, config, **kwargs):
        assert (
            len(kwargs) == 0
        ), "IMPALA execution_plan does NOT take any additional parameters"

        if config["num_aggregation_workers"] > 0:
            train_batches = gather_experiences_tree_aggregation(workers, config)
        else:
            train_batches = gather_experiences_directly(workers, config)

        # Start the learner thread.
        learner_thread = make_learner_thread(workers.local_worker(), config)
        learner_thread.start()

        # This sub-flow sends experiences to the learner.
        enqueue_op = train_batches.for_each(Enqueue(learner_thread.inqueue))
        # Only need to update workers if there are remote workers.
        if workers.remote_workers():
            enqueue_op = enqueue_op.zip_with_source_actor().for_each(
                BroadcastUpdateLearnerWeights(
                    learner_thread,
                    workers,
                    broadcast_interval=config["broadcast_interval"],
                )
            )

        def record_steps_trained(item):
            env_steps, agent_steps, fetches = item
            metrics = _get_shared_metrics()
            # Manually update the steps trained counter since the learner
            # thread is executing outside the pipeline.
            metrics.counters[STEPS_TRAINED_THIS_ITER_COUNTER] = env_steps
            metrics.counters[STEPS_TRAINED_COUNTER] += env_steps
            return item

        # This sub-flow updates the steps trained counter based on learner
        # output.
        dequeue_op = Dequeue(
            learner_thread.outqueue, check=learner_thread.is_alive
        ).for_each(record_steps_trained)

        merged_op = Concurrently(
            [enqueue_op, dequeue_op], mode="async", output_indexes=[1]
        )

        # Callback for APPO to use to update KL, target network periodically.
        # The input to the callback is the learner fetches dict.
        if config["after_train_step"]:
            merged_op = merged_op.for_each(lambda t: t[2]).for_each(
                config["after_train_step"](workers, config)
            )

        return StandardMetricsReporting(merged_op, workers, config).for_each(
            learner_thread.add_learner_metrics
        )

    @classmethod
    @override(Algorithm)
    def default_resource_request(cls, config):
        cf = dict(cls.get_default_config(), **config)

        eval_config = cf["evaluation_config"]

        # Return PlacementGroupFactory containing all needed resources
        # (already properly defined as device bundles).
        return PlacementGroupFactory(
            bundles=[
                {
                    # Driver + Aggregation Workers:
                    # Force to be on same node to maximize data bandwidth
                    # between aggregation workers and the learner (driver).
                    # Aggregation workers tree-aggregate experiences collected
                    # from RolloutWorkers (n rollout workers map to m
                    # aggregation workers, where m < n) and always use 1 CPU
                    # each.
                    "CPU": cf["num_cpus_for_driver"] + cf["num_aggregation_workers"],
                    "GPU": 0 if cf["_fake_gpus"] else cf["num_gpus"],
                }
            ]
            + [
                {
                    # RolloutWorkers.
                    "CPU": cf["num_cpus_per_worker"],
                    "GPU": cf["num_gpus_per_worker"],
                    **cf["custom_resources_per_worker"],
                }
                for _ in range(cf["num_workers"])
            ]
            + (
                [
                    {
                        # Evaluation (remote) workers.
                        # Note: The local eval worker is located on the driver
                        # CPU or not even created iff >0 eval workers.
                        "CPU": eval_config.get(
                            "num_cpus_per_worker", cf["num_cpus_per_worker"]
                        ),
                        "GPU": eval_config.get(
                            "num_gpus_per_worker", cf["num_gpus_per_worker"]
                        ),
                        **eval_config.get(
                            "custom_resources_per_worker",
                            cf["custom_resources_per_worker"],
                        ),
                    }
                    for _ in range(cf["evaluation_num_workers"])
                ]
                if cf["evaluation_interval"]
                else []
            ),
            strategy=config.get("placement_strategy", "PACK"),
        )

    def concatenate_batches_and_pre_queue(self, batches: List[SampleBatch]):
        """Concatenate batches that are being returned from rollout workers

        Args:
            batches: batches of experiences from rollout workers

        """

        def aggregate_into_larger_batch():
            if (
                sum(b.count for b in self.batch_being_built)
                >= self.config["train_batch_size"]
            ):
                batch_to_add = concat_samples(self.batch_being_built)
                self.batches_to_place_on_learner.append(batch_to_add)
                self.batch_being_built = []

        for batch in batches:
            self.batch_being_built.append(batch)
            aggregate_into_larger_batch()

    def get_samples_from_workers(
        self,
    ) -> Dict[
        Union[ActorHandle, RolloutWorker], List[Union[ObjectRef, SampleBatchType]]
    ]:
        # Perform asynchronous sampling on all (remote) rollout workers.
        if self.workers.remote_workers():
            self._sampling_actor_manager.call_on_all_available(
                lambda worker: worker.sample()
            )
            sample_batches: Dict[
                ActorHandle, List[ObjectRef]
            ] = self._sampling_actor_manager.get_ready()
        else:
            # only sampling on the local worker
            sample_batches = {self.local_worker: [self.local_worker.sample()]}
        return sample_batches

    def place_processed_samples_on_learner_queue(self) -> None:
        while self.batches_to_place_on_learner:
            batch = self.batches_to_place_on_learner[0]
            try:
                # Setting block = True prevents the learner thread,
                # the main thread, and the gpu loader threads from
                # thrashing when there are more samples than the
                # learner can reasonable process.
                # see https://github.com/ray-project/ray/pull/26581#issuecomment-1187877674  # noqa
                self._learner_thread.inqueue.put(batch, block=True)
                self.batches_to_place_on_learner.pop(0)
                self._counters["num_samples_added_to_queue"] += (
                    batch.agent_steps() if self._by_agent_steps else batch.count
                )
            except queue.Full:
                self._counters["num_times_learner_queue_full"] += 1

    def process_trained_results(self) -> ResultDict:
        # Get learner outputs/stats from output queue.
        learner_infos = []
        num_env_steps_trained = 0
        num_agent_steps_trained = 0

        # Loop through output queue and update our counts.
        for _ in range(self._learner_thread.outqueue.qsize()):
            if self._learner_thread.is_alive():
                (
                    env_steps,
                    agent_steps,
                    learner_results,
                ) = self._learner_thread.outqueue.get(timeout=0.001)
                num_env_steps_trained += env_steps
                num_agent_steps_trained += agent_steps
                if learner_results:
                    learner_infos.append(learner_results)
            else:
                raise RuntimeError("The learner thread died while training")
        # Nothing new happened since last time, use the same learner stats.
        if not learner_infos:
            final_learner_info = copy.deepcopy(self._learner_thread.learner_info)
        # Accumulate learner stats using the `LearnerInfoBuilder` utility.
        else:
            builder = LearnerInfoBuilder()
            for info in learner_infos:
                builder.add_learn_on_batch_results_multi_agent(info)
            final_learner_info = builder.finalize()

        # Update the steps trained counters.
        self._counters[NUM_ENV_STEPS_TRAINED] += num_env_steps_trained
        self._counters[NUM_AGENT_STEPS_TRAINED] += num_agent_steps_trained

        return final_learner_info

    def process_experiences_directly(
        self, actor_to_sample_batches_refs: Dict[ActorHandle, List[ObjectRef]]
    ) -> List[SampleBatchType]:
        processed_batches = []
        batches = [
            sample_batch_ref
            for refs_batch in actor_to_sample_batches_refs.values()
            for sample_batch_ref in refs_batch
        ]
        if not batches:
            return processed_batches
        if batches and isinstance(batches[0], ray.ObjectRef):
            batches = ray.get(batches)
        for batch in batches:
            batch = batch.decompress_if_needed()
            self.local_mixin_buffer.add_batch(batch)
            batch = self.local_mixin_buffer.replay(_ALL_POLICIES)
            if batch:
                processed_batches.append(batch)
        return processed_batches

    def process_experiences_tree_aggregation(
        self, actor_to_sample_batches_refs: Dict[ActorHandle, List[ObjectRef]]
    ) -> List[SampleBatchType]:
        batches = [
            sample_batch_ref
            for refs_batch in actor_to_sample_batches_refs.values()
            for sample_batch_ref in refs_batch
        ]
        ready_processed_batches = []
        for batch in batches:
            success = self._aggregator_actor_manager.call(
                lambda actor, b: actor.process_episodes(b), fn_kwargs={"b": batch}
            )
            if not success:
                self._counters["num_times_no_aggregation_worker_available"] += 1

        waiting_processed_sample_batches: Dict[
            ActorHandle, List[SampleBatchType]
        ] = self._aggregator_actor_manager.get_ready()
        for ready_sub_batches in waiting_processed_sample_batches.values():
            ready_processed_batches.extend(ready_sub_batches)

        return ready_processed_batches

    def update_workers_if_necessary(self) -> None:
        # Only need to update workers if there are remote workers.
        global_vars = {"timestep": self._counters[NUM_AGENT_STEPS_TRAINED]}
        self._counters[NUM_TRAINING_STEP_CALLS_SINCE_LAST_SYNCH_WORKER_WEIGHTS] += 1
        if (
            self.workers.remote_workers()
            and self._counters[NUM_TRAINING_STEP_CALLS_SINCE_LAST_SYNCH_WORKER_WEIGHTS]
            >= self.config["broadcast_interval"]
            and self.workers_that_need_updates
        ):
            weights = ray.put(self.local_worker.get_weights())
            self._counters[NUM_TRAINING_STEP_CALLS_SINCE_LAST_SYNCH_WORKER_WEIGHTS] = 0
            self._learner_thread.weights_updated = False
            self._counters[NUM_SYNCH_WORKER_WEIGHTS] += 1

            for worker in self.workers_that_need_updates:
                worker.set_weights.remote(weights, global_vars)
            self.workers_that_need_updates = set()

        # Update global vars of the local worker.
<<<<<<< HEAD
        self.set_global_vars(global_vars)
=======
        self.local_worker.set_global_vars(global_vars)
>>>>>>> 15c510af

    @override(Algorithm)
    def on_worker_failures(
        self, removed_workers: List[ActorHandle], new_workers: List[ActorHandle]
    ):
        """Handle the failures of remote sampling workers

        Args:
            removed_workers: removed worker ids.
            new_workers: ids of newly created workers.
        """
        if self.config["_disable_execution_plan_api"]:
            self._sampling_actor_manager.remove_workers(
                removed_workers, remove_in_flight_requests=True
            )
            self._sampling_actor_manager.add_workers(new_workers)

    @override(Algorithm)
    def _compile_iteration_results(self, *args, **kwargs):
        result = super()._compile_iteration_results(*args, **kwargs)
        result = self._learner_thread.add_learner_metrics(
            result, overwrite_learner_info=False
        )
        return result


@ray.remote(num_cpus=0)
class AggregatorWorker:
    """A worker for doing tree aggregation of collected episodes"""

    def __init__(self, config: AlgorithmConfigDict):
        self.config = config
        self._mixin_buffer = MixInMultiAgentReplayBuffer(
            capacity=(
                self.config["replay_buffer_num_slots"]
                if self.config["replay_buffer_num_slots"] > 0
                else 1
            ),
            replay_ratio=self.config["replay_ratio"],
            replay_mode=ReplayMode.LOCKSTEP,
        )

    def process_episodes(self, batch: SampleBatchType) -> SampleBatchType:
        batch = batch.decompress_if_needed()
        self._mixin_buffer.add_batch(batch)
        processed_batches = self._mixin_buffer.replay(_ALL_POLICIES)
        return processed_batches

    def apply(
        self,
        func: Callable[["AggregatorWorker", Optional[Any], Optional[Any]], T],
        *_args,
        **kwargs,
    ) -> T:
        """Calls the given function with this AggregatorWorker instance."""
        return func(self, *_args, **kwargs)

    def get_host(self) -> str:
        return platform.node()


# Deprecated: Use ray.rllib.algorithms.impala.ImpalaConfig instead!
class _deprecated_default_config(dict):
    def __init__(self):
        super().__init__(ImpalaConfig().to_dict())

    @Deprecated(
        old="ray.rllib.agents.impala.impala::DEFAULT_CONFIG",
        new="ray.rllib.algorithms.impala.impala::IMPALAConfig(...)",
        error=False,
    )
    def __getitem__(self, item):
        return super().__getitem__(item)


DEFAULT_CONFIG = _deprecated_default_config()<|MERGE_RESOLUTION|>--- conflicted
+++ resolved
@@ -431,7 +431,7 @@
             self.steps_since_broadcast >= self.broadcast_interval
             and self.learner_thread.weights_updated
         ):
-            self.weights = ray.put(self.local_worker.get_weights())
+            self.weights = ray.put(self.workers.local_worker().get_weights())
             self.steps_since_broadcast = 0
             self.learner_thread.weights_updated = False
             # Update metrics.
@@ -439,7 +439,7 @@
             metrics.counters["num_weight_broadcasts"] += 1
         actor.set_weights.remote(self.weights, _get_global_vars())
         # Also update global vars of the local worker.
-        self.set_global_vars(_get_global_vars())
+        self.workers.local_worker().set_global_vars(_get_global_vars())
 
 
 class Impala(Algorithm):
@@ -921,11 +921,7 @@
             self.workers_that_need_updates = set()
 
         # Update global vars of the local worker.
-<<<<<<< HEAD
         self.set_global_vars(global_vars)
-=======
-        self.local_worker.set_global_vars(global_vars)
->>>>>>> 15c510af
 
     @override(Algorithm)
     def on_worker_failures(
