--- conflicted
+++ resolved
@@ -143,10 +143,6 @@
         self.vtrace_clip_rho_threshold = 1.0
         self.vtrace_clip_pg_rho_threshold = 1.0
         self.learner_queue_size = 3
-<<<<<<< HEAD
-        self.learner_queue_timeout = 300  # @OldAPIstack
-=======
->>>>>>> 359f40ae
         self.max_requests_in_flight_per_env_runner = 1
         self.max_requests_in_flight_per_aggregator_worker = 2
         self.timeout_s_sampler_manager = 0.0
