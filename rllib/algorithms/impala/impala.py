--- conflicted
+++ resolved
@@ -895,16 +895,11 @@
             removed_workers: removed worker ids.
             new_workers: ids of newly created workers.
         """
-<<<<<<< HEAD
-        self._sampling_actor_manager.remove_workers(
-            removed_workers, remove_in_flight_requests=True
-        )
-        self._sampling_actor_manager.add_workers(new_workers)
-=======
         if self.config["_disable_execution_plan_api"]:
-            self._sampling_actor_manager.remove_workers(removed_workers)
+            self._sampling_actor_manager.remove_workers(
+                removed_workers, remove_in_flight_requests=True
+            )
             self._sampling_actor_manager.add_workers(new_workers)
->>>>>>> 3de4657c
 
     @override(Algorithm)
     def _compile_iteration_results(self, *, step_ctx, iteration_results=None):
