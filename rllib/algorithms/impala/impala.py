--- conflicted
+++ resolved
@@ -167,11 +167,7 @@
         # Override some of AlgorithmConfig's default values with IMPALA-specific values.
         self.num_learners = 1
         self.rollout_fragment_length = 50
-<<<<<<< HEAD
-        self.train_batch_size_per_learner = 500
-=======
         self.train_batch_size = 500  # @OldAPIstack
->>>>>>> 3df5c1b5
         self.num_env_runners = 2
         self.lr = 0.0005
         self.min_time_s_per_iteration = 10
