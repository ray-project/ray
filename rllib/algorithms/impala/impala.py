import copy
from functools import partial
import logging
import platform
import queue
import random
from typing import List, Optional, Set, Tuple, Type, Union

import numpy as np
import tree  # pip install dm_tree

import ray
from ray import ObjectRef
from ray.rllib import SampleBatch
from ray.rllib.algorithms.algorithm import Algorithm
from ray.rllib.algorithms.algorithm_config import AlgorithmConfig, NotProvided
from ray.rllib.core import (
    COMPONENT_ENV_TO_MODULE_CONNECTOR,
    COMPONENT_MODULE_TO_ENV_CONNECTOR,
)
from ray.rllib.core.rl_module.rl_module import RLModuleSpec
from ray.rllib.execution.buffers.mixin_replay_buffer import MixInMultiAgentReplayBuffer
from ray.rllib.execution.learner_thread import LearnerThread
from ray.rllib.execution.multi_gpu_learner_thread import MultiGPULearnerThread
from ray.rllib.policy.policy import Policy
from ray.rllib.policy.sample_batch import concat_samples
from ray.rllib.utils.actor_manager import (
    FaultAwareApply,
    FaultTolerantActorManager,
    RemoteCallResults,
)
from ray.rllib.utils.actors import create_colocated_actors
from ray.rllib.utils.annotations import OldAPIStack, override
from ray.rllib.utils.deprecation import DEPRECATED_VALUE, deprecation_warning
from ray.rllib.utils.metrics import (
    ALL_MODULES,
    ENV_RUNNER_RESULTS,
    LEARNER_GROUP,
    LEARNER_RESULTS,
    LEARNER_UPDATE_TIMER,
    MEAN_NUM_EPISODE_LISTS_RECEIVED,
    MEAN_NUM_LEARNER_GROUP_RESULTS_RECEIVED,
    MEAN_NUM_LEARNER_GROUP_UPDATE_CALLED,
    NUM_AGENT_STEPS_SAMPLED,
    NUM_AGENT_STEPS_TRAINED,
    NUM_ENV_STEPS_SAMPLED,
    NUM_ENV_STEPS_SAMPLED_LIFETIME,
    NUM_ENV_STEPS_TRAINED,
    NUM_MODULE_STEPS_TRAINED,
    NUM_SYNCH_WORKER_WEIGHTS,
    NUM_TRAINING_STEP_CALLS_SINCE_LAST_SYNCH_WORKER_WEIGHTS,
    SYNCH_WORKER_WEIGHTS_TIMER,
    SAMPLE_TIMER,
    TIMERS,
)
from ray.rllib.utils.metrics.learner_info import LearnerInfoBuilder
from ray.rllib.utils.replay_buffers.multi_agent_replay_buffer import ReplayMode
from ray.rllib.utils.replay_buffers.replay_buffer import _ALL_POLICIES
from ray.rllib.utils.schedules.scheduler import Scheduler
from ray.rllib.utils.typing import (
    LearningRateOrSchedule,
    PartialAlgorithmConfigDict,
    PolicyID,
    ResultDict,
    SampleBatchType,
)
from ray.tune.execution.placement_groups import PlacementGroupFactory
from ray.util.annotations import DeveloperAPI


logger = logging.getLogger(__name__)


LEARNER_RESULTS_CURR_ENTROPY_COEFF_KEY = "curr_entropy_coeff"


class IMPALAConfig(AlgorithmConfig):
    """Defines a configuration class from which an Impala can be built.

    .. testcode::

        from ray.rllib.algorithms.impala import IMPALAConfig
        config = IMPALAConfig()
        config = config.training(lr=0.0003, train_batch_size_per_learner=512)
        config = config.learners(num_learners=1)
        config = config.env_runners(num_env_runners=1)
        # Build a Algorithm object from the config and run 1 training iteration.
        algo = config.build(env="CartPole-v1")
        algo.train()
        del algo

    .. testcode::

        from ray.rllib.algorithms.impala import IMPALAConfig
        from ray import air
        from ray import tune
        config = IMPALAConfig()

        # Update the config object.
        config = config.training(
            lr=tune.grid_search([0.0001, 0.0002]), grad_clip=20.0
        )
        config = config.learners(num_learners=1)
        config = config.env_runners(num_env_runners=1)
        # Set the config object's env.
        config = config.environment(env="CartPole-v1")
        # Run with tune.
        tune.Tuner(
            "IMPALA",
            param_space=config,
            run_config=air.RunConfig(stop={"training_iteration": 1}),
        ).fit()

    .. testoutput::
        :hide:

        ...
    """

    def __init__(self, algo_class=None):
        """Initializes a IMPALAConfig instance."""
        super().__init__(algo_class=algo_class or IMPALA)

        self.exploration_config = {  # @OldAPIstack
            # The Exploration class to use. In the simplest case, this is the name
            # (str) of any class present in the `rllib.utils.exploration` package.
            # You can also provide the python class directly or the full location
            # of your class (e.g. "ray.rllib.utils.exploration.epsilon_greedy.
            # EpsilonGreedy").
            "type": "StochasticSampling",
            # Add constructor kwargs here (if any).
        }

        # fmt: off
        # __sphinx_doc_begin__

        # IMPALA specific settings:
        self.vtrace = True
        self.vtrace_clip_rho_threshold = 1.0
        self.vtrace_clip_pg_rho_threshold = 1.0
        self.learner_queue_size = 3
        self.max_requests_in_flight_per_env_runner = 1
        self.max_requests_in_flight_per_aggregator_worker = 2
        self.timeout_s_sampler_manager = 0.0
        self.timeout_s_aggregator_manager = 0.0
        self.broadcast_interval = 1
        self.num_aggregation_workers = 0
        self.num_gpu_loader_threads = 8
        # IMPALA takes care of its own EnvRunner (weights, connector, counters)
        # synching.
        self._dont_auto_sync_env_runner_states = True

        self.grad_clip = 40.0
        # Note: Only when using enable_rl_module_and_learner=True can the clipping mode
        # be configured by the user. On the old API stack, RLlib will always clip by
        # global_norm, no matter the value of `grad_clip_by`.
        self.grad_clip_by = "global_norm"

        self.vf_loss_coeff = 0.5
        self.entropy_coeff = 0.01

        # Override some of AlgorithmConfig's default values with IMPALA-specific values.
        self.num_learners = 1
        self.rollout_fragment_length = 50
        self.train_batch_size = 500  # @OldAPIstack
        self.num_env_runners = 2
        self.lr = 0.0005
        self.min_time_s_per_iteration = 10
        self.api_stack(
            enable_rl_module_and_learner=True,
            enable_env_runner_and_connector_v2=True,
        )
        # __sphinx_doc_end__
        # fmt: on

        self.lr_schedule = None  # @OldAPIStack
        self.entropy_coeff_schedule = None  # @OldAPIStack
        self.num_multi_gpu_tower_stacks = 1  # @OldAPIstack
        self.minibatch_buffer_size = 1  # @OldAPIstack
        self.replay_proportion = 0.0  # @OldAPIstack
        self.replay_buffer_num_slots = 0  # @OldAPIstack
        self.learner_queue_timeout = 300  # @OldAPIstack
        self.opt_type = "adam"  # @OldAPIstack
        self.decay = 0.99  # @OldAPIstack
        self.momentum = 0.0  # @OldAPIstack
        self.epsilon = 0.1  # @OldAPIstack
        self._separate_vf_optimizer = False  # @OldAPIstack
        self._lr_vf = 0.0005  # @OldAPIstack
        self.train_batch_size = 500  # @OldAPIstack
        self.num_gpus = 1  # @OldAPIstack
        self._tf_policy_handles_more_than_one_loss = True  # @OldAPIstack

    @override(AlgorithmConfig)
    def training(
        self,
        *,
        vtrace: Optional[bool] = NotProvided,
        vtrace_clip_rho_threshold: Optional[float] = NotProvided,
        vtrace_clip_pg_rho_threshold: Optional[float] = NotProvided,
        gamma: Optional[float] = NotProvided,
        num_gpu_loader_threads: Optional[int] = NotProvided,
        num_multi_gpu_tower_stacks: Optional[int] = NotProvided,
        minibatch_buffer_size: Optional[int] = NotProvided,
        replay_proportion: Optional[float] = NotProvided,
        replay_buffer_num_slots: Optional[int] = NotProvided,
        learner_queue_size: Optional[int] = NotProvided,
        learner_queue_timeout: Optional[float] = NotProvided,
        max_requests_in_flight_per_aggregator_worker: Optional[int] = NotProvided,
        timeout_s_sampler_manager: Optional[float] = NotProvided,
        timeout_s_aggregator_manager: Optional[float] = NotProvided,
        broadcast_interval: Optional[int] = NotProvided,
        num_aggregation_workers: Optional[int] = NotProvided,
        grad_clip: Optional[float] = NotProvided,
        opt_type: Optional[str] = NotProvided,
        lr_schedule: Optional[List[List[Union[int, float]]]] = NotProvided,
        decay: Optional[float] = NotProvided,
        momentum: Optional[float] = NotProvided,
        epsilon: Optional[float] = NotProvided,
        vf_loss_coeff: Optional[float] = NotProvided,
        entropy_coeff: Optional[LearningRateOrSchedule] = NotProvided,
        entropy_coeff_schedule: Optional[List[List[Union[int, float]]]] = NotProvided,
        _separate_vf_optimizer: Optional[bool] = NotProvided,
        _lr_vf: Optional[float] = NotProvided,
        # Deprecated args.
        after_train_step=DEPRECATED_VALUE,
        **kwargs,
    ) -> "IMPALAConfig":
        """Sets the training related configuration.

        Args:
            vtrace: V-trace params (see vtrace_tf/torch.py).
            vtrace_clip_rho_threshold:
            vtrace_clip_pg_rho_threshold:
            gamma: Float specifying the discount factor of the Markov Decision process.
            num_gpu_loader_threads: The number of GPU-loader threads (per Learner
                worker), used to load incoming (CPU) batches to the GPU, if applicable.
                The incoming batches are produced by each Learner's LearnerConnector
                pipeline. After loading the batches on the GPU, the threads place them
                on yet another queue for the Learner thread (only one per Learner
                worker) to pick up and perform `forward_train/loss` computations.
            num_multi_gpu_tower_stacks: For each stack of multi-GPU towers, how many
                slots should we reserve for parallel data loading? Set this to >1 to
                load data into GPUs in parallel. This will increase GPU memory usage
                proportionally with the number of stacks.
                Example:
                2 GPUs and `num_multi_gpu_tower_stacks=3`:
                - One tower stack consists of 2 GPUs, each with a copy of the
                model/graph.
                - Each of the stacks will create 3 slots for batch data on each of its
                GPUs, increasing memory requirements on each GPU by 3x.
                - This enables us to preload data into these stacks while another stack
                is performing gradient calculations.
            minibatch_buffer_size: How many train batches should be retained for
                minibatching. This conf only has an effect if `num_epochs > 1`.
            replay_proportion: Set >0 to enable experience replay. Saved samples will
                be replayed with a p:1 proportion to new data samples.
            replay_buffer_num_slots: Number of sample batches to store for replay.
                The number of transitions saved total will be
                (replay_buffer_num_slots * rollout_fragment_length).
            learner_queue_size: Max queue size for train batches feeding into the
                learner.
            learner_queue_timeout: Wait for train batches to be available in minibatch
                buffer queue this many seconds. This may need to be increased e.g. when
                training with a slow environment.
            max_requests_in_flight_per_aggregator_worker: Level of queuing for replay
                aggregator operations (if using aggregator workers).
            timeout_s_sampler_manager: The timeout for waiting for sampling results
                for workers -- typically if this is too low, the manager won't be able
                to retrieve ready sampling results.
            timeout_s_aggregator_manager: The timeout for waiting for replay worker
                results -- typically if this is too low, the manager won't be able to
                retrieve ready replay requests.
            broadcast_interval: Number of training step calls before weights are
                broadcasted to rollout workers that are sampled during any iteration.
            num_aggregation_workers: Use n (`num_aggregation_workers`) extra Actors for
                multi-level aggregation of the data produced by the m RolloutWorkers
                (`num_env_runners`). Note that n should be much smaller than m.
                This can make sense if ingesting >2GB/s of samples, or if
                the data requires decompression.
            grad_clip: If specified, clip the global norm of gradients by this amount.
            opt_type: Either "adam" or "rmsprop".
            lr_schedule: Learning rate schedule. In the format of
                [[timestep, lr-value], [timestep, lr-value], ...]
                Intermediary timesteps will be assigned to interpolated learning rate
                values. A schedule should normally start from timestep 0.
            decay: Decay setting for the RMSProp optimizer, in case `opt_type=rmsprop`.
            momentum: Momentum setting for the RMSProp optimizer, in case
                `opt_type=rmsprop`.
            epsilon: Epsilon setting for the RMSProp optimizer, in case
                `opt_type=rmsprop`.
            vf_loss_coeff: Coefficient for the value function term in the loss function.
            entropy_coeff: Coefficient for the entropy regularizer term in the loss
                function.
            entropy_coeff_schedule: Decay schedule for the entropy regularizer.
            _separate_vf_optimizer: Set this to true to have two separate optimizers
                optimize the policy-and value networks. Only supported for some
                algorithms (APPO, IMPALA) on the old API stack.
            _lr_vf: If _separate_vf_optimizer is True, define separate learning rate
                for the value network.

        Returns:
            This updated AlgorithmConfig object.
        """
        # Pass kwargs onto super's `training()` method.
        super().training(**kwargs)

        if after_train_step != DEPRECATED_VALUE:
            deprecation_warning(old="config.training(after_train_step=...)", error=True)

        if vtrace is not NotProvided:
            self.vtrace = vtrace
        if vtrace_clip_rho_threshold is not NotProvided:
            self.vtrace_clip_rho_threshold = vtrace_clip_rho_threshold
        if vtrace_clip_pg_rho_threshold is not NotProvided:
            self.vtrace_clip_pg_rho_threshold = vtrace_clip_pg_rho_threshold
        if gamma is not NotProvided:
            self.gamma = gamma
        if num_gpu_loader_threads is not NotProvided:
            self.num_gpu_loader_threads = num_gpu_loader_threads
        if num_multi_gpu_tower_stacks is not NotProvided:
            self.num_multi_gpu_tower_stacks = num_multi_gpu_tower_stacks
        if minibatch_buffer_size is not NotProvided:
            self.minibatch_buffer_size = minibatch_buffer_size
        if replay_proportion is not NotProvided:
            self.replay_proportion = replay_proportion
        if replay_buffer_num_slots is not NotProvided:
            self.replay_buffer_num_slots = replay_buffer_num_slots
        if learner_queue_size is not NotProvided:
            self.learner_queue_size = learner_queue_size
        if learner_queue_timeout is not NotProvided:
            self.learner_queue_timeout = learner_queue_timeout
        if broadcast_interval is not NotProvided:
            self.broadcast_interval = broadcast_interval
        if num_aggregation_workers is not NotProvided:
            self.num_aggregation_workers = num_aggregation_workers
        if max_requests_in_flight_per_aggregator_worker is not NotProvided:
            self.max_requests_in_flight_per_aggregator_worker = (
                max_requests_in_flight_per_aggregator_worker
            )
        if timeout_s_sampler_manager is not NotProvided:
            self.timeout_s_sampler_manager = timeout_s_sampler_manager
        if timeout_s_aggregator_manager is not NotProvided:
            self.timeout_s_aggregator_manager = timeout_s_aggregator_manager
        if grad_clip is not NotProvided:
            self.grad_clip = grad_clip
        if opt_type is not NotProvided:
            self.opt_type = opt_type
        if lr_schedule is not NotProvided:
            self.lr_schedule = lr_schedule
        if decay is not NotProvided:
            self.decay = decay
        if momentum is not NotProvided:
            self.momentum = momentum
        if epsilon is not NotProvided:
            self.epsilon = epsilon
        if vf_loss_coeff is not NotProvided:
            self.vf_loss_coeff = vf_loss_coeff
        if entropy_coeff is not NotProvided:
            self.entropy_coeff = entropy_coeff
        if entropy_coeff_schedule is not NotProvided:
            self.entropy_coeff_schedule = entropy_coeff_schedule
        if _separate_vf_optimizer is not NotProvided:
            self._separate_vf_optimizer = _separate_vf_optimizer
        if _lr_vf is not NotProvided:
            self._lr_vf = _lr_vf

        return self

    @override(AlgorithmConfig)
    def validate(self) -> None:
        # Call the super class' validation method first.
        super().validate()

        # IMPALA and APPO need vtrace (A3C Policies no longer exist).
        if not self.vtrace:
            raise ValueError(
                "IMPALA and APPO do NOT support vtrace=False anymore! Set "
                "`config.training(vtrace=True)`."
            )

        # New API stack checks.
        if self.enable_env_runner_and_connector_v2:
            # Does NOT support aggregation workers yet or a mixin replay buffer.
            if self.replay_ratio != 0.0:
                raise ValueError(
                    "The new API stack in combination with the new EnvRunner API "
                    "does NOT support a mixin replay buffer yet for "
                    f"{self} (set `config.replay_proportion` to 0.0)!"
                )
            # Entropy coeff schedule checking.
            if self.entropy_coeff_schedule is not None:
                raise ValueError(
                    "`entropy_coeff_schedule` is deprecated and must be None! Use the "
                    "`entropy_coeff` setting to setup a schedule."
                )
            Scheduler.validate(
                fixed_value_or_schedule=self.entropy_coeff,
                setting_name="entropy_coeff",
                description="entropy coefficient",
            )
            # Learner API specific checks.
            if self.minibatch_size is not None and not (
                (self.minibatch_size % self.rollout_fragment_length == 0)
                and self.minibatch_size <= self.total_train_batch_size
            ):
                raise ValueError(
                    f"`minibatch_size` ({self._minibatch_size}) must either be None "
                    "or a multiple of `rollout_fragment_length` "
                    f"({self.rollout_fragment_length}) while at the same time smaller "
                    "than or equal to `total_train_batch_size` "
                    f"({self.total_train_batch_size})!"
                )

        elif isinstance(self.entropy_coeff, float) and self.entropy_coeff < 0.0:
            raise ValueError("`entropy_coeff` must be >= 0.0")

        # Check whether worker to aggregation-worker ratio makes sense.
        if self.num_aggregation_workers > self.num_env_runners:
            raise ValueError(
                "`num_aggregation_workers` must be smaller than or equal "
                "`num_env_runners`! Aggregation makes no sense otherwise."
            )
        elif self.num_aggregation_workers > self.num_env_runners / 2:
            logger.warning(
                "`num_aggregation_workers` should be significantly smaller "
                "than `num_env_runners`! Try setting it to 0.5*`num_env_runners`"
                " or less."
            )

        # If two separate optimizers/loss terms used for tf, must also set
        # `_tf_policy_handles_more_than_one_loss` to True.
        if (
            self.framework_str in ["tf", "tf2"]
            and self._separate_vf_optimizer is True
            and self._tf_policy_handles_more_than_one_loss is False
        ):
            raise ValueError(
                "`_tf_policy_handles_more_than_one_loss` must be set to True, for "
                "TFPolicy to support more than one loss term/optimizer! Try setting "
                "config.training(_tf_policy_handles_more_than_one_loss=True)."
            )

    @property
    def replay_ratio(self) -> float:
        """Returns replay ratio (between 0.0 and 1.0) based off self.replay_proportion.

        Formula: ratio = 1 / proportion
        """
        return (1 / self.replay_proportion) if self.replay_proportion > 0 else 0.0

    @override(AlgorithmConfig)
    def get_default_learner_class(self):
        if self.framework_str == "torch":
            from ray.rllib.algorithms.impala.torch.impala_torch_learner import (
                IMPALATorchLearner,
            )

            return IMPALATorchLearner
        elif self.framework_str in ["tf2", "tf"]:
            raise ValueError(
                "TensorFlow is no longer supported on the new API stack! "
                "Use `framework='torch'`."
            )
        else:
            raise ValueError(
                f"The framework {self.framework_str} is not supported. "
                "Use `framework='torch'`."
            )

    @override(AlgorithmConfig)
    def get_default_rl_module_spec(self) -> RLModuleSpec:
        from ray.rllib.algorithms.ppo.ppo_catalog import PPOCatalog

        if self.framework_str == "tf2":
            from ray.rllib.algorithms.ppo.tf.ppo_tf_rl_module import PPOTfRLModule

            return RLModuleSpec(module_class=PPOTfRLModule, catalog_class=PPOCatalog)
        elif self.framework_str == "torch":
            from ray.rllib.algorithms.ppo.torch.ppo_torch_rl_module import (
                PPOTorchRLModule,
            )

            return RLModuleSpec(module_class=PPOTorchRLModule, catalog_class=PPOCatalog)
        else:
            raise ValueError(
                f"The framework {self.framework_str} is not supported. "
                "Use either 'torch' or 'tf2'."
            )


ImpalaConfig = IMPALAConfig


class IMPALA(Algorithm):
    """Importance weighted actor/learner architecture (IMPALA) Algorithm

    == Overview of data flow in IMPALA ==
    1. Policy evaluation in parallel across `num_env_runners` actors produces
       batches of size `rollout_fragment_length * num_envs_per_env_runner`.
    2. If enabled, the replay buffer stores and produces batches of size
       `rollout_fragment_length * num_envs_per_env_runner`.
    3. If enabled, the minibatch ring buffer stores and replays batches of
       size `train_batch_size` up to `num_epochs` times per batch.
    4. The learner thread executes data parallel SGD across `num_gpus` GPUs
       on batches of size `train_batch_size`.
    """

    @classmethod
    @override(Algorithm)
    def get_default_config(cls) -> AlgorithmConfig:
        return IMPALAConfig()

    @classmethod
    @override(Algorithm)
    def get_default_policy_class(
        cls, config: AlgorithmConfig
    ) -> Optional[Type[Policy]]:
        if config.framework_str == "torch":
            from ray.rllib.algorithms.impala.impala_torch_policy import (
                ImpalaTorchPolicy,
            )

            return ImpalaTorchPolicy

        elif config.framework_str == "tf":
            from ray.rllib.algorithms.impala.impala_tf_policy import (
                ImpalaTF1Policy,
            )

            return ImpalaTF1Policy
        else:
            from ray.rllib.algorithms.impala.impala_tf_policy import (
                ImpalaTF2Policy,
            )

            return ImpalaTF2Policy

    @override(Algorithm)
    def setup(self, config: AlgorithmConfig):
        super().setup(config)

        # Queue of data to be sent to the Learner.
        self.data_to_place_on_learner = []
        # The local mixin buffer (if required).
        self.local_mixin_buffer = None

        # Create extra aggregation workers and assign each rollout worker to
        # one of them.
        self.batch_being_built = []
        if self.config.num_aggregation_workers > 0:
            # This spawns `num_aggregation_workers` actors that aggregate
            # experiences coming from RolloutWorkers in parallel. We force
            # colocation on the same node (localhost) to maximize data bandwidth
            # between them and the learner.
            localhost = platform.node()
            assert localhost != "", (
                "ERROR: Cannot determine local node name! "
                "`platform.node()` returned empty string."
            )
            all_co_located = create_colocated_actors(
                actor_specs=[
                    # (class, args, kwargs={}, count=1)
                    (
                        AggregationWorker
                        if self.config.enable_env_runner_and_connector_v2
                        else AggregatorWorker_OldAPIStack,
                        [
                            self.config,
                        ],
                        {},
                        self.config.num_aggregation_workers,
                    )
                ],
                node=localhost,
            )
            aggregator_workers = [
                actor for actor_groups in all_co_located for actor in actor_groups
            ]
            self._aggregator_actor_manager = FaultTolerantActorManager(
                aggregator_workers,
                max_remote_requests_in_flight_per_actor=(
                    self.config.max_requests_in_flight_per_aggregator_worker
                ),
            )
        elif self.config.enable_rl_module_and_learner:
            self._aggregator_actor_manager = None
        else:
            # Create our local mixin buffer if the num of aggregation workers is 0.
            if self.config.replay_proportion > 0.0:
                self.local_mixin_buffer = MixInMultiAgentReplayBuffer(
                    capacity=(
                        self.config.replay_buffer_num_slots
                        if self.config.replay_buffer_num_slots > 0
                        else 1
                    ),
                    replay_ratio=self.config.replay_ratio,
                    replay_mode=ReplayMode.LOCKSTEP,
                )
            self._aggregator_actor_manager = None

        # This variable is used to keep track of the statistics from the most recent
        # update of the learner group
        self._results = {}

        if not self.config.enable_rl_module_and_learner:
            # Create and start the learner thread.
            self._learner_thread = make_learner_thread(self.env_runner, self.config)
            self._learner_thread.start()

    @override(Algorithm)
    def training_step(self):
        # Old API stack.
        if not self.config.enable_rl_module_and_learner:
            return self._training_step_old_api_stack()

        do_async_updates = self.config.num_learners > 0

        # Asynchronously request all EnvRunners to sample and return their current
        # (e.g. ConnectorV2) states and sampling metrics/stats.
        # Note that each item in `episode_refs` is a reference to a list of Episodes.
        with self.metrics.log_time((TIMERS, SAMPLE_TIMER)):
            (
                episode_refs,
                connector_states,
                env_runner_metrics,
                env_runner_indices_to_update,
            ) = self._sample_and_get_connector_states()
            # Reduce EnvRunner metrics over the n EnvRunners.
            self.metrics.merge_and_log_n_dicts(
                env_runner_metrics,
                key=ENV_RUNNER_RESULTS,
            )

            # Log the average number of sample results (list of episodes) received.
            self.metrics.log_value(MEAN_NUM_EPISODE_LISTS_RECEIVED, len(episode_refs))

        # "Batch" collected episode refs into groups, such that exactly
        # `total_train_batch_size` timesteps are sent to
        # `LearnerGroup.update_from_episodes()`.
        data_packages_for_learner_group = self._pre_queue_episode_refs(episode_refs)
        # If we do tree aggregation, we perform the LearnerConnector pass on the
        # aggregation workers.
        if self.config.num_aggregation_workers:
            data_packages_for_learner_group = (
                self._process_env_runner_data_via_aggregation(
                    data_packages_for_learner_group
                )
            )

        # Call the LearnerGroup's `update_from_episodes` method.
        with self.metrics.log_time((TIMERS, LEARNER_UPDATE_TIMER)):
            self.metrics.log_value(
                key=MEAN_NUM_LEARNER_GROUP_UPDATE_CALLED,
                value=len(data_packages_for_learner_group),
            )
            rl_module_state = None
            last_good_learner_results = None
            num_learner_group_results_received = 0

            for batch_ref_or_episode_list_ref in data_packages_for_learner_group:
                if self.config.num_aggregation_workers:
                    learner_results = self.learner_group.update_from_batch(
                        batch=batch_ref_or_episode_list_ref,
                        async_update=do_async_updates,
                        return_state=True,
                        timesteps={
                            NUM_ENV_STEPS_SAMPLED_LIFETIME: self.metrics.peek(
                                (ENV_RUNNER_RESULTS, NUM_ENV_STEPS_SAMPLED_LIFETIME),
                                default=0,
                            ),
                        },
                        num_epochs=self.config.num_epochs,
                        minibatch_size=self.config.minibatch_size,
                        shuffle_batch_per_epoch=self.config.shuffle_batch_per_epoch,
                    )
                else:
                    learner_results = self.learner_group.update_from_episodes(
                        episodes=batch_ref_or_episode_list_ref,
                        async_update=do_async_updates,
                        return_state=True,
                        timesteps={
                            NUM_ENV_STEPS_SAMPLED_LIFETIME: self.metrics.peek(
                                (ENV_RUNNER_RESULTS, NUM_ENV_STEPS_SAMPLED_LIFETIME),
                                default=0,
                            ),
                        },
                        num_epochs=self.config.num_epochs,
                        minibatch_size=self.config.minibatch_size,
                        shuffle_batch_per_epoch=self.config.shuffle_batch_per_epoch,
                    )
                if not do_async_updates:
                    learner_results = [learner_results]

                for results_from_n_learners in learner_results:
                    if not results_from_n_learners[0]:
                        continue
                    num_learner_group_results_received += 1
                    for r in results_from_n_learners:
                        rl_module_state = r.pop(
                            "_rl_module_state_after_update", rl_module_state
                        )
                    self.metrics.merge_and_log_n_dicts(
                        stats_dicts=results_from_n_learners,
                        key=LEARNER_RESULTS,
                    )
                    last_good_learner_results = results_from_n_learners
            self.metrics.log_value(
                key=MEAN_NUM_LEARNER_GROUP_RESULTS_RECEIVED,
                value=num_learner_group_results_received,
            )

        # Update LearnerGroup's own stats.
        self.metrics.log_dict(self.learner_group.get_stats(), key=LEARNER_GROUP)

        # Figure out, whether we should sync/broadcast the (remote) EnvRunner states.
        # Note: `learner_results` is a List of n (num async calls) Lists of m
        # (num Learner workers) ResultDicts each.
        if last_good_learner_results:
            # TODO (sven): Rename this metric into a more fitting name: ex.
            #  `NUM_LEARNER_UPDATED_SINCE_LAST_WEIGHTS_SYNC`
            self.metrics.log_value(
                NUM_TRAINING_STEP_CALLS_SINCE_LAST_SYNCH_WORKER_WEIGHTS, 1, reduce="sum"
            )
            # Merge available EnvRunner states into local worker's EnvRunner state.
            # Broadcast merged EnvRunner state AND new model weights back to all remote
            # EnvRunners that - in this call - had returned samples.
            if (
                self.metrics.peek(
                    NUM_TRAINING_STEP_CALLS_SINCE_LAST_SYNCH_WORKER_WEIGHTS
                )
                >= self.config.broadcast_interval
            ):
                self.metrics.set_value(
                    NUM_TRAINING_STEP_CALLS_SINCE_LAST_SYNCH_WORKER_WEIGHTS, 0
                )
                self.metrics.log_value(NUM_SYNCH_WORKER_WEIGHTS, 1, reduce="sum")
                with self.metrics.log_time((TIMERS, SYNCH_WORKER_WEIGHTS_TIMER)):
                    self.env_runner_group.sync_env_runner_states(
                        config=self.config,
<<<<<<< HEAD
                        env_runner_indices_to_update=env_runner_indices_to_update,
=======
                        env_steps_sampled=self.metrics.peek(
                            NUM_ENV_STEPS_SAMPLED_LIFETIME, default=0
                        ),
>>>>>>> a1f68b1f
                        connector_states=connector_states,
                        rl_module_state=rl_module_state,
                    )

    def _sample_and_get_connector_states(self):
        def _remote_sample_get_state_and_metrics(_worker):
            _episodes = _worker.sample()
            # Get the EnvRunner's connector states.
            _connector_states = _worker.get_state(
                components=[
                    COMPONENT_ENV_TO_MODULE_CONNECTOR,
                    COMPONENT_MODULE_TO_ENV_CONNECTOR,
                ]
            )
            _metrics = _worker.get_metrics()
            # Return episode lists by reference so we don't have to send them to the
            # main algo process, but to the Learner workers directly.
            return ray.put(_episodes), _connector_states, _metrics

        env_runner_indices_to_update = set()
        episode_refs = []
        connector_states = []
        env_runner_metrics = []
        num_healthy_remote_workers = self.env_runner_group.num_healthy_remote_workers()

        # Perform asynchronous sampling on all (healthy) remote rollout workers.
        if num_healthy_remote_workers > 0:
            async_results: List[
                Tuple[int, ObjectRef]
            ] = self.env_runner_group.fetch_ready_async_reqs(
                timeout_seconds=self.config.timeout_s_sampler_manager,
                return_obj_refs=False,
            )
            self.env_runner_group.foreach_worker_async(
                _remote_sample_get_state_and_metrics
            )
            # Get results from the n different async calls and store those EnvRunner
            # indices we should update.
            results = []
            for r in async_results:
                env_runner_indices_to_update.add(r[0])
                results.append(r[1])

            for (episodes, states, metrics) in results:
                episode_refs.append(episodes)
                connector_states.append(states)
                env_runner_metrics.append(metrics)
        # Sample from the local EnvRunner.
        else:
            episodes = self.env_runner.sample()
            env_runner_metrics = [self.env_runner.get_metrics()]
            episode_refs = [ray.put(episodes)]
            connector_states = [
                self.env_runner.get_state(
                    components=[
                        COMPONENT_ENV_TO_MODULE_CONNECTOR,
                        COMPONENT_MODULE_TO_ENV_CONNECTOR,
                    ]
                )
            ]

        return (
            episode_refs,
            connector_states,
            env_runner_metrics,
            env_runner_indices_to_update,
        )

    def _pre_queue_episode_refs(
        self, episode_refs: List[ObjectRef]
    ) -> List[List[ObjectRef]]:
        # Each element in this list is itself a list of ObjRef[Episodes].
        # Each ObjRef was returned by one EnvRunner from a single sample() call.
        episode_refs_for_learner_group: List[List[ObjectRef]] = []

        for ref in episode_refs:
            self.batch_being_built.append(ref)
            if (
                len(self.batch_being_built)
                * self.config.num_envs_per_env_runner
                * self.config.get_rollout_fragment_length()
                >= self.config.total_train_batch_size
            ):
                episode_refs_for_learner_group.append(self.batch_being_built)
                self.batch_being_built = []

        return episode_refs_for_learner_group

    def _process_env_runner_data_via_aggregation(
        self,
        learner_group_data_packages: List[List[ObjectRef]],
    ) -> List[ObjectRef]:
        """Process sample batches using tree aggregation workers.

        Args:
            learner_group_data_packages: List of (env_runner_id, ObjectRef of EnvRunner-
                returned data)

        NOTE: This will provide speedup when sample batches have been compressed,
        and the decompression can happen on the aggregation workers in parallel to
        the training.

        Returns:
            Batches that have been processed by the mixin buffers on the aggregation
            workers.
        """

        def _process_data(_actor, _episodes):
            return _actor.process_episodes(ray.get(_episodes))

        for data in learner_group_data_packages:
            assert isinstance(data, ObjectRef), (
                "For efficiency, process_experiences_tree_aggregation should "
                f"be given ObjectRefs instead of {type(data)}."
            )
            # Randomly pick an aggregation worker to process this batch.
            aggregator_id = random.choice(
                self._aggregator_actor_manager.healthy_actor_ids()
            )
            calls_placed = self._aggregator_actor_manager.foreach_actor_async(
                partial(_process_data, _episodes=data),
                remote_actor_ids=[aggregator_id],
            )
            if calls_placed <= 0:
                self.metrics.log_value(
                    "num_times_no_aggregation_worker_available", 1, reduce="sum"
                )

        waiting_processed_sample_batches: RemoteCallResults = (
            self._aggregator_actor_manager.fetch_ready_async_reqs(
                timeout_seconds=self.config.timeout_s_aggregator_manager,
            )
        )
        FaultTolerantActorManager.handle_remote_call_result_errors(
            waiting_processed_sample_batches,
            ignore_ray_errors=(
                self.config.ignore_env_runner_failures
                or self.config.restart_failed_env_runners
            ),
        )

        return list(waiting_processed_sample_batches.ignore_errors())

    @classmethod
    @override(Algorithm)
    def default_resource_request(
        cls,
        config: Union[AlgorithmConfig, PartialAlgorithmConfigDict],
    ):
        if isinstance(config, AlgorithmConfig):
            cf: IMPALAConfig = config
        else:
            cf: IMPALAConfig = cls.get_default_config().update_from_dict(config)

        eval_config = cf.get_evaluation_config_object()

        bundles = (
            [
                {
                    # Driver + Aggregation Workers:
                    # Force to be on same node to maximize data bandwidth
                    # between aggregation workers and the learner (driver).
                    # Aggregation workers tree-aggregate experiences collected
                    # from RolloutWorkers (n rollout workers map to m
                    # aggregation workers, where m < n) and always use 1 CPU
                    # each.
                    "CPU": (
                        max(
                            cf.num_cpus_for_main_process,
                            cf.num_cpus_per_learner if cf.num_learners == 0 else 0,
                        )
                        + cf.num_aggregation_workers
                    ),
                    # Use n GPUs if we have a local Learner (num_learners=0).
                    "GPU": (
                        (cf.num_gpus_per_learner if cf.num_learners == 0 else 0)
                        if cf.enable_rl_module_and_learner
                        else (0 if cf._fake_gpus else cf.num_gpus)
                    ),
                }
            ]
            + [
                {
                    # EnvRunners.
                    "CPU": cf.num_cpus_per_env_runner,
                    "GPU": cf.num_gpus_per_env_runner,
                    **cf.custom_resources_per_env_runner,
                }
                for _ in range(cf.num_env_runners)
            ]
            + (
                [
                    {
                        # Evaluation (remote) workers.
                        # Note: The local eval worker is located on the driver
                        # CPU or not even created iff >0 eval workers.
                        "CPU": eval_config.num_cpus_per_env_runner,
                        "GPU": eval_config.num_gpus_per_env_runner,
                        **eval_config.custom_resources_per_env_runner,
                    }
                    for _ in range(cf.evaluation_num_env_runners)
                ]
                if cf.evaluation_interval
                else []
            )
        )
        # TODO (avnishn): Remove this once we have a way to extend placement group
        #  factories.
        # Only if we have actual (remote) learner workers. In case of a local learner,
        # the resource has already been taken care of above.
        if cf.enable_rl_module_and_learner and cf.num_learners > 0:
            bundles += cls._get_learner_bundles(cf)

        # Return PlacementGroupFactory containing all needed resources
        # (already properly defined as device bundles).
        return PlacementGroupFactory(
            bundles=bundles,
            strategy=cf.placement_strategy,
        )

    @OldAPIStack
    def _training_step_old_api_stack(self):
        # First, check, whether our learner thread is still healthy.
        if not self._learner_thread.is_alive():
            raise RuntimeError("The learner thread died while training!")

        use_tree_aggregation = (
            self._aggregator_actor_manager
            and self._aggregator_actor_manager.num_healthy_actors() > 0
        )

        # Get sampled SampleBatches from our workers (by ray references if we use
        # tree-aggregation).
        unprocessed_sample_batches = self._get_samples_from_workers_old_api_stack(
            return_object_refs=use_tree_aggregation,
        )
        # Tag workers that actually produced ready sample batches this iteration.
        # Those workers will have to get updated at the end of the iteration.
        workers_that_need_updates = {
            worker_id for worker_id, _ in unprocessed_sample_batches
        }

        # Send the collected batches (still object refs) to our aggregation workers.
        if use_tree_aggregation:
            batches = self._process_experiences_tree_aggregation(
                unprocessed_sample_batches
            )
        # Resolve collected batches here on local process (using the mixin buffer).
        else:
            batches = self._process_experiences_directly(unprocessed_sample_batches)

        # Increase sampling counters now that we have the actual SampleBatches on
        # the local process (and can measure their sizes).
        for batch in batches:
            self._counters[NUM_ENV_STEPS_SAMPLED] += batch.count
            self._counters[NUM_AGENT_STEPS_SAMPLED] += batch.agent_steps()
        # Concatenate single batches into batches of size `total_train_batch_size`.
        self._concatenate_batches_and_pre_queue(batches)
        # Move train batches (of size `total_train_batch_size`) onto learner queue.
        self._place_processed_samples_on_learner_thread_queue()
        # Extract most recent train results from learner thread.
        train_results = self._process_trained_results()

        # Sync worker weights (only those policies that were actually updated).
        with self._timers[SYNCH_WORKER_WEIGHTS_TIMER]:
            pids = list(train_results.keys())
            self._update_workers_old_api_stack(
                workers_that_need_updates=workers_that_need_updates,
                policy_ids=pids,
            )

        # With a training step done, try to bring any aggregators back to life
        # if necessary.
        # Aggregation workers are stateless, so we do not need to restore any
        # state here.
        if self._aggregator_actor_manager:
            self._aggregator_actor_manager.probe_unhealthy_actors(
                timeout_seconds=self.config.env_runner_health_probe_timeout_s,
                mark_healthy=True,
            )

        return train_results

    @OldAPIStack
    def _get_samples_from_workers_old_api_stack(
        self,
        return_object_refs: Optional[bool] = False,
    ) -> List[Tuple[int, Union[ObjectRef, SampleBatchType]]]:
        """Get samples from rollout workers for training.

        Args:
            return_object_refs: If True, return ObjectRefs instead of the samples
                directly. This is useful when using aggregator workers so that data
                collected on rollout workers is directly de referenced on the aggregator
                workers instead of first in the driver and then on the aggregator
                workers.

        Returns:
            a list of tuples of (worker_index, sample batch or ObjectRef to a sample
                batch)

        """
        with self._timers[SAMPLE_TIMER]:
            # Sample from healthy remote workers by default. If there is no healthy
            # worker (either because they have all died, or because there was none to
            # begin) check if the local_worker exists. If the local worker has an
            # env_instance (either because there are no remote workers or
            # self.config.create_env_on_local_worker == True), then sample from the
            # local worker. Otherwise just return an empty list.
            if self.env_runner_group.num_healthy_remote_workers() > 0:
                # Perform asynchronous sampling on all (remote) rollout workers.
                self.env_runner_group.foreach_worker_async(
                    lambda worker: worker.sample()
                )
                sample_batches: List[
                    Tuple[int, ObjectRef]
                ] = self.env_runner_group.fetch_ready_async_reqs(
                    timeout_seconds=self.config.timeout_s_sampler_manager,
                    return_obj_refs=return_object_refs,
                )
            elif self.config.num_env_runners == 0 or (
                self.env_runner and self.env_runner.async_env is not None
            ):
                # Sampling from the local worker
                sample_batch = self.env_runner.sample()
                if return_object_refs:
                    sample_batch = ray.put(sample_batch)
                sample_batches = [(0, sample_batch)]
            else:
                # Not much we can do. Return empty list and wait.
                sample_batches = []

        return sample_batches

    @OldAPIStack
    def _process_experiences_tree_aggregation(
        self,
        worker_to_sample_batches_refs: List[Tuple[int, ObjectRef]],
    ) -> List[SampleBatchType]:
        """Process sample batches using tree aggregation workers.

        Args:
            worker_to_sample_batches_refs: List of (worker_id, sample_batch_ref)

        NOTE: This will provide speedup when sample batches have been compressed,
        and the decompression can happen on the aggregation workers in parallel to
        the training.

        Returns:
            Batches that have been processed by the mixin buffers on the aggregation
            workers.

        """

        def _process_episodes(actor, batch):
            return actor.process_episodes(ray.get(batch))

        for _, batch in worker_to_sample_batches_refs:
            assert isinstance(batch, ObjectRef), (
                "For efficiency, process_experiences_tree_aggregation should "
                f"be given ObjectRefs instead of {type(batch)}."
            )
            # Randomly pick an aggregation worker to process this batch.
            aggregator_id = random.choice(
                self._aggregator_actor_manager.healthy_actor_ids()
            )
            calls_placed = self._aggregator_actor_manager.foreach_actor_async(
                partial(_process_episodes, batch=batch),
                remote_actor_ids=[aggregator_id],
            )
            if calls_placed <= 0:
                self.metrics.log_value(
                    "num_times_no_aggregation_worker_available", 1, reduce="sum"
                )

        waiting_processed_sample_batches: RemoteCallResults = (
            self._aggregator_actor_manager.fetch_ready_async_reqs(
                timeout_seconds=self.config.timeout_s_aggregator_manager,
            )
        )
        FaultTolerantActorManager.handle_remote_call_result_errors(
            waiting_processed_sample_batches,
            ignore_ray_errors=(
                self.config.ignore_env_runner_failures
                or self.config.restart_failed_env_runners
            ),
        )

        return [b.get() for b in waiting_processed_sample_batches.ignore_errors()]

    @OldAPIStack
    def _process_experiences_directly(
        self,
        worker_to_sample_batches: List[Tuple[int, SampleBatch]],
    ) -> List[SampleBatchType]:
        """Process sample batches directly on the driver, for training.

        Args:
            worker_to_sample_batches: List of (worker_id, sample_batch) tuples.

        Returns:
            Batches that have been processed by the mixin buffer.

        """
        batches = [b for _, b in worker_to_sample_batches]
        processed_batches = []

        for batch in batches:
            assert not isinstance(
                batch, ObjectRef
            ), "_process_experiences_directly can not handle ObjectRefs. "
            batch = batch.decompress_if_needed()
            # Only make a pass through the buffer, if replay proportion is > 0.0 (and
            # we actually have one).
            if self.local_mixin_buffer:
                self.local_mixin_buffer.add(batch)
                batch = self.local_mixin_buffer.replay(_ALL_POLICIES)
            if batch:
                processed_batches.append(batch)

        return processed_batches

    @OldAPIStack
    def _concatenate_batches_and_pre_queue(self, batches: List[SampleBatch]) -> None:
        """Concatenate batches that are being returned from rollout workers

        Args:
            batches: List of batches of experiences from EnvRunners.
        """

        def aggregate_into_larger_batch():
            if (
                sum(b.count for b in self.batch_being_built)
                >= self.config.total_train_batch_size
            ):
                batch_to_add = concat_samples(self.batch_being_built)
                self.data_to_place_on_learner.append(batch_to_add)
                self.batch_being_built = []

        for batch in batches:
            # TODO (sven): Strange bug after a RolloutWorker crash and proper
            #  restart. The bug is related to (old, non-V2) connectors being used and
            #  seems to happen inside the AgentCollector's `add_action_reward_next_obs`
            #  method, at the end of which the number of vf_preds (and all other
            #  extra action outs) in the batch is one smaller than the number of obs/
            #  actions/rewards, which then leads to a malformed train batch.
            #  IMPALA/APPO crash inside the loss function (during v-trace operations)
            #  b/c of the resulting shape mismatch. The following if-block prevents
            #  this from happening and it can be removed once we are on the new API
            #  stack for good (and use the new connectors and also no longer
            #  AgentCollectors, RolloutWorkers, Policies, TrajectoryView API, etc..):
            if (
                self.config.batch_mode == "truncate_episodes"
                and self.config.restart_failed_env_runners
            ):
                if any(
                    SampleBatch.VF_PREDS in pb
                    and (
                        pb[SampleBatch.VF_PREDS].shape[0]
                        != pb[SampleBatch.REWARDS].shape[0]
                    )
                    for pb in batch.policy_batches.values()
                ):
                    continue

            self.batch_being_built.append(batch)
            aggregate_into_larger_batch()

    @OldAPIStack
    def _learn_on_processed_samples(self) -> ResultDict:
        """Update the learner group with the latest batch of processed samples.

        Returns:
            Aggregated results from the learner group after an update is completed.

        """
        # Nothing on the queue -> Don't send requests to learner group
        # or no results ready (from previous `self.learner_group.update()` calls) for
        # reducing.
        if not self.data_to_place_on_learner:
            return {}

        # There are batches on the queue -> Send them all to the learner group.
        batches = self.data_to_place_on_learner[:]
        self.data_to_place_on_learner.clear()

        # If there are no learner workers and learning is directly on the driver
        # Then we can't do async updates, so we need to block.
        async_update = self.config.num_learners > 0
        results = []
        for batch in batches:
            results = self.learner_group.update_from_batch(
                batch=batch,
                timesteps={
                    NUM_ENV_STEPS_SAMPLED_LIFETIME: (
                        self.metrics.peek(NUM_ENV_STEPS_SAMPLED_LIFETIME)
                    ),
                },
                async_update=async_update,
                num_epochs=self.config.num_epochs,
                minibatch_size=self.config.minibatch_size,
            )
            if not async_update:
                results = [results]

            for r in results:
                self._counters[NUM_ENV_STEPS_TRAINED] += r[ALL_MODULES].pop(
                    NUM_ENV_STEPS_TRAINED
                )
                self._counters[NUM_AGENT_STEPS_TRAINED] += r[ALL_MODULES].pop(
                    NUM_MODULE_STEPS_TRAINED
                )

        self._counters.update(self.learner_group.get_stats())
        # If there are results, reduce-mean over each individual value and return.
        if results:
            return tree.map_structure(lambda *x: np.mean(x), *results)

        # Nothing on the queue -> Don't send requests to learner group
        # or no results ready (from previous `self.learner_group.update_from_batch()`
        # calls) for reducing.
        return {}

    @OldAPIStack
    def _place_processed_samples_on_learner_thread_queue(self) -> None:
        """Place processed samples on the learner queue for training."""
        for i, batch in enumerate(self.data_to_place_on_learner):
            try:
                self._learner_thread.inqueue.put(
                    batch,
                    # Setting block = True for the very last item in our list prevents
                    # the learner thread, this main thread, and the GPU loader threads
                    # from thrashing when there are more samples than the learner can
                    # reasonably process.
                    # see https://github.com/ray-project/ray/pull/26581#issuecomment-1187877674  # noqa
                    block=i == len(self.data_to_place_on_learner) - 1,
                )
                self._counters["num_samples_added_to_queue"] += (
                    batch.agent_steps()
                    if self.config.count_steps_by == "agent_steps"
                    else batch.count
                )
            except queue.Full:
                self._counters["num_times_learner_queue_full"] += 1

        self.data_to_place_on_learner.clear()

    @OldAPIStack
    def _process_trained_results(self) -> ResultDict:
        """Process training results that are outputed by the learner thread.

        Returns:
            Aggregated results from the learner thread after an update is completed.

        """
        # Get learner outputs/stats from output queue.
        num_env_steps_trained = 0
        num_agent_steps_trained = 0
        learner_infos = []
        # Loop through output queue and update our counts.
        for _ in range(self._learner_thread.outqueue.qsize()):
            (
                env_steps,
                agent_steps,
                learner_results,
            ) = self._learner_thread.outqueue.get(timeout=0.001)
            num_env_steps_trained += env_steps
            num_agent_steps_trained += agent_steps
            if learner_results:
                learner_infos.append(learner_results)
        # Nothing new happened since last time, use the same learner stats.
        if not learner_infos:
            final_learner_info = copy.deepcopy(self._learner_thread.learner_info)
        # Accumulate learner stats using the `LearnerInfoBuilder` utility.
        else:
            builder = LearnerInfoBuilder()
            for info in learner_infos:
                builder.add_learn_on_batch_results_multi_agent(info)
            final_learner_info = builder.finalize()

        # Update the steps trained counters.
        self._counters[NUM_ENV_STEPS_TRAINED] += num_env_steps_trained
        self._counters[NUM_AGENT_STEPS_TRAINED] += num_agent_steps_trained

        return final_learner_info

    @OldAPIStack
    def _update_workers_old_api_stack(
        self,
        workers_that_need_updates: Set[int],
        policy_ids: Optional[List[PolicyID]] = None,
    ) -> None:
        """Updates all RolloutWorkers that require updating.

        Updates only if NUM_TRAINING_STEP_CALLS_SINCE_LAST_SYNCH_WORKER_WEIGHTS has been
        reached and the worker has sent samples in this iteration. Also only updates
        those policies, whose IDs are given via `policies` (if None, update all
        policies).

        Args:
            workers_that_need_updates: Set of worker IDs that need to be updated.
            policy_ids: Optional list of Policy IDs to update. If None, will update all
                policies on the to-be-updated workers.
        """
        # Update global vars of the local worker.
        if self.config.policy_states_are_swappable:
            self.env_runner.lock()
        global_vars = {
            "timestep": self._counters[NUM_AGENT_STEPS_TRAINED],
            "num_grad_updates_per_policy": {
                pid: self.env_runner.policy_map[pid].num_grad_updates
                for pid in policy_ids or []
            },
        }
        self.env_runner.set_global_vars(global_vars, policy_ids=policy_ids)
        if self.config.policy_states_are_swappable:
            self.env_runner.unlock()

        # Only need to update workers if there are remote workers.
        self._counters[NUM_TRAINING_STEP_CALLS_SINCE_LAST_SYNCH_WORKER_WEIGHTS] += 1
        if (
            self.env_runner_group.num_remote_workers() > 0
            and self._counters[NUM_TRAINING_STEP_CALLS_SINCE_LAST_SYNCH_WORKER_WEIGHTS]
            >= self.config.broadcast_interval
            and workers_that_need_updates
        ):
            if self.config.policy_states_are_swappable:
                self.env_runner.lock()
            weights = self.env_runner.get_weights(policy_ids)
            if self.config.policy_states_are_swappable:
                self.env_runner.unlock()
            weights_ref = ray.put(weights)

            self._learner_thread.policy_ids_updated.clear()
            self._counters[NUM_TRAINING_STEP_CALLS_SINCE_LAST_SYNCH_WORKER_WEIGHTS] = 0
            self._counters[NUM_SYNCH_WORKER_WEIGHTS] += 1
            self.env_runner_group.foreach_worker(
                func=lambda w: w.set_weights(ray.get(weights_ref), global_vars),
                local_env_runner=False,
                remote_worker_ids=list(workers_that_need_updates),
                timeout_seconds=0,  # Don't wait for the workers to finish.
            )

    @override(Algorithm)
    def _compile_iteration_results_old_api_stack(self, *args, **kwargs):
        result = super()._compile_iteration_results_old_api_stack(*args, **kwargs)
        if not self.config.enable_rl_module_and_learner:
            result = self._learner_thread.add_learner_metrics(
                result, overwrite_learner_info=False
            )
        return result


Impala = IMPALA


@DeveloperAPI
@ray.remote(num_cpus=0, max_restarts=-1)
class AggregationWorker(FaultAwareApply):
    """A worker performing LearnerConnector pass throughs of collected episodes."""

    def __init__(self, config: AlgorithmConfig):
        self.config = config
        self._learner_connector = self.config.build_learner_connector(
            input_observation_space=None,
            input_action_space=None,
        )
        self._rl_module = None

    def process_episodes(self, episodes):
        batch = self._learner_connector(
            batch={},
            episodes=episodes,
            rl_module=self._rl_module,
            shared_data={},
        )
        return batch

    def get_host(self) -> str:
        return platform.node()


@OldAPIStack
@ray.remote(num_cpus=0, max_restarts=-1)
class AggregatorWorker_OldAPIStack(FaultAwareApply):
    """A worker for doing tree aggregation of collected episodes"""

    def __init__(self, config: AlgorithmConfig):
        self.config = config
        self._mixin_buffer = MixInMultiAgentReplayBuffer(
            capacity=(
                self.config.replay_buffer_num_slots
                if self.config.replay_buffer_num_slots > 0
                else 1
            ),
            replay_ratio=self.config.replay_ratio,
            replay_mode=ReplayMode.LOCKSTEP,
        )

    def process_episodes(self, batch: SampleBatchType) -> SampleBatchType:
        batch = batch.decompress_if_needed()
        self._mixin_buffer.add(batch)
        processed_batches = self._mixin_buffer.replay(_ALL_POLICIES)
        return processed_batches

    def get_host(self) -> str:
        return platform.node()


@OldAPIStack
def make_learner_thread(local_worker, config):
    if not config["simple_optimizer"]:
        logger.info(
            "Enabling multi-GPU mode, {} GPUs, {} parallel tower-stacks".format(
                config["num_gpus"], config["num_multi_gpu_tower_stacks"]
            )
        )
        num_stacks = config["num_multi_gpu_tower_stacks"]
        buffer_size = config["minibatch_buffer_size"]
        if num_stacks < buffer_size:
            logger.warning(
                "In multi-GPU mode you should have at least as many "
                "multi-GPU tower stacks (to load data into on one device) as "
                "you have stack-index slots in the buffer! You have "
                f"configured {num_stacks} stacks and a buffer of size "
                f"{buffer_size}. Setting "
                f"`minibatch_buffer_size={num_stacks}`."
            )
            config["minibatch_buffer_size"] = num_stacks

        learner_thread = MultiGPULearnerThread(
            local_worker,
            num_gpus=config["num_gpus"],
            lr=config["lr"],
            train_batch_size=config["train_batch_size"],
            num_multi_gpu_tower_stacks=config["num_multi_gpu_tower_stacks"],
            num_sgd_iter=config["num_epochs"],
            learner_queue_size=config["learner_queue_size"],
            learner_queue_timeout=config["learner_queue_timeout"],
            num_data_load_threads=config["num_gpu_loader_threads"],
        )
    else:
        learner_thread = LearnerThread(
            local_worker,
            minibatch_buffer_size=config["minibatch_buffer_size"],
            num_sgd_iter=config["num_epochs"],
            learner_queue_size=config["learner_queue_size"],
            learner_queue_timeout=config["learner_queue_timeout"],
        )
    return learner_thread<|MERGE_RESOLUTION|>--- conflicted
+++ resolved
@@ -737,13 +737,6 @@
                 with self.metrics.log_time((TIMERS, SYNCH_WORKER_WEIGHTS_TIMER)):
                     self.env_runner_group.sync_env_runner_states(
                         config=self.config,
-<<<<<<< HEAD
-                        env_runner_indices_to_update=env_runner_indices_to_update,
-=======
-                        env_steps_sampled=self.metrics.peek(
-                            NUM_ENV_STEPS_SAMPLED_LIFETIME, default=0
-                        ),
->>>>>>> a1f68b1f
                         connector_states=connector_states,
                         rl_module_state=rl_module_state,
                     )
