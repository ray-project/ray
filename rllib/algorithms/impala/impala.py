import copy
import dataclasses
from functools import partial
import logging
import platform
import queue
import random
from typing import Callable, List, Optional, Set, Tuple, Type, Union

import ray
from ray import ObjectRef
from ray.rllib import SampleBatch
from ray.rllib.algorithms.algorithm import Algorithm
from ray.rllib.algorithms.algorithm_config import AlgorithmConfig, NotProvided
from ray.rllib.algorithms.impala.impala_learner import (
    ImpalaHyperparameters,
    _reduce_impala_results,
)
from ray.rllib.algorithms.ppo.ppo_catalog import PPOCatalog
from ray.rllib.core.rl_module.rl_module import SingleAgentRLModuleSpec
from ray.rllib.evaluation.worker_set import handle_remote_call_result_errors
from ray.rllib.execution.buffers.mixin_replay_buffer import MixInMultiAgentReplayBuffer
from ray.rllib.execution.learner_thread import LearnerThread
from ray.rllib.execution.multi_gpu_learner_thread import MultiGPULearnerThread
from ray.rllib.policy.policy import Policy
from ray.rllib.policy.sample_batch import concat_samples
from ray.rllib.utils.actor_manager import (
    FaultAwareApply,
    FaultTolerantActorManager,
    RemoteCallResults,
)
from ray.rllib.utils.actors import create_colocated_actors
from ray.rllib.utils.annotations import override
from ray.rllib.utils.metrics import ALL_MODULES
from ray.rllib.utils.deprecation import (
    DEPRECATED_VALUE,
    deprecation_warning,
)
from ray.rllib.utils.metrics import (
    NUM_AGENT_STEPS_SAMPLED,
    NUM_AGENT_STEPS_TRAINED,
    NUM_ENV_STEPS_SAMPLED,
    NUM_ENV_STEPS_TRAINED,
    NUM_SYNCH_WORKER_WEIGHTS,
    NUM_TRAINING_STEP_CALLS_SINCE_LAST_SYNCH_WORKER_WEIGHTS,
    SYNCH_WORKER_WEIGHTS_TIMER,
    SAMPLE_TIMER,
)
from ray.rllib.utils.replay_buffers.multi_agent_replay_buffer import ReplayMode
from ray.rllib.utils.replay_buffers.replay_buffer import _ALL_POLICIES

from ray.rllib.utils.metrics.learner_info import LearnerInfoBuilder
from ray.rllib.utils.typing import (
    PartialAlgorithmConfigDict,
    PolicyID,
    ResultDict,
    SampleBatchType,
)
from ray.tune.execution.placement_groups import PlacementGroupFactory


logger = logging.getLogger(__name__)


class ImpalaConfig(AlgorithmConfig):
    """Defines a configuration class from which an Impala can be built.

    Example:
        >>> from ray.rllib.algorithms.impala import ImpalaConfig
        >>> config = ImpalaConfig()
        >>> config = config.training(lr=0.0003, train_batch_size=512)  # doctest: +SKIP
        >>> config = config.resources(num_gpus=4)  # doctest: +SKIP
        >>> config = config.rollouts(num_rollout_workers=64)  # doctest: +SKIP
        >>> print(config.to_dict())  # doctest: +SKIP
        >>> # Build a Algorithm object from the config and run 1 training iteration.
        >>> algo = config.build(env="CartPole-v1")  # doctest: +SKIP
        >>> algo.train()  # doctest: +SKIP

    Example:
        >>> from ray.rllib.algorithms.impala import ImpalaConfig
        >>> from ray import air
        >>> from ray import tune
        >>> config = ImpalaConfig()
        >>> # Print out some default values.
        >>> print(config.vtrace)  # doctest: +SKIP
        >>> # Update the config object.
        >>> config = config.training(   # doctest: +SKIP
        ...     lr=tune.grid_search([0.0001, 0.0003]), grad_clip=20.0
        ... )
        >>> # Set the config object's env.
        >>> config = config.environment(env="CartPole-v1")  # doctest: +SKIP
        >>> # Use to_dict() to get the old-style python config dict
        >>> # when running with tune.
        >>> tune.Tuner(  # doctest: +SKIP
        ...     "IMPALA",
        ...     run_config=air.RunConfig(stop={"episode_reward_mean": 200}),
        ...     param_space=config.to_dict(),
        ... ).fit()
    """

    def __init__(self, algo_class=None):
        """Initializes a ImpalaConfig instance."""
        super().__init__(algo_class=algo_class or Impala)

        # fmt: off
        # __sphinx_doc_begin__

        # IMPALA specific settings:
        self.vtrace = True
        self.vtrace_clip_rho_threshold = 1.0
        self.vtrace_clip_pg_rho_threshold = 1.0
        # TODO (sven): Deprecate this setting. It makes no sense to drop the last ts.
        #  It's actually dangerous if there are important rewards "hiding" in that ts.
        self.vtrace_drop_last_ts = False
        self.num_multi_gpu_tower_stacks = 1
        self.minibatch_buffer_size = 1
        self.num_sgd_iter = 1
        self.replay_proportion = 0.0
        self.replay_buffer_num_slots = 0
        self.learner_queue_size = 16
        self.learner_queue_timeout = 300
        self.max_requests_in_flight_per_aggregator_worker = 2
        self.timeout_s_sampler_manager = 0.0
        self.timeout_s_aggregator_manager = 0.0
        self.broadcast_interval = 1
        self.num_aggregation_workers = 0

        self.grad_clip = 40.0
        # Note: Only when using _enable_learner_api=True can the clipping mode be
        # configured by the user. On the old API stack, RLlib will always clip by
        # global_norm, no matter the value of `grad_clip_by`.
        self.grad_clip_by = "global_norm"

        self.opt_type = "adam"
        self.lr_schedule = None
        self.decay = 0.99
        self.momentum = 0.0
        self.epsilon = 0.1
        self.vf_loss_coeff = 0.5
        self.entropy_coeff = 0.01
        self.entropy_coeff_schedule = None
        self._separate_vf_optimizer = False
        self._lr_vf = 0.0005
        self.after_train_step = None

        # Override some of AlgorithmConfig's default values with IMPALA-specific values.
        self.rollout_fragment_length = 50
        self.train_batch_size = 500
        self._minibatch_size = "auto"
        self.num_rollout_workers = 2
        self.num_gpus = 1
        self.lr = 0.0005
        self.min_time_s_per_iteration = 10
        self._tf_policy_handles_more_than_one_loss = True
        self.exploration_config = {
            # The Exploration class to use. In the simplest case, this is the name
            # (str) of any class present in the `rllib.utils.exploration` package.
            # You can also provide the python class directly or the full location
            # of your class (e.g. "ray.rllib.utils.exploration.epsilon_greedy.
            # EpsilonGreedy").
            "type": "StochasticSampling",
            # Add constructor kwargs here (if any).
        }
        # __sphinx_doc_end__
        # fmt: on

        # Deprecated value.
        self.num_data_loader_buffers = DEPRECATED_VALUE

    @override(AlgorithmConfig)
    def training(
        self,
        *,
        vtrace: Optional[bool] = NotProvided,
        vtrace_clip_rho_threshold: Optional[float] = NotProvided,
        vtrace_clip_pg_rho_threshold: Optional[float] = NotProvided,
        vtrace_drop_last_ts: Optional[bool] = NotProvided,
        gamma: Optional[float] = NotProvided,
        num_multi_gpu_tower_stacks: Optional[int] = NotProvided,
        minibatch_buffer_size: Optional[int] = NotProvided,
        minibatch_size: Optional[Union[int, str]] = NotProvided,
        num_sgd_iter: Optional[int] = NotProvided,
        replay_proportion: Optional[float] = NotProvided,
        replay_buffer_num_slots: Optional[int] = NotProvided,
        learner_queue_size: Optional[int] = NotProvided,
        learner_queue_timeout: Optional[float] = NotProvided,
        max_requests_in_flight_per_aggregator_worker: Optional[int] = NotProvided,
        timeout_s_sampler_manager: Optional[float] = NotProvided,
        timeout_s_aggregator_manager: Optional[float] = NotProvided,
        broadcast_interval: Optional[int] = NotProvided,
        num_aggregation_workers: Optional[int] = NotProvided,
        grad_clip: Optional[float] = NotProvided,
        opt_type: Optional[str] = NotProvided,
        lr_schedule: Optional[List[List[Union[int, float]]]] = NotProvided,
        decay: Optional[float] = NotProvided,
        momentum: Optional[float] = NotProvided,
        epsilon: Optional[float] = NotProvided,
        vf_loss_coeff: Optional[float] = NotProvided,
        entropy_coeff: Optional[float] = NotProvided,
        entropy_coeff_schedule: Optional[List[List[Union[int, float]]]] = NotProvided,
        _separate_vf_optimizer: Optional[bool] = NotProvided,
        _lr_vf: Optional[float] = NotProvided,
        after_train_step: Optional[Callable[[dict], None]] = NotProvided,
        **kwargs,
    ) -> "ImpalaConfig":
        """Sets the training related configuration.

        Args:
            vtrace: V-trace params (see vtrace_tf/torch.py).
            vtrace_clip_rho_threshold:
            vtrace_clip_pg_rho_threshold:
            vtrace_drop_last_ts: If True, drop the last timestep for the vtrace
                calculations, such that all data goes into the calculations as [B x T-1]
                (+ the bootstrap value). This is the default and legacy RLlib behavior,
                however, could potentially have a destabilizing effect on learning,
                especially in sparse reward or reward-at-goal environments.
                False for not dropping the last timestep.
                System params.
            gamma: Float specifying the discount factor of the Markov Decision process.
            num_multi_gpu_tower_stacks: For each stack of multi-GPU towers, how many
                slots should we reserve for parallel data loading? Set this to >1 to
                load data into GPUs in parallel. This will increase GPU memory usage
                proportionally with the number of stacks.
                Example:
                2 GPUs and `num_multi_gpu_tower_stacks=3`:
                - One tower stack consists of 2 GPUs, each with a copy of the
                model/graph.
                - Each of the stacks will create 3 slots for batch data on each of its
                GPUs, increasing memory requirements on each GPU by 3x.
                - This enables us to preload data into these stacks while another stack
                is performing gradient calculations.
            minibatch_buffer_size: How many train batches should be retained for
                minibatching. This conf only has an effect if `num_sgd_iter > 1`.
            minibatch_size: The size of minibatches that are trained over during
                each SGD iteration. If "auto", will use the same value as
                `train_batch_size`.
                Note that this setting only has an effect if `_enable_learner_api=True`
                and it must be a multiple of `rollout_fragment_length` or
                `sequence_length` and smaller than or equal to `train_batch_size`.
            num_sgd_iter: Number of passes to make over each train batch.
            replay_proportion: Set >0 to enable experience replay. Saved samples will
                be replayed with a p:1 proportion to new data samples.
            replay_buffer_num_slots: Number of sample batches to store for replay.
                The number of transitions saved total will be
                (replay_buffer_num_slots * rollout_fragment_length).
            learner_queue_size: Max queue size for train batches feeding into the
                learner.
            learner_queue_timeout: Wait for train batches to be available in minibatch
                buffer queue this many seconds. This may need to be increased e.g. when
                training with a slow environment.
            max_requests_in_flight_per_aggregator_worker: Level of queuing for replay
                aggregator operations (if using aggregator workers).
            timeout_s_sampler_manager: The timeout for waiting for sampling results
                for workers -- typically if this is too low, the manager won't be able
                to retrieve ready sampling results.
            timeout_s_aggregator_manager: The timeout for waiting for replay worker
                results -- typically if this is too low, the manager won't be able to
                retrieve ready replay requests.
            broadcast_interval: Number of training step calls before weights are
                broadcasted to rollout workers that are sampled during any iteration.
            num_aggregation_workers: Use n (`num_aggregation_workers`) extra Actors for
                multi-level aggregation of the data produced by the m RolloutWorkers
                (`num_workers`). Note that n should be much smaller than m.
                This can make sense if ingesting >2GB/s of samples, or if
                the data requires decompression.
            grad_clip: If specified, clip the global norm of gradients by this amount.
            opt_type: Either "adam" or "rmsprop".
            lr_schedule: Learning rate schedule. In the format of
                [[timestep, lr-value], [timestep, lr-value], ...]
                Intermediary timesteps will be assigned to interpolated learning rate
                values. A schedule should normally start from timestep 0.
            decay: Decay setting for the RMSProp optimizer, in case `opt_type=rmsprop`.
            momentum: Momentum setting for the RMSProp optimizer, in case
                `opt_type=rmsprop`.
            epsilon: Epsilon setting for the RMSProp optimizer, in case
                `opt_type=rmsprop`.
            vf_loss_coeff: Coefficient for the value function term in the loss function.
            entropy_coeff: Coefficient for the entropy regularizer term in the loss
                function.
            entropy_coeff_schedule: Decay schedule for the entropy regularizer.
            _separate_vf_optimizer: Set this to true to have two separate optimizers
                optimize the policy-and value networks.
            _lr_vf: If _separate_vf_optimizer is True, define separate learning rate
                for the value network.
            after_train_step: Callback for APPO to use to update KL, target network
                periodically. The input to the callback is the learner fetches dict.

        Returns:
            This updated AlgorithmConfig object.
        """
        # Pass kwargs onto super's `training()` method.
        super().training(**kwargs)

        if vtrace is not NotProvided:
            self.vtrace = vtrace
        if vtrace_clip_rho_threshold is not NotProvided:
            self.vtrace_clip_rho_threshold = vtrace_clip_rho_threshold
        if vtrace_clip_pg_rho_threshold is not NotProvided:
            self.vtrace_clip_pg_rho_threshold = vtrace_clip_pg_rho_threshold
        if vtrace_drop_last_ts is not NotProvided:
            self.vtrace_drop_last_ts = vtrace_drop_last_ts
        if num_multi_gpu_tower_stacks is not NotProvided:
            self.num_multi_gpu_tower_stacks = num_multi_gpu_tower_stacks
        if minibatch_buffer_size is not NotProvided:
            self.minibatch_buffer_size = minibatch_buffer_size
        if num_sgd_iter is not NotProvided:
            self.num_sgd_iter = num_sgd_iter
        if replay_proportion is not NotProvided:
            self.replay_proportion = replay_proportion
        if replay_buffer_num_slots is not NotProvided:
            self.replay_buffer_num_slots = replay_buffer_num_slots
        if learner_queue_size is not NotProvided:
            self.learner_queue_size = learner_queue_size
        if learner_queue_timeout is not NotProvided:
            self.learner_queue_timeout = learner_queue_timeout
        if broadcast_interval is not NotProvided:
            self.broadcast_interval = broadcast_interval
        if num_aggregation_workers is not NotProvided:
            self.num_aggregation_workers = num_aggregation_workers
        if max_requests_in_flight_per_aggregator_worker is not NotProvided:
            self.max_requests_in_flight_per_aggregator_worker = (
                max_requests_in_flight_per_aggregator_worker
            )
        if timeout_s_sampler_manager is not NotProvided:
            self.timeout_s_sampler_manager = timeout_s_sampler_manager
        if timeout_s_aggregator_manager is not NotProvided:
            self.timeout_s_aggregator_manager = timeout_s_aggregator_manager
        if grad_clip is not NotProvided:
            self.grad_clip = grad_clip
        if opt_type is not NotProvided:
            self.opt_type = opt_type
        if lr_schedule is not NotProvided:
            self.lr_schedule = lr_schedule
        if decay is not NotProvided:
            self.decay = decay
        if momentum is not NotProvided:
            self.momentum = momentum
        if epsilon is not NotProvided:
            self.epsilon = epsilon
        if vf_loss_coeff is not NotProvided:
            self.vf_loss_coeff = vf_loss_coeff
        if entropy_coeff is not NotProvided:
            self.entropy_coeff = entropy_coeff
        if entropy_coeff_schedule is not NotProvided:
            self.entropy_coeff_schedule = entropy_coeff_schedule
        if _separate_vf_optimizer is not NotProvided:
            self._separate_vf_optimizer = _separate_vf_optimizer
        if _lr_vf is not NotProvided:
            self._lr_vf = _lr_vf
        if after_train_step is not NotProvided:
            self.after_train_step = after_train_step
        if gamma is not NotProvided:
            self.gamma = gamma
        if minibatch_size is not NotProvided:
            self._minibatch_size = minibatch_size

        return self

    @override(AlgorithmConfig)
    def validate(self) -> None:
        # Call the super class' validation method first.
        super().validate()

        if self.num_data_loader_buffers != DEPRECATED_VALUE:
            deprecation_warning(
                "num_data_loader_buffers", "num_multi_gpu_tower_stacks", error=True
            )

        # Check `entropy_coeff` for correctness.
        if self.entropy_coeff < 0.0:
            raise ValueError("`entropy_coeff` must be >= 0.0!")

        # Check whether worker to aggregation-worker ratio makes sense.
        if self.num_aggregation_workers > self.num_rollout_workers:
            raise ValueError(
                "`num_aggregation_workers` must be smaller than or equal "
                "`num_rollout_workers`! Aggregation makes no sense otherwise."
            )
        elif self.num_aggregation_workers > self.num_rollout_workers / 2:
            logger.warning(
                "`num_aggregation_workers` should be significantly smaller "
                "than `num_workers`! Try setting it to 0.5*`num_workers` or "
                "less."
            )

        # If two separate optimizers/loss terms used for tf, must also set
        # `_tf_policy_handles_more_than_one_loss` to True.
        if self._separate_vf_optimizer is True:
            # Only supported to tf so far.
            # TODO(sven): Need to change APPO|IMPALATorchPolicies (and the
            #  models to return separate sets of weights in order to create
            #  the different torch optimizers).
            if self.framework_str not in ["tf", "tf2"]:
                raise ValueError(
                    "`_separate_vf_optimizer` only supported to tf so far!"
                )
            if self._tf_policy_handles_more_than_one_loss is False:
                raise ValueError(
                    "`_tf_policy_handles_more_than_one_loss` must be set to "
                    "True, for TFPolicy to support more than one loss "
                    "term/optimizer! Try setting config.training("
                    "_tf_policy_handles_more_than_one_loss=True)."
                )
        # Learner API specific checks.
        if self._enable_learner_api:
            if not (
                (self.minibatch_size % self.rollout_fragment_length == 0)
                and self.minibatch_size <= self.train_batch_size
            ):
                raise ValueError(
                    f"`minibatch_size` ({self._minibatch_size}) must either be 'auto' "
                    "or a multiple of `rollout_fragment_length` "
                    f"({self.rollout_fragment_length}) while at the same time smaller "
                    f"than or equal to `train_batch_size` ({self.train_batch_size})!"
                )

    @override(AlgorithmConfig)
    def get_learner_hyperparameters(self) -> ImpalaHyperparameters:
        learner_hps = ImpalaHyperparameters(
            rollout_frag_or_episode_len=self.get_rollout_fragment_length(),
            discount_factor=self.gamma,
            entropy_coeff=self.entropy_coeff,
            vf_loss_coeff=self.vf_loss_coeff,
            vtrace_drop_last_ts=self.vtrace_drop_last_ts,
            vtrace_clip_rho_threshold=self.vtrace_clip_rho_threshold,
<<<<<<< HEAD
            vtrace_clip_pg_rho_threshold=self.vtrace_clip_pg_rho_threshold,
=======
            vtrace_clip_pg_rho_threshold=(self.vtrace_clip_pg_rho_threshold),
            **dataclasses.asdict(super().get_learner_hyperparameters()),
>>>>>>> db877226
        )
        # TODO: We currently do not use the `recurrent_seq_len` property anyways.
        #  We should re-think the handling of RNN/SEQ_LENs/etc.. once we start
        #  supporting them in RLModules and then revisit this check here.
        #  Also, such a check should be moved into `IMPALAConfig.validate()`.
        assert (learner_hps.rollout_frag_or_episode_len is None) != (
            learner_hps.recurrent_seq_len is None
        ), (
            "One of `rollout_frag_or_episode_len` or `recurrent_seq_len` must be not "
            "None in ImpalaHyperparameters!"
        )
        return learner_hps

    # TODO (sven): Make these get_... methods all read-only @properties instead.
    def get_replay_ratio(self) -> float:
        """Returns replay ratio (between 0.0 and 1.0) based off self.replay_proportion.

        Formula: ratio = 1 / proportion
        """
        return (1 / self.replay_proportion) if self.replay_proportion > 0 else 0.0

    @property
    def minibatch_size(self):
        # If 'auto', use the train_batch_size (meaning each SGD iter is a single pass
        # through the entire train batch). Otherwise, use user provided setting.
        return (
            self.train_batch_size if self._minibatch_size == "auto"
            else self._minibatch_size
        )

    @override(AlgorithmConfig)
    def get_default_learner_class(self):
        if self.framework_str == "torch":
            from ray.rllib.algorithms.impala.torch.impala_torch_learner import (
                ImpalaTorchLearner,
            )

            return ImpalaTorchLearner
        elif self.framework_str == "tf2":
            from ray.rllib.algorithms.impala.tf.impala_tf_learner import ImpalaTfLearner

            return ImpalaTfLearner
        else:
            raise ValueError(f"The framework {self.framework_str} is not supported.")

    @override(AlgorithmConfig)
    def get_default_rl_module_spec(self) -> SingleAgentRLModuleSpec:
        if self.framework_str == "tf2":
            from ray.rllib.algorithms.ppo.tf.ppo_tf_rl_module import PPOTfRLModule

            return SingleAgentRLModuleSpec(
                module_class=PPOTfRLModule, catalog_class=PPOCatalog
            )
        elif self.framework_str == "torch":
            from ray.rllib.algorithms.ppo.torch.ppo_torch_rl_module import (
                PPOTorchRLModule,
            )

            return SingleAgentRLModuleSpec(
                module_class=PPOTorchRLModule, catalog_class=PPOCatalog
            )
        else:
            raise ValueError(f"The framework {self.framework_str} is not supported.")


def make_learner_thread(local_worker, config):
    if not config["simple_optimizer"]:
        logger.info(
            "Enabling multi-GPU mode, {} GPUs, {} parallel tower-stacks".format(
                config["num_gpus"], config["num_multi_gpu_tower_stacks"]
            )
        )
        num_stacks = config["num_multi_gpu_tower_stacks"]
        buffer_size = config["minibatch_buffer_size"]
        if num_stacks < buffer_size:
            logger.warning(
                "In multi-GPU mode you should have at least as many "
                "multi-GPU tower stacks (to load data into on one device) as "
                "you have stack-index slots in the buffer! You have "
                f"configured {num_stacks} stacks and a buffer of size "
                f"{buffer_size}. Setting "
                f"`minibatch_buffer_size={num_stacks}`."
            )
            config["minibatch_buffer_size"] = num_stacks

        learner_thread = MultiGPULearnerThread(
            local_worker,
            num_gpus=config["num_gpus"],
            lr=config["lr"],
            train_batch_size=config["train_batch_size"],
            num_multi_gpu_tower_stacks=config["num_multi_gpu_tower_stacks"],
            num_sgd_iter=config["num_sgd_iter"],
            learner_queue_size=config["learner_queue_size"],
            learner_queue_timeout=config["learner_queue_timeout"],
        )
    else:
        learner_thread = LearnerThread(
            local_worker,
            minibatch_buffer_size=config["minibatch_buffer_size"],
            num_sgd_iter=config["num_sgd_iter"],
            learner_queue_size=config["learner_queue_size"],
            learner_queue_timeout=config["learner_queue_timeout"],
        )
    return learner_thread


class Impala(Algorithm):
    """Importance weighted actor/learner architecture (IMPALA) Algorithm

    == Overview of data flow in IMPALA ==
    1. Policy evaluation in parallel across `num_workers` actors produces
       batches of size `rollout_fragment_length * num_envs_per_worker`.
    2. If enabled, the replay buffer stores and produces batches of size
       `rollout_fragment_length * num_envs_per_worker`.
    3. If enabled, the minibatch ring buffer stores and replays batches of
       size `train_batch_size` up to `num_sgd_iter` times per batch.
    4. The learner thread executes data parallel SGD across `num_gpus` GPUs
       on batches of size `train_batch_size`.
    """

    @classmethod
    @override(Algorithm)
    def get_default_config(cls) -> AlgorithmConfig:
        return ImpalaConfig()

    @classmethod
    @override(Algorithm)
    def get_default_policy_class(
        cls, config: AlgorithmConfig
    ) -> Optional[Type[Policy]]:
        if not config["vtrace"]:
            raise ValueError("IMPALA with the learner API does not support non-VTrace ")

        if config._enable_rl_module_api:
            if config["framework"] == "tf2":
                from ray.rllib.algorithms.impala.tf.impala_tf_policy_rlm import (
                    ImpalaTfPolicyWithRLModule,
                )

                return ImpalaTfPolicyWithRLModule
            if config["framework"] == "torch":
                from ray.rllib.algorithms.impala.torch.impala_torch_policy_rlm import (
                    ImpalaTorchPolicyWithRLModule,
                )

                return ImpalaTorchPolicyWithRLModule
            else:
                raise ValueError(
                    f"IMPALA with the learner API does not support framework "
                    f"{config['framework']} "
                )
        else:
            if config["framework"] == "torch":
                if config["vtrace"]:
                    from ray.rllib.algorithms.impala.impala_torch_policy import (
                        ImpalaTorchPolicy,
                    )

                    return ImpalaTorchPolicy
                else:
                    from ray.rllib.algorithms.a3c.a3c_torch_policy import A3CTorchPolicy

                    return A3CTorchPolicy
            elif config["framework"] == "tf":
                if config["vtrace"]:
                    from ray.rllib.algorithms.impala.impala_tf_policy import (
                        ImpalaTF1Policy,
                    )

                    return ImpalaTF1Policy
                else:
                    from ray.rllib.algorithms.a3c.a3c_tf_policy import A3CTFPolicy

                    return A3CTFPolicy
            else:
                if config["vtrace"]:
                    from ray.rllib.algorithms.impala.impala_tf_policy import (
                        ImpalaTF2Policy,
                    )

                    return ImpalaTF2Policy
                else:
                    from ray.rllib.algorithms.a3c.a3c_tf_policy import A3CTFPolicy

                    return A3CTFPolicy

    @override(Algorithm)
    def setup(self, config: AlgorithmConfig):
        super().setup(config)

        # Queue of batches to be sent to the Learner.
        self.batches_to_place_on_learner = []

        # Create extra aggregation workers and assign each rollout worker to
        # one of them.
        self.batch_being_built = []
        if self.config.num_aggregation_workers > 0:
            # This spawns `num_aggregation_workers` actors that aggregate
            # experiences coming from RolloutWorkers in parallel. We force
            # colocation on the same node (localhost) to maximize data bandwidth
            # between them and the learner.
            localhost = platform.node()
            assert localhost != "", (
                "ERROR: Cannot determine local node name! "
                "`platform.node()` returned empty string."
            )
            all_co_located = create_colocated_actors(
                actor_specs=[
                    # (class, args, kwargs={}, count=1)
                    (
                        AggregatorWorker,
                        [
                            self.config,
                        ],
                        {},
                        self.config.num_aggregation_workers,
                    )
                ],
                node=localhost,
            )
            aggregator_workers = [
                actor for actor_groups in all_co_located for actor in actor_groups
            ]
            self._aggregator_actor_manager = FaultTolerantActorManager(
                aggregator_workers,
                max_remote_requests_in_flight_per_actor=(
                    self.config.max_requests_in_flight_per_aggregator_worker
                ),
            )
            self._timeout_s_aggregator_manager = (
                self.config.timeout_s_aggregator_manager
            )
        else:
            # Create our local mixin buffer if the num of aggregation workers is 0.
            self.local_mixin_buffer = MixInMultiAgentReplayBuffer(
                capacity=(
                    self.config.replay_buffer_num_slots
                    if self.config.replay_buffer_num_slots > 0
                    else 1
                ),
                replay_ratio=self.config.get_replay_ratio(),
                replay_mode=ReplayMode.LOCKSTEP,
            )
            self._aggregator_actor_manager = None

        # This variable is used to keep track of the statistics from the most recent
        # update of the learner group
        self._results = {}
        self._timeout_s_sampler_manager = self.config.timeout_s_sampler_manager

        if not self.config._enable_learner_api:
            # Create and start the learner thread.
            self._learner_thread = make_learner_thread(
                self.workers.local_worker(), self.config
            )
            self._learner_thread.start()

    @override(Algorithm)
    def training_step(self) -> ResultDict:
        # First, check, whether our learner thread is still healthy.
        if not self.config._enable_learner_api and not self._learner_thread.is_alive():
            raise RuntimeError("The learner thread died while training!")

        use_tree_aggregation = (
            self._aggregator_actor_manager
            and self._aggregator_actor_manager.num_healthy_actors() > 0
        )

        # Get sampled SampleBatches from our workers (by ray references if we use
        # tree-aggregation).
        unprocessed_sample_batches = self.get_samples_from_workers(
            return_object_refs=use_tree_aggregation,
        )
        # Tag workers that actually produced ready sample batches this iteration.
        # Those workers will have to get updated at the end of the iteration.
        workers_that_need_updates = {
            worker_id for worker_id, _ in unprocessed_sample_batches
        }

        # Send the collected batches (still object refs) to our aggregation workers.
        if use_tree_aggregation:
            batches = self.process_experiences_tree_aggregation(
                unprocessed_sample_batches
            )
        # Resolve collected batches here on local process (using the mixin buffer).
        else:
            batches = self.process_experiences_directly(unprocessed_sample_batches)

        # Increase sampling counters now that we have the actual SampleBatches on
        # the local process (and can measure their sizes).
        for batch in batches:
            self._counters[NUM_ENV_STEPS_SAMPLED] += batch.count
            self._counters[NUM_AGENT_STEPS_SAMPLED] += batch.agent_steps()
        # Concatenate single batches into batches of size `train_batch_size`.
        self.concatenate_batches_and_pre_queue(batches)
        # Using the Learner API. Call `update()` on our LearnerGroup object with
        # all collected batches.
        if self.config._enable_learner_api:
            train_results = self.learn_on_processed_samples()
        else:
            # Move train batches (of size `train_batch_size`) onto learner queue.
            self.place_processed_samples_on_learner_thread_queue()
            # Extract most recent train results from learner thread.
            train_results = self.process_trained_results()

        # Sync worker weights (only those policies that were actually updated).
        with self._timers[SYNCH_WORKER_WEIGHTS_TIMER]:
            if self.config._enable_learner_api:
                if train_results:
                    pids = list(set(train_results.keys()) - {ALL_MODULES})
                    self.update_workers_from_learner_group(
                        workers_that_need_updates=workers_that_need_updates,
                        policy_ids=pids,
                    )
            else:
                pids = list(train_results.keys())
                self.update_workers_if_necessary(
                    workers_that_need_updates=workers_that_need_updates,
                    policy_ids=pids,
                )

        # With a training step done, try to bring any aggregators back to life
        # if necessary.
        # Aggregation workers are stateless, so we do not need to restore any
        # state here.
        if self._aggregator_actor_manager:
            self._aggregator_actor_manager.probe_unhealthy_actors(
                timeout_seconds=self.config.worker_health_probe_timeout_s,
                mark_healthy=True,
            )

        if self.config._enable_learner_api:
            if train_results:
                # store the most recent result and return it if no new result is
                # available. This keeps backwards compatibility with the old
                # training stack / results reporting stack. This is necessary
                # any time we develop an asynchronous algorithm.
                self._results = train_results
            return self._results
        else:
            return train_results

    @classmethod
    @override(Algorithm)
    def default_resource_request(
        cls,
        config: Union[AlgorithmConfig, PartialAlgorithmConfigDict],
    ):
        if isinstance(config, AlgorithmConfig):
            cf: ImpalaConfig = config
        else:
            cf: ImpalaConfig = cls.get_default_config().update_from_dict(config)

        eval_config = cf.get_evaluation_config_object()

        bundles = (
            [
                {
                    # Driver + Aggregation Workers:
                    # Force to be on same node to maximize data bandwidth
                    # between aggregation workers and the learner (driver).
                    # Aggregation workers tree-aggregate experiences collected
                    # from RolloutWorkers (n rollout workers map to m
                    # aggregation workers, where m < n) and always use 1 CPU
                    # each.
                    "CPU": cf.num_cpus_for_local_worker + cf.num_aggregation_workers,
                    "GPU": 0 if cf._fake_gpus else cf.num_gpus,
                }
            ]
            + [
                {
                    # RolloutWorkers.
                    "CPU": cf.num_cpus_per_worker,
                    "GPU": cf.num_gpus_per_worker,
                    **cf.custom_resources_per_worker,
                }
                for _ in range(cf.num_rollout_workers)
            ]
            + (
                [
                    {
                        # Evaluation (remote) workers.
                        # Note: The local eval worker is located on the driver
                        # CPU or not even created iff >0 eval workers.
                        "CPU": eval_config.num_cpus_per_worker,
                        "GPU": eval_config.num_gpus_per_worker,
                        **eval_config.custom_resources_per_worker,
                    }
                    for _ in range(cf.evaluation_num_workers)
                ]
                if cf.evaluation_interval
                else []
            )
        )
        # TODO(avnishn): Remove this once we have a way to extend placement group
        # factories.
        if cf._enable_learner_api:
            # resources for the trainer
            if cf.num_learner_workers == 0:
                # if num_learner_workers is 0, then we need to allocate one gpu if
                # num_gpus_per_learner_worker is greater than 0.
                trainer_bundle = [
                    {
                        "CPU": cf.num_cpus_per_learner_worker,
                        "GPU": cf.num_gpus_per_learner_worker,
                    }
                ]
            else:
                trainer_bundle = [
                    {
                        "CPU": cf.num_cpus_per_learner_worker,
                        "GPU": cf.num_gpus_per_learner_worker,
                    }
                    for _ in range(cf.num_learner_workers)
                ]

            bundles += trainer_bundle

        # Return PlacementGroupFactory containing all needed resources
        # (already properly defined as device bundles).
        return PlacementGroupFactory(
            bundles=bundles,
            strategy=cf.placement_strategy,
        )

    def concatenate_batches_and_pre_queue(self, batches: List[SampleBatch]):
        """Concatenate batches that are being returned from rollout workers

        Args:
            batches: batches of experiences from rollout workers

        """

        def aggregate_into_larger_batch():
            if (
                sum(b.count for b in self.batch_being_built)
                >= self.config.train_batch_size
            ):
                batch_to_add = concat_samples(self.batch_being_built)
                self.batches_to_place_on_learner.append(batch_to_add)
                self.batch_being_built = []

        for batch in batches:
            self.batch_being_built.append(batch)
            aggregate_into_larger_batch()

    def get_samples_from_workers(
        self,
        return_object_refs: Optional[bool] = False,
    ) -> List[Tuple[int, Union[ObjectRef, SampleBatchType]]]:
        """Get samples from rollout workers for training.

        Args:
            return_object_refs: If True, return ObjectRefs instead of the samples
                directly. This is useful when using aggregator workers so that data
                collected on rollout workers is directly de referenced on the aggregator
                workers instead of first in the driver and then on the aggregator
                workers.

        Returns:
            a list of tuples of (worker_index, sample batch or ObjectRef to a sample
                batch)

        """
        with self._timers[SAMPLE_TIMER]:
            # Sample from healthy remote workers by default. If there is no healthy
            # worker (either because they have all died, or because there was none to
            # begin) check if the local_worker exists. If the local worker has an
            # env_instance (either because there are no remote workers or
            # self.config.create_env_on_local_worker == True), then sample from the
            # local worker. Otherwise just return an empty list.
            if self.workers.num_healthy_remote_workers() > 0:
                # Perform asynchronous sampling on all (remote) rollout workers.
                self.workers.foreach_worker_async(
                    lambda worker: worker.sample(),
                    healthy_only=True,
                )
                sample_batches: List[
                    Tuple[int, ObjectRef]
                ] = self.workers.fetch_ready_async_reqs(
                    timeout_seconds=self._timeout_s_sampler_manager,
                    return_obj_refs=return_object_refs,
                )
            elif (
                self.workers.local_worker()
                and self.workers.local_worker().async_env is not None
            ):
                # Sampling from the local worker
                sample_batch = self.workers.local_worker().sample()
                if return_object_refs:
                    sample_batch = ray.put(sample_batch)
                sample_batches = [(0, sample_batch)]
            else:
                # Not much we can do. Return empty list and wait.
                return []

        return sample_batches

    def learn_on_processed_samples(self) -> ResultDict:
        """Update the learner group with the latest batch of processed samples.

        Returns:
            Aggregated results from the learner group after an update is completed.

        """
        result = {}
        # There are batches on the queue -> Send them to the learner group.
        if self.batches_to_place_on_learner:
            batch = self.batches_to_place_on_learner.pop(0)
            # If there are no learner workers and learning is directly on the driver
            # Then we can't do async updates, so we need to block.
            blocking = self.config.num_learner_workers == 0
            lg_results = self.learner_group.update(
                batch,
                reduce_fn=_reduce_impala_results,
                block=blocking,
                num_iters=self.config.num_sgd_iter,
                minibatch_size=self.config.minibatch_size,
            )
        # Nothing on the queue -> Don't send requests to learner group.
        else:
            lg_results = None

        if lg_results:
            self._counters[NUM_ENV_STEPS_TRAINED] += lg_results[ALL_MODULES].pop(
                NUM_ENV_STEPS_TRAINED
            )
            self._counters[NUM_AGENT_STEPS_TRAINED] += lg_results[ALL_MODULES].pop(
                NUM_AGENT_STEPS_TRAINED
            )
            lg_queue_stats = self.learner_group.get_in_queue_stats()
            self._counters["learner_group_queue_size"] = (
                lg_queue_stats["learner_group_queue_size"]
            )
            self._counters["learner_group_queue_ts_dropped"] = (
                lg_queue_stats["learner_group_queue_ts_dropped"]
            )
            result = lg_results

        return result

    def place_processed_samples_on_learner_thread_queue(self) -> None:
        """Place processed samples on the learner queue for training.

        NOTE: This method is called if self.config._enable_learner_api is False.

        """
        while self.batches_to_place_on_learner:
            batch = self.batches_to_place_on_learner[0]
            try:
                # Setting block = True prevents the learner thread,
                # the main thread, and the gpu loader threads from
                # thrashing when there are more samples than the
                # learner can reasonable process.
                # see https://github.com/ray-project/ray/pull/26581#issuecomment-1187877674  # noqa
                self._learner_thread.inqueue.put(batch, block=True)
                self.batches_to_place_on_learner.pop(0)
                self._counters["num_samples_added_to_queue"] += (
                    batch.agent_steps()
                    if self.config.count_steps_by == "agent_steps"
                    else batch.count
                )
            except queue.Full:
                self._counters["num_times_learner_queue_full"] += 1

    def process_trained_results(self) -> ResultDict:
        """Process training results that are outputed by the learner thread.

        NOTE: This method is called if self.config._enable_learner_api is False.

        Returns:
            Aggregated results from the learner thread after an update is completed.

        """
        # Get learner outputs/stats from output queue.
        num_env_steps_trained = 0
        num_agent_steps_trained = 0
        learner_infos = []
        # Loop through output queue and update our counts.
        for _ in range(self._learner_thread.outqueue.qsize()):
            (
                env_steps,
                agent_steps,
                learner_results,
            ) = self._learner_thread.outqueue.get(timeout=0.001)
            num_env_steps_trained += env_steps
            num_agent_steps_trained += agent_steps
            if learner_results:
                learner_infos.append(learner_results)
        # Nothing new happened since last time, use the same learner stats.
        if not learner_infos:
            final_learner_info = copy.deepcopy(self._learner_thread.learner_info)
        # Accumulate learner stats using the `LearnerInfoBuilder` utility.
        else:
            builder = LearnerInfoBuilder()
            for info in learner_infos:
                builder.add_learn_on_batch_results_multi_agent(info)
            final_learner_info = builder.finalize()

        # Update the steps trained counters.
        self._counters[NUM_ENV_STEPS_TRAINED] += num_env_steps_trained
        self._counters[NUM_AGENT_STEPS_TRAINED] += num_agent_steps_trained

        return final_learner_info

    def process_experiences_directly(
        self,
        worker_to_sample_batches: List[Tuple[int, SampleBatch]],
    ) -> List[SampleBatchType]:
        """Process sample batches directly on the driver, for training.

        Args:
            worker_to_sample_batches: List of (worker_id, sample_batch) tuples.

        Returns:
            Batches that have been processed by the mixin buffer.

        """
        batches = [b for _, b in worker_to_sample_batches]
        processed_batches = []

        for batch in batches:
            assert not isinstance(
                batch, ObjectRef
            ), "process_experiences_directly can not handle ObjectRefs. "
            batch = batch.decompress_if_needed()
            self.local_mixin_buffer.add(batch)
            batch = self.local_mixin_buffer.replay(_ALL_POLICIES)
            if batch:
                processed_batches.append(batch)

        return processed_batches

    def process_experiences_tree_aggregation(
        self,
        worker_to_sample_batches_refs: List[Tuple[int, ObjectRef]],
    ) -> List[SampleBatchType]:
        """Process sample batches using tree aggregation workers.

        Args:
            worker_to_sample_batches_refs: List of (worker_id, sample_batch_ref)

        NOTE: This will provide speedup when sample batches have been compressed,
        and the decompression can happen on the aggregation workers in parallel to
        the training.

        Returns:
            Batches that have been processed by the mixin buffers on the aggregation
            workers.

        """

        def _process_episodes(actor, batch):
            return actor.process_episodes(ray.get(batch))

        for _, batch in worker_to_sample_batches_refs:
            assert isinstance(batch, ObjectRef), (
                "For efficiency, process_experiences_tree_aggregation should "
                f"be given ObjectRefs instead of {type(batch)}."
            )
            # Randomly pick an aggregation worker to process this batch.
            aggregator_id = random.choice(
                self._aggregator_actor_manager.healthy_actor_ids()
            )
            calls_placed = self._aggregator_actor_manager.foreach_actor_async(
                partial(_process_episodes, batch=batch),
                remote_actor_ids=[aggregator_id],
            )
            if calls_placed <= 0:
                self._counters["num_times_no_aggregation_worker_available"] += 1

        waiting_processed_sample_batches: RemoteCallResults = (
            self._aggregator_actor_manager.fetch_ready_async_reqs(
                timeout_seconds=self._timeout_s_aggregator_manager,
            )
        )
        handle_remote_call_result_errors(
            waiting_processed_sample_batches,
            self.config.ignore_worker_failures,
        )

        return [b.get() for b in waiting_processed_sample_batches.ignore_errors()]

    def update_workers_from_learner_group(
        self,
        workers_that_need_updates: Set[int],
        policy_ids: Optional[List[PolicyID]] = None,
    ):
        """Updates all RolloutWorkers that require updating.

        Updates only if NUM_TRAINING_STEP_CALLS_SINCE_LAST_SYNCH_WORKER_WEIGHTS has been
        reached and the worker has sent samples in this iteration. Also only updates
        those policies, whose IDs are given via `policies` (if None, update all
        policies).

        Args:
            workers_that_need_updates: Set of worker IDs that need to be updated.
            policy_ids: Optional list of Policy IDs to update. If None, will update all
                policies on the to-be-updated workers.
        """
        # Only need to update workers if there are remote workers.
        self._counters[NUM_TRAINING_STEP_CALLS_SINCE_LAST_SYNCH_WORKER_WEIGHTS] += 1
        if (
            self._counters[NUM_TRAINING_STEP_CALLS_SINCE_LAST_SYNCH_WORKER_WEIGHTS]
            >= self.config.broadcast_interval
            and workers_that_need_updates
        ):
            self._counters[NUM_TRAINING_STEP_CALLS_SINCE_LAST_SYNCH_WORKER_WEIGHTS] = 0
            self._counters[NUM_SYNCH_WORKER_WEIGHTS] += 1
            weights = self.learner_group.get_weights(policy_ids)
            if self.config.num_rollout_workers == 0:
                worker = self.workers.local_worker()
                worker.set_weights(weights)
            else:
                weights_ref = ray.put(weights)
                self.workers.foreach_worker(
                    func=lambda w: w.set_weights(ray.get(weights_ref)),
                    local_worker=False,
                    remote_worker_ids=list(workers_that_need_updates),
                    timeout_seconds=0,  # Don't wait for the workers to finish.
                )
                # If we have a local worker that we sample from in addition to
                # our remote workers, we need to update its weights as well.
                if self.config.create_env_on_local_worker:
                    self.workers.local_worker().set_weights(weights)

    def update_workers_if_necessary(
        self,
        workers_that_need_updates: Set[int],
        policy_ids: Optional[List[PolicyID]] = None,
    ) -> None:
        """Updates all RolloutWorkers that require updating.

        Updates only if NUM_TRAINING_STEP_CALLS_SINCE_LAST_SYNCH_WORKER_WEIGHTS has been
        reached and the worker has sent samples in this iteration. Also only updates
        those policies, whose IDs are given via `policies` (if None, update all
        policies).

        Args:
            workers_that_need_updates: Set of worker IDs that need to be updated.
            policy_ids: Optional list of Policy IDs to update. If None, will update all
                policies on the to-be-updated workers.
        """
        local_worker = self.workers.local_worker()
        # Update global vars of the local worker.
        if self.config.policy_states_are_swappable:
            local_worker.lock()
        global_vars = {
            "timestep": self._counters[NUM_AGENT_STEPS_TRAINED],
            "num_grad_updates_per_policy": {
                pid: local_worker.policy_map[pid].num_grad_updates
                for pid in policy_ids or []
            },
        }
        local_worker.set_global_vars(global_vars, policy_ids=policy_ids)
        if self.config.policy_states_are_swappable:
            local_worker.unlock()

        # Only need to update workers if there are remote workers.
        self._counters[NUM_TRAINING_STEP_CALLS_SINCE_LAST_SYNCH_WORKER_WEIGHTS] += 1
        if (
            self.workers.num_remote_workers() > 0
            and self._counters[NUM_TRAINING_STEP_CALLS_SINCE_LAST_SYNCH_WORKER_WEIGHTS]
            >= self.config.broadcast_interval
            and workers_that_need_updates
        ):
            if self.config.policy_states_are_swappable:
                local_worker.lock()
            weights = local_worker.get_weights(policy_ids)
            if self.config.policy_states_are_swappable:
                local_worker.unlock()
            weights = ray.put(weights)

            self._learner_thread.policy_ids_updated.clear()
            self._counters[NUM_TRAINING_STEP_CALLS_SINCE_LAST_SYNCH_WORKER_WEIGHTS] = 0
            self._counters[NUM_SYNCH_WORKER_WEIGHTS] += 1
            self.workers.foreach_worker(
                func=lambda w: w.set_weights(ray.get(weights), global_vars),
                local_worker=False,
                remote_worker_ids=list(workers_that_need_updates),
                timeout_seconds=0,  # Don't wait for the workers to finish.
            )

    @override(Algorithm)
    def _compile_iteration_results(self, *args, **kwargs):
        result = super()._compile_iteration_results(*args, **kwargs)
        if not self.config._enable_learner_api:
            result = self._learner_thread.add_learner_metrics(
                result, overwrite_learner_info=False
            )
        return result


@ray.remote(num_cpus=0, max_restarts=-1)
class AggregatorWorker(FaultAwareApply):
    """A worker for doing tree aggregation of collected episodes"""

    def __init__(self, config: AlgorithmConfig):
        self.config = config
        self._mixin_buffer = MixInMultiAgentReplayBuffer(
            capacity=(
                self.config.replay_buffer_num_slots
                if self.config.replay_buffer_num_slots > 0
                else 1
            ),
            replay_ratio=self.config.get_replay_ratio(),
            replay_mode=ReplayMode.LOCKSTEP,
        )

    def process_episodes(self, batch: SampleBatchType) -> SampleBatchType:
        batch = batch.decompress_if_needed()
        self._mixin_buffer.add(batch)
        processed_batches = self._mixin_buffer.replay(_ALL_POLICIES)
        return processed_batches

    def get_host(self) -> str:
        return platform.node()<|MERGE_RESOLUTION|>--- conflicted
+++ resolved
@@ -423,12 +423,8 @@
             vf_loss_coeff=self.vf_loss_coeff,
             vtrace_drop_last_ts=self.vtrace_drop_last_ts,
             vtrace_clip_rho_threshold=self.vtrace_clip_rho_threshold,
-<<<<<<< HEAD
             vtrace_clip_pg_rho_threshold=self.vtrace_clip_pg_rho_threshold,
-=======
-            vtrace_clip_pg_rho_threshold=(self.vtrace_clip_pg_rho_threshold),
             **dataclasses.asdict(super().get_learner_hyperparameters()),
->>>>>>> db877226
         )
         # TODO: We currently do not use the `recurrent_seq_len` property anyways.
         #  We should re-think the handling of RNN/SEQ_LENs/etc.. once we start
