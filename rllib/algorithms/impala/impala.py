--- conflicted
+++ resolved
@@ -1232,17 +1232,11 @@
         return {}
 
     @override(Algorithm)
-<<<<<<< HEAD
-    def _compile_iteration_results(self, *args, **kwargs):
-        result = super()._compile_iteration_results(*args, **kwargs)
-        if not self.config.enable_rl_module_and_learner:
-=======
     def _compile_iteration_results_old_and_hybrid_api_stacks(self, *args, **kwargs):
         result = super()._compile_iteration_results_old_and_hybrid_api_stacks(
             *args, **kwargs
         )
-        if not self.config._enable_new_api_stack:
->>>>>>> 8fe3ac4d
+        if not self.config.enable_rl_module_and_learner:
             result = self._learner_thread.add_learner_metrics(
                 result, overwrite_learner_info=False
             )
