import copy
import logging
import platform
import queue
from typing import Any, Callable, Dict, List, Optional, Type, Union

import ray
from ray.actor import ActorHandle
from ray.rllib import SampleBatch
from ray.rllib.algorithms.algorithm import Algorithm
from ray.rllib.algorithms.algorithm_config import AlgorithmConfig, NotProvided
from ray.rllib.evaluation.rollout_worker import RolloutWorker
from ray.rllib.execution.buffers.mixin_replay_buffer import MixInMultiAgentReplayBuffer
from ray.rllib.execution.learner_thread import LearnerThread
from ray.rllib.execution.multi_gpu_learner_thread import MultiGPULearnerThread
from ray.rllib.execution.parallel_requests import AsyncRequestsManager
from ray.rllib.policy.policy import Policy
from ray.rllib.policy.sample_batch import concat_samples
from ray.rllib.utils.actors import create_colocated_actors
from ray.rllib.utils.annotations import override
from ray.rllib.utils.deprecation import (
    DEPRECATED_VALUE,
    Deprecated,
    deprecation_warning,
)
from ray.rllib.utils.metrics import (
    NUM_AGENT_STEPS_SAMPLED,
    NUM_AGENT_STEPS_TRAINED,
    NUM_ENV_STEPS_SAMPLED,
    NUM_ENV_STEPS_TRAINED,
    NUM_SYNCH_WORKER_WEIGHTS,
    NUM_TRAINING_STEP_CALLS_SINCE_LAST_SYNCH_WORKER_WEIGHTS,
    SYNCH_WORKER_WEIGHTS_TIMER,
)
from ray.rllib.utils.replay_buffers.multi_agent_replay_buffer import ReplayMode
from ray.rllib.utils.replay_buffers.replay_buffer import _ALL_POLICIES

from ray.rllib.utils.metrics.learner_info import LearnerInfoBuilder
from ray.rllib.utils.typing import PolicyID, ResultDict, SampleBatchType, T
from ray.tune.execution.placement_groups import PlacementGroupFactory
from ray.types import ObjectRef

logger = logging.getLogger(__name__)


class ImpalaConfig(AlgorithmConfig):
    """Defines a configuration class from which an Impala can be built.

    Example:
        >>> from ray.rllib.algorithms.impala import ImpalaConfig
        >>> config = ImpalaConfig().training(lr=0.0003, train_batch_size=512)\
        ...     .resources(num_gpus=4)\
        ...     .rollouts(num_rollout_workers=64)
        >>> print(config.to_dict())
        >>> # Build a Algorithm object from the config and run 1 training iteration.
        >>> algo = config.build(env="CartPole-v1")
        >>> algo.train()

    Example:
        >>> from ray.rllib.algorithms.impala import ImpalaConfig
        >>> from ray import air
        >>> from ray import tune
        >>> config = ImpalaConfig()
        >>> # Print out some default values.
        >>> print(config.vtrace)
        >>> # Update the config object.
        >>> config.training(lr=tune.grid_search([0.0001, 0.0003]), grad_clip=20.0)
        >>> # Set the config object's env.
        >>> config.environment(env="CartPole-v1")
        >>> # Use to_dict() to get the old-style python config dict
        >>> # when running with tune.
        >>> tune.Tuner(
        ...     "IMPALA",
        ...     run_config=air.RunConfig(stop={"episode_reward_mean": 200}),
        ...     param_space=config.to_dict(),
        ... ).fit()
    """

    def __init__(self, algo_class=None):
        """Initializes a ImpalaConfig instance."""
        super().__init__(algo_class=algo_class or Impala)

        # fmt: off
        # __sphinx_doc_begin__

        # IMPALA specific settings:
        self.vtrace = True
        self.vtrace_clip_rho_threshold = 1.0
        self.vtrace_clip_pg_rho_threshold = 1.0
        self.vtrace_drop_last_ts = True
        self.num_multi_gpu_tower_stacks = 1
        self.minibatch_buffer_size = 1
        self.num_sgd_iter = 1
        self.replay_proportion = 0.0
        self.replay_ratio = 0.0
        self.replay_buffer_num_slots = 0
        self.learner_queue_size = 16
        self.learner_queue_timeout = 300
        self.max_requests_in_flight_per_sampler_worker = 2
        self.max_requests_in_flight_per_aggregator_worker = 2
        self.timeout_s_sampler_manager = 0.0
        self.timeout_s_aggregator_manager = 0.0
        self.broadcast_interval = 1
        self.num_aggregation_workers = 0
        self.grad_clip = 40.0
        self.opt_type = "adam"
        self.lr_schedule = None
        self.decay = 0.99
        self.momentum = 0.0
        self.epsilon = 0.1
        self.vf_loss_coeff = 0.5
        self.entropy_coeff = 0.01
        self.entropy_coeff_schedule = None
        self._separate_vf_optimizer = False
        self._lr_vf = 0.0005
        self.after_train_step = None

        # Override some of AlgorithmConfig's default values with ARS-specific values.
        self.rollout_fragment_length = 50
        self.train_batch_size = 500
        self.num_rollout_workers = 2
        self.num_gpus = 1
        self.lr = 0.0005
        self.min_time_s_per_iteration = 10
        self._tf_policy_handles_more_than_one_loss = True
        # __sphinx_doc_end__
        # fmt: on

        # Deprecated value.
        self.num_data_loader_buffers = DEPRECATED_VALUE

    @override(AlgorithmConfig)
    def training(
        self,
        *,
        vtrace: Optional[bool] = NotProvided,
        vtrace_clip_rho_threshold: Optional[float] = NotProvided,
        vtrace_clip_pg_rho_threshold: Optional[float] = NotProvided,
        vtrace_drop_last_ts: Optional[bool] = NotProvided,
        num_multi_gpu_tower_stacks: Optional[int] = NotProvided,
        minibatch_buffer_size: Optional[int] = NotProvided,
        num_sgd_iter: Optional[int] = NotProvided,
        replay_proportion: Optional[float] = NotProvided,
        replay_buffer_num_slots: Optional[int] = NotProvided,
        learner_queue_size: Optional[int] = NotProvided,
        learner_queue_timeout: Optional[float] = NotProvided,
        max_requests_in_flight_per_sampler_worker: Optional[int] = NotProvided,
        max_requests_in_flight_per_aggregator_worker: Optional[int] = NotProvided,
        timeout_s_sampler_manager: Optional[float] = NotProvided,
        timeout_s_aggregator_manager: Optional[float] = NotProvided,
        broadcast_interval: Optional[int] = NotProvided,
        num_aggregation_workers: Optional[int] = NotProvided,
        grad_clip: Optional[float] = NotProvided,
        opt_type: Optional[str] = NotProvided,
        lr_schedule: Optional[List[List[Union[int, float]]]] = NotProvided,
        decay: Optional[float] = NotProvided,
        momentum: Optional[float] = NotProvided,
        epsilon: Optional[float] = NotProvided,
        vf_loss_coeff: Optional[float] = NotProvided,
        entropy_coeff: Optional[float] = NotProvided,
        entropy_coeff_schedule: Optional[List[List[Union[int, float]]]] = NotProvided,
        _separate_vf_optimizer: Optional[bool] = NotProvided,
        _lr_vf: Optional[float] = NotProvided,
        after_train_step: Optional[Callable[[dict], None]] = NotProvided,
        **kwargs,
    ) -> "ImpalaConfig":
        """Sets the training related configuration.

        Args:
            vtrace: V-trace params (see vtrace_tf/torch.py).
            vtrace_clip_rho_threshold:
            vtrace_clip_pg_rho_threshold:
            vtrace_drop_last_ts: If True, drop the last timestep for the vtrace
                calculations, such that all data goes into the calculations as [B x T-1]
                (+ the bootstrap value). This is the default and legacy RLlib behavior,
                however, could potentially have a destabilizing effect on learning,
                especially in sparse reward or reward-at-goal environments.
                False for not dropping the last timestep.
                System params.
            num_multi_gpu_tower_stacks: For each stack of multi-GPU towers, how many
                slots should we reserve for parallel data loading? Set this to >1 to
                load data into GPUs in parallel. This will increase GPU memory usage
                proportionally with the number of stacks.
                Example:
                2 GPUs and `num_multi_gpu_tower_stacks=3`:
                - One tower stack consists of 2 GPUs, each with a copy of the
                model/graph.
                - Each of the stacks will create 3 slots for batch data on each of its
                GPUs, increasing memory requirements on each GPU by 3x.
                - This enables us to preload data into these stacks while another stack
                is performing gradient calculations.
            minibatch_buffer_size: How many train batches should be retained for
                minibatching. This conf only has an effect if `num_sgd_iter > 1`.
            num_sgd_iter: Number of passes to make over each train batch.
            replay_proportion: Set >0 to enable experience replay. Saved samples will
                be replayed with a p:1 proportion to new data samples.
            replay_buffer_num_slots: Number of sample batches to store for replay.
                The number of transitions saved total will be
                (replay_buffer_num_slots * rollout_fragment_length).
            learner_queue_size: Max queue size for train batches feeding into the
                learner.
            learner_queue_timeout: Wait for train batches to be available in minibatch
                buffer queue this many seconds. This may need to be increased e.g. when
                training with a slow environment.
            max_requests_in_flight_per_sampler_worker: Level of queuing for sampling
                operations.
            max_requests_in_flight_per_aggregator_worker: Level of queuing for replay
                aggregator operations (if using aggregator workers).
            timeout_s_sampler_manager: The timeout for waiting for sampling results
                for workers -- typically if this is too low, the manager won't be able
                to retrieve ready sampling results.
            timeout_s_aggregator_manager: The timeout for waiting for replay worker
                results -- typically if this is too low, the manager won't be able to
                retrieve ready replay requests.
            broadcast_interval: Max number of workers to broadcast one set of
                weights to.
            num_aggregation_workers: Use n (`num_aggregation_workers`) extra Actors for
                multi-level aggregation of the data produced by the m RolloutWorkers
                (`num_workers`). Note that n should be much smaller than m.
                This can make sense if ingesting >2GB/s of samples, or if
                the data requires decompression.
            grad_clip: If specified, clip the global norm of gradients by this amount.
            opt_type: Either "adam" or "rmsprop".
            lr_schedule: Learning rate schedule. In the format of
                [[timestep, lr-value], [timestep, lr-value], ...]
                Intermediary timesteps will be assigned to interpolated learning rate
                values. A schedule should normally start from timestep 0.
            decay: Decay setting for the RMSProp optimizer, in case `opt_type=rmsprop`.
            momentum: Momentum setting for the RMSProp optimizer, in case
                `opt_type=rmsprop`.
            epsilon: Epsilon setting for the RMSProp optimizer, in case
                `opt_type=rmsprop`.
            vf_loss_coeff: Coefficient for the value function term in the loss function.
            entropy_coeff: Coefficient for the entropy regularizer term in the loss
                function.
            entropy_coeff_schedule: Decay schedule for the entropy regularizer.
            _separate_vf_optimizer: Set this to true to have two separate optimizers
                optimize the policy-and value networks.
            _lr_vf: If _separate_vf_optimizer is True, define separate learning rate
                for the value network.
            after_train_step: Callback for APPO to use to update KL, target network
                periodically. The input to the callback is the learner fetches dict.

        Note:
            Tuning max_requests_in_flight_per_sampler_worker and
            max_requests_in_flight_per_aggregator_worker is important when running
            experiments with large sample batches. If the sample batches are large in
            size, then there is the risk that the object store may fill up, causing
            the store to spill sample batches to disk. This can cause any asynchronous
            requests to become very slow, making your experiment run slowly. You can
            inspect the object store during your experiment via a call to ray memory
            on your headnode, and by using the ray dashboard. If you're seeing that
            the object store is filling up, turn down the number of remote requests
            in flight, or enable compression in your experiment of timesteps.

        Returns:
            This updated AlgorithmConfig object.
        """
        # Pass kwargs onto super's `training()` method.
        super().training(**kwargs)

        if vtrace is not NotProvided:
            self.vtrace = vtrace
        if vtrace_clip_rho_threshold is not NotProvided:
            self.vtrace_clip_rho_threshold = vtrace_clip_rho_threshold
        if vtrace_clip_pg_rho_threshold is not NotProvided:
            self.vtrace_clip_pg_rho_threshold = vtrace_clip_pg_rho_threshold
        if vtrace_drop_last_ts is not NotProvided:
            self.vtrace_drop_last_ts = vtrace_drop_last_ts
        if num_multi_gpu_tower_stacks is not NotProvided:
            self.num_multi_gpu_tower_stacks = num_multi_gpu_tower_stacks
        if minibatch_buffer_size is not NotProvided:
            self.minibatch_buffer_size = minibatch_buffer_size
        if num_sgd_iter is not NotProvided:
            self.num_sgd_iter = num_sgd_iter
        if replay_proportion is not NotProvided:
            self.replay_proportion = replay_proportion
            self.replay_ratio = (
                (1 / self.replay_proportion) if self.replay_proportion > 0 else 0.0
            )
        if replay_buffer_num_slots is not NotProvided:
            self.replay_buffer_num_slots = replay_buffer_num_slots
        if learner_queue_size is not NotProvided:
            self.learner_queue_size = learner_queue_size
        if learner_queue_timeout is not NotProvided:
            self.learner_queue_timeout = learner_queue_timeout
        if broadcast_interval is not NotProvided:
            self.broadcast_interval = broadcast_interval
        if num_aggregation_workers is not NotProvided:
            self.num_aggregation_workers = num_aggregation_workers
        if max_requests_in_flight_per_sampler_worker is not NotProvided:
            self.max_requests_in_flight_per_sampler_worker = (
                max_requests_in_flight_per_sampler_worker
            )
        if max_requests_in_flight_per_aggregator_worker is not NotProvided:
            self.max_requests_in_flight_per_aggregator_worker = (
                max_requests_in_flight_per_aggregator_worker
            )
        if timeout_s_sampler_manager is not NotProvided:
            self.timeout_s_sampler_manager = timeout_s_sampler_manager
        if timeout_s_aggregator_manager is not NotProvided:
            self.timeout_s_aggregator_manager = timeout_s_aggregator_manager
        if grad_clip is not NotProvided:
            self.grad_clip = grad_clip
        if opt_type is not NotProvided:
            self.opt_type = opt_type
        if lr_schedule is not NotProvided:
            self.lr_schedule = lr_schedule
        if decay is not NotProvided:
            self.decay = decay
        if momentum is not NotProvided:
            self.momentum = momentum
        if epsilon is not NotProvided:
            self.epsilon = epsilon
        if vf_loss_coeff is not NotProvided:
            self.vf_loss_coeff = vf_loss_coeff
        if entropy_coeff is not NotProvided:
            if entropy_coeff < 0.0:
                raise ValueError("`entropy_coeff` must be >= 0.0!")
            self.entropy_coeff = entropy_coeff
        if entropy_coeff_schedule is not NotProvided:
            self.entropy_coeff_schedule = entropy_coeff_schedule
        if _separate_vf_optimizer is not NotProvided:
            self._separate_vf_optimizer = _separate_vf_optimizer
        if _lr_vf is not NotProvided:
            self._lr_vf = _lr_vf
        if after_train_step is not NotProvided:
            self.after_train_step = after_train_step

        return self

    @override(AlgorithmConfig)
    def validate(self) -> None:
        # Call the super class' validation method first.
        super().validate()

        if self.num_data_loader_buffers != DEPRECATED_VALUE:
            deprecation_warning(
                "num_data_loader_buffers", "num_multi_gpu_tower_stacks", error=True
            )

        # Check whether worker to aggregation-worker ratio makes sense.
        if self.num_aggregation_workers > self.num_rollout_workers:
            raise ValueError(
                "`num_aggregation_workers` must be smaller than or equal "
                "`num_rollout_workers`! Aggregation makes no sense otherwise."
            )
        elif self.num_aggregation_workers > self.num_rollout_workers / 2:
            logger.warning(
                "`num_aggregation_workers` should be significantly smaller "
                "than `num_workers`! Try setting it to 0.5*`num_workers` or "
                "less."
            )

        # If two separate optimizers/loss terms used for tf, must also set
        # `_tf_policy_handles_more_than_one_loss` to True.
        if self._separate_vf_optimizer is True:
            # Only supported to tf so far.
            # TODO(sven): Need to change APPO|IMPALATorchPolicies (and the
            #  models to return separate sets of weights in order to create
            #  the different torch optimizers).
            if self.framework_str not in ["tf", "tf2"]:
                raise ValueError(
                    "`_separate_vf_optimizer` only supported to tf so far!"
                )
            if self._tf_policy_handles_more_than_one_loss is False:
                raise ValueError(
                    "`_tf_policy_handles_more_than_one_loss` must be set to "
                    "True, for TFPolicy to support more than one loss "
                    "term/optimizer! Try setting config.training("
                    "_tf_policy_handles_more_than_one_loss=True)."
                )


def make_learner_thread(local_worker, config):
    if not config["simple_optimizer"]:
        logger.info(
            "Enabling multi-GPU mode, {} GPUs, {} parallel tower-stacks".format(
                config["num_gpus"], config["num_multi_gpu_tower_stacks"]
            )
        )
        num_stacks = config["num_multi_gpu_tower_stacks"]
        buffer_size = config["minibatch_buffer_size"]
        if num_stacks < buffer_size:
            logger.warning(
                "In multi-GPU mode you should have at least as many "
                "multi-GPU tower stacks (to load data into on one device) as "
                "you have stack-index slots in the buffer! You have "
                f"configured {num_stacks} stacks and a buffer of size "
                f"{buffer_size}. Setting "
                f"`minibatch_buffer_size={num_stacks}`."
            )
            config["minibatch_buffer_size"] = num_stacks

        learner_thread = MultiGPULearnerThread(
            local_worker,
            num_gpus=config["num_gpus"],
            lr=config["lr"],
            train_batch_size=config["train_batch_size"],
            num_multi_gpu_tower_stacks=config["num_multi_gpu_tower_stacks"],
            num_sgd_iter=config["num_sgd_iter"],
            learner_queue_size=config["learner_queue_size"],
            learner_queue_timeout=config["learner_queue_timeout"],
        )
    else:
        learner_thread = LearnerThread(
            local_worker,
            minibatch_buffer_size=config["minibatch_buffer_size"],
            num_sgd_iter=config["num_sgd_iter"],
            learner_queue_size=config["learner_queue_size"],
            learner_queue_timeout=config["learner_queue_timeout"],
        )
    return learner_thread


class Impala(Algorithm):
    """Importance weighted actor/learner architecture (IMPALA) Algorithm

    == Overview of data flow in IMPALA ==
    1. Policy evaluation in parallel across `num_workers` actors produces
       batches of size `rollout_fragment_length * num_envs_per_worker`.
    2. If enabled, the replay buffer stores and produces batches of size
       `rollout_fragment_length * num_envs_per_worker`.
    3. If enabled, the minibatch ring buffer stores and replays batches of
       size `train_batch_size` up to `num_sgd_iter` times per batch.
    4. The learner thread executes data parallel SGD across `num_gpus` GPUs
       on batches of size `train_batch_size`.
    """

    @classmethod
    @override(Algorithm)
    def get_default_config(cls) -> AlgorithmConfig:
        return ImpalaConfig()

    @classmethod
    @override(Algorithm)
    def get_default_policy_class(
        cls, config: AlgorithmConfig
    ) -> Optional[Type[Policy]]:
        if config["framework"] == "torch":
            if config["vtrace"]:
                from ray.rllib.algorithms.impala.impala_torch_policy import (
                    ImpalaTorchPolicy,
                )

                return ImpalaTorchPolicy
            else:
                from ray.rllib.algorithms.a3c.a3c_torch_policy import A3CTorchPolicy

                return A3CTorchPolicy
        elif config["framework"] == "tf":
            if config["vtrace"]:
                from ray.rllib.algorithms.impala.impala_tf_policy import ImpalaTF1Policy

                return ImpalaTF1Policy
            else:
                from ray.rllib.algorithms.a3c.a3c_tf_policy import A3CTFPolicy

                return A3CTFPolicy
        else:
            if config["vtrace"]:
                from ray.rllib.algorithms.impala.impala_tf_policy import ImpalaTF2Policy

                return ImpalaTF2Policy
            else:
                from ray.rllib.algorithms.a3c.a3c_tf_policy import A3CTFPolicy

                return A3CTFPolicy

    @override(Algorithm)
    def setup(self, config: AlgorithmConfig):
        super().setup(config)

        # Create extra aggregation workers and assign each rollout worker to
        # one of them.
        self.batches_to_place_on_learner = []
        self.batch_being_built = []
        if self.config.num_aggregation_workers > 0:
            # This spawns `num_aggregation_workers` actors that aggregate
            # experiences coming from RolloutWorkers in parallel. We force
            # colocation on the same node (localhost) to maximize data bandwidth
            # between them and the learner.
            localhost = platform.node()
            assert localhost != "", (
                "ERROR: Cannot determine local node name! "
                "`platform.node()` returned empty string."
            )
            all_co_located = create_colocated_actors(
                actor_specs=[
                    # (class, args, kwargs={}, count=1)
                    (
                        AggregatorWorker,
                        [
                            self.config,
                        ],
                        {},
                        self.config.num_aggregation_workers,
                    )
                ],
                node=localhost,
            )
            self._aggregator_workers = [
                actor for actor_groups in all_co_located for actor in actor_groups
            ]
            self._aggregator_actor_manager = AsyncRequestsManager(
                self._aggregator_workers,
<<<<<<< HEAD
                max_remote_requests_in_flight_per_worker=self.config[
                    "max_requests_in_flight_per_aggregator_worker"
                ],
=======
                max_remote_requests_in_flight_per_worker=(
                    self.config.max_requests_in_flight_per_aggregator_worker
                ),
>>>>>>> 75632114
                ray_wait_timeout_s=self.config.timeout_s_aggregator_manager,
            )

        else:
            # Create our local mixin buffer if the num of aggregation workers is 0.
            self.local_mixin_buffer = MixInMultiAgentReplayBuffer(
                capacity=(
                    self.config.replay_buffer_num_slots
                    if self.config.replay_buffer_num_slots > 0
                    else 1
                ),
                replay_ratio=self.config.replay_ratio,
                replay_mode=ReplayMode.LOCKSTEP,
            )

        self._sampling_actor_manager = AsyncRequestsManager(
            self.workers.remote_workers(),
            max_remote_requests_in_flight_per_worker=(
                self.config.max_requests_in_flight_per_sampler_worker
            ),
            return_object_refs=True,
            ray_wait_timeout_s=self.config.timeout_s_sampler_manager,
        )

        # Create and start the learner thread.
        self._learner_thread = make_learner_thread(
            self.workers.local_worker(), self.config
        )
        self._learner_thread.start()
        self.workers_that_need_updates = set()

    @override(Algorithm)
    def training_step(self) -> ResultDict:
        # First, check, whether our learner thread is still healthy.
        if not self._learner_thread.is_alive():
            raise RuntimeError("The learner thread died while training!")

        # Get references to sampled SampleBatches from our workers.
        unprocessed_sample_batches_refs = self.get_samples_from_workers()
        # Tag workers that actually produced ready sample batches this iteration.
        # Those workers will have to get updated at the end of the iteration.
        self.workers_that_need_updates |= unprocessed_sample_batches_refs.keys()

        # Send the collected batches (still object refs) to our aggregation workers.
        if self.config.num_aggregation_workers > 0:
            batches = self.process_experiences_tree_aggregation(
                unprocessed_sample_batches_refs
            )
        # Resolve collected batches here on local process (using the mixin buffer).
        else:
            batches = self.process_experiences_directly(unprocessed_sample_batches_refs)

        # Increase sampling counters now that we have the actual SampleBatches on
        # the local process (and can measure their sizes).
        for batch in batches:
            self._counters[NUM_ENV_STEPS_SAMPLED] += batch.count
            self._counters[NUM_AGENT_STEPS_SAMPLED] += batch.agent_steps()

        # Concatenate single batches into batches of size `train_batch_size`.
        self.concatenate_batches_and_pre_queue(batches)
        # Move train batches (of size `train_batch_size`) onto learner queue.
        self.place_processed_samples_on_learner_queue()
        # Extract most recent train results from learner thread.
        train_results = self.process_trained_results()

        # Sync worker weights (only those policies that were actually updated).
        with self._timers[SYNCH_WORKER_WEIGHTS_TIMER]:
            self.update_workers_if_necessary(policy_ids=list(train_results.keys()))

        return train_results

    @classmethod
    @override(Algorithm)
    def default_resource_request(cls, config):
        cf = dict(cls.get_default_config(), **config)

        eval_config = cf["evaluation_config"]

        # Return PlacementGroupFactory containing all needed resources
        # (already properly defined as device bundles).
        return PlacementGroupFactory(
            bundles=[
                {
                    # Driver + Aggregation Workers:
                    # Force to be on same node to maximize data bandwidth
                    # between aggregation workers and the learner (driver).
                    # Aggregation workers tree-aggregate experiences collected
                    # from RolloutWorkers (n rollout workers map to m
                    # aggregation workers, where m < n) and always use 1 CPU
                    # each.
                    "CPU": cf["num_cpus_for_driver"] + cf["num_aggregation_workers"],
                    "GPU": 0 if cf["_fake_gpus"] else cf["num_gpus"],
                }
            ]
            + [
                {
                    # RolloutWorkers.
                    "CPU": cf["num_cpus_per_worker"],
                    "GPU": cf["num_gpus_per_worker"],
                    **cf["custom_resources_per_worker"],
                }
                for _ in range(cf["num_workers"])
            ]
            + (
                [
                    {
                        # Evaluation (remote) workers.
                        # Note: The local eval worker is located on the driver
                        # CPU or not even created iff >0 eval workers.
                        "CPU": eval_config.get(
                            "num_cpus_per_worker", cf["num_cpus_per_worker"]
                        ),
                        "GPU": eval_config.get(
                            "num_gpus_per_worker", cf["num_gpus_per_worker"]
                        ),
                        **eval_config.get(
                            "custom_resources_per_worker",
                            cf["custom_resources_per_worker"],
                        ),
                    }
                    for _ in range(cf["evaluation_num_workers"])
                ]
                if cf["evaluation_interval"]
                else []
            ),
            strategy=config.get("placement_strategy", "PACK"),
        )

    def concatenate_batches_and_pre_queue(self, batches: List[SampleBatch]):
        """Concatenate batches that are being returned from rollout workers

        Args:
            batches: batches of experiences from rollout workers

        """

        def aggregate_into_larger_batch():
            if (
                sum(b.count for b in self.batch_being_built)
                >= self.config.train_batch_size
            ):
                batch_to_add = concat_samples(self.batch_being_built)
                self.batches_to_place_on_learner.append(batch_to_add)
                self.batch_being_built = []

        for batch in batches:
            self.batch_being_built.append(batch)
            aggregate_into_larger_batch()

    def get_samples_from_workers(
        self,
    ) -> Dict[
        Union[ActorHandle, RolloutWorker], List[Union[ObjectRef, SampleBatchType]]
    ]:
        """Perform asynchronous sampling on all (remote) rollout workers."""

        # Sample on all remote workers.
        if self.workers.remote_workers():
            self._sampling_actor_manager.call_on_all_available(
                lambda worker: worker.sample()
            )
            sample_batches: Dict[
                ActorHandle, List[ObjectRef]
            ] = self._sampling_actor_manager.get_ready()
        # Only sampling on the local worker.
        else:
            sample_batches = {
                self.workers.local_worker(): [self.workers.local_worker().sample()]
            }
        return sample_batches

    def place_processed_samples_on_learner_queue(self) -> None:
        while self.batches_to_place_on_learner:
            batch = self.batches_to_place_on_learner[0]
            try:
                # Setting block = True prevents the learner thread,
                # the main thread, and the gpu loader threads from
                # thrashing when there are more samples than the
                # learner can reasonable process.
                # see https://github.com/ray-project/ray/pull/26581#issuecomment-1187877674  # noqa
                self._learner_thread.inqueue.put(batch, block=True)
                self.batches_to_place_on_learner.pop(0)
                self._counters["num_samples_added_to_queue"] += (
                    batch.agent_steps()
                    if self.config.count_steps_by == "agent_steps"
                    else batch.count
                )
            except queue.Full:
                self._counters["num_times_learner_queue_full"] += 1

    def process_trained_results(self) -> ResultDict:
        # Get learner outputs/stats from output queue.
        learner_infos = []
        num_env_steps_trained = 0
        num_agent_steps_trained = 0

        # Loop through output queue and update our counts.
        for _ in range(self._learner_thread.outqueue.qsize()):
            (
                env_steps,
                agent_steps,
                learner_results,
            ) = self._learner_thread.outqueue.get(timeout=0.001)
            num_env_steps_trained += env_steps
            num_agent_steps_trained += agent_steps
            if learner_results:
                learner_infos.append(learner_results)
        # Nothing new happened since last time, use the same learner stats.
        if not learner_infos:
            final_learner_info = copy.deepcopy(self._learner_thread.learner_info)
        # Accumulate learner stats using the `LearnerInfoBuilder` utility.
        else:
            builder = LearnerInfoBuilder()
            for info in learner_infos:
                builder.add_learn_on_batch_results_multi_agent(info)
            final_learner_info = builder.finalize()

        # Update the steps trained counters.
        self._counters[NUM_ENV_STEPS_TRAINED] += num_env_steps_trained
        self._counters[NUM_AGENT_STEPS_TRAINED] += num_agent_steps_trained

        return final_learner_info

    def process_experiences_directly(
        self, actor_to_sample_batches_refs: Dict[ActorHandle, List[ObjectRef]]
    ) -> List[SampleBatchType]:
        processed_batches = []
        batches = [
            sample_batch_ref
            for refs_batch in actor_to_sample_batches_refs.values()
            for sample_batch_ref in refs_batch
        ]
        if not batches:
            return processed_batches
        if batches and isinstance(batches[0], ray.ObjectRef):
            batches = ray.get(batches)

        for batch in batches:
            batch = batch.decompress_if_needed()
            self.local_mixin_buffer.add(batch)
            batch = self.local_mixin_buffer.replay(_ALL_POLICIES)
            if batch:
                processed_batches.append(batch)

        return processed_batches

    def process_experiences_tree_aggregation(
        self, actor_to_sample_batches_refs: Dict[ActorHandle, List[ObjectRef]]
    ) -> List[SampleBatchType]:
        batches = [
            sample_batch_ref
            for refs_batch in actor_to_sample_batches_refs.values()
            for sample_batch_ref in refs_batch
        ]
        ready_processed_batches = []
        for batch in batches:
            success = self._aggregator_actor_manager.call(
                lambda actor, b: actor.process_episodes(b), fn_kwargs={"b": batch}
            )
            if not success:
                self._counters["num_times_no_aggregation_worker_available"] += 1

        waiting_processed_sample_batches: Dict[
            ActorHandle, List[SampleBatchType]
        ] = self._aggregator_actor_manager.get_ready()
        for ready_sub_batches in waiting_processed_sample_batches.values():
            ready_processed_batches.extend(ready_sub_batches)

        return ready_processed_batches

    def update_workers_if_necessary(
        self,
        policy_ids: Optional[List[PolicyID]] = None,
    ) -> None:
        """Updates all RolloutWorkers that require updating.

        Updates only if NUM_TRAINING_STEP_CALLS_SINCE_LAST_SYNCH_WORKER_WEIGHTS has been
        reached and the worker has sent samples in this iteration. Also only updates
        those policies, whose IDs are given via `policies` (if None, update all
        policies).

        Args:
            policy_ids: Optional list of Policy IDs to update. If None, will update all
                policies on the to-be-updated workers.
        """
        local_worker = self.workers.local_worker()

        # Only need to update workers if there are remote workers.
        global_vars = {
            "timestep": self._counters[NUM_AGENT_STEPS_TRAINED],
            "num_grad_updates_per_policy": {
                pid: local_worker.policy_map[pid].num_grad_updates
                for pid in policy_ids or []
            },
        }
        self._counters[NUM_TRAINING_STEP_CALLS_SINCE_LAST_SYNCH_WORKER_WEIGHTS] += 1
        if (
            policy_ids != []
            and self.workers.remote_workers()
            and self._counters[NUM_TRAINING_STEP_CALLS_SINCE_LAST_SYNCH_WORKER_WEIGHTS]
            >= self.config.broadcast_interval
            and self.workers_that_need_updates
        ):
            weights = ray.put(local_worker.get_weights(policy_ids))
            self._learner_thread.policy_ids_updated.clear()
            self._counters[NUM_TRAINING_STEP_CALLS_SINCE_LAST_SYNCH_WORKER_WEIGHTS] = 0
            self._counters[NUM_SYNCH_WORKER_WEIGHTS] += 1

            for worker in self.workers_that_need_updates:
                worker.set_weights.remote(weights, global_vars)
            self.workers_that_need_updates = set()

        # Update global vars of the local worker.
        local_worker.set_global_vars(global_vars, policy_ids=policy_ids)

    @override(Algorithm)
    def on_worker_failures(
        self, removed_workers: List[ActorHandle], new_workers: List[ActorHandle]
    ):
        """Handle the failures of remote sampling workers

        Args:
            removed_workers: removed worker ids.
            new_workers: ids of newly created workers.
        """
        super().on_worker_failures(removed_workers, new_workers)
        self._sampling_actor_manager.remove_workers(
            removed_workers, remove_in_flight_requests=True
        )
        self._sampling_actor_manager.add_workers(new_workers)

    @override(Algorithm)
    def _compile_iteration_results(self, *args, **kwargs):
        result = super()._compile_iteration_results(*args, **kwargs)
        result = self._learner_thread.add_learner_metrics(
            result, overwrite_learner_info=False
        )
        return result


@ray.remote(num_cpus=0)
class AggregatorWorker:
    """A worker for doing tree aggregation of collected episodes"""

    def __init__(self, config: AlgorithmConfig):
        self.config = config
        self._mixin_buffer = MixInMultiAgentReplayBuffer(
            capacity=(
                self.config.replay_buffer_num_slots
                if self.config.replay_buffer_num_slots > 0
                else 1
            ),
            replay_ratio=self.config.replay_ratio,
            replay_mode=ReplayMode.LOCKSTEP,
        )

    def process_episodes(self, batch: SampleBatchType) -> SampleBatchType:
        batch = batch.decompress_if_needed()
        self._mixin_buffer.add(batch)
        processed_batches = self._mixin_buffer.replay(_ALL_POLICIES)
        return processed_batches

    def apply(
        self,
        func: Callable[["AggregatorWorker", Optional[Any], Optional[Any]], T],
        *_args,
        **kwargs,
    ) -> T:
        """Calls the given function with this AggregatorWorker instance."""
        return func(self, *_args, **kwargs)

    def get_host(self) -> str:
        return platform.node()


# Deprecated: Use ray.rllib.algorithms.impala.ImpalaConfig instead!
class _deprecated_default_config(dict):
    def __init__(self):
        super().__init__(ImpalaConfig().to_dict())

    @Deprecated(
        old="ray.rllib.agents.impala.impala::DEFAULT_CONFIG",
        new="ray.rllib.algorithms.impala.impala::IMPALAConfig(...)",
        error=True,
    )
    def __getitem__(self, item):
        return super().__getitem__(item)


DEFAULT_CONFIG = _deprecated_default_config()<|MERGE_RESOLUTION|>--- conflicted
+++ resolved
@@ -504,15 +504,9 @@
             ]
             self._aggregator_actor_manager = AsyncRequestsManager(
                 self._aggregator_workers,
-<<<<<<< HEAD
-                max_remote_requests_in_flight_per_worker=self.config[
-                    "max_requests_in_flight_per_aggregator_worker"
-                ],
-=======
                 max_remote_requests_in_flight_per_worker=(
                     self.config.max_requests_in_flight_per_aggregator_worker
                 ),
->>>>>>> 75632114
                 ray_wait_timeout_s=self.config.timeout_s_aggregator_manager,
             )
 
