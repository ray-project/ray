import time
import copy
from functools import partial
import logging
import platform
import queue
import random
from typing import Callable, List, Optional, Set, Tuple, Type, Union

import numpy as np
import tree  # pip install dm_tree

import ray
from ray import ObjectRef
from ray.rllib import SampleBatch
from ray.rllib.algorithms.algorithm import Algorithm
from ray.rllib.algorithms.algorithm_config import AlgorithmConfig, NotProvided
from ray.rllib.core.rl_module.rl_module import SingleAgentRLModuleSpec
from ray.rllib.env.env_runner_group import _handle_remote_call_result_errors
from ray.rllib.execution.buffers.mixin_replay_buffer import MixInMultiAgentReplayBuffer
from ray.rllib.execution.learner_thread import LearnerThread
from ray.rllib.execution.multi_gpu_learner_thread import MultiGPULearnerThread
from ray.rllib.policy.policy import Policy
from ray.rllib.policy.sample_batch import concat_samples
from ray.rllib.utils.actor_manager import (
    FaultAwareApply,
    FaultTolerantActorManager,
    RemoteCallResults,
)
from ray.rllib.utils.actors import create_colocated_actors
from ray.rllib.utils.annotations import (
    OldAPIStack,
    override,
    OverrideToImplementCustomLogic,
)
from ray.rllib.utils.metrics import ALL_MODULES
from ray.rllib.utils.deprecation import (
    DEPRECATED_VALUE,
    deprecation_warning,
)
from ray.rllib.utils.metrics import (
    NUM_AGENT_STEPS_SAMPLED,
    NUM_AGENT_STEPS_TRAINED,
    NUM_ENV_STEPS_SAMPLED,
    NUM_ENV_STEPS_TRAINED,
    NUM_MODULE_STEPS_TRAINED,
    NUM_SYNCH_WORKER_WEIGHTS,
    NUM_TRAINING_STEP_CALLS_SINCE_LAST_SYNCH_WORKER_WEIGHTS,
    SYNCH_WORKER_WEIGHTS_TIMER,
    SAMPLE_TIMER,
)
from ray.rllib.utils.metrics.learner_info import LearnerInfoBuilder
from ray.rllib.utils.replay_buffers.multi_agent_replay_buffer import ReplayMode
from ray.rllib.utils.replay_buffers.replay_buffer import _ALL_POLICIES
from ray.rllib.utils.schedules.scheduler import Scheduler
from ray.rllib.utils.typing import (
    LearningRateOrSchedule,
    PartialAlgorithmConfigDict,
    PolicyID,
    ResultDict,
    SampleBatchType,
)
from ray.tune.execution.placement_groups import PlacementGroupFactory


logger = logging.getLogger(__name__)


LEARNER_RESULTS_CURR_ENTROPY_COEFF_KEY = "curr_entropy_coeff"


class ImpalaConfig(AlgorithmConfig):
    """Defines a configuration class from which an Impala can be built.

    .. testcode::

        from ray.rllib.algorithms.impala import ImpalaConfig
        config = ImpalaConfig()
        config = config.training(lr=0.0003, train_batch_size=512)
        config = config.resources(num_gpus=0)
        config = config.env_runners(num_env_runners=1)
        # Build a Algorithm object from the config and run 1 training iteration.
        algo = config.build(env="CartPole-v1")
        algo.train()
        del algo

    .. testcode::

        from ray.rllib.algorithms.impala import ImpalaConfig
        from ray import air
        from ray import tune
        config = ImpalaConfig()

        # Update the config object.
        config = config.training(
            lr=tune.grid_search([0.0001, 0.0002]), grad_clip=20.0
        )
        config = config.resources(num_gpus=0)
        config = config.env_runners(num_env_runners=1)
        # Set the config object's env.
        config = config.environment(env="CartPole-v1")
        # Run with tune.
        tune.Tuner(
            "IMPALA",
            param_space=config,
            run_config=air.RunConfig(stop={"training_iteration": 1}),
        ).fit()

    .. testoutput::
        :hide:

        ...
    """

    def __init__(self, algo_class=None):
        """Initializes a ImpalaConfig instance."""
        super().__init__(algo_class=algo_class or Impala)

        # fmt: off
        # __sphinx_doc_begin__

        # IMPALA specific settings:
        self.vtrace = True
        self.vtrace_clip_rho_threshold = 1.0
        self.vtrace_clip_pg_rho_threshold = 1.0
        self.num_multi_gpu_tower_stacks = 1
        self.minibatch_buffer_size = 1
        self.num_sgd_iter = 1
        self.replay_proportion = 0.0
        self.replay_buffer_num_slots = 0
        self.learner_queue_size = 16
        self.learner_queue_timeout = 300
        self.max_requests_in_flight_per_sampler_worker = 2
        self.max_requests_in_flight_per_aggregator_worker = 2
        self.timeout_s_sampler_manager = 0.0
        self.timeout_s_aggregator_manager = 0.0
        self.broadcast_interval = 1
        self.num_aggregation_workers = 0
        # Impala takes care of its own EnvRunner (weights, connector, counters)
        # synching.
        self._dont_auto_sync_env_runner_states = True

        self.grad_clip = 40.0
        # Note: Only when using enable_rl_module_and_learner=True can the clipping mode
        # be configured by the user. On the old API stack, RLlib will always clip by
        # global_norm, no matter the value of `grad_clip_by`.
        self.grad_clip_by = "global_norm"

        self.opt_type = "adam"
        self.lr_schedule = None
        self.decay = 0.99
        self.momentum = 0.0
        self.epsilon = 0.1
        self.vf_loss_coeff = 0.5
        self.entropy_coeff = 0.01
        self.entropy_coeff_schedule = None
        self._separate_vf_optimizer = False
        self._lr_vf = 0.0005
        self.after_train_step = None

        # Override some of AlgorithmConfig's default values with IMPALA-specific values.
        self.rollout_fragment_length = 50
        self.train_batch_size = 500
        self._minibatch_size = "auto"
        self.num_env_runners = 2
        self.num_gpus = 1
        self.lr = 0.0005
        self.min_time_s_per_iteration = 10
        self._tf_policy_handles_more_than_one_loss = True
        self.exploration_config = {
            # The Exploration class to use. In the simplest case, this is the name
            # (str) of any class present in the `rllib.utils.exploration` package.
            # You can also provide the python class directly or the full location
            # of your class (e.g. "ray.rllib.utils.exploration.epsilon_greedy.
            # EpsilonGreedy").
            "type": "StochasticSampling",
            # Add constructor kwargs here (if any).
        }
        # __sphinx_doc_end__
        # fmt: on

        # Deprecated value.
        self.num_data_loader_buffers = DEPRECATED_VALUE

    @override(AlgorithmConfig)
    def training(
        self,
        *,
        vtrace: Optional[bool] = NotProvided,
        vtrace_clip_rho_threshold: Optional[float] = NotProvided,
        vtrace_clip_pg_rho_threshold: Optional[float] = NotProvided,
        gamma: Optional[float] = NotProvided,
        num_multi_gpu_tower_stacks: Optional[int] = NotProvided,
        minibatch_buffer_size: Optional[int] = NotProvided,
        minibatch_size: Optional[Union[int, str]] = NotProvided,
        num_sgd_iter: Optional[int] = NotProvided,
        replay_proportion: Optional[float] = NotProvided,
        replay_buffer_num_slots: Optional[int] = NotProvided,
        learner_queue_size: Optional[int] = NotProvided,
        learner_queue_timeout: Optional[float] = NotProvided,
        max_requests_in_flight_per_aggregator_worker: Optional[int] = NotProvided,
        timeout_s_sampler_manager: Optional[float] = NotProvided,
        timeout_s_aggregator_manager: Optional[float] = NotProvided,
        broadcast_interval: Optional[int] = NotProvided,
        num_aggregation_workers: Optional[int] = NotProvided,
        grad_clip: Optional[float] = NotProvided,
        opt_type: Optional[str] = NotProvided,
        lr_schedule: Optional[List[List[Union[int, float]]]] = NotProvided,
        decay: Optional[float] = NotProvided,
        momentum: Optional[float] = NotProvided,
        epsilon: Optional[float] = NotProvided,
        vf_loss_coeff: Optional[float] = NotProvided,
        entropy_coeff: Optional[LearningRateOrSchedule] = NotProvided,
        entropy_coeff_schedule: Optional[List[List[Union[int, float]]]] = NotProvided,
        _separate_vf_optimizer: Optional[bool] = NotProvided,
        _lr_vf: Optional[float] = NotProvided,
        after_train_step: Optional[Callable[[dict], None]] = NotProvided,
        **kwargs,
    ) -> "ImpalaConfig":
        """Sets the training related configuration.

        Args:
            vtrace: V-trace params (see vtrace_tf/torch.py).
            vtrace_clip_rho_threshold:
            vtrace_clip_pg_rho_threshold:
            gamma: Float specifying the discount factor of the Markov Decision process.
            num_multi_gpu_tower_stacks: For each stack of multi-GPU towers, how many
                slots should we reserve for parallel data loading? Set this to >1 to
                load data into GPUs in parallel. This will increase GPU memory usage
                proportionally with the number of stacks.
                Example:
                2 GPUs and `num_multi_gpu_tower_stacks=3`:
                - One tower stack consists of 2 GPUs, each with a copy of the
                model/graph.
                - Each of the stacks will create 3 slots for batch data on each of its
                GPUs, increasing memory requirements on each GPU by 3x.
                - This enables us to preload data into these stacks while another stack
                is performing gradient calculations.
            minibatch_buffer_size: How many train batches should be retained for
                minibatching. This conf only has an effect if `num_sgd_iter > 1`.
            minibatch_size: The size of minibatches that are trained over during
                each SGD iteration. If "auto", will use the same value as
                `train_batch_size`.
                Note that this setting only has an effect if
                `enable_rl_module_and_learner=True` and it must be a multiple of
                `rollout_fragment_length` or `sequence_length` and smaller than or equal
                to `train_batch_size`.
            num_sgd_iter: Number of passes to make over each train batch.
            replay_proportion: Set >0 to enable experience replay. Saved samples will
                be replayed with a p:1 proportion to new data samples.
            replay_buffer_num_slots: Number of sample batches to store for replay.
                The number of transitions saved total will be
                (replay_buffer_num_slots * rollout_fragment_length).
            learner_queue_size: Max queue size for train batches feeding into the
                learner.
            learner_queue_timeout: Wait for train batches to be available in minibatch
                buffer queue this many seconds. This may need to be increased e.g. when
                training with a slow environment.
            max_requests_in_flight_per_aggregator_worker: Level of queuing for replay
                aggregator operations (if using aggregator workers).
            timeout_s_sampler_manager: The timeout for waiting for sampling results
                for workers -- typically if this is too low, the manager won't be able
                to retrieve ready sampling results.
            timeout_s_aggregator_manager: The timeout for waiting for replay worker
                results -- typically if this is too low, the manager won't be able to
                retrieve ready replay requests.
            broadcast_interval: Number of training step calls before weights are
                broadcasted to rollout workers that are sampled during any iteration.
            num_aggregation_workers: Use n (`num_aggregation_workers`) extra Actors for
                multi-level aggregation of the data produced by the m RolloutWorkers
                (`num_workers`). Note that n should be much smaller than m.
                This can make sense if ingesting >2GB/s of samples, or if
                the data requires decompression.
            grad_clip: If specified, clip the global norm of gradients by this amount.
            opt_type: Either "adam" or "rmsprop".
            lr_schedule: Learning rate schedule. In the format of
                [[timestep, lr-value], [timestep, lr-value], ...]
                Intermediary timesteps will be assigned to interpolated learning rate
                values. A schedule should normally start from timestep 0.
            decay: Decay setting for the RMSProp optimizer, in case `opt_type=rmsprop`.
            momentum: Momentum setting for the RMSProp optimizer, in case
                `opt_type=rmsprop`.
            epsilon: Epsilon setting for the RMSProp optimizer, in case
                `opt_type=rmsprop`.
            vf_loss_coeff: Coefficient for the value function term in the loss function.
            entropy_coeff: Coefficient for the entropy regularizer term in the loss
                function.
            entropy_coeff_schedule: Decay schedule for the entropy regularizer.
            _separate_vf_optimizer: Set this to true to have two separate optimizers
                optimize the policy-and value networks. Only supported for some
                algorithms (APPO, IMPALA) on the old API stack.
            _lr_vf: If _separate_vf_optimizer is True, define separate learning rate
                for the value network.
            after_train_step: Callback for APPO to use to update KL, target network
                periodically. The input to the callback is the learner fetches dict.

        Returns:
            This updated AlgorithmConfig object.
        """
        # Pass kwargs onto super's `training()` method.
        super().training(**kwargs)

        if vtrace is not NotProvided:
            self.vtrace = vtrace
        if vtrace_clip_rho_threshold is not NotProvided:
            self.vtrace_clip_rho_threshold = vtrace_clip_rho_threshold
        if vtrace_clip_pg_rho_threshold is not NotProvided:
            self.vtrace_clip_pg_rho_threshold = vtrace_clip_pg_rho_threshold
        if num_multi_gpu_tower_stacks is not NotProvided:
            self.num_multi_gpu_tower_stacks = num_multi_gpu_tower_stacks
        if minibatch_buffer_size is not NotProvided:
            self.minibatch_buffer_size = minibatch_buffer_size
        if num_sgd_iter is not NotProvided:
            self.num_sgd_iter = num_sgd_iter
        if replay_proportion is not NotProvided:
            self.replay_proportion = replay_proportion
        if replay_buffer_num_slots is not NotProvided:
            self.replay_buffer_num_slots = replay_buffer_num_slots
        if learner_queue_size is not NotProvided:
            self.learner_queue_size = learner_queue_size
        if learner_queue_timeout is not NotProvided:
            self.learner_queue_timeout = learner_queue_timeout
        if broadcast_interval is not NotProvided:
            self.broadcast_interval = broadcast_interval
        if num_aggregation_workers is not NotProvided:
            self.num_aggregation_workers = num_aggregation_workers
        if max_requests_in_flight_per_aggregator_worker is not NotProvided:
            self.max_requests_in_flight_per_aggregator_worker = (
                max_requests_in_flight_per_aggregator_worker
            )
        if timeout_s_sampler_manager is not NotProvided:
            self.timeout_s_sampler_manager = timeout_s_sampler_manager
        if timeout_s_aggregator_manager is not NotProvided:
            self.timeout_s_aggregator_manager = timeout_s_aggregator_manager
        if grad_clip is not NotProvided:
            self.grad_clip = grad_clip
        if opt_type is not NotProvided:
            self.opt_type = opt_type
        if lr_schedule is not NotProvided:
            self.lr_schedule = lr_schedule
        if decay is not NotProvided:
            self.decay = decay
        if momentum is not NotProvided:
            self.momentum = momentum
        if epsilon is not NotProvided:
            self.epsilon = epsilon
        if vf_loss_coeff is not NotProvided:
            self.vf_loss_coeff = vf_loss_coeff
        if entropy_coeff is not NotProvided:
            self.entropy_coeff = entropy_coeff
        if entropy_coeff_schedule is not NotProvided:
            self.entropy_coeff_schedule = entropy_coeff_schedule
        if _separate_vf_optimizer is not NotProvided:
            self._separate_vf_optimizer = _separate_vf_optimizer
        if _lr_vf is not NotProvided:
            self._lr_vf = _lr_vf
        if after_train_step is not NotProvided:
            self.after_train_step = after_train_step
        if gamma is not NotProvided:
            self.gamma = gamma
        if minibatch_size is not NotProvided:
            self._minibatch_size = minibatch_size

        return self

    @override(AlgorithmConfig)
    def validate(self) -> None:
        # Call the super class' validation method first.
        super().validate()

        # IMPALA and APPO need vtrace (A3C Policies no longer exist).
        if not self.vtrace:
            raise ValueError(
                "IMPALA and APPO do NOT support vtrace=False anymore! Set "
                "`config.training(vtrace=True)`."
            )

        # New stack w/ EnvRunners does NOT support aggregation workers yet or a mixin
        # replay buffer.
        if self.enable_env_runner_and_connector_v2:
            if self.num_aggregation_workers > 0:
                raise ValueError(
                    "Aggregation workers not supported on new API stack w/ new "
                    "EnvRunner API! Set `config.num_aggregation_workers = 0` or "
                    "disable the new API stack via "
                    "`config.api_stack(enable_rl_module_and_learner=False)`."
                )
            if self.replay_ratio != 0.0:
                raise ValueError(
                    "The new API stack in combination with the new EnvRunner API "
                    "does NOT support a mixin replay buffer yet for "
                    f"{self} (set `config.replay_proportion` to 0.0)!"
                )

        if self.num_data_loader_buffers != DEPRECATED_VALUE:
            deprecation_warning(
                "num_data_loader_buffers", "num_multi_gpu_tower_stacks", error=True
            )

        # Entropy coeff schedule checking.
        if self.enable_rl_module_and_learner:
            if self.entropy_coeff_schedule is not None:
                raise ValueError(
                    "`entropy_coeff_schedule` is deprecated and must be None! Use the "
                    "`entropy_coeff` setting to setup a schedule."
                )
            Scheduler.validate(
                fixed_value_or_schedule=self.entropy_coeff,
                setting_name="entropy_coeff",
                description="entropy coefficient",
            )
        elif isinstance(self.entropy_coeff, float) and self.entropy_coeff < 0.0:
            raise ValueError("`entropy_coeff` must be >= 0.0")

        # Check whether worker to aggregation-worker ratio makes sense.
        if self.num_aggregation_workers > self.num_env_runners:
            raise ValueError(
                "`num_aggregation_workers` must be smaller than or equal "
                "`num_env_runners`! Aggregation makes no sense otherwise."
            )
        elif self.num_aggregation_workers > self.num_env_runners / 2:
            logger.warning(
                "`num_aggregation_workers` should be significantly smaller "
                "than `num_workers`! Try setting it to 0.5*`num_workers` or "
                "less."
            )

        # If two separate optimizers/loss terms used for tf, must also set
        # `_tf_policy_handles_more_than_one_loss` to True.
        if (
            self.framework_str in ["tf", "tf2"]
            and self._separate_vf_optimizer is True
            and self._tf_policy_handles_more_than_one_loss is False
        ):
            raise ValueError(
                "`_tf_policy_handles_more_than_one_loss` must be set to True, for "
                "TFPolicy to support more than one loss term/optimizer! Try setting "
                "config.training(_tf_policy_handles_more_than_one_loss=True)."
            )
        # Learner API specific checks.
        if (
            self.enable_rl_module_and_learner
            and self._minibatch_size != "auto"
            and not (
                (self.minibatch_size % self.rollout_fragment_length == 0)
                and self.minibatch_size <= self.total_train_batch_size
            )
        ):
            raise ValueError(
                f"`minibatch_size` ({self._minibatch_size}) must either be 'auto' "
                "or a multiple of `rollout_fragment_length` "
                f"({self.rollout_fragment_length}) while at the same time smaller "
                "than or equal to `total_train_batch_size` "
                f"({self.total_train_batch_size})!"
            )

    @property
    def replay_ratio(self) -> float:
        """Returns replay ratio (between 0.0 and 1.0) based off self.replay_proportion.

        Formula: ratio = 1 / proportion
        """
        return (1 / self.replay_proportion) if self.replay_proportion > 0 else 0.0

    @property
    def minibatch_size(self):
        # If 'auto', use the train_batch_size (meaning each SGD iter is a single pass
        # through the entire train batch). Otherwise, use user provided setting.
        return (
            (
                self.train_batch_size_per_learner
                if self.enable_env_runner_and_connector_v2
                else self.train_batch_size
            )
            if self._minibatch_size == "auto"
            else self._minibatch_size
        )

    @override(AlgorithmConfig)
    def get_default_learner_class(self):
        if self.framework_str == "torch":
            from ray.rllib.algorithms.impala.torch.impala_torch_learner import (
                ImpalaTorchLearner,
            )

            return ImpalaTorchLearner
        elif self.framework_str == "tf2":
            from ray.rllib.algorithms.impala.tf.impala_tf_learner import ImpalaTfLearner

            return ImpalaTfLearner
        else:
            raise ValueError(
                f"The framework {self.framework_str} is not supported. "
                "Use either 'torch' or 'tf2'."
            )

    @override(AlgorithmConfig)
    def get_default_rl_module_spec(self) -> SingleAgentRLModuleSpec:
        from ray.rllib.algorithms.ppo.ppo_catalog import PPOCatalog

        if self.framework_str == "tf2":
            from ray.rllib.algorithms.ppo.tf.ppo_tf_rl_module import PPOTfRLModule

            return SingleAgentRLModuleSpec(
                module_class=PPOTfRLModule, catalog_class=PPOCatalog
            )
        elif self.framework_str == "torch":
            from ray.rllib.algorithms.ppo.torch.ppo_torch_rl_module import (
                PPOTorchRLModule,
            )

            return SingleAgentRLModuleSpec(
                module_class=PPOTorchRLModule, catalog_class=PPOCatalog
            )
        else:
            raise ValueError(
                f"The framework {self.framework_str} is not supported. "
                "Use either 'torch' or 'tf2'."
            )


class Impala(Algorithm):
    """Importance weighted actor/learner architecture (IMPALA) Algorithm

    == Overview of data flow in IMPALA ==
    1. Policy evaluation in parallel across `num_workers` actors produces
       batches of size `rollout_fragment_length * num_envs_per_env_runner`.
    2. If enabled, the replay buffer stores and produces batches of size
       `rollout_fragment_length * num_envs_per_env_runner`.
    3. If enabled, the minibatch ring buffer stores and replays batches of
       size `train_batch_size` up to `num_sgd_iter` times per batch.
    4. The learner thread executes data parallel SGD across `num_gpus` GPUs
       on batches of size `train_batch_size`.
    """

    @classmethod
    @override(Algorithm)
    def get_default_config(cls) -> AlgorithmConfig:
        return ImpalaConfig()

    @classmethod
    @override(Algorithm)
    def get_default_policy_class(
        cls, config: AlgorithmConfig
    ) -> Optional[Type[Policy]]:
        if config.framework_str == "torch":
            from ray.rllib.algorithms.impala.impala_torch_policy import (
                ImpalaTorchPolicy,
            )

            return ImpalaTorchPolicy

        elif config.framework_str == "tf":
            from ray.rllib.algorithms.impala.impala_tf_policy import (
                ImpalaTF1Policy,
            )

            return ImpalaTF1Policy
        else:
            from ray.rllib.algorithms.impala.impala_tf_policy import (
                ImpalaTF2Policy,
            )

            return ImpalaTF2Policy

    @override(Algorithm)
    def setup(self, config: AlgorithmConfig):
        super().setup(config)

        # Queue of data to be sent to the Learner.
        self.data_to_place_on_learner = []

        # Create extra aggregation workers and assign each rollout worker to
        # one of them.
        self.batch_being_built = []
        if self.config.num_aggregation_workers > 0:
            # This spawns `num_aggregation_workers` actors that aggregate
            # experiences coming from RolloutWorkers in parallel. We force
            # colocation on the same node (localhost) to maximize data bandwidth
            # between them and the learner.
            localhost = platform.node()
            assert localhost != "", (
                "ERROR: Cannot determine local node name! "
                "`platform.node()` returned empty string."
            )
            all_co_located = create_colocated_actors(
                actor_specs=[
                    # (class, args, kwargs={}, count=1)
                    (
                        AggregatorWorker,
                        [
                            self.config,
                        ],
                        {},
                        self.config.num_aggregation_workers,
                    )
                ],
                node=localhost,
            )
            aggregator_workers = [
                actor for actor_groups in all_co_located for actor in actor_groups
            ]
            self._aggregator_actor_manager = FaultTolerantActorManager(
                aggregator_workers,
                max_remote_requests_in_flight_per_actor=(
                    self.config.max_requests_in_flight_per_aggregator_worker
                ),
            )
            self._timeout_s_aggregator_manager = (
                self.config.timeout_s_aggregator_manager
            )
        elif self.config.uses_new_env_runners:
            self._aggregator_actor_manager = None
        else:
            # Create our local mixin buffer if the num of aggregation workers is 0.
            self.local_mixin_buffer = MixInMultiAgentReplayBuffer(
                capacity=(
                    self.config.replay_buffer_num_slots
                    if self.config.replay_buffer_num_slots > 0
                    else 1
                ),
                replay_ratio=self.config.replay_ratio,
                replay_mode=ReplayMode.LOCKSTEP,
            )
            self._aggregator_actor_manager = None

        # This variable is used to keep track of the statistics from the most recent
        # update of the learner group
        self._results = {}

        if not self.config.enable_rl_module_and_learner:
            # Create and start the learner thread.
            self._learner_thread = make_learner_thread(
                self.workers.local_worker(), self.config
            )
            self._learner_thread.start()

    @override(Algorithm)
    def training_step(self) -> ResultDict:
<<<<<<< HEAD
        # Old- and hybrid API stacks.
        if not self.config.uses_new_env_runners:
            return self._training_step_old_and_hybrid_api_stacks()
=======
        # First, check, whether our learner thread is still healthy.
        if (
            not self.config.enable_rl_module_and_learner
            and not self._learner_thread.is_alive()
        ):
            raise RuntimeError("The learner thread died while training!")
>>>>>>> 6ab48be8

        local_worker = self.workers.local_worker()
        async_updates = self.config.num_learner_workers > 0

        # Asynchronously request all EnvRunners to sample and return their current
        # (e.g. ConnectorV2) states and sampling metrics/stats.
        # Note that each item in `episode_refs` is a reference to a list of Episodes.
        (
            episode_refs,
            env_runner_states,
            env_runner_metrics,
        ) = self._training_step_sample_and_get_states()
        # Increase our sampling counters.
        for rollout_metric in env_runner_metrics:
            self._counters[NUM_ENV_STEPS_SAMPLED] += rollout_metric.episode_length
            self._counters[NUM_AGENT_STEPS_SAMPLED] += sum(
                s for s in rollout_metric.agent_steps.values()
            )

        # "Batch" episode refs into groups (such that batching would result in
        # `train_batch_size`) to be sent to LearnerGroup.

        # TEST: sample only
        episode_refs_for_learner_group = self._training_step_pre_queue_episode_refs(
            episode_refs
        )
        #episode_refs_for_learner_group = []
        # END TEST!

        # Call the LearnerGroup's `update_from_episodes` method.
        update_results = {}
        learner_state = None
        for to_learner_group in episode_refs_for_learner_group:
            _upd_res = self.learner_group.update_from_episodes(
                episodes=to_learner_group,
                async_update=async_updates,
                return_state=True,
                reduce_fn=_reduce_impala_results,
            )
            # TODO (sven): Add capability to reduce results over different iterations.
            #  Right now, we are only updating from the last returned async call result
            #  (w/o reducing over the n async call results).
            if _upd_res:
                if async_updates:
                    update_results = _upd_res[-1]
                else:
                    update_results = _upd_res

        # Note: `update_results` is a List of reduced-over-learners ResultDict, each
        # item in the list representing the (reduced-over-learners) results of a
        # different async update request to all Learners.
        if update_results:
            update_results[ALL_MODULES].update(self.learner_group.get_stats())
            learner_state = update_results.pop("_state_after_update")
            module_ids_to_update = set(update_results.keys()) - {ALL_MODULES}

            # Update trained steps counters.
            self._counters[NUM_ENV_STEPS_TRAINED] += update_results[ALL_MODULES][
                NUM_ENV_STEPS_TRAINED
            ]
            self._counters[NUM_AGENT_STEPS_TRAINED] += sum(
                update_results[mid][NUM_AGENT_STEPS_TRAINED]
                for mid in module_ids_to_update
            )

<<<<<<< HEAD
            # Perform additional updates on those modules that delivered results.
            additional_update_results = self.learner_group.additional_update(
                async_update=async_updates,
=======
        # Increase sampling counters now that we have the actual SampleBatches on
        # the local process (and can measure their sizes).
        for batch in batches:
            self._counters[NUM_ENV_STEPS_SAMPLED] += batch.count
            self._counters[NUM_AGENT_STEPS_SAMPLED] += batch.agent_steps()
        # Concatenate single batches into batches of size `train_batch_size`.
        self.concatenate_batches_and_pre_queue(batches)
        # Using the Learner API. Call `update()` on our LearnerGroup object with
        # all collected batches.
        if self.config.enable_rl_module_and_learner:
            train_results = self.learn_on_processed_samples()
            module_ids_to_update = set(train_results.keys()) - {ALL_MODULES}
            additional_results = self.learner_group.additional_update(
>>>>>>> 6ab48be8
                module_ids_to_update=module_ids_to_update,
                timestep=self._counters[
                    NUM_ENV_STEPS_SAMPLED
                    if self.config.count_steps_by == "env_steps"
                    else NUM_AGENT_STEPS_SAMPLED
                ],
                # TODO (sven): Feels hacked, but solves the problem of algos inheriting
                #  from IMPALA (like APPO). In the old stack, we didn't have this
                #  problem b/c IMPALA didn't need to call any additional update methods
                #  as the entropy- and lr-schedules were handled by
                #  `Policy.on_global_var_update()`.
                **self._get_additional_update_kwargs(update_results),
            )
<<<<<<< HEAD
            # TODO (sven): Add capability to reduce results over different iterations.
            #  Right now, we are only updating from the last returned async call result
            #  (w/o reducing over the n async call results).
            if additional_update_results:
                if async_updates:
                    additional_update_results = additional_update_results[-1]
                for key, res in additional_update_results.items():
                    if key in update_results:
                        update_results[key].update(res)

        # Merge available EnvRunner states into local worker's EnvRunner state.
        # TEST: Skip env runner merge and broadcast
        #if env_runner_states:
        #    env_to_module_connector_state = local_worker._env_to_module.merge_states(
        #        [s["env_to_module_connector"] for s in env_runner_states]
        #    )
        #    module_to_env_connector_state = local_worker._module_to_env.merge_states(
        #        [s["module_to_env_connector"] for s in env_runner_states]
        #    )
        #    local_worker.set_state(
        #        {
        #            "env_to_module_connector": env_to_module_connector_state,
        #            "module_to_env_connector": module_to_env_connector_state,
        #        }
        #    )

        # Only if Learner's state is available: Broadcast together with the already
        # merged local worker's connector states and updated counters back to all
        # EnvRunners, including the local one.
        # if learner_state is not None:
        #    _kwargs = (
        #        {
        #            "env_to_module_connector": local_worker._env_to_module.get_state(),
        #            "module_to_env_connector": local_worker._module_to_env.get_state(),
        #        }
        #        if env_runner_states
        #        else {}
        #    )
        #    new_state = {
        #        # TODO (sven): Make these keys unified constants across RLlib.
        #        "rl_module": learner_state["module_state"],
        #        NUM_ENV_STEPS_SAMPLED: self._counters[NUM_ENV_STEPS_SAMPLED],
        #        **_kwargs,
        #    }
        #    # Broadcast updated weights and (merged) EnvRunner states back to all
        #    # EnvRunner workers.
        #    self.workers.foreach_worker(
        #        func=lambda worker: worker.set_state(new_state),
        #        timeout_seconds=0.0,  # fire-and-forget
        #        healthy_only=True,
        #        local_worker=True,
        #    )
        # END: TEST

        # Add already collected metrics to results for later processing.
        # TODO (sven): All algos should behave this way in their `training_step` methods
        #  in the future. Makes things more transparent and explicit for the user.
        update_results.update({"_episodes_this_training_step": env_runner_metrics})

        return update_results

    def _training_step_sample_and_get_states(self):
        episode_refs = []
        env_runner_states = []
        env_runner_metrics = []

        def _remote_sample_get_state_and_metrics(worker):
            episodes = worker.sample()
            # Get the EnvRunner's connector states.
            connector_states = worker.get_state(
                components=["env_to_module_connector", "module_to_env_connector"]
            )
            metrics = worker.get_metrics()
            # Return episode lists by reference so we don't have to send them to the
            # main algo process, but to the Learner workers directly.
            return ray.put(episodes), connector_states, metrics

        num_healthy_remote_workers = self.workers.num_healthy_remote_workers()

        with (self._timers[SAMPLE_TIMER]):
            # Perform asynchronous sampling on all (healthy) remote rollout workers.
            if num_healthy_remote_workers > 0:
                #num_requests_made =
                #t0 = time.time()
                self.workers.foreach_worker_async(
                    _remote_sample_get_state_and_metrics, healthy_only=True
                )
                #t1 = time.time()
                #print(f"foreach_actor_async took {t1 - t0} sec.")
                #self._counters["_remote_env_runner_calls_dropped"] += (
                #    num_healthy_remote_workers - num_requests_made
                #)
                async_results: List[
                    Tuple[int, ObjectRef]
                ] = self.workers.fetch_ready_async_reqs(
                    timeout_seconds=self.config.timeout_s_sampler_manager,
                    return_obj_refs=True,
                )
                # Get results from the n different async calls.
                results = ray.get([res[1] for res in async_results])

                for (episodes, states, metrics) in results:
                    episode_refs.append(episodes)
                    env_runner_states.append(states)
                    env_runner_metrics.extend(metrics)
            # Sample from the local EnvRunner worker.
=======
            for key, res in additional_results.items():
                if key in train_results:
                    train_results[key].update(res)
        else:
            # Move train batches (of size `train_batch_size`) onto learner queue.
            self.place_processed_samples_on_learner_thread_queue()
            # Extract most recent train results from learner thread.
            train_results = self.process_trained_results()

        # Sync worker weights (only those policies that were actually updated).
        with self._timers[SYNCH_WORKER_WEIGHTS_TIMER]:
            if self.config.enable_rl_module_and_learner:
                if train_results:
                    pids = list(set(train_results.keys()) - {ALL_MODULES})
                    self.update_workers_from_learner_group(
                        workers_that_need_updates=workers_that_need_updates,
                        policy_ids=pids,
                    )
>>>>>>> 6ab48be8
            else:
                episodes = self.workers.local_worker().sample()
                env_runner_metrics = self.workers.local_worker().get_metrics()
                episode_refs = [ray.put(episodes)]
                env_runner_states = self.workers.local_worker().get_state(
                    components=["env_to_module_connector", "module_to_env_connector"]
                )

<<<<<<< HEAD
        return (
            episode_refs,
            env_runner_states,
            env_runner_metrics,
            ## `RolloutMetrics` is a tuple, need to carefully flatten the struct here.
            #tree.flatten_up_to(
            #    [[None] * len(e) for e in env_runner_metrics],
            #    env_runner_metrics,
            #),
        )
=======
        # With a training step done, try to bring any aggregators back to life
        # if necessary.
        # Aggregation workers are stateless, so we do not need to restore any
        # state here.
        if self._aggregator_actor_manager:
            self._aggregator_actor_manager.probe_unhealthy_actors(
                timeout_seconds=self.config.env_runner_health_probe_timeout_s,
            )

        if self.config.enable_rl_module_and_learner:
            if train_results:
                # Store the most recent result and return it if no new result is
                # available. This keeps backwards compatibility with the old
                # training stack / results reporting stack. This is necessary
                # any time we develop an asynchronous algorithm.
                self._results = train_results
            return self._results
        else:
            return train_results
>>>>>>> 6ab48be8

    @classmethod
    @override(Algorithm)
    def default_resource_request(
        cls,
        config: Union[AlgorithmConfig, PartialAlgorithmConfigDict],
    ):
        if isinstance(config, AlgorithmConfig):
            cf: ImpalaConfig = config
        else:
            cf: ImpalaConfig = cls.get_default_config().update_from_dict(config)

        eval_config = cf.get_evaluation_config_object()

        bundles = (
            [
                {
                    # Driver + Aggregation Workers:
                    # Force to be on same node to maximize data bandwidth
                    # between aggregation workers and the learner (driver).
                    # Aggregation workers tree-aggregate experiences collected
                    # from RolloutWorkers (n rollout workers map to m
                    # aggregation workers, where m < n) and always use 1 CPU
                    # each.
                    "CPU": cf.num_cpus_for_local_worker + cf.num_aggregation_workers,
                    "GPU": 0 if cf._fake_gpus else cf.num_gpus,
                }
            ]
            + [
                {
                    # EnvRunners.
                    "CPU": cf.num_cpus_per_worker,
                    "GPU": cf.num_gpus_per_worker,
                    **cf.custom_resources_per_worker,
                }
                for _ in range(cf.num_env_runners)
            ]
            + (
                [
                    {
                        # Evaluation (remote) workers.
                        # Note: The local eval worker is located on the driver
                        # CPU or not even created iff >0 eval workers.
                        "CPU": eval_config.num_cpus_per_worker,
                        "GPU": eval_config.num_gpus_per_worker,
                        **eval_config.custom_resources_per_worker,
                    }
                    for _ in range(cf.evaluation_num_env_runners)
                ]
                if cf.evaluation_interval
                else []
            )
        )
        # TODO (avnishn): Remove this once we have a way to extend placement group
        #  factories.
        if cf.enable_rl_module_and_learner:
            # Resources for the Algorithm.
            learner_bundles = cls._get_learner_bundles(cf)

            bundles += learner_bundles

        # Return PlacementGroupFactory containing all needed resources
        # (already properly defined as device bundles).
        return PlacementGroupFactory(
            bundles=bundles,
            strategy=cf.placement_strategy,
        )

    @OverrideToImplementCustomLogic
    def _get_additional_update_kwargs(self, train_results: dict) -> dict:
        """Returns the kwargs to `LearnerGroup.additional_update()`.

        Should be overridden by subclasses to specify wanted/needed kwargs for
        their own implementation of `Learner.additional_update_for_module()`.
        """
        return {}

    def _training_step_pre_queue_episode_refs(self, episode_refs: List[ObjectRef]):
        # Each element in this list is itself a (ObjRef) list of Episodes (returned
        # by a single EnvRunner from a single sample() call).
        episode_refs_for_learner_group: List[ObjectRef] = []

        for ref in episode_refs:
            self.batch_being_built.append(ref)
            if (
                len(self.batch_being_built)
                * self.config.get_rollout_fragment_length()
                * self.config.num_envs_per_worker
                >= self.config.total_train_batch_size
            ):
                episode_refs_for_learner_group.append(self.batch_being_built)
                self.batch_being_built = []

<<<<<<< HEAD
        return episode_refs_for_learner_group
=======
        for batch in batches:
            # TODO (sven): Strange bug after a RolloutWorker crash and proper
            #  restart. The bug is related to (old, non-V2) connectors being used and
            #  seems to happen inside the AgentCollector's `add_action_reward_next_obs`
            #  method, at the end of which the number of vf_preds (and all other
            #  extra action outs) in the batch is one smaller than the number of obs/
            #  actions/rewards, which then leads to a malformed train batch.
            #  IMPALA/APPO crash inside the loss function (during v-trace operations)
            #  b/c of the resulting shape mismatch. The following if-block prevents
            #  this from happening and it can be removed once we are on the new API
            #  stack for good (and use the new connectors and also no longer
            #  AgentCollectors, RolloutWorkers, Policies, TrajectoryView API, etc..):
            if (
                self.config.batch_mode == "truncate_episodes"
                and self.config.enable_connectors
                and self.config.recreate_failed_env_runners
            ):
                if any(
                    SampleBatch.VF_PREDS in pb
                    and (
                        pb[SampleBatch.VF_PREDS].shape[0]
                        != pb[SampleBatch.REWARDS].shape[0]
                    )
                    for pb in batch.policy_batches.values()
                ):
                    continue

            self.batch_being_built.append(batch)
            aggregate_into_larger_batch()

    def get_samples_from_workers(
        self,
        return_object_refs: Optional[bool] = False,
    ) -> List[Tuple[int, Union[ObjectRef, SampleBatchType]]]:
        """Get samples from rollout workers for training.

        Args:
            return_object_refs: If True, return ObjectRefs instead of the samples
                directly. This is useful when using aggregator workers so that data
                collected on rollout workers is directly de referenced on the aggregator
                workers instead of first in the driver and then on the aggregator
                workers.

        Returns:
            a list of tuples of (worker_index, sample batch or ObjectRef to a sample
                batch)

        """
        with self._timers[SAMPLE_TIMER]:
            # Sample from healthy remote workers by default. If there is no healthy
            # worker (either because they have all died, or because there was none to
            # begin) check if the local_worker exists. If the local worker has an
            # env_instance (either because there are no remote workers or
            # self.config.create_env_on_local_worker == True), then sample from the
            # local worker. Otherwise just return an empty list.
            if self.workers.num_healthy_remote_workers() > 0:
                # Perform asynchronous sampling on all (remote) rollout workers.
                self.workers.foreach_worker_async(lambda worker: worker.sample())
                sample_batches: List[
                    Tuple[int, ObjectRef]
                ] = self.workers.fetch_ready_async_reqs(
                    timeout_seconds=self.config.timeout_s_sampler_manager,
                    return_obj_refs=return_object_refs,
                )
            elif (
                self.workers.local_worker()
                and self.workers.local_worker().async_env is not None
            ):
                # Sampling from the local worker
                sample_batch = self.workers.local_worker().sample()
                if return_object_refs:
                    sample_batch = ray.put(sample_batch)
                sample_batches = [(0, sample_batch)]
            else:
                # Not much we can do. Return empty list and wait.
                sample_batches = []

        return sample_batches

    def learn_on_processed_samples(self) -> ResultDict:
        """Update the learner group with the latest batch of processed samples.
>>>>>>> 6ab48be8

    @OldAPIStack
    def _training_step_old_and_hybrid_api_stacks(self):
        # First, check, whether our learner thread is still healthy.
        if (
            not self.config._enable_new_api_stack
            and not self._learner_thread.is_alive()
        ):
            raise RuntimeError("The learner thread died while training!")

<<<<<<< HEAD
        use_tree_aggregation = (
            self._aggregator_actor_manager
            and self._aggregator_actor_manager.num_healthy_actors() > 0
        )

        # Get sampled SampleBatches from our workers (by ray references if we use
        # tree-aggregation).
        unprocessed_sample_batches = (
            self._get_samples_from_workers_old_and_hybrid_api_stack(
                return_object_refs=use_tree_aggregation,
            )
        )
        # Tag workers that actually produced ready sample batches this iteration.
        # Those workers will have to get updated at the end of the iteration.
        workers_that_need_updates = {
            worker_id for worker_id, _ in unprocessed_sample_batches
        }
=======
        """
        # There are batches on the queue -> Send them all to the learner group.
        if self.batches_to_place_on_learner:
            batches = self.batches_to_place_on_learner[:]
            self.batches_to_place_on_learner.clear()
            # If there are no learner workers and learning is directly on the driver
            # Then we can't do async updates, so we need to block.
            async_update = self.config.num_learner_workers > 0
            results = []
            for batch in batches:
                result = self.learner_group.update_from_batch(
                    batch=batch,
                    async_update=async_update,
                    num_iters=self.config.num_sgd_iter,
                    minibatch_size=self.config.minibatch_size,
                )
                if not async_update:
                    results = [result]

                for r in results:
                    self._counters[NUM_ENV_STEPS_TRAINED] += r[ALL_MODULES].pop(
                        NUM_ENV_STEPS_TRAINED
                    )
                    self._counters[NUM_AGENT_STEPS_TRAINED] += r[ALL_MODULES].pop(
                        NUM_MODULE_STEPS_TRAINED
                    )
>>>>>>> 6ab48be8

        # Send the collected batches (still object refs) to our aggregation workers.
        if use_tree_aggregation:
            batches = self._process_experiences_tree_aggregation(
                unprocessed_sample_batches
            )
        # Resolve collected batches here on local process (using the mixin buffer).
        else:
            batches = self._process_experiences_directly(unprocessed_sample_batches)

<<<<<<< HEAD
        # Increase sampling counters now that we have the actual SampleBatches on
        # the local process (and can measure their sizes).
        for batch in batches:
            self._counters[NUM_ENV_STEPS_SAMPLED] += batch.count
            self._counters[NUM_AGENT_STEPS_SAMPLED] += batch.agent_steps()
        # Concatenate single batches into batches of size `train_batch_size`.
        self._concatenate_batches_and_pre_queue(batches)
        # Using the Learner API. Call `update()` on our LearnerGroup object with
        # all collected batches.
        if self.config._enable_new_api_stack:
            train_results = self._learn_on_processed_samples()
            module_ids_to_update = set(train_results.keys()) - {ALL_MODULES}
            additional_results = self.learner_group.additional_update(
                module_ids_to_update=module_ids_to_update,
                timestep=self._counters[
                    NUM_ENV_STEPS_TRAINED
                    if self.config.count_steps_by == "env_steps"
                    else NUM_AGENT_STEPS_TRAINED
                ],
                # TODO (sven): Feels hacked, but solves the problem of algos inheriting
                #  from IMPALA (like APPO). In the old stack, we didn't have this
                #  problem b/c IMPALA didn't need to call any additional update methods
                #  as the entropy- and lr-schedules were handled by
                #  `Policy.on_global_var_update()`.
                **self._get_additional_update_kwargs(train_results),
            )
            for key, res in additional_results.items():
                if key in train_results:
                    train_results[key].update(res)
        else:
            # Move train batches (of size `train_batch_size`) onto learner queue.
            self._place_processed_samples_on_learner_thread_queue()
            # Extract most recent train results from learner thread.
            train_results = self._process_trained_results()

        # Sync worker weights (only those policies that were actually updated).
        with self._timers[SYNCH_WORKER_WEIGHTS_TIMER]:
            if self.config._enable_new_api_stack:
                if train_results:
                    pids = list(set(train_results.keys()) - {ALL_MODULES})
                    self._update_workers_hybrid_api_stack(
                        workers_that_need_updates=workers_that_need_updates,
                        policy_ids=pids,
                    )
            else:
                pids = list(train_results.keys())
                self._update_workers_old_api_stack(
                    workers_that_need_updates=workers_that_need_updates,
                    policy_ids=pids,
                )

        # With a training step done, try to bring any aggregators back to life
        # if necessary.
        # Aggregation workers are stateless, so we do not need to restore any
        # state here.
        if self._aggregator_actor_manager:
            self._aggregator_actor_manager.probe_unhealthy_actors(
                timeout_seconds=self.config.worker_health_probe_timeout_s,
                mark_healthy=True,
            )
=======
        # Nothing on the queue -> Don't send requests to learner group
        # or no results ready (from previous `self.learner_group.update_from_batch()`
        # calls) for reducing.
        return {}

    def place_processed_samples_on_learner_thread_queue(self) -> None:
        """Place processed samples on the learner queue for training.

        NOTE: This method is called if self.config.enable_rl_module_and_learner is
        False.
        """
        for i, batch in enumerate(self.batches_to_place_on_learner):
            try:
                self._learner_thread.inqueue.put(
                    batch,
                    # Setting block = True for the very last item in our list prevents
                    # the learner thread, this main thread, and the GPU loader threads
                    # from thrashing when there are more samples than the learner can
                    # reasonably process.
                    # see https://github.com/ray-project/ray/pull/26581#issuecomment-1187877674  # noqa
                    block=i == len(self.batches_to_place_on_learner) - 1,
                )
                self._counters["num_samples_added_to_queue"] += (
                    batch.agent_steps()
                    if self.config.count_steps_by == "agent_steps"
                    else batch.count
                )
            except queue.Full:
                self._counters["num_times_learner_queue_full"] += 1

        self.batches_to_place_on_learner.clear()

    def process_trained_results(self) -> ResultDict:
        """Process training results that are outputed by the learner thread.

        NOTE: This method is called if self.config.enable_rl_module_and_learner is
        False.

        Returns:
            Aggregated results from the learner thread after an update is completed.
>>>>>>> 6ab48be8

        if self.config._enable_new_api_stack:
            if train_results:
                # Store the most recent result and return it if no new result is
                # available. This keeps backwards compatibility with the old
                # training stack / results reporting stack. This is necessary
                # any time we develop an asynchronous algorithm.
                self._results = train_results
            return self._results
        else:
            return train_results

    @OldAPIStack
    def _get_samples_from_workers_old_and_hybrid_api_stack(
        self,
        return_object_refs: Optional[bool] = False,
    ) -> List[Tuple[int, Union[ObjectRef, SampleBatchType]]]:
        """Get samples from rollout workers for training.

        Args:
            return_object_refs: If True, return ObjectRefs instead of the samples
                directly. This is useful when using aggregator workers so that data
                collected on rollout workers is directly de referenced on the aggregator
                workers instead of first in the driver and then on the aggregator
                workers.

        Returns:
            a list of tuples of (worker_index, sample batch or ObjectRef to a sample
                batch)

        """
        with self._timers[SAMPLE_TIMER]:
            # Sample from healthy remote workers by default. If there is no healthy
            # worker (either because they have all died, or because there was none to
            # begin) check if the local_worker exists. If the local worker has an
            # env_instance (either because there are no remote workers or
            # self.config.create_env_on_local_worker == True), then sample from the
            # local worker. Otherwise just return an empty list.
            if self.workers.num_healthy_remote_workers() > 0:
                # Perform asynchronous sampling on all (remote) rollout workers.
                self.workers.foreach_worker_async(
                    lambda worker: worker.sample(),
                    healthy_only=True,
                )
                sample_batches: List[
                    Tuple[int, ObjectRef]
                ] = self.workers.fetch_ready_async_reqs(
                    timeout_seconds=self.config.timeout_s_sampler_manager,
                    return_obj_refs=return_object_refs,
                )
            elif self.config.num_rollout_workers == 0 or (
                self.workers.local_worker()
                and self.workers.local_worker().async_env is not None
            ):
                # Sampling from the local worker
                sample_batch = self.workers.local_worker().sample()
                if return_object_refs:
                    sample_batch = ray.put(sample_batch)
                sample_batches = [(0, sample_batch)]
            else:
                # Not much we can do. Return empty list and wait.
                sample_batches = []

        return sample_batches

    @OldAPIStack
    def _process_experiences_tree_aggregation(
        self,
        worker_to_sample_batches_refs: List[Tuple[int, ObjectRef]],
    ) -> List[SampleBatchType]:
        """Process sample batches using tree aggregation workers.

        Args:
            worker_to_sample_batches_refs: List of (worker_id, sample_batch_ref)

        NOTE: This will provide speedup when sample batches have been compressed,
        and the decompression can happen on the aggregation workers in parallel to
        the training.

        Returns:
            Batches that have been processed by the mixin buffers on the aggregation
            workers.

        """

        def _process_episodes(actor, batch):
            return actor.process_episodes(ray.get(batch))

        for _, batch in worker_to_sample_batches_refs:
            assert isinstance(batch, ObjectRef), (
                "For efficiency, process_experiences_tree_aggregation should "
                f"be given ObjectRefs instead of {type(batch)}."
            )
            # Randomly pick an aggregation worker to process this batch.
            aggregator_id = random.choice(
                self._aggregator_actor_manager.healthy_actor_ids()
            )
            calls_placed = self._aggregator_actor_manager.foreach_actor_async(
                partial(_process_episodes, batch=batch),
                remote_actor_ids=[aggregator_id],
            )
            if calls_placed <= 0:
                self._counters["num_times_no_aggregation_worker_available"] += 1

        waiting_processed_sample_batches: RemoteCallResults = (
            self._aggregator_actor_manager.fetch_ready_async_reqs(
                timeout_seconds=self._timeout_s_aggregator_manager,
            )
        )
        _handle_remote_call_result_errors(
            waiting_processed_sample_batches,
            self.config.ignore_env_runner_failures,
        )

        return [b.get() for b in waiting_processed_sample_batches.ignore_errors()]

    @OldAPIStack
    def _process_experiences_directly(
        self,
        worker_to_sample_batches: List[Tuple[int, SampleBatch]],
    ) -> List[SampleBatchType]:
        """Process sample batches directly on the driver, for training.

        Args:
            worker_to_sample_batches: List of (worker_id, sample_batch) tuples.

        Returns:
            Batches that have been processed by the mixin buffer.

        """
        batches = [b for _, b in worker_to_sample_batches]
        processed_batches = []

        for batch in batches:
            assert not isinstance(
                batch, ObjectRef
            ), "process_experiences_directly can not handle ObjectRefs. "
            batch = batch.decompress_if_needed()
            self.local_mixin_buffer.add(batch)
            batch = self.local_mixin_buffer.replay(_ALL_POLICIES)
            if batch:
                processed_batches.append(batch)

        return processed_batches

    @OldAPIStack
    def _concatenate_batches_and_pre_queue(self, batches: List[SampleBatch]) -> None:
        """Concatenate batches that are being returned from rollout workers

        Args:
            batches: List of batches of experiences from EnvRunners.
        """

        def aggregate_into_larger_batch():
            if (
                sum(b.count for b in self.batch_being_built)
                >= self.config.total_train_batch_size
            ):
                batch_to_add = concat_samples(self.batch_being_built)
                self.data_to_place_on_learner.append(batch_to_add)
                self.batch_being_built = []

        for batch in batches:
            # TODO (sven): Strange bug after a RolloutWorker crash and proper
            #  restart. The bug is related to (old, non-V2) connectors being used and
            #  seems to happen inside the AgentCollector's `add_action_reward_next_obs`
            #  method, at the end of which the number of vf_preds (and all other
            #  extra action outs) in the batch is one smaller than the number of obs/
            #  actions/rewards, which then leads to a malformed train batch.
            #  IMPALA/APPO crash inside the loss function (during v-trace operations)
            #  b/c of the resulting shape mismatch. The following if-block prevents
            #  this from happening and it can be removed once we are on the new API
            #  stack for good (and use the new connectors and also no longer
            #  AgentCollectors, RolloutWorkers, Policies, TrajectoryView API, etc..):
            if (
                self.config.batch_mode == "truncate_episodes"
                and self.config.enable_connectors
                and self.config.recreate_failed_workers
            ):
                if any(
                    SampleBatch.VF_PREDS in pb
                    and (
                        pb[SampleBatch.VF_PREDS].shape[0]
                        != pb[SampleBatch.REWARDS].shape[0]
                    )
                    for pb in batch.policy_batches.values()
                ):
                    continue

            self.batch_being_built.append(batch)
            aggregate_into_larger_batch()

    @OldAPIStack
    def _learn_on_processed_samples(self) -> ResultDict:
        """Update the learner group with the latest batch of processed samples.

        Returns:
            Aggregated results from the learner group after an update is completed.

        """
        # Nothing on the queue -> Don't send requests to learner group
        # or no results ready (from previous `self.learner_group.update()` calls) for
        # reducing.
        if not self.data_to_place_on_learner:
            return {}

        # There are batches on the queue -> Send them all to the learner group.
        batches = self.data_to_place_on_learner[:]
        self.data_to_place_on_learner.clear()

        # If there are no learner workers and learning is directly on the driver
        # Then we can't do async updates, so we need to block.
        async_update = self.config.num_learner_workers > 0
        results = []
        for batch in batches:
            result = self.learner_group.update_from_batch(
                batch=batch,
                async_update=async_update,
                reduce_fn=_reduce_impala_results,
                num_iters=self.config.num_sgd_iter,
                minibatch_size=self.config.minibatch_size,
            )
            if not async_update:
                results = [result]

            for r in results:
                self._counters[NUM_ENV_STEPS_TRAINED] += r[ALL_MODULES].pop(
                    NUM_ENV_STEPS_TRAINED
                )
                self._counters[NUM_AGENT_STEPS_TRAINED] += r[ALL_MODULES].pop(
                    NUM_AGENT_STEPS_TRAINED
                )

        self._counters.update(self.learner_group.get_stats())
        # If there are results, reduce-mean over each individual value and return.
        if results:
            return tree.map_structure(lambda *x: np.mean(x), *results)

        # Nothing on the queue -> Don't send requests to learner group
        # or no results ready (from previous `self.learner_group.update_from_batch()`
        # calls) for reducing.
        return {}

    @OldAPIStack
    def _place_processed_samples_on_learner_thread_queue(self) -> None:
        """Place processed samples on the learner queue for training.

        NOTE: This method is called if self.config._enable_new_api_stack is False.

        """
        while self.data_to_place_on_learner:
            batch = self.data_to_place_on_learner[0]
            try:
                # Setting block = True prevents the learner thread,
                # the main thread, and the gpu loader threads from
                # thrashing when there are more samples than the
                # learner can reasonable process.
                # see https://github.com/ray-project/ray/pull/26581#issuecomment-1187877674  # noqa
                self._learner_thread.inqueue.put(batch, block=True)
                self.data_to_place_on_learner.pop(0)
                self._counters["num_samples_added_to_queue"] += (
                    batch.agent_steps()
                    if self.config.count_steps_by == "agent_steps"
                    else batch.count
                )
            except queue.Full:
                self._counters["num_times_learner_queue_full"] += 1

    @OldAPIStack
    def _process_trained_results(self) -> ResultDict:
        """Process training results that are outputed by the learner thread.

        NOTE: This method is called if self.config._enable_new_api_stack is False.

        Returns:
            Aggregated results from the learner thread after an update is completed.

        """
        # Get learner outputs/stats from output queue.
        num_env_steps_trained = 0
        num_agent_steps_trained = 0
        learner_infos = []
        # Loop through output queue and update our counts.
        for _ in range(self._learner_thread.outqueue.qsize()):
            (
                env_steps,
                agent_steps,
                learner_results,
            ) = self._learner_thread.outqueue.get(timeout=0.001)
            num_env_steps_trained += env_steps
            num_agent_steps_trained += agent_steps
            if learner_results:
                learner_infos.append(learner_results)
        # Nothing new happened since last time, use the same learner stats.
        if not learner_infos:
            final_learner_info = copy.deepcopy(self._learner_thread.learner_info)
        # Accumulate learner stats using the `LearnerInfoBuilder` utility.
        else:
            builder = LearnerInfoBuilder()
            for info in learner_infos:
                builder.add_learn_on_batch_results_multi_agent(info)
            final_learner_info = builder.finalize()

        # Update the steps trained counters.
        self._counters[NUM_ENV_STEPS_TRAINED] += num_env_steps_trained
        self._counters[NUM_AGENT_STEPS_TRAINED] += num_agent_steps_trained

        return final_learner_info

    @OldAPIStack
    def _update_workers_hybrid_api_stack(
        self,
        workers_that_need_updates: Set[int],
        policy_ids: Optional[List[PolicyID]] = None,
    ):
        """Updates all RolloutWorkers that require updating.

        Updates only if NUM_TRAINING_STEP_CALLS_SINCE_LAST_SYNCH_WORKER_WEIGHTS has been
        reached and the worker has sent samples in this iteration. Also only updates
        those policies, whose IDs are given via `policies` (if None, update all
        policies).

        Args:
            workers_that_need_updates: Set of worker IDs that need to be updated.
            policy_ids: Optional list of Policy IDs to update. If None, will update all
                policies on the to-be-updated workers.
        """
        # Only need to update workers if there are remote workers.
        self._counters[NUM_TRAINING_STEP_CALLS_SINCE_LAST_SYNCH_WORKER_WEIGHTS] += 1
        if (
            self._counters[NUM_TRAINING_STEP_CALLS_SINCE_LAST_SYNCH_WORKER_WEIGHTS]
            >= self.config.broadcast_interval
            and workers_that_need_updates
        ):
            self._counters[NUM_TRAINING_STEP_CALLS_SINCE_LAST_SYNCH_WORKER_WEIGHTS] = 0
            self._counters[NUM_SYNCH_WORKER_WEIGHTS] += 1
            weights = self.learner_group.get_weights(policy_ids)
<<<<<<< HEAD
            # We only have a single (local) EnvRunner.
            if self.config.num_rollout_workers == 0:
=======
            if self.config.num_env_runners == 0:
>>>>>>> 6ab48be8
                worker = self.workers.local_worker()
                worker.set_weights(weights)
            # We have remote EnvRunners and a local one.
            else:
                weights_ref = ray.put(weights)
                self.workers.foreach_worker(
                    func=lambda w: w.set_weights(ray.get(weights_ref)),
                    local_worker=False,
                    remote_worker_ids=list(workers_that_need_updates),
                    timeout_seconds=0,  # Don't wait for the workers to finish.
                )
                # If we have a local worker that we sample from in addition to
                # our remote workers, we need to update its weights as well.
                # TODO (sven): This could be really dangerous, if users try to extract
                #  their saved models from the local worker (instead of the
                #  LearnerGroup) e.g. after checkpoint restoring. So do this now
                #  regardless of an env being there or not.
                self.workers.local_worker().set_weights(weights)

    @OldAPIStack
    def _update_workers_old_api_stack(
        self,
        workers_that_need_updates: Set[int],
        policy_ids: Optional[List[PolicyID]] = None,
    ) -> None:
        """Updates all RolloutWorkers that require updating.

        Updates only if NUM_TRAINING_STEP_CALLS_SINCE_LAST_SYNCH_WORKER_WEIGHTS has been
        reached and the worker has sent samples in this iteration. Also only updates
        those policies, whose IDs are given via `policies` (if None, update all
        policies).

        Args:
            workers_that_need_updates: Set of worker IDs that need to be updated.
            policy_ids: Optional list of Policy IDs to update. If None, will update all
                policies on the to-be-updated workers.
        """
        local_worker = self.workers.local_worker()
        # Update global vars of the local worker.
        if self.config.policy_states_are_swappable:
            local_worker.lock()
        global_vars = {
            "timestep": self._counters[NUM_AGENT_STEPS_TRAINED],
            "num_grad_updates_per_policy": {
                pid: local_worker.policy_map[pid].num_grad_updates
                for pid in policy_ids or []
            },
        }
        local_worker.set_global_vars(global_vars, policy_ids=policy_ids)
        if self.config.policy_states_are_swappable:
            local_worker.unlock()

        # Only need to update workers if there are remote workers.
        self._counters[NUM_TRAINING_STEP_CALLS_SINCE_LAST_SYNCH_WORKER_WEIGHTS] += 1
        if (
            self.workers.num_remote_workers() > 0
            and self._counters[NUM_TRAINING_STEP_CALLS_SINCE_LAST_SYNCH_WORKER_WEIGHTS]
            >= self.config.broadcast_interval
            and workers_that_need_updates
        ):
            if self.config.policy_states_are_swappable:
                local_worker.lock()
            weights = local_worker.get_weights(policy_ids)
            if self.config.policy_states_are_swappable:
                local_worker.unlock()
            weights_ref = ray.put(weights)

            self._learner_thread.policy_ids_updated.clear()
            self._counters[NUM_TRAINING_STEP_CALLS_SINCE_LAST_SYNCH_WORKER_WEIGHTS] = 0
            self._counters[NUM_SYNCH_WORKER_WEIGHTS] += 1
            self.workers.foreach_worker(
                func=lambda w: w.set_weights(ray.get(weights_ref), global_vars),
                local_worker=False,
                remote_worker_ids=list(workers_that_need_updates),
                timeout_seconds=0,  # Don't wait for the workers to finish.
            )

    @override(Algorithm)
    def _compile_iteration_results_old_and_hybrid_api_stacks(self, *args, **kwargs):
        result = super()._compile_iteration_results_old_and_hybrid_api_stacks(
            *args, **kwargs
        )
        if not self.config.enable_rl_module_and_learner:
            result = self._learner_thread.add_learner_metrics(
                result, overwrite_learner_info=False
            )
        return result


@ray.remote(num_cpus=0, max_restarts=-1)
class AggregatorWorker(FaultAwareApply):
    """A worker for doing tree aggregation of collected episodes"""

    def __init__(self, config: AlgorithmConfig):
        self.config = config
        self._mixin_buffer = MixInMultiAgentReplayBuffer(
            capacity=(
                self.config.replay_buffer_num_slots
                if self.config.replay_buffer_num_slots > 0
                else 1
            ),
            replay_ratio=self.config.replay_ratio,
            replay_mode=ReplayMode.LOCKSTEP,
        )

    def process_episodes(self, batch: SampleBatchType) -> SampleBatchType:
        batch = batch.decompress_if_needed()
        self._mixin_buffer.add(batch)
        processed_batches = self._mixin_buffer.replay(_ALL_POLICIES)
        return processed_batches

    def get_host(self) -> str:
<<<<<<< HEAD
        return platform.node()


def _reduce_impala_results(results: List[ResultDict]) -> ResultDict:
    """Reduce/Aggregate a list of results from Impala Learners.

    Average the values of the result dicts. Add keys for the number of agent and env
    steps trained (on all modules).

    Args:
        results: List of results dicts to be reduced.

    Returns:
        Final reduced results dict.
    """
    result = tree.map_structure(lambda *x: np.mean(x), *results)
    result[ALL_MODULES][NUM_AGENT_STEPS_TRAINED] = sum(
        r[ALL_MODULES][NUM_AGENT_STEPS_TRAINED] for r in results
    )
    result[ALL_MODULES][NUM_ENV_STEPS_TRAINED] = sum(
        r[ALL_MODULES][NUM_ENV_STEPS_TRAINED] for r in results
    )
    return result


def make_learner_thread(local_worker, config):
    if not config["simple_optimizer"]:
        logger.info(
            "Enabling multi-GPU mode, {} GPUs, {} parallel tower-stacks".format(
                config["num_gpus"], config["num_multi_gpu_tower_stacks"]
            )
        )
        num_stacks = config["num_multi_gpu_tower_stacks"]
        buffer_size = config["minibatch_buffer_size"]
        if num_stacks < buffer_size:
            logger.warning(
                "In multi-GPU mode you should have at least as many "
                "multi-GPU tower stacks (to load data into on one device) as "
                "you have stack-index slots in the buffer! You have "
                f"configured {num_stacks} stacks and a buffer of size "
                f"{buffer_size}. Setting "
                f"`minibatch_buffer_size={num_stacks}`."
            )
            config["minibatch_buffer_size"] = num_stacks

        learner_thread = MultiGPULearnerThread(
            local_worker,
            num_gpus=config["num_gpus"],
            lr=config["lr"],
            train_batch_size=config["train_batch_size"],
            num_multi_gpu_tower_stacks=config["num_multi_gpu_tower_stacks"],
            num_sgd_iter=config["num_sgd_iter"],
            learner_queue_size=config["learner_queue_size"],
            learner_queue_timeout=config["learner_queue_timeout"],
        )
    else:
        learner_thread = LearnerThread(
            local_worker,
            minibatch_buffer_size=config["minibatch_buffer_size"],
            num_sgd_iter=config["num_sgd_iter"],
            learner_queue_size=config["learner_queue_size"],
            learner_queue_timeout=config["learner_queue_timeout"],
        )
    return learner_thread
=======
        return platform.node()
>>>>>>> 6ab48be8
<|MERGE_RESOLUTION|>--- conflicted
+++ resolved
@@ -268,7 +268,7 @@
                 broadcasted to rollout workers that are sampled during any iteration.
             num_aggregation_workers: Use n (`num_aggregation_workers`) extra Actors for
                 multi-level aggregation of the data produced by the m RolloutWorkers
-                (`num_workers`). Note that n should be much smaller than m.
+                (`num_env_runners`). Note that n should be much smaller than m.
                 This can make sense if ingesting >2GB/s of samples, or if
                 the data requires decompression.
             grad_clip: If specified, clip the global norm of gradients by this amount.
@@ -421,8 +421,8 @@
         elif self.num_aggregation_workers > self.num_env_runners / 2:
             logger.warning(
                 "`num_aggregation_workers` should be significantly smaller "
-                "than `num_workers`! Try setting it to 0.5*`num_workers` or "
-                "less."
+                "than `num_env_runners`! Try setting it to 0.5*`num_env_runners`"
+                " or less."
             )
 
         # If two separate optimizers/loss terms used for tf, must also set
@@ -523,7 +523,7 @@
     """Importance weighted actor/learner architecture (IMPALA) Algorithm
 
     == Overview of data flow in IMPALA ==
-    1. Policy evaluation in parallel across `num_workers` actors produces
+    1. Policy evaluation in parallel across `num_env_runners` actors produces
        batches of size `rollout_fragment_length * num_envs_per_env_runner`.
     2. If enabled, the replay buffer stores and produces batches of size
        `rollout_fragment_length * num_envs_per_env_runner`.
@@ -637,18 +637,9 @@
 
     @override(Algorithm)
     def training_step(self) -> ResultDict:
-<<<<<<< HEAD
         # Old- and hybrid API stacks.
         if not self.config.uses_new_env_runners:
             return self._training_step_old_and_hybrid_api_stacks()
-=======
-        # First, check, whether our learner thread is still healthy.
-        if (
-            not self.config.enable_rl_module_and_learner
-            and not self._learner_thread.is_alive()
-        ):
-            raise RuntimeError("The learner thread died while training!")
->>>>>>> 6ab48be8
 
         local_worker = self.workers.local_worker()
         async_updates = self.config.num_learner_workers > 0
@@ -714,25 +705,9 @@
                 for mid in module_ids_to_update
             )
 
-<<<<<<< HEAD
             # Perform additional updates on those modules that delivered results.
             additional_update_results = self.learner_group.additional_update(
                 async_update=async_updates,
-=======
-        # Increase sampling counters now that we have the actual SampleBatches on
-        # the local process (and can measure their sizes).
-        for batch in batches:
-            self._counters[NUM_ENV_STEPS_SAMPLED] += batch.count
-            self._counters[NUM_AGENT_STEPS_SAMPLED] += batch.agent_steps()
-        # Concatenate single batches into batches of size `train_batch_size`.
-        self.concatenate_batches_and_pre_queue(batches)
-        # Using the Learner API. Call `update()` on our LearnerGroup object with
-        # all collected batches.
-        if self.config.enable_rl_module_and_learner:
-            train_results = self.learn_on_processed_samples()
-            module_ids_to_update = set(train_results.keys()) - {ALL_MODULES}
-            additional_results = self.learner_group.additional_update(
->>>>>>> 6ab48be8
                 module_ids_to_update=module_ids_to_update,
                 timestep=self._counters[
                     NUM_ENV_STEPS_SAMPLED
@@ -746,7 +721,6 @@
                 #  `Policy.on_global_var_update()`.
                 **self._get_additional_update_kwargs(update_results),
             )
-<<<<<<< HEAD
             # TODO (sven): Add capability to reduce results over different iterations.
             #  Right now, we are only updating from the last returned async call result
             #  (w/o reducing over the n async call results).
@@ -853,26 +827,6 @@
                     env_runner_states.append(states)
                     env_runner_metrics.extend(metrics)
             # Sample from the local EnvRunner worker.
-=======
-            for key, res in additional_results.items():
-                if key in train_results:
-                    train_results[key].update(res)
-        else:
-            # Move train batches (of size `train_batch_size`) onto learner queue.
-            self.place_processed_samples_on_learner_thread_queue()
-            # Extract most recent train results from learner thread.
-            train_results = self.process_trained_results()
-
-        # Sync worker weights (only those policies that were actually updated).
-        with self._timers[SYNCH_WORKER_WEIGHTS_TIMER]:
-            if self.config.enable_rl_module_and_learner:
-                if train_results:
-                    pids = list(set(train_results.keys()) - {ALL_MODULES})
-                    self.update_workers_from_learner_group(
-                        workers_that_need_updates=workers_that_need_updates,
-                        policy_ids=pids,
-                    )
->>>>>>> 6ab48be8
             else:
                 episodes = self.workers.local_worker().sample()
                 env_runner_metrics = self.workers.local_worker().get_metrics()
@@ -881,7 +835,6 @@
                     components=["env_to_module_connector", "module_to_env_connector"]
                 )
 
-<<<<<<< HEAD
         return (
             episode_refs,
             env_runner_states,
@@ -892,27 +845,6 @@
             #    env_runner_metrics,
             #),
         )
-=======
-        # With a training step done, try to bring any aggregators back to life
-        # if necessary.
-        # Aggregation workers are stateless, so we do not need to restore any
-        # state here.
-        if self._aggregator_actor_manager:
-            self._aggregator_actor_manager.probe_unhealthy_actors(
-                timeout_seconds=self.config.env_runner_health_probe_timeout_s,
-            )
-
-        if self.config.enable_rl_module_and_learner:
-            if train_results:
-                # Store the most recent result and return it if no new result is
-                # available. This keeps backwards compatibility with the old
-                # training stack / results reporting stack. This is necessary
-                # any time we develop an asynchronous algorithm.
-                self._results = train_results
-            return self._results
-        else:
-            return train_results
->>>>>>> 6ab48be8
 
     @classmethod
     @override(Algorithm)
@@ -966,9 +898,9 @@
                 else []
             )
         )
-        # TODO (avnishn): Remove this once we have a way to extend placement group
-        #  factories.
-        if cf.enable_rl_module_and_learner:
+        # TODO(avnishn): Remove this once we have a way to extend placement group
+        # factories.
+        if cf._enable_new_api_stack:
             # Resources for the Algorithm.
             learner_bundles = cls._get_learner_bundles(cf)
 
@@ -1000,15 +932,268 @@
             if (
                 len(self.batch_being_built)
                 * self.config.get_rollout_fragment_length()
-                * self.config.num_envs_per_worker
+                * self.config.num_envs_per_env_runner
                 >= self.config.total_train_batch_size
             ):
                 episode_refs_for_learner_group.append(self.batch_being_built)
                 self.batch_being_built = []
 
-<<<<<<< HEAD
         return episode_refs_for_learner_group
-=======
+
+    @OldAPIStack
+    def _training_step_old_and_hybrid_api_stacks(self):
+        # First, check, whether our learner thread is still healthy.
+        if (
+            not self.config.enable_rl_module_and_learner
+            and not self._learner_thread.is_alive()
+        ):
+            raise RuntimeError("The learner thread died while training!")
+
+        use_tree_aggregation = (
+            self._aggregator_actor_manager
+            and self._aggregator_actor_manager.num_healthy_actors() > 0
+        )
+
+        # Get sampled SampleBatches from our workers (by ray references if we use
+        # tree-aggregation).
+        unprocessed_sample_batches = (
+            self._get_samples_from_workers_old_and_hybrid_api_stack(
+                return_object_refs=use_tree_aggregation,
+            )
+        )
+        # Tag workers that actually produced ready sample batches this iteration.
+        # Those workers will have to get updated at the end of the iteration.
+        workers_that_need_updates = {
+            worker_id for worker_id, _ in unprocessed_sample_batches
+        }
+
+        # Send the collected batches (still object refs) to our aggregation workers.
+        if use_tree_aggregation:
+            batches = self._process_experiences_tree_aggregation(
+                unprocessed_sample_batches
+            )
+        # Resolve collected batches here on local process (using the mixin buffer).
+        else:
+            batches = self._process_experiences_directly(unprocessed_sample_batches)
+
+        # Increase sampling counters now that we have the actual SampleBatches on
+        # the local process (and can measure their sizes).
+        for batch in batches:
+            self._counters[NUM_ENV_STEPS_SAMPLED] += batch.count
+            self._counters[NUM_AGENT_STEPS_SAMPLED] += batch.agent_steps()
+        # Concatenate single batches into batches of size `train_batch_size`.
+        self._concatenate_batches_and_pre_queue(batches)
+        # Using the Learner API. Call `update()` on our LearnerGroup object with
+        # all collected batches.
+        if self.config.enable_rl_module_and_learner:
+            train_results = self._learn_on_processed_samples()
+            module_ids_to_update = set(train_results.keys()) - {ALL_MODULES}
+            additional_results = self.learner_group.additional_update(
+                module_ids_to_update=module_ids_to_update,
+                timestep=self._counters[
+                    NUM_ENV_STEPS_TRAINED
+                    if self.config.count_steps_by == "env_steps"
+                    else NUM_AGENT_STEPS_TRAINED
+                ],
+                # TODO (sven): Feels hacked, but solves the problem of algos inheriting
+                #  from IMPALA (like APPO). In the old stack, we didn't have this
+                #  problem b/c IMPALA didn't need to call any additional update methods
+                #  as the entropy- and lr-schedules were handled by
+                #  `Policy.on_global_var_update()`.
+                **self._get_additional_update_kwargs(train_results),
+            )
+            for key, res in additional_results.items():
+                if key in train_results:
+                    train_results[key].update(res)
+        else:
+            # Move train batches (of size `train_batch_size`) onto learner queue.
+            self._place_processed_samples_on_learner_thread_queue()
+            # Extract most recent train results from learner thread.
+            train_results = self._process_trained_results()
+
+        # Sync worker weights (only those policies that were actually updated).
+        with self._timers[SYNCH_WORKER_WEIGHTS_TIMER]:
+            if self.config.enable_rl_module_and_learner:
+                if train_results:
+                    pids = list(set(train_results.keys()) - {ALL_MODULES})
+                    self._update_workers_hybrid_api_stack(
+                        workers_that_need_updates=workers_that_need_updates,
+                        policy_ids=pids,
+                    )
+            else:
+                pids = list(train_results.keys())
+                self._update_workers_old_api_stack(
+                    workers_that_need_updates=workers_that_need_updates,
+                    policy_ids=pids,
+                )
+
+        # With a training step done, try to bring any aggregators back to life
+        # if necessary.
+        # Aggregation workers are stateless, so we do not need to restore any
+        # state here.
+        if self._aggregator_actor_manager:
+            self._aggregator_actor_manager.probe_unhealthy_actors(
+                timeout_seconds=self.config.env_runner_health_probe_timeout_s,
+            )
+
+        if self.config.enable_rl_module_and_learner:
+            if train_results:
+                # Store the most recent result and return it if no new result is
+                # available. This keeps backwards compatibility with the old
+                # training stack / results reporting stack. This is necessary
+                # any time we develop an asynchronous algorithm.
+                self._results = train_results
+            return self._results
+        else:
+            return train_results
+
+    @OldAPIStack
+    def _get_samples_from_workers_old_and_hybrid_api_stack(
+        self,
+        return_object_refs: Optional[bool] = False,
+    ) -> List[Tuple[int, Union[ObjectRef, SampleBatchType]]]:
+        """Get samples from rollout workers for training.
+
+        Args:
+            return_object_refs: If True, return ObjectRefs instead of the samples
+                directly. This is useful when using aggregator workers so that data
+                collected on rollout workers is directly de referenced on the aggregator
+                workers instead of first in the driver and then on the aggregator
+                workers.
+
+        Returns:
+            a list of tuples of (worker_index, sample batch or ObjectRef to a sample
+                batch)
+
+        """
+        with self._timers[SAMPLE_TIMER]:
+            # Sample from healthy remote workers by default. If there is no healthy
+            # worker (either because they have all died, or because there was none to
+            # begin) check if the local_worker exists. If the local worker has an
+            # env_instance (either because there are no remote workers or
+            # self.config.create_env_on_local_worker == True), then sample from the
+            # local worker. Otherwise just return an empty list.
+            if self.workers.num_healthy_remote_workers() > 0:
+                # Perform asynchronous sampling on all (remote) rollout workers.
+                self.workers.foreach_worker_async(lambda worker: worker.sample())
+                sample_batches: List[
+                    Tuple[int, ObjectRef]
+                ] = self.workers.fetch_ready_async_reqs(
+                    timeout_seconds=self.config.timeout_s_sampler_manager,
+                    return_obj_refs=return_object_refs,
+                )
+            elif self.config.num_env_runners == 0 or (
+                self.workers.local_worker()
+                and self.workers.local_worker().async_env is not None
+            ):
+                # Sampling from the local worker
+                sample_batch = self.workers.local_worker().sample()
+                if return_object_refs:
+                    sample_batch = ray.put(sample_batch)
+                sample_batches = [(0, sample_batch)]
+            else:
+                # Not much we can do. Return empty list and wait.
+                sample_batches = []
+
+        return sample_batches
+
+    @OldAPIStack
+    def _process_experiences_tree_aggregation(
+        self,
+        worker_to_sample_batches_refs: List[Tuple[int, ObjectRef]],
+    ) -> List[SampleBatchType]:
+        """Process sample batches using tree aggregation workers.
+
+        Args:
+            worker_to_sample_batches_refs: List of (worker_id, sample_batch_ref)
+
+        NOTE: This will provide speedup when sample batches have been compressed,
+        and the decompression can happen on the aggregation workers in parallel to
+        the training.
+
+        Returns:
+            Batches that have been processed by the mixin buffers on the aggregation
+            workers.
+
+        """
+
+        def _process_episodes(actor, batch):
+            return actor.process_episodes(ray.get(batch))
+
+        for _, batch in worker_to_sample_batches_refs:
+            assert isinstance(batch, ObjectRef), (
+                "For efficiency, process_experiences_tree_aggregation should "
+                f"be given ObjectRefs instead of {type(batch)}."
+            )
+            # Randomly pick an aggregation worker to process this batch.
+            aggregator_id = random.choice(
+                self._aggregator_actor_manager.healthy_actor_ids()
+            )
+            calls_placed = self._aggregator_actor_manager.foreach_actor_async(
+                partial(_process_episodes, batch=batch),
+                remote_actor_ids=[aggregator_id],
+            )
+            if calls_placed <= 0:
+                self._counters["num_times_no_aggregation_worker_available"] += 1
+
+        waiting_processed_sample_batches: RemoteCallResults = (
+            self._aggregator_actor_manager.fetch_ready_async_reqs(
+                timeout_seconds=self._timeout_s_aggregator_manager,
+            )
+        )
+        _handle_remote_call_result_errors(
+            waiting_processed_sample_batches,
+            self.config.ignore_env_runner_failures,
+        )
+
+        return [b.get() for b in waiting_processed_sample_batches.ignore_errors()]
+
+    @OldAPIStack
+    def _process_experiences_directly(
+        self,
+        worker_to_sample_batches: List[Tuple[int, SampleBatch]],
+    ) -> List[SampleBatchType]:
+        """Process sample batches directly on the driver, for training.
+
+        Args:
+            worker_to_sample_batches: List of (worker_id, sample_batch) tuples.
+
+        Returns:
+            Batches that have been processed by the mixin buffer.
+
+        """
+        batches = [b for _, b in worker_to_sample_batches]
+        processed_batches = []
+
+        for batch in batches:
+            assert not isinstance(
+                batch, ObjectRef
+            ), "_process_experiences_directly can not handle ObjectRefs. "
+            batch = batch.decompress_if_needed()
+            self.local_mixin_buffer.add(batch)
+            batch = self.local_mixin_buffer.replay(_ALL_POLICIES)
+            if batch:
+                processed_batches.append(batch)
+
+        return processed_batches
+
+    @OldAPIStack
+    def _concatenate_batches_and_pre_queue(self, batches: List[SampleBatch]) -> None:
+        """Concatenate batches that are being returned from rollout workers
+
+        Args:
+            batches: List of batches of experiences from EnvRunners.
+        """
+
+        def aggregate_into_larger_batch():
+            if (
+                sum(b.count for b in self.batch_being_built)
+                >= self.config.total_train_batch_size
+            ):
+                batch_to_add = concat_samples(self.batch_being_built)
+                self.data_to_place_on_learner.append(batch_to_add)
+                self.batch_being_built = []
+
         for batch in batches:
             # TODO (sven): Strange bug after a RolloutWorker crash and proper
             #  restart. The bug is related to (old, non-V2) connectors being used and
@@ -1039,105 +1224,37 @@
             self.batch_being_built.append(batch)
             aggregate_into_larger_batch()
 
-    def get_samples_from_workers(
-        self,
-        return_object_refs: Optional[bool] = False,
-    ) -> List[Tuple[int, Union[ObjectRef, SampleBatchType]]]:
-        """Get samples from rollout workers for training.
-
-        Args:
-            return_object_refs: If True, return ObjectRefs instead of the samples
-                directly. This is useful when using aggregator workers so that data
-                collected on rollout workers is directly de referenced on the aggregator
-                workers instead of first in the driver and then on the aggregator
-                workers.
+    @OldAPIStack
+    def _learn_on_processed_samples(self) -> ResultDict:
+        """Update the learner group with the latest batch of processed samples.
 
         Returns:
-            a list of tuples of (worker_index, sample batch or ObjectRef to a sample
-                batch)
+            Aggregated results from the learner group after an update is completed.
 
         """
-        with self._timers[SAMPLE_TIMER]:
-            # Sample from healthy remote workers by default. If there is no healthy
-            # worker (either because they have all died, or because there was none to
-            # begin) check if the local_worker exists. If the local worker has an
-            # env_instance (either because there are no remote workers or
-            # self.config.create_env_on_local_worker == True), then sample from the
-            # local worker. Otherwise just return an empty list.
-            if self.workers.num_healthy_remote_workers() > 0:
-                # Perform asynchronous sampling on all (remote) rollout workers.
-                self.workers.foreach_worker_async(lambda worker: worker.sample())
-                sample_batches: List[
-                    Tuple[int, ObjectRef]
-                ] = self.workers.fetch_ready_async_reqs(
-                    timeout_seconds=self.config.timeout_s_sampler_manager,
-                    return_obj_refs=return_object_refs,
-                )
-            elif (
-                self.workers.local_worker()
-                and self.workers.local_worker().async_env is not None
-            ):
-                # Sampling from the local worker
-                sample_batch = self.workers.local_worker().sample()
-                if return_object_refs:
-                    sample_batch = ray.put(sample_batch)
-                sample_batches = [(0, sample_batch)]
-            else:
-                # Not much we can do. Return empty list and wait.
-                sample_batches = []
-
-        return sample_batches
-
-    def learn_on_processed_samples(self) -> ResultDict:
-        """Update the learner group with the latest batch of processed samples.
->>>>>>> 6ab48be8
-
-    @OldAPIStack
-    def _training_step_old_and_hybrid_api_stacks(self):
-        # First, check, whether our learner thread is still healthy.
-        if (
-            not self.config._enable_new_api_stack
-            and not self._learner_thread.is_alive()
-        ):
-            raise RuntimeError("The learner thread died while training!")
-
-<<<<<<< HEAD
-        use_tree_aggregation = (
-            self._aggregator_actor_manager
-            and self._aggregator_actor_manager.num_healthy_actors() > 0
-        )
-
-        # Get sampled SampleBatches from our workers (by ray references if we use
-        # tree-aggregation).
-        unprocessed_sample_batches = (
-            self._get_samples_from_workers_old_and_hybrid_api_stack(
-                return_object_refs=use_tree_aggregation,
-            )
-        )
-        # Tag workers that actually produced ready sample batches this iteration.
-        # Those workers will have to get updated at the end of the iteration.
-        workers_that_need_updates = {
-            worker_id for worker_id, _ in unprocessed_sample_batches
-        }
-=======
-        """
+        # Nothing on the queue -> Don't send requests to learner group
+        # or no results ready (from previous `self.learner_group.update()` calls) for
+        # reducing.
+        if not self.data_to_place_on_learner:
+            return {}
+
         # There are batches on the queue -> Send them all to the learner group.
-        if self.batches_to_place_on_learner:
-            batches = self.batches_to_place_on_learner[:]
-            self.batches_to_place_on_learner.clear()
-            # If there are no learner workers and learning is directly on the driver
-            # Then we can't do async updates, so we need to block.
-            async_update = self.config.num_learner_workers > 0
-            results = []
-            for batch in batches:
-                result = self.learner_group.update_from_batch(
-                    batch=batch,
-                    async_update=async_update,
-                    num_iters=self.config.num_sgd_iter,
-                    minibatch_size=self.config.minibatch_size,
-                )
-                if not async_update:
-                    results = [result]
+        batches = self.data_to_place_on_learner[:]
+        self.data_to_place_on_learner.clear()
+
+        # If there are no learner workers and learning is directly on the driver
+        # Then we can't do async updates, so we need to block.
+        async_update = self.config.num_learner_workers > 0
+        results = []
+        for batch in batches:
+            result = self.learner_group.update_from_batch(
+                batch=batch,
+                async_update=async_update,
+                num_iters=self.config.num_sgd_iter,
+                minibatch_size=self.config.minibatch_size,
+            )
+            if not async_update:
+                results = [result]
 
                 for r in results:
                     self._counters[NUM_ENV_STEPS_TRAINED] += r[ALL_MODULES].pop(
@@ -1146,91 +1263,25 @@
                     self._counters[NUM_AGENT_STEPS_TRAINED] += r[ALL_MODULES].pop(
                         NUM_MODULE_STEPS_TRAINED
                     )
->>>>>>> 6ab48be8
-
-        # Send the collected batches (still object refs) to our aggregation workers.
-        if use_tree_aggregation:
-            batches = self._process_experiences_tree_aggregation(
-                unprocessed_sample_batches
-            )
-        # Resolve collected batches here on local process (using the mixin buffer).
-        else:
-            batches = self._process_experiences_directly(unprocessed_sample_batches)
-
-<<<<<<< HEAD
-        # Increase sampling counters now that we have the actual SampleBatches on
-        # the local process (and can measure their sizes).
-        for batch in batches:
-            self._counters[NUM_ENV_STEPS_SAMPLED] += batch.count
-            self._counters[NUM_AGENT_STEPS_SAMPLED] += batch.agent_steps()
-        # Concatenate single batches into batches of size `train_batch_size`.
-        self._concatenate_batches_and_pre_queue(batches)
-        # Using the Learner API. Call `update()` on our LearnerGroup object with
-        # all collected batches.
-        if self.config._enable_new_api_stack:
-            train_results = self._learn_on_processed_samples()
-            module_ids_to_update = set(train_results.keys()) - {ALL_MODULES}
-            additional_results = self.learner_group.additional_update(
-                module_ids_to_update=module_ids_to_update,
-                timestep=self._counters[
-                    NUM_ENV_STEPS_TRAINED
-                    if self.config.count_steps_by == "env_steps"
-                    else NUM_AGENT_STEPS_TRAINED
-                ],
-                # TODO (sven): Feels hacked, but solves the problem of algos inheriting
-                #  from IMPALA (like APPO). In the old stack, we didn't have this
-                #  problem b/c IMPALA didn't need to call any additional update methods
-                #  as the entropy- and lr-schedules were handled by
-                #  `Policy.on_global_var_update()`.
-                **self._get_additional_update_kwargs(train_results),
-            )
-            for key, res in additional_results.items():
-                if key in train_results:
-                    train_results[key].update(res)
-        else:
-            # Move train batches (of size `train_batch_size`) onto learner queue.
-            self._place_processed_samples_on_learner_thread_queue()
-            # Extract most recent train results from learner thread.
-            train_results = self._process_trained_results()
-
-        # Sync worker weights (only those policies that were actually updated).
-        with self._timers[SYNCH_WORKER_WEIGHTS_TIMER]:
-            if self.config._enable_new_api_stack:
-                if train_results:
-                    pids = list(set(train_results.keys()) - {ALL_MODULES})
-                    self._update_workers_hybrid_api_stack(
-                        workers_that_need_updates=workers_that_need_updates,
-                        policy_ids=pids,
-                    )
-            else:
-                pids = list(train_results.keys())
-                self._update_workers_old_api_stack(
-                    workers_that_need_updates=workers_that_need_updates,
-                    policy_ids=pids,
-                )
-
-        # With a training step done, try to bring any aggregators back to life
-        # if necessary.
-        # Aggregation workers are stateless, so we do not need to restore any
-        # state here.
-        if self._aggregator_actor_manager:
-            self._aggregator_actor_manager.probe_unhealthy_actors(
-                timeout_seconds=self.config.worker_health_probe_timeout_s,
-                mark_healthy=True,
-            )
-=======
+
+        self._counters.update(self.learner_group.get_stats())
+        # If there are results, reduce-mean over each individual value and return.
+        if results:
+            return tree.map_structure(lambda *x: np.mean(x), *results)
+
         # Nothing on the queue -> Don't send requests to learner group
         # or no results ready (from previous `self.learner_group.update_from_batch()`
         # calls) for reducing.
         return {}
 
-    def place_processed_samples_on_learner_thread_queue(self) -> None:
+    @OldAPIStack
+    def _place_processed_samples_on_learner_thread_queue(self) -> None:
         """Place processed samples on the learner queue for training.
 
         NOTE: This method is called if self.config.enable_rl_module_and_learner is
         False.
         """
-        for i, batch in enumerate(self.batches_to_place_on_learner):
+        for i, batch in enumerate(self.data_to_place_on_learner):
             try:
                 self._learner_thread.inqueue.put(
                     batch,
@@ -1239,7 +1290,7 @@
                     # from thrashing when there are more samples than the learner can
                     # reasonably process.
                     # see https://github.com/ray-project/ray/pull/26581#issuecomment-1187877674  # noqa
-                    block=i == len(self.batches_to_place_on_learner) - 1,
+                    block=i == len(self.data_to_place_on_learner) - 1,
                 )
                 self._counters["num_samples_added_to_queue"] += (
                     batch.agent_steps()
@@ -1249,290 +1300,14 @@
             except queue.Full:
                 self._counters["num_times_learner_queue_full"] += 1
 
-        self.batches_to_place_on_learner.clear()
-
-    def process_trained_results(self) -> ResultDict:
-        """Process training results that are outputed by the learner thread.
-
-        NOTE: This method is called if self.config.enable_rl_module_and_learner is
-        False.
-
-        Returns:
-            Aggregated results from the learner thread after an update is completed.
->>>>>>> 6ab48be8
-
-        if self.config._enable_new_api_stack:
-            if train_results:
-                # Store the most recent result and return it if no new result is
-                # available. This keeps backwards compatibility with the old
-                # training stack / results reporting stack. This is necessary
-                # any time we develop an asynchronous algorithm.
-                self._results = train_results
-            return self._results
-        else:
-            return train_results
-
-    @OldAPIStack
-    def _get_samples_from_workers_old_and_hybrid_api_stack(
-        self,
-        return_object_refs: Optional[bool] = False,
-    ) -> List[Tuple[int, Union[ObjectRef, SampleBatchType]]]:
-        """Get samples from rollout workers for training.
-
-        Args:
-            return_object_refs: If True, return ObjectRefs instead of the samples
-                directly. This is useful when using aggregator workers so that data
-                collected on rollout workers is directly de referenced on the aggregator
-                workers instead of first in the driver and then on the aggregator
-                workers.
-
-        Returns:
-            a list of tuples of (worker_index, sample batch or ObjectRef to a sample
-                batch)
-
-        """
-        with self._timers[SAMPLE_TIMER]:
-            # Sample from healthy remote workers by default. If there is no healthy
-            # worker (either because they have all died, or because there was none to
-            # begin) check if the local_worker exists. If the local worker has an
-            # env_instance (either because there are no remote workers or
-            # self.config.create_env_on_local_worker == True), then sample from the
-            # local worker. Otherwise just return an empty list.
-            if self.workers.num_healthy_remote_workers() > 0:
-                # Perform asynchronous sampling on all (remote) rollout workers.
-                self.workers.foreach_worker_async(
-                    lambda worker: worker.sample(),
-                    healthy_only=True,
-                )
-                sample_batches: List[
-                    Tuple[int, ObjectRef]
-                ] = self.workers.fetch_ready_async_reqs(
-                    timeout_seconds=self.config.timeout_s_sampler_manager,
-                    return_obj_refs=return_object_refs,
-                )
-            elif self.config.num_rollout_workers == 0 or (
-                self.workers.local_worker()
-                and self.workers.local_worker().async_env is not None
-            ):
-                # Sampling from the local worker
-                sample_batch = self.workers.local_worker().sample()
-                if return_object_refs:
-                    sample_batch = ray.put(sample_batch)
-                sample_batches = [(0, sample_batch)]
-            else:
-                # Not much we can do. Return empty list and wait.
-                sample_batches = []
-
-        return sample_batches
-
-    @OldAPIStack
-    def _process_experiences_tree_aggregation(
-        self,
-        worker_to_sample_batches_refs: List[Tuple[int, ObjectRef]],
-    ) -> List[SampleBatchType]:
-        """Process sample batches using tree aggregation workers.
-
-        Args:
-            worker_to_sample_batches_refs: List of (worker_id, sample_batch_ref)
-
-        NOTE: This will provide speedup when sample batches have been compressed,
-        and the decompression can happen on the aggregation workers in parallel to
-        the training.
-
-        Returns:
-            Batches that have been processed by the mixin buffers on the aggregation
-            workers.
-
-        """
-
-        def _process_episodes(actor, batch):
-            return actor.process_episodes(ray.get(batch))
-
-        for _, batch in worker_to_sample_batches_refs:
-            assert isinstance(batch, ObjectRef), (
-                "For efficiency, process_experiences_tree_aggregation should "
-                f"be given ObjectRefs instead of {type(batch)}."
-            )
-            # Randomly pick an aggregation worker to process this batch.
-            aggregator_id = random.choice(
-                self._aggregator_actor_manager.healthy_actor_ids()
-            )
-            calls_placed = self._aggregator_actor_manager.foreach_actor_async(
-                partial(_process_episodes, batch=batch),
-                remote_actor_ids=[aggregator_id],
-            )
-            if calls_placed <= 0:
-                self._counters["num_times_no_aggregation_worker_available"] += 1
-
-        waiting_processed_sample_batches: RemoteCallResults = (
-            self._aggregator_actor_manager.fetch_ready_async_reqs(
-                timeout_seconds=self._timeout_s_aggregator_manager,
-            )
-        )
-        _handle_remote_call_result_errors(
-            waiting_processed_sample_batches,
-            self.config.ignore_env_runner_failures,
-        )
-
-        return [b.get() for b in waiting_processed_sample_batches.ignore_errors()]
-
-    @OldAPIStack
-    def _process_experiences_directly(
-        self,
-        worker_to_sample_batches: List[Tuple[int, SampleBatch]],
-    ) -> List[SampleBatchType]:
-        """Process sample batches directly on the driver, for training.
-
-        Args:
-            worker_to_sample_batches: List of (worker_id, sample_batch) tuples.
-
-        Returns:
-            Batches that have been processed by the mixin buffer.
-
-        """
-        batches = [b for _, b in worker_to_sample_batches]
-        processed_batches = []
-
-        for batch in batches:
-            assert not isinstance(
-                batch, ObjectRef
-            ), "process_experiences_directly can not handle ObjectRefs. "
-            batch = batch.decompress_if_needed()
-            self.local_mixin_buffer.add(batch)
-            batch = self.local_mixin_buffer.replay(_ALL_POLICIES)
-            if batch:
-                processed_batches.append(batch)
-
-        return processed_batches
-
-    @OldAPIStack
-    def _concatenate_batches_and_pre_queue(self, batches: List[SampleBatch]) -> None:
-        """Concatenate batches that are being returned from rollout workers
-
-        Args:
-            batches: List of batches of experiences from EnvRunners.
-        """
-
-        def aggregate_into_larger_batch():
-            if (
-                sum(b.count for b in self.batch_being_built)
-                >= self.config.total_train_batch_size
-            ):
-                batch_to_add = concat_samples(self.batch_being_built)
-                self.data_to_place_on_learner.append(batch_to_add)
-                self.batch_being_built = []
-
-        for batch in batches:
-            # TODO (sven): Strange bug after a RolloutWorker crash and proper
-            #  restart. The bug is related to (old, non-V2) connectors being used and
-            #  seems to happen inside the AgentCollector's `add_action_reward_next_obs`
-            #  method, at the end of which the number of vf_preds (and all other
-            #  extra action outs) in the batch is one smaller than the number of obs/
-            #  actions/rewards, which then leads to a malformed train batch.
-            #  IMPALA/APPO crash inside the loss function (during v-trace operations)
-            #  b/c of the resulting shape mismatch. The following if-block prevents
-            #  this from happening and it can be removed once we are on the new API
-            #  stack for good (and use the new connectors and also no longer
-            #  AgentCollectors, RolloutWorkers, Policies, TrajectoryView API, etc..):
-            if (
-                self.config.batch_mode == "truncate_episodes"
-                and self.config.enable_connectors
-                and self.config.recreate_failed_workers
-            ):
-                if any(
-                    SampleBatch.VF_PREDS in pb
-                    and (
-                        pb[SampleBatch.VF_PREDS].shape[0]
-                        != pb[SampleBatch.REWARDS].shape[0]
-                    )
-                    for pb in batch.policy_batches.values()
-                ):
-                    continue
-
-            self.batch_being_built.append(batch)
-            aggregate_into_larger_batch()
-
-    @OldAPIStack
-    def _learn_on_processed_samples(self) -> ResultDict:
-        """Update the learner group with the latest batch of processed samples.
-
-        Returns:
-            Aggregated results from the learner group after an update is completed.
-
-        """
-        # Nothing on the queue -> Don't send requests to learner group
-        # or no results ready (from previous `self.learner_group.update()` calls) for
-        # reducing.
-        if not self.data_to_place_on_learner:
-            return {}
-
-        # There are batches on the queue -> Send them all to the learner group.
-        batches = self.data_to_place_on_learner[:]
         self.data_to_place_on_learner.clear()
-
-        # If there are no learner workers and learning is directly on the driver
-        # Then we can't do async updates, so we need to block.
-        async_update = self.config.num_learner_workers > 0
-        results = []
-        for batch in batches:
-            result = self.learner_group.update_from_batch(
-                batch=batch,
-                async_update=async_update,
-                reduce_fn=_reduce_impala_results,
-                num_iters=self.config.num_sgd_iter,
-                minibatch_size=self.config.minibatch_size,
-            )
-            if not async_update:
-                results = [result]
-
-            for r in results:
-                self._counters[NUM_ENV_STEPS_TRAINED] += r[ALL_MODULES].pop(
-                    NUM_ENV_STEPS_TRAINED
-                )
-                self._counters[NUM_AGENT_STEPS_TRAINED] += r[ALL_MODULES].pop(
-                    NUM_AGENT_STEPS_TRAINED
-                )
-
-        self._counters.update(self.learner_group.get_stats())
-        # If there are results, reduce-mean over each individual value and return.
-        if results:
-            return tree.map_structure(lambda *x: np.mean(x), *results)
-
-        # Nothing on the queue -> Don't send requests to learner group
-        # or no results ready (from previous `self.learner_group.update_from_batch()`
-        # calls) for reducing.
-        return {}
-
-    @OldAPIStack
-    def _place_processed_samples_on_learner_thread_queue(self) -> None:
-        """Place processed samples on the learner queue for training.
-
-        NOTE: This method is called if self.config._enable_new_api_stack is False.
-
-        """
-        while self.data_to_place_on_learner:
-            batch = self.data_to_place_on_learner[0]
-            try:
-                # Setting block = True prevents the learner thread,
-                # the main thread, and the gpu loader threads from
-                # thrashing when there are more samples than the
-                # learner can reasonable process.
-                # see https://github.com/ray-project/ray/pull/26581#issuecomment-1187877674  # noqa
-                self._learner_thread.inqueue.put(batch, block=True)
-                self.data_to_place_on_learner.pop(0)
-                self._counters["num_samples_added_to_queue"] += (
-                    batch.agent_steps()
-                    if self.config.count_steps_by == "agent_steps"
-                    else batch.count
-                )
-            except queue.Full:
-                self._counters["num_times_learner_queue_full"] += 1
 
     @OldAPIStack
     def _process_trained_results(self) -> ResultDict:
         """Process training results that are outputed by the learner thread.
 
-        NOTE: This method is called if self.config._enable_new_api_stack is False.
+        NOTE: This method is called if self.config.enable_rl_module_and_learner is
+        False.
 
         Returns:
             Aggregated results from the learner thread after an update is completed.
@@ -1597,12 +1372,8 @@
             self._counters[NUM_TRAINING_STEP_CALLS_SINCE_LAST_SYNCH_WORKER_WEIGHTS] = 0
             self._counters[NUM_SYNCH_WORKER_WEIGHTS] += 1
             weights = self.learner_group.get_weights(policy_ids)
-<<<<<<< HEAD
             # We only have a single (local) EnvRunner.
-            if self.config.num_rollout_workers == 0:
-=======
             if self.config.num_env_runners == 0:
->>>>>>> 6ab48be8
                 worker = self.workers.local_worker()
                 worker.set_weights(weights)
             # We have remote EnvRunners and a local one.
@@ -1715,30 +1486,7 @@
         return processed_batches
 
     def get_host(self) -> str:
-<<<<<<< HEAD
         return platform.node()
-
-
-def _reduce_impala_results(results: List[ResultDict]) -> ResultDict:
-    """Reduce/Aggregate a list of results from Impala Learners.
-
-    Average the values of the result dicts. Add keys for the number of agent and env
-    steps trained (on all modules).
-
-    Args:
-        results: List of results dicts to be reduced.
-
-    Returns:
-        Final reduced results dict.
-    """
-    result = tree.map_structure(lambda *x: np.mean(x), *results)
-    result[ALL_MODULES][NUM_AGENT_STEPS_TRAINED] = sum(
-        r[ALL_MODULES][NUM_AGENT_STEPS_TRAINED] for r in results
-    )
-    result[ALL_MODULES][NUM_ENV_STEPS_TRAINED] = sum(
-        r[ALL_MODULES][NUM_ENV_STEPS_TRAINED] for r in results
-    )
-    return result
 
 
 def make_learner_thread(local_worker, config):
@@ -1779,7 +1527,4 @@
             learner_queue_size=config["learner_queue_size"],
             learner_queue_timeout=config["learner_queue_timeout"],
         )
-    return learner_thread
-=======
-        return platform.node()
->>>>>>> 6ab48be8
+    return learner_thread