--- conflicted
+++ resolved
@@ -11,28 +11,14 @@
 from ray.rllib.algorithms.algorithm_config import AlgorithmConfig
 from ray.rllib.evaluation.rollout_worker import RolloutWorker
 from ray.rllib.execution.buffers.mixin_replay_buffer import MixInMultiAgentReplayBuffer
-<<<<<<< HEAD
 from ray.rllib.execution.learner_thread import LearnerThread
 from ray.rllib.execution.multi_gpu_learner_thread import MultiGPULearnerThread
 from ray.rllib.execution.parallel_requests import (
     AsyncRequestsManager,
 )
-=======
->>>>>>> 36c46e96
 from ray.rllib.execution.common import (
     STEPS_TRAINED_THIS_ITER_COUNTER,
 )
-<<<<<<< HEAD
-=======
-from ray.rllib.execution.concurrency_ops import Concurrently, Dequeue, Enqueue
-from ray.rllib.execution.learner_thread import LearnerThread
-from ray.rllib.execution.metric_ops import StandardMetricsReporting
-from ray.rllib.execution.multi_gpu_learner_thread import MultiGPULearnerThread
-from ray.rllib.execution.parallel_requests import AsyncRequestsManager
-from ray.rllib.execution.replay_ops import MixInReplay
-from ray.rllib.execution.rollout_ops import ConcatBatches, ParallelRollouts
-from ray.rllib.execution.tree_agg import gather_experiences_tree_aggregation
->>>>>>> 36c46e96
 from ray.rllib.policy.policy import Policy
 from ray.rllib.utils.actors import create_colocated_actors
 from ray.rllib.utils.annotations import override
@@ -53,10 +39,7 @@
 from ray.rllib.utils.replay_buffers.multi_agent_replay_buffer import ReplayMode
 from ray.rllib.utils.replay_buffers.replay_buffer import _ALL_POLICIES
 
-<<<<<<< HEAD
-=======
 from ray.rllib.utils.metrics.learner_info import LearnerInfoBuilder
->>>>>>> 36c46e96
 from ray.rllib.utils.typing import (
     AlgorithmConfigDict,
     PartialAlgorithmConfigDict,
@@ -502,7 +485,6 @@
     def setup(self, config: PartialAlgorithmConfigDict):
         super().setup(config)
 
-<<<<<<< HEAD
         # Create extra aggregation workers and assign each rollout worker to
         # one of them.
         self.batches_to_place_on_learner = []
@@ -536,62 +518,6 @@
             ]
             self._aggregator_actor_manager = AsyncRequestsManager(
                 self._aggregator_workers,
-=======
-        if self.config["_disable_execution_plan_api"]:
-            # Create extra aggregation workers and assign each rollout worker to
-            # one of them.
-            self.batches_to_place_on_learner = []
-            self.batch_being_built = []
-            if self.config["num_aggregation_workers"] > 0:
-                # This spawns `num_aggregation_workers` actors that aggregate
-                # experiences coming from RolloutWorkers in parallel. We force
-                # colocation on the same node (localhost) to maximize data bandwidth
-                # between them and the learner.
-                localhost = platform.node()
-                assert localhost != "", (
-                    "ERROR: Cannot determine local node name! "
-                    "`platform.node()` returned empty string."
-                )
-                all_co_located = create_colocated_actors(
-                    actor_specs=[
-                        # (class, args, kwargs={}, count=1)
-                        (
-                            AggregatorWorker,
-                            [
-                                self.config,
-                            ],
-                            {},
-                            self.config["num_aggregation_workers"],
-                        )
-                    ],
-                    node=localhost,
-                )
-                self._aggregator_workers = [
-                    actor for actor_groups in all_co_located for actor in actor_groups
-                ]
-                self._aggregator_actor_manager = AsyncRequestsManager(
-                    self._aggregator_workers,
-                    max_remote_requests_in_flight_per_worker=self.config[
-                        "max_requests_in_flight_per_aggregator_worker"
-                    ],
-                    ray_wait_timeout_s=self.config["timeout_s_aggregator_manager"],
-                )
-
-            else:
-                # Create our local mixin buffer if the num of aggregation workers is 0.
-                self.local_mixin_buffer = MixInMultiAgentReplayBuffer(
-                    capacity=(
-                        self.config["replay_buffer_num_slots"]
-                        if self.config["replay_buffer_num_slots"] > 0
-                        else 1
-                    ),
-                    replay_ratio=self.config["replay_ratio"],
-                    replay_mode=ReplayMode.LOCKSTEP,
-                )
-
-            self._sampling_actor_manager = AsyncRequestsManager(
-                self.workers.remote_workers(),
->>>>>>> 36c46e96
                 max_remote_requests_in_flight_per_worker=self.config[
                     "max_requests_in_flight_per_aggregator_worker"
                 ],
@@ -661,67 +587,6 @@
 
         return train_results
 
-<<<<<<< HEAD
-=======
-    @staticmethod
-    @override(Algorithm)
-    def execution_plan(workers, config, **kwargs):
-        assert (
-            len(kwargs) == 0
-        ), "IMPALA execution_plan does NOT take any additional parameters"
-
-        if config["num_aggregation_workers"] > 0:
-            train_batches = gather_experiences_tree_aggregation(workers, config)
-        else:
-            train_batches = gather_experiences_directly(workers, config)
-
-        # Start the learner thread.
-        learner_thread = make_learner_thread(workers.local_worker(), config)
-        learner_thread.start()
-
-        # This sub-flow sends experiences to the learner.
-        enqueue_op = train_batches.for_each(Enqueue(learner_thread.inqueue))
-        # Only need to update workers if there are remote workers.
-        if workers.remote_workers():
-            enqueue_op = enqueue_op.zip_with_source_actor().for_each(
-                BroadcastUpdateLearnerWeights(
-                    learner_thread,
-                    workers,
-                    broadcast_interval=config["broadcast_interval"],
-                )
-            )
-
-        def record_steps_trained(item):
-            env_steps, agent_steps, fetches = item
-            metrics = _get_shared_metrics()
-            # Manually update the steps trained counter since the learner
-            # thread is executing outside the pipeline.
-            metrics.counters[STEPS_TRAINED_THIS_ITER_COUNTER] = env_steps
-            metrics.counters[STEPS_TRAINED_COUNTER] += env_steps
-            return item
-
-        # This sub-flow updates the steps trained counter based on learner
-        # output.
-        dequeue_op = Dequeue(
-            learner_thread.outqueue, check=learner_thread.is_alive
-        ).for_each(record_steps_trained)
-
-        merged_op = Concurrently(
-            [enqueue_op, dequeue_op], mode="async", output_indexes=[1]
-        )
-
-        # Callback for APPO to use to update KL, target network periodically.
-        # The input to the callback is the learner fetches dict.
-        if config["after_train_step"]:
-            merged_op = merged_op.for_each(lambda t: t[2]).for_each(
-                config["after_train_step"](workers, config)
-            )
-
-        return StandardMetricsReporting(merged_op, workers, config).for_each(
-            learner_thread.add_learner_metrics
-        )
-
->>>>>>> 36c46e96
     @classmethod
     @override(Algorithm)
     def default_resource_request(cls, config):
