--- conflicted
+++ resolved
@@ -88,7 +88,6 @@
 
         self.before_gradient_based_update(timesteps=timesteps)
 
-<<<<<<< HEAD
         if isinstance(self._learner_thread_in_queue, CircularBuffer):
             ts_dropped = self._learner_thread_in_queue.add(batch)
             self.metrics.log_value(
@@ -99,66 +98,6 @@
         # Enqueue to Learner thread's in-queue.
         else:
             _LearnerThread.enqueue(self._learner_thread_in_queue, batch, self.metrics)
-=======
-        with self.metrics.log_time((ALL_MODULES, RAY_GET_EPISODES_TIMER)):
-            # Resolve batch/episodes being ray object refs (instead of
-            # actual batch/episodes objects).
-            # If this fails, it might be because some of the EnvRunners that collected
-            # `episodes` are down (ex. SPOT preemption or single EnvRunner crash).
-            # In this case, we should ignore those List[EpisodeType] references and not
-            # use these for the train batch.
-            try:
-                episodes = ray.get(episodes)
-                episodes_flat = tree.flatten(episodes)
-            except ray.exceptions.RayError:
-                # Try unreferencing one by one and collect those that are ok.
-                episodes_flat = []
-                for e in episodes:
-                    try:
-                        episodes_flat.extend(ray.get(e))
-                    # Ignore exceptions and move on with other references.
-                    except Exception:
-                        pass
-
-            env_steps = sum(map(len, episodes_flat))
-
-        # Only send a batch to the learner pipeline if its size is > 0.
-        if env_steps > 0:
-            # Call the learner connector pipeline.
-            batch = self._learner_connector(
-                rl_module=self.module,
-                batch={},
-                episodes=episodes_flat,
-                shared_data={},
-                metrics=self.metrics,
-            )
-
-            # Queue the CPU batch to the GPU-loader thread.
-            if self.config.num_gpus_per_learner > 0:
-                self._gpu_loader_in_queue.put((batch, env_steps))
-                self.metrics.log_value(
-                    (ALL_MODULES, QUEUE_SIZE_GPU_LOADER_QUEUE),
-                    self._gpu_loader_in_queue.qsize(),
-                )
-            # Add the batch directly to the learner queue (or circular buffer).
-            else:
-                ma_batch = MultiAgentBatch(
-                    {mid: SampleBatch(b) for mid, b in batch.items()},
-                    env_steps=env_steps,
-                )
-                if isinstance(self._learner_thread_in_queue, CircularBuffer):
-                    ts_dropped = self._learner_thread_in_queue.add(ma_batch)
-                    self.metrics.log_value(
-                        (ALL_MODULES, LEARNER_THREAD_ENV_STEPS_DROPPED),
-                        ts_dropped,
-                        reduce="sum",
-                    )
-                else:
-                    # Enqueue to Learner thread's in-queue.
-                    _LearnerThread.enqueue(
-                        self._learner_thread_in_queue, ma_batch, self.metrics
-                    )
->>>>>>> d6441358
 
         return self.metrics.reduce()
 
