<<<<<<< HEAD
=======
import logging
>>>>>>> 541bc3b0
import queue
import threading
import time
from collections import deque
from typing import Any, Dict, Union

import ray
from ray.rllib.algorithms.appo.utils import CircularBuffer
from ray.rllib.algorithms.impala.impala import LEARNER_RESULTS_CURR_ENTROPY_COEFF_KEY
from ray.rllib.core import COMPONENT_RL_MODULE
from ray.rllib.core.learner.learner import Learner
from ray.rllib.core.learner.training_data import TrainingData
from ray.rllib.core.rl_module.apis import ValueFunctionAPI
from ray.rllib.utils.annotations import (
    OverrideToImplementCustomLogic_CallToSuperRecommended,
    override,
)
from ray.rllib.utils.framework import try_import_torch
from ray.rllib.utils.lambda_defaultdict import LambdaDefaultDict
from ray.rllib.utils.metrics import (
    ALL_MODULES,
    NUM_ENV_STEPS_SAMPLED_LIFETIME,
)
from ray.rllib.utils.metrics.metrics_logger import MetricsLogger
from ray.rllib.utils.metrics.ray_metrics import (
    DEFAULT_HISTOGRAM_BOUNDARIES_SHORT_EVENTS,
    TimerAndPrometheusLogger,
)
from ray.rllib.utils.schedules.scheduler import Scheduler
from ray.rllib.utils.typing import ModuleID, ResultDict
from ray.util.metrics import Gauge, Histogram

logger = logging.getLogger(__name__)

torch, _ = try_import_torch()

GPU_LOADER_QUEUE_WAIT_TIMER = "gpu_loader_queue_wait_timer"
GPU_LOADER_LOAD_TO_GPU_TIMER = "gpu_loader_load_to_gpu_timer"
LEARNER_THREAD_IN_QUEUE_WAIT_TIMER = "learner_thread_in_queue_wait_timer"
LEARNER_THREAD_ENV_STEPS_DROPPED = "learner_thread_env_steps_dropped"
LEARNER_THREAD_UPDATE_TIMER = "learner_thread_update_timer"
RAY_GET_EPISODES_TIMER = "ray_get_episodes_timer"

QUEUE_SIZE_GPU_LOADER_QUEUE = "queue_size_gpu_loader_queue"
QUEUE_SIZE_LEARNER_THREAD_QUEUE = "queue_size_learner_thread_queue"
QUEUE_SIZE_RESULTS_QUEUE = "queue_size_results_queue"

_CURRENT_GLOBAL_TIMESTEPS = None


class IMPALALearner(Learner):
    @override(Learner)
    def __init__(self, *args, **kwargs):
        super().__init__(*args, **kwargs)

        # Ray metrics
        self._metrics_learner_impala_update = Histogram(
            name="rllib_learner_impala_update_time",
            description="Time spent in the 'IMPALALearner.update()' method.",
            boundaries=DEFAULT_HISTOGRAM_BOUNDARIES_SHORT_EVENTS,
            tag_keys=("rllib",),
        )
        self._metrics_learner_impala_update.set_default_tags(
            {"rllib": self.__class__.__name__}
        )

        self._metrics_learner_impala_update_solve_refs = Histogram(
            name="rllib_learner_impala_update_solve_refs_time",
            description="Time spent on resolving refs in the 'Learner.update()'",
            boundaries=DEFAULT_HISTOGRAM_BOUNDARIES_SHORT_EVENTS,
            tag_keys=("rllib",),
        )
        self._metrics_learner_impala_update_solve_refs.set_default_tags(
            {"rllib": self.__class__.__name__}
        )

        self._metrics_learner_impala_update_make_batch_if_necessary = Histogram(
            name="rllib_learner_impala_update_make_batch_if_necessary_time",
            description="Time spent on making a batch in the 'Learner.update()'.",
            boundaries=DEFAULT_HISTOGRAM_BOUNDARIES_SHORT_EVENTS,
            tag_keys=("rllib",),
        )
        self._metrics_learner_impala_update_make_batch_if_necessary.set_default_tags(
            {"rllib": self.__class__.__name__}
        )

        self._metrics_learner_impala_get_learner_state_time = Histogram(
            name="rllib_learner_impala_get_learner_state_time",
            description="Time spent on get_state() in IMPALALearner.update().",
            boundaries=DEFAULT_HISTOGRAM_BOUNDARIES_SHORT_EVENTS,
            tag_keys=("rllib",),
        )
        self._metrics_learner_impala_get_learner_state_time.set_default_tags(
            {"rllib": self.__class__.__name__}
        )

    @override(Learner)
    def build(self) -> None:
        super().build()

        # TODO (sven): We replace the dummy RLock here for APPO/IMPALA, b/c these algos
        #  require this for thread safety reasons.
        #  An RLock breaks our current OfflineData and OfflinePreLearner logic, in which
        #  the Learner (which contains a MetricsLogger) is serialized and deserialized.
        #  We will have to fix this offline RL logic first, then can remove this hack
        #  here and return to always using the RLock.
        self.metrics._threading_lock = threading.RLock()
        self._num_updates = 0
        self._num_updates_lock = threading.Lock()

        # Dict mapping module IDs to the respective entropy Scheduler instance.
        self.entropy_coeff_schedulers_per_module: Dict[
            ModuleID, Scheduler
        ] = LambdaDefaultDict(
            lambda module_id: Scheduler(
                fixed_value_or_schedule=(
                    self.config.get_config_for_module(module_id).entropy_coeff
                ),
                framework=self.framework,
                device=self._device,
            )
        )

        # Create and start the GPU-loader thread. It picks up train-ready batches from
        # the "GPU-loader queue" and loads them to the GPU, then places the GPU batches
        # on the "update queue" for the actual RLModule forward pass and loss
        # computations.
        self._gpu_loader_in_queue = queue.Queue()

        # Default is to have a learner thread.
        if not hasattr(self, "_learner_thread_in_queue"):
            self._learner_thread_in_queue = deque(maxlen=self.config.learner_queue_size)

        # TODO (sven): Figure out a way to use a results queue instaad of the "reduce
        #  metrics each 20 updates" logic right now.
        # # Results queue for reduced Learner metrics.
        # # self._learner_thread_out_queue = deque(maxlen=1)

        # Create and start the GPU loader thread(s).
        if self.config.num_gpus_per_learner > 0:
            self._gpu_loader_threads = [
                _GPULoaderThread(
                    in_queue=self._gpu_loader_in_queue,
                    out_queue=self._learner_thread_in_queue,
                    device=self._device,
                    metrics_logger=self.metrics,
                )
                for _ in range(self.config.num_gpu_loader_threads)
            ]
            for t in self._gpu_loader_threads:
                t.start()

        # Create and start the Learner thread.
        self._learner_thread = _LearnerThread(
            update_method=Learner.update,
            in_queue=self._learner_thread_in_queue,
            # TODO (sven): Figure out a way to use a results queue instaad of the "reduce
            #  metrics each 20 updates" logic right now.
            # out_queue=self._learner_thread_out_queue,
            learner=self,
        )
        self._learner_thread.start()

    @override(Learner)
    def update(
        self,
        training_data: TrainingData,
        *,
        timesteps: Dict[str, Any],
        return_state: bool = False,
        **kwargs,
    ) -> ResultDict:
        """

        Args:
            batch:
            timesteps:
            return_state: Whether to include one of the Learner worker's state from
                after the update step in the returned results dict (under the
                `_rl_module_state_after_update` key). Note that after an update, all
                Learner workers' states should be identical, so we use the first
                Learner's state here. Useful for avoiding an extra `get_weights()` call,
                e.g. for synchronizing EnvRunner weights.
            **kwargs:

        Returns:

        """
        global _CURRENT_GLOBAL_TIMESTEPS
        _CURRENT_GLOBAL_TIMESTEPS = timesteps or {}

        with TimerAndPrometheusLogger(self._metrics_learner_impala_update):
            # Get the train batch from the object store.
            with TimerAndPrometheusLogger(
                self._metrics_learner_impala_update_solve_refs
            ):
                training_data.solve_refs()

            with TimerAndPrometheusLogger(
                self._metrics_learner_impala_update_make_batch_if_necessary
            ):
                batch = self._make_batch_if_necessary(training_data=training_data)
                assert batch is not None

            if self.config.num_gpus_per_learner > 0:
                self._gpu_loader_in_queue.put(batch)
                self.metrics.log_value(
                    (ALL_MODULES, QUEUE_SIZE_GPU_LOADER_QUEUE),
                    self._gpu_loader_in_queue.qsize(),
                )
            else:
                if isinstance(self._learner_thread_in_queue, CircularBuffer):
                    ts_dropped = self._learner_thread_in_queue.add(batch)
                    self.metrics.log_value(
                        (ALL_MODULES, LEARNER_THREAD_ENV_STEPS_DROPPED),
                        ts_dropped,
                        reduce="sum",
                    )
                else:
                    # Enqueue to Learner thread's in-queue.
                    _LearnerThread.enqueue(
                        self._learner_thread_in_queue, batch, self.metrics
                    )

            # TODO (sven): Find a better way to limit the number of (mostly) unnecessary
            #  metrics reduces.
            with self._num_updates_lock:
                count = self._num_updates
            result = {}

            if count >= 20:
                with self._num_updates_lock:
                    self._num_updates = 0
                result = self.metrics.reduce()

            if return_state:
                with TimerAndPrometheusLogger(
                    self._metrics_learner_impala_get_learner_state_time
                ):
                    learner_state = self.get_state(
                        # Only return the state of those RLModules that are trainable.
                        components=[
                            COMPONENT_RL_MODULE + "/" + mid
                            for mid in self.module.keys()
                            if self.should_module_be_updated(mid)
                        ],
                        inference_only=True,
                    )
                    learner_state[COMPONENT_RL_MODULE] = ray.put(
                        learner_state[COMPONENT_RL_MODULE]
                    )
                    result["_rl_module_state_after_update"] = learner_state

        return result

        # TODO (sven): Figure out a way to use a results queue instaad of the "reduce
        #  metrics each 20 updates" logic right now.
        # try:
        #    result = self._learner_thread_out_queue.popleft()
        # except IndexError:
        #    result = {}

        # if return_state:
        #    learner_state = self.get_state(
        #        # Only return the state of those RLModules that are trainable.
        #        components=[
        #            COMPONENT_RL_MODULE + "/" + mid
        #            for mid in self.module.keys()
        #            if self.should_module_be_updated(mid)
        #        ],
        #        inference_only=True,
        #    )
        #    learner_state[COMPONENT_RL_MODULE] = ray.put(
        #        learner_state[COMPONENT_RL_MODULE]
        #    )
        #    result["_rl_module_state_after_update"] = learner_state

        # return result

    @OverrideToImplementCustomLogic_CallToSuperRecommended
    def before_gradient_based_update(self, *, timesteps: Dict[str, Any]) -> None:
        super().before_gradient_based_update(timesteps=timesteps)

        for module_id in self.module.keys():
            # Update entropy coefficient via our Scheduler.
            new_entropy_coeff = self.entropy_coeff_schedulers_per_module[
                module_id
            ].update(timestep=timesteps.get(NUM_ENV_STEPS_SAMPLED_LIFETIME, 0))
            self.metrics.log_value(
                (module_id, LEARNER_RESULTS_CURR_ENTROPY_COEFF_KEY),
                new_entropy_coeff,
                window=1,
            )

    @override(Learner)
    def remove_module(self, module_id: str):
        super().remove_module(module_id)
        self.entropy_coeff_schedulers_per_module.pop(module_id)

    @classmethod
    @override(Learner)
    def rl_module_required_apis(cls) -> list[type]:
        # In order for a PPOLearner to update an RLModule, it must implement the
        # following APIs:
        return [ValueFunctionAPI]


ImpalaLearner = IMPALALearner


class _GPULoaderThread(threading.Thread):
    def __init__(
        self,
        *,
        in_queue: queue.Queue,
        out_queue: deque,
        device: torch.device,
        metrics_logger: MetricsLogger,
    ):
        super().__init__(name="_GPULoaderThread")
        self.daemon = True

        self._in_queue = in_queue
        self._out_queue = out_queue
        self._ts_dropped = 0
        self._device = device
        self.metrics = metrics_logger

        self._metrics_impala_gpu_loader_thread_step_time = Histogram(
            name="rllib_learner_impala_gpu_loader_thread_step_time",
            description="Time taken in seconds for gpu loader thread _step.",
            boundaries=DEFAULT_HISTOGRAM_BOUNDARIES_SHORT_EVENTS,
            tag_keys=("rllib",),
        )
        self._metrics_impala_gpu_loader_thread_step_time.set_default_tags(
            {"rllib": "IMPALA/GPULoaderThread"}
        )

        self._metrics_impala_gpu_loader_thread_step_in_queue_get_time = Histogram(
            name="rllib_learner_impala_gpu_loader_thread_step_get_time",
            description="Time taken in seconds for gpu loader thread _step _in_queue.get().",
            boundaries=DEFAULT_HISTOGRAM_BOUNDARIES_SHORT_EVENTS,
            tag_keys=("rllib",),
        )
        self._metrics_impala_gpu_loader_thread_step_in_queue_get_time.set_default_tags(
            {"rllib": "IMPALA/GPULoaderThread"}
        )

        self._metrics_impala_gpu_loader_thread_step_load_to_gpu_time = Histogram(
            name="rllib_learner_impala_gpu_loader_thread_step_load_to_gpu_time",
            description="Time taken in seconds for GPU loader thread _step to load batch to GPU.",
            boundaries=DEFAULT_HISTOGRAM_BOUNDARIES_SHORT_EVENTS,
            tag_keys=("rllib",),
        )
        self._metrics_impala_gpu_loader_thread_step_load_to_gpu_time.set_default_tags(
            {"rllib": "IMPALA/GPULoaderThread"}
        )

        self._metrics_impala_gpu_loader_thread_in_qsize_beginning_of_step = Gauge(
            name="rllib_impala_gpu_loader_thread_in_qsize_beginning_of_step",
            description="Size of the _GPULoaderThread in-queue size, at the beginning of the step.",
            tag_keys=("rllib",),
        )
        self._metrics_impala_gpu_loader_thread_in_qsize_beginning_of_step.set_default_tags(
            {"rllib": "IMPALA/GPULoaderThread"}
        )

    def run(self) -> None:
        while True:
            with TimerAndPrometheusLogger(
                self._metrics_impala_gpu_loader_thread_step_time
            ):
                self._step()

    def _step(self) -> None:
        self._metrics_impala_gpu_loader_thread_in_qsize_beginning_of_step.set(
            value=self._in_queue.qsize()
        )
        # Get a new batch from the data (in-queue).
        with self.metrics.log_time((ALL_MODULES, GPU_LOADER_QUEUE_WAIT_TIMER)):
            with TimerAndPrometheusLogger(
                self._metrics_impala_gpu_loader_thread_step_in_queue_get_time
            ):
                ma_batch_on_cpu = self._in_queue.get()

        # Load the batch onto the GPU device.
        with self.metrics.log_time((ALL_MODULES, GPU_LOADER_LOAD_TO_GPU_TIMER)):
            with TimerAndPrometheusLogger(
                self._metrics_impala_gpu_loader_thread_step_load_to_gpu_time
            ):
                ma_batch_on_gpu = ma_batch_on_cpu.to_device(
                    self._device, pin_memory=False
                )

        if isinstance(self._out_queue, CircularBuffer):
            ts_dropped = self._out_queue.add(ma_batch_on_gpu)
            self.metrics.log_value(
                (ALL_MODULES, LEARNER_THREAD_ENV_STEPS_DROPPED),
                ts_dropped,
                reduce="sum",
            )
        else:
            # Enqueue to Learner thread's in-queue.
            _LearnerThread.enqueue(self._out_queue, ma_batch_on_gpu, self.metrics)


class _LearnerThread(threading.Thread):
    def __init__(
        self,
        *,
        update_method,
        in_queue: Union[deque, CircularBuffer],
        # TODO (sven): Figure out a way to use a results queue instaad of the "reduce
        #  metrics each 20 updates" logic right now.
        # out_queue: deque,
        learner,
    ):
        super().__init__(name="_LearnerThread")
        self.daemon = True
        self.learner = learner
        self.stopped = False

        self._update_method = update_method
        self._in_queue: Union[deque, CircularBuffer] = in_queue
        # TODO (sven): Figure out a way to use a results queue instaad of the "reduce
        #  metrics each 20 updates" logic right now.
        # self._out_queue: deque = out_queue

        # Ray metrics
        self._metrics_learner_impala_thread_step = Histogram(
            name="rllib_learner_impala_learner_thread_step_time",
            description="Time taken in seconds for learner thread _step.",
            boundaries=DEFAULT_HISTOGRAM_BOUNDARIES_SHORT_EVENTS,
            tag_keys=("rllib",),
        )
        self._metrics_learner_impala_thread_step.set_default_tags(
            {"rllib": "IMPALA/LearnerThread"}
        )

        self._metrics_learner_impala_thread_step_update = Histogram(
            name="rllib_learner_impala_learner_thread_step_update_time",
            description="Time taken in seconds for learner thread _step update.",
            boundaries=DEFAULT_HISTOGRAM_BOUNDARIES_SHORT_EVENTS,
            tag_keys=("rllib",),
        )
        self._metrics_learner_impala_thread_step_update.set_default_tags(
            {"rllib": "IMPALA/LearnerThread"}
        )

    def run(self) -> None:
        while not self.stopped:
            with TimerAndPrometheusLogger(self._metrics_learner_impala_thread_step):
                self.step()

    def step(self):
        global _CURRENT_GLOBAL_TIMESTEPS

        # Get a new batch from the GPU-data (deque.pop -> newest item first).
        with self.learner.metrics.log_time(
            (ALL_MODULES, LEARNER_THREAD_IN_QUEUE_WAIT_TIMER)
        ):
            # Get a new batch from the GPU-data (learner queue OR circular buffer).
            if isinstance(self._in_queue, CircularBuffer):
                ma_batch_on_gpu = self._in_queue.sample()
            else:
                # Queue is empty: Sleep a tiny bit to avoid CPU-thrashing.
                while not self._in_queue:
                    time.sleep(0.0001)
                # Consume from the left (oldest batches first).
                # If we consumed from the right, we would run into the danger of
                # learning from newer batches (left side) most times, BUT sometimes
                # grabbing older batches (right area of deque).
                ma_batch_on_gpu = self._in_queue.popleft()

        # Add this check here in case thread has been stopped while we were waiting for
        # a batch from the queue/buffer.
        if self.stopped:
            return

        # Call the update method on the batch.
        with self.learner.metrics.log_time((ALL_MODULES, LEARNER_THREAD_UPDATE_TIMER)):
            # TODO (sven): For multi-agent AND SGD iter > 1, we need to make sure
            #  this thread has the information about the min minibatches necessary
            #  (due to different agents taking different steps in the env, e.g.
            #  MA-CartPole).
            with TimerAndPrometheusLogger(
                self._metrics_learner_impala_thread_step_update
            ):
                self._update_method(
                    self=self.learner,
                    training_data=TrainingData(batch=ma_batch_on_gpu),
                    timesteps=_CURRENT_GLOBAL_TIMESTEPS,
                    _no_metrics_reduce=True,
                )
            # TODO (sven): Figure out a way to use a results queue instaad of the "reduce
            #  metrics each 20 updates" logic right now.
            # self._out_queue.append(results)
            with self.learner._num_updates_lock:
                self.learner._num_updates += 1

    @staticmethod
    def enqueue(learner_queue: deque, batch, metrics):
        # Right-append to learner queue (a deque). If full, drops the leftmost
        # (oldest) item in the deque.
        # Note that we consume from the left (oldest first), which is why the queue size
        # should probably always be small'ish (<< 10), otherwise we run into the danger
        # of training with very old samples.
        # If we consumed from the right, we would run into the danger of learning
        # from newer batches (left side) most times, BUT sometimes grabbing a
        # really old batches (right area of deque).
        if len(learner_queue) == learner_queue.maxlen:
            metrics.log_value(
                (ALL_MODULES, LEARNER_THREAD_ENV_STEPS_DROPPED),
                learner_queue.popleft().env_steps(),
                reduce="sum",
            )
        learner_queue.append(batch)

        # Log current queue size.
        metrics.log_value(
            (ALL_MODULES, QUEUE_SIZE_LEARNER_THREAD_QUEUE),
            len(learner_queue),
        )<|MERGE_RESOLUTION|>--- conflicted
+++ resolved
@@ -1,7 +1,4 @@
-<<<<<<< HEAD
-=======
 import logging
->>>>>>> 541bc3b0
 import queue
 import threading
 import time
@@ -16,8 +13,8 @@
 from ray.rllib.core.learner.training_data import TrainingData
 from ray.rllib.core.rl_module.apis import ValueFunctionAPI
 from ray.rllib.utils.annotations import (
+    override,
     OverrideToImplementCustomLogic_CallToSuperRecommended,
-    override,
 )
 from ray.rllib.utils.framework import try_import_torch
 from ray.rllib.utils.lambda_defaultdict import LambdaDefaultDict
