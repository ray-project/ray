from collections import deque
import queue
import threading
import time
from typing import Any, Dict, Union

import ray
from ray.rllib.algorithms.appo.utils import CircularBuffer
from ray.rllib.algorithms.impala.impala import LEARNER_RESULTS_CURR_ENTROPY_COEFF_KEY
from ray.rllib.core.learner.learner import Learner
from ray.rllib.core.rl_module.apis import ValueFunctionAPI
from ray.rllib.utils.annotations import (
    override,
    OverrideToImplementCustomLogic_CallToSuperRecommended,
)
from ray.rllib.utils.framework import try_import_torch
from ray.rllib.utils.lambda_defaultdict import LambdaDefaultDict
from ray.rllib.utils.metrics import (
    ALL_MODULES,
    NUM_ENV_STEPS_SAMPLED_LIFETIME,
)
from ray.rllib.utils.metrics.metrics_logger import MetricsLogger
from ray.rllib.utils.schedules.scheduler import Scheduler
from ray.rllib.utils.typing import ModuleID, ResultDict

torch, _ = try_import_torch()

GPU_LOADER_QUEUE_WAIT_TIMER = "gpu_loader_queue_wait_timer"
GPU_LOADER_LOAD_TO_GPU_TIMER = "gpu_loader_load_to_gpu_timer"
LEARNER_THREAD_IN_QUEUE_WAIT_TIMER = "learner_thread_in_queue_wait_timer"
LEARNER_THREAD_ENV_STEPS_DROPPED = "learner_thread_env_steps_dropped"
LEARNER_THREAD_UPDATE_TIMER = "learner_thread_update_timer"
RAY_GET_EPISODES_TIMER = "ray_get_episodes_timer"

QUEUE_SIZE_GPU_LOADER_QUEUE = "queue_size_gpu_loader_queue"
QUEUE_SIZE_LEARNER_THREAD_QUEUE = "queue_size_learner_thread_queue"
QUEUE_SIZE_RESULTS_QUEUE = "queue_size_results_queue"

_CURRENT_GLOBAL_TIMESTEPS = None


class IMPALALearner(Learner):
    @override(Learner)
    def build(self) -> None:
        super().build()

        # TODO (sven): We replace the dummy RLock here for APPO/IMPALA, b/c these algos
        #  require this for thread safety reasons.
        #  An RLock breaks our current OfflineData and OfflinePreLearner logic, in which
        #  the Learner (which contains a MetricsLogger) is serialized and deserialized.
        #  We will have to fix this offline RL logic first, then can remove this hack
        #  here and return to always using the RLock.
        self.metrics._threading_lock = threading.RLock()

        # Dict mapping module IDs to the respective entropy Scheduler instance.
        self.entropy_coeff_schedulers_per_module: Dict[
            ModuleID, Scheduler
        ] = LambdaDefaultDict(
            lambda module_id: Scheduler(
                fixed_value_or_schedule=(
                    self.config.get_config_for_module(module_id).entropy_coeff
                ),
                framework=self.framework,
                device=self._device,
            )
        )

        # Create and start the GPU-loader thread. It picks up train-ready batches from
        # the "GPU-loader queue" and loads them to the GPU, then places the GPU batches
        # on the "update queue" for the actual RLModule forward pass and loss
        # computations.
        self._gpu_loader_in_queue = queue.Queue()

        # Default is to have a learner thread.
        if not hasattr(self, "_learner_thread_in_queue"):
            self._learner_thread_in_queue = deque(maxlen=self.config.learner_queue_size)

        # Create and start the GPU loader thread(s).
        if self.config.num_gpus_per_learner > 0:
            self._gpu_loader_threads = [
                _GPULoaderThread(
                    in_queue=self._gpu_loader_in_queue,
                    out_queue=self._learner_thread_in_queue,
                    device=self._device,
                    metrics_logger=self.metrics,
                )
                for _ in range(self.config.num_gpu_loader_threads)
            ]
            for t in self._gpu_loader_threads:
                t.start()

        # Create and start the Learner thread.
        self._learner_thread = _LearnerThread(
            update_method=self._update_from_batch_or_episodes,
            in_queue=self._learner_thread_in_queue,
            metrics_logger=self.metrics,
        )
        self._learner_thread.start()

    @override(Learner)
    def update_from_batch(
        self,
        batch: Any,
        *,
        timesteps: Dict[str, Any],
        **kwargs,
    ) -> ResultDict:
        global _CURRENT_GLOBAL_TIMESTEPS
        _CURRENT_GLOBAL_TIMESTEPS = timesteps or {}

        if isinstance(batch, ray.ObjectRef):
            #with self.metrics.log_time((ALL_MODULES, "_learner_actor_main_thread_ray_get_timer")):
            batch = ray.get(batch)
            #with self.metrics.log_time((ALL_MODULES, "_learner_actor_main_thread_torch_barrier_timer")):

<<<<<<< HEAD
        self._gpu_loader_in_queue.put(batch)
        #self.metrics.log_value(
        #    (ALL_MODULES, QUEUE_SIZE_GPU_LOADER_QUEUE),
        #    self._gpu_loader_in_queue.qsize(),
        #)
=======
        if self.config.num_gpus_per_learner > 0:
            self._gpu_loader_in_queue.put(batch)
            self.metrics.log_value(
                (ALL_MODULES, QUEUE_SIZE_GPU_LOADER_QUEUE),
                self._gpu_loader_in_queue.qsize(),
            )
        else:
            if isinstance(self._learner_thread_in_queue, CircularBuffer):
                ts_dropped = self._learner_thread_in_queue.add(batch)
                self.metrics.log_value(
                    (ALL_MODULES, LEARNER_THREAD_ENV_STEPS_DROPPED),
                    ts_dropped,
                    reduce="sum",
                )
            else:
                # Enqueue to Learner thread's in-queue.
                _LearnerThread.enqueue(
                    self._learner_thread_in_queue, batch, self.metrics
                )
>>>>>>> 75c1469c

        return self.metrics.reduce()

    @OverrideToImplementCustomLogic_CallToSuperRecommended
    def before_gradient_based_update(self, *, timesteps: Dict[str, Any]) -> None:
        super().before_gradient_based_update(timesteps=timesteps)

        for module_id in self.module.keys():
            # Update entropy coefficient via our Scheduler.
            new_entropy_coeff = self.entropy_coeff_schedulers_per_module[
                module_id
            ].update(timestep=timesteps.get(NUM_ENV_STEPS_SAMPLED_LIFETIME, 0))
            #self.metrics.log_value(
            #    (module_id, LEARNER_RESULTS_CURR_ENTROPY_COEFF_KEY),
            #    new_entropy_coeff,
            #    window=1,
            #)

    @override(Learner)
    def remove_module(self, module_id: str):
        super().remove_module(module_id)
        self.entropy_coeff_schedulers_per_module.pop(module_id)

    @classmethod
    @override(Learner)
    def rl_module_required_apis(cls) -> list[type]:
        # In order for a PPOLearner to update an RLModule, it must implement the
        # following APIs:
        return [ValueFunctionAPI]


ImpalaLearner = IMPALALearner


class _GPULoaderThread(threading.Thread):
    def __init__(
        self,
        *,
        in_queue: queue.Queue,
        out_queue: deque,
        device: torch.device,
        metrics_logger: MetricsLogger,
    ):
        super().__init__(name="_GPULoaderThread")
        self.daemon = True

        self._in_queue = in_queue
        self._out_queue = out_queue
        self._ts_dropped = 0
        self._device = device
        self.metrics = metrics_logger

    def run(self) -> None:
        while True:
            self._step()

    def _step(self) -> None:
        # Get a new batch from the data (inqueue).
        #with self.metrics.log_time((ALL_MODULES, GPU_LOADER_QUEUE_WAIT_TIMER)):
        ma_batch_on_cpu = self._in_queue.get()

        # Load the batch onto the GPU device.
        #with self.metrics.log_time((ALL_MODULES, GPU_LOADER_LOAD_TO_GPU_TIMER)):
        ma_batch_on_gpu = ma_batch_on_cpu.to_device(self._device, pin_memory=True)

        if isinstance(self._out_queue, CircularBuffer):
            ts_dropped = self._out_queue.add(ma_batch_on_gpu)
            #self.metrics.log_value(
            #    (ALL_MODULES, LEARNER_THREAD_ENV_STEPS_DROPPED),
            #    ts_dropped,
            #    reduce="sum",
            #)
        else:
            # Enqueue to Learner thread's in-queue.
            _LearnerThread.enqueue(self._out_queue, ma_batch_on_gpu, self.metrics)


class _LearnerThread(threading.Thread):
    def __init__(
        self,
        *,
        update_method,
        in_queue: deque,
        metrics_logger,
    ):
        super().__init__(name="_LearnerThread")
        self.daemon = True
        self.metrics: MetricsLogger = metrics_logger
        self.stopped = False

        self._update_method = update_method
        self._in_queue: Union[deque, CircularBuffer] = in_queue

    def run(self) -> None:
        while not self.stopped:
            self.step()

    def step(self):
        global _CURRENT_GLOBAL_TIMESTEPS

        # Get a new batch from the GPU-data (deque.pop -> newest item first).
        #with self.metrics.log_time((ALL_MODULES, LEARNER_THREAD_IN_QUEUE_WAIT_TIMER)):
        # Get a new batch from the GPU-data (learner queue OR circular buffer).
        if isinstance(self._in_queue, CircularBuffer):
            ma_batch_on_gpu = self._in_queue.sample()
        else:
            # Queue is empty: Sleep a tiny bit to avoid CPU-thrashing.
            while not self._in_queue:
                time.sleep(0.001)
            # Consume from the left (oldest batches first).
            # If we consumed from the right, we would run into the danger of
            # learning from newer batches (left side) most times, BUT sometimes
            # grabbing older batches (right area of deque).
            ma_batch_on_gpu = self._in_queue.popleft()

        # Call the update method on the batch.
        #with self.metrics.log_time((ALL_MODULES, LEARNER_THREAD_UPDATE_TIMER)):
        # TODO (sven): For multi-agent AND SGD iter > 1, we need to make sure
        #  this thread has the information about the min minibatches necessary
        #  (due to different agents taking different steps in the env, e.g.
        #  MA-CartPole).
        self._update_method(
            batch=ma_batch_on_gpu,
            timesteps=_CURRENT_GLOBAL_TIMESTEPS,
        )
        #torch.distributed.barrier()

    @staticmethod
    def enqueue(learner_queue: deque, batch, metrics):
        assert False
        # Right-append to learner queue (a deque). If full, drops the leftmost
        # (oldest) item in the deque.
        # Note that we consume from the left (oldest first), which is why the queue size
        # should probably always be small'ish (<< 10), otherwise we run into the danger
        # of training with very old samples.
        # If we consumed from the right, we would run into the danger of learning
        # from newer batches (left side) most times, BUT sometimes grabbing a
        # really old batches (right area of deque).
        if len(learner_queue) == learner_queue.maxlen:
            metrics.log_value(
                (ALL_MODULES, LEARNER_THREAD_ENV_STEPS_DROPPED),
                learner_queue.popleft().env_steps(),
                reduce="sum",
            )
        learner_queue.append(batch)

        # Log current queue size.
        metrics.log_value(
            (ALL_MODULES, QUEUE_SIZE_LEARNER_THREAD_QUEUE),
            len(learner_queue),
        )<|MERGE_RESOLUTION|>--- conflicted
+++ resolved
@@ -109,17 +109,9 @@
         _CURRENT_GLOBAL_TIMESTEPS = timesteps or {}
 
         if isinstance(batch, ray.ObjectRef):
-            #with self.metrics.log_time((ALL_MODULES, "_learner_actor_main_thread_ray_get_timer")):
-            batch = ray.get(batch)
-            #with self.metrics.log_time((ALL_MODULES, "_learner_actor_main_thread_torch_barrier_timer")):
-
-<<<<<<< HEAD
-        self._gpu_loader_in_queue.put(batch)
-        #self.metrics.log_value(
-        #    (ALL_MODULES, QUEUE_SIZE_GPU_LOADER_QUEUE),
-        #    self._gpu_loader_in_queue.qsize(),
-        #)
-=======
+            with self.metrics.log_time((ALL_MODULES, "_learner_actor_main_thread_ray_get_timer")):
+                batch = ray.get(batch)
+
         if self.config.num_gpus_per_learner > 0:
             self._gpu_loader_in_queue.put(batch)
             self.metrics.log_value(
@@ -139,7 +131,6 @@
                 _LearnerThread.enqueue(
                     self._learner_thread_in_queue, batch, self.metrics
                 )
->>>>>>> 75c1469c
 
         return self.metrics.reduce()
 
@@ -152,11 +143,11 @@
             new_entropy_coeff = self.entropy_coeff_schedulers_per_module[
                 module_id
             ].update(timestep=timesteps.get(NUM_ENV_STEPS_SAMPLED_LIFETIME, 0))
-            #self.metrics.log_value(
-            #    (module_id, LEARNER_RESULTS_CURR_ENTROPY_COEFF_KEY),
-            #    new_entropy_coeff,
-            #    window=1,
-            #)
+            self.metrics.log_value(
+                (module_id, LEARNER_RESULTS_CURR_ENTROPY_COEFF_KEY),
+                new_entropy_coeff,
+                window=1,
+            )
 
     @override(Learner)
     def remove_module(self, module_id: str):
@@ -198,20 +189,20 @@
 
     def _step(self) -> None:
         # Get a new batch from the data (inqueue).
-        #with self.metrics.log_time((ALL_MODULES, GPU_LOADER_QUEUE_WAIT_TIMER)):
-        ma_batch_on_cpu = self._in_queue.get()
+        with self.metrics.log_time((ALL_MODULES, GPU_LOADER_QUEUE_WAIT_TIMER)):
+            ma_batch_on_cpu = self._in_queue.get()
 
         # Load the batch onto the GPU device.
-        #with self.metrics.log_time((ALL_MODULES, GPU_LOADER_LOAD_TO_GPU_TIMER)):
-        ma_batch_on_gpu = ma_batch_on_cpu.to_device(self._device, pin_memory=True)
+        with self.metrics.log_time((ALL_MODULES, GPU_LOADER_LOAD_TO_GPU_TIMER)):
+            ma_batch_on_gpu = ma_batch_on_cpu.to_device(self._device, pin_memory=True)
 
         if isinstance(self._out_queue, CircularBuffer):
             ts_dropped = self._out_queue.add(ma_batch_on_gpu)
-            #self.metrics.log_value(
-            #    (ALL_MODULES, LEARNER_THREAD_ENV_STEPS_DROPPED),
-            #    ts_dropped,
-            #    reduce="sum",
-            #)
+            self.metrics.log_value(
+                (ALL_MODULES, LEARNER_THREAD_ENV_STEPS_DROPPED),
+                ts_dropped,
+                reduce="sum",
+            )
         else:
             # Enqueue to Learner thread's in-queue.
             _LearnerThread.enqueue(self._out_queue, ma_batch_on_gpu, self.metrics)
@@ -241,35 +232,33 @@
         global _CURRENT_GLOBAL_TIMESTEPS
 
         # Get a new batch from the GPU-data (deque.pop -> newest item first).
-        #with self.metrics.log_time((ALL_MODULES, LEARNER_THREAD_IN_QUEUE_WAIT_TIMER)):
-        # Get a new batch from the GPU-data (learner queue OR circular buffer).
-        if isinstance(self._in_queue, CircularBuffer):
-            ma_batch_on_gpu = self._in_queue.sample()
-        else:
-            # Queue is empty: Sleep a tiny bit to avoid CPU-thrashing.
-            while not self._in_queue:
-                time.sleep(0.001)
-            # Consume from the left (oldest batches first).
-            # If we consumed from the right, we would run into the danger of
-            # learning from newer batches (left side) most times, BUT sometimes
-            # grabbing older batches (right area of deque).
-            ma_batch_on_gpu = self._in_queue.popleft()
+        with self.metrics.log_time((ALL_MODULES, LEARNER_THREAD_IN_QUEUE_WAIT_TIMER)):
+            # Get a new batch from the GPU-data (learner queue OR circular buffer).
+            if isinstance(self._in_queue, CircularBuffer):
+                ma_batch_on_gpu = self._in_queue.sample()
+            else:
+                # Queue is empty: Sleep a tiny bit to avoid CPU-thrashing.
+                while not self._in_queue:
+                    time.sleep(0.001)
+                # Consume from the left (oldest batches first).
+                # If we consumed from the right, we would run into the danger of
+                # learning from newer batches (left side) most times, BUT sometimes
+                # grabbing older batches (right area of deque).
+                ma_batch_on_gpu = self._in_queue.popleft()
 
         # Call the update method on the batch.
-        #with self.metrics.log_time((ALL_MODULES, LEARNER_THREAD_UPDATE_TIMER)):
-        # TODO (sven): For multi-agent AND SGD iter > 1, we need to make sure
-        #  this thread has the information about the min minibatches necessary
-        #  (due to different agents taking different steps in the env, e.g.
-        #  MA-CartPole).
-        self._update_method(
-            batch=ma_batch_on_gpu,
-            timesteps=_CURRENT_GLOBAL_TIMESTEPS,
-        )
-        #torch.distributed.barrier()
+        with self.metrics.log_time((ALL_MODULES, LEARNER_THREAD_UPDATE_TIMER)):
+            # TODO (sven): For multi-agent AND SGD iter > 1, we need to make sure
+            #  this thread has the information about the min minibatches necessary
+            #  (due to different agents taking different steps in the env, e.g.
+            #  MA-CartPole).
+            self._update_method(
+                batch=ma_batch_on_gpu,
+                timesteps=_CURRENT_GLOBAL_TIMESTEPS,
+            )
 
     @staticmethod
     def enqueue(learner_queue: deque, batch, metrics):
-        assert False
         # Right-append to learner queue (a deque). If full, drops the leftmost
         # (oldest) item in the deque.
         # Note that we consume from the left (oldest first), which is why the queue size
