--- conflicted
+++ resolved
@@ -140,10 +140,7 @@
 
         # TODO (sven): Find a better way to limit the number of (mostly) unnecessary
         #  metrics reduces.
-<<<<<<< HEAD
         result = {}
-=======
->>>>>>> 91eb324c
         with self._num_updates_lock:
             count = self._num_updates
         if count >= 20:
