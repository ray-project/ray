--- conflicted
+++ resolved
@@ -6,13 +6,7 @@
 from ray.rllib.algorithms.appo.utils import CircularBuffer
 from ray.rllib.algorithms.impala.impala import LEARNER_RESULTS_CURR_ENTROPY_COEFF_KEY
 from ray.rllib.core.learner.learner import Learner
-<<<<<<< HEAD
-=======
 from ray.rllib.core.rl_module.apis import ValueFunctionAPI
-from ray.rllib.connectors.common import NumpyToTensor
-from ray.rllib.connectors.learner import AddOneTsToEpisodesAndTruncate
-from ray.rllib.policy.sample_batch import MultiAgentBatch, SampleBatch
->>>>>>> a29d0c49
 from ray.rllib.utils.annotations import (
     override,
     OverrideToImplementCustomLogic_CallToSuperRecommended,
@@ -139,64 +133,6 @@
 ImpalaLearner = IMPALALearner
 
 
-<<<<<<< HEAD
-=======
-class _GPULoaderThread(threading.Thread):
-    def __init__(
-        self,
-        *,
-        in_queue: queue.Queue,
-        out_queue: deque,
-        device: "torch.device",
-        metrics_logger: MetricsLogger,
-    ):
-        super().__init__()
-        self.daemon = True
-
-        self._in_queue = in_queue
-        self._out_queue = out_queue
-        self._ts_dropped = 0
-        self._device = device
-        self.metrics = metrics_logger
-
-    def run(self) -> None:
-        while True:
-            self._step()
-
-    def _step(self) -> None:
-        # Only measure time, if we have a `metrics` instance.
-        with self.metrics.log_time((ALL_MODULES, GPU_LOADER_QUEUE_WAIT_TIMER)):
-            # Get a new batch from the data (inqueue).
-            batch_on_cpu, env_steps = self._in_queue.get()
-
-        with self.metrics.log_time((ALL_MODULES, GPU_LOADER_LOAD_TO_GPU_TIMER)):
-            # Load the batch onto the GPU device.
-            batch_on_gpu = tree.map_structure_with_path(
-                lambda path, t: (
-                    t
-                    if isinstance(path, tuple) and Columns.INFOS in path
-                    else t.to(self._device, non_blocking=True)
-                ),
-                batch_on_cpu,
-            )
-            ma_batch_on_gpu = MultiAgentBatch(
-                policy_batches={mid: SampleBatch(b) for mid, b in batch_on_gpu.items()},
-                env_steps=env_steps,
-            )
-
-            if isinstance(self._out_queue, CircularBuffer):
-                ts_dropped = self._out_queue.add(ma_batch_on_gpu)
-                self.metrics.log_value(
-                    (ALL_MODULES, LEARNER_THREAD_ENV_STEPS_DROPPED),
-                    ts_dropped,
-                    reduce="sum",
-                )
-            else:
-                # Enqueue to Learner thread's in-queue.
-                _LearnerThread.enqueue(self._out_queue, ma_batch_on_gpu, self.metrics)
-
-
->>>>>>> a29d0c49
 class _LearnerThread(threading.Thread):
     def __init__(
         self,
