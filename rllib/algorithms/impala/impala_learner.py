<<<<<<< HEAD
import queue
import threading
from typing import Any, Dict
=======
import logging
import queue
import threading
import time
from collections import deque
from typing import Any, Dict, Union
>>>>>>> edc130a3

import ray
from ray.rllib.algorithms.impala.impala import LEARNER_RESULTS_CURR_ENTROPY_COEFF_KEY
from ray.rllib.core import COMPONENT_RL_MODULE
from ray.rllib.core.learner.learner import Learner
from ray.rllib.core.learner.training_data import TrainingData
from ray.rllib.core.rl_module.apis import ValueFunctionAPI
from ray.rllib.utils.annotations import (
    override,
    OverrideToImplementCustomLogic_CallToSuperRecommended,
)
from ray.rllib.utils.framework import try_import_torch
from ray.rllib.utils.lambda_defaultdict import LambdaDefaultDict
from ray.rllib.utils.metrics import (
    ALL_MODULES,
    NUM_ENV_STEPS_SAMPLED_LIFETIME,
)
from ray.rllib.utils.metrics.metrics_logger import MetricsLogger
from ray.rllib.utils.metrics.ray_metrics import (
    DEFAULT_HISTOGRAM_BOUNDARIES_SHORT_EVENTS,
    TimerAndPrometheusLogger,
)
from ray.rllib.utils.schedules.scheduler import Scheduler
from ray.rllib.utils.typing import ModuleID, ResultDict
from ray.util.metrics import Gauge, Histogram

logger = logging.getLogger(__name__)

torch, _ = try_import_torch()

GPU_LOADER_QUEUE_WAIT_TIMER = "gpu_loader_queue_wait_timer"
GPU_LOADER_LOAD_TO_GPU_TIMER = "gpu_loader_load_to_gpu_timer"
LEARNER_THREAD_IN_QUEUE_WAIT_TIMER = "learner_thread_in_queue_wait_timer"
LEARNER_THREAD_ENV_STEPS_DROPPED = "learner_thread_env_steps_dropped"
LEARNER_THREAD_UPDATE_TIMER = "learner_thread_update_timer"
RAY_GET_EPISODES_TIMER = "ray_get_episodes_timer"

QUEUE_SIZE_GPU_LOADER_QUEUE = "queue_size_gpu_loader_queue"
QUEUE_SIZE_LEARNER_THREAD_QUEUE = "queue_size_learner_thread_queue"
QUEUE_SIZE_RESULTS_QUEUE = "queue_size_results_queue"

# Aggregation cycle size.
BATCHES_PER_AGGREGATION = 20


class IMPALALearner(Learner):
    @override(Learner)
    def __init__(self, *args, **kwargs):
        super().__init__(*args, **kwargs)

        # Ray metrics
        self._metrics_learner_impala_update = Histogram(
            name="rllib_learner_impala_update_time",
            description="Time spent in the 'IMPALALearner.update()' method.",
            boundaries=DEFAULT_HISTOGRAM_BOUNDARIES_SHORT_EVENTS,
            tag_keys=("rllib",),
        )
        self._metrics_learner_impala_update.set_default_tags(
            {"rllib": self.__class__.__name__}
        )

        self._metrics_learner_impala_update_solve_refs = Histogram(
            name="rllib_learner_impala_update_solve_refs_time",
            description="Time spent on resolving refs in the 'Learner.update()'",
            boundaries=DEFAULT_HISTOGRAM_BOUNDARIES_SHORT_EVENTS,
            tag_keys=("rllib",),
        )
        self._metrics_learner_impala_update_solve_refs.set_default_tags(
            {"rllib": self.__class__.__name__}
        )

        self._metrics_learner_impala_update_make_batch_if_necessary = Histogram(
            name="rllib_learner_impala_update_make_batch_if_necessary_time",
            description="Time spent on making a batch in the 'Learner.update()'.",
            boundaries=DEFAULT_HISTOGRAM_BOUNDARIES_SHORT_EVENTS,
            tag_keys=("rllib",),
        )
        self._metrics_learner_impala_update_make_batch_if_necessary.set_default_tags(
            {"rllib": self.__class__.__name__}
        )

        self._metrics_learner_impala_get_learner_state_time = Histogram(
            name="rllib_learner_impala_get_learner_state_time",
            description="Time spent on get_state() in IMPALALearner.update().",
            boundaries=DEFAULT_HISTOGRAM_BOUNDARIES_SHORT_EVENTS,
            tag_keys=("rllib",),
        )
        self._metrics_learner_impala_get_learner_state_time.set_default_tags(
            {"rllib": self.__class__.__name__}
        )

    @override(Learner)
    def build(self) -> None:
        super().build()

        # APPO/IMPALA require RLock for thread safety around metrics.
        self.metrics._threading_lock = threading.RLock()

        # Aggregation signaling (replaces condition-variable contention) ---
        self._agg_event = threading.Event()
        self._submitted_updates = 0  # producer-side counter (update thread(s))
        self._num_updates = 0  # learner-side counter
        self._num_updates_lock = threading.Lock()

        # Dict mapping module IDs to entropy Scheduler instances.
        self.entropy_coeff_schedulers_per_module: Dict[
            ModuleID, Scheduler
        ] = LambdaDefaultDict(
            lambda module_id: Scheduler(
                fixed_value_or_schedule=(
                    self.config.get_config_for_module(module_id).entropy_coeff
                ),
                framework=self.framework,
                device=self._device,
            )
        )

        # Create queues as bounded queues to create real back-pressure & stabilize
        # GPU memory usage.

        # Small loader in-queue to keep threads busy without flooding.
        loader_qsize = max(2, 2 * self.config.num_gpu_loader_threads)
        # Note, we are passing now the timesteps dictionary through the queue.
        self._gpu_loader_in_queue: "queue.Queue[tuple[TrainingData, Dict[str, Any]]]" = queue.Queue(
            maxsize=loader_qsize
        )

        # Learner in-queue must be tiny. 1 strictly serializes GPU-resident batches.
        self._learner_thread_in_queue: "queue.Queue[tuple[Any, Dict[str, Any]]]" = (
            queue.Queue(maxsize=2)
        )

        # Create and start `_GPULoaderThread`(s).
        if self.config.num_gpus_per_learner > 0:
            self._gpu_loader_threads = [
                _GPULoaderThread(
                    in_queue=self._gpu_loader_in_queue,
                    out_queue=self._learner_thread_in_queue,
                    device=self._device,
                    metrics_logger=self.metrics,
                )
                for _ in range(self.config.num_gpu_loader_threads)
            ]
            for t in self._gpu_loader_threads:
                t.start()

        # Create and start the `_LearnerThread`.
        self._learner_thread = _LearnerThread(
            update_method=Learner.update,
            in_queue=self._learner_thread_in_queue,
            learner=self,
        )
        self._learner_thread.start()

    @override(Learner)
    def update(
        self,
        training_data: TrainingData,
        *,
        timesteps: Dict[str, Any],
        return_state: bool = False,
        **kwargs,
    ) -> ResultDict:
<<<<<<< HEAD
        # Resolve object refs and ensure we have a proper batch object.
        # TODO (simon): Check, if we can resolve the object references and
        # run the pipeline on the GPULoaderThreads.
        training_data.solve_refs()
        batch = self._make_batch_if_necessary(training_data=training_data)
        assert batch is not None

        # Enqeue the batch (bounded backpressure).
        if self.config.num_gpus_per_learner > 0:
            # Pass timesteps alongside batch (no globals).
            self._gpu_loader_in_queue.put((batch, timesteps))
            # Only occasionally log loader queue size.
            if (self._submitted_updates & 0x3FF) == 0:
                self.metrics.log_value(
                    (ALL_MODULES, QUEUE_SIZE_GPU_LOADER_QUEUE),
                    self._gpu_loader_in_queue.qsize(),
                    window=1,
                )
        else:
            # No GPU loader: directly enqueue to learner queue.
            _LearnerThread.enqueue(
                self._learner_thread_in_queue, (batch, timesteps), self.metrics
            )

        # Every 20th block call we submit results. Otherwise we keep the
        # thread running without interruption to avoid thread contention.
        self._submitted_updates += 1
        if (self._submitted_updates % BATCHES_PER_AGGREGATION) != 0:
            return {}

        # 20th submission: wait until learner finished 20 updates (blocking).
        self._agg_event.wait()
        # Reset the aggregation event to keep the `_LearnerThread` running.
        self._agg_event.clear()

        # Reduce metrics outside of any locks.
        # TODO (simon): Check, if we need to call this before we call `clear`.
        result = self.metrics.reduce()

        # Return the module state, if requested.
        if return_state:
            learner_state = self.get_state(
                # Only return the state of those RLModules that are trainable.
                components=[
                    COMPONENT_RL_MODULE + "/" + mid
                    for mid in self.module.keys()
                    if self.should_module_be_updated(mid)
                ],
                inference_only=True,
            )
            learner_state[COMPONENT_RL_MODULE] = ray.put(
                learner_state[COMPONENT_RL_MODULE]
            )
            result["_rl_module_state_after_update"] = learner_state
=======
        """

        Args:
            batch:
            timesteps:
            return_state: Whether to include one of the Learner worker's state from
                after the update step in the returned results dict (under the
                `_rl_module_state_after_update` key). Note that after an update, all
                Learner workers' states should be identical, so we use the first
                Learner's state here. Useful for avoiding an extra `get_weights()` call,
                e.g. for synchronizing EnvRunner weights.
            **kwargs:

        Returns:

        """
        global _CURRENT_GLOBAL_TIMESTEPS
        _CURRENT_GLOBAL_TIMESTEPS = timesteps or {}

        with TimerAndPrometheusLogger(self._metrics_learner_impala_update):
            # Get the train batch from the object store.
            with TimerAndPrometheusLogger(
                self._metrics_learner_impala_update_solve_refs
            ):
                training_data.solve_refs()

            with TimerAndPrometheusLogger(
                self._metrics_learner_impala_update_make_batch_if_necessary
            ):
                batch = self._make_batch_if_necessary(training_data=training_data)
                assert batch is not None

            if self.config.num_gpus_per_learner > 0:
                self._gpu_loader_in_queue.put(batch)
                self.metrics.log_value(
                    (ALL_MODULES, QUEUE_SIZE_GPU_LOADER_QUEUE),
                    self._gpu_loader_in_queue.qsize(),
                )
            else:
                if isinstance(self._learner_thread_in_queue, CircularBuffer):
                    ts_dropped = self._learner_thread_in_queue.add(batch)
                    self.metrics.log_value(
                        (ALL_MODULES, LEARNER_THREAD_ENV_STEPS_DROPPED),
                        ts_dropped,
                        reduce="sum",
                    )
                else:
                    # Enqueue to Learner thread's in-queue.
                    _LearnerThread.enqueue(
                        self._learner_thread_in_queue, batch, self.metrics
                    )

            # TODO (sven): Find a better way to limit the number of (mostly) unnecessary
            #  metrics reduces.
            with self._num_updates_lock:
                count = self._num_updates
            result = {}

            if count >= 20:
                with self._num_updates_lock:
                    self._num_updates = 0
                result = self.metrics.reduce()

            if return_state:
                with TimerAndPrometheusLogger(
                    self._metrics_learner_impala_get_learner_state_time
                ):
                    learner_state = self.get_state(
                        # Only return the state of those RLModules that are trainable.
                        components=[
                            COMPONENT_RL_MODULE + "/" + mid
                            for mid in self.module.keys()
                            if self.should_module_be_updated(mid)
                        ],
                        inference_only=True,
                    )
                    learner_state[COMPONENT_RL_MODULE] = ray.put(
                        learner_state[COMPONENT_RL_MODULE]
                    )
                    result["_rl_module_state_after_update"] = learner_state
>>>>>>> edc130a3

        return result

    @OverrideToImplementCustomLogic_CallToSuperRecommended
    def before_gradient_based_update(self, *, timesteps: Dict[str, Any]) -> None:
        super().before_gradient_based_update(timesteps=timesteps)

        for module_id in self.module.keys():
            # Update entropy coefficient via our Scheduler.
            new_entropy_coeff = self.entropy_coeff_schedulers_per_module[
                module_id
            ].update(timestep=timesteps.get(NUM_ENV_STEPS_SAMPLED_LIFETIME, 0))
            self.metrics.log_value(
                (module_id, LEARNER_RESULTS_CURR_ENTROPY_COEFF_KEY),
                new_entropy_coeff,
                window=1,
            )

    @override(Learner)
    def remove_module(self, module_id: str):
        super().remove_module(module_id)
        self.entropy_coeff_schedulers_per_module.pop(module_id)

    @classmethod
    @override(Learner)
    def rl_module_required_apis(cls) -> list[type]:
        # In order for a PPOLearner to update an RLModule, it must implement the
        # following APIs:
        return [ValueFunctionAPI]


ImpalaLearner = IMPALALearner


class _GPULoaderThread(threading.Thread):
    def __init__(
        self,
        *,
        in_queue: "queue.Queue[tuple[TrainingData, Dict[str, Any]]]",
        out_queue: "queue.Queue[tuple[Any, Dict[str, Any]]]",
        device: "torch.device",
        metrics_logger: MetricsLogger,
    ):
        super().__init__(name="_GPULoaderThread")
        self.daemon = True

        self._in_queue = in_queue
        self._out_queue = out_queue
        self._device = device
        self.metrics = metrics_logger

<<<<<<< HEAD
        # Use a single CUDA stream for each loader thread.
        self._use_cuda_stream = (
            torch is not None
            and hasattr(torch, "cuda")
            and device is not None
            and getattr(device, "type", None) == "cuda"
        )
        self._stream = (
            torch.cuda.Stream(device=self._device) if self._use_cuda_stream else None
        )

    # Robust pinned-memory copy: fall back if batch contains CUDA tensors already.
    # TODO (simon): Find a more compliant solution.
    def _to_device_safe(self, batch):
        try:
            return batch.to_device(self._device, pin_memory=True)
        except RuntimeError as e:
            msg = str(e)
            if "only dense CPU tensors can be pinned" in msg or "pin_memory" in msg:
                return batch.to_device(self._device, pin_memory=False)
            raise
=======
        self._metrics_impala_gpu_loader_thread_step_time = Histogram(
            name="rllib_learner_impala_gpu_loader_thread_step_time",
            description="Time taken in seconds for gpu loader thread _step.",
            boundaries=DEFAULT_HISTOGRAM_BOUNDARIES_SHORT_EVENTS,
            tag_keys=("rllib",),
        )
        self._metrics_impala_gpu_loader_thread_step_time.set_default_tags(
            {"rllib": "IMPALA/GPULoaderThread"}
        )

        self._metrics_impala_gpu_loader_thread_step_in_queue_get_time = Histogram(
            name="rllib_learner_impala_gpu_loader_thread_step_get_time",
            description="Time taken in seconds for gpu loader thread _step _in_queue.get().",
            boundaries=DEFAULT_HISTOGRAM_BOUNDARIES_SHORT_EVENTS,
            tag_keys=("rllib",),
        )
        self._metrics_impala_gpu_loader_thread_step_in_queue_get_time.set_default_tags(
            {"rllib": "IMPALA/GPULoaderThread"}
        )

        self._metrics_impala_gpu_loader_thread_step_load_to_gpu_time = Histogram(
            name="rllib_learner_impala_gpu_loader_thread_step_load_to_gpu_time",
            description="Time taken in seconds for GPU loader thread _step to load batch to GPU.",
            boundaries=DEFAULT_HISTOGRAM_BOUNDARIES_SHORT_EVENTS,
            tag_keys=("rllib",),
        )
        self._metrics_impala_gpu_loader_thread_step_load_to_gpu_time.set_default_tags(
            {"rllib": "IMPALA/GPULoaderThread"}
        )

        self._metrics_impala_gpu_loader_thread_in_qsize_beginning_of_step = Gauge(
            name="rllib_impala_gpu_loader_thread_in_qsize_beginning_of_step",
            description="Size of the _GPULoaderThread in-queue size, at the beginning of the step.",
            tag_keys=("rllib",),
        )
        self._metrics_impala_gpu_loader_thread_in_qsize_beginning_of_step.set_default_tags(
            {"rllib": "IMPALA/GPULoaderThread"}
        )
>>>>>>> edc130a3

    def run(self) -> None:
        while True:
            with TimerAndPrometheusLogger(
                self._metrics_impala_gpu_loader_thread_step_time
            ):
                self._step()

    def _step(self) -> None:
<<<<<<< HEAD
        # Get a new batch (CPU) and the global timesteps from the loader in-queue (blocking).
        with self.metrics.log_time((ALL_MODULES, GPU_LOADER_QUEUE_WAIT_TIMER)):
            ma_batch_on_cpu, timesteps = self._in_queue.get()
=======
        self._metrics_impala_gpu_loader_thread_in_qsize_beginning_of_step.set(
            value=self._in_queue.qsize()
        )
        # Get a new batch from the data (in-queue).
        with self.metrics.log_time((ALL_MODULES, GPU_LOADER_QUEUE_WAIT_TIMER)):
            with TimerAndPrometheusLogger(
                self._metrics_impala_gpu_loader_thread_step_in_queue_get_time
            ):
                ma_batch_on_cpu = self._in_queue.get()
>>>>>>> edc130a3

        # Load the batch onto the GPU device; enable pinned memory for async copies.
        with self.metrics.log_time((ALL_MODULES, GPU_LOADER_LOAD_TO_GPU_TIMER)):
<<<<<<< HEAD
            if self._use_cuda_stream and self._stream is not None:
                # Issue copies on a non-default stream so they can overlap with compute.
                with torch.cuda.stream(self._stream):
                    ma_batch_on_gpu = self._to_device_safe(ma_batch_on_cpu)
                    # TODO (simon): Maybe use the `use_stream` in `convert_to_tensor`.
                # No explicit synching here. Consumer will naturally serialize when needed.
            else:
                ma_batch_on_gpu = self._to_device_safe(ma_batch_on_cpu)
=======
            with TimerAndPrometheusLogger(
                self._metrics_impala_gpu_loader_thread_step_load_to_gpu_time
            ):
                ma_batch_on_gpu = ma_batch_on_cpu.to_device(
                    self._device, pin_memory=False
                )
>>>>>>> edc130a3

        # Enqueue to Learner thread’s in-queue (GPU-resident batch and global timesteps).
        _LearnerThread.enqueue(
            self._out_queue, (ma_batch_on_gpu, timesteps), self.metrics
        )


# Put this once near the top of the file (module-level):
_STOP_SENTINEL = object()


class _LearnerThread(threading.Thread):
    def __init__(
        self,
        *,
        update_method,
        in_queue: "queue.Queue[tuple[Any, Dict[str, Any]]]",
        learner: IMPALALearner,
    ):
        super().__init__(name="_LearnerThread")
        self.daemon = True
        self.learner = learner
        self._update_method = update_method
        # Note, we pass now the timesteps dictionary through the queue.
        self._in_queue: "queue.Queue[tuple[Any, Dict[str, Any]]]" = in_queue

        self._stop_event = threading.Event()

    # Keeps compatibility, but thread-safe.
    @property
    def stopped(self) -> bool:
        return self._stop_event.is_set()

    # Call this to stop the thread and wake it if it's blocked on .get()
    def request_stop(self) -> None:
        self._stop_event.set()
        # Wake the consumer if it's blocked on an empty queue
        try:
            self._in_queue.put_nowait(_STOP_SENTINEL)
        except queue.Full:
            # If the queue is full, the consumer will wake soon anyway.
            pass

        # Ray metrics
        self._metrics_learner_impala_thread_step = Histogram(
            name="rllib_learner_impala_learner_thread_step_time",
            description="Time taken in seconds for learner thread _step.",
            boundaries=DEFAULT_HISTOGRAM_BOUNDARIES_SHORT_EVENTS,
            tag_keys=("rllib",),
        )
        self._metrics_learner_impala_thread_step.set_default_tags(
            {"rllib": "IMPALA/LearnerThread"}
        )

        self._metrics_learner_impala_thread_step_update = Histogram(
            name="rllib_learner_impala_learner_thread_step_update_time",
            description="Time taken in seconds for learner thread _step update.",
            boundaries=DEFAULT_HISTOGRAM_BOUNDARIES_SHORT_EVENTS,
            tag_keys=("rllib",),
        )
        self._metrics_learner_impala_thread_step_update.set_default_tags(
            {"rllib": "IMPALA/LearnerThread"}
        )

    def run(self) -> None:
<<<<<<< HEAD
        while True:
            # Returns always `True` until stop-signal/sentinel is sent.
            if not self.step():
                break
=======
        while not self.stopped:
            with TimerAndPrometheusLogger(self._metrics_learner_impala_thread_step):
                self.step()

    def step(self):
        global _CURRENT_GLOBAL_TIMESTEPS
>>>>>>> edc130a3

    def step(self) -> bool:
        # Get a batch and wait, if the input queue is empty (blocking; no polling).
        with self.learner.metrics.log_time(
            (ALL_MODULES, LEARNER_THREAD_IN_QUEUE_WAIT_TIMER)
        ):
            item = self._in_queue.get()

        # Handle the stop/sentinel signal(s).
        # TODO (simon): Check, if we need `None` for belt-and-suspenders/comp.
        if item is _STOP_SENTINEL or self.stopped:
            try:
                self._in_queue.task_done()
            except Exception:
                pass
            # Signal `run` to exit.
            return False

        # Extract the multi-agent batch and the timesteps dictionary.
        ma_batch_on_gpu, timesteps = item

        # Update the `RLModule`, but do not reduce metrics.
        with self.learner.metrics.log_time((ALL_MODULES, LEARNER_THREAD_UPDATE_TIMER)):
<<<<<<< HEAD
            self._update_method(
                self=self.learner,
                training_data=TrainingData(batch=ma_batch_on_gpu),
                timesteps=timesteps,
                _no_metrics_reduce=True,
            )

        # Signal queue done (unblocks producer’s put when bounded)
        try:
            self._in_queue.task_done()
        finally:
            # Set the Aggregation counter and signal this event (atomic).
=======
            # TODO (sven): For multi-agent AND SGD iter > 1, we need to make sure
            #  this thread has the information about the min minibatches necessary
            #  (due to different agents taking different steps in the env, e.g.
            #  MA-CartPole).
            with TimerAndPrometheusLogger(
                self._metrics_learner_impala_thread_step_update
            ):
                self._update_method(
                    self=self.learner,
                    training_data=TrainingData(batch=ma_batch_on_gpu),
                    timesteps=_CURRENT_GLOBAL_TIMESTEPS,
                    _no_metrics_reduce=True,
                )
            # TODO (sven): Figure out a way to use a results queue instaad of the "reduce
            #  metrics each 20 updates" logic right now.
            # self._out_queue.append(results)
>>>>>>> edc130a3
            with self.learner._num_updates_lock:
                self.learner._num_updates += 1
                if self.learner._num_updates == BATCHES_PER_AGGREGATION:
                    self.learner._num_updates = 0
                    self.learner._agg_event.set()

        # Keep running (see `run` method).
        return True

    @staticmethod
    def enqueue(
        learner_queue: "queue.Queue[tuple[Any, Dict[str, Any]]]",
        batch_with_ts,
        metrics: MetricsLogger,
    ):
        try:
            # Put the batch into the queue (blocking if thread is updating).
            learner_queue.put(batch_with_ts, block=True)
        except queue.Full:
            # TODO (simon): Write mechanism to drop the oldest batch.
            batch, _ts = batch_with_ts
            try:
                env_steps = batch.env_steps() if hasattr(batch, "env_steps") else 0
                metrics.log_value(
                    (ALL_MODULES, LEARNER_THREAD_ENV_STEPS_DROPPED),
                    env_steps,
                    reduce="sum",
                )
            except Exception:
                pass
            return<|MERGE_RESOLUTION|>--- conflicted
+++ resolved
@@ -1,15 +1,7 @@
-<<<<<<< HEAD
+import logging
 import queue
 import threading
 from typing import Any, Dict
-=======
-import logging
-import queue
-import threading
-import time
-from collections import deque
-from typing import Any, Dict, Union
->>>>>>> edc130a3
 
 import ray
 from ray.rllib.algorithms.impala.impala import LEARNER_RESULTS_CURR_ENTROPY_COEFF_KEY
@@ -173,13 +165,37 @@
         return_state: bool = False,
         **kwargs,
     ) -> ResultDict:
-<<<<<<< HEAD
-        # Resolve object refs and ensure we have a proper batch object.
-        # TODO (simon): Check, if we can resolve the object references and
-        # run the pipeline on the GPULoaderThreads.
-        training_data.solve_refs()
-        batch = self._make_batch_if_necessary(training_data=training_data)
-        assert batch is not None
+        """
+
+        Args:
+            batch:
+            timesteps:
+            return_state: Whether to include one of the Learner worker's state from
+                after the update step in the returned results dict (under the
+                `_rl_module_state_after_update` key). Note that after an update, all
+                Learner workers' states should be identical, so we use the first
+                Learner's state here. Useful for avoiding an extra `get_weights()` call,
+                e.g. for synchronizing EnvRunner weights.
+            **kwargs:
+
+        Returns:
+
+        """
+        global _CURRENT_GLOBAL_TIMESTEPS
+        _CURRENT_GLOBAL_TIMESTEPS = timesteps or {}
+
+        with TimerAndPrometheusLogger(self._metrics_learner_impala_update):
+            # Get the train batch from the object store.
+            with TimerAndPrometheusLogger(
+                self._metrics_learner_impala_update_solve_refs
+            ):
+                training_data.solve_refs()
+
+            with TimerAndPrometheusLogger(
+                self._metrics_learner_impala_update_make_batch_if_necessary
+            ):
+                batch = self._make_batch_if_necessary(training_data=training_data)
+                assert batch is not None
 
         # Enqeue the batch (bounded backpressure).
         if self.config.num_gpus_per_learner > 0:
@@ -228,88 +244,6 @@
                 learner_state[COMPONENT_RL_MODULE]
             )
             result["_rl_module_state_after_update"] = learner_state
-=======
-        """
-
-        Args:
-            batch:
-            timesteps:
-            return_state: Whether to include one of the Learner worker's state from
-                after the update step in the returned results dict (under the
-                `_rl_module_state_after_update` key). Note that after an update, all
-                Learner workers' states should be identical, so we use the first
-                Learner's state here. Useful for avoiding an extra `get_weights()` call,
-                e.g. for synchronizing EnvRunner weights.
-            **kwargs:
-
-        Returns:
-
-        """
-        global _CURRENT_GLOBAL_TIMESTEPS
-        _CURRENT_GLOBAL_TIMESTEPS = timesteps or {}
-
-        with TimerAndPrometheusLogger(self._metrics_learner_impala_update):
-            # Get the train batch from the object store.
-            with TimerAndPrometheusLogger(
-                self._metrics_learner_impala_update_solve_refs
-            ):
-                training_data.solve_refs()
-
-            with TimerAndPrometheusLogger(
-                self._metrics_learner_impala_update_make_batch_if_necessary
-            ):
-                batch = self._make_batch_if_necessary(training_data=training_data)
-                assert batch is not None
-
-            if self.config.num_gpus_per_learner > 0:
-                self._gpu_loader_in_queue.put(batch)
-                self.metrics.log_value(
-                    (ALL_MODULES, QUEUE_SIZE_GPU_LOADER_QUEUE),
-                    self._gpu_loader_in_queue.qsize(),
-                )
-            else:
-                if isinstance(self._learner_thread_in_queue, CircularBuffer):
-                    ts_dropped = self._learner_thread_in_queue.add(batch)
-                    self.metrics.log_value(
-                        (ALL_MODULES, LEARNER_THREAD_ENV_STEPS_DROPPED),
-                        ts_dropped,
-                        reduce="sum",
-                    )
-                else:
-                    # Enqueue to Learner thread's in-queue.
-                    _LearnerThread.enqueue(
-                        self._learner_thread_in_queue, batch, self.metrics
-                    )
-
-            # TODO (sven): Find a better way to limit the number of (mostly) unnecessary
-            #  metrics reduces.
-            with self._num_updates_lock:
-                count = self._num_updates
-            result = {}
-
-            if count >= 20:
-                with self._num_updates_lock:
-                    self._num_updates = 0
-                result = self.metrics.reduce()
-
-            if return_state:
-                with TimerAndPrometheusLogger(
-                    self._metrics_learner_impala_get_learner_state_time
-                ):
-                    learner_state = self.get_state(
-                        # Only return the state of those RLModules that are trainable.
-                        components=[
-                            COMPONENT_RL_MODULE + "/" + mid
-                            for mid in self.module.keys()
-                            if self.should_module_be_updated(mid)
-                        ],
-                        inference_only=True,
-                    )
-                    learner_state[COMPONENT_RL_MODULE] = ray.put(
-                        learner_state[COMPONENT_RL_MODULE]
-                    )
-                    result["_rl_module_state_after_update"] = learner_state
->>>>>>> edc130a3
 
         return result
 
@@ -361,7 +295,6 @@
         self._device = device
         self.metrics = metrics_logger
 
-<<<<<<< HEAD
         # Use a single CUDA stream for each loader thread.
         self._use_cuda_stream = (
             torch is not None
@@ -383,7 +316,7 @@
             if "only dense CPU tensors can be pinned" in msg or "pin_memory" in msg:
                 return batch.to_device(self._device, pin_memory=False)
             raise
-=======
+
         self._metrics_impala_gpu_loader_thread_step_time = Histogram(
             name="rllib_learner_impala_gpu_loader_thread_step_time",
             description="Time taken in seconds for gpu loader thread _step.",
@@ -422,7 +355,6 @@
         self._metrics_impala_gpu_loader_thread_in_qsize_beginning_of_step.set_default_tags(
             {"rllib": "IMPALA/GPULoaderThread"}
         )
->>>>>>> edc130a3
 
     def run(self) -> None:
         while True:
@@ -432,25 +364,18 @@
                 self._step()
 
     def _step(self) -> None:
-<<<<<<< HEAD
-        # Get a new batch (CPU) and the global timesteps from the loader in-queue (blocking).
-        with self.metrics.log_time((ALL_MODULES, GPU_LOADER_QUEUE_WAIT_TIMER)):
-            ma_batch_on_cpu, timesteps = self._in_queue.get()
-=======
         self._metrics_impala_gpu_loader_thread_in_qsize_beginning_of_step.set(
             value=self._in_queue.qsize()
         )
-        # Get a new batch from the data (in-queue).
+        # Get a new batch (CPU) and the global timesteps from the loader in--queue (blocking).
         with self.metrics.log_time((ALL_MODULES, GPU_LOADER_QUEUE_WAIT_TIMER)):
             with TimerAndPrometheusLogger(
                 self._metrics_impala_gpu_loader_thread_step_in_queue_get_time
             ):
-                ma_batch_on_cpu = self._in_queue.get()
->>>>>>> edc130a3
+                ma_batch_on_cpu, timesteps = self._in_queue.get()
 
         # Load the batch onto the GPU device; enable pinned memory for async copies.
         with self.metrics.log_time((ALL_MODULES, GPU_LOADER_LOAD_TO_GPU_TIMER)):
-<<<<<<< HEAD
             if self._use_cuda_stream and self._stream is not None:
                 # Issue copies on a non-default stream so they can overlap with compute.
                 with torch.cuda.stream(self._stream):
@@ -459,14 +384,6 @@
                 # No explicit synching here. Consumer will naturally serialize when needed.
             else:
                 ma_batch_on_gpu = self._to_device_safe(ma_batch_on_cpu)
-=======
-            with TimerAndPrometheusLogger(
-                self._metrics_impala_gpu_loader_thread_step_load_to_gpu_time
-            ):
-                ma_batch_on_gpu = ma_batch_on_cpu.to_device(
-                    self._device, pin_memory=False
-                )
->>>>>>> edc130a3
 
         # Enqueue to Learner thread’s in-queue (GPU-resident batch and global timesteps).
         _LearnerThread.enqueue(
@@ -531,20 +448,32 @@
             {"rllib": "IMPALA/LearnerThread"}
         )
 
+        # Ray metrics
+        self._metrics_learner_impala_thread_step = Histogram(
+            name="rllib_learner_impala_learner_thread_step_time",
+            description="Time taken in seconds for learner thread _step.",
+            boundaries=DEFAULT_HISTOGRAM_BOUNDARIES_SHORT_EVENTS,
+            tag_keys=("rllib",),
+        )
+        self._metrics_learner_impala_thread_step.set_default_tags(
+            {"rllib": "IMPALA/LearnerThread"}
+        )
+
+        self._metrics_learner_impala_thread_step_update = Histogram(
+            name="rllib_learner_impala_learner_thread_step_update_time",
+            description="Time taken in seconds for learner thread _step update.",
+            boundaries=DEFAULT_HISTOGRAM_BOUNDARIES_SHORT_EVENTS,
+            tag_keys=("rllib",),
+        )
+        self._metrics_learner_impala_thread_step_update.set_default_tags(
+            {"rllib": "IMPALA/LearnerThread"}
+        )
+
     def run(self) -> None:
-<<<<<<< HEAD
         while True:
             # Returns always `True` until stop-signal/sentinel is sent.
             if not self.step():
                 break
-=======
-        while not self.stopped:
-            with TimerAndPrometheusLogger(self._metrics_learner_impala_thread_step):
-                self.step()
-
-    def step(self):
-        global _CURRENT_GLOBAL_TIMESTEPS
->>>>>>> edc130a3
 
     def step(self) -> bool:
         # Get a batch and wait, if the input queue is empty (blocking; no polling).
@@ -568,37 +497,21 @@
 
         # Update the `RLModule`, but do not reduce metrics.
         with self.learner.metrics.log_time((ALL_MODULES, LEARNER_THREAD_UPDATE_TIMER)):
-<<<<<<< HEAD
-            self._update_method(
-                self=self.learner,
-                training_data=TrainingData(batch=ma_batch_on_gpu),
-                timesteps=timesteps,
-                _no_metrics_reduce=True,
-            )
-
-        # Signal queue done (unblocks producer’s put when bounded)
-        try:
-            self._in_queue.task_done()
-        finally:
-            # Set the Aggregation counter and signal this event (atomic).
-=======
-            # TODO (sven): For multi-agent AND SGD iter > 1, we need to make sure
-            #  this thread has the information about the min minibatches necessary
-            #  (due to different agents taking different steps in the env, e.g.
-            #  MA-CartPole).
             with TimerAndPrometheusLogger(
                 self._metrics_learner_impala_thread_step_update
             ):
                 self._update_method(
                     self=self.learner,
                     training_data=TrainingData(batch=ma_batch_on_gpu),
-                    timesteps=_CURRENT_GLOBAL_TIMESTEPS,
+                    timesteps=timesteps,
                     _no_metrics_reduce=True,
                 )
-            # TODO (sven): Figure out a way to use a results queue instaad of the "reduce
-            #  metrics each 20 updates" logic right now.
-            # self._out_queue.append(results)
->>>>>>> edc130a3
+
+        # Signal queue done (unblocks producer’s put when bounded)
+        try:
+            self._in_queue.task_done()
+        finally:
+            # Set the Aggregation counter and signal this event (atomic).
             with self.learner._num_updates_lock:
                 self.learner._num_updates += 1
                 if self.learner._num_updates == BATCHES_PER_AGGREGATION:
