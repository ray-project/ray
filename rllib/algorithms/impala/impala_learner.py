<<<<<<< HEAD
from typing import Any, Dict, Union
=======
import abc
from typing import Dict
>>>>>>> 6ab48be8

import tree  # pip install dm_tree

import ray
from ray.rllib.algorithms.impala.impala import (
    ImpalaConfig,
    LEARNER_RESULTS_CURR_ENTROPY_COEFF_KEY,
)
from ray.rllib.core.columns import Columns
from ray.rllib.core.learner.learner import Learner
from ray.rllib.core.learner.reduce_result_dict_fn import _reduce_mean_results
from ray.rllib.env.multi_agent_episode import MultiAgentEpisode
from ray.rllib.policy.sample_batch import MultiAgentBatch, SampleBatch
from ray.rllib.utils.annotations import override, OverrideToImplementCustomLogic
from ray.rllib.utils.lambda_defaultdict import LambdaDefaultDict
from ray.rllib.utils.metrics import (
    ALL_MODULES,
    NUM_AGENT_STEPS_TRAINED,
    NUM_ENV_STEPS_TRAINED,
)
from ray.rllib.utils.numpy import convert_to_numpy
from ray.rllib.utils.postprocessing.episodes import (
    add_one_ts_to_episodes_and_truncate,
    remove_last_ts_from_data,
    remove_last_ts_from_episodes_and_restore_truncateds,
)
from ray.rllib.utils.postprocessing.value_predictions import extract_bootstrapped_values
from ray.rllib.utils.postprocessing.zero_padding import unpad_data_if_necessary
from ray.rllib.utils.schedules.scheduler import Scheduler
from ray.rllib.utils.typing import ModuleID, TensorType


class ImpalaLearner(Learner):
    @override(Learner)
    def build(self) -> None:
        super().build()

        # Dict mapping module IDs to the respective entropy Scheduler instance.
        self.entropy_coeff_schedulers_per_module: Dict[
            ModuleID, Scheduler
        ] = LambdaDefaultDict(
            lambda module_id: Scheduler(
                fixed_value_or_schedule=(
                    self.config.get_config_for_module(module_id).entropy_coeff
                ),
                framework=self.framework,
                device=self._device,
            )
        )

    @override(Learner)
    def _update_from_batch_or_episodes(
        self,
        *,
        batch=None,
        episodes=None,
        reduce_fn=_reduce_mean_results,
        minibatch_size=None,
        num_iters=1,
    ):
        # First perform GAE computation on the entirety of the given train data (all
        # episodes).
        if self.config.uses_new_env_runners:
            # Resolve batch/episodes being ray object refs (instead of actual
            # batch/episodes objects).
            episodes = ray.get(episodes)
            episodes = tree.flatten(episodes)
            batch, episodes = self._compute_v_trace_from_episodes(episodes=episodes)

        # Now that GAE (advantages and value targets) have been added to the train
        # batch, we can proceed normally (calling super method) with the update step.
        return super()._update_from_batch_or_episodes(
            batch=batch,
            episodes=episodes,
            reduce_fn=reduce_fn,
            minibatch_size=minibatch_size,
            num_iters=num_iters,
        )

    def _compute_v_trace_from_episodes(
        self,
        *,
        episodes,
    ):
        batch = {}
        sa_episodes_list = list(
            self._learner_connector.single_agent_episode_iterator(
                episodes, agents_that_stepped_only=False
            )
        )

        # Make all episodes one ts longer in order to just have a single batch
        # (and distributed forward pass) for both vf predictions AND the bootstrap
        # vf computations.
        orig_truncateds_of_sa_episodes = add_one_ts_to_episodes_and_truncate(
            sa_episodes_list
        )

        # Call the learner connector (on the artificially elongated episodes)
        # in order to get the batch to pass through the module for vf (and
        # bootstrapped vf) computations.
        batch_for_vf = self._learner_connector(
            rl_module=self.module,
            data={},
            episodes=episodes,
            shared_data={},
        )
        # TODO (sven): Try to not require MultiAgentBatch anymore.
        batch_for_vf = MultiAgentBatch(
            {mid: SampleBatch(v) for mid, v in batch_for_vf.items()},
            env_steps=sum(len(e) for e in episodes),
        )
        # Perform the value model's forward pass.
        vf_preds = convert_to_numpy(self._compute_values(batch_for_vf))

        for module_id, module_vf_preds in vf_preds.items():
            # Collect new (single-agent) episode lengths.
            episode_lens_plus_1 = [
                len(e)
                for e in sa_episodes_list
                if e.module_id is None or e.module_id == module_id
            ]
            orig_episode_lens = [e - 1 for e in episode_lens_plus_1]

            # Remove all zero-padding again, if applicable, for the upcoming
            # GAE computations.
            module_vf_preds = unpad_data_if_necessary(
                episode_lens_plus_1, module_vf_preds
            )
            # Generate the bootstrap value column (with only one entry per batch row).
            module_values_bootstrapped = extract_bootstrapped_values(
                vf_preds=module_vf_preds,
                episode_lengths=orig_episode_lens,
                T=self.config.get_rollout_fragment_length(),
            )
            # Remove the extra timesteps again from vf_preds and value targets. Now that
            # the GAE computation is done, we don't need this last timestep anymore in
            # any of our data.
            module_vf_preds = remove_last_ts_from_data(
                episode_lens_plus_1, module_vf_preds
            )

            # Restructure VF_PREDS and VALUES_BOOTSTRAPPED in a way that the Learner
            # connector can properly re-batch these new fields.
            batch_pos = 0
            for eps in sa_episodes_list:
                if eps.module_id is not None and eps.module_id != module_id:
                    continue
                len_ = len(eps) - 1
                self._learner_connector.add_n_batch_items(
                    batch=batch,
                    column=Columns.VF_PREDS,
                    items_to_add=module_vf_preds[batch_pos : batch_pos + len_],
                    num_items=len_,
                    single_agent_episode=eps,
                )
                batch_pos += len_

            batch[module_id] = {
                Columns.VALUES_BOOTSTRAPPED: module_values_bootstrapped,
            }

            # Register agent timesteps (per module) for our metrics.
            self.register_metric(
                module_id=module_id,
                key=NUM_AGENT_STEPS_TRAINED,
                value=sum(orig_episode_lens),
            )

        # Remove the extra (artificial) timesteps again at the end of all episodes.
        remove_last_ts_from_episodes_and_restore_truncateds(
            episodes,
            orig_truncateds_of_sa_episodes,
        )

        # Register env timesteps for our metrics.
        self.register_metrics(
            module_id=ALL_MODULES,
            metrics_dict={
                NUM_AGENT_STEPS_TRAINED: sum(e.agent_steps() for e in episodes),
                NUM_ENV_STEPS_TRAINED: sum(e.env_steps() for e in episodes),
            },
        )

        return batch, episodes

    @override(Learner)
    def remove_module(self, module_id: str):
        super().remove_module(module_id)
        self.entropy_coeff_schedulers_per_module.pop(module_id)

    @override(Learner)
    def additional_update_for_module(
        self, *, module_id: ModuleID, config: ImpalaConfig, timestep: int
    ) -> None:
        super().additional_update_for_module(
            module_id=module_id, config=config, timestep=timestep
        )

        # Update entropy coefficient via our Scheduler.
        new_entropy_coeff = self.entropy_coeff_schedulers_per_module[module_id].update(
            timestep=timestep
        )
        self.metrics.log_value(
            (module_id, LEARNER_RESULTS_CURR_ENTROPY_COEFF_KEY),
            new_entropy_coeff,
            window=1,
        )

    @OverrideToImplementCustomLogic
    def _compute_values(
        self,
        batch_for_vf: MultiAgentBatch,
    ) -> Union[TensorType, Dict[str, Any]]:
        """Computes the value function predictions for the RLModule(s) being optimized.

        This method must be overridden by multiagent-specific algorithm learners to
        specify the specific value computation logic. If the algorithm is single agent
        (or independent multi-agent), there should be no need to override this method.

        Args:
            batch_for_vf: The multi-agent batch to be used for value function
                predictions.

        Returns:
            A dictionary mapping module IDs to individual value function prediction
            tensors.
        """
        return {
            module_id: self.module[module_id]
            .unwrapped()
            ._compute_values(module_batch, self._device)
            for module_id, module_batch in batch_for_vf.policy_batches.items()
            if self.should_module_be_updated(module_id, module_batch)
        }<|MERGE_RESOLUTION|>--- conflicted
+++ resolved
@@ -1,9 +1,5 @@
-<<<<<<< HEAD
+import abc
 from typing import Any, Dict, Union
-=======
-import abc
-from typing import Dict
->>>>>>> 6ab48be8
 
 import tree  # pip install dm_tree
 
