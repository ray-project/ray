--- conflicted
+++ resolved
@@ -47,18 +47,8 @@
     def build(self) -> None:
         super().build()
 
-<<<<<<< HEAD
         # Make the MetricsLogger of this Learner thread-save.
         self.metrics.thread_save(True)
-=======
-        # TODO (sven): We replace the dummy RLock here for APPO/IMPALA, b/c these algos
-        #  require this for thread safety reasons.
-        #  An RLock breaks our current OfflineData and OfflinePreLearner logic, in which
-        #  the Learner (which contains a MetricsLogger) is serialized and deserialized.
-        #  We will have to fix this offline RL logic first, then can remove this hack
-        #  here and return to always using the RLock.
-        self.metrics._threading_lock = threading.RLock()
->>>>>>> a12ae575
         self._num_updates = 0
         self._num_updates_lock = threading.Lock()
 
@@ -149,7 +139,6 @@
                 self._num_updates = 0
             return self.metrics.reduce()
         return {}
-<<<<<<< HEAD
 
     @override(Learner)
     def update_from_episodes(
@@ -202,8 +191,6 @@
             timesteps=timesteps,
             **kwargs,
         )
-=======
->>>>>>> a12ae575
 
     @OverrideToImplementCustomLogic_CallToSuperRecommended
     def before_gradient_based_update(self, *, timesteps: Dict[str, Any]) -> None:
