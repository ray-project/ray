--- conflicted
+++ resolved
@@ -67,16 +67,6 @@
             trajectory_len=rollout_frag_or_episode_len,
             recurrent_seq_len=recurrent_seq_len,
         )
-<<<<<<< HEAD
-        #bootstrap_values_time_major = make_time_major(
-        #    batch[SampleBatch.VALUES_BOOTSTRAPPED],
-        #    trajectory_len=rollout_frag_or_episode_len,
-        #    recurrent_seq_len=recurrent_seq_len,
-        #)
-        #bootstrap_value = bootstrap_values_time_major[-1]
-        #TODO: Make sure this is already batch-only (similar to how we would structure STATE_INS)
-        bootstrap_values = batch[SampleBatch.VALUES_BOOTSTRAPPED]
-=======
         if self.config.uses_new_env_runners:
             bootstrap_values = batch[SampleBatch.VALUES_BOOTSTRAPPED]
         else:
@@ -86,7 +76,6 @@
                 recurrent_seq_len=recurrent_seq_len,
             )
             bootstrap_values = bootstrap_values_time_major[-1]
->>>>>>> 73a52640
 
         # the discount factor that is used should be gamma except for timesteps where
         # the episode is terminated. In that case, the discount factor should be 0.
