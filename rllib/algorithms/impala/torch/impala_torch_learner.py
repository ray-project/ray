--- conflicted
+++ resolved
@@ -24,13 +24,8 @@
         self,
         *,
         module_id: ModuleID,
-<<<<<<< HEAD
-        config: ImpalaConfig,
+        config: IMPALAConfig,
         batch: Dict,
-=======
-        config: IMPALAConfig,
-        batch: NestedDict,
->>>>>>> bb90a82e
         fwd_out: Dict[str, TensorType],
     ) -> TensorType:
         # TODO (sven): Now that we do the +1ts trick to be less vulnerable about
