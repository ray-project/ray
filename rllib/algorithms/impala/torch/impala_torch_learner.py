--- conflicted
+++ resolved
@@ -5,10 +5,7 @@
     vtrace_torch,
     make_time_major,
 )
-<<<<<<< HEAD
-=======
 from ray.rllib.algorithms.ppo.ppo_learner import LEARNER_RESULTS_CURR_ENTROPY_COEFF_KEY
->>>>>>> 9432c9ec
 from ray.rllib.core.learner.learner import ENTROPY_KEY
 from ray.rllib.core.learner.torch.torch_learner import TorchLearner
 from ray.rllib.core.rl_module.rl_module import ModuleID
@@ -120,9 +117,6 @@
             "pi_loss": mean_pi_loss,
             "vf_loss": mean_vf_loss,
             ENTROPY_KEY: -mean_entropy_loss,
-<<<<<<< HEAD
-        }
-=======
         }
 
     @override(ImpalaLearner)
@@ -141,5 +135,4 @@
             self.curr_entropy_coeffs_per_module[module_id].data = torch.tensor(value)
         results.update({LEARNER_RESULTS_CURR_ENTROPY_COEFF_KEY: value})
 
-        return results
->>>>>>> 9432c9ec
+        return results