from typing import Dict

from ray.rllib.algorithms.impala.impala import ImpalaConfig
from ray.rllib.algorithms.impala.impala_learner import ImpalaLearner
from ray.rllib.algorithms.impala.torch.vtrace_torch_v2 import (
    vtrace_torch,
    make_time_major,
)
from ray.rllib.core.columns import Columns
from ray.rllib.core.learner.learner import ENTROPY_KEY
from ray.rllib.core.learner.torch.torch_learner import TorchLearner
from ray.rllib.core.models.base import CRITIC, ENCODER_OUT
from ray.rllib.policy.sample_batch import DEFAULT_POLICY_ID
from ray.rllib.utils.annotations import override
from ray.rllib.utils.nested_dict import NestedDict
from ray.rllib.utils.framework import try_import_torch
from ray.rllib.utils.torch_utils import convert_to_torch_tensor
from ray.rllib.utils.typing import ModuleID, TensorType

torch, nn = try_import_torch()


class ImpalaTorchLearner(ImpalaLearner, TorchLearner):
    """Implements the IMPALA loss function in torch."""

    @override(TorchLearner)
    def compute_loss_for_module(
        self,
        *,
        module_id: ModuleID,
        config: ImpalaConfig,
        batch: NestedDict,
        fwd_out: Dict[str, TensorType],
    ) -> TensorType:
        action_dist_class_train = (
            self.module[module_id].unwrapped().get_train_action_dist_cls()
        )
        target_policy_dist = action_dist_class_train.from_logits(
            fwd_out[Columns.ACTION_DIST_INPUTS]
        )
        values = fwd_out[Columns.VF_PREDS]

        behaviour_actions_logp = batch[Columns.ACTION_LOGP]
        target_actions_logp = target_policy_dist.logp(batch[Columns.ACTIONS])
        rollout_frag_or_episode_len = config.get_rollout_fragment_length()
        recurrent_seq_len = None

        # TODO(Artur): In the old impala code, actions were unsqueezed if they were
        #  multi_discrete. Find out why and if we need to do the same here.
        #  actions = actions if is_multidiscrete else torch.unsqueeze(actions, dim=1)
        target_actions_logp_time_major = make_time_major(
            target_actions_logp,
            trajectory_len=rollout_frag_or_episode_len,
            recurrent_seq_len=recurrent_seq_len,
        )
        behaviour_actions_logp_time_major = make_time_major(
            behaviour_actions_logp,
            trajectory_len=rollout_frag_or_episode_len,
            recurrent_seq_len=recurrent_seq_len,
        )
        rewards_time_major = make_time_major(
            batch[Columns.REWARDS],
            trajectory_len=rollout_frag_or_episode_len,
            recurrent_seq_len=recurrent_seq_len,
        )
        values_time_major = make_time_major(
            values,
            trajectory_len=rollout_frag_or_episode_len,
            recurrent_seq_len=recurrent_seq_len,
        )
        if self.config.uses_new_env_runners:
            bootstrap_values = batch[Columns.VALUES_BOOTSTRAPPED]
        else:
            bootstrap_values_time_major = make_time_major(
                batch[Columns.VALUES_BOOTSTRAPPED],
                trajectory_len=rollout_frag_or_episode_len,
                recurrent_seq_len=recurrent_seq_len,
            )
            bootstrap_values = bootstrap_values_time_major[-1]

        # the discount factor that is used should be gamma except for timesteps where
        # the episode is terminated. In that case, the discount factor should be 0.
        discounts_time_major = (
            1.0
            - make_time_major(
                batch[Columns.TERMINATEDS],
                trajectory_len=rollout_frag_or_episode_len,
                recurrent_seq_len=recurrent_seq_len,
            ).type(dtype=torch.float32)
        ) * config.gamma

        # TODO(Artur) Why was there `TorchCategorical if is_multidiscrete else
        #  dist_class` in the old code torch impala policy?
        device = behaviour_actions_logp_time_major[0].device

        # Note that vtrace will compute the main loop on the CPU for better performance.
        vtrace_adjusted_target_values, pg_advantages = vtrace_torch(
            target_action_log_probs=target_actions_logp_time_major,
            behaviour_action_log_probs=behaviour_actions_logp_time_major,
            discounts=discounts_time_major,
            rewards=rewards_time_major,
            values=values_time_major,
            bootstrap_values=bootstrap_values,
            clip_rho_threshold=config.vtrace_clip_rho_threshold,
            clip_pg_rho_threshold=config.vtrace_clip_pg_rho_threshold,
        )

        # Sample size is T x B, where T is the trajectory length and B is the batch size
        # We mean over the batch size for consistency with the pre-RLModule
        # implementation of IMPALA
        # TODO(Artur): Mean over trajectory length after migration to RLModules.
        batch_size = (
            convert_to_torch_tensor(target_actions_logp_time_major.shape[-1])
            .float()
            .to(device)
        )

        # The policy gradients loss.
        pi_loss = -torch.sum(target_actions_logp_time_major * pg_advantages)
        mean_pi_loss = pi_loss / batch_size

        # The baseline loss.
        delta = values_time_major - vtrace_adjusted_target_values
        vf_loss = 0.5 * torch.sum(torch.pow(delta, 2.0))
        mean_vf_loss = vf_loss / batch_size

        # The entropy loss.
        mean_entropy_loss = -torch.mean(target_policy_dist.entropy())

        # The summed weighted loss.
        total_loss = (
            pi_loss
            + vf_loss * config.vf_loss_coeff
            + (
                mean_entropy_loss
                * self.entropy_coeff_schedulers_per_module[
                    module_id
                ].get_current_value()
            )
        )

        # Register important loss stats.
        self.register_metrics(
            module_id,
            {
                "pi_loss": mean_pi_loss,
                "vf_loss": mean_vf_loss,
                ENTROPY_KEY: -mean_entropy_loss,
            },
        )
        # Return the total loss.
<<<<<<< HEAD
        return total_loss
=======
        return total_loss

    @override(ImpalaLearner)
    def _compute_values(self, batch):
        infos = batch.pop(Columns.INFOS, None)
        batch = convert_to_torch_tensor(batch, device=self._device)
        # batch = tree.map_structure(lambda s: torch.from_numpy(s), batch)
        if infos is not None:
            batch[Columns.INFOS] = infos

        # TODO (sven): Make multi-agent capable.
        module = self.module[DEFAULT_POLICY_ID].unwrapped()

        # Shared encoder.
        encoder_outs = module.encoder(batch)
        # Value head.
        vf_out = module.vf(encoder_outs[ENCODER_OUT][CRITIC])
        # Squeeze out last dimension (single node value head).
        return vf_out.squeeze(-1)
>>>>>>> ec683376
<|MERGE_RESOLUTION|>--- conflicted
+++ resolved
@@ -149,26 +149,4 @@
             },
         )
         # Return the total loss.
-<<<<<<< HEAD
-        return total_loss
-=======
-        return total_loss
-
-    @override(ImpalaLearner)
-    def _compute_values(self, batch):
-        infos = batch.pop(Columns.INFOS, None)
-        batch = convert_to_torch_tensor(batch, device=self._device)
-        # batch = tree.map_structure(lambda s: torch.from_numpy(s), batch)
-        if infos is not None:
-            batch[Columns.INFOS] = infos
-
-        # TODO (sven): Make multi-agent capable.
-        module = self.module[DEFAULT_POLICY_ID].unwrapped()
-
-        # Shared encoder.
-        encoder_outs = module.encoder(batch)
-        # Value head.
-        vf_out = module.vf(encoder_outs[ENCODER_OUT][CRITIC])
-        # Squeeze out last dimension (single node value head).
-        return vf_out.squeeze(-1)
->>>>>>> ec683376
+        return total_loss