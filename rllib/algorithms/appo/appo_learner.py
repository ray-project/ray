--- conflicted
+++ resolved
@@ -45,7 +45,6 @@
             )
         )
 
-<<<<<<< HEAD
     @override(Learner)
     def add_module(
         self,
@@ -61,14 +60,9 @@
             self.module[module_id].unwrapped().make_target_networks()
         return marl_spec
 
-    @override(ImpalaLearner)
+    @override(IMPALALearner)
     def remove_module(self, module_id: str) -> MultiAgentRLModuleSpec:
         marl_spec = super().remove_module(module_id)
-=======
-    @override(IMPALALearner)
-    def remove_module(self, module_id: str):
-        super().remove_module(module_id)
->>>>>>> bb90a82e
         self.curr_kl_coeffs_per_module.pop(module_id)
         return marl_spec
 
