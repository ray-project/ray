import abc
from collections import defaultdict
<<<<<<< HEAD
from queue import Queue
=======
>>>>>>> c2a7f924
from typing import Any, Dict, Optional

from ray.rllib.algorithms.appo.appo import APPOConfig
from ray.rllib.algorithms.appo.utils import CircularBuffer
from ray.rllib.algorithms.impala.impala_learner import IMPALALearner
from ray.rllib.core.learner.learner import Learner
from ray.rllib.core.learner.utils import update_target_network
from ray.rllib.core.rl_module.apis import TargetNetworkAPI, ValueFunctionAPI
from ray.rllib.core.rl_module.multi_rl_module import MultiRLModuleSpec
from ray.rllib.core.rl_module.rl_module import RLModuleSpec
from ray.rllib.utils.annotations import override
from ray.rllib.utils.lambda_defaultdict import LambdaDefaultDict
from ray.rllib.utils.metrics import (
    LAST_TARGET_UPDATE_TS,
    NUM_ENV_STEPS_TRAINED_LIFETIME,
    NUM_MODULE_STEPS_TRAINED,
    NUM_TARGET_UPDATES,
)
from ray.rllib.utils.schedules.scheduler import Scheduler
from ray.rllib.utils.typing import ModuleID, ShouldModuleBeUpdatedFn


class APPOLearner(IMPALALearner):
    """Adds KL coeff updates via `after_gradient_based_update()` to IMPALA logic.

    Framework-specific subclasses must override `_update_module_kl_coeff()`.
    """

    @override(IMPALALearner)
    def build(self):
        self._last_update_ts_by_mid = defaultdict(int)

<<<<<<< HEAD
        # Use a CircularBuffer as learner-in-queue if configured to do so.
        if self.config.use_circular_buffer:
            self._learner_thread_in_queue = CircularBuffer(
                num_batches=self.config.circular_buffer_num_batches,
                iterations_per_batch=self.config.circular_buffer_iterations_per_batch,
            )
        # Otherwise, use a simple Queue.
        else:
            # For APPO use a large queue.
            self._learner_thread_in_queue = Queue(maxsize=self.config.simple_queue_size)
=======
        self._learner_thread_in_queue = CircularBuffer(
            num_batches=self.config.circular_buffer_num_batches,
            iterations_per_batch=self.config.circular_buffer_iterations_per_batch,
        )
>>>>>>> c2a7f924

        # Now build the super class. Otherwise the learner-queue would overriden.
        super().build()

        # Make target networks.
        self.module.foreach_module(
            lambda mid, mod: (
                mod.make_target_networks()
                if isinstance(mod, TargetNetworkAPI)
                else None
            )
        )

        # The current kl coefficients per module as (framework specific) tensor
        # variables.
        self.curr_kl_coeffs_per_module: LambdaDefaultDict[
            ModuleID, Scheduler
        ] = LambdaDefaultDict(
            lambda module_id: self._get_tensor_variable(
                self.config.get_config_for_module(module_id).kl_coeff
            )
        )

    @override(Learner)
    def add_module(
        self,
        *,
        module_id: ModuleID,
        module_spec: RLModuleSpec,
        config_overrides: Optional[Dict] = None,
        new_should_module_be_updated: Optional[ShouldModuleBeUpdatedFn] = None,
    ) -> MultiRLModuleSpec:
        marl_spec = super().add_module(
            module_id=module_id,
            module_spec=module_spec,
            config_overrides=config_overrides,
            new_should_module_be_updated=new_should_module_be_updated,
        )
        # Create target networks for added Module, if applicable.
        if isinstance(self.module[module_id].unwrapped(), TargetNetworkAPI):
            self.module[module_id].unwrapped().make_target_networks()
        return marl_spec

    @override(IMPALALearner)
    def remove_module(self, module_id: str) -> MultiRLModuleSpec:
        marl_spec = super().remove_module(module_id)
        self.curr_kl_coeffs_per_module.pop(module_id)
        return marl_spec

    @override(Learner)
    def after_gradient_based_update(self, *, timesteps: Dict[str, Any]) -> None:
        """Updates the target Q Networks."""
        super().after_gradient_based_update(timesteps=timesteps)

        # TODO (sven): Maybe we should have a `after_gradient_based_update`
        #  method per module?
        curr_timestep = timesteps.get(NUM_ENV_STEPS_TRAINED_LIFETIME, 0)
        for module_id, module in self.module._rl_modules.items():
            config = self.config.get_config_for_module(module_id)

            if isinstance(module.unwrapped(), TargetNetworkAPI) and (
                curr_timestep - self._last_update_ts_by_mid[module_id]
                >= (
                    config.target_network_update_freq
                    * config.circular_buffer_num_batches
                    * config.circular_buffer_iterations_per_batch
                    * config.train_batch_size_per_learner
                )
            ):
                for (
                    main_net,
                    target_net,
                ) in module.unwrapped().get_target_network_pairs():
                    update_target_network(
                        main_net=main_net,
                        target_net=target_net,
                        tau=config.tau,
                    )
                # Increase lifetime target network update counter by one.
                self.metrics.log_value(
                    (module_id, NUM_TARGET_UPDATES), 1, reduce="lifetime_sum"
                )
                # Update the (single-value -> window=1) last updated timestep metric.
                self._last_update_ts_by_mid[module_id] = curr_timestep
                self.metrics.log_value(
                    (module_id, LAST_TARGET_UPDATE_TS), curr_timestep, reduce="max"
                )

            if (
                config.use_kl_loss
                and self.metrics.peek((module_id, NUM_MODULE_STEPS_TRAINED), default=0)
                > 0
            ):
                self._update_module_kl_coeff(module_id=module_id, config=config)

    @classmethod
    @override(Learner)
    def rl_module_required_apis(cls) -> list[type]:
        # In order for a PPOLearner to update an RLModule, it must implement the
        # following APIs:
        return [TargetNetworkAPI, ValueFunctionAPI]

    @abc.abstractmethod
    def _update_module_kl_coeff(self, module_id: ModuleID, config: APPOConfig) -> None:
        """Dynamically update the KL loss coefficients of each module.

        The update is completed using the mean KL divergence between the action
        distributions current policy and old policy of each module. That action
        distribution is computed during the most recent update/call to `compute_loss`.

        Args:
            module_id: The module whose KL loss coefficient to update.
            config: The AlgorithmConfig specific to the given `module_id`.
        """


AppoLearner = APPOLearner<|MERGE_RESOLUTION|>--- conflicted
+++ resolved
@@ -1,9 +1,6 @@
 import abc
 from collections import defaultdict
-<<<<<<< HEAD
 from queue import Queue
-=======
->>>>>>> c2a7f924
 from typing import Any, Dict, Optional
 
 from ray.rllib.algorithms.appo.appo import APPOConfig
@@ -36,7 +33,6 @@
     def build(self):
         self._last_update_ts_by_mid = defaultdict(int)
 
-<<<<<<< HEAD
         # Use a CircularBuffer as learner-in-queue if configured to do so.
         if self.config.use_circular_buffer:
             self._learner_thread_in_queue = CircularBuffer(
@@ -47,12 +43,6 @@
         else:
             # For APPO use a large queue.
             self._learner_thread_in_queue = Queue(maxsize=self.config.simple_queue_size)
-=======
-        self._learner_thread_in_queue = CircularBuffer(
-            num_batches=self.config.circular_buffer_num_batches,
-            iterations_per_batch=self.config.circular_buffer_iterations_per_batch,
-        )
->>>>>>> c2a7f924
 
         # Now build the super class. Otherwise the learner-queue would overriden.
         super().build()
@@ -135,7 +125,14 @@
                 self.metrics.log_value(
                     (module_id, NUM_TARGET_UPDATES), 1, reduce="lifetime_sum"
                 )
+                self.metrics.log_value(
+                    (module_id, NUM_TARGET_UPDATES), 1, reduce="lifetime_sum"
+                )
                 # Update the (single-value -> window=1) last updated timestep metric.
+                self._last_update_ts_by_mid[module_id] = curr_timestep
+                self.metrics.log_value(
+                    (module_id, LAST_TARGET_UPDATE_TS), curr_timestep, reduce="max"
+                )
                 self._last_update_ts_by_mid[module_id] = curr_timestep
                 self.metrics.log_value(
                     (module_id, LAST_TARGET_UPDATE_TS), curr_timestep, reduce="max"
