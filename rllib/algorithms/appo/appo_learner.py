--- conflicted
+++ resolved
@@ -9,11 +9,8 @@
 )
 from ray.rllib.core.rl_module.marl_module import ModuleID
 from ray.rllib.utils.annotations import override
-<<<<<<< HEAD
+from ray.rllib.utils.metrics import LAST_TARGET_UPDATE_TS, NUM_TARGET_UPDATES
 from ray.rllib.utils.typing import TensorType
-=======
-from ray.rllib.utils.metrics import LAST_TARGET_UPDATE_TS, NUM_TARGET_UPDATES
->>>>>>> 9432c9ec
 
 
 LEARNER_RESULTS_KL_KEY = "mean_kl_loss"
@@ -54,11 +51,7 @@
         # registered as part of the graph so that upon update the graph can be updated
         # (e.g. in TF with eager tracing).
         self.curr_kl_coeffs_per_module = defaultdict(
-<<<<<<< HEAD
-            lambda: self._get_kl_variable(self.hps.kl_coeff)
-=======
             lambda: self._get_tensor_variable(self.hps.kl_coeff)
->>>>>>> 9432c9ec
         )
 
     @override(ImpalaLearner)
@@ -81,12 +74,6 @@
         Args:
             module_id:
         """
-<<<<<<< HEAD
-        self._update_module_target_networks(module_id)
-        if self.hps.use_kl_loss:
-            self._update_module_kl_coeff(module_id, sampled_kls)
-        return {}
-=======
         # TODO (avnish) Using steps trained here instead of sampled ... I'm not sure
         #  why the other implementation uses sampled.
         #  The difference in steps sampled/trained is pretty
@@ -116,7 +103,6 @@
             )
 
         return results
->>>>>>> 9432c9ec
 
     @abc.abstractmethod
     def _update_module_target_networks(self, module_id: ModuleID) -> None:
@@ -130,7 +116,7 @@
 
     @abc.abstractmethod
     def _update_module_kl_coeff(
-        self, module_id: ModuleID, sampled_kls: Dict[ModuleID, float]
+        self, module_id: ModuleID, sampled_kl: float
     ) -> Mapping[str, Any]:
         """Dynamically update the KL loss coefficients of each module with.
 
@@ -140,21 +126,7 @@
 
         Args:
             module_id: The module whose KL loss coefficient to update.
-            sampled_kls: Mapping from Module ID to this module's KL divergence between
-                the action distributions of the current (most recently updated) module
-                and the old module version.
-<<<<<<< HEAD
-        """
-
-    @abc.abstractmethod
-    def _get_kl_variable(self, value: float) -> TensorType:
-        """Returns the kl_coeff (framework specific) tensor variable.
-
-        This is a framework specific method that should be implemented by the
-        framework specific sub-class.
-
-        Args:
-            value: The initial value for the kl_coeff variable.
-=======
->>>>>>> 9432c9ec
+            sampled_kl: The computed KL loss for the given Module
+                (KL divergence between the action distributions of the current
+                (most recently updated) module and the old module version).
         """