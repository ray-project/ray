"""
[1] IMPACT: Importance Weighted Asynchronous Architectures with Clipped Target Networks.
Luo et al. 2020
https://arxiv.org/pdf/1912.00167
"""
import threading
import time
from collections import deque

import numpy as np

from ray.rllib.models.catalog import ModelCatalog
from ray.rllib.models.modelv2 import ModelV2
from ray.rllib.utils.annotations import OldAPIStack
<<<<<<< HEAD
=======
from ray.rllib.utils.metrics.ray_metrics import (
    DEFAULT_HISTOGRAM_BOUNDARIES_SHORT_EVENTS,
    TimerAndPrometheusLogger,
)
from ray.util.metrics import Counter, Histogram
>>>>>>> 541bc3b0

POLICY_SCOPE = "func"
TARGET_POLICY_SCOPE = "target_func"


class CircularBuffer:
    """A circular batch-wise buffer as described in [1] for APPO.

    The buffer holds at most N batches, which are sampled at random (uniformly).
    If full and a new batch is added, the oldest batch is discarded. Also, each batch
    currently in the buffer can be sampled at most K times (after which it is also
    discarded).
    """

    def __init__(self, num_batches: int, iterations_per_batch: int):
        # N from the paper (buffer size).
        self.num_batches = num_batches
        # K ("replay coefficient") from the paper.
        self.iterations_per_batch = iterations_per_batch

        self._NxK = self.num_batches * self.iterations_per_batch
        self._num_added = 0

        self._buffer = deque([None for _ in range(self._NxK)], maxlen=self._NxK)
        self._indices = set()
        self._offset = self._NxK
        self._lock = threading.Lock()

        self._rng = np.random.default_rng()

        # Ray metrics
        self._metrics_circular_buffer_add_time = Histogram(
            name="rllib_utils_circular_buffer_add_time",
            description="Time spent in CircularBuffer.add()",
            boundaries=DEFAULT_HISTOGRAM_BOUNDARIES_SHORT_EVENTS,
            tag_keys=("rllib",),
        )
        self._metrics_circular_buffer_add_time.set_default_tags(
            {"rllib": self.__class__.__name__}
        )

        self._metrics_circular_buffer_add_ts_dropped = Counter(
            name="rllib_utils_circular_buffer_add_ts_dropped_counter",
            description="Total number of env steps dropped by the CircularBuffer.",
            tag_keys=("rllib",),
        )
        self._metrics_circular_buffer_add_ts_dropped.set_default_tags(
            {"rllib": self.__class__.__name__}
        )

        self._metrics_circular_buffer_sample_time = Histogram(
            name="rllib_utils_circular_buffer_sample_time",
            description="Time spent in CircularBuffer.sample()",
            boundaries=DEFAULT_HISTOGRAM_BOUNDARIES_SHORT_EVENTS,
            tag_keys=("rllib",),
        )
        self._metrics_circular_buffer_sample_time.set_default_tags(
            {"rllib": self.__class__.__name__}
        )

    def add(self, batch):
        # Add buffer and k=0 information to the deque.
        with TimerAndPrometheusLogger(self._metrics_circular_buffer_add_time):
            with self._lock:
                dropped_entry = self._buffer[0]
                for _ in range(self.iterations_per_batch):
                    self._buffer.append(batch)
                    self._indices.add(self._offset)
                    self._indices.discard(self._offset - self._NxK)
                    self._offset += 1
                self._num_added += 1

            # A valid entry (w/ a batch whose k has not been reach K yet) was dropped.
            dropped_ts = 0
            if dropped_entry is not None:
                dropped_ts = dropped_entry.env_steps()
                if dropped_ts > 0:
                    self._metrics_circular_buffer_add_ts_dropped.inc(value=dropped_ts)

        return dropped_ts

    def sample(self):
        # Only initially, the buffer may be empty -> Just wait for some time.
        with TimerAndPrometheusLogger(self._metrics_circular_buffer_sample_time):
            while len(self) == 0:
                time.sleep(0.0001)

            # Sample a random buffer index.
            with self._lock:
                idx = self._rng.choice(list(self._indices))
                actual_buffer_idx = idx - self._offset + self._NxK
                batch = self._buffer[actual_buffer_idx]
                assert batch is not None, (
                    idx,
                    actual_buffer_idx,
                    self._offset,
                    self._indices,
                    [b is None for b in self._buffer],
                )
                self._buffer[actual_buffer_idx] = None
                self._indices.discard(idx)

        # Return the sampled batch.
        return batch

    @property
    def filled(self):
        """Whether the buffer has been filled once with at least `self.num_batches`."""
        with self._lock:
            return self._num_added >= self.num_batches

    def __len__(self) -> int:
        """Returns the number of actually valid (non-expired) batches in the buffer."""
        with self._lock:
            return len(self._indices)


@OldAPIStack
def make_appo_models(policy) -> ModelV2:
    """Builds model and target model for APPO.

    Returns:
        ModelV2: The Model for the Policy to use.
            Note: The target model will not be returned, just assigned to
            `policy.target_model`.
    """
    # Get the num_outputs for the following model construction calls.
    _, logit_dim = ModelCatalog.get_action_dist(
        policy.action_space, policy.config["model"]
    )

    # Construct the (main) model.
    policy.model = ModelCatalog.get_model_v2(
        policy.observation_space,
        policy.action_space,
        logit_dim,
        policy.config["model"],
        name=POLICY_SCOPE,
        framework=policy.framework,
    )
    policy.model_variables = policy.model.variables()

    # Construct the target model.
    policy.target_model = ModelCatalog.get_model_v2(
        policy.observation_space,
        policy.action_space,
        logit_dim,
        policy.config["model"],
        name=TARGET_POLICY_SCOPE,
        framework=policy.framework,
    )
    policy.target_model_variables = policy.target_model.variables()

    # Return only the model (not the target model).
    return policy.model<|MERGE_RESOLUTION|>--- conflicted
+++ resolved
@@ -12,14 +12,11 @@
 from ray.rllib.models.catalog import ModelCatalog
 from ray.rllib.models.modelv2 import ModelV2
 from ray.rllib.utils.annotations import OldAPIStack
-<<<<<<< HEAD
-=======
 from ray.rllib.utils.metrics.ray_metrics import (
     DEFAULT_HISTOGRAM_BOUNDARIES_SHORT_EVENTS,
     TimerAndPrometheusLogger,
 )
 from ray.util.metrics import Counter, Histogram
->>>>>>> 541bc3b0
 
 POLICY_SCOPE = "func"
 TARGET_POLICY_SCOPE = "target_func"
