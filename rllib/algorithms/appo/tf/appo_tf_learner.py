from typing import Mapping

from ray.rllib.policy.sample_batch import SampleBatch
from ray.rllib.algorithms.appo.appo_learner import (
    AppoLearner,
    LEARNER_RESULTS_KL_KEY,
    OLD_ACTION_DIST_KEY,
)
from ray.rllib.algorithms.impala.tf.vtrace_tf_v2 import make_time_major, vtrace_tf2
from ray.rllib.core.learner.learner import POLICY_LOSS_KEY, VF_LOSS_KEY, ENTROPY_KEY
from ray.rllib.core.learner.tf.tf_learner import TfLearner
from ray.rllib.core.rl_module.marl_module import ModuleID
from ray.rllib.utils.annotations import override
from ray.rllib.utils.framework import try_import_tf
from ray.rllib.utils.typing import TensorType

_, tf, _ = try_import_tf()


<<<<<<< HEAD
class APPOTfLearner(TfLearner, AppoLearner):
    """Implements APPO loss / update logic on top of ImpalaTfLearner."""

    def __init__(self, *args, **kwargs):
        TfLearner.__init__(self, *args, **kwargs)
        AppoLearner.__init__(self, *args, **kwargs)
=======
LEARNER_RESULTS_KL_KEY = "mean_kl_loss"
LEARNER_RESULTS_CURR_KL_COEFF_KEY = "curr_kl_coeff"


@dataclass
class AppoHPs(ImpalaHPs):
    """Hyper-parameters for APPO.

    Attributes:
        rollout_frag_or_episode_len: The length of a rollout fragment or episode.
            Used when making SampleBatches time major for computing loss.
        recurrent_seq_len: The length of a recurrent sequence. Used when making
            SampleBatches time major for computing loss.
        discount_factor: The discount factor to use for computing returns.
        vtrace_clip_rho_threshold: The rho threshold to use for clipping the
            importance weights.
        vtrace_clip_pg_rho_threshold: The rho threshold to use for clipping the
            importance weights when computing the policy_gradient loss.
        vtrace_drop_last_ts: Whether to drop the last timestep when computing the loss.
            This is useful for stabilizing the loss.
            NOTE: This shouldn't be True when training on environments where the rewards
            come at the end of the episode.
        vf_loss_coeff: The amount to weight the value function loss by when computing
            the total loss.
        entropy_coeff: The amount to weight the average entropy of the actions in the
            SampleBatch towards the total_loss for module updates. The higher this
            coefficient, the more that the policy network will be encouraged to output
            distributions with higher entropy/std deviation, which will encourage
            greater exploration.
        kl_target: The target kl divergence loss coefficient to use for the KL loss.
        kl_coeff: The coefficient to weight the KL divergence between the old policy
            and the target policy towards the total loss for module updates.
        tau: The factor by which to update the target policy network towards
                the current policy network. Can range between 0 and 1.
                e.g. updated_param = tau * current_param + (1 - tau) * target_param

    """

    kl_target: float = 0.01
    kl_coeff: float = 0.1
    clip_param = 0.2
    tau = 1.0


class APPOTfLearner(ImpalaTfLearner):
    """Implements APPO loss / update logic on top of ImpalaTfLearner.

    This class implements the APPO loss under `_compute_loss_per_module()` and
        implements the target network and KL coefficient updates under
        `additional_updates_per_module()`
    """

    def __init__(self, *args, **kwargs):
        super().__init__(*args, **kwargs)
        self.kl_target = self._hps.kl_target
        self.clip_param = self._hps.clip_param
        # TODO: (avnishn) Make creating the kl coeff a utility function when we add
        # torch APPO as well.
        self.kl_coeffs = defaultdict(
            lambda: tf.Variable(self._hps.kl_coeff, trainable=False, dtype=tf.float32)
        )
        self.tau = self._hps.tau
>>>>>>> 26f391fa

    @override(TfLearner)
    def compute_loss_per_module(
        self, module_id: str, batch: SampleBatch, fwd_out: Mapping[str, TensorType]
    ) -> TensorType:
        values = fwd_out[SampleBatch.VF_PREDS]
        target_policy_dist = fwd_out[SampleBatch.ACTION_DIST]
        old_target_policy_dist = fwd_out[OLD_ACTION_DIST_KEY]
        old_target_policy_actions_logp = old_target_policy_dist.logp(
            batch[SampleBatch.ACTIONS]
        )
        behaviour_actions_logp = batch[SampleBatch.ACTION_LOGP]
        target_actions_logp = target_policy_dist.logp(batch[SampleBatch.ACTIONS])

        behaviour_actions_logp_time_major = make_time_major(
            behaviour_actions_logp,
            trajectory_len=self._hps.rollout_frag_or_episode_len,
            recurrent_seq_len=self._hps.recurrent_seq_len,
            drop_last=self._hps.vtrace_drop_last_ts,
        )
        target_actions_logp_time_major = make_time_major(
            target_actions_logp,
            trajectory_len=self._hps.rollout_frag_or_episode_len,
            recurrent_seq_len=self._hps.recurrent_seq_len,
            drop_last=self._hps.vtrace_drop_last_ts,
        )
        old_actions_logp_time_major = make_time_major(
            old_target_policy_actions_logp,
            trajectory_len=self._hps.rollout_frag_or_episode_len,
            recurrent_seq_len=self._hps.recurrent_seq_len,
            drop_last=self._hps.vtrace_drop_last_ts,
        )
        values_time_major = make_time_major(
            values,
            trajectory_len=self._hps.rollout_frag_or_episode_len,
            recurrent_seq_len=self._hps.recurrent_seq_len,
            drop_last=self._hps.vtrace_drop_last_ts,
        )
        bootstrap_value = values_time_major[-1]
        rewards_time_major = make_time_major(
            batch[SampleBatch.REWARDS],
            trajectory_len=self._hps.rollout_frag_or_episode_len,
            recurrent_seq_len=self._hps.recurrent_seq_len,
            drop_last=self._hps.vtrace_drop_last_ts,
        )

        # the discount factor that is used should be gamma except for timesteps where
        # the episode is terminated. In that case, the discount factor should be 0.
        discounts_time_major = (
            1.0
            - tf.cast(
                make_time_major(
                    batch[SampleBatch.TERMINATEDS],
                    trajectory_len=self._hps.rollout_frag_or_episode_len,
                    recurrent_seq_len=self._hps.recurrent_seq_len,
                    drop_last=self._hps.vtrace_drop_last_ts,
                ),
                dtype=tf.float32,
            )
        ) * self._hps.discount_factor

        # Compute vtrace on the CPU for better performance.
        vtrace_adjusted_target_values, pg_advantages = vtrace_tf2(
            target_action_log_probs=old_actions_logp_time_major,
            behaviour_action_log_probs=behaviour_actions_logp_time_major,
            discounts=discounts_time_major,
            rewards=rewards_time_major,
            values=values_time_major,
            bootstrap_value=bootstrap_value,
            clip_pg_rho_threshold=self._hps.vtrace_clip_pg_rho_threshold,
            clip_rho_threshold=self._hps.vtrace_clip_rho_threshold,
        )

        # The policy gradients loss.
        is_ratio = tf.clip_by_value(
            tf.math.exp(
                behaviour_actions_logp_time_major - old_actions_logp_time_major
            ),
            0.0,
            2.0,
        )
        logp_ratio = is_ratio * tf.math.exp(
            target_actions_logp_time_major - behaviour_actions_logp_time_major
        )

        surrogate_loss = tf.math.minimum(
            pg_advantages * logp_ratio,
            (
                pg_advantages
                * tf.clip_by_value(logp_ratio, 1 - self._hps.clip_param, 1 + self._hps.clip_param)
            ),
        )

        action_kl = old_target_policy_dist.kl(target_policy_dist)
        mean_kl_loss = tf.math.reduce_mean(action_kl)
        mean_pi_loss = -tf.math.reduce_mean(surrogate_loss)

        # The baseline loss.
        delta = values_time_major - vtrace_adjusted_target_values
        mean_vf_loss = 0.5 * tf.math.reduce_mean(delta**2)

        # The entropy loss.
        mean_entropy_loss = -tf.math.reduce_mean(target_actions_logp_time_major)

        # The summed weighted loss.
        total_loss = (
            mean_pi_loss
            + (mean_vf_loss * self._hps.vf_loss_coeff)
            + (mean_entropy_loss * self._hps.entropy_coeff)
            + (mean_kl_loss * self.kl_coeffs[module_id])
        )

        return {
            self.TOTAL_LOSS_KEY: total_loss,
            POLICY_LOSS_KEY: mean_pi_loss,
            VF_LOSS_KEY: mean_vf_loss,
            ENTROPY_KEY: mean_entropy_loss,
            LEARNER_RESULTS_KL_KEY: mean_kl_loss,
            LEARNER_RESULTS_CURR_KL_COEFF_KEY: self.kl_coeffs[module_id],
        }

    def _update_module_target_networks(self, module_id: ModuleID):
        """Update the target policy of each module with the current policy.

        Do that update via polyak averaging.

        Args:
            module_id: The module whose target networks need to be updated.

        """
        module = self.module[module_id]

        target_current_network_pairs = module.get_target_network_pairs()
        for target_network, current_network in target_current_network_pairs:
            for old_var, current_var in zip(
                target_network.variables, current_network.variables
            ):
<<<<<<< HEAD
                updated_var = self._hps.tau * current_var + (1.0 - self._hps.tau) * old_var
                old_var.assign(updated_var)
=======
                updated_var = self.tau * current_var + (1.0 - self.tau) * old_var
                old_var.assign(updated_var)

    def _update_module_kl_coeff(
        self, module_id: ModuleID, sampled_kls: Dict[ModuleID, float]
    ):
        """Dynamically update the KL loss coefficients of each module with.

        The update is completed using the mean KL divergence between the action
        distributions current policy and old policy of each module. That action
        distribution is computed during the most recent update/call to `compute_loss`.

        Args:
            module_id: The module whose KL loss coefficient to update.
            sampled_kls: The KL divergence between the action distributions of
                the current policy and old policy of each module.

        """
        if module_id in sampled_kls:
            sampled_kl = sampled_kls[module_id]
            # Update the current KL value based on the recently measured value.
            # Increase.
            if sampled_kl > 2.0 * self.kl_target:
                self.kl_coeffs[module_id].assign(self.kl_coeffs[module_id] * 1.5)
            # Decrease.
            elif sampled_kl < 0.5 * self.kl_target:
                self.kl_coeffs[module_id].assign(self.kl_coeffs[module_id] * 0.5)

    @override(ImpalaTfLearner)
    def additional_update_per_module(
        self, module_id: ModuleID, sampled_kls: Dict[ModuleID, float], **kwargs
    ) -> Mapping[str, Any]:
        """Update the target networks and KL loss coefficients of each module.

        Args:

        """
        self._update_module_target_networks(module_id)
        self._update_module_kl_coeff(module_id, sampled_kls)
        return {}
>>>>>>> 26f391fa
<|MERGE_RESOLUTION|>--- conflicted
+++ resolved
@@ -3,6 +3,7 @@
 from ray.rllib.policy.sample_batch import SampleBatch
 from ray.rllib.algorithms.appo.appo_learner import (
     AppoLearner,
+    LEARNER_RESULTS_CURR_KL_COEFF_KEY,
     LEARNER_RESULTS_KL_KEY,
     OLD_ACTION_DIST_KEY,
 )
@@ -17,77 +18,12 @@
 _, tf, _ = try_import_tf()
 
 
-<<<<<<< HEAD
 class APPOTfLearner(TfLearner, AppoLearner):
     """Implements APPO loss / update logic on top of ImpalaTfLearner."""
 
     def __init__(self, *args, **kwargs):
         TfLearner.__init__(self, *args, **kwargs)
         AppoLearner.__init__(self, *args, **kwargs)
-=======
-LEARNER_RESULTS_KL_KEY = "mean_kl_loss"
-LEARNER_RESULTS_CURR_KL_COEFF_KEY = "curr_kl_coeff"
-
-
-@dataclass
-class AppoHPs(ImpalaHPs):
-    """Hyper-parameters for APPO.
-
-    Attributes:
-        rollout_frag_or_episode_len: The length of a rollout fragment or episode.
-            Used when making SampleBatches time major for computing loss.
-        recurrent_seq_len: The length of a recurrent sequence. Used when making
-            SampleBatches time major for computing loss.
-        discount_factor: The discount factor to use for computing returns.
-        vtrace_clip_rho_threshold: The rho threshold to use for clipping the
-            importance weights.
-        vtrace_clip_pg_rho_threshold: The rho threshold to use for clipping the
-            importance weights when computing the policy_gradient loss.
-        vtrace_drop_last_ts: Whether to drop the last timestep when computing the loss.
-            This is useful for stabilizing the loss.
-            NOTE: This shouldn't be True when training on environments where the rewards
-            come at the end of the episode.
-        vf_loss_coeff: The amount to weight the value function loss by when computing
-            the total loss.
-        entropy_coeff: The amount to weight the average entropy of the actions in the
-            SampleBatch towards the total_loss for module updates. The higher this
-            coefficient, the more that the policy network will be encouraged to output
-            distributions with higher entropy/std deviation, which will encourage
-            greater exploration.
-        kl_target: The target kl divergence loss coefficient to use for the KL loss.
-        kl_coeff: The coefficient to weight the KL divergence between the old policy
-            and the target policy towards the total loss for module updates.
-        tau: The factor by which to update the target policy network towards
-                the current policy network. Can range between 0 and 1.
-                e.g. updated_param = tau * current_param + (1 - tau) * target_param
-
-    """
-
-    kl_target: float = 0.01
-    kl_coeff: float = 0.1
-    clip_param = 0.2
-    tau = 1.0
-
-
-class APPOTfLearner(ImpalaTfLearner):
-    """Implements APPO loss / update logic on top of ImpalaTfLearner.
-
-    This class implements the APPO loss under `_compute_loss_per_module()` and
-        implements the target network and KL coefficient updates under
-        `additional_updates_per_module()`
-    """
-
-    def __init__(self, *args, **kwargs):
-        super().__init__(*args, **kwargs)
-        self.kl_target = self._hps.kl_target
-        self.clip_param = self._hps.clip_param
-        # TODO: (avnishn) Make creating the kl coeff a utility function when we add
-        # torch APPO as well.
-        self.kl_coeffs = defaultdict(
-            lambda: tf.Variable(self._hps.kl_coeff, trainable=False, dtype=tf.float32)
-        )
-        self.tau = self._hps.tau
->>>>>>> 26f391fa
 
     @override(TfLearner)
     def compute_loss_per_module(
@@ -225,48 +161,5 @@
             for old_var, current_var in zip(
                 target_network.variables, current_network.variables
             ):
-<<<<<<< HEAD
                 updated_var = self._hps.tau * current_var + (1.0 - self._hps.tau) * old_var
-                old_var.assign(updated_var)
-=======
-                updated_var = self.tau * current_var + (1.0 - self.tau) * old_var
-                old_var.assign(updated_var)
-
-    def _update_module_kl_coeff(
-        self, module_id: ModuleID, sampled_kls: Dict[ModuleID, float]
-    ):
-        """Dynamically update the KL loss coefficients of each module with.
-
-        The update is completed using the mean KL divergence between the action
-        distributions current policy and old policy of each module. That action
-        distribution is computed during the most recent update/call to `compute_loss`.
-
-        Args:
-            module_id: The module whose KL loss coefficient to update.
-            sampled_kls: The KL divergence between the action distributions of
-                the current policy and old policy of each module.
-
-        """
-        if module_id in sampled_kls:
-            sampled_kl = sampled_kls[module_id]
-            # Update the current KL value based on the recently measured value.
-            # Increase.
-            if sampled_kl > 2.0 * self.kl_target:
-                self.kl_coeffs[module_id].assign(self.kl_coeffs[module_id] * 1.5)
-            # Decrease.
-            elif sampled_kl < 0.5 * self.kl_target:
-                self.kl_coeffs[module_id].assign(self.kl_coeffs[module_id] * 0.5)
-
-    @override(ImpalaTfLearner)
-    def additional_update_per_module(
-        self, module_id: ModuleID, sampled_kls: Dict[ModuleID, float], **kwargs
-    ) -> Mapping[str, Any]:
-        """Update the target networks and KL loss coefficients of each module.
-
-        Args:
-
-        """
-        self._update_module_target_networks(module_id)
-        self._update_module_kl_coeff(module_id, sampled_kls)
-        return {}
->>>>>>> 26f391fa
+                old_var.assign(updated_var)