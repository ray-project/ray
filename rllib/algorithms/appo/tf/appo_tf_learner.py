--- conflicted
+++ resolved
@@ -26,17 +26,6 @@
         self, module_id: str, batch: SampleBatch, fwd_out: Mapping[str, TensorType]
     ) -> TensorType:
         values = fwd_out[SampleBatch.VF_PREDS]
-<<<<<<< HEAD
-        action_dist_class = self.module[module_id].action_dist_cls
-
-        target_policy_dist = action_dist_class.from_logits(
-            fwd_out[SampleBatch.ACTION_DIST_INPUTS]
-        )
-        old_target_policy_dist = action_dist_class.from_logits(
-            fwd_out[OLD_ACTION_DIST_LOGITS_KEY]
-        )
-
-=======
         action_dist_cls_train = self._module[module_id].get_train_action_dist_cls()
         target_policy_dist = action_dist_cls_train.from_logits(
             fwd_out[SampleBatch.ACTION_DIST_INPUTS]
@@ -44,7 +33,6 @@
         old_target_policy_dist = action_dist_cls_train.from_logits(
             fwd_out[OLD_ACTION_DIST_LOGITS_KEY]
         )
->>>>>>> 9a5ef51f
         old_target_policy_actions_logp = old_target_policy_dist.logp(
             batch[SampleBatch.ACTIONS]
         )
