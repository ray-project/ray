from typing import List

from ray.rllib.algorithms.appo.appo_learner import (
<<<<<<< HEAD
    OLD_ACTION_DIST_KEY,
=======
>>>>>>> 9a5ef51f
    OLD_ACTION_DIST_LOGITS_KEY,
)
from ray.rllib.algorithms.ppo.tf.ppo_tf_rl_module import PPOTfRLModule
from ray.rllib.core.models.base import ACTOR
from ray.rllib.core.models.tf.encoder import ENCODER_OUT
from ray.rllib.core.rl_module.rl_module_with_target_networks_interface import (
    RLModuleWithTargetNetworksInterface,
)
from ray.rllib.policy.sample_batch import SampleBatch
from ray.rllib.utils.annotations import override
from ray.rllib.utils.framework import try_import_tf
from ray.rllib.utils.nested_dict import NestedDict

_, tf, _ = try_import_tf()


class APPOTfRLModule(PPOTfRLModule, RLModuleWithTargetNetworksInterface):
    def setup(self):
        super().setup()
        catalog = self.config.get_catalog()
        # old pi and old encoder are the "target networks" that are used for
        # the stabilization of the updates of the current pi and encoder.
        self.old_pi = catalog.build_pi_head(framework=self.framework)
        self.old_encoder = catalog.build_actor_critic_encoder(framework=self.framework)
        self.old_pi.set_weights(self.pi.get_weights())
        self.old_encoder.set_weights(self.encoder.get_weights())
        self.old_pi.trainable = False
        self.old_encoder.trainable = False

    @override(RLModuleWithTargetNetworksInterface)
    def get_target_network_pairs(self):
        return [(self.old_pi, self.pi), (self.old_encoder, self.encoder)]

    @override(PPOTfRLModule)
    def output_specs_train(self) -> List[str]:
        return [
            SampleBatch.ACTION_DIST_INPUTS,
            OLD_ACTION_DIST_LOGITS_KEY,
            SampleBatch.VF_PREDS,
        ]

    @override(PPOTfRLModule)
    def _forward_train(self, batch: NestedDict):
        outs = super()._forward_train(batch)
        old_pi_inputs_encoded = self.old_encoder(batch)[ENCODER_OUT][ACTOR]
        old_action_dist_logits = tf.stop_gradient(self.old_pi(old_pi_inputs_encoded))
        outs[OLD_ACTION_DIST_LOGITS_KEY] = old_action_dist_logits
        return outs<|MERGE_RESOLUTION|>--- conflicted
+++ resolved
@@ -1,12 +1,6 @@
 from typing import List
 
-from ray.rllib.algorithms.appo.appo_learner import (
-<<<<<<< HEAD
-    OLD_ACTION_DIST_KEY,
-=======
->>>>>>> 9a5ef51f
-    OLD_ACTION_DIST_LOGITS_KEY,
-)
+from ray.rllib.algorithms.appo.appo_learner import OLD_ACTION_DIST_LOGITS_KEY
 from ray.rllib.algorithms.ppo.tf.ppo_tf_rl_module import PPOTfRLModule
 from ray.rllib.core.models.base import ACTOR
 from ray.rllib.core.models.tf.encoder import ENCODER_OUT
@@ -42,8 +36,8 @@
     def output_specs_train(self) -> List[str]:
         return [
             SampleBatch.ACTION_DIST_INPUTS,
+            SampleBatch.VF_PREDS,
             OLD_ACTION_DIST_LOGITS_KEY,
-            SampleBatch.VF_PREDS,
         ]
 
     @override(PPOTfRLModule)
