--- conflicted
+++ resolved
@@ -180,45 +180,7 @@
         # Return the total loss.
         return total_loss
 
-<<<<<<< HEAD
-    @override(AppoLearner)
-=======
-    @override(TorchLearner)
-    def _make_modules_ddp_if_necessary(self) -> None:
-        """Logic for (maybe) making all Modules within self._module DDP.
-
-        This implementation differs from the super's default one in using the special
-        TorchDDPRLModuleWithTargetNetworksInterface wrapper, instead of the default
-        TorchDDPRLModule one.
-        """
-
-        # If the module is a MultiAgentRLModule and nn.Module we can simply assume
-        # all the submodules are registered. Otherwise, we need to loop through
-        # each submodule and move it to the correct device.
-        # TODO (Kourosh): This can result in missing modules if the user does not
-        #  register them in the MultiAgentRLModule. We should find a better way to
-        #  handle this.
-        if self._distributed:
-            # Single agent module: Convert to
-            # `TorchDDPRLModuleWithTargetNetworksInterface`.
-            if isinstance(self._module, RLModuleWithTargetNetworksInterface):
-                self._module = TorchDDPRLModuleWithTargetNetworksInterface(self._module)
-            # Multi agent module: Convert each submodule to
-            # `TorchDDPRLModuleWithTargetNetworksInterface`.
-            else:
-                assert isinstance(self._module, MultiAgentRLModule)
-                for key in self._module.keys():
-                    sub_module = self._module[key]
-                    if isinstance(sub_module, TorchRLModule):
-                        # Wrap and override the module ID key in self._module.
-                        self._module.add_module(
-                            key,
-                            TorchDDPRLModuleWithTargetNetworksInterface(sub_module),
-                            override=True,
-                        )
-
     @override(APPOLearner)
->>>>>>> bb90a82e
     def _update_module_kl_coeff(self, module_id: ModuleID, config: APPOConfig) -> None:
         # Update the current KL value based on the recently measured value.
         # Increase.
