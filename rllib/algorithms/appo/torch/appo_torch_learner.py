--- conflicted
+++ resolved
@@ -13,7 +13,6 @@
     make_time_major,
     vtrace_torch,
 )
-from ray.rllib.algorithms.impala.torch.impala_torch_learner import ImpalaTorchLearner
 from ray.rllib.core.learner.learner import POLICY_LOSS_KEY, VF_LOSS_KEY, ENTROPY_KEY
 from ray.rllib.core.learner.torch.torch_learner import TorchLearner
 from ray.rllib.core.rl_module.marl_module import MultiAgentRLModule
@@ -88,9 +87,6 @@
             trajectory_len=rollout_frag_or_episode_len,
             recurrent_seq_len=recurrent_seq_len,
         )
-<<<<<<< HEAD
-        bootstrap_values = batch[SampleBatch.VALUES_BOOTSTRAPPED]
-=======
         if self.config.uses_new_env_runners:
             bootstrap_values = batch[SampleBatch.VALUES_BOOTSTRAPPED]
         else:
@@ -100,7 +96,6 @@
                 recurrent_seq_len=recurrent_seq_len,
             )
             bootstrap_values = bootstrap_values_time_major[-1]
->>>>>>> 73a52640
 
         # The discount factor that is used should be gamma except for timesteps where
         # the episode is terminated. In that case, the discount factor should be 0.
