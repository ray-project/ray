--- conflicted
+++ resolved
@@ -145,11 +145,7 @@
             )
             .resources(num_gpus=0)
             .training(
-<<<<<<< HEAD
-                train_batch_size_p=20,
-=======
                 train_batch_size_per_learner=20,
->>>>>>> 01f5a673
                 entropy_coeff=0.01,
                 # Setup lr schedule for testing.
                 lr_schedule=[[0, 5e-2], [500, 0.0]],
