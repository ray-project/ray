import logging
from typing import Type, Union

from ray.rllib.algorithms.algorithm import Algorithm
from ray.rllib.algorithms.algorithm_config import AlgorithmConfig
from ray.rllib.algorithms.bandit.bandit_tf_policy import BanditTFPolicy
from ray.rllib.algorithms.bandit.bandit_torch_policy import BanditTorchPolicy
from ray.rllib.policy.policy import Policy
from ray.rllib.utils.annotations import override
from ray.rllib.utils.typing import AlgorithmConfigDict
from ray.rllib.utils.deprecation import Deprecated

logger = logging.getLogger(__name__)


class BanditConfig(AlgorithmConfig):
    """Defines a contextual bandit configuration class from which
    a contexual bandit algorithm can be built. Note this config is shared
    between BanditLinUCB and BanditLinTS. You likely
    want to use the child classes BanditLinTSConfig or BanditLinUCBConfig
    instead.
    """

    def __init__(self, algo_class: Union["BanditLinTS", "BanditLinUCB"] = None):
        super().__init__(algo_class=algo_class)
        # fmt: off
        # __sphinx_doc_begin__
        # Override some of AlgorithmConfig's default values with bandit-specific values.
        self.framework_str = "torch"
        self.num_workers = 0
        self.rollout_fragment_length = 1
        self.train_batch_size = 1
        # Make sure, a `train()` call performs at least 100 env sampling
        # timesteps, before reporting results. Not setting this (default is 0)
<<<<<<< HEAD
        # would significantly slow down the Bandit Algorithm.
        self.min_sample_timesteps_per_reporting = 100
=======
        # would significantly slow down the Bandit Trainer.
        self.min_sample_timesteps_per_iteration = 100
>>>>>>> 271c7d73
        # __sphinx_doc_end__
        # fmt: on


class BanditLinTSConfig(BanditConfig):
    """Defines a configuration class from which a Thompson-sampling bandit can be built.

    Example:
        >>> from ray.rllib.algorithms.bandit import BanditLinTSConfig
        >>> from ray.rllib.examples.env.bandit_envs_discrete import WheelBanditEnv
        >>> config = BanditLinTSConfig().rollouts(num_rollout_workers=4)
        >>> print(config.to_dict())
        >>> # Build a Algorithm object from the config and run 1 training iteration.
        >>> trainer = config.build(env=WheelBanditEnv)
        >>> trainer.train()
    """

    def __init__(self):
        super().__init__(algo_class=BanditLinTS)
        # fmt: off
        # __sphinx_doc_begin__
        # Override some of AlgorithmConfig's default values with bandit-specific values.
        self.exploration_config = {"type": "ThompsonSampling"}
        # __sphinx_doc_end__
        # fmt: on


class BanditLinUCBConfig(BanditConfig):
    """Defines a config class from which an upper confidence bound bandit can be built.

    Example:
        >>> from ray.rllib.algorithms.bandit import BanditLinUCBConfig
        >>> from ray.rllib.examples.env.bandit_envs_discrete import WheelBanditEnv
        >>> config = BanditLinUCBConfig().rollouts(num_rollout_workers=4)
        >>> print(config.to_dict())
        >>> # Build a Algorithm object from the config and run 1 training iteration.
        >>> trainer = config.build(env=WheelBanditEnv)
        >>> trainer.train()
    """

    def __init__(self):
        super().__init__(algo_class=BanditLinUCB)
        # fmt: off
        # __sphinx_doc_begin__
        # Override some of AlgorithmConfig's default values with bandit-specific values.
        self.exploration_config = {"type": "UpperConfidenceBound"}
        # __sphinx_doc_end__
        # fmt: on


class BanditLinTS(Algorithm):
    """Bandit Algorithm using ThompsonSampling exploration."""

    @classmethod
    @override(Algorithm)
    def get_default_config(cls) -> BanditLinTSConfig:
        return BanditLinTSConfig().to_dict()

    @override(Algorithm)
    def get_default_policy_class(self, config: AlgorithmConfigDict) -> Type[Policy]:
        if config["framework"] == "torch":
            return BanditTorchPolicy
        elif config["framework"] == "tf2":
            return BanditTFPolicy
        else:
            raise NotImplementedError("Only `framework=[torch|tf2]` supported!")


class BanditLinUCB(Algorithm):
    @classmethod
    @override(Algorithm)
    def get_default_config(cls) -> BanditLinUCBConfig:
        return BanditLinUCBConfig().to_dict()

    @override(Algorithm)
    def get_default_policy_class(self, config: AlgorithmConfigDict) -> Type[Policy]:
        if config["framework"] == "torch":
            return BanditTorchPolicy
        elif config["framework"] == "tf2":
            return BanditTFPolicy
        else:
            raise NotImplementedError("Only `framework=[torch|tf2]` supported!")


# Deprecated: Use ray.rllib.algorithms.bandit.BanditLinUCBConfig instead!
class _deprecated_default_config(dict):
    def __init__(self):
        super().__init__(BanditLinUCBConfig().to_dict())

    @Deprecated(
        old="ray.rllib.algorithms.bandit.bandit.DEFAULT_CONFIG",
        new="ray.rllib.algorithms.bandit.bandit.BanditLin[UCB|TS]Config(...)",
        error=False,
    )
    def __getitem__(self, item):
        return super().__getitem__(item)


DEFAULT_CONFIG = _deprecated_default_config()<|MERGE_RESOLUTION|>--- conflicted
+++ resolved
@@ -32,13 +32,8 @@
         self.train_batch_size = 1
         # Make sure, a `train()` call performs at least 100 env sampling
         # timesteps, before reporting results. Not setting this (default is 0)
-<<<<<<< HEAD
         # would significantly slow down the Bandit Algorithm.
-        self.min_sample_timesteps_per_reporting = 100
-=======
-        # would significantly slow down the Bandit Trainer.
         self.min_sample_timesteps_per_iteration = 100
->>>>>>> 271c7d73
         # __sphinx_doc_end__
         # fmt: on
 
