--- conflicted
+++ resolved
@@ -263,13 +263,6 @@
         cur_ts = self._counters[
             NUM_AGENT_STEPS_SAMPLED if self._by_agent_steps else NUM_ENV_STEPS_SAMPLED
         ]
-<<<<<<< HEAD
-        last_update = self._counters[LAST_TARGET_UPDATE_TS]
-        if cur_ts - last_update >= self.config["target_network_update_freq"]:
-            to_update = self.local_worker.get_policies_to_train()
-            self.local_worker.foreach_policy_to_train(
-                lambda p, pid: pid in to_update and p.update_target()
-=======
 
         train_results = {}
 
@@ -280,7 +273,6 @@
                 replay_buffer=self.local_replay_buffer,
                 min_steps=self.config["train_batch_size"],
                 count_by_agent_steps=self._by_agent_steps,
->>>>>>> 3268a90c
             )
 
             # Learn on the training batch.
@@ -294,8 +286,8 @@
             # Update target network every `target_network_update_freq` sample steps.
             last_update = self._counters[LAST_TARGET_UPDATE_TS]
             if cur_ts - last_update >= self.config["target_network_update_freq"]:
-                to_update = self.workers.local_worker().get_policies_to_train()
-                self.workers.local_worker().foreach_policy_to_train(
+                to_update = self.local_worker.get_policies_to_train()
+                self.local_worker.foreach_policy_to_train(
                     lambda p, pid: pid in to_update and p.update_target()
                 )
                 self._counters[NUM_TARGET_UPDATES] += 1
