from typing import Optional, Type

from ray.rllib.algorithms.simple_q.simple_q import SimpleQ, SimpleQConfig
from ray.rllib.algorithms.qmix.qmix_policy import QMixTorchPolicy
from ray.rllib.utils.replay_buffers.utils import update_priorities_in_replay_buffer
from ray.rllib.execution.rollout_ops import (
    synchronous_parallel_sample,
)
from ray.rllib.execution.train_ops import (
    multi_gpu_train_one_step,
    train_one_step,
)
from ray.rllib.policy.policy import Policy
from ray.rllib.utils.annotations import override
from ray.rllib.utils.deprecation import Deprecated
from ray.rllib.utils.metrics import (
    LAST_TARGET_UPDATE_TS,
    NUM_AGENT_STEPS_SAMPLED,
    NUM_ENV_STEPS_SAMPLED,
    NUM_TARGET_UPDATES,
    SYNCH_WORKER_WEIGHTS_TIMER,
)
from ray.rllib.utils.replay_buffers.utils import sample_min_n_steps_from_buffer
from ray.rllib.utils.typing import ResultDict, AlgorithmConfigDict
from ray.rllib.utils.deprecation import DEPRECATED_VALUE
from ray.rllib.utils.deprecation import deprecation_warning


class QMixConfig(SimpleQConfig):
    """Defines a configuration class from which QMix can be built.

    Example:
        >>> from ray.rllib.examples.env.two_step_game import TwoStepGame
        >>> from ray.rllib.algorithms.qmix import QMixConfig
        >>> config = QMixConfig().training(gamma=0.9, lr=0.01, kl_coeff=0.3)\
        ...             .resources(num_gpus=0)\
        ...             .rollouts(num_workers=4)
        >>> print(config.to_dict())
        >>> # Build an Algorithm object from the config and run 1 training iteration.
        >>> algo = config.build(env=TwoStepGame)
        >>> algo.train()

    Example:
        >>> from ray.rllib.examples.env.two_step_game import TwoStepGame
        >>> from ray.rllib.algorithms.qmix import QMixConfig
        >>> from ray import tune
        >>> config = QMixConfig()
        >>> # Print out some default values.
        >>> print(config.optim_alpha)
        >>> # Update the config object.
        >>> config.training(lr=tune.grid_search([0.001, 0.0001]), optim_alpha=0.97)
        >>> # Set the config object's env.
        >>> config.environment(env=TwoStepGame)
        >>> # Use to_dict() to get the old-style python config dict
        >>> # when running with tune.
        >>> tune.run(
        ...     "QMix",
        ...     stop={"episode_reward_mean": 200},
        ...     config=config.to_dict(),
        ... )
    """

    def __init__(self):
        """Initializes a PPOConfig instance."""
        super().__init__(algo_class=QMix)

        # fmt: off
        # __sphinx_doc_begin__
        # QMix specific settings:
        self.mixer = "qmix"
        self.mixing_embed_dim = 32
        self.double_q = True
        self.optim_alpha = 0.99
        self.optim_eps = 0.00001
        self.grad_clip = 10

        # Override some of AlgorithmConfig's default values with QMix-specific values.
        # .training()
        self.lr = 0.0005
        self.train_batch_size = 32
        self.target_network_update_freq = 500
        # Number of timesteps to collect from rollout workers before we start
<<<<<<< HEAD
        # sampling from replay buffers for learning.
=======
        # sampling from replay buffers for learning. Whether we count this in agent
        # steps  or environment steps depends on config["multiagent"]["count_steps_by"].
>>>>>>> 0dceddb9
        self.num_steps_sampled_before_learning_starts = 1000
        self.replay_buffer_config = {
            "type": "ReplayBuffer",
            # Specify prioritized replay by supplying a buffer type that supports
            # prioritization, for example: MultiAgentPrioritizedReplayBuffer.
            "prioritized_replay": DEPRECATED_VALUE,
            # Size of the replay buffer in batches (not timesteps!).
            "capacity": 1000,
            # Choosing `fragments` here makes it so that the buffer stores entire
            # batches, instead of sequences, episodes or timesteps.
            "storage_unit": "fragments",
            # Whether to compute priorities on workers.
            "worker_side_prioritization": False,
        }
        self.model = {
            "lstm_cell_size": 64,
            "max_seq_len": 999999,
        }

        # .framework()
        self.framework_str = "torch"

        # .rollouts()
        self.num_workers = 0
        self.rollout_fragment_length = 4
        self.batch_mode = "complete_episodes"

        # .reporting()
        self.min_time_s_per_iteration = 1
        self.min_sample_timesteps_per_iteration = 1000

        # .exploration()
        self.exploration_config = {
            # The Exploration class to use.
            "type": "EpsilonGreedy",
            # Config for the Exploration class' constructor:
            "initial_epsilon": 1.0,
            "final_epsilon": 0.01,
            # Timesteps over which to anneal epsilon.
            "epsilon_timesteps": 40000,

            # For soft_q, use:
            # "exploration_config" = {
            #   "type": "SoftQ"
            #   "temperature": [float, e.g. 1.0]
            # }
        }

        # .evaluation()
        # Evaluate with epsilon=0 every `evaluation_interval` training iterations.
        # The evaluation stats will be reported under the "evaluation" metric key.
        # Note that evaluation is currently not parallelized, and that for Ape-X
        # metrics are already only reported for the lowest epsilon workers.
        self.evaluation_interval = None
        self.evaluation_duration = 10
        self.evaluation_config = {
            "explore": False,
        }
        # __sphinx_doc_end__
        # fmt: on

        self.worker_side_prioritization = DEPRECATED_VALUE

    @override(SimpleQConfig)
    def training(
        self,
        *,
        mixer: Optional[str] = None,
        mixing_embed_dim: Optional[int] = None,
        double_q: Optional[bool] = None,
        target_network_update_freq: Optional[int] = None,
        replay_buffer_config: Optional[dict] = None,
        optim_alpha: Optional[float] = None,
        optim_eps: Optional[float] = None,
        grad_norm_clipping: Optional[float] = None,
        grad_clip: Optional[float] = None,
        **kwargs,
    ) -> "QMixConfig":
        """Sets the training related configuration.

        Args:
            mixer: Mixing network. Either "qmix", "vdn", or None.
            mixing_embed_dim: Size of the mixing network embedding.
            double_q: Whether to use Double_Q learning.
            target_network_update_freq: Update the target network every
                `target_network_update_freq` sample steps.
            replay_buffer_config:
            optim_alpha: RMSProp alpha.
            optim_eps: RMSProp epsilon.
            grad_clip: If not None, clip gradients during optimization at
                this value.
            grad_norm_clipping: Depcrecated in favor of grad_clip

        Returns:
            This updated AlgorithmConfig object.
        """
        # Pass kwargs onto super's `training()` method.
        super().training(**kwargs)

        if grad_norm_clipping is not None:
            deprecation_warning(
                old="grad_norm_clipping",
                new="grad_clip",
                help="Parameter `grad_norm_clipping` has been "
                "deprecated in favor of grad_clip in QMix. "
                "This is now the same parameter as in other "
                "algorithms. `grad_clip` will be overwritten by "
                "`grad_norm_clipping={}`".format(grad_norm_clipping),
                error=False,
            )
            grad_clip = grad_norm_clipping

        if mixer is not None:
            self.mixer = mixer
        if mixing_embed_dim is not None:
            self.mixing_embed_dim = mixing_embed_dim
        if double_q is not None:
            self.double_q = double_q
        if target_network_update_freq is not None:
            self.target_network_update_freq = target_network_update_freq
        if replay_buffer_config is not None:
            self.replay_buffer_config = replay_buffer_config
        if optim_alpha is not None:
            self.optim_alpha = optim_alpha
        if optim_eps is not None:
            self.optim_eps = optim_eps
        if grad_clip is not None:
            self.grad_clip = grad_clip

        return self


class QMix(SimpleQ):
    @classmethod
    @override(SimpleQ)
    def get_default_config(cls) -> AlgorithmConfigDict:
        return QMixConfig().to_dict()

    @override(SimpleQ)
    def validate_config(self, config: AlgorithmConfigDict) -> None:
        # Call super's validation method.
        super().validate_config(config)

        if config["framework"] != "torch":
            raise ValueError("Only `framework=torch` supported so far for QMix!")

    @override(SimpleQ)
    def get_default_policy_class(self, config: AlgorithmConfigDict) -> Type[Policy]:
        return QMixTorchPolicy

    @override(SimpleQ)
    def training_step(self) -> ResultDict:
        """QMIX training iteration function.

        - Sample n MultiAgentBatches from n workers synchronously.
        - Store new samples in the replay buffer.
        - Sample one training MultiAgentBatch from the replay buffer.
        - Learn on the training batch.
        - Update the target network every `target_network_update_freq` sample steps.
        - Return all collected training metrics for the iteration.

        Returns:
            The results dict from executing the training iteration.
        """
        # Sample n batches from n workers.
        new_sample_batches = synchronous_parallel_sample(
            worker_set=self.workers, concat=False
        )

        for batch in new_sample_batches:
            # Update counters.
            self._counters[NUM_ENV_STEPS_SAMPLED] += batch.env_steps()
            self._counters[NUM_AGENT_STEPS_SAMPLED] += batch.agent_steps()
            # Store new samples in the replay buffer.
            self.local_replay_buffer.add(batch)

        # Update target network every `target_network_update_freq` sample steps.
        cur_ts = self._counters[
            NUM_AGENT_STEPS_SAMPLED if self._by_agent_steps else NUM_ENV_STEPS_SAMPLED
        ]
<<<<<<< HEAD

        train_results = {}

        if cur_ts > self.config["num_steps_sampled_before_learning_starts"]:
            # Sample n batches from replay buffer until the total number of timesteps
            # reaches `train_batch_size`.
            train_batch = sample_min_n_steps_from_buffer(
                replay_buffer=self.local_replay_buffer,
                min_steps=self.config["train_batch_size"],
                count_by_agent_steps=self._by_agent_steps,
            )
            if train_batch is None:
                return {}

            # Learn on the training batch.
            # Use simple optimizer (only for multi-agent or tf-eager; all other
            # cases should use the multi-GPU optimizer, even if only using 1 GPU)
            if self.config.get("simple_optimizer") is True:
                train_results = train_one_step(self, train_batch)
            else:
                train_results = multi_gpu_train_one_step(self, train_batch)

            # Update target network every `target_network_update_freq` sample steps.
            last_update = self._counters[LAST_TARGET_UPDATE_TS]
            if cur_ts - last_update >= self.config["target_network_update_freq"]:
                to_update = self.workers.local_worker().get_policies_to_train()
                self.workers.local_worker().foreach_policy_to_train(
                    lambda p, pid: pid in to_update and p.update_target()
                )
                self._counters[NUM_TARGET_UPDATES] += 1
                self._counters[LAST_TARGET_UPDATE_TS] = cur_ts

            update_priorities_in_replay_buffer(
                self.local_replay_buffer, self.config, train_batch, train_results
            )

=======

        train_results = {}

        if cur_ts > self.config["num_steps_sampled_before_learning_starts"]:
            # Sample n batches from replay buffer until the total number of timesteps
            # reaches `train_batch_size`.
            train_batch = sample_min_n_steps_from_buffer(
                replay_buffer=self.local_replay_buffer,
                min_steps=self.config["train_batch_size"],
                count_by_agent_steps=self._by_agent_steps,
            )

            # Learn on the training batch.
            # Use simple optimizer (only for multi-agent or tf-eager; all other
            # cases should use the multi-GPU optimizer, even if only using 1 GPU)
            if self.config.get("simple_optimizer") is True:
                train_results = train_one_step(self, train_batch)
            else:
                train_results = multi_gpu_train_one_step(self, train_batch)

            # Update target network every `target_network_update_freq` sample steps.
            last_update = self._counters[LAST_TARGET_UPDATE_TS]
            if cur_ts - last_update >= self.config["target_network_update_freq"]:
                to_update = self.workers.local_worker().get_policies_to_train()
                self.workers.local_worker().foreach_policy_to_train(
                    lambda p, pid: pid in to_update and p.update_target()
                )
                self._counters[NUM_TARGET_UPDATES] += 1
                self._counters[LAST_TARGET_UPDATE_TS] = cur_ts

            update_priorities_in_replay_buffer(
                self.local_replay_buffer, self.config, train_batch, train_results
            )

>>>>>>> 0dceddb9
            # Update weights and global_vars - after learning on the local worker -
            # on all remote workers.
            global_vars = {
                "timestep": self._counters[NUM_ENV_STEPS_SAMPLED],
            }
            # Update remote workers' weights and global vars after learning on local
            # worker.
            with self._timers[SYNCH_WORKER_WEIGHTS_TIMER]:
                self.workers.sync_weights(global_vars=global_vars)

        # Return all collected metrics for the iteration.
        return train_results


# Deprecated: Use ray.rllib.algorithms.qmix.qmix.QMixConfig instead!
class _deprecated_default_config(dict):
    def __init__(self):
        super().__init__(QMixConfig().to_dict())

    @Deprecated(
        old="ray.rllib.algorithms.qmix.qmix.DEFAULT_CONFIG",
        new="ray.rllib.algorithms.qmix.qmix.QMixConfig(...)",
        error=False,
    )
    def __getitem__(self, item):
        return super().__getitem__(item)


DEFAULT_CONFIG = _deprecated_default_config()<|MERGE_RESOLUTION|>--- conflicted
+++ resolved
@@ -80,12 +80,8 @@
         self.train_batch_size = 32
         self.target_network_update_freq = 500
         # Number of timesteps to collect from rollout workers before we start
-<<<<<<< HEAD
-        # sampling from replay buffers for learning.
-=======
         # sampling from replay buffers for learning. Whether we count this in agent
         # steps  or environment steps depends on config["multiagent"]["count_steps_by"].
->>>>>>> 0dceddb9
         self.num_steps_sampled_before_learning_starts = 1000
         self.replay_buffer_config = {
             "type": "ReplayBuffer",
@@ -266,7 +262,6 @@
         cur_ts = self._counters[
             NUM_AGENT_STEPS_SAMPLED if self._by_agent_steps else NUM_ENV_STEPS_SAMPLED
         ]
-<<<<<<< HEAD
 
         train_results = {}
 
@@ -278,8 +273,6 @@
                 min_steps=self.config["train_batch_size"],
                 count_by_agent_steps=self._by_agent_steps,
             )
-            if train_batch is None:
-                return {}
 
             # Learn on the training batch.
             # Use simple optimizer (only for multi-agent or tf-eager; all other
@@ -303,42 +296,6 @@
                 self.local_replay_buffer, self.config, train_batch, train_results
             )
 
-=======
-
-        train_results = {}
-
-        if cur_ts > self.config["num_steps_sampled_before_learning_starts"]:
-            # Sample n batches from replay buffer until the total number of timesteps
-            # reaches `train_batch_size`.
-            train_batch = sample_min_n_steps_from_buffer(
-                replay_buffer=self.local_replay_buffer,
-                min_steps=self.config["train_batch_size"],
-                count_by_agent_steps=self._by_agent_steps,
-            )
-
-            # Learn on the training batch.
-            # Use simple optimizer (only for multi-agent or tf-eager; all other
-            # cases should use the multi-GPU optimizer, even if only using 1 GPU)
-            if self.config.get("simple_optimizer") is True:
-                train_results = train_one_step(self, train_batch)
-            else:
-                train_results = multi_gpu_train_one_step(self, train_batch)
-
-            # Update target network every `target_network_update_freq` sample steps.
-            last_update = self._counters[LAST_TARGET_UPDATE_TS]
-            if cur_ts - last_update >= self.config["target_network_update_freq"]:
-                to_update = self.workers.local_worker().get_policies_to_train()
-                self.workers.local_worker().foreach_policy_to_train(
-                    lambda p, pid: pid in to_update and p.update_target()
-                )
-                self._counters[NUM_TARGET_UPDATES] += 1
-                self._counters[LAST_TARGET_UPDATE_TS] = cur_ts
-
-            update_priorities_in_replay_buffer(
-                self.local_replay_buffer, self.config, train_batch, train_results
-            )
-
->>>>>>> 0dceddb9
             # Update weights and global_vars - after learning on the local worker -
             # on all remote workers.
             global_vars = {
