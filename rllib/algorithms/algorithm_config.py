import copy
from enum import Enum
import inspect
import logging
import math
import sys
from typing import (
    Any,
    Callable,
    Collection,
    Dict,
    List,
    Optional,
    Tuple,
    Type,
    TYPE_CHECKING,
    Union,
)

import gymnasium as gym
from packaging import version

import ray
from ray.rllib.algorithms.callbacks import DefaultCallbacks
from ray.rllib.core import DEFAULT_MODULE_ID
from ray.rllib.core.columns import Columns
from ray.rllib.core.rl_module import validate_module_id
from ray.rllib.core.rl_module.multi_rl_module import MultiRLModuleSpec
from ray.rllib.core.rl_module.rl_module import RLModuleSpec
from ray.rllib.env import INPUT_ENV_SPACES
from ray.rllib.env.env_context import EnvContext
from ray.rllib.env.multi_agent_env import MultiAgentEnv
from ray.rllib.env.wrappers.atari_wrappers import is_atari
from ray.rllib.evaluation.collectors.sample_collector import SampleCollector
from ray.rllib.evaluation.collectors.simple_list_collector import SimpleListCollector
from ray.rllib.models import MODEL_DEFAULTS
from ray.rllib.offline.input_reader import InputReader
from ray.rllib.offline.io_context import IOContext
from ray.rllib.policy.policy import Policy, PolicySpec
from ray.rllib.policy.sample_batch import DEFAULT_POLICY_ID
from ray.rllib.utils import deep_update, merge_dicts
from ray.rllib.utils.annotations import (
    OldAPIStack,
    OverrideToImplementCustomLogic_CallToSuperRecommended,
)
from ray.rllib.utils.deprecation import (
    DEPRECATED_VALUE,
    Deprecated,
    deprecation_warning,
)
from ray.rllib.utils.framework import try_import_tf, try_import_torch
from ray.rllib.utils.from_config import NotProvided, from_config
from ray.rllib.utils.schedules.scheduler import Scheduler
from ray.rllib.utils.serialization import (
    NOT_SERIALIZABLE,
    deserialize_type,
    serialize_type,
)
from ray.rllib.utils.torch_utils import TORCH_COMPILE_REQUIRED_VERSION
from ray.rllib.utils.typing import (
    AgentID,
    AlgorithmConfigDict,
    EnvConfigDict,
    EnvType,
    LearningRateOrSchedule,
    ModuleID,
    MultiAgentPolicyConfigDict,
    PartialAlgorithmConfigDict,
    PolicyID,
    ResultDict,
    RLModuleSpecType,
    SampleBatchType,
)
from ray.tune.logger import Logger
from ray.tune.registry import get_trainable_cls
from ray.tune.result import TRIAL_INFO
from ray.tune.tune import _Config

Space = gym.Space

"""TODO(jungong, sven): in "offline_data" we can potentially unify all input types
under input and input_config keys. E.g.
input: sample
input_config {
env: CartPole-v1
}
or:
input: json_reader
input_config {
path: /tmp/
}
or:
input: dataset
input_config {
format: parquet
path: /tmp/
}
"""


if TYPE_CHECKING:
    from ray.rllib.algorithms.algorithm import Algorithm
    from ray.rllib.connectors.connector_v2 import ConnectorV2
    from ray.rllib.core.learner import Learner
    from ray.rllib.core.learner.learner_group import LearnerGroup
    from ray.rllib.core.rl_module.rl_module import RLModule
    from ray.rllib.evaluation.episode import Episode as OldEpisode

logger = logging.getLogger(__name__)


def _check_rl_module_spec(module_spec: RLModuleSpecType) -> None:
    if not isinstance(module_spec, (RLModuleSpec, MultiRLModuleSpec)):
        raise ValueError(
            "rl_module_spec must be an instance of "
            "RLModuleSpec or MultiRLModuleSpec."
            f"Got {type(module_spec)} instead."
        )


class AlgorithmConfig(_Config):
    """A RLlib AlgorithmConfig builds an RLlib Algorithm from a given configuration.

    .. testcode::

        from ray.rllib.algorithms.ppo import PPOConfig
        from ray.rllib.algorithms.callbacks import MemoryTrackingCallbacks
        # Construct a generic config object, specifying values within different
        # sub-categories, e.g. "training".
        config = (PPOConfig().training(gamma=0.9, lr=0.01)
                .environment(env="CartPole-v1")
                .resources(num_gpus=0)
                .env_runners(num_env_runners=0)
                .callbacks(MemoryTrackingCallbacks)
            )
        # A config object can be used to construct the respective Algorithm.
        rllib_algo = config.build()

    .. testcode::

        from ray.rllib.algorithms.ppo import PPOConfig
        from ray import tune
        # In combination with a tune.grid_search:
        config = PPOConfig()
        config.training(lr=tune.grid_search([0.01, 0.001]))
        # Use `to_dict()` method to get the legacy plain python config dict
        # for usage with `tune.Tuner().fit()`.
        tune.Tuner("PPO", param_space=config.to_dict())
    """

    @staticmethod
    def DEFAULT_AGENT_TO_MODULE_MAPPING_FN(agent_id, episode):
        # The default agent ID to module ID mapping function to use in the multi-agent
        # case if None is provided.
        # Map any agent ID to "default_policy".
        return DEFAULT_MODULE_ID

    # TODO (sven): Deprecate in new API stack.
    @staticmethod
    def DEFAULT_POLICY_MAPPING_FN(aid, episode, worker, **kwargs):
        # The default policy mapping function to use if None provided.
        # Map any agent ID to "default_policy".
        return DEFAULT_POLICY_ID

    @classmethod
    def from_dict(cls, config_dict: dict) -> "AlgorithmConfig":
        """Creates an AlgorithmConfig from a legacy python config dict.

        .. testcode::

            from ray.rllib.algorithms.ppo.ppo import PPOConfig
            # pass a RLlib config dict
            ppo_config = PPOConfig.from_dict({})
            ppo = ppo_config.build(env="Pendulum-v1")

        Args:
            config_dict: The legacy formatted python config dict for some algorithm.

        Returns:
            A new AlgorithmConfig object that matches the given python config dict.
        """
        # Create a default config object of this class.
        config_obj = cls()
        # Remove `_is_frozen` flag from config dict in case the AlgorithmConfig that
        # the dict was derived from was already frozen (we don't want to copy the
        # frozenness).
        config_dict.pop("_is_frozen", None)
        config_obj.update_from_dict(config_dict)
        return config_obj

    @classmethod
    def overrides(cls, **kwargs):
        """Generates and validates a set of config key/value pairs (passed via kwargs).

        Validation whether given config keys are valid is done immediately upon
        construction (by comparing against the properties of a default AlgorithmConfig
        object of this class).
        Allows combination with a full AlgorithmConfig object to yield a new
        AlgorithmConfig object.

        Used anywhere, we would like to enable the user to only define a few config
        settings that would change with respect to some main config, e.g. in multi-agent
        setups and evaluation configs.

        .. testcode::

            from ray.rllib.algorithms.ppo import PPOConfig
            from ray.rllib.policy.policy import PolicySpec
            config = (
                PPOConfig()
                .multi_agent(
                    policies={
                        "pol0": PolicySpec(config=PPOConfig.overrides(lambda_=0.95))
                    },
                )
            )


        .. testcode::

            from ray.rllib.algorithms.algorithm_config import AlgorithmConfig
            from ray.rllib.algorithms.ppo import PPOConfig
            config = (
                PPOConfig()
                .evaluation(
                    evaluation_num_env_runners=1,
                    evaluation_interval=1,
                    evaluation_config=AlgorithmConfig.overrides(explore=False),
                )
            )

        Returns:
            A dict mapping valid config property-names to values.

        Raises:
            KeyError: In case a non-existing property name (kwargs key) is being
                passed in. Valid property names are taken from a default
                AlgorithmConfig object of `cls`.
        """
        default_config = cls()
        config_overrides = {}
        for key, value in kwargs.items():
            if not hasattr(default_config, key):
                raise KeyError(
                    f"Invalid property name {key} for config class {cls.__name__}!"
                )
            # Allow things like "lambda" as well.
            key = cls._translate_special_keys(key, warn_deprecated=True)
            config_overrides[key] = value

        return config_overrides

    def __init__(self, algo_class: Optional[type] = None):
        """Initializes an AlgorithmConfig instance.

        Args:
            algo_class: An optional Algorithm class that this config class belongs to.
                Used (if provided) to build a respective Algorithm instance from this
                config.
        """
        # Define all settings and their default values.

        # Define the default RLlib Algorithm class that this AlgorithmConfig will be
        # applied to.
        self.algo_class = algo_class

        # `self.python_environment()`
        self.extra_python_environs_for_driver = {}
        self.extra_python_environs_for_worker = {}

        # `self.resources()`
        self.placement_strategy = "PACK"
        self.num_gpus = 0  # @OldAPIStack
        self._fake_gpus = False  # @OldAPIStack
        self.num_cpus_for_main_process = 1

        # `self.framework()`
        self.framework_str = "torch"
        self.eager_tracing = True
        self.eager_max_retraces = 20
        self.tf_session_args = {
            # note: overridden by `local_tf_session_args`
            "intra_op_parallelism_threads": 2,
            "inter_op_parallelism_threads": 2,
            "gpu_options": {
                "allow_growth": True,
            },
            "log_device_placement": False,
            "device_count": {"CPU": 1},
            # Required by multi-GPU (num_gpus > 1).
            "allow_soft_placement": True,
        }
        self.local_tf_session_args = {
            # Allow a higher level of parallelism by default, but not unlimited
            # since that can cause crashes with many concurrent drivers.
            "intra_op_parallelism_threads": 8,
            "inter_op_parallelism_threads": 8,
        }
        # Torch compile settings
        self.torch_compile_learner = False
        self.torch_compile_learner_what_to_compile = (
            TorchCompileWhatToCompile.FORWARD_TRAIN
        )
        # AOT Eager is a dummy backend and will not result in speedups
        self.torch_compile_learner_dynamo_backend = (
            "aot_eager" if sys.platform == "darwin" else "inductor"
        )
        self.torch_compile_learner_dynamo_mode = None
        self.torch_compile_worker = False
        # AOT Eager is a dummy backend and will not result in speedups
        self.torch_compile_worker_dynamo_backend = (
            "aot_eager" if sys.platform == "darwin" else "onnxrt"
        )
        self.torch_compile_worker_dynamo_mode = None
        # Default kwargs for `torch.nn.parallel.DistributedDataParallel`.
        self.torch_ddp_kwargs = {}

        # `self.api_stack()`
        self.enable_rl_module_and_learner = False
        self.enable_env_runner_and_connector_v2 = False

        # `self.environment()`
        self.env = None
        self.env_config = {}
        self.observation_space = None
        self.action_space = None
        self.clip_rewards = None
        self.normalize_actions = True
        self.clip_actions = False
        self._is_atari = None
        self.disable_env_checking = False
        # Deprecated settings:
        self.env_task_fn = None
        self.render_env = False
        self.action_mask_key = "action_mask"

        # `self.env_runners()`
        self.env_runner_cls = None
        self.num_env_runners = 0
        self.num_envs_per_env_runner = 1
        self.num_cpus_per_env_runner = 1
        self.num_gpus_per_env_runner = 0
        self.custom_resources_per_env_runner = {}
        self.validate_env_runners_after_construction = True
        self.sample_timeout_s = 60.0
        self.create_env_on_local_worker = False
        self._env_to_module_connector = None
        self.add_default_connectors_to_env_to_module_pipeline = True
        self._module_to_env_connector = None
        self.add_default_connectors_to_module_to_env_pipeline = True
        self.episode_lookback_horizon = 1
        # TODO (sven): Rename into `sample_timesteps` (or `sample_duration`
        #  and `sample_duration_unit` (replacing batch_mode), like we do it
        #  in the evaluation config).
        self.rollout_fragment_length = 200
        # TODO (sven): Rename into `sample_mode`.
        self.batch_mode = "truncate_episodes"
        self.compress_observations = False
        # @OldAPIStack
        self.remote_worker_envs = False
        self.remote_env_batch_wait_ms = 0
        self.enable_tf1_exec_eagerly = False
        self.sample_collector = SimpleListCollector
        self.preprocessor_pref = "deepmind"
        self.observation_filter = "NoFilter"
        self.update_worker_filter_stats = True
        self.use_worker_filter_stats = True
        self.enable_connectors = True
        self.sampler_perf_stats_ema_coef = None

        # `self.learners()`
        self.num_learners = 0
        self.num_gpus_per_learner = 0
        self.num_cpus_per_learner = 1
        self.local_gpu_idx = 0

        # `self.training()`
        self.gamma = 0.99
        self.lr = 0.001
        self.grad_clip = None
        self.grad_clip_by = "global_norm"
        # Simple logic for now: If None, use `train_batch_size`.
        self.train_batch_size_per_learner = None
        self.train_batch_size = 32  # @OldAPIStack
        # TODO (sven): Unsolved problem with RLModules sometimes requiring settings from
        #  the main AlgorithmConfig. We should not require the user to provide those
        #  settings in both, the AlgorithmConfig (as property) AND the model config
        #  dict. We should generally move to a world, in which there exists an
        #  AlgorithmConfig that a) has-a user provided model config object and b)
        #  is given a chance to compile a final model config (dict or object) that is
        #  then passed into the RLModule/Catalog. This design would then match our
        #  "compilation" pattern, where we compile automatically those settings that
        #  should NOT be touched by the user.
        #  In case, an Algorithm already uses the above described pattern (and has
        #  `self.model` as a @property, ignore AttributeError (for trying to set this
        #  property).
        try:
            self.model = copy.deepcopy(MODEL_DEFAULTS)
        except AttributeError:
            pass

        self._learner_connector = None
        self.add_default_connectors_to_learner_pipeline = True
        self.learner_config_dict = {}
        self.optimizer = {}
        self.max_requests_in_flight_per_sampler_worker = 2
        self._learner_class = None

        # `self.callbacks()`
        self.callbacks_class = DefaultCallbacks

        # `self.explore()`
        self.explore = True
        # This is not compatible with RLModules, which have a method
        # `forward_exploration` to specify custom exploration behavior.
        self.exploration_config = {}

        # `self.multi_agent()`
        # TODO (sven): Prepare multi-agent setup for logging each agent's and each
        #  RLModule's steps taken thus far (and passing this information into the
        #  EnvRunner metrics and the RLModule's forward pass). Thereby, deprecate the
        #  `count_steps_by` config setting AND - at the same time - allow users to
        #  specify the batch size unit instead (agent- vs env steps).
        self.count_steps_by = "env_steps"
        # self.agent_to_module_mapping_fn = self.DEFAULT_AGENT_TO_MODULE_MAPPING_FN
        # Soon to be Deprecated.
        self.policies = {DEFAULT_POLICY_ID: PolicySpec()}
        self.policy_map_capacity = 100
        self.policy_mapping_fn = self.DEFAULT_POLICY_MAPPING_FN
        self.policies_to_train = None
        self.policy_states_are_swappable = False
        self.observation_fn = None

        # `self.offline_data()`
        self.input_ = "sampler"
        self.input_read_method = "read_parquet"
        self.input_read_method_kwargs = {}
        self.input_read_schema = {}
        self.input_read_episodes = False
<<<<<<< HEAD
        self.input_filesystem = None
        self.input_filesystem_kwargs = {}
=======
        self.input_read_sample_batches = False
>>>>>>> f0a81a65
        self.input_compress_columns = [Columns.OBS, Columns.NEXT_OBS]
        self.input_spaces_jsonable = True
        self.map_batches_kwargs = {}
        self.iter_batches_kwargs = {}
        self.prelearner_class = None
        self.prelearner_module_synch_period = 10
        self.dataset_num_iters_per_learner = None
        self.input_config = {}
        self.actions_in_input_normalized = False
        self.postprocess_inputs = False
        self.shuffle_buffer_size = 0
        self.output = None
        self.output_config = {}
        self.output_compress_columns = [Columns.OBS, Columns.NEXT_OBS]
        self.output_max_file_size = 64 * 1024 * 1024
        self.output_max_rows_per_file = None
        self.output_write_method = "write_parquet"
        self.output_write_method_kwargs = {}
        self.output_filesystem = None
        self.output_filesystem_kwargs = {}
        self.output_write_episodes = True
        self.offline_sampling = False

        # `self.evaluation()`
        self.evaluation_interval = None
        self.evaluation_duration = 10
        self.evaluation_duration_unit = "episodes"
        self.evaluation_sample_timeout_s = 120.0
        self.evaluation_parallel_to_training = False
        self.evaluation_force_reset_envs_before_iteration = True
        self.evaluation_config = None
        self.off_policy_estimation_methods = {}
        self.ope_split_batch_by_episode = True
        self.evaluation_num_env_runners = 0
        self.custom_evaluation_function = None
        # TODO: Set this flag still in the config or - much better - in the
        #  RolloutWorker as a property.
        self.in_evaluation = False
        # TODO (sven): Deprecate this setting (it's not user-accessible right now any
        #  way). Replace by logic within `training_step` to merge and broadcast the
        #  EnvRunner (connector) states.
        self.sync_filters_on_rollout_workers_timeout_s = 10.0

        # `self.reporting()`
        self.keep_per_episode_custom_metrics = False
        self.metrics_episode_collection_timeout_s = 60.0
        self.metrics_num_episodes_for_smoothing = 100
        self.min_time_s_per_iteration = None
        self.min_train_timesteps_per_iteration = 0
        self.min_sample_timesteps_per_iteration = 0

        # `self.checkpointing()`
        self.export_native_model_files = False
        self.checkpoint_trainable_policies_only = False

        # `self.debugging()`
        self.logger_creator = None
        self.logger_config = None
        self.log_level = "WARN"
        self.log_sys_usage = True
        self.fake_sampler = False
        self.seed = None
        # TODO (sven): Remove these settings again in the future. We only need them
        #  to debug a quite complex, production memory leak, possibly related to
        #  evaluation in parallel (when `training_step` is getting called inside a
        #  thread). It's also possible that the leak is not caused by RLlib itself,
        #  but by Ray core, but we need more data to narrow this down.
        self._run_training_always_in_thread = False
        self._evaluation_parallel_to_training_wo_thread = False

        # `self.fault_tolerance()`
        self.ignore_env_runner_failures = False
        self.recreate_failed_env_runners = False
        # By default, restart failed worker a thousand times.
        # This should be enough to handle normal transient failures.
        # This also prevents infinite number of restarts in case
        # the worker or env has a bug.
        self.max_num_env_runner_restarts = 1000
        # Small delay between worker restarts. In case rollout or
        # evaluation workers have remote dependencies, this delay can be
        # adjusted to make sure we don't flood them with re-connection
        # requests, and allow them enough time to recover.
        # This delay also gives Ray time to stream back error logging
        # and exceptions.
        self.delay_between_env_runner_restarts_s = 60.0
        self.restart_failed_sub_environments = False
        self.num_consecutive_env_runner_failures_tolerance = 100
        self.env_runner_health_probe_timeout_s = 30
        self.env_runner_restore_timeout_s = 1800

        # `self.rl_module()`
        self._model_config_dict = {}
        self._rl_module_spec = None
        # Helper to keep track of the original exploration config when dis-/enabling
        # rl modules.
        self.__prior_exploration_config = None
        # Module ID specific config overrides.
        self.algorithm_config_overrides_per_module = {}
        # Cached, actual AlgorithmConfig objects derived from
        # `self.algorithm_config_overrides_per_module`.
        self._per_module_overrides: Dict[ModuleID, "AlgorithmConfig"] = {}

        # `self.experimental()`
        self._torch_grad_scaler_class = None
        self._tf_policy_handles_more_than_one_loss = False
        self._disable_preprocessor_api = False
        self._disable_action_flattening = False
        self._disable_initialize_loss_from_dummy_batch = False
        self._dont_auto_sync_env_runner_states = False

        # Has this config object been frozen (cannot alter its attributes anymore).
        self._is_frozen = False

        # TODO: Remove, once all deprecation_warning calls upon using these keys
        #  have been removed.
        # === Deprecated keys ===
        self.simple_optimizer = DEPRECATED_VALUE
        self.monitor = DEPRECATED_VALUE
        self.evaluation_num_episodes = DEPRECATED_VALUE
        self.metrics_smoothing_episodes = DEPRECATED_VALUE
        self.timesteps_per_iteration = DEPRECATED_VALUE
        self.min_iter_time_s = DEPRECATED_VALUE
        self.collect_metrics_timeout = DEPRECATED_VALUE
        self.min_time_s_per_reporting = DEPRECATED_VALUE
        self.min_train_timesteps_per_reporting = DEPRECATED_VALUE
        self.min_sample_timesteps_per_reporting = DEPRECATED_VALUE
        self.input_evaluation = DEPRECATED_VALUE
        self.policy_map_cache = DEPRECATED_VALUE
        self.worker_cls = DEPRECATED_VALUE
        self.synchronize_filters = DEPRECATED_VALUE
        self.enable_async_evaluation = DEPRECATED_VALUE
        self.custom_async_evaluation_function = DEPRECATED_VALUE
        self._enable_rl_module_api = DEPRECATED_VALUE
        self.auto_wrap_old_gym_envs = DEPRECATED_VALUE
        self.always_attach_evaluation_results = DEPRECATED_VALUE

        # The following values have moved because of the new ReplayBuffer API
        self.buffer_size = DEPRECATED_VALUE
        self.prioritized_replay = DEPRECATED_VALUE
        self.learning_starts = DEPRECATED_VALUE
        self.replay_batch_size = DEPRECATED_VALUE
        # -1 = DEPRECATED_VALUE is a valid value for replay_sequence_length
        self.replay_sequence_length = None
        self.replay_mode = DEPRECATED_VALUE
        self.prioritized_replay_alpha = DEPRECATED_VALUE
        self.prioritized_replay_beta = DEPRECATED_VALUE
        self.prioritized_replay_eps = DEPRECATED_VALUE
        self.min_time_s_per_reporting = DEPRECATED_VALUE
        self.min_train_timesteps_per_reporting = DEPRECATED_VALUE
        self.min_sample_timesteps_per_reporting = DEPRECATED_VALUE
        self._disable_execution_plan_api = DEPRECATED_VALUE

    def to_dict(self) -> AlgorithmConfigDict:
        """Converts all settings into a legacy config dict for backward compatibility.

        Returns:
            A complete AlgorithmConfigDict, usable in backward-compatible Tune/RLlib
            use cases.
        """
        config = copy.deepcopy(vars(self))
        config.pop("algo_class")
        config.pop("_is_frozen")

        # Worst naming convention ever: NEVER EVER use reserved key-words...
        if "lambda_" in config:
            assert hasattr(self, "lambda_")
            config["lambda"] = getattr(self, "lambda_")
            config.pop("lambda_")
        if "input_" in config:
            assert hasattr(self, "input_")
            config["input"] = getattr(self, "input_")
            config.pop("input_")

        # Convert `policies` (PolicySpecs?) into dict.
        # Convert policies dict such that each policy ID maps to a old-style.
        # 4-tuple: class, obs-, and action space, config.
        if "policies" in config and isinstance(config["policies"], dict):
            policies_dict = {}
            for policy_id, policy_spec in config.pop("policies").items():
                if isinstance(policy_spec, PolicySpec):
                    policies_dict[policy_id] = (
                        policy_spec.policy_class,
                        policy_spec.observation_space,
                        policy_spec.action_space,
                        policy_spec.config,
                    )
                else:
                    policies_dict[policy_id] = policy_spec
            config["policies"] = policies_dict

        # Switch out deprecated vs new config keys.
        config["callbacks"] = config.pop("callbacks_class", DefaultCallbacks)
        config["create_env_on_driver"] = config.pop("create_env_on_local_worker", 1)
        config["custom_eval_function"] = config.pop("custom_evaluation_function", None)
        config["framework"] = config.pop("framework_str", None)

        # Simplify: Remove all deprecated keys that have as value `DEPRECATED_VALUE`.
        # These would be useless in the returned dict anyways.
        for dep_k in [
            "monitor",
            "evaluation_num_episodes",
            "metrics_smoothing_episodes",
            "timesteps_per_iteration",
            "min_iter_time_s",
            "collect_metrics_timeout",
            "buffer_size",
            "prioritized_replay",
            "learning_starts",
            "replay_batch_size",
            "replay_mode",
            "prioritized_replay_alpha",
            "prioritized_replay_beta",
            "prioritized_replay_eps",
            "min_time_s_per_reporting",
            "min_train_timesteps_per_reporting",
            "min_sample_timesteps_per_reporting",
            "input_evaluation",
            "_enable_new_api_stack",
        ]:
            if config.get(dep_k) == DEPRECATED_VALUE:
                config.pop(dep_k, None)

        return config

    def update_from_dict(
        self,
        config_dict: PartialAlgorithmConfigDict,
    ) -> "AlgorithmConfig":
        """Modifies this AlgorithmConfig via the provided python config dict.

        Warns if `config_dict` contains deprecated keys.
        Silently sets even properties of `self` that do NOT exist. This way, this method
        may be used to configure custom Policies which do not have their own specific
        AlgorithmConfig classes, e.g.
        `ray.rllib.examples.policy.random_policy::RandomPolicy`.

        Args:
            config_dict: The old-style python config dict (PartialAlgorithmConfigDict)
                to use for overriding some properties defined in there.

        Returns:
            This updated AlgorithmConfig object.
        """
        eval_call = {}

        # We deal with this special key before all others because it may influence
        # stuff like "exploration_config".
        # Namely, we want to re-instantiate the exploration config this config had
        # inside `self.experimental()` before potentially overwriting it in the
        # following.
        enable_rl_module_and_learner = config_dict.get(
            "_enable_new_api_stack",
            config_dict.get("enable_rl_module_and_learner"),
        )
        if enable_rl_module_and_learner:
            self.api_stack(enable_rl_module_and_learner=enable_rl_module_and_learner)

        # Modify our properties one by one.
        for key, value in config_dict.items():
            key = self._translate_special_keys(key, warn_deprecated=False)

            # Ray Tune saves additional data under this magic keyword.
            # This should not get treated as AlgorithmConfig field.
            if key == TRIAL_INFO:
                continue

            if key in ["_enable_new_api_stack", "enable_rl_module_and_learner"]:
                # We've dealt with this above.
                continue
            # Set our multi-agent settings.
            elif key == "multiagent":
                kwargs = {
                    k: value[k]
                    for k in [
                        "policies",
                        "policy_map_capacity",
                        "policy_mapping_fn",
                        "policies_to_train",
                        "policy_states_are_swappable",
                        "observation_fn",
                        "count_steps_by",
                    ]
                    if k in value
                }
                self.multi_agent(**kwargs)
            # Some keys specify config sub-dicts and therefore should go through the
            # correct methods to properly `.update()` those from given config dict
            # (to not lose any sub-keys).
            elif key == "callbacks_class" and value != NOT_SERIALIZABLE:
                # For backward compatibility reasons, only resolve possible
                # classpath if value is a str type.
                if isinstance(value, str):
                    value = deserialize_type(value, error=True)
                self.callbacks(callbacks_class=value)
            elif key == "env_config":
                self.environment(env_config=value)
            elif key.startswith("evaluation_"):
                eval_call[key] = value
            elif key == "exploration_config":
                if enable_rl_module_and_learner:
                    self.exploration_config = value
                    continue
                if isinstance(value, dict) and "type" in value:
                    value["type"] = deserialize_type(value["type"])
                self.env_runners(exploration_config=value)
            elif key == "model":
                # Resolve possible classpath.
                if isinstance(value, dict) and value.get("custom_model"):
                    value["custom_model"] = deserialize_type(value["custom_model"])
                self.training(**{key: value})
            elif key == "optimizer":
                self.training(**{key: value})
            elif key == "replay_buffer_config":
                if isinstance(value, dict) and "type" in value:
                    value["type"] = deserialize_type(value["type"])
                self.training(**{key: value})
            elif key == "sample_collector":
                # Resolve possible classpath.
                value = deserialize_type(value)
                self.env_runners(sample_collector=value)
            # Set the property named `key` to `value`.
            else:
                setattr(self, key, value)

        self.evaluation(**eval_call)

        return self

    # TODO(sven): We might want to have a `deserialize` method as well. Right now,
    #  simply using the from_dict() API works in this same (deserializing) manner,
    #  whether the dict used is actually code-free (already serialized) or not
    #  (i.e. a classic RLlib config dict with e.g. "callbacks" key still pointing to
    #  a class).
    def serialize(self) -> Dict[str, Any]:
        """Returns a mapping from str to JSON'able values representing this config.

        The resulting values will not have any code in them.
        Classes (such as `callbacks_class`) will be converted to their full
        classpath, e.g. `ray.rllib.algorithms.callbacks.DefaultCallbacks`.
        Actual code such as lambda functions will be written as their source
        code (str) plus any closure information for properly restoring the
        code inside the AlgorithmConfig object made from the returned dict data.
        Dataclass objects get converted to dicts.

        Returns:
            A dict mapping from str to JSON'able values.
        """
        config = self.to_dict()
        return self._serialize_dict(config)

    def copy(self, copy_frozen: Optional[bool] = None) -> "AlgorithmConfig":
        """Creates a deep copy of this config and (un)freezes if necessary.

        Args:
            copy_frozen: Whether the created deep copy will be frozen or not. If None,
                keep the same frozen status that `self` currently has.

        Returns:
            A deep copy of `self` that is (un)frozen.
        """
        cp = copy.deepcopy(self)
        if copy_frozen is True:
            cp.freeze()
        elif copy_frozen is False:
            cp._is_frozen = False
            if isinstance(cp.evaluation_config, AlgorithmConfig):
                cp.evaluation_config._is_frozen = False
        return cp

    def freeze(self) -> None:
        """Freezes this config object, such that no attributes can be set anymore.

        Algorithms should use this method to make sure that their config objects
        remain read-only after this.
        """
        if self._is_frozen:
            return
        self._is_frozen = True

        # Also freeze underlying eval config, if applicable.
        if isinstance(self.evaluation_config, AlgorithmConfig):
            self.evaluation_config.freeze()

        # TODO: Flip out all set/dict/list values into frozen versions
        #  of themselves? This way, users won't even be able to alter those values
        #  directly anymore.

    @OverrideToImplementCustomLogic_CallToSuperRecommended
    def validate(self) -> None:
        """Validates all values in this config."""

        # Check framework specific settings.
        self._validate_framework_settings()
        # Check resources specific settings.
        self._validate_resources_settings()
        # Check multi-agent specific settings.
        self._validate_multi_agent_settings()
        # Check input specific settings.
        self._validate_input_settings()
        # Check evaluation specific settings.
        self._validate_evaluation_settings()

        # Check new API stack specific settings.
        self._validate_new_api_stack_settings()

        # Check to-be-deprecated settings (however that are still in use).
        self._validate_to_be_deprecated_settings()

    def build(
        self,
        env: Optional[Union[str, EnvType]] = None,
        logger_creator: Optional[Callable[[], Logger]] = None,
        use_copy: bool = True,
    ) -> "Algorithm":
        """Builds an Algorithm from this AlgorithmConfig (or a copy thereof).

        Args:
            env: Name of the environment to use (e.g. a gym-registered str),
                a full class path (e.g.
                "ray.rllib.examples.envs.classes.random_env.RandomEnv"), or an Env
                class directly. Note that this arg can also be specified via
                the "env" key in `config`.
            logger_creator: Callable that creates a ray.tune.Logger
                object. If unspecified, a default logger is created.
            use_copy: Whether to deepcopy `self` and pass the copy to the Algorithm
                (instead of `self`) as config. This is useful in case you would like to
                recycle the same AlgorithmConfig over and over, e.g. in a test case, in
                which we loop over different DL-frameworks.

        Returns:
            A ray.rllib.algorithms.algorithm.Algorithm object.
        """
        if env is not None:
            self.env = env
            if self.evaluation_config is not None:
                self.evaluation_config["env"] = env
        if logger_creator is not None:
            self.logger_creator = logger_creator

        algo_class = self.algo_class
        if isinstance(self.algo_class, str):
            algo_class = get_trainable_cls(self.algo_class)

        return algo_class(
            config=self if not use_copy else copy.deepcopy(self),
            logger_creator=self.logger_creator,
        )

    def build_env_to_module_connector(self, env):
        from ray.rllib.connectors.env_to_module import (
            AddObservationsFromEpisodesToBatch,
            AddStatesFromEpisodesToBatch,
            AgentToModuleMapping,
            BatchIndividualItems,
            EnvToModulePipeline,
            NumpyToTensor,
        )

        custom_connectors = []
        # Create an env-to-module connector pipeline (including RLlib's default
        # env->module connector piece) and return it.
        if self._env_to_module_connector is not None:
            val_ = self._env_to_module_connector(env)

            from ray.rllib.connectors.connector_v2 import ConnectorV2

            # ConnectorV2 (piece or pipeline).
            if isinstance(val_, ConnectorV2):
                custom_connectors = [val_]
            # Sequence of individual ConnectorV2 pieces.
            elif isinstance(val_, (list, tuple)):
                custom_connectors = list(val_)
            # Unsupported return value.
            else:
                raise ValueError(
                    "`AlgorithmConfig.env_runners(env_to_module_connector=..)` must "
                    "return a ConnectorV2 object or a list thereof (to be added to a "
                    f"pipeline)! Your function returned {val_}."
                )

        pipeline = EnvToModulePipeline(
            connectors=custom_connectors,
            input_observation_space=getattr(
                env, "single_observation_space", env.observation_space
            ),
            input_action_space=getattr(env, "single_action_space", env.action_space),
        )

        if self.add_default_connectors_to_env_to_module_pipeline:
            # Append OBS handling.
            pipeline.append(AddObservationsFromEpisodesToBatch())
            # Append STATE_IN/STATE_OUT (and time-rank) handler.
            pipeline.append(AddStatesFromEpisodesToBatch())
            # If multi-agent -> Map from AgentID-based data to ModuleID based data.
            if self.is_multi_agent():
                pipeline.append(
                    AgentToModuleMapping(
                        module_specs=(
                            self.rl_module_spec.module_specs
                            if isinstance(self.rl_module_spec, MultiRLModuleSpec)
                            else set(self.policies)
                        ),
                        agent_to_module_mapping_fn=self.policy_mapping_fn,
                    )
                )
            # Batch all data.
            pipeline.append(BatchIndividualItems(multi_agent=self.is_multi_agent()))
            # Convert to Tensors.
            pipeline.append(NumpyToTensor())

        return pipeline

    def build_module_to_env_connector(self, env):
        from ray.rllib.connectors.module_to_env import (
            GetActions,
            ListifyDataForVectorEnv,
            ModuleToAgentUnmapping,
            ModuleToEnvPipeline,
            NormalizeAndClipActions,
            RemoveSingleTsTimeRankFromBatch,
            TensorToNumpy,
            UnBatchToIndividualItems,
        )

        custom_connectors = []
        # Create a module-to-env connector pipeline (including RLlib's default
        # module->env connector piece) and return it.
        if self._module_to_env_connector is not None:
            val_ = self._module_to_env_connector(env)

            from ray.rllib.connectors.connector_v2 import ConnectorV2

            # ConnectorV2 (piece or pipeline).
            if isinstance(val_, ConnectorV2):
                custom_connectors = [val_]
            # Sequence of individual ConnectorV2 pieces.
            elif isinstance(val_, (list, tuple)):
                custom_connectors = list(val_)
            # Unsupported return value.
            else:
                raise ValueError(
                    "`AlgorithmConfig.env_runners(module_to_env_connector=..)` must "
                    "return a ConnectorV2 object or a list thereof (to be added to a "
                    f"pipeline)! Your function returned {val_}."
                )

        pipeline = ModuleToEnvPipeline(
            connectors=custom_connectors,
            input_observation_space=getattr(
                env, "single_observation_space", env.observation_space
            ),
            input_action_space=getattr(env, "single_action_space", env.action_space),
        )

        if self.add_default_connectors_to_module_to_env_pipeline:
            # Prepend: Anything that has to do with plain data processing (not
            # particularly with the actions).

            # Remove extra time-rank, if applicable.
            pipeline.prepend(RemoveSingleTsTimeRankFromBatch())

            # If multi-agent -> Map from ModuleID-based data to AgentID based data.
            if self.is_multi_agent():
                pipeline.prepend(ModuleToAgentUnmapping())

            # Unbatch all data.
            pipeline.prepend(UnBatchToIndividualItems())

            # Convert to numpy.
            pipeline.prepend(TensorToNumpy())

            # Sample actions from ACTION_DIST_INPUTS (if ACTIONS not present).
            pipeline.prepend(GetActions())

            # Append: Anything that has to do with action sampling.
            # Unsquash/clip actions based on config and action space.
            pipeline.append(
                NormalizeAndClipActions(
                    normalize_actions=self.normalize_actions,
                    clip_actions=self.clip_actions,
                )
            )
            # Listify data from ConnectorV2-data format to normal lists that we can
            # index into by env vector index. These lists contain individual items
            # for single-agent and multi-agent dicts for multi-agent.
            pipeline.append(ListifyDataForVectorEnv())

        return pipeline

    def build_learner_connector(
        self,
        input_observation_space,
        input_action_space,
        device=None,
    ):
        from ray.rllib.connectors.learner import (
            AddColumnsFromEpisodesToTrainBatch,
            AddObservationsFromEpisodesToBatch,
            AddStatesFromEpisodesToBatch,
            AgentToModuleMapping,
            BatchIndividualItems,
            LearnerConnectorPipeline,
            NumpyToTensor,
        )

        custom_connectors = []
        # Create a learner connector pipeline (including RLlib's default
        # learner connector piece) and return it.
        if self._learner_connector is not None:
            val_ = self._learner_connector(
                input_observation_space,
                input_action_space,
                # device,  # TODO (sven): Also pass device into custom builder.
            )

            from ray.rllib.connectors.connector_v2 import ConnectorV2

            # ConnectorV2 (piece or pipeline).
            if isinstance(val_, ConnectorV2):
                custom_connectors = [val_]
            # Sequence of individual ConnectorV2 pieces.
            elif isinstance(val_, (list, tuple)):
                custom_connectors = list(val_)
            # Unsupported return value.
            else:
                raise ValueError(
                    "`AlgorithmConfig.training(learner_connector=..)` must return "
                    "a ConnectorV2 object or a list thereof (to be added to a "
                    f"pipeline)! Your function returned {val_}."
                )

        pipeline = LearnerConnectorPipeline(
            connectors=custom_connectors,
            input_observation_space=input_observation_space,
            input_action_space=input_action_space,
        )
        if self.add_default_connectors_to_learner_pipeline:
            # Append OBS handling.
            pipeline.append(
                AddObservationsFromEpisodesToBatch(as_learner_connector=True)
            )
            # Append all other columns handling.
            pipeline.append(AddColumnsFromEpisodesToTrainBatch())
            # Append STATE_IN/STATE_OUT (and time-rank) handler.
            pipeline.append(
                AddStatesFromEpisodesToBatch(
                    as_learner_connector=True, max_seq_len=self.model.get("max_seq_len")
                )
            )
            # If multi-agent -> Map from AgentID-based data to ModuleID based data.
            if self.is_multi_agent():
                pipeline.append(
                    AgentToModuleMapping(
                        module_specs=(
                            self.rl_module_spec.module_specs
                            if isinstance(self.rl_module_spec, MultiRLModuleSpec)
                            else set(self.policies)
                        ),
                        agent_to_module_mapping_fn=self.policy_mapping_fn,
                    )
                )
            # Batch all data.
            pipeline.append(BatchIndividualItems(multi_agent=self.is_multi_agent()))
            # Convert to Tensors.
            pipeline.append(NumpyToTensor(as_learner_connector=True, device=device))
        return pipeline

    def build_learner_group(
        self,
        *,
        env: Optional[EnvType] = None,
        spaces: Optional[Dict[ModuleID, Tuple[gym.Space, gym.Space]]] = None,
        rl_module_spec: Optional[RLModuleSpecType] = None,
    ) -> "LearnerGroup":
        """Builds and returns a new LearnerGroup object based on settings in `self`.

        Args:
            env: An optional EnvType object (e.g. a gym.Env) useful for extracting space
                information for the to-be-constructed RLModule inside the LearnerGroup's
                Learner workers. Note that if RLlib cannot infer any space information
                either from this `env` arg, from the optional `spaces` arg or from
                `self`, the LearnerGroup cannot be created.
            spaces: An optional dict mapping ModuleIDs to
                (observation-space, action-space)-tuples for the to-be-constructed
                RLModule inside the LearnerGroup's Learner workers. Note that if RLlib
                cannot infer any space information either from this `spces` arg,
                from the optional `env` arg or from `self`, the LearnerGroup cannot
                be created.
            rl_module_spec: An optional (single-agent or multi-agent) RLModuleSpec to
                use for the constructed LearnerGroup. If None, RLlib will try to infer
                the RLModuleSpec using the other information given and stored in this
                `AlgorithmConfig` object.

        Returns:
            The newly created `LearnerGroup` object.
        """
        from ray.rllib.core.learner.learner_group import LearnerGroup

        # If `spaces` or `env` provided -> Create a MultiRLModuleSpec first to be
        # passed into the LearnerGroup constructor.
        if rl_module_spec is None:
            rl_module_spec = self.get_multi_rl_module_spec(env=env, spaces=spaces)

        # Construct the actual LearnerGroup.
        learner_group = LearnerGroup(config=self.copy(), module_spec=rl_module_spec)

        return learner_group

    def build_learner(
        self,
        *,
        env: Optional[EnvType] = None,
        spaces: Optional[Dict[PolicyID, Tuple[gym.Space, gym.Space]]] = None,
    ) -> "Learner":
        """Builds and returns a new Learner object based on settings in `self`.

        This Learner object will already have its `build()` method called, meaning
        its RLModule will already be constructed.

        Args:
            env: An optional EnvType object (e.g. a gym.Env) useful for extracting space
                information for the to-be-constructed RLModule inside the Learner.
                Note that if RLlib cannot infer any space information
                either from this `env` arg, from the optional `spaces` arg or from
                `self`, the Learner cannot be created.
            spaces: An optional dict mapping ModuleIDs to
                (observation-space, action-space)-tuples for the to-be-constructed
                RLModule inside the Learner. Note that if RLlib cannot infer any
                space information either from this `spces` arg, from the optional
                `env` arg or from `self`, the Learner cannot be created.

        Returns:
            The newly created (and already built) Learner object.
        """
        # If `spaces` or `env` provided -> Create a MultiRLModuleSpec first to be
        # passed into the LearnerGroup constructor.
        rl_module_spec = None
        if env is not None or spaces is not None:
            rl_module_spec = self.get_multi_rl_module_spec(env=env, spaces=spaces)
        # Construct the actual Learner object.
        learner = self.learner_class(config=self, module_spec=rl_module_spec)
        # `build()` the Learner (internal structures such as RLModule, etc..).
        learner.build()

        return learner

    def get_config_for_module(self, module_id: ModuleID) -> "AlgorithmConfig":
        """Returns an AlgorithmConfig object, specific to the given module ID.

        In a multi-agent setup, individual modules might override one or more
        AlgorithmConfig properties (e.g. `train_batch_size`, `lr`) using the
        `overrides()` method.

        In order to retrieve a full AlgorithmConfig instance (with all these overrides
        already translated and built-in), users can call this method with the respective
        module ID.

        Args:
            module_id: The module ID for which to get the final AlgorithmConfig object.

        Returns:
            A new AlgorithmConfig object for the specific module ID.
        """
        # ModuleID NOT found in cached ModuleID, but in overrides dict.
        # Create new algo config object and cache it.
        if (
            module_id not in self._per_module_overrides
            and module_id in self.algorithm_config_overrides_per_module
        ):
            self._per_module_overrides[module_id] = self.copy().update_from_dict(
                self.algorithm_config_overrides_per_module[module_id]
            )

        # Return the module specific algo config object.
        if module_id in self._per_module_overrides:
            return self._per_module_overrides[module_id]
        # No overrides for ModuleID -> return self.
        else:
            return self

    def python_environment(
        self,
        *,
        extra_python_environs_for_driver: Optional[dict] = NotProvided,
        extra_python_environs_for_worker: Optional[dict] = NotProvided,
    ) -> "AlgorithmConfig":
        """Sets the config's python environment settings.

        Args:
            extra_python_environs_for_driver: Any extra python env vars to set in the
                algorithm's process, e.g., {"OMP_NUM_THREADS": "16"}.
            extra_python_environs_for_worker: The extra python environments need to set
                for worker processes.

        Returns:
            This updated AlgorithmConfig object.
        """
        if extra_python_environs_for_driver is not NotProvided:
            self.extra_python_environs_for_driver = extra_python_environs_for_driver
        if extra_python_environs_for_worker is not NotProvided:
            self.extra_python_environs_for_worker = extra_python_environs_for_worker
        return self

    def resources(
        self,
        *,
        num_cpus_for_main_process: Optional[int] = NotProvided,
        num_gpus: Optional[Union[float, int]] = NotProvided,  # @OldAPIStack
        _fake_gpus: Optional[bool] = NotProvided,  # @OldAPIStack
        placement_strategy: Optional[str] = NotProvided,
        # Deprecated args.
        num_cpus_per_worker=DEPRECATED_VALUE,  # moved to `env_runners`
        num_gpus_per_worker=DEPRECATED_VALUE,  # moved to `env_runners`
        custom_resources_per_worker=DEPRECATED_VALUE,  # moved to `env_runners`
        num_learner_workers=DEPRECATED_VALUE,  # moved to `learners`
        num_cpus_per_learner_worker=DEPRECATED_VALUE,  # moved to `learners`
        num_gpus_per_learner_worker=DEPRECATED_VALUE,  # moved to `learners`
        local_gpu_idx=DEPRECATED_VALUE,  # moved to `learners`
        num_cpus_for_local_worker=DEPRECATED_VALUE,
    ) -> "AlgorithmConfig":
        """Specifies resources allocated for an Algorithm and its ray actors/workers.

        Args:
            num_cpus_for_main_process: Number of CPUs to allocate for the main algorithm
                process that runs `Algorithm.training_step()`.
                Note: This is only relevant when running RLlib through Tune. Otherwise,
                `Algorithm.training_step()` runs in the main program (driver).
            num_gpus: Number of GPUs to allocate to the algorithm process.
                Note that not all algorithms can take advantage of GPUs.
                Support for multi-GPU is currently only available for
                tf-[PPO/IMPALA/DQN/PG]. This can be fractional (e.g., 0.3 GPUs).
            _fake_gpus: Set to True for debugging (multi-)?GPU funcitonality on a
                CPU machine. GPU towers will be simulated by graphs located on
                CPUs in this case. Use `num_gpus` to test for different numbers of
                fake GPUs.
            placement_strategy: The strategy for the placement group factory returned by
                `Algorithm.default_resource_request()`. A PlacementGroup defines, which
                devices (resources) should always be co-located on the same node.
                For example, an Algorithm with 2 EnvRunners and 1 Learner (with
                1 GPU) will request a placement group with the bundles:
                [{"cpu": 1}, {"gpu": 1, "cpu": 1}, {"cpu": 1}, {"cpu": 1}], where the
                first bundle is for the local (main Algorithm) process, the second one
                for the 1 Learner worker and the last 2 bundles are for the two
                EnvRunners. These bundles can now be "placed" on the same or different
                nodes depending on the value of `placement_strategy`:
                "PACK": Packs bundles into as few nodes as possible.
                "SPREAD": Places bundles across distinct nodes as even as possible.
                "STRICT_PACK": Packs bundles into one node. The group is not allowed
                to span multiple nodes.
                "STRICT_SPREAD": Packs bundles across distinct nodes.

        Returns:
            This updated AlgorithmConfig object.
        """
        if num_cpus_per_worker != DEPRECATED_VALUE:
            deprecation_warning(
                old="AlgorithmConfig.resources(num_cpus_per_worker)",
                new="AlgorithmConfig.env_runners(num_cpus_per_env_runner)",
                error=False,
            )
            self.num_cpus_per_env_runner = num_cpus_per_worker

        if num_gpus_per_worker != DEPRECATED_VALUE:
            deprecation_warning(
                old="AlgorithmConfig.resources(num_gpus_per_worker)",
                new="AlgorithmConfig.env_runners(num_gpus_per_env_runner)",
                error=False,
            )
            self.num_gpus_per_env_runner = num_gpus_per_worker

        if custom_resources_per_worker != DEPRECATED_VALUE:
            deprecation_warning(
                old="AlgorithmConfig.resources(custom_resources_per_worker)",
                new="AlgorithmConfig.env_runners(custom_resources_per_env_runner)",
                error=False,
            )
            self.custom_resources_per_env_runner = custom_resources_per_worker

        if num_learner_workers != DEPRECATED_VALUE:
            deprecation_warning(
                old="AlgorithmConfig.resources(num_learner_workers)",
                new="AlgorithmConfig.learners(num_learner)",
                error=False,
            )
            self.num_learners = num_learner_workers

        if num_cpus_per_learner_worker != DEPRECATED_VALUE:
            deprecation_warning(
                old="AlgorithmConfig.resources(num_cpus_per_learner_worker)",
                new="AlgorithmConfig.learners(num_cpus_per_learner)",
                error=False,
            )
            self.num_cpus_per_learner = num_cpus_per_learner_worker

        if num_gpus_per_learner_worker != DEPRECATED_VALUE:
            deprecation_warning(
                old="AlgorithmConfig.resources(num_gpus_per_learner_worker)",
                new="AlgorithmConfig.learners(num_gpus_per_learner)",
                error=False,
            )
            self.num_gpus_per_learner = num_gpus_per_learner_worker

        if local_gpu_idx != DEPRECATED_VALUE:
            deprecation_warning(
                old="AlgorithmConfig.resources(local_gpu_idx)",
                new="AlgorithmConfig.learners(local_gpu_idx)",
                error=False,
            )
            self.local_gpu_idx = local_gpu_idx

        if num_cpus_for_local_worker != DEPRECATED_VALUE:
            deprecation_warning(
                old="AlgorithmConfig.resources(num_cpus_for_local_worker)",
                new="AlgorithmConfig.resources(num_cpus_for_main_process)",
                error=False,
            )
            self.num_cpus_for_main_process = num_cpus_for_local_worker

        if num_cpus_for_main_process is not NotProvided:
            self.num_cpus_for_main_process = num_cpus_for_main_process
        if num_gpus is not NotProvided:
            self.num_gpus = num_gpus
        if _fake_gpus is not NotProvided:
            self._fake_gpus = _fake_gpus
        if placement_strategy is not NotProvided:
            self.placement_strategy = placement_strategy

        return self

    def framework(
        self,
        framework: Optional[str] = NotProvided,
        *,
        eager_tracing: Optional[bool] = NotProvided,
        eager_max_retraces: Optional[int] = NotProvided,
        tf_session_args: Optional[Dict[str, Any]] = NotProvided,
        local_tf_session_args: Optional[Dict[str, Any]] = NotProvided,
        torch_compile_learner: Optional[bool] = NotProvided,
        torch_compile_learner_what_to_compile: Optional[str] = NotProvided,
        torch_compile_learner_dynamo_mode: Optional[str] = NotProvided,
        torch_compile_learner_dynamo_backend: Optional[str] = NotProvided,
        torch_compile_worker: Optional[bool] = NotProvided,
        torch_compile_worker_dynamo_backend: Optional[str] = NotProvided,
        torch_compile_worker_dynamo_mode: Optional[str] = NotProvided,
        torch_ddp_kwargs: Optional[Dict[str, Any]] = NotProvided,
    ) -> "AlgorithmConfig":
        """Sets the config's DL framework settings.

        Args:
            framework: torch: PyTorch; tf2: TensorFlow 2.x (eager execution or traced
                if eager_tracing=True); tf: TensorFlow (static-graph);
            eager_tracing: Enable tracing in eager mode. This greatly improves
                performance (speedup ~2x), but makes it slightly harder to debug
                since Python code won't be evaluated after the initial eager pass.
                Only possible if framework=tf2.
            eager_max_retraces: Maximum number of tf.function re-traces before a
                runtime error is raised. This is to prevent unnoticed retraces of
                methods inside the `..._eager_traced` Policy, which could slow down
                execution by a factor of 4, without the user noticing what the root
                cause for this slowdown could be.
                Only necessary for framework=tf2.
                Set to None to ignore the re-trace count and never throw an error.
            tf_session_args: Configures TF for single-process operation by default.
            local_tf_session_args: Override the following tf session args on the local
                worker
            torch_compile_learner: If True, forward_train methods on TorchRLModules
                on the learner are compiled. If not specified, the default is to compile
                forward train on the learner.
            torch_compile_learner_what_to_compile: A TorchCompileWhatToCompile
                mode specifying what to compile on the learner side if
                torch_compile_learner is True. See TorchCompileWhatToCompile for
                details and advice on its usage.
            torch_compile_learner_dynamo_backend: The torch dynamo backend to use on
                the learner.
            torch_compile_learner_dynamo_mode: The torch dynamo mode to use on the
                learner.
            torch_compile_worker: If True, forward exploration and inference methods on
                TorchRLModules on the workers are compiled. If not specified,
                the default is to not compile forward methods on the workers because
                retracing can be expensive.
            torch_compile_worker_dynamo_backend: The torch dynamo backend to use on
                the workers.
            torch_compile_worker_dynamo_mode: The torch dynamo mode to use on the
                workers.
            torch_ddp_kwargs: The kwargs to pass into
                `torch.nn.parallel.DistributedDataParallel` when using `num_learners
                > 1`. This is specifically helpful when searching for unused parameters
                that are not used in the backward pass. This can give hints for errors
                in custom models where some parameters do not get touched in the
                backward pass although they should.

        Returns:
            This updated AlgorithmConfig object.
        """
        if framework is not NotProvided:
            if framework == "tfe":
                deprecation_warning(
                    old="AlgorithmConfig.framework('tfe')",
                    new="AlgorithmConfig.framework('tf2')",
                    error=True,
                )
            self.framework_str = framework
        if eager_tracing is not NotProvided:
            self.eager_tracing = eager_tracing
        if eager_max_retraces is not NotProvided:
            self.eager_max_retraces = eager_max_retraces
        if tf_session_args is not NotProvided:
            self.tf_session_args = tf_session_args
        if local_tf_session_args is not NotProvided:
            self.local_tf_session_args = local_tf_session_args

        if torch_compile_learner is not NotProvided:
            self.torch_compile_learner = torch_compile_learner
        if torch_compile_learner_dynamo_backend is not NotProvided:
            self.torch_compile_learner_dynamo_backend = (
                torch_compile_learner_dynamo_backend
            )
        if torch_compile_learner_dynamo_mode is not NotProvided:
            self.torch_compile_learner_dynamo_mode = torch_compile_learner_dynamo_mode
        if torch_compile_learner_what_to_compile is not NotProvided:
            self.torch_compile_learner_what_to_compile = (
                torch_compile_learner_what_to_compile
            )
        if torch_compile_worker is not NotProvided:
            self.torch_compile_worker = torch_compile_worker
        if torch_compile_worker_dynamo_backend is not NotProvided:
            self.torch_compile_worker_dynamo_backend = (
                torch_compile_worker_dynamo_backend
            )
        if torch_compile_worker_dynamo_mode is not NotProvided:
            self.torch_compile_worker_dynamo_mode = torch_compile_worker_dynamo_mode
        if torch_ddp_kwargs is not NotProvided:
            self.torch_ddp_kwargs = torch_ddp_kwargs

        return self

    def api_stack(
        self,
        enable_rl_module_and_learner: Optional[bool] = NotProvided,
        enable_env_runner_and_connector_v2: Optional[bool] = NotProvided,
    ) -> "AlgorithmConfig":
        """Sets the config's API stack settings.

        Args:
            enable_rl_module_and_learner: Enables the usage of `RLModule` (instead of
                `ModelV2`) and Learner (instead of the training-related parts of
                `Policy`). If `enable_env_runner_and_connector_v2=False`, these two
                classes (`RLModule` and `Learner`) will be used along with
                `RolloutWorkers` and `Policy`.
            enable_env_runner_and_connector_v2: Enables the usage of EnvRunners
                (SingleAgentEnvRunner and MultiAgentEnvRunner) and ConnectorV2.
                When setting this to True, `enable_rl_module_and_learner` must be True
                as well.

        Returns:
            This updated AlgorithmConfig object.
        """
        if enable_rl_module_and_learner is not NotProvided:
            self.enable_rl_module_and_learner = enable_rl_module_and_learner

            if enable_rl_module_and_learner is True and self.exploration_config:
                self.__prior_exploration_config = self.exploration_config
                self.exploration_config = {}

            elif enable_rl_module_and_learner is False and not self.exploration_config:
                if self.__prior_exploration_config is not None:
                    self.exploration_config = self.__prior_exploration_config
                    self.__prior_exploration_config = None
                else:
                    logger.warning(
                        "config.enable_rl_module_and_learner was set to False, but no "
                        "prior exploration config was found to be restored."
                    )

        if enable_env_runner_and_connector_v2 is not NotProvided:
            self.enable_env_runner_and_connector_v2 = enable_env_runner_and_connector_v2

        return self

    def environment(
        self,
        env: Optional[Union[str, EnvType]] = NotProvided,
        *,
        env_config: Optional[EnvConfigDict] = NotProvided,
        observation_space: Optional[gym.spaces.Space] = NotProvided,
        action_space: Optional[gym.spaces.Space] = NotProvided,
        env_task_fn: Optional[
            Callable[[ResultDict, EnvType, EnvContext], Any]
        ] = NotProvided,
        render_env: Optional[bool] = NotProvided,
        clip_rewards: Optional[Union[bool, float]] = NotProvided,
        normalize_actions: Optional[bool] = NotProvided,
        clip_actions: Optional[bool] = NotProvided,
        disable_env_checking: Optional[bool] = NotProvided,
        is_atari: Optional[bool] = NotProvided,
        action_mask_key: Optional[str] = NotProvided,
        # Deprecated args.
        auto_wrap_old_gym_envs=DEPRECATED_VALUE,
    ) -> "AlgorithmConfig":
        """Sets the config's RL-environment settings.

        Args:
            env: The environment specifier. This can either be a tune-registered env,
                via `tune.register_env([name], lambda env_ctx: [env object])`,
                or a string specifier of an RLlib supported type. In the latter case,
                RLlib will try to interpret the specifier as either an Farama-Foundation
                gymnasium env, a PyBullet env, or a fully qualified classpath to an Env
                class, e.g. "ray.rllib.examples.envs.classes.random_env.RandomEnv".
            env_config: Arguments dict passed to the env creator as an EnvContext
                object (which is a dict plus the properties: `num_env_runners`,
                `worker_index`, `vector_index`, and `remote`).
            observation_space: The observation space for the Policies of this Algorithm.
            action_space: The action space for the Policies of this Algorithm.
            env_task_fn: A callable taking the last train results, the base env and the
                env context as args and returning a new task to set the env to.
                The env must be a `TaskSettableEnv` sub-class for this to work.
                See `examples/curriculum_learning.py` for an example.
            render_env: If True, try to render the environment on the local worker or on
                worker 1 (if num_env_runners > 0). For vectorized envs, this usually
                means that only the first sub-environment will be rendered.
                In order for this to work, your env will have to implement the
                `render()` method which either:
                a) handles window generation and rendering itself (returning True) or
                b) returns a numpy uint8 image of shape [height x width x 3 (RGB)].
            clip_rewards: Whether to clip rewards during Policy's postprocessing.
                None (default): Clip for Atari only (r=sign(r)).
                True: r=sign(r): Fixed rewards -1.0, 1.0, or 0.0.
                False: Never clip.
                [float value]: Clip at -value and + value.
                Tuple[value1, value2]: Clip at value1 and value2.
            normalize_actions: If True, RLlib will learn entirely inside a normalized
                action space (0.0 centered with small stddev; only affecting Box
                components). RLlib will unsquash actions (and clip, just in case) to the
                bounds of the env's action space before sending actions back to the env.
            clip_actions: If True, the RLlib default ModuleToEnv connector will clip
                actions according to the env's bounds (before sending them into the
                `env.step()` call).
            disable_env_checking: Disable RLlib's env checks after a gymnasium.Env
                instance has been constructed in an EnvRunner. Note that the checks
                include an `env.reset()` and `env.step()` (with a random action), which
                might tinker with your env's logic and behavior and thus negatively
                influence sample collection- and/or learning behavior.
            is_atari: This config can be used to explicitly specify whether the env is
                an Atari env or not. If not specified, RLlib will try to auto-detect
                this.
            action_mask_key: If observation is a dictionary, expect the value by
                the key `action_mask_key` to contain a valid actions mask (`numpy.int8`
                array of zeros and ones). Defaults to "action_mask".

        Returns:
            This updated AlgorithmConfig object.
        """
        if auto_wrap_old_gym_envs != DEPRECATED_VALUE:
            deprecation_warning(
                old="AlgorithmConfig.environment(auto_wrap_old_gym_envs=..)",
                error=True,
            )
        if env is not NotProvided:
            self.env = env
        if env_config is not NotProvided:
            deep_update(self.env_config, env_config, True)
        if observation_space is not NotProvided:
            self.observation_space = observation_space
        if action_space is not NotProvided:
            self.action_space = action_space
        if env_task_fn is not NotProvided:
            self.env_task_fn = env_task_fn
        if render_env is not NotProvided:
            self.render_env = render_env
        if clip_rewards is not NotProvided:
            self.clip_rewards = clip_rewards
        if normalize_actions is not NotProvided:
            self.normalize_actions = normalize_actions
        if clip_actions is not NotProvided:
            self.clip_actions = clip_actions
        if disable_env_checking is not NotProvided:
            self.disable_env_checking = disable_env_checking
        if is_atari is not NotProvided:
            self._is_atari = is_atari
        if action_mask_key is not NotProvided:
            self.action_mask_key = action_mask_key

        return self

    def env_runners(
        self,
        *,
        env_runner_cls: Optional[type] = NotProvided,
        num_env_runners: Optional[int] = NotProvided,
        num_envs_per_env_runner: Optional[int] = NotProvided,
        num_cpus_per_env_runner: Optional[int] = NotProvided,
        num_gpus_per_env_runner: Optional[Union[float, int]] = NotProvided,
        custom_resources_per_env_runner: Optional[dict] = NotProvided,
        validate_env_runners_after_construction: Optional[bool] = NotProvided,
        sample_timeout_s: Optional[float] = NotProvided,
        env_to_module_connector: Optional[
            Callable[[EnvType], Union["ConnectorV2", List["ConnectorV2"]]]
        ] = NotProvided,
        module_to_env_connector: Optional[
            Callable[[EnvType, "RLModule"], Union["ConnectorV2", List["ConnectorV2"]]]
        ] = NotProvided,
        add_default_connectors_to_env_to_module_pipeline: Optional[bool] = NotProvided,
        add_default_connectors_to_module_to_env_pipeline: Optional[bool] = NotProvided,
        episode_lookback_horizon: Optional[int] = NotProvided,
        use_worker_filter_stats: Optional[bool] = NotProvided,
        update_worker_filter_stats: Optional[bool] = NotProvided,
        compress_observations: Optional[bool] = NotProvided,
        rollout_fragment_length: Optional[Union[int, str]] = NotProvided,
        batch_mode: Optional[str] = NotProvided,
        explore: Optional[bool] = NotProvided,
        # @OldAPIStack settings.
        exploration_config: Optional[dict] = NotProvided,  # @OldAPIStack
        create_env_on_local_worker: Optional[bool] = NotProvided,  # @OldAPIStack
        sample_collector: Optional[Type[SampleCollector]] = NotProvided,  # @OldAPIStack
        enable_connectors: Optional[bool] = NotProvided,  # @OldAPIStack
        remote_worker_envs: Optional[bool] = NotProvided,  # @OldAPIStack
        remote_env_batch_wait_ms: Optional[float] = NotProvided,  # @OldAPIStack
        preprocessor_pref: Optional[str] = NotProvided,  # @OldAPIStack
        observation_filter: Optional[str] = NotProvided,  # @OldAPIStack
        enable_tf1_exec_eagerly: Optional[bool] = NotProvided,  # @OldAPIStack
        sampler_perf_stats_ema_coef: Optional[float] = NotProvided,  # @OldAPIStack
        # Deprecated args.
        num_rollout_workers=DEPRECATED_VALUE,
        num_envs_per_worker=DEPRECATED_VALUE,
        validate_workers_after_construction=DEPRECATED_VALUE,
        ignore_worker_failures=DEPRECATED_VALUE,
        recreate_failed_workers=DEPRECATED_VALUE,
        restart_failed_sub_environments=DEPRECATED_VALUE,
        num_consecutive_worker_failures_tolerance=DEPRECATED_VALUE,
        worker_health_probe_timeout_s=DEPRECATED_VALUE,
        worker_restore_timeout_s=DEPRECATED_VALUE,
        synchronize_filter=DEPRECATED_VALUE,
    ) -> "AlgorithmConfig":
        """Sets the rollout worker configuration.

        Args:
            env_runner_cls: The EnvRunner class to use for environment rollouts (data
                collection).
            num_env_runners: Number of EnvRunner actors to create for parallel sampling.
                Setting this to 0 will force sampling to be done in the local
                EnvRunner (main process or the Algorithm's actor when using Tune).
            num_envs_per_env_runner: Number of environments to step through
                (vector-wise) per EnvRunner. This enables batching when computing
                actions through RLModule inference, which can improve performance
                for inference-bottlenecked workloads.
            num_cpus_per_env_runner: Number of CPUs to allocate per EnvRunner.
            num_gpus_per_env_runner: Number of GPUs to allocate per EnvRunner. This can
                be fractional. This is usually needed only if your env itself requires a
                GPU (i.e., it is a GPU-intensive video game), or model inference is
                unusually expensive.
            custom_resources_per_env_runner: Any custom Ray resources to allocate per
                EnvRunner.
            sample_timeout_s: The timeout in seconds for calling `sample()` on remote
                EnvRunner workers. Results (episode list) from workers that take longer
                than this time are discarded. Only used by algorithms that sample
                synchronously in turn with their update step (e.g. PPO or DQN). Not
                relevant for any algos that sample asynchronously, such as APPO or
                IMPALA.
            sample_collector: For the old API stack only. The SampleCollector class to
                be used to collect and retrieve environment-, model-, and sampler data.
                Override the SampleCollector base class to implement your own
                collection/buffering/retrieval logic.
            create_env_on_local_worker: When `num_env_runners` > 0, the driver
                (local_worker; worker-idx=0) does not need an environment. This is
                because it doesn't have to sample (done by remote_workers;
                worker_indices > 0) nor evaluate (done by evaluation workers;
                see below).
            enable_connectors: Use connector based environment runner, so that all
                preprocessing of obs and postprocessing of actions are done in agent
                and action connectors.
            env_to_module_connector: A callable taking an Env as input arg and returning
                an env-to-module ConnectorV2 (might be a pipeline) object.
            module_to_env_connector: A callable taking an Env and an RLModule as input
                args and returning a module-to-env ConnectorV2 (might be a pipeline)
                object.
            add_default_connectors_to_env_to_module_pipeline: If True (default), RLlib's
                EnvRunners will automatically add the default env-to-module ConnectorV2
                pieces to the EnvToModulePipeline. These automatically perform adding
                observations and states (in case of stateful Module(s)), agent-to-module
                mapping, batching, and conversion to tensor data. Only if you know
                exactly what you are doing, you should set this setting to False.
                Note that this setting is only relevant if the new API stack is used
                (including the new EnvRunner classes).
            add_default_connectors_to_module_to_env_pipeline: If True (default), RLlib's
                EnvRunners will automatically add the default module-to-env ConnectorV2
                pieces to the ModuleToEnvPipeline. These automatically perform removing
                the additional time-rank (if applicable, in case of stateful
                Module(s)), module-to-agent unmapping, un-batching (to lists), and
                conversion from tensor data to numpy. Only if you know exactly what you
                are doing, you should set this setting to False.
                Note that this setting is only relevant if the new API stack is used
                (including the new EnvRunner classes).
            episode_lookback_horizon: The amount of data (in timesteps) to keep from the
                preceeding episode chunk when a new chunk (for the same episode) is
                generated to continue sampling at a later time. The larger this value,
                the more an env-to-module connector will be able to look back in time
                and compile RLModule input data from this information. For example, if
                your custom env-to-module connector (and your custom RLModule) requires
                the previous 10 rewards as inputs, you must set this to at least 10.
            use_worker_filter_stats: Whether to use the workers in the EnvRunnerGroup to
                update the central filters (held by the local worker). If False, stats
                from the workers will not be used and discarded.
            update_worker_filter_stats: Whether to push filter updates from the central
                filters (held by the local worker) to the remote workers' filters.
                Setting this to True might be useful within the evaluation config in
                order to disable the usage of evaluation trajectories for synching
                the central filter (used for training).
            rollout_fragment_length: Divide episodes into fragments of this many steps
                each during sampling. Trajectories of this size are collected from
                EnvRunners and combined into a larger batch of `train_batch_size`
                for learning.
                For example, given rollout_fragment_length=100 and
                train_batch_size=1000:
                1. RLlib collects 10 fragments of 100 steps each from rollout workers.
                2. These fragments are concatenated and we perform an epoch of SGD.
                When using multiple envs per worker, the fragment size is multiplied by
                `num_envs_per_env_runner`. This is since we are collecting steps from
                multiple envs in parallel. For example, if num_envs_per_env_runner=5,
                then EnvRunners will return experiences in chunks of 5*100 = 500 steps.
                The dataflow here can vary per algorithm. For example, PPO further
                divides the train batch into minibatches for multi-epoch SGD.
                Set `rollout_fragment_length` to "auto" to have RLlib compute an exact
                value to match the given batch size.
            batch_mode: How to build individual batches with the EnvRunner(s). Batches
                coming from distributed EnvRunners are usually concat'd to form the
                train batch. Note that "steps" below can mean different things (either
                env- or agent-steps) and depends on the `count_steps_by` setting,
                adjustable via `AlgorithmConfig.multi_agent(count_steps_by=..)`:
                1) "truncate_episodes": Each call to `EnvRunner.sample()` will return a
                batch of at most `rollout_fragment_length * num_envs_per_env_runner` in
                size. The batch will be exactly `rollout_fragment_length * num_envs`
                in size if postprocessing does not change batch sizes. Episodes
                may be truncated in order to meet this size requirement.
                This mode guarantees evenly sized batches, but increases
                variance as the future return must now be estimated at truncation
                boundaries.
                2) "complete_episodes": Each call to `EnvRunner.sample()` will return a
                batch of at least `rollout_fragment_length * num_envs_per_env_runner` in
                size. Episodes will not be truncated, but multiple episodes
                may be packed within one batch to meet the (minimum) batch size.
                Note that when `num_envs_per_env_runner > 1`, episode steps will be
                buffered until the episode completes, and hence batches may contain
                significant amounts of off-policy data.
            explore: Default exploration behavior, iff `explore=None` is passed into
                compute_action(s). Set to False for no exploration behavior (e.g.,
                for evaluation).
            exploration_config: A dict specifying the Exploration object's config.
            remote_worker_envs: If using num_envs_per_env_runner > 1, whether to create
                those new envs in remote processes instead of in the same worker.
                This adds overheads, but can make sense if your envs can take much
                time to step / reset (e.g., for StarCraft). Use this cautiously;
                overheads are significant.
            remote_env_batch_wait_ms: Timeout that remote workers are waiting when
                polling environments. 0 (continue when at least one env is ready) is
                a reasonable default, but optimal value could be obtained by measuring
                your environment step / reset and model inference perf.
            validate_env_runners_after_construction: Whether to validate that each
                created remote EnvRunner is healthy after its construction process.
            preprocessor_pref: Whether to use "rllib" or "deepmind" preprocessors by
                default. Set to None for using no preprocessor. In this case, the
                model will have to handle possibly complex observations from the
                environment.
            observation_filter: Element-wise observation filter, either "NoFilter"
                or "MeanStdFilter".
            compress_observations: Whether to LZ4 compress individual observations
                in the SampleBatches collected during rollouts.
            enable_tf1_exec_eagerly: Explicitly tells the rollout worker to enable
                TF eager execution. This is useful for example when framework is
                "torch", but a TF2 policy needs to be restored for evaluation or
                league-based purposes.
            sampler_perf_stats_ema_coef: If specified, perf stats are in EMAs. This
                is the coeff of how much new data points contribute to the averages.
                Default is None, which uses simple global average instead.
                The EMA update rule is: updated = (1 - ema_coef) * old + ema_coef * new

        Returns:
            This updated AlgorithmConfig object.
        """
        if num_rollout_workers != DEPRECATED_VALUE:
            deprecation_warning(
                old="AlgorithmConfig.env_runners(num_rollout_workers)",
                new="AlgorithmConfig.env_runners(num_env_runners)",
                error=False,
            )
            self.num_env_runners = num_rollout_workers
        if num_envs_per_worker != DEPRECATED_VALUE:
            deprecation_warning(
                old="AlgorithmConfig.env_runners(num_envs_per_worker)",
                new="AlgorithmConfig.env_runners(num_envs_per_env_runner)",
                error=False,
            )
            self.num_envs_per_env_runner = num_envs_per_worker
        if validate_workers_after_construction != DEPRECATED_VALUE:
            deprecation_warning(
                old="AlgorithmConfig.env_runners(validate_workers_after_construction)",
                new="AlgorithmConfig.env_runners(validate_env_runners_after_"
                "construction)",
                error=False,
            )
            self.validate_env_runners_after_construction = (
                validate_workers_after_construction
            )

        if env_runner_cls is not NotProvided:
            self.env_runner_cls = env_runner_cls
        if num_env_runners is not NotProvided:
            self.num_env_runners = num_env_runners
        if num_envs_per_env_runner is not NotProvided:
            if num_envs_per_env_runner <= 0:
                raise ValueError(
                    f"`num_envs_per_env_runner` ({num_envs_per_env_runner}) must be "
                    "larger 0!"
                )
            self.num_envs_per_env_runner = num_envs_per_env_runner

        if num_cpus_per_env_runner is not NotProvided:
            self.num_cpus_per_env_runner = num_cpus_per_env_runner
        if num_gpus_per_env_runner is not NotProvided:
            self.num_gpus_per_env_runner = num_gpus_per_env_runner
        if custom_resources_per_env_runner is not NotProvided:
            self.custom_resources_per_env_runner = custom_resources_per_env_runner

        if sample_timeout_s is not NotProvided:
            self.sample_timeout_s = sample_timeout_s
        if sample_collector is not NotProvided:
            self.sample_collector = sample_collector
        if create_env_on_local_worker is not NotProvided:
            self.create_env_on_local_worker = create_env_on_local_worker
        if enable_connectors is not NotProvided:
            self.enable_connectors = enable_connectors
        if env_to_module_connector is not NotProvided:
            self._env_to_module_connector = env_to_module_connector
        if module_to_env_connector is not NotProvided:
            self._module_to_env_connector = module_to_env_connector
        if add_default_connectors_to_env_to_module_pipeline is not NotProvided:
            self.add_default_connectors_to_env_to_module_pipeline = (
                add_default_connectors_to_env_to_module_pipeline
            )
        if add_default_connectors_to_module_to_env_pipeline is not NotProvided:
            self.add_default_connectors_to_module_to_env_pipeline = (
                add_default_connectors_to_module_to_env_pipeline
            )
        if episode_lookback_horizon is not NotProvided:
            self.episode_lookback_horizon = episode_lookback_horizon
        if use_worker_filter_stats is not NotProvided:
            self.use_worker_filter_stats = use_worker_filter_stats
        if update_worker_filter_stats is not NotProvided:
            self.update_worker_filter_stats = update_worker_filter_stats
        if rollout_fragment_length is not NotProvided:
            if not (
                (
                    isinstance(rollout_fragment_length, int)
                    and rollout_fragment_length > 0
                )
                or rollout_fragment_length == "auto"
            ):
                raise ValueError("`rollout_fragment_length` must be int >0 or 'auto'!")
            self.rollout_fragment_length = rollout_fragment_length
        if batch_mode is not NotProvided:
            if batch_mode not in ["truncate_episodes", "complete_episodes"]:
                raise ValueError(
                    f"`batch_mode` ({batch_mode}) must be one of [truncate_episodes|"
                    "complete_episodes]!"
                )
            self.batch_mode = batch_mode
        if explore is not NotProvided:
            self.explore = explore
        if exploration_config is not NotProvided:
            # Override entire `exploration_config` if `type` key changes.
            # Update, if `type` key remains the same or is not specified.
            new_exploration_config = deep_update(
                {"exploration_config": self.exploration_config},
                {"exploration_config": exploration_config},
                False,
                ["exploration_config"],
                ["exploration_config"],
            )
            self.exploration_config = new_exploration_config["exploration_config"]
        if remote_worker_envs is not NotProvided:
            self.remote_worker_envs = remote_worker_envs
        if remote_env_batch_wait_ms is not NotProvided:
            self.remote_env_batch_wait_ms = remote_env_batch_wait_ms
        if validate_env_runners_after_construction is not NotProvided:
            self.validate_env_runners_after_construction = (
                validate_env_runners_after_construction
            )
        if preprocessor_pref is not NotProvided:
            self.preprocessor_pref = preprocessor_pref
        if observation_filter is not NotProvided:
            self.observation_filter = observation_filter
        if synchronize_filter is not NotProvided:
            self.synchronize_filters = synchronize_filter
        if compress_observations is not NotProvided:
            self.compress_observations = compress_observations
        if enable_tf1_exec_eagerly is not NotProvided:
            self.enable_tf1_exec_eagerly = enable_tf1_exec_eagerly
        if sampler_perf_stats_ema_coef is not NotProvided:
            self.sampler_perf_stats_ema_coef = sampler_perf_stats_ema_coef

        # Deprecated settings.
        if synchronize_filter != DEPRECATED_VALUE:
            deprecation_warning(
                old="AlgorithmConfig.env_runners(synchronize_filter=..)",
                new="AlgorithmConfig.env_runners(update_worker_filter_stats=..)",
                error=True,
            )
        if ignore_worker_failures != DEPRECATED_VALUE:
            deprecation_warning(
                old="ignore_worker_failures is deprecated, and will soon be a no-op",
                error=True,
            )
        if recreate_failed_workers != DEPRECATED_VALUE:
            deprecation_warning(
                old="AlgorithmConfig.env_runners(recreate_failed_workers=..)",
                new="AlgorithmConfig.fault_tolerance(recreate_failed_workers=..)",
                error=True,
            )
        if restart_failed_sub_environments != DEPRECATED_VALUE:
            deprecation_warning(
                old="AlgorithmConfig.env_runners(restart_failed_sub_environments=..)",
                new=(
                    "AlgorithmConfig.fault_tolerance("
                    "restart_failed_sub_environments=..)"
                ),
                error=True,
            )
        if num_consecutive_worker_failures_tolerance != DEPRECATED_VALUE:
            deprecation_warning(
                old=(
                    "AlgorithmConfig.env_runners("
                    "num_consecutive_worker_failures_tolerance=..)"
                ),
                new=(
                    "AlgorithmConfig.fault_tolerance("
                    "num_consecutive_worker_failures_tolerance=..)"
                ),
                error=True,
            )
        if worker_health_probe_timeout_s != DEPRECATED_VALUE:
            deprecation_warning(
                old="AlgorithmConfig.env_runners(worker_health_probe_timeout_s=..)",
                new="AlgorithmConfig.fault_tolerance(worker_health_probe_timeout_s=..)",
                error=True,
            )
        if worker_restore_timeout_s != DEPRECATED_VALUE:
            deprecation_warning(
                old="AlgorithmConfig.env_runners(worker_restore_timeout_s=..)",
                new="AlgorithmConfig.fault_tolerance(worker_restore_timeout_s=..)",
                error=True,
            )

        return self

    def learners(
        self,
        *,
        num_learners: Optional[int] = NotProvided,
        num_cpus_per_learner: Optional[Union[float, int]] = NotProvided,
        num_gpus_per_learner: Optional[Union[float, int]] = NotProvided,
        local_gpu_idx: Optional[int] = NotProvided,
    ):
        """Sets LearnerGroup and Learner worker related configurations.

        Args:
            num_learners: Number of Learner workers used for updating the RLModule.
                A value of 0 means training takes place on a local Learner on main
                process CPUs or 1 GPU (determined by `num_gpus_per_learner`).
                For multi-gpu training, you have to set `num_learners` to > 1 and set
                `num_gpus_per_learner` accordingly (e.g., 4 GPUs total and model fits on
                1 GPU: `num_learners=4; num_gpus_per_learner=1` OR 4 GPUs total and
                model requires 2 GPUs: `num_learners=2; num_gpus_per_learner=2`).
            num_cpus_per_learner: Number of CPUs allocated per Learner worker.
                Only necessary for custom processing pipeline inside each Learner
                requiring multiple CPU cores. Ignored if `num_learners=0`.
            num_gpus_per_learner: Number of GPUs allocated per Learner worker. If
                `num_learners=0`, any value greater than 0 runs the
                training on a single GPU on the main process, while a value of 0 runs
                the training on main process CPUs. If `num_gpus_per_learner` is > 0,
                then you shouldn't change `num_cpus_per_learner` (from its default
                value of 1).
            local_gpu_idx: If `num_gpus_per_learner` > 0, and
                `num_learners` < 2, then RLlib uses this GPU index for training. This is
                an index into the available
                CUDA devices. For example if `os.environ["CUDA_VISIBLE_DEVICES"] = "1"`
                and `local_gpu_idx=0`, RLlib uses the GPU with ID=1 on the node.

        Returns:
            This updated AlgorithmConfig object.
        """
        if num_learners is not NotProvided:
            self.num_learners = num_learners
        if num_cpus_per_learner is not NotProvided:
            self.num_cpus_per_learner = num_cpus_per_learner
        if num_gpus_per_learner is not NotProvided:
            self.num_gpus_per_learner = num_gpus_per_learner
        if local_gpu_idx is not NotProvided:
            self.local_gpu_idx = local_gpu_idx

        return self

    def training(
        self,
        *,
        gamma: Optional[float] = NotProvided,
        lr: Optional[LearningRateOrSchedule] = NotProvided,
        grad_clip: Optional[float] = NotProvided,
        grad_clip_by: Optional[str] = NotProvided,
        train_batch_size: Optional[int] = NotProvided,
        train_batch_size_per_learner: Optional[int] = NotProvided,
        model: Optional[dict] = NotProvided,
        optimizer: Optional[dict] = NotProvided,
        max_requests_in_flight_per_sampler_worker: Optional[int] = NotProvided,
        learner_class: Optional[Type["Learner"]] = NotProvided,
        learner_connector: Optional[
            Callable[["RLModule"], Union["ConnectorV2", List["ConnectorV2"]]]
        ] = NotProvided,
        add_default_connectors_to_learner_pipeline: Optional[bool] = NotProvided,
        learner_config_dict: Optional[Dict[str, Any]] = NotProvided,
    ) -> "AlgorithmConfig":
        """Sets the training related configuration.

        Args:
            gamma: Float specifying the discount factor of the Markov Decision process.
            lr: The learning rate (float) or learning rate schedule in the format of
                [[timestep, lr-value], [timestep, lr-value], ...]
                In case of a schedule, intermediary timesteps will be assigned to
                linearly interpolated learning rate values. A schedule config's first
                entry must start with timestep 0, i.e.: [[0, initial_value], [...]].
                Note: If you require a) more than one optimizer (per RLModule),
                b) optimizer types that are not Adam, c) a learning rate schedule that
                is not a linearly interpolated, piecewise schedule as described above,
                or d) specifying c'tor arguments of the optimizer that are not the
                learning rate (e.g. Adam's epsilon), then you must override your
                Learner's `configure_optimizer_for_module()` method and handle
                lr-scheduling yourself.
            grad_clip: If None, no gradient clipping will be applied. Otherwise,
                depending on the setting of `grad_clip_by`, the (float) value of
                `grad_clip` will have the following effect:
                If `grad_clip_by=value`: Will clip all computed gradients individually
                inside the interval [-`grad_clip`, +`grad_clip`].
                If `grad_clip_by=norm`, will compute the L2-norm of each weight/bias
                gradient tensor individually and then clip all gradients such that these
                L2-norms do not exceed `grad_clip`. The L2-norm of a tensor is computed
                via: `sqrt(SUM(w0^2, w1^2, ..., wn^2))` where w[i] are the elements of
                the tensor (no matter what the shape of this tensor is).
                If `grad_clip_by=global_norm`, will compute the square of the L2-norm of
                each weight/bias gradient tensor individually, sum up all these squared
                L2-norms across all given gradient tensors (e.g. the entire module to
                be updated), square root that overall sum, and then clip all gradients
                such that this global L2-norm does not exceed the given value.
                The global L2-norm over a list of tensors (e.g. W and V) is computed
                via:
                `sqrt[SUM(w0^2, w1^2, ..., wn^2) + SUM(v0^2, v1^2, ..., vm^2)]`, where
                w[i] and v[j] are the elements of the tensors W and V (no matter what
                the shapes of these tensors are).
            grad_clip_by: See `grad_clip` for the effect of this setting on gradient
                clipping. Allowed values are `value`, `norm`, and `global_norm`.
            train_batch_size_per_learner: Train batch size per individual Learner
                worker. This setting only applies to the new API stack. The number
                of Learner workers can be set via `config.resources(
                num_learners=...)`. The total effective batch size is then
                `num_learners` x `train_batch_size_per_learner` and you can
                access it with the property `AlgorithmConfig.total_train_batch_size`.
            train_batch_size: Training batch size, if applicable. When on the new API
                stack, this setting should no longer be used. Instead, use
                `train_batch_size_per_learner` (in combination with
                `num_learners`).
            model: Arguments passed into the policy model. See models/catalog.py for a
                full list of the available model options.
                TODO: Provide ModelConfig objects instead of dicts.
            optimizer: Arguments to pass to the policy optimizer. This setting is not
                used when `enable_rl_module_and_learner=True`.
            max_requests_in_flight_per_sampler_worker: Max number of inflight requests
                to each sampling worker. See the FaultTolerantActorManager class for
                more details.
                Tuning these values is important when running experimens with
                large sample batches, where there is the risk that the object store may
                fill up, causing spilling of objects to disk. This can cause any
                asynchronous requests to become very slow, making your experiment run
                slow as well. You can inspect the object store during your experiment
                via a call to ray memory on your headnode, and by using the ray
                dashboard. If you're seeing that the object store is filling up,
                turn down the number of remote requests in flight, or enable compression
                in your experiment of timesteps.
            learner_class: The `Learner` class to use for (distributed) updating of the
                RLModule. Only used when `enable_rl_module_and_learner=True`.
            learner_connector: A callable taking an env observation space and an env
                action space as inputs and returning a learner ConnectorV2 (might be
                a pipeline) object.
            add_default_connectors_to_learner_pipeline: If True (default), RLlib's
                Learners will automatically add the default Learner ConnectorV2
                pieces to the LearnerPipeline. These automatically perform:
                a) adding observations from episodes to the train batch, if this has not
                already been done by a user-provided connector piece
                b) if RLModule is stateful, add a time rank to the train batch, zero-pad
                the data, and add the correct state inputs, if this has not already been
                done by a user-provided connector piece.
                c) add all other information (actions, rewards, terminateds, etc..) to
                the train batch, if this has not already been done by a user-provided
                connector piece.
                Only if you know exactly what you are doing, you
                should set this setting to False.
                Note that this setting is only relevant if the new API stack is used
                (including the new EnvRunner classes).
            learner_config_dict: A dict to insert any settings accessible from within
                the Learner instance. This should only be used in connection with custom
                Learner subclasses and in case the user doesn't want to write an extra
                `AlgorithmConfig` subclass just to add a few settings to the base Algo's
                own config class.

        Returns:
            This updated AlgorithmConfig object.
        """
        if gamma is not NotProvided:
            self.gamma = gamma
        if lr is not NotProvided:
            self.lr = lr
        if grad_clip is not NotProvided:
            self.grad_clip = grad_clip
        if grad_clip_by is not NotProvided:
            if grad_clip_by not in ["value", "norm", "global_norm"]:
                raise ValueError(
                    f"`grad_clip_by` ({grad_clip_by}) must be one of: 'value', 'norm', "
                    "or 'global_norm'!"
                )
            self.grad_clip_by = grad_clip_by
        if train_batch_size_per_learner is not NotProvided:
            self.train_batch_size_per_learner = train_batch_size_per_learner
        if train_batch_size is not NotProvided:
            self.train_batch_size = train_batch_size
        if model is not NotProvided:
            self.model.update(model)
            if (
                model.get("_use_default_native_models", DEPRECATED_VALUE)
                != DEPRECATED_VALUE
            ):
                deprecation_warning(
                    old="AlgorithmConfig.training(_use_default_native_models=True)",
                    help="_use_default_native_models is not supported "
                    "anymore. To get rid of this error, set `config.api_stack("
                    "enable_rl_module_and_learner=True)`. Native models will "
                    "be better supported by the upcoming RLModule API.",
                    # Error out if user tries to enable this.
                    error=model["_use_default_native_models"],
                )

        if optimizer is not NotProvided:
            self.optimizer = merge_dicts(self.optimizer, optimizer)
        if max_requests_in_flight_per_sampler_worker is not NotProvided:
            self.max_requests_in_flight_per_sampler_worker = (
                max_requests_in_flight_per_sampler_worker
            )
        if learner_class is not NotProvided:
            self._learner_class = learner_class
        if learner_connector is not NotProvided:
            self._learner_connector = learner_connector
        if add_default_connectors_to_learner_pipeline is not NotProvided:
            self.add_default_connectors_to_learner_pipeline = (
                add_default_connectors_to_learner_pipeline
            )
        if learner_config_dict is not NotProvided:
            self.learner_config_dict.update(learner_config_dict)

        return self

    def callbacks(self, callbacks_class) -> "AlgorithmConfig":
        """Sets the callbacks configuration.

        Args:
            callbacks_class: Callbacks class, whose methods will be run during
                various phases of training and environment sample collection.
                See the `DefaultCallbacks` class and
                `examples/metrics/custom_metrics_and_callbacks.py` for more usage
                information.

        Returns:
            This updated AlgorithmConfig object.
        """
        if callbacks_class is None:
            callbacks_class = DefaultCallbacks
        # Check, whether given `callbacks` is a callable.
        if not callable(callbacks_class):
            raise ValueError(
                "`config.callbacks_class` must be a callable method that "
                "returns a subclass of DefaultCallbacks, got "
                f"{callbacks_class}!"
            )
        self.callbacks_class = callbacks_class

        return self

    def evaluation(
        self,
        *,
        evaluation_interval: Optional[int] = NotProvided,
        evaluation_duration: Optional[Union[int, str]] = NotProvided,
        evaluation_duration_unit: Optional[str] = NotProvided,
        evaluation_sample_timeout_s: Optional[float] = NotProvided,
        evaluation_parallel_to_training: Optional[bool] = NotProvided,
        evaluation_force_reset_envs_before_iteration: Optional[bool] = NotProvided,
        evaluation_config: Optional[
            Union["AlgorithmConfig", PartialAlgorithmConfigDict]
        ] = NotProvided,
        off_policy_estimation_methods: Optional[Dict] = NotProvided,
        ope_split_batch_by_episode: Optional[bool] = NotProvided,
        evaluation_num_env_runners: Optional[int] = NotProvided,
        custom_evaluation_function: Optional[Callable] = NotProvided,
        # Deprecated args.
        always_attach_evaluation_results=DEPRECATED_VALUE,
        evaluation_num_workers=DEPRECATED_VALUE,
    ) -> "AlgorithmConfig":
        """Sets the config's evaluation settings.

        Args:
            evaluation_interval: Evaluate with every `evaluation_interval` training
                iterations. The evaluation stats will be reported under the "evaluation"
                metric key. Set to None (or 0) for no evaluation.
            evaluation_duration: Duration for which to run evaluation each
                `evaluation_interval`. The unit for the duration can be set via
                `evaluation_duration_unit` to either "episodes" (default) or
                "timesteps". If using multiple evaluation workers (EnvRunners) in the
                `evaluation_num_env_runners > 1` setting, the amount of
                episodes/timesteps to run will be split amongst these.
                A special value of "auto" can be used in case
                `evaluation_parallel_to_training=True`. This is the recommended way when
                trying to save as much time on evaluation as possible. The Algorithm
                will then run as many timesteps via the evaluation workers as possible,
                while not taking longer than the parallely running training step and
                thus, never wasting any idle time on either training- or evaluation
                workers. When using this setting (`evaluation_duration="auto"`), it is
                strongly advised to set `evaluation_interval=1` and
                `evaluation_force_reset_envs_before_iteration=True` at the same time.
            evaluation_duration_unit: The unit, with which to count the evaluation
                duration. Either "episodes" (default) or "timesteps". Note that this
                setting is ignored if `evaluation_duration="auto"`.
            evaluation_sample_timeout_s: The timeout (in seconds) for evaluation workers
                to sample a complete episode in the case your config settings are:
                `evaluation_duration != auto` and `evaluation_duration_unit=episode`.
                After this time, the user will receive a warning and instructions on how
                to fix the issue.
            evaluation_parallel_to_training: Whether to run evaluation in parallel to
                the `Algorithm.training_step()` call, using threading. Default=False.
                E.g. for evaluation_interval=1 -> In every call to `Algorithm.train()`,
                the `Algorithm.training_step()` and `Algorithm.evaluate()` calls will
                run in parallel. Note that this setting - albeit extremely efficient b/c
                it wastes no extra time for evaluation - causes the evaluation results
                to lag one iteration behind the rest of the training results. This is
                important when picking a good checkpoint. For example, if iteration 42
                reports a good evaluation `episode_return_mean`, be aware that these
                results were achieved on the weights trained in iteration 41, so you
                should probably pick the iteration 41 checkpoint instead.
            evaluation_force_reset_envs_before_iteration: Whether all environments
                should be force-reset (even if they are not done yet) right before
                the evaluation step of the iteration begins. Setting this to True
                (default) will make sure that the evaluation results will not be
                polluted with episode statistics that were actually (at least partially)
                achieved with an earlier set of weights. Note that this setting is only
                supported on the new API stack w/ EnvRunners and ConnectorV2
                (`config.enable_rl_module_and_learner=True` AND
                `config.enable_env_runner_and_connector_v2=True`).
            evaluation_config: Typical usage is to pass extra args to evaluation env
                creator and to disable exploration by computing deterministic actions.
                IMPORTANT NOTE: Policy gradient algorithms are able to find the optimal
                policy, even if this is a stochastic one. Setting "explore=False" here
                will result in the evaluation workers not using this optimal policy!
            off_policy_estimation_methods: Specify how to evaluate the current policy,
                along with any optional config parameters. This only has an effect when
                reading offline experiences ("input" is not "sampler").
                Available keys:
                {ope_method_name: {"type": ope_type, ...}} where `ope_method_name`
                is a user-defined string to save the OPE results under, and
                `ope_type` can be any subclass of OffPolicyEstimator, e.g.
                ray.rllib.offline.estimators.is::ImportanceSampling
                or your own custom subclass, or the full class path to the subclass.
                You can also add additional config arguments to be passed to the
                OffPolicyEstimator in the dict, e.g.
                {"qreg_dr": {"type": DoublyRobust, "q_model_type": "qreg", "k": 5}}
            ope_split_batch_by_episode: Whether to use SampleBatch.split_by_episode() to
                split the input batch to episodes before estimating the ope metrics. In
                case of bandits you should make this False to see improvements in ope
                evaluation speed. In case of bandits, it is ok to not split by episode,
                since each record is one timestep already. The default is True.
            evaluation_num_env_runners: Number of parallel EnvRunners to use for
                evaluation. Note that this is set to zero by default, which means
                evaluation will be run in the algorithm process (only if
                `evaluation_interval` is not 0 or None). If you increase this, it will
                increase the Ray resource usage of the algorithm since evaluation
                workers are created separately from those EnvRunners used to sample data
                for training.
            custom_evaluation_function: Customize the evaluation method. This must be a
                function of signature (algo: Algorithm, eval_workers: EnvRunnerGroup) ->
                (metrics: dict, env_steps: int, agent_steps: int) (metrics: dict if
                `enable_env_runner_and_connector_v2=True`), where `env_steps` and
                `agent_steps` define the number of sampled steps during the evaluation
                iteration. See the Algorithm.evaluate() method to see the default
                implementation. The Algorithm guarantees all eval workers have the
                latest policy state before this function is called.

        Returns:
            This updated AlgorithmConfig object.
        """
        if always_attach_evaluation_results != DEPRECATED_VALUE:
            deprecation_warning(
                old="AlgorithmConfig.evaluation(always_attach_evaluation_results=..)",
                help="This setting is no longer needed, b/c Tune does not error "
                "anymore (only warns) when a metrics key can't be found in the "
                "results.",
                error=True,
            )
        if evaluation_num_workers != DEPRECATED_VALUE:
            deprecation_warning(
                old="AlgorithmConfig.evaluation(evaluation_num_workers=..)",
                new="AlgorithmConfig.evaluation(evaluation_num_env_runners=..)",
                error=False,
            )
            self.evaluation_num_env_runners = evaluation_num_workers

        if evaluation_interval is not NotProvided:
            self.evaluation_interval = evaluation_interval
        if evaluation_duration is not NotProvided:
            self.evaluation_duration = evaluation_duration
        if evaluation_duration_unit is not NotProvided:
            self.evaluation_duration_unit = evaluation_duration_unit
        if evaluation_sample_timeout_s is not NotProvided:
            self.evaluation_sample_timeout_s = evaluation_sample_timeout_s
        if evaluation_parallel_to_training is not NotProvided:
            self.evaluation_parallel_to_training = evaluation_parallel_to_training
        if evaluation_force_reset_envs_before_iteration is not NotProvided:
            self.evaluation_force_reset_envs_before_iteration = (
                evaluation_force_reset_envs_before_iteration
            )
        if evaluation_config is not NotProvided:
            # If user really wants to set this to None, we should allow this here,
            # instead of creating an empty dict.
            if evaluation_config is None:
                self.evaluation_config = None
            # Update (don't replace) the existing overrides with the provided ones.
            else:
                from ray.rllib.algorithms.algorithm import Algorithm

                self.evaluation_config = deep_update(
                    self.evaluation_config or {},
                    evaluation_config,
                    True,
                    Algorithm._allow_unknown_subkeys,
                    Algorithm._override_all_subkeys_if_type_changes,
                    Algorithm._override_all_key_list,
                )
        if off_policy_estimation_methods is not NotProvided:
            self.off_policy_estimation_methods = off_policy_estimation_methods
        if evaluation_num_env_runners is not NotProvided:
            self.evaluation_num_env_runners = evaluation_num_env_runners
        if custom_evaluation_function is not NotProvided:
            self.custom_evaluation_function = custom_evaluation_function
        if ope_split_batch_by_episode is not NotProvided:
            self.ope_split_batch_by_episode = ope_split_batch_by_episode

        return self

    def offline_data(
        self,
        *,
        input_: Optional[Union[str, Callable[[IOContext], InputReader]]] = NotProvided,
        input_read_method: Optional[Union[str, Callable]] = NotProvided,
        input_read_method_kwargs: Optional[Dict] = NotProvided,
        input_read_schema: Optional[Dict[str, str]] = NotProvided,
        input_read_episodes: Optional[bool] = NotProvided,
<<<<<<< HEAD
        input_filesystem: Optional[str] = NotProvided,
        input_filesystem_kwargs: Optional[Dict] = NotProvided,
=======
        input_read_sample_batches: Optional[bool] = NotProvided,
>>>>>>> f0a81a65
        input_compress_columns: Optional[List[str]] = NotProvided,
        map_batches_kwargs: Optional[Dict] = NotProvided,
        iter_batches_kwargs: Optional[Dict] = NotProvided,
        prelearner_class: Optional[Type] = NotProvided,
        prelearner_module_synch_period: Optional[int] = NotProvided,
        dataset_num_iters_per_learner: Optional[int] = NotProvided,
        input_config: Optional[Dict] = NotProvided,
        actions_in_input_normalized: Optional[bool] = NotProvided,
        postprocess_inputs: Optional[bool] = NotProvided,
        shuffle_buffer_size: Optional[int] = NotProvided,
        output: Optional[str] = NotProvided,
        output_config: Optional[Dict] = NotProvided,
        output_compress_columns: Optional[List[str]] = NotProvided,
        output_max_file_size: Optional[float] = NotProvided,
        output_max_rows_per_file: Optional[int] = NotProvided,
        output_write_method: Optional[str] = NotProvided,
        output_write_method_kwargs: Optional[Dict] = NotProvided,
        output_filesystem: Optional[str] = NotProvided,
        output_filesystem_kwargs: Optional[Dict] = NotProvided,
        output_write_episodes: Optional[bool] = NotProvided,
        offline_sampling: Optional[str] = NotProvided,
    ) -> "AlgorithmConfig":
        """Sets the config's offline data settings.

        Args:
            input_: Specify how to generate experiences:
                - "sampler": Generate experiences via online (env) simulation (default).
                - A local directory or file glob expression (e.g., "/tmp/*.json").
                - A list of individual file paths/URIs (e.g., ["/tmp/1.json",
                "s3://bucket/2.json"]).
                - A dict with string keys and sampling probabilities as values (e.g.,
                {"sampler": 0.4, "/tmp/*.json": 0.4, "s3://bucket/expert.json": 0.2}).
                - A callable that takes an `IOContext` object as only arg and returns a
                ray.rllib.offline.InputReader.
                - A string key that indexes a callable with tune.registry.register_input
            input_read_method: Read method for the `ray.data.Dataset` to read in the
                offline data from `input_`. The default is `read_parquet` for Parquet
                files. See https://docs.ray.io/en/latest/data/api/input_output.html for
                more info about available read methods in `ray.data`.
            input_read_method_kwargs: `kwargs` for the `input_read_method`. These will
                be passed into the read method without checking. If no arguments are
                passed in the default argument `{'override_num_blocks':
                max(num_learners * 2, 2)}` is used. Use these `kwargs`` together with
                the `map_batches_kwargs` and `iter_batches_kwargs` to tune the
                performance of the data pipeline.
            input_read_schema: Table schema for converting offline data to episodes.
                This schema maps the offline data columns to `ray.rllib.core.columns.
                Columns`: {Columns.OBS: 'o_t', Columns.ACTIONS: 'a_t', ...}. Columns in
                the data set that are not mapped via this schema are sorted into
                episodes' `extra_model_outputs`. If no schema is passed in the default
                schema used is `ray.rllib.offline.offline_data.SCHEMA`. If your data set
                contains already the names in this schema, no `input_read_schema` is
                needed.
            input_read_episodes: Whether offline data is already stored in RLlib's
                `EpisodeType` format, i.e. `ray.rllib.env.SingleAgentEpisode` (multi
                -agent is planned but not supported, yet). Reading episodes directly
                avoids additional transform steps and is usually faster and
                therefore the recommended format when your application remains fully
                inside of RLlib's schema. The other format is a columnar format and is
                agnostic to the RL framework used. Use the latter format, if you are
                unsure when to use the data or in which RL framework. The default is
<<<<<<< HEAD
                to read column data, i.e. `False`. See also `output_write_episodes`
                to define the output data format when recording.
            input_filesystem: A cloud filesystem to handle access to cloud storage when
                reading experiences. Should be either `gcs` for Google Cloud Storage,
                `s3` for AWS S3 buckets, or `abs` for Azure Blob Storage.
            input_filesystem_kwargs: A dictionary holding the kwargs for the filesystem
                given by `input_filesystem`. See `gcsfs.GCSFilesystem` for GCS,
                `pyarrow.fs.S3FileSystem`, for S3, and `ablfs.AzureBlobFilesystem` for
                ABS filesystem arguments.
=======
                to read column data, i.e. `False`. `input_read_episodes` and
                `inpuit_read_sample_batches` cannot be `True` at the same time. See
                also `output_write_episodes` to define the output data format when
                recording.
            input_read_sample_batches: Whether offline data is stored in RLlib's old
                stack `SampleBatch` type. This is usually the case for older data
                recorded with RLlib in JSON line format. Reading in `SampleBatch`
                data needs extra transforms and might not concatenate episode chunks
                contained in different `SampleBatch`es in the data. If possible avoid
                to read `SampleBatch`es and convert them in a controlled form into
                RLlib`s `EpisodeType`s (i.e. `SingleAgentEpisode` or
                `MultiAgentEpisode`). The default is `False`. `input_read_episodes`
                and `inpuit_read_sample_batches` cannot be `True` at the same time.
>>>>>>> f0a81a65
            input_compress_columns: What input columns are compressed with LZ4 in the
                input data. If data is stored in `RLlib`'s `SingleAgentEpisode` (
                `MultiAgentEpisode` not supported, yet). Note,
                `rllib.core.columns.Columns.OBS` will also try to decompress
                `rllib.core.columns.Columns.NEXT_OBS`.
            map_batches_kwargs: `kwargs` for the `map_batches` method. These will be
                passed into the `ray.data.Dataset.map_batches` method when sampling
                without checking. If no arguments passed in the default arguments `{
                'concurrency': max(2, num_learners), 'zero_copy_batch': True}` is
                used. Use these `kwargs`` together with the `input_read_method_kwargs`
                and `iter_batches_kwargs` to tune the performance of the data pipeline.
            iter_batches_kwargs: `kwargs` for the `iter_batches` method. These will be
                passed into the `ray.data.Dataset.iter_batches` method when sampling
                without checking. If no arguments are passed in, the default argument `{
                'prefetch_batches': 2, 'local_buffer_shuffle_size':
                train_batch_size_per_learner * 4}` is used. Use these `kwargs``
                together with the `input_read_method_kwargs` and `map_batches_kwargs`
                to tune the performance of the data pipeline.
            prelearner_class: An optional `OfflinePreLearner` class that is used to
                transform data batches in `ray.data.map_batches` used in the
                `OfflineData` class to transform data from columns to batches that can
                be used in the `Learner`'s `update` methods. Override the
                `OfflinePreLearner` class and pass your dervied class in here, if you
                need to make some further transformations specific for your data or
                loss. The default is `None` which uses the base `OfflinePreLearner`
                defined in `ray.rllib.offline.offline_prelearner`.
            prelearner_module_synch_period: The period (number of batches converted)
                after which the `RLModule` held by the `PreLearner` should sync weights.
                The `PreLearner` is used to preprocess batches for the learners. The
                higher this value the more off-policy the `PreLearner`'s module will be.
                Values too small will force the `PreLearner` to sync more frequently
                and thus might slow down the data pipeline. The default value chosen
                by the `OfflinePreLearner` is 10.
            dataset_num_iters_per_learner: Number of iterations to run in each learner
                during a single training iteration. If `None`, each learner runs a
                complete epoch over its data block (the dataset is partitioned into
                as many blocks as there are learners). The default is `None`.
            input_config: Arguments that describe the settings for reading the inpu t.
                If input is `sample`, this will be environment configuation, e.g.
                `env_name` and `env_config`, etc. See `EnvContext` for more info.
                If the input is `dataset`, this will be e.g. `format`, `path`.
            actions_in_input_normalized: True, if the actions in a given offline "input"
                are already normalized (between -1.0 and 1.0). This is usually the case
                when the offline file has been generated by another RLlib algorithm
                (e.g. PPO or SAC), while "normalize_actions" was set to True.
            postprocess_inputs: Whether to run postprocess_trajectory() on the
                trajectory fragments from offline inputs. Note that postprocessing will
                be done using the *current* policy, not the *behavior* policy, which
                is typically undesirable for on-policy algorithms.
            shuffle_buffer_size: If positive, input batches will be shuffled via a
                sliding window buffer of this number of batches. Use this if the input
                data is not in random enough order. Input is delayed until the shuffle
                buffer is filled.
            output: Specify where experiences should be saved:
                 - None: don't save any experiences
                 - "logdir" to save to the agent log dir
                 - a path/URI to save to a custom output directory (e.g., "s3://bckt/")
                 - a function that returns a rllib.offline.OutputWriter
            output_config: Arguments accessible from the IOContext for configuring
                custom output.
            output_compress_columns: What sample batch columns to LZ4 compress in the
                output data. Note, `rllib.core.columns.Columns.OBS` will also compress
                `rllib.core.columns.Columns.NEXT_OBS`.
            output_max_file_size: Max output file size (in bytes) before rolling over
                to a new file.
            output_max_rows_per_file: Max output row numbers before rolling over to a
                new file.
            output_write_method: Write method for the `ray.data.Dataset` to write the
                offline data to `output`. The default is `read_parquet` for Parquet
                files. See https://docs.ray.io/en/latest/data/api/input_output.html for
                more info about available read methods in `ray.data`.
            output_write_method_kwargs: `kwargs` for the `output_write_method`. These
                will be passed into the write method without checking.
            output_filesystem: A cloud filesystem to handle access to cloud storage when
                writing experiences. Should be either `gcs` for Google Cloud Storage,
                `s3` for AWS S3 buckets, or `abs` for Azure Blob Storage.
            output_filesystem_kwargs: A dictionary holding the kwargs for the filesystem
                given by `output_filesystem`. See `gcsfs.GCSFilesystem` for GCS,
                `pyarrow.fs.S3FileSystem`, for S3, and `ablfs.AzureBlobFilesystem` for
                ABS filesystem arguments.
            offline_sampling: Whether sampling for the Algorithm happens via
                reading from offline data. If True, EnvRunners will NOT limit the
                number of collected batches within the same `sample()` call based on
                the number of sub-environments within the worker (no sub-environments
                present).

        Returns:
            This updated AlgorithmConfig object.
        """
        if input_ is not NotProvided:
            self.input_ = input_
        if input_read_method is not NotProvided:
            self.input_read_method = input_read_method
        if input_read_method_kwargs is not NotProvided:
            self.input_read_method_kwargs = input_read_method_kwargs
        if input_read_schema is not NotProvided:
            self.input_read_schema = input_read_schema
        if input_read_episodes is not NotProvided:
            self.input_read_episodes = input_read_episodes
<<<<<<< HEAD
        if input_filesystem is not NotProvided:
            self.input_filesystem = input_filesystem
        if input_filesystem_kwargs is not NotProvided:
            self.input_filesystem_kwargs = input_filesystem_kwargs
=======
        if input_read_sample_batches is not NotProvided:
            self.input_read_sample_batches = input_read_sample_batches
>>>>>>> f0a81a65
        if input_compress_columns is not NotProvided:
            self.input_compress_columns = input_compress_columns
        if map_batches_kwargs is not NotProvided:
            self.map_batches_kwargs = map_batches_kwargs
        if iter_batches_kwargs is not NotProvided:
            self.iter_batches_kwargs = iter_batches_kwargs
        if prelearner_class is not NotProvided:
            self.prelearner_class = prelearner_class
        if prelearner_module_synch_period is not NotProvided:
            self.prelearner_module_synch_period = prelearner_module_synch_period
        if dataset_num_iters_per_learner is not NotProvided:
            self.dataset_num_iters_per_learner = dataset_num_iters_per_learner
        if input_config is not NotProvided:
            if not isinstance(input_config, dict):
                raise ValueError(
                    f"input_config must be a dict, got {type(input_config)}."
                )
            # TODO (Kourosh) Once we use a complete separation between rollout worker
            #  and input dataset reader we can remove this.
            #  For now Error out if user attempts to set these parameters.
            msg = "{} should not be set in the input_config. RLlib will use {} instead."
            if input_config.get("num_cpus_per_read_task") is not None:
                raise ValueError(
                    msg.format(
                        "num_cpus_per_read_task",
                        "config.env_runners(num_cpus_per_env_runner=..)",
                    )
                )
            if input_config.get("parallelism") is not None:
                if self.in_evaluation:
                    raise ValueError(
                        msg.format(
                            "parallelism",
                            "config.evaluation(evaluation_num_env_runners=..)",
                        )
                    )
                else:
                    raise ValueError(
                        msg.format(
                            "parallelism", "config.env_runners(num_env_runners=..)"
                        )
                    )
            self.input_config = input_config
        if actions_in_input_normalized is not NotProvided:
            self.actions_in_input_normalized = actions_in_input_normalized
        if postprocess_inputs is not NotProvided:
            self.postprocess_inputs = postprocess_inputs
        if shuffle_buffer_size is not NotProvided:
            self.shuffle_buffer_size = shuffle_buffer_size
        if output is not NotProvided:
            self.output = output
        if output_config is not NotProvided:
            self.output_config = output_config
        if output_compress_columns is not NotProvided:
            self.output_compress_columns = output_compress_columns
        if output_max_file_size is not NotProvided:
            self.output_max_file_size = output_max_file_size
        if output_max_rows_per_file is not NotProvided:
            self.output_max_rows_per_file = output_max_rows_per_file
        if output_write_method is not NotProvided:
            self.output_write_method = output_write_method
        if output_write_method_kwargs is not NotProvided:
            self.output_write_method_kwargs = output_write_method_kwargs
        if output_filesystem is not NotProvided:
            self.output_filesystem = output_filesystem
        if output_filesystem_kwargs is not NotProvided:
            self.output_filesystem_kwargs = output_filesystem_kwargs
        if output_write_episodes is not NotProvided:
            self.output_write_episodes = output_write_episodes
        if offline_sampling is not NotProvided:
            self.offline_sampling = offline_sampling

        return self

    def multi_agent(
        self,
        *,
        policies: Optional[
            Union[MultiAgentPolicyConfigDict, Collection[PolicyID]]
        ] = NotProvided,
        policy_map_capacity: Optional[int] = NotProvided,
        policy_mapping_fn: Optional[
            Callable[[AgentID, "OldEpisode"], PolicyID]
        ] = NotProvided,
        policies_to_train: Optional[
            Union[Collection[PolicyID], Callable[[PolicyID, SampleBatchType], bool]]
        ] = NotProvided,
        policy_states_are_swappable: Optional[bool] = NotProvided,
        observation_fn: Optional[Callable] = NotProvided,
        count_steps_by: Optional[str] = NotProvided,
        # Deprecated args:
        algorithm_config_overrides_per_module=DEPRECATED_VALUE,
        replay_mode=DEPRECATED_VALUE,
        # Now done via Ray object store, which has its own cloud-supported
        # spillover mechanism.
        policy_map_cache=DEPRECATED_VALUE,
    ) -> "AlgorithmConfig":
        """Sets the config's multi-agent settings.

        Validates the new multi-agent settings and translates everything into
        a unified multi-agent setup format. For example a `policies` list or set
        of IDs is properly converted into a dict mapping these IDs to PolicySpecs.

        Args:
            policies: Map of type MultiAgentPolicyConfigDict from policy ids to either
                4-tuples of (policy_cls, obs_space, act_space, config) or PolicySpecs.
                These tuples or PolicySpecs define the class of the policy, the
                observation- and action spaces of the policies, and any extra config.
            policy_map_capacity: Keep this many policies in the "policy_map" (before
                writing least-recently used ones to disk/S3).
            policy_mapping_fn: Function mapping agent ids to policy ids. The signature
                is: `(agent_id, episode, worker, **kwargs) -> PolicyID`.
            policies_to_train: Determines those policies that should be updated.
                Options are:
                - None, for training all policies.
                - An iterable of PolicyIDs that should be trained.
                - A callable, taking a PolicyID and a SampleBatch or MultiAgentBatch
                and returning a bool (indicating whether the given policy is trainable
                or not, given the particular batch). This allows you to have a policy
                trained only on certain data (e.g. when playing against a certain
                opponent).
            policy_states_are_swappable: Whether all Policy objects in this map can be
                "swapped out" via a simple `state = A.get_state(); B.set_state(state)`,
                where `A` and `B` are policy instances in this map. You should set
                this to True for significantly speeding up the PolicyMap's cache lookup
                times, iff your policies all share the same neural network
                architecture and optimizer types. If True, the PolicyMap will not
                have to garbage collect old, least recently used policies, but instead
                keep them in memory and simply override their state with the state of
                the most recently accessed one.
                For example, in a league-based training setup, you might have 100s of
                the same policies in your map (playing against each other in various
                combinations), but all of them share the same state structure
                (are "swappable").
            observation_fn: Optional function that can be used to enhance the local
                agent observations to include more state. See
                rllib/evaluation/observation_function.py for more info.
            count_steps_by: Which metric to use as the "batch size" when building a
                MultiAgentBatch. The two supported values are:
                "env_steps": Count each time the env is "stepped" (no matter how many
                multi-agent actions are passed/how many multi-agent observations
                have been returned in the previous step).
                "agent_steps": Count each individual agent step as one step.

        Returns:
            This updated AlgorithmConfig object.
        """
        if policies is not NotProvided:
            # Make sure our Policy IDs are ok (this should work whether `policies`
            # is a dict or just any Sequence).
            for pid in policies:
                validate_module_id(pid, error=True)

            # Collection: Convert to dict.
            if isinstance(policies, (set, tuple, list)):
                policies = {p: PolicySpec() for p in policies}
            # Validate each policy spec in a given dict.
            if isinstance(policies, dict):
                for pid, spec in policies.items():
                    # If not a PolicySpec object, values must be lists/tuples of len 4.
                    if not isinstance(spec, PolicySpec):
                        if not isinstance(spec, (list, tuple)) or len(spec) != 4:
                            raise ValueError(
                                "Policy specs must be tuples/lists of "
                                "(cls or None, obs_space, action_space, config), "
                                f"got {spec} for PolicyID={pid}"
                            )
                    # TODO: Switch from dict to AlgorithmConfigOverride, once available.
                    # Config not a dict.
                    elif (
                        not isinstance(spec.config, (AlgorithmConfig, dict))
                        and spec.config is not None
                    ):
                        raise ValueError(
                            f"Multi-agent policy config for {pid} must be a dict or "
                            f"AlgorithmConfig object, but got {type(spec.config)}!"
                        )
                self.policies = policies
            else:
                raise ValueError(
                    "`policies` must be dict mapping PolicyID to PolicySpec OR a "
                    "set/tuple/list of PolicyIDs!"
                )

        if algorithm_config_overrides_per_module != DEPRECATED_VALUE:
            deprecation_warning(old="", error=False)
            self.rl_module(
                algorithm_config_overrides_per_module=(
                    algorithm_config_overrides_per_module
                )
            )

        if policy_map_capacity is not NotProvided:
            self.policy_map_capacity = policy_map_capacity

        if policy_mapping_fn is not NotProvided:
            # Create `policy_mapping_fn` from a config dict.
            # Helpful if users would like to specify custom callable classes in
            # yaml files.
            if isinstance(policy_mapping_fn, dict):
                policy_mapping_fn = from_config(policy_mapping_fn)
            self.policy_mapping_fn = policy_mapping_fn

        if observation_fn is not NotProvided:
            self.observation_fn = observation_fn

        if policy_map_cache != DEPRECATED_VALUE:
            deprecation_warning(
                old="AlgorithmConfig.multi_agent(policy_map_cache=..)",
                error=True,
            )

        if replay_mode != DEPRECATED_VALUE:
            deprecation_warning(
                old="AlgorithmConfig.multi_agent(replay_mode=..)",
                new="AlgorithmConfig.training("
                "replay_buffer_config={'replay_mode': ..})",
                error=True,
            )

        if count_steps_by is not NotProvided:
            if count_steps_by not in ["env_steps", "agent_steps"]:
                raise ValueError(
                    "config.multi_agent(count_steps_by=..) must be one of "
                    f"[env_steps|agent_steps], not {count_steps_by}!"
                )
            self.count_steps_by = count_steps_by

        if policies_to_train is not NotProvided:
            assert (
                isinstance(policies_to_train, (list, set, tuple))
                or callable(policies_to_train)
                or policies_to_train is None
            ), (
                "ERROR: `policies_to_train` must be a [list|set|tuple] or a "
                "callable taking PolicyID and SampleBatch and returning "
                "True|False (trainable or not?) or None (for always training all "
                "policies)."
            )
            # Check `policies_to_train` for invalid entries.
            if isinstance(policies_to_train, (list, set, tuple)):
                if len(policies_to_train) == 0:
                    logger.warning(
                        "`config.multi_agent(policies_to_train=..)` is empty! "
                        "Make sure - if you would like to learn at least one policy - "
                        "to add its ID to that list."
                    )
            self.policies_to_train = policies_to_train

        if policy_states_are_swappable is not NotProvided:
            self.policy_states_are_swappable = policy_states_are_swappable

        return self

    def is_multi_agent(self) -> bool:
        """Returns whether this config specifies a multi-agent setup.

        Returns:
            True, if a) >1 policies defined OR b) 1 policy defined, but its ID is NOT
            DEFAULT_POLICY_ID.
        """
        return len(self.policies) > 1 or DEFAULT_POLICY_ID not in self.policies

    def reporting(
        self,
        *,
        keep_per_episode_custom_metrics: Optional[bool] = NotProvided,
        metrics_episode_collection_timeout_s: Optional[float] = NotProvided,
        metrics_num_episodes_for_smoothing: Optional[int] = NotProvided,
        min_time_s_per_iteration: Optional[float] = NotProvided,
        min_train_timesteps_per_iteration: Optional[int] = NotProvided,
        min_sample_timesteps_per_iteration: Optional[int] = NotProvided,
    ) -> "AlgorithmConfig":
        """Sets the config's reporting settings.

        Args:
            keep_per_episode_custom_metrics: Store raw custom metrics without
                calculating max, min, mean
            metrics_episode_collection_timeout_s: Wait for metric batches for at most
                this many seconds. Those that have not returned in time will be
                collected in the next train iteration.
            metrics_num_episodes_for_smoothing: Smooth rollout metrics over this many
                episodes, if possible.
                In case rollouts (sample collection) just started, there may be fewer
                than this many episodes in the buffer and we'll compute metrics
                over this smaller number of available episodes.
                In case there are more than this many episodes collected in a single
                training iteration, use all of these episodes for metrics computation,
                meaning don't ever cut any "excess" episodes.
                Set this to 1 to disable smoothing and to always report only the most
                recently collected episode's return.
            min_time_s_per_iteration: Minimum time (in sec) to accumulate within a
                single `Algorithm.train()` call. This value does not affect learning,
                only the number of times `Algorithm.training_step()` is called by
                `Algorithm.train()`. If - after one such step attempt, the time taken
                has not reached `min_time_s_per_iteration`, will perform n more
                `Algorithm.training_step()` calls until the minimum time has been
                consumed. Set to 0 or None for no minimum time.
            min_train_timesteps_per_iteration: Minimum training timesteps to accumulate
                within a single `train()` call. This value does not affect learning,
                only the number of times `Algorithm.training_step()` is called by
                `Algorithm.train()`. If - after one such step attempt, the training
                timestep count has not been reached, will perform n more
                `training_step()` calls until the minimum timesteps have been
                executed. Set to 0 or None for no minimum timesteps.
            min_sample_timesteps_per_iteration: Minimum env sampling timesteps to
                accumulate within a single `train()` call. This value does not affect
                learning, only the number of times `Algorithm.training_step()` is
                called by `Algorithm.train()`. If - after one such step attempt, the env
                sampling timestep count has not been reached, will perform n more
                `training_step()` calls until the minimum timesteps have been
                executed. Set to 0 or None for no minimum timesteps.

        Returns:
            This updated AlgorithmConfig object.
        """
        if keep_per_episode_custom_metrics is not NotProvided:
            self.keep_per_episode_custom_metrics = keep_per_episode_custom_metrics
        if metrics_episode_collection_timeout_s is not NotProvided:
            self.metrics_episode_collection_timeout_s = (
                metrics_episode_collection_timeout_s
            )
        if metrics_num_episodes_for_smoothing is not NotProvided:
            self.metrics_num_episodes_for_smoothing = metrics_num_episodes_for_smoothing
        if min_time_s_per_iteration is not NotProvided:
            self.min_time_s_per_iteration = min_time_s_per_iteration
        if min_train_timesteps_per_iteration is not NotProvided:
            self.min_train_timesteps_per_iteration = min_train_timesteps_per_iteration
        if min_sample_timesteps_per_iteration is not NotProvided:
            self.min_sample_timesteps_per_iteration = min_sample_timesteps_per_iteration

        return self

    def checkpointing(
        self,
        export_native_model_files: Optional[bool] = NotProvided,
        checkpoint_trainable_policies_only: Optional[bool] = NotProvided,
    ) -> "AlgorithmConfig":
        """Sets the config's checkpointing settings.

        Args:
            export_native_model_files: Whether an individual Policy-
                or the Algorithm's checkpoints also contain (tf or torch) native
                model files. These could be used to restore just the NN models
                from these files w/o requiring RLlib. These files are generated
                by calling the tf- or torch- built-in saving utility methods on
                the actual models.
            checkpoint_trainable_policies_only: Whether to only add Policies to the
                Algorithm checkpoint (in sub-directory "policies/") that are trainable
                according to the `is_trainable_policy` callable of the local worker.

        Returns:
            This updated AlgorithmConfig object.
        """

        if export_native_model_files is not NotProvided:
            self.export_native_model_files = export_native_model_files
        if checkpoint_trainable_policies_only is not NotProvided:
            self.checkpoint_trainable_policies_only = checkpoint_trainable_policies_only

        return self

    def debugging(
        self,
        *,
        logger_creator: Optional[Callable[[], Logger]] = NotProvided,
        logger_config: Optional[dict] = NotProvided,
        log_level: Optional[str] = NotProvided,
        log_sys_usage: Optional[bool] = NotProvided,
        fake_sampler: Optional[bool] = NotProvided,
        seed: Optional[int] = NotProvided,
        _run_training_always_in_thread: Optional[bool] = NotProvided,
        _evaluation_parallel_to_training_wo_thread: Optional[bool] = NotProvided,
    ) -> "AlgorithmConfig":
        """Sets the config's debugging settings.

        Args:
            logger_creator: Callable that creates a ray.tune.Logger
                object. If unspecified, a default logger is created.
            logger_config: Define logger-specific configuration to be used inside Logger
                Default value None allows overwriting with nested dicts.
            log_level: Set the ray.rllib.* log level for the agent process and its
                workers. Should be one of DEBUG, INFO, WARN, or ERROR. The DEBUG level
                will also periodically print out summaries of relevant internal dataflow
                (this is also printed out once at startup at the INFO level).
            log_sys_usage: Log system resource metrics to results. This requires
                `psutil` to be installed for sys stats, and `gputil` for GPU metrics.
            fake_sampler: Use fake (infinite speed) sampler. For testing only.
            seed: This argument, in conjunction with worker_index, sets the random
                seed of each worker, so that identically configured trials will have
                identical results. This makes experiments reproducible.
            _run_training_always_in_thread: Runs the n `training_step()` calls per
                iteration always in a separate thread (just as we would do with
                `evaluation_parallel_to_training=True`, but even without evaluation
                going on and even without evaluation workers being created in the
                Algorithm).
            _evaluation_parallel_to_training_wo_thread: Only relevant if
                `evaluation_parallel_to_training` is True. Then, in order to achieve
                parallelism, RLlib will not use a thread pool (as it usually does in
                this situation).

        Returns:
            This updated AlgorithmConfig object.
        """
        if logger_creator is not NotProvided:
            self.logger_creator = logger_creator
        if logger_config is not NotProvided:
            self.logger_config = logger_config
        if log_level is not NotProvided:
            self.log_level = log_level
        if log_sys_usage is not NotProvided:
            self.log_sys_usage = log_sys_usage
        if fake_sampler is not NotProvided:
            self.fake_sampler = fake_sampler
        if seed is not NotProvided:
            self.seed = seed
        if _run_training_always_in_thread is not NotProvided:
            self._run_training_always_in_thread = _run_training_always_in_thread
        if _evaluation_parallel_to_training_wo_thread is not NotProvided:
            self._evaluation_parallel_to_training_wo_thread = (
                _evaluation_parallel_to_training_wo_thread
            )

        return self

    def fault_tolerance(
        self,
        ignore_env_runner_failures: Optional[bool] = NotProvided,
        recreate_failed_env_runners: Optional[bool] = NotProvided,
        max_num_env_runner_restarts: Optional[int] = NotProvided,
        delay_between_env_runner_restarts_s: Optional[float] = NotProvided,
        restart_failed_sub_environments: Optional[bool] = NotProvided,
        num_consecutive_env_runner_failures_tolerance: Optional[int] = NotProvided,
        env_runner_health_probe_timeout_s: Optional[float] = NotProvided,
        env_runner_restore_timeout_s: Optional[float] = NotProvided,
        # Deprecated args.
        ignore_worker_failures=DEPRECATED_VALUE,
        recreate_failed_workers=DEPRECATED_VALUE,
        max_num_worker_restarts=DEPRECATED_VALUE,
        delay_between_worker_restarts_s=DEPRECATED_VALUE,
        num_consecutive_worker_failures_tolerance=DEPRECATED_VALUE,
        worker_health_probe_timeout_s=DEPRECATED_VALUE,
        worker_restore_timeout_s=DEPRECATED_VALUE,
    ):
        """Sets the config's fault tolerance settings.

        Args:
            ignore_env_runner_failures: Whether to ignore any EnvRunner failures
                and continue running with the remaining EnvRunners. This setting will
                be ignored, if `recreate_failed_env_runners=True`.
            recreate_failed_env_runners: Whether - upon an EnvRunner failure - RLlib
                will try to recreate the lost EnvRunner as an identical copy of the
                failed one. The new EnvRunner will only differ from the failed one in
                its `self.recreated_worker=True` property value. It will have the same
                `worker_index` as the original one. If True, the
                `ignore_env_runner_failures` setting will be ignored.
            max_num_env_runner_restarts: The maximum number of times any EnvRunner
                is allowed to be restarted (if `recreate_failed_env_runners` is True).
            delay_between_env_runner_restarts_s: The delay (in seconds) between two
                consecutive EnvRunner restarts (if `recreate_failed_env_runners` is
                True).
            restart_failed_sub_environments: If True and any sub-environment (within
                a vectorized env) throws any error during env stepping, the
                Sampler will try to restart the faulty sub-environment. This is done
                without disturbing the other (still intact) sub-environment and without
                the EnvRunner crashing.
            num_consecutive_env_runner_failures_tolerance: The number of consecutive
                times an EnvRunner failure (also for evaluation) is tolerated before
                finally crashing the Algorithm. Only useful if either
                `ignore_env_runner_failures` or `recreate_failed_env_runners` is True.
                Note that for `restart_failed_sub_environments` and sub-environment
                failures, the EnvRunner itself is NOT affected and won't throw any
                errors as the flawed sub-environment is silently restarted under the
                hood.
            env_runner_health_probe_timeout_s: Max amount of time in seconds, we should
                spend waiting for EnvRunner health probe calls
                (`EnvRunner.ping.remote()`) to respond. Health pings are very cheap,
                however, we perform the health check via a blocking `ray.get()`, so the
                default value should not be too large.
            env_runner_restore_timeout_s: Max amount of time we should wait to restore
                states on recovered EnvRunner actors. Default is 30 mins.

        Returns:
            This updated AlgorithmConfig object.
        """
        if ignore_worker_failures != DEPRECATED_VALUE:
            deprecation_warning(
                old="AlgorithmConfig.fault_tolerance(ignore_worker_failures)",
                new="AlgorithmConfig.fault_tolerance(ignore_env_runner_failures)",
                error=True,
            )
        if recreate_failed_workers != DEPRECATED_VALUE:
            deprecation_warning(
                old="AlgorithmConfig.fault_tolerance(recreate_failed_workers)",
                new="AlgorithmConfig.fault_tolerance(recreate_failed_env_runners)",
                error=True,
            )
        if max_num_worker_restarts != DEPRECATED_VALUE:
            deprecation_warning(
                old="AlgorithmConfig.fault_tolerance(max_num_worker_restarts)",
                new="AlgorithmConfig.fault_tolerance(max_num_env_runner_restarts)",
                error=True,
            )
        if delay_between_worker_restarts_s != DEPRECATED_VALUE:
            deprecation_warning(
                old="AlgorithmConfig.fault_tolerance(delay_between_worker_restarts_s)",
                new="AlgorithmConfig.fault_tolerance(delay_between_env_runner_"
                "restarts_s)",
                error=True,
            )
        if num_consecutive_worker_failures_tolerance != DEPRECATED_VALUE:
            deprecation_warning(
                old="AlgorithmConfig.fault_tolerance(num_consecutive_worker_"
                "failures_tolerance)",
                new="AlgorithmConfig.fault_tolerance(num_consecutive_env_runner_"
                "failures_tolerance)",
                error=True,
            )
        if worker_health_probe_timeout_s != DEPRECATED_VALUE:
            deprecation_warning(
                old="AlgorithmConfig.fault_tolerance(worker_health_probe_timeout_s)",
                new="AlgorithmConfig.fault_tolerance("
                "env_runner_health_probe_timeout_s)",
                error=True,
            )
        if worker_restore_timeout_s != DEPRECATED_VALUE:
            deprecation_warning(
                old="AlgorithmConfig.fault_tolerance(worker_restore_timeout_s)",
                new="AlgorithmConfig.fault_tolerance(env_runner_restore_timeout_s)",
                error=True,
            )

        if ignore_env_runner_failures is not NotProvided:
            self.ignore_env_runner_failures = ignore_env_runner_failures
        if recreate_failed_env_runners is not NotProvided:
            self.recreate_failed_env_runners = recreate_failed_env_runners
        if max_num_env_runner_restarts is not NotProvided:
            self.max_num_env_runner_restarts = max_num_env_runner_restarts
        if delay_between_env_runner_restarts_s is not NotProvided:
            self.delay_between_env_runner_restarts_s = (
                delay_between_env_runner_restarts_s
            )
        if restart_failed_sub_environments is not NotProvided:
            self.restart_failed_sub_environments = restart_failed_sub_environments
        if num_consecutive_env_runner_failures_tolerance is not NotProvided:
            self.num_consecutive_env_runner_failures_tolerance = (
                num_consecutive_env_runner_failures_tolerance
            )
        if env_runner_health_probe_timeout_s is not NotProvided:
            self.env_runner_health_probe_timeout_s = env_runner_health_probe_timeout_s
        if env_runner_restore_timeout_s is not NotProvided:
            self.env_runner_restore_timeout_s = env_runner_restore_timeout_s

        return self

    def rl_module(
        self,
        *,
        model_config_dict: Optional[Dict[str, Any]] = NotProvided,
        rl_module_spec: Optional[RLModuleSpecType] = NotProvided,
        algorithm_config_overrides_per_module: Optional[
            Dict[ModuleID, PartialAlgorithmConfigDict]
        ] = NotProvided,
        # Deprecated arg.
        _enable_rl_module_api=DEPRECATED_VALUE,
    ) -> "AlgorithmConfig":
        """Sets the config's RLModule settings.

        Args:
            model_config_dict: The default model config dictionary for `RLModule`s. This
                will be used for any `RLModule` if not otherwise specified in the
                `rl_module_spec`.
            rl_module_spec: The RLModule spec to use for this config. It can be either
                a RLModuleSpec or a MultiRLModuleSpec. If the
                observation_space, action_space, catalog_class, or the model config is
                not specified it will be inferred from the env and other parts of the
                algorithm config object.
            algorithm_config_overrides_per_module: Only used if
                `enable_rl_module_and_learner=True`.
                A mapping from ModuleIDs to per-module AlgorithmConfig override dicts,
                which apply certain settings,
                e.g. the learning rate, from the main AlgorithmConfig only to this
                particular module (within a MultiRLModule).
                You can create override dicts by using the `AlgorithmConfig.overrides`
                utility. For example, to override your learning rate and (PPO) lambda
                setting just for a single RLModule with your MultiRLModule, do:
                config.multi_agent(algorithm_config_overrides_per_module={
                "module_1": PPOConfig.overrides(lr=0.0002, lambda_=0.75),
                })

        Returns:
            This updated AlgorithmConfig object.
        """
        if _enable_rl_module_api != DEPRECATED_VALUE:
            deprecation_warning(
                old="AlgorithmConfig.rl_module(_enable_rl_module_api=..)",
                new="AlgorithmConfig.api_stack(enable_rl_module_and_learner=..)",
                error=True,
            )

        if model_config_dict is not NotProvided:
            self._model_config_dict = model_config_dict
        if rl_module_spec is not NotProvided:
            self._rl_module_spec = rl_module_spec
        if algorithm_config_overrides_per_module is not NotProvided:
            if not isinstance(algorithm_config_overrides_per_module, dict):
                raise ValueError(
                    "`algorithm_config_overrides_per_module` must be a dict mapping "
                    "module IDs to config override dicts! You provided "
                    f"{algorithm_config_overrides_per_module}."
                )
            self.algorithm_config_overrides_per_module.update(
                algorithm_config_overrides_per_module
            )

        return self

    def experimental(
        self,
        *,
        _torch_grad_scaler_class: Optional[Type] = NotProvided,
        _tf_policy_handles_more_than_one_loss: Optional[bool] = NotProvided,
        _disable_preprocessor_api: Optional[bool] = NotProvided,
        _disable_action_flattening: Optional[bool] = NotProvided,
        _disable_initialize_loss_from_dummy_batch: Optional[bool] = NotProvided,
        # Deprecated args.
        _enable_new_api_stack=DEPRECATED_VALUE,
    ) -> "AlgorithmConfig":
        """Sets the config's experimental settings.

        Args:
            _torch_grad_scaler_class: Class to use for torch loss scaling (and gradient
                unscaling). The class must implement the following methods to be
                compatible with a `TorchLearner`. These methods/APIs match exactly those
                of torch's own `torch.amp.GradScaler` (see here for more details
                https://pytorch.org/docs/stable/amp.html#gradient-scaling):
                `scale([loss])` to scale the loss by some factor.
                `get_scale()` to get the current scale factor value.
                `step([optimizer])` to unscale the grads (divide by the scale factor)
                and step the given optimizer.
                `update()` to update the scaler after an optimizer step (for example to
                adjust the scale factor).
            _tf_policy_handles_more_than_one_loss: Experimental flag.
                If True, TFPolicy will handle more than one loss/optimizer.
                Set this to True, if you would like to return more than
                one loss term from your `loss_fn` and an equal number of optimizers
                from your `optimizer_fn`. In the future, the default for this will be
                True.
            _disable_preprocessor_api: Experimental flag.
                If True, no (observation) preprocessor will be created and
                observations will arrive in model as they are returned by the env.
                In the future, the default for this will be True.
            _disable_action_flattening: Experimental flag.
                If True, RLlib will no longer flatten the policy-computed actions into
                a single tensor (for storage in SampleCollectors/output files/etc..),
                but leave (possibly nested) actions as-is. Disabling flattening affects:
                - SampleCollectors: Have to store possibly nested action structs.
                - Models that have the previous action(s) as part of their input.
                - Algorithms reading from offline files (incl. action information).

        Returns:
            This updated AlgorithmConfig object.
        """
        if _enable_new_api_stack != DEPRECATED_VALUE:
            deprecation_warning(
                old="config.experimental(_enable_new_api_stack=...)",
                new="config.api_stack(enable_rl_module_and_learner=...)",
                error=False,
            )
            self.api_stack(enable_rl_module_and_learner=_enable_new_api_stack)

        if _tf_policy_handles_more_than_one_loss is not NotProvided:
            self._tf_policy_handles_more_than_one_loss = (
                _tf_policy_handles_more_than_one_loss
            )
        if _disable_preprocessor_api is not NotProvided:
            self._disable_preprocessor_api = _disable_preprocessor_api
        if _disable_action_flattening is not NotProvided:
            self._disable_action_flattening = _disable_action_flattening
        if _disable_initialize_loss_from_dummy_batch is not NotProvided:
            self._disable_initialize_loss_from_dummy_batch = (
                _disable_initialize_loss_from_dummy_batch
            )
        if _torch_grad_scaler_class is not NotProvided:
            self._torch_grad_scaler_class = _torch_grad_scaler_class

        return self

    @property
    def rl_module_spec(self):
        default_rl_module_spec = self.get_default_rl_module_spec()
        _check_rl_module_spec(default_rl_module_spec)

        # `self._rl_module_spec` has been user defined (via call to `self.rl_module()`).
        if self._rl_module_spec is not None:
            # Merge provided RL Module spec class with defaults
            _check_rl_module_spec(self._rl_module_spec)
            # Merge given spec with default one (in case items are missing, such as
            # spaces, module class, etc.)
            if isinstance(self._rl_module_spec, RLModuleSpec):
                if isinstance(default_rl_module_spec, RLModuleSpec):
                    default_rl_module_spec.update(self._rl_module_spec)
                    return default_rl_module_spec
                elif isinstance(default_rl_module_spec, MultiRLModuleSpec):
                    raise ValueError(
                        "Cannot merge MultiRLModuleSpec with RLModuleSpec!"
                    )
            else:
                multi_rl_module_spec = copy.deepcopy(self._rl_module_spec)
                multi_rl_module_spec.update(default_rl_module_spec)
                return multi_rl_module_spec

        # `self._rl_module_spec` has not been user defined -> return default one.
        else:
            return default_rl_module_spec

    @property
    def learner_class(self) -> Type["Learner"]:
        """Returns the Learner sub-class to use by this Algorithm.

        Either
        a) User sets a specific learner class via calling `.training(learner_class=...)`
        b) User leaves learner class unset (None) and the AlgorithmConfig itself
        figures out the actual learner class by calling its own
        `.get_default_learner_class()` method.
        """
        return self._learner_class or self.get_default_learner_class()

    @property
    def is_atari(self) -> bool:
        """True if if specified env is an Atari env."""

        # Not yet determined, try to figure this out.
        if self._is_atari is None:
            # Atari envs are usually specified via a string like "PongNoFrameskip-v4"
            # or "ALE/Breakout-v5".
            # We do NOT attempt to auto-detect Atari env for other specified types like
            # a callable, to avoid running heavy logics in validate().
            # For these cases, users can explicitly set `environment(atari=True)`.
            if type(self.env) is not str:
                return False
            try:
                env = gym.make(self.env)
            # Any gymnasium error -> Cannot be an Atari env.
            except gym.error.Error:
                return False

            self._is_atari = is_atari(env)
            # Clean up env's resources, if any.
            env.close()

        return self._is_atari

    @property
    def total_train_batch_size(self):
        if (
            self.train_batch_size_per_learner is not None
            and self.enable_rl_module_and_learner
        ):
            return self.train_batch_size_per_learner * (self.num_learners or 1)
        else:
            return self.train_batch_size

    # TODO: Make rollout_fragment_length as read-only property and replace the current
    #  self.rollout_fragment_length a private variable.
    def get_rollout_fragment_length(self, worker_index: int = 0) -> int:
        """Automatically infers a proper rollout_fragment_length setting if "auto".

        Uses the simple formula:
        `rollout_fragment_length` = `total_train_batch_size` /
        (`num_envs_per_env_runner` * `num_env_runners`)

        If result is a fraction AND `worker_index` is provided, will make
        those workers add additional timesteps, such that the overall batch size (across
        the workers) will add up to exactly the `total_train_batch_size`.

        Returns:
            The user-provided `rollout_fragment_length` or a computed one (if user
            provided value is "auto"), making sure `total_train_batch_size` is reached
            exactly in each iteration.
        """
        if self.rollout_fragment_length == "auto":
            # Example:
            # 2 workers, 2 envs per worker, 2000 train batch size:
            # -> 2000 / 4 -> 500
            # 4 workers, 3 envs per worker, 2500 train batch size:
            # -> 2500 / 12 -> 208.333 -> diff=4 (208 * 12 = 2496)
            # -> worker 1, 2: 209, workers 3, 4: 208
            # 2 workers, 20 envs per worker, 512 train batch size:
            # -> 512 / 40 -> 12.8 -> diff=32 (12 * 40 = 480)
            # -> worker 1: 13, workers 2: 12
            rollout_fragment_length = self.total_train_batch_size / (
                self.num_envs_per_env_runner * (self.num_env_runners or 1)
            )
            if int(rollout_fragment_length) != rollout_fragment_length:
                diff = self.total_train_batch_size - int(
                    rollout_fragment_length
                ) * self.num_envs_per_env_runner * (self.num_env_runners or 1)
                if ((worker_index - 1) * self.num_envs_per_env_runner) >= diff:
                    return int(rollout_fragment_length)
                else:
                    return int(rollout_fragment_length) + 1
            return int(rollout_fragment_length)
        else:
            return self.rollout_fragment_length

    # TODO: Make evaluation_config as read-only property and replace the current
    #  self.evaluation_config a private variable.
    def get_evaluation_config_object(
        self,
    ) -> Optional["AlgorithmConfig"]:
        """Creates a full AlgorithmConfig object from `self.evaluation_config`.

        Returns:
            A fully valid AlgorithmConfig object that can be used for the evaluation
            EnvRunnerGroup. If `self` is already an evaluation config object, return
            None.
        """
        if self.in_evaluation:
            assert self.evaluation_config is None
            return None

        evaluation_config = self.evaluation_config
        # Already an AlgorithmConfig -> copy and use as-is.
        if isinstance(evaluation_config, AlgorithmConfig):
            eval_config_obj = evaluation_config.copy(copy_frozen=False)
        # Create unfrozen copy of self to be used as the to-be-returned eval
        # AlgorithmConfig.
        else:
            eval_config_obj = self.copy(copy_frozen=False)
            # Update with evaluation override settings:
            eval_config_obj.update_from_dict(evaluation_config or {})

        # Switch on the `in_evaluation` flag and remove `evaluation_config`
        # (set to None).
        eval_config_obj.in_evaluation = True
        eval_config_obj.evaluation_config = None

        # NOTE: The following if-block is only relevant for the old API stack.
        # For the new API stack (EnvRunners), the evaluation methods of Algorithm
        # explicitly tell each EnvRunner on each sample call, how many timesteps
        # of episodes to collect.
        # Evaluation duration unit: episodes.
        # Switch on `complete_episode` rollouts. Also, make sure
        # rollout fragments are short so we never have more than one
        # episode in one rollout.
        if self.evaluation_duration_unit == "episodes":
            eval_config_obj.batch_mode = "complete_episodes"
            eval_config_obj.rollout_fragment_length = 1
        # Evaluation duration unit: timesteps.
        # - Set `batch_mode=truncate_episodes` so we don't perform rollouts
        #   strictly along episode borders.
        # Set `rollout_fragment_length` such that desired steps are divided
        # equally amongst workers or - in "auto" duration mode - set it
        # to a reasonably small number (10), such that a single `sample()`
        # call doesn't take too much time and we can stop evaluation as soon
        # as possible after the train step is completed.
        else:
            eval_config_obj.batch_mode = "truncate_episodes"
            eval_config_obj.rollout_fragment_length = (
                # Set to a moderately small (but not too small) value in order
                # to a) not overshoot too much the parallelly running `training_step`
                # but also to b) avoid too many `sample()` remote calls.
                # 100 seems like a good middle ground.
                100
                if self.evaluation_duration == "auto"
                else int(
                    math.ceil(
                        self.evaluation_duration
                        / (self.evaluation_num_env_runners or 1)
                    )
                )
            )

        return eval_config_obj

    # TODO: Move this to those algorithms that really need this, which is currently
    #  only A2C and PG.
    def validate_train_batch_size_vs_rollout_fragment_length(self) -> None:
        """Detects mismatches for `train_batch_size` vs `rollout_fragment_length`.

        Only applicable for algorithms, whose train_batch_size should be directly
        dependent on rollout_fragment_length (synchronous sampling, on-policy PG algos).

        If rollout_fragment_length != "auto", makes sure that the product of
        `rollout_fragment_length` x `num_env_runners` x `num_envs_per_env_runner`
        roughly (10%) matches the provided `train_batch_size`. Otherwise, errors with
        asking the user to set rollout_fragment_length to `auto` or to a matching
        value.

        Also, only checks this if `train_batch_size` > 0 (DDPPO sets this
        to -1 to auto-calculate the actual batch size later).

        Raises:
            ValueError: If there is a mismatch between user provided
                `rollout_fragment_length` and `total_train_batch_size`.
        """
        if (
            self.rollout_fragment_length != "auto"
            and not self.in_evaluation
            and self.total_train_batch_size > 0
        ):
            min_batch_size = (
                max(self.num_env_runners, 1)
                * self.num_envs_per_env_runner
                * self.rollout_fragment_length
            )
            batch_size = min_batch_size
            while batch_size < self.total_train_batch_size:
                batch_size += min_batch_size
            if batch_size - self.total_train_batch_size > (
                0.1 * self.total_train_batch_size
            ) or batch_size - min_batch_size - self.total_train_batch_size > (
                0.1 * self.total_train_batch_size
            ):
                suggested_rollout_fragment_length = self.total_train_batch_size // (
                    self.num_envs_per_env_runner * (self.num_env_runners or 1)
                )
                raise ValueError(
                    "Your desired `total_train_batch_size` "
                    f"({self.total_train_batch_size}={self.num_learners} "
                    f"learners x {self.train_batch_size_per_learner}) "
                    "or a value 10% off of that cannot be achieved with your other "
                    f"settings (num_env_runners={self.num_env_runners}; "
                    f"num_envs_per_env_runner={self.num_envs_per_env_runner}; "
                    f"rollout_fragment_length={self.rollout_fragment_length})! "
                    "Try setting `rollout_fragment_length` to 'auto' OR to a value of "
                    f"{suggested_rollout_fragment_length}."
                )

    def get_torch_compile_worker_config(self):
        """Returns the TorchCompileConfig to use on workers."""

        from ray.rllib.core.rl_module.torch.torch_compile_config import (
            TorchCompileConfig,
        )

        return TorchCompileConfig(
            torch_dynamo_backend=self.torch_compile_worker_dynamo_backend,
            torch_dynamo_mode=self.torch_compile_worker_dynamo_mode,
        )

    def get_default_rl_module_spec(self) -> RLModuleSpecType:
        """Returns the RLModule spec to use for this algorithm.

        Override this method in the subclass to return the RLModule spec, given
        the input framework.

        Returns:
            The RLModuleSpec (or MultiRLModuleSpec) to
            use for this algorithm's RLModule.
        """
        raise NotImplementedError

    def get_default_learner_class(self) -> Union[Type["Learner"], str]:
        """Returns the Learner class to use for this algorithm.

        Override this method in the sub-class to return the Learner class type given
        the input framework.

        Returns:
            The Learner class to use for this algorithm either as a class type or as
            a string (e.g. ray.rllib.core.learner.testing.torch.BC).
        """
        raise NotImplementedError

    def get_rl_module_spec(
        self,
        env: Optional[EnvType] = None,
        spaces: Optional[Dict[str, gym.Space]] = None,
        inference_only: Optional[bool] = None,
    ) -> RLModuleSpec:
        """Returns the RLModuleSpec based on the given env/spaces.

        Args:
            env: An optional environment instance, from which to infer the observation-
                and action spaces for the RLModule. If not provided, will try to infer
                from `spaces`, otherwise from `self.observation_space` and
                `self.action_space`. If no information on spaces can be inferred, will
                raise an error.
            spaces: Optional dict mapping ModuleIDs to 2-tuples of observation- and
                action space that should be used for the respective RLModule.
                These spaces are usually provided by an already instantiated remote
                EnvRunner (call `EnvRunner.get_spaces()`). If not provided, will try
                to infer from `env`, otherwise from `self.observation_space` and
                `self.action_space`. If no information on spaces can be inferred,
                will raise an error.
            inference_only: If `True`, the returned module spec will be used in an
                inference-only setting (sampling) and the RLModule can thus be built in
                its light version (if available). For example, the `inference_only`
                version of an RLModule might only contain the networks required for
                computing actions, but misses additional target- or critic networks.

        Returns:
            A new RLModuleSpec instance that can be used to build an RLModule.
        """
        rl_module_spec = copy.deepcopy(self.rl_module_spec)

        # If a MultiRLModuleSpec -> Reduce to single-agent (and assert that
        # all non DEFAULT_MODULE_IDs are `learner_only` (so will not be built
        # here on EnvRunner).
        if isinstance(rl_module_spec, MultiRLModuleSpec):
            error = False
            if DEFAULT_MODULE_ID not in rl_module_spec:
                error = True
            if inference_only:
                for mid, spec in rl_module_spec.module_specs.items():
                    if mid != DEFAULT_MODULE_ID:
                        if not spec.learner_only:
                            error = True
            elif len(rl_module_spec) > 1:
                error = True
            if error:
                raise ValueError(
                    "When calling `AlgorithmConfig.get_rl_module_spec()`, the "
                    "configuration must contain the `DEFAULT_MODULE_ID` key and all "
                    "other keys' specs must have the setting `learner_only=True`! If "
                    "you are using a more complex setup, call "
                    "`AlgorithmConfig.get_multi_rl_module_spec(...)` instead."
                )
            rl_module_spec = rl_module_spec[DEFAULT_MODULE_ID]

        if spaces is not None:
            rl_module_spec.observation_space = spaces[DEFAULT_MODULE_ID][0]
            rl_module_spec.action_space = spaces[DEFAULT_MODULE_ID][1]
        elif env is not None:
            if isinstance(env, gym.vector.VectorEnv):
                rl_module_spec.observation_space = env.single_observation_space
            rl_module_spec.action_space = env.single_action_space

        # If module_config_dict is not defined, set to our generic one.
        if rl_module_spec.model_config_dict is None:
            rl_module_spec.model_config_dict = self.model_config

        if inference_only is not None:
            rl_module_spec.inference_only = inference_only

        return rl_module_spec

    def get_multi_rl_module_spec(
        self,
        *,
        env: Optional[EnvType] = None,
        spaces: Optional[Dict[PolicyID, Tuple[Space, Space]]] = None,
        inference_only: bool = False,
        # @HybridAPIStack
        policy_dict: Optional[Dict[str, PolicySpec]] = None,
        single_agent_rl_module_spec: Optional[RLModuleSpec] = None,
    ) -> MultiRLModuleSpec:
        """Returns the MultiRLModuleSpec based on the given env/spaces.

        Args:
            env: An optional environment instance, from which to infer the different
                spaces for the individual RLModules. If not provided, will try to infer
                from `spaces`, otherwise from `self.observation_space` and
                `self.action_space`. If no information on spaces can be inferred, will
                raise an error.
            spaces: Optional dict mapping ModuleIDs to 2-tuples of observation- and
                action space that should be used for the respective RLModule.
                These spaces are usually provided by an already instantiated remote
                EnvRunner (call `EnvRunner.get_spaces()`). If not provided, will try
                to infer from `env`, otherwise from `self.observation_space` and
                `self.action_space`. If no information on spaces can be inferred,
                will raise an error.
            inference_only: If `True`, the returned module spec will be used in an
                inference-only setting (sampling) and the RLModule can thus be built in
                its light version (if available). For example, the `inference_only`
                version of an RLModule might only contain the networks required for
                computing actions, but misses additional target- or critic networks.
                Also, if `True`, the returned spec will NOT contain those (sub)
                RLModuleSpecs that have their `learner_only` flag set to True.

        Returns:
            A new MultiRLModuleSpec instance that can be used to build a MultiRLModule.
        """
        # TODO (Kourosh,sven): When we replace policy entirely there will be no need for
        #  this function to map policy_dict to multi_rl_module_specs anymore. The module
        #  spec will be directly given by the user or inferred from env and spaces.
        if policy_dict is None:
            policy_dict, _ = self.get_multi_agent_setup(env=env, spaces=spaces)

        # TODO (Kourosh): Raise an error if the config is not frozen
        # If the module is single-agent convert it to multi-agent spec

        # The default RLModuleSpec (might be multi-agent or single-agent).
        default_rl_module_spec = self.get_default_rl_module_spec()
        # The currently configured RLModuleSpec (might be multi-agent or single-agent).
        # If None, use the default one.
        current_rl_module_spec = self._rl_module_spec or default_rl_module_spec

        # Algorithm is currently setup as a single-agent one.
        if isinstance(current_rl_module_spec, RLModuleSpec):
            # Use either the provided `single_agent_rl_module_spec` (a
            # RLModuleSpec), the currently configured one of this
            # AlgorithmConfig object, or the default one.
            single_agent_rl_module_spec = (
                single_agent_rl_module_spec or current_rl_module_spec
            )
            single_agent_rl_module_spec.inference_only = inference_only
            # Now construct the proper MultiRLModuleSpec.
            multi_rl_module_spec = MultiRLModuleSpec(
                module_specs={
                    k: copy.deepcopy(single_agent_rl_module_spec)
                    for k in policy_dict.keys()
                },
            )

        # Algorithm is currently setup as a multi-agent one.
        else:
            # The user currently has a MultiAgentSpec setup (either via
            # self._rl_module_spec or the default spec of this AlgorithmConfig).
            assert isinstance(current_rl_module_spec, MultiRLModuleSpec)

            # Default is single-agent but the user has provided a multi-agent spec
            # so the use-case is multi-agent.
            if isinstance(default_rl_module_spec, RLModuleSpec):
                # The individual (single-agent) module specs are defined by the user
                # in the currently setup MultiRLModuleSpec -> Use that
                # RLModuleSpec.
                if isinstance(current_rl_module_spec.module_specs, RLModuleSpec):
                    single_agent_spec = single_agent_rl_module_spec or (
                        current_rl_module_spec.module_specs
                    )
                    single_agent_spec.inference_only = inference_only
                    module_specs = {
                        k: copy.deepcopy(single_agent_spec) for k in policy_dict.keys()
                    }

                # The individual (single-agent) module specs have not been configured
                # via this AlgorithmConfig object -> Use provided single-agent spec or
                # the the default spec (which is also a RLModuleSpec in this
                # case).
                else:
                    single_agent_spec = (
                        single_agent_rl_module_spec or default_rl_module_spec
                    )
                    single_agent_spec.inference_only = inference_only
                    module_specs = {
                        k: copy.deepcopy(
                            current_rl_module_spec.module_specs.get(
                                k, single_agent_spec
                            )
                        )
                        for k in (
                            policy_dict | current_rl_module_spec.module_specs
                        ).keys()
                    }

                # Now construct the proper MultiRLModuleSpec.
                # We need to infer the multi-agent class from `current_rl_module_spec`
                # and fill in the module_specs dict.
                multi_rl_module_spec = current_rl_module_spec.__class__(
                    multi_rl_module_class=current_rl_module_spec.multi_rl_module_class,
                    module_specs=module_specs,
                    modules_to_load=current_rl_module_spec.modules_to_load,
                    load_state_path=current_rl_module_spec.load_state_path,
                )

            # Default is multi-agent and user wants to override it -> Don't use the
            # default.
            else:
                # Use has given an override RLModuleSpec -> Use this to
                # construct the individual RLModules within the MultiRLModuleSpec.
                if single_agent_rl_module_spec is not None:
                    pass
                # User has NOT provided an override RLModuleSpec.
                else:
                    # But the currently setup multi-agent spec has a SingleAgentRLModule
                    # spec defined -> Use that to construct the individual RLModules
                    # within the MultiRLModuleSpec.
                    if isinstance(current_rl_module_spec.module_specs, RLModuleSpec):
                        # The individual module specs are not given, it is given as one
                        # RLModuleSpec to be re-used for all
                        single_agent_rl_module_spec = (
                            current_rl_module_spec.module_specs
                        )
                    # The currently setup multi-agent spec has NO
                    # RLModuleSpec in it -> Error (there is no way we can
                    # infer this information from anywhere at this point).
                    else:
                        raise ValueError(
                            "We have a MultiRLModuleSpec "
                            f"({current_rl_module_spec}), but no "
                            "`RLModuleSpec`s to compile the individual "
                            "RLModules' specs! Use "
                            "`AlgorithmConfig.get_multi_rl_module_spec("
                            "policy_dict=.., single_agent_rl_module_spec=..)`."
                        )

                single_agent_rl_module_spec.inference_only = inference_only

                # Now construct the proper MultiRLModuleSpec.
                multi_rl_module_spec = current_rl_module_spec.__class__(
                    multi_rl_module_class=current_rl_module_spec.multi_rl_module_class,
                    module_specs={
                        k: copy.deepcopy(single_agent_rl_module_spec)
                        for k in policy_dict.keys()
                    },
                    modules_to_load=current_rl_module_spec.modules_to_load,
                    load_state_path=current_rl_module_spec.load_state_path,
                )

        # Fill in the missing values from the specs that we already have. By combining
        # PolicySpecs and the default RLModuleSpec.
        for module_id in policy_dict | multi_rl_module_spec.module_specs:

            # Remove/skip `learner_only=True` RLModules if `inference_only` is True.
            module_spec = multi_rl_module_spec.module_specs[module_id]
            if inference_only and module_spec.learner_only:
                multi_rl_module_spec.remove_modules(module_id)
                continue

            policy_spec = policy_dict.get(module_id)
            if policy_spec is None:
                policy_spec = policy_dict[DEFAULT_MODULE_ID]

            if module_spec.module_class is None:
                if isinstance(default_rl_module_spec, RLModuleSpec):
                    module_spec.module_class = default_rl_module_spec.module_class
                elif isinstance(default_rl_module_spec.module_specs, RLModuleSpec):
                    module_class = default_rl_module_spec.module_specs.module_class
                    # This should be already checked in validate() but we check it
                    # again here just in case
                    if module_class is None:
                        raise ValueError(
                            "The default rl_module spec cannot have an empty "
                            "module_class under its RLModuleSpec."
                        )
                    module_spec.module_class = module_class
                elif module_id in default_rl_module_spec.module_specs:
                    module_spec.module_class = default_rl_module_spec.module_specs[
                        module_id
                    ].module_class
                else:
                    raise ValueError(
                        f"Module class for module {module_id} cannot be inferred. "
                        f"It is neither provided in the rl_module_spec that "
                        "is passed in nor in the default module spec used in "
                        "the algorithm."
                    )
            if module_spec.catalog_class is None:
                if isinstance(default_rl_module_spec, RLModuleSpec):
                    module_spec.catalog_class = default_rl_module_spec.catalog_class
                elif isinstance(default_rl_module_spec.module_specs, RLModuleSpec):
                    catalog_class = default_rl_module_spec.module_specs.catalog_class
                    module_spec.catalog_class = catalog_class
                elif module_id in default_rl_module_spec.module_specs:
                    module_spec.catalog_class = default_rl_module_spec.module_specs[
                        module_id
                    ].catalog_class
                else:
                    raise ValueError(
                        f"Catalog class for module {module_id} cannot be inferred. "
                        f"It is neither provided in the rl_module_spec that "
                        "is passed in nor in the default module spec used in "
                        "the algorithm."
                    )
            # TODO (sven): Find a good way to pack module specific parameters from
            # the algorithms into the `model_config_dict`.
            if module_spec.observation_space is None:
                module_spec.observation_space = policy_spec.observation_space
            if module_spec.action_space is None:
                module_spec.action_space = policy_spec.action_space
            # In case the `RLModuleSpec` does not have a model config dict, we use the
            # the one defined by the auto keys and the `model_config_dict` arguments in
            # `self.rl_module()`.
            if module_spec.model_config_dict is None:
                module_spec.model_config_dict = self.model_config
            # Otherwise we combine the two dictionaries where settings from the
            # `RLModuleSpec` have higher priority.
            else:
                module_spec.model_config_dict = (
                    self.model_config | module_spec.model_config_dict
                )

        return multi_rl_module_spec

    def __setattr__(self, key, value):
        """Gatekeeper in case we are in frozen state and need to error."""

        # If we are frozen, do not allow to set any attributes anymore.
        if hasattr(self, "_is_frozen") and self._is_frozen:
            # TODO: Remove `simple_optimizer` entirely.
            #  Remove need to set `worker_index` in RolloutWorker's c'tor.
            if key not in ["simple_optimizer", "worker_index", "_is_frozen"]:
                raise AttributeError(
                    f"Cannot set attribute ({key}) of an already frozen "
                    "AlgorithmConfig!"
                )
        # Backward compatibility for checkpoints taken with wheels, in which
        # `self.rl_module_spec` was still settable (now it's a property).
        if key == "rl_module_spec":
            key = "_rl_module_spec"

        super().__setattr__(key, value)

    def __getitem__(self, item):
        """Shim method to still support accessing properties by key lookup.

        This way, an AlgorithmConfig object can still be used as if a dict, e.g.
        by Ray Tune.

        Examples:
            .. testcode::

                from ray.rllib.algorithms.algorithm_config import AlgorithmConfig
                config = AlgorithmConfig()
                print(config["lr"])

            .. testoutput::

                0.001
        """
        # TODO: Uncomment this once all algorithms use AlgorithmConfigs under the
        #  hood (as well as Ray Tune).
        # if log_once("algo_config_getitem"):
        #    logger.warning(
        #        "AlgorithmConfig objects should NOT be used as dict! "
        #        f"Try accessing `{item}` directly as a property."
        #    )
        # In case user accesses "old" keys, e.g. "num_workers", which need to
        # be translated to their correct property names.
        item = self._translate_special_keys(item)
        return getattr(self, item)

    def __setitem__(self, key, value):
        # TODO: Remove comments once all methods/functions only support
        #  AlgorithmConfigs and there is no more ambiguity anywhere in the code
        #  on whether an AlgorithmConfig is used or an old python config dict.
        # raise AttributeError(
        #    "AlgorithmConfig objects should not have their values set like dicts"
        #    f"(`config['{key}'] = {value}`), "
        #    f"but via setting their properties directly (config.{prop} = {value})."
        # )
        if key == "multiagent":
            raise AttributeError(
                "Cannot set `multiagent` key in an AlgorithmConfig!\nTry setting "
                "the multi-agent components of your AlgorithmConfig object via the "
                "`multi_agent()` method and its arguments.\nE.g. `config.multi_agent("
                "policies=.., policy_mapping_fn.., policies_to_train=..)`."
            )
        super().__setattr__(key, value)

    def __contains__(self, item) -> bool:
        """Shim method to help pretend we are a dict."""
        prop = self._translate_special_keys(item, warn_deprecated=False)
        return hasattr(self, prop)

    def get(self, key, default=None):
        """Shim method to help pretend we are a dict."""
        prop = self._translate_special_keys(key, warn_deprecated=False)
        return getattr(self, prop, default)

    def pop(self, key, default=None):
        """Shim method to help pretend we are a dict."""
        return self.get(key, default)

    def keys(self):
        """Shim method to help pretend we are a dict."""
        return self.to_dict().keys()

    def values(self):
        """Shim method to help pretend we are a dict."""
        return self.to_dict().values()

    def items(self):
        """Shim method to help pretend we are a dict."""
        return self.to_dict().items()

    @property
    def model_config(self):
        """Defines the model configuration used.

        This method combines the auto configuration `self _model_config_auto_includes`
        defined by an algorithm with the user-defined configuration in
        `self._model_config_dict`.This configuration dictionary will be used to
        configure the `RLModule` in the new stack and the `ModelV2` in the old
        stack.

        Returns:
            A dictionary with the model configuration.
        """
        return self._model_config_auto_includes | self._model_config_dict

    @property
    def _model_config_auto_includes(self) -> Dict[str, Any]:
        """Defines which `AlgorithmConfig` settings/properties should be
        auto-included into `self.model_config`.

        The dictionary in this property contains the default configuration of an
        algorithm. Together with the `self._model`, this method will be used to
        define the configuration sent to the `RLModule`.

        Returns:
            A dictionary with the automatically included properties/settings of this
            `AlgorithmConfig` object into `self.model_config`.
        """
        return MODEL_DEFAULTS

    # -----------------------------------------------------------
    # Various validation methods for different types of settings.
    # -----------------------------------------------------------
    def _validate_framework_settings(self) -> None:
        """Validates framework settings and checks whether framework is installed."""
        _tf1, _tf, _tfv = None, None, None
        _torch = None
        if self.framework_str not in {"tf", "tf2"} and self.framework_str != "torch":
            return
        elif self.framework_str in {"tf", "tf2"}:
            _tf1, _tf, _tfv = try_import_tf()
        else:
            _torch, _ = try_import_torch()

        # Can not use "tf" with learner API.
        if self.framework_str == "tf" and self.enable_rl_module_and_learner:
            raise ValueError(
                "Cannot use `framework=tf` with the new API stack! Either switch to tf2"
                " via `config.framework('tf2')` OR disable the new API stack via "
                "`config.api_stack(enable_rl_module_and_learner=False)`."
            )

        # Check if torch framework supports torch.compile.
        if (
            _torch is not None
            and self.framework_str == "torch"
            and version.parse(_torch.__version__) < TORCH_COMPILE_REQUIRED_VERSION
            and (self.torch_compile_learner or self.torch_compile_worker)
        ):
            raise ValueError("torch.compile is only supported from torch 2.0.0")

        # Make sure the Learner's torch-what-to-compile setting is supported.
        if self.torch_compile_learner:
            from ray.rllib.core.learner.torch.torch_learner import (
                TorchCompileWhatToCompile,
            )

            if self.torch_compile_learner_what_to_compile not in [
                TorchCompileWhatToCompile.FORWARD_TRAIN,
                TorchCompileWhatToCompile.COMPLETE_UPDATE,
            ]:
                raise ValueError(
                    f"`config.torch_compile_learner_what_to_compile` must be one of ["
                    f"TorchCompileWhatToCompile.forward_train, "
                    f"TorchCompileWhatToCompile.complete_update] but is"
                    f" {self.torch_compile_learner_what_to_compile}"
                )

        self._check_if_correct_nn_framework_installed(_tf1, _tf, _torch)
        self._resolve_tf_settings(_tf1, _tfv)

    def _validate_resources_settings(self):
        """Checks, whether resources related settings make sense."""

        # TODO @Avnishn: This is a short-term work around due to
        #  https://github.com/ray-project/ray/issues/35409
        #  Remove this once we are able to specify placement group bundle index in RLlib
        if self.num_cpus_per_learner > 1 and self.num_gpus_per_learner > 0:
            raise ValueError(
                "Can't set both `num_cpus_per_learner` > 1 and "
                " `num_gpus_per_learner` > 0! Either set "
                "`num_cpus_per_learner` > 1 (and `num_gpus_per_learner`"
                "=0) OR set `num_gpus_per_learner` > 0 (and leave "
                "`num_cpus_per_learner` at its default value of 1). "
                "This is due to issues with placement group fragmentation. See "
                "https://github.com/ray-project/ray/issues/35409 for more details."
            )

        # Make sure the resource requirements for learner_group is valid.
        if self.num_learners == 0 and self.num_gpus_per_env_runner > 1:
            raise ValueError(
                "num_gpus_per_env_runner must be 0 (cpu) or 1 (gpu) when using local "
                "mode (i.e., `num_learners=0`)"
            )

    def _validate_multi_agent_settings(self):
        """Checks, whether multi-agent related settings make sense."""

        # Check `policies_to_train` for invalid entries.
        if isinstance(self.policies_to_train, (list, set, tuple)):
            for pid in self.policies_to_train:
                if pid not in self.policies:
                    raise ValueError(
                        "`config.multi_agent(policies_to_train=..)` contains "
                        f"policy ID ({pid}) that was not defined in "
                        f"`config.multi_agent(policies=..)`!"
                    )

        # TODO (sven): For now, vectorization is not allowed on new EnvRunners with
        #  multi-agent.
        if (
            self.is_multi_agent()
            and self.enable_env_runner_and_connector_v2
            and self.num_envs_per_env_runner > 1
        ):
            raise ValueError(
                "For now, using env vectorization "
                "(`config.num_envs_per_env_runner > 1`) in combination with "
                "multi-agent AND the new EnvRunners is not supported! Try setting "
                "`config.num_envs_per_env_runner = 1`."
            )

    def _validate_evaluation_settings(self):
        """Checks, whether evaluation related settings make sense."""

        # Async evaluation has been deprecated. Use "simple" parallel mode instead
        # (which is also async):
        # `config.evaluation(evaluation_parallel_to_training=True)`.
        if self.enable_async_evaluation is True:
            raise ValueError(
                "`enable_async_evaluation` has been deprecated (you should set this to "
                "False)! Use `config.evaluation(evaluation_parallel_to_training=True)` "
                "instead."
            )

        # If `evaluation_num_env_runners` > 0, warn if `evaluation_interval` is 0 or
        # None.
        if self.evaluation_num_env_runners > 0 and not self.evaluation_interval:
            logger.warning(
                f"You have specified {self.evaluation_num_env_runners} "
                "evaluation workers, but your `evaluation_interval` is 0 or None! "
                "Therefore, evaluation will not occur automatically with each"
                " call to `Algorithm.train()`. Instead, you will have to call "
                "`Algorithm.evaluate()` manually in order to trigger an "
                "evaluation run."
            )
        # If `evaluation_num_env_runners=0` and
        # `evaluation_parallel_to_training=True`, warn that you need
        # at least one remote eval worker for parallel training and
        # evaluation, and set `evaluation_parallel_to_training` to False.
        if (
            self.evaluation_num_env_runners == 0
            and self.evaluation_parallel_to_training
        ):
            raise ValueError(
                "`evaluation_parallel_to_training` can only be done if "
                "`evaluation_num_env_runners` > 0! Try setting "
                "`config.evaluation_parallel_to_training` to False."
            )

        # If `evaluation_duration=auto`, error if
        # `evaluation_parallel_to_training=False`.
        if self.evaluation_duration == "auto":
            if not self.evaluation_parallel_to_training:
                raise ValueError(
                    "`evaluation_duration=auto` not supported for "
                    "`evaluation_parallel_to_training=False`!"
                )
            elif self.evaluation_duration_unit == "episodes":
                logger.warning(
                    "When using `config.evaluation_duration='auto'`, the sampling unit "
                    "used is always 'timesteps'! You have set "
                    "`config.evaluation_duration_unit='episodes'`, which will be "
                    "ignored."
                )

        # Make sure, `evaluation_duration` is an int otherwise.
        elif (
            not isinstance(self.evaluation_duration, int)
            or self.evaluation_duration <= 0
        ):
            raise ValueError(
                f"`evaluation_duration` ({self.evaluation_duration}) must be an "
                f"int and >0!"
            )

    def _validate_input_settings(self):
        """Checks, whether input related settings make sense."""

        if self.input_ == "sampler" and self.off_policy_estimation_methods:
            raise ValueError(
                "Off-policy estimation methods can only be used if the input is a "
                "dataset. We currently do not support applying off_policy_estimation_"
                "method on a sampler input."
            )

        if self.input_ == "dataset":
            # If you need to read a Ray dataset set the parallelism and
            # num_cpus_per_read_task from rollout worker settings
            self.input_config["num_cpus_per_read_task"] = self.num_cpus_per_env_runner
            if self.in_evaluation:
                # If using dataset for evaluation, the parallelism gets set to
                # evaluation_num_env_runners for backward compatibility and num_cpus
                # gets set to num_cpus_per_env_runner from rollout worker. User only
                # needs to set evaluation_num_env_runners.
                self.input_config["parallelism"] = self.evaluation_num_env_runners or 1
            else:
                # If using dataset for training, the parallelism and num_cpus gets set
                # based on rollout worker parameters. This is for backwards
                # compatibility for now. User only needs to set num_env_runners.
                self.input_config["parallelism"] = self.num_env_runners or 1

    def _validate_new_api_stack_settings(self):
        """Checks, whether settings related to the new API stack make sense."""

        if not self.enable_rl_module_and_learner:
            # Throw a warning if the user has used `self.rl_module(rl_module_spec=...)`
            # but has not enabled the new API stack at the same time.
            if self._rl_module_spec is not None:
                logger.warning(
                    "You have setup a RLModuleSpec (via calling "
                    "`config.rl_module(...)`), but have not enabled the new API stack. "
                    "To enable it, call `config.api_stack(enable_rl_module_and_learner="
                    "True)`."
                )
            # Throw a warning if the user has used `self.training(learner_class=...)`
            # but has not enabled the new API stack at the same time.
            if self._learner_class is not None:
                logger.warning(
                    "You specified a custom Learner class (via "
                    f"`AlgorithmConfig.training(learner_class={self._learner_class})`, "
                    f"but have the new API stack disabled. You need to enable it via "
                    "`AlgorithmConfig.api_stack(enable_rl_module_and_learner=True)`."
                )
            # User is using the new EnvRunners, but forgot to switch on
            # `enable_rl_module_and_learner`.
            if self.enable_env_runner_and_connector_v2:
                raise ValueError(
                    "You are using the new API stack EnvRunners (SingleAgentEnvRunner "
                    "or MultiAgentEnvRunner), but have forgotten to switch on the new "
                    "API stack! Try setting "
                    "`config.api_stack(enable_rl_module_and_learner=True)`."
                )
            # Early out. The rest of this method is only for
            # `enable_rl_module_and_learner=True`.
            return

        # New API stack (RLModule, Learner APIs) only works with connectors.
        if not self.enable_connectors:
            raise ValueError(
                "The new API stack (RLModule and Learner APIs) only works with "
                "connectors! Please enable connectors via "
                "`config.env_runners(enable_connectors=True)`."
            )

        # LR-schedule checking.
        Scheduler.validate(
            fixed_value_or_schedule=self.lr,
            setting_name="lr",
            description="learning rate",
        )

        # Check and error if `on_episode_created` callback has been overridden on the
        # new API stack AND this is a single-agent setup (multi-agent does not use
        # gym.vector.Env yet and therefore the reset call is still made manually,
        # allowing for the callback to be fired).
        if (
            self.enable_env_runner_and_connector_v2
            and not self.is_multi_agent()
            and self.callbacks_class is not DefaultCallbacks
        ):
            default_src = inspect.getsource(DefaultCallbacks.on_episode_created)
            try:
                user_src = inspect.getsource(self.callbacks_class.on_episode_created)
            # In case user has setup a `partial` instead of an actual Callbacks class.
            except AttributeError:
                user_src = default_src
            if default_src != user_src:
                raise ValueError(
                    "When using the new API stack in single-agent and with EnvRunners, "
                    "you cannot override the `DefaultCallbacks.on_episode_created()` "
                    "method anymore! This particular callback is no longer supported "
                    "b/c we are using `gym.vector.Env`, which automatically resets "
                    "individual sub-environments when they are terminated. Instead, "
                    "override the `on_episode_start` method, which gets fired right "
                    "after the `env.reset()` call."
                )

        # This is not compatible with RLModules, which all have a method
        # `forward_exploration` to specify custom exploration behavior.
        if self.exploration_config:
            raise ValueError(
                "When the RLModule API is enabled, exploration_config can not be "
                "set. If you want to implement custom exploration behaviour, "
                "please modify the `forward_exploration` method of the "
                "RLModule at hand. On configs that have a default exploration "
                "config, this must be done via "
                "`config.exploration_config={}`."
            )

        not_compatible_w_rlm_msg = (
            "Cannot use `{}` option with the new API stack (RLModule and "
            "Learner APIs)! `{}` is part of the ModelV2 API and Policy API,"
            " which are not compatible with the new API stack. You can either "
            "deactivate the new stack via `config.api_stack( "
            "enable_rl_module_and_learner=False)`,"
            "or use the new stack (incl. RLModule API) and implement your "
            "custom model as an RLModule."
        )

        if self.model["custom_model"] is not None:
            raise ValueError(
                not_compatible_w_rlm_msg.format("custom_model", "custom_model")
            )

        if self.model["custom_model_config"] != {}:
            raise ValueError(
                not_compatible_w_rlm_msg.format(
                    "custom_model_config", "custom_model_config"
                )
            )

    # TODO (sven): Once everything is on the new API stack, we won't need this method
    #  anymore.
    def _validate_to_be_deprecated_settings(self):
        # Env task fn will be deprecated.
        if self.enable_rl_module_and_learner and self.env_task_fn is not None:
            deprecation_warning(
                old="AlgorithmConfig.env_task_fn",
                help="The `env_task_fn` API is not supported on the new API stack! "
                "Curriculum learning should instead be implemented solely via "
                "custom callbacks. Check out our curriculum learning example "
                "script for more information: "
                "https://github.com/ray-project/ray/blob/master/rllib/examples/curriculum/curriculum_learning.py",  # noqa
            )
        # `render_env` is deprecated on new API stack.
        if self.enable_env_runner_and_connector_v2 and self.render_env is not False:
            deprecation_warning(
                old="AlgorithmConfig.render_env",
                help="The `render_env` setting is not supported on the new API stack! "
                "In order to log videos to WandB (or other loggers), take a look at "
                "this example here: "
                "https://github.com/ray-project/ray/blob/master/rllib/examples/envs/env_rendering_and_recording.py",  # noqa
            )

        if self.preprocessor_pref not in ["rllib", "deepmind", None]:
            raise ValueError(
                "`config.preprocessor_pref` must be either 'rllib', 'deepmind' or None!"
            )

        # Check model config.
        # If no preprocessing, propagate into model's config as well
        # (so model will know, whether inputs are preprocessed or not).
        if self._disable_preprocessor_api is True:
            self.model["_disable_preprocessor_api"] = True
        # If no action flattening, propagate into model's config as well
        # (so model will know, whether action inputs are already flattened or
        # not).
        if self._disable_action_flattening is True:
            self.model["_disable_action_flattening"] = True
        if self.model.get("custom_preprocessor"):
            deprecation_warning(
                old="AlgorithmConfig.training(model={'custom_preprocessor': ...})",
                help="Custom preprocessors are deprecated, "
                "since they sometimes conflict with the built-in "
                "preprocessors for handling complex observation spaces. "
                "Please use wrapper classes around your environment "
                "instead.",
                error=True,
            )

        # Multi-GPU settings.
        if self.simple_optimizer is True:
            pass
        # Multi-GPU setting: Must use MultiGPUTrainOneStep.
        elif not self.enable_rl_module_and_learner and self.num_gpus > 1:
            # TODO: AlphaStar uses >1 GPUs differently (1 per policy actor), so this is
            #  ok for tf2 here.
            #  Remove this hacky check, once we have fully moved to the Learner API.
            if self.framework_str == "tf2" and type(self).__name__ != "AlphaStar":
                raise ValueError(
                    "`num_gpus` > 1 not supported yet for "
                    f"framework={self.framework_str}!"
                )
            elif self.simple_optimizer is True:
                raise ValueError(
                    "Cannot use `simple_optimizer` if `num_gpus` > 1! "
                    "Consider not setting `simple_optimizer` in your config."
                )
            self.simple_optimizer = False
        # Auto-setting: Use simple-optimizer for tf-eager or multiagent,
        # otherwise: MultiGPUTrainOneStep (if supported by the algo's execution
        # plan).
        elif self.simple_optimizer == DEPRECATED_VALUE:
            # tf-eager: Must use simple optimizer.
            if self.framework_str not in ["tf", "torch"]:
                self.simple_optimizer = True
            # Multi-agent case: Try using MultiGPU optimizer (only
            # if all policies used are DynamicTFPolicies or TorchPolicies).
            elif self.is_multi_agent():
                from ray.rllib.policy.dynamic_tf_policy import DynamicTFPolicy
                from ray.rllib.policy.torch_policy import TorchPolicy

                default_policy_cls = None
                if self.algo_class:
                    default_policy_cls = self.algo_class.get_default_policy_class(self)

                policies = self.policies
                policy_specs = (
                    [
                        PolicySpec(*spec) if isinstance(spec, (tuple, list)) else spec
                        for spec in policies.values()
                    ]
                    if isinstance(policies, dict)
                    else [PolicySpec() for _ in policies]
                )

                if any(
                    (spec.policy_class or default_policy_cls) is None
                    or not issubclass(
                        spec.policy_class or default_policy_cls,
                        (DynamicTFPolicy, TorchPolicy),
                    )
                    for spec in policy_specs
                ):
                    self.simple_optimizer = True
                else:
                    self.simple_optimizer = False
            else:
                self.simple_optimizer = False

        # User manually set simple-optimizer to False -> Error if tf-eager.
        elif self.simple_optimizer is False:
            if self.framework_str == "tf2":
                raise ValueError(
                    "`simple_optimizer=False` not supported for "
                    f"config.framework({self.framework_str})!"
                )

    @staticmethod
    def _serialize_dict(config):
        # Serialize classes to classpaths:
        config["callbacks"] = serialize_type(config["callbacks"])
        config["sample_collector"] = serialize_type(config["sample_collector"])
        if isinstance(config["env"], type):
            config["env"] = serialize_type(config["env"])
        if "replay_buffer_config" in config and (
            isinstance(config["replay_buffer_config"].get("type"), type)
        ):
            config["replay_buffer_config"]["type"] = serialize_type(
                config["replay_buffer_config"]["type"]
            )
        if isinstance(config["exploration_config"].get("type"), type):
            config["exploration_config"]["type"] = serialize_type(
                config["exploration_config"]["type"]
            )
        if isinstance(config["model"].get("custom_model"), type):
            config["model"]["custom_model"] = serialize_type(
                config["model"]["custom_model"]
            )

        # List'ify `policies`, iff a set or tuple (these types are not JSON'able).
        ma_config = config.get("multiagent")
        if ma_config is not None:
            if isinstance(ma_config.get("policies"), (set, tuple)):
                ma_config["policies"] = list(ma_config["policies"])
            # Do NOT serialize functions/lambdas.
            if ma_config.get("policy_mapping_fn"):
                ma_config["policy_mapping_fn"] = NOT_SERIALIZABLE
            if ma_config.get("policies_to_train"):
                ma_config["policies_to_train"] = NOT_SERIALIZABLE
        # However, if these "multiagent" settings have been provided directly
        # on the top-level (as they should), we override the settings under
        # "multiagent". Note that the "multiagent" key should no longer be used anyways.
        if isinstance(config.get("policies"), (set, tuple)):
            config["policies"] = list(config["policies"])
        # Do NOT serialize functions/lambdas.
        if config.get("policy_mapping_fn"):
            config["policy_mapping_fn"] = NOT_SERIALIZABLE
        if config.get("policies_to_train"):
            config["policies_to_train"] = NOT_SERIALIZABLE

        return config

    @staticmethod
    def _translate_special_keys(key: str, warn_deprecated: bool = True) -> str:
        # Handle special key (str) -> `AlgorithmConfig.[some_property]` cases.
        if key == "callbacks":
            key = "callbacks_class"
        elif key == "create_env_on_driver":
            key = "create_env_on_local_worker"
        elif key == "custom_eval_function":
            key = "custom_evaluation_function"
        elif key == "framework":
            key = "framework_str"
        elif key == "input":
            key = "input_"
        elif key == "lambda":
            key = "lambda_"
        elif key == "num_cpus_for_driver":
            key = "num_cpus_for_main_process"
        elif key == "num_workers":
            key = "num_env_runners"

        # Deprecated keys.
        if warn_deprecated:
            if key == "collect_metrics_timeout":
                deprecation_warning(
                    old="collect_metrics_timeout",
                    new="metrics_episode_collection_timeout_s",
                    error=True,
                )
            elif key == "metrics_smoothing_episodes":
                deprecation_warning(
                    old="config.metrics_smoothing_episodes",
                    new="config.metrics_num_episodes_for_smoothing",
                    error=True,
                )
            elif key == "min_iter_time_s":
                deprecation_warning(
                    old="config.min_iter_time_s",
                    new="config.min_time_s_per_iteration",
                    error=True,
                )
            elif key == "min_time_s_per_reporting":
                deprecation_warning(
                    old="config.min_time_s_per_reporting",
                    new="config.min_time_s_per_iteration",
                    error=True,
                )
            elif key == "min_sample_timesteps_per_reporting":
                deprecation_warning(
                    old="config.min_sample_timesteps_per_reporting",
                    new="config.min_sample_timesteps_per_iteration",
                    error=True,
                )
            elif key == "min_train_timesteps_per_reporting":
                deprecation_warning(
                    old="config.min_train_timesteps_per_reporting",
                    new="config.min_train_timesteps_per_iteration",
                    error=True,
                )
            elif key == "timesteps_per_iteration":
                deprecation_warning(
                    old="config.timesteps_per_iteration",
                    new="`config.min_sample_timesteps_per_iteration` OR "
                    "`config.min_train_timesteps_per_iteration`",
                    error=True,
                )
            elif key == "evaluation_num_episodes":
                deprecation_warning(
                    old="config.evaluation_num_episodes",
                    new="`config.evaluation_duration` and "
                    "`config.evaluation_duration_unit=episodes`",
                    error=True,
                )

        return key

    def _check_if_correct_nn_framework_installed(self, _tf1, _tf, _torch):
        """Check if tf/torch experiment is running and tf/torch installed."""
        if self.framework_str in {"tf", "tf2"}:
            if not (_tf1 or _tf):
                raise ImportError(
                    (
                        "TensorFlow was specified as the framework to use (via `config."
                        "framework([tf|tf2])`)! However, no installation was "
                        "found. You can install TensorFlow via `pip install tensorflow`"
                    )
                )
        elif self.framework_str == "torch":
            if not _torch:
                raise ImportError(
                    (
                        "PyTorch was specified as the framework to use (via `config."
                        "framework('torch')`)! However, no installation was found. You "
                        "can install PyTorch via `pip install torch`."
                    )
                )

    def _resolve_tf_settings(self, _tf1, _tfv):
        """Check and resolve tf settings."""
        if _tf1 and self.framework_str == "tf2":
            if self.framework_str == "tf2" and _tfv < 2:
                raise ValueError(
                    "You configured `framework`=tf2, but your installed "
                    "pip tf-version is < 2.0! Make sure your TensorFlow "
                    "version is >= 2.x."
                )
            if not _tf1.executing_eagerly():
                _tf1.enable_eager_execution()
            # Recommend setting tracing to True for speedups.
            logger.info(
                f"Executing eagerly (framework='{self.framework_str}'),"
                f" with eager_tracing={self.eager_tracing}. For "
                "production workloads, make sure to set eager_tracing=True"
                "  in order to match the speed of tf-static-graph "
                "(framework='tf'). For debugging purposes, "
                "`eager_tracing=False` is the best choice."
            )
        # Tf-static-graph (framework=tf): Recommend upgrading to tf2 and
        # enabling eager tracing for similar speed.
        elif _tf1 and self.framework_str == "tf":
            logger.info(
                "Your framework setting is 'tf', meaning you are using "
                "static-graph mode. Set framework='tf2' to enable eager "
                "execution with tf2.x. You may also then want to set "
                "eager_tracing=True in order to reach similar execution "
                "speed as with static-graph mode."
            )

    @OldAPIStack
    def get_multi_agent_setup(
        self,
        *,
        policies: Optional[MultiAgentPolicyConfigDict] = None,
        env: Optional[EnvType] = None,
        spaces: Optional[Dict[PolicyID, Tuple[Space, Space]]] = None,
        default_policy_class: Optional[Type[Policy]] = None,
    ) -> Tuple[MultiAgentPolicyConfigDict, Callable[[PolicyID, SampleBatchType], bool]]:
        r"""Compiles complete multi-agent config (dict) from the information in `self`.

        Infers the observation- and action spaces, the policy classes, and the policy's
        configs. The returned `MultiAgentPolicyConfigDict` is fully unified and strictly
        maps PolicyIDs to complete PolicySpec objects (with all their fields not-None).

        Examples:
        .. testcode::

            import gymnasium as gym
            from ray.rllib.algorithms.ppo import PPOConfig
            config = (
              PPOConfig()
              .environment("CartPole-v1")
              .framework("torch")
              .multi_agent(policies={"pol1", "pol2"}, policies_to_train=["pol1"])
            )
            policy_dict, is_policy_to_train = config.get_multi_agent_setup(
                env=gym.make("CartPole-v1"))
            is_policy_to_train("pol1")
            is_policy_to_train("pol2")

        Args:
            policies: An optional multi-agent `policies` dict, mapping policy IDs
                to PolicySpec objects. If not provided, will use `self.policies`
                instead. Note that the `policy_class`, `observation_space`, and
                `action_space` properties in these PolicySpecs may be None and must
                therefore be inferred here.
            env: An optional env instance, from which to infer the different spaces for
                the different policies. If not provided, will try to infer from
                `spaces`. Otherwise from `self.observation_space` and
                `self.action_space`. If no information on spaces can be infered, will
                raise an error.
            spaces: Optional dict mapping policy IDs to tuples of 1) observation space
                and 2) action space that should be used for the respective policy.
                These spaces were usually provided by an already instantiated remote
                EnvRunner. Note that if the `env` argument is provided, will try to
                infer spaces from `env` first.
            default_policy_class: The Policy class to use should a PolicySpec have its
                policy_class property set to None.

        Returns:
            A tuple consisting of 1) a MultiAgentPolicyConfigDict and 2) a
            `is_policy_to_train(PolicyID, SampleBatchType) -> bool` callable.

        Raises:
            ValueError: In case, no spaces can be infered for the policy/ies.
            ValueError: In case, two agents in the env map to the same PolicyID
                (according to `self.policy_mapping_fn`), but have different action- or
                observation spaces according to the infered space information.
        """
        policies = copy.deepcopy(policies or self.policies)

        # Policies given as set/list/tuple (of PolicyIDs) -> Setup each policy
        # automatically via empty PolicySpec (will make RLlib infer observation- and
        # action spaces as well as the Policy's class).
        if isinstance(policies, (set, list, tuple)):
            policies = {pid: PolicySpec() for pid in policies}

        # Try extracting spaces from env or from given spaces dict.
        env_obs_space = None
        env_act_space = None

        # Env is a ray.remote: Get spaces via its (automatically added)
        # `_get_spaces()` method.
        if isinstance(env, ray.actor.ActorHandle):
            env_obs_space, env_act_space = ray.get(env._get_spaces.remote())
        # Normal env (gym.Env or MultiAgentEnv): These should have the
        # `observation_space` and `action_space` properties.
        elif env is not None:
            # `env` is a gymnasium.vector.Env.
            if hasattr(env, "single_observation_space") and isinstance(
                env.single_observation_space, gym.Space
            ):
                env_obs_space = env.single_observation_space
            # `env` is a gymnasium.Env.
            elif hasattr(env, "observation_space") and isinstance(
                env.observation_space, gym.Space
            ):
                env_obs_space = env.observation_space

            # `env` is a gymnasium.vector.Env.
            if hasattr(env, "single_action_space") and isinstance(
                env.single_action_space, gym.Space
            ):
                env_act_space = env.single_action_space
            # `env` is a gymnasium.Env.
            elif hasattr(env, "action_space") and isinstance(
                env.action_space, gym.Space
            ):
                env_act_space = env.action_space

        # Last resort: Try getting the env's spaces from the spaces
        # dict's special __env__ key.
        if spaces is not None:
            if env_obs_space is None:
                env_obs_space = spaces.get(INPUT_ENV_SPACES, [None])[0]
            if env_act_space is None:
                env_act_space = spaces.get(INPUT_ENV_SPACES, [None, None])[1]

        # Check each defined policy ID and unify its spec.
        for pid, policy_spec in policies.copy().items():
            # Convert to PolicySpec if plain list/tuple.
            if not isinstance(policy_spec, PolicySpec):
                policies[pid] = policy_spec = PolicySpec(*policy_spec)

            # Infer policy classes for policies dict, if not provided (None).
            if policy_spec.policy_class is None and default_policy_class is not None:
                policies[pid].policy_class = default_policy_class

            # Infer observation space.
            if policy_spec.observation_space is None:
                if spaces is not None and pid in spaces:
                    obs_space = spaces[pid][0]
                elif env_obs_space is not None:
                    env_unwrapped = env.unwrapped if hasattr(env, "unwrapped") else env
                    # Multi-agent case AND different agents have different spaces:
                    # Need to reverse map spaces (for the different agents) to certain
                    # policy IDs.
                    if (
                        isinstance(env_unwrapped, MultiAgentEnv)
                        and hasattr(env_unwrapped, "_obs_space_in_preferred_format")
                        and env_unwrapped._obs_space_in_preferred_format
                    ):
                        obs_space = None
                        mapping_fn = self.policy_mapping_fn
                        one_obs_space = next(iter(env_obs_space.values()))
                        # If all obs spaces are the same anyways, just use the first
                        # single-agent space.
                        if all(s == one_obs_space for s in env_obs_space.values()):
                            obs_space = one_obs_space
                        # Otherwise, we have to compare the ModuleID with all possible
                        # AgentIDs and find the agent ID that matches.
                        elif mapping_fn:
                            for aid in env_unwrapped.get_agent_ids():
                                # Match: Assign spaces for this agentID to the PolicyID.
                                if mapping_fn(aid, None, worker=None) == pid:
                                    # Make sure, different agents that map to the same
                                    # policy don't have different spaces.
                                    if (
                                        obs_space is not None
                                        and env_obs_space[aid] != obs_space
                                    ):
                                        raise ValueError(
                                            "Two agents in your environment map to the "
                                            "same policyID (as per your `policy_mapping"
                                            "_fn`), however, these agents also have "
                                            "different observation spaces!"
                                        )
                                    obs_space = env_obs_space[aid]
                    # Otherwise, just use env's obs space as-is.
                    else:
                        obs_space = env_obs_space
                # Space given directly in config.
                elif self.observation_space:
                    obs_space = self.observation_space
                else:
                    raise ValueError(
                        "`observation_space` not provided in PolicySpec for "
                        f"{pid} and env does not have an observation space OR "
                        "no spaces received from other workers' env(s) OR no "
                        "`observation_space` specified in config!"
                    )

                policies[pid].observation_space = obs_space

            # Infer action space.
            if policy_spec.action_space is None:
                if spaces is not None and pid in spaces:
                    act_space = spaces[pid][1]
                elif env_act_space is not None:
                    env_unwrapped = env.unwrapped if hasattr(env, "unwrapped") else env
                    # Multi-agent case AND different agents have different spaces:
                    # Need to reverse map spaces (for the different agents) to certain
                    # policy IDs.
                    if (
                        isinstance(env_unwrapped, MultiAgentEnv)
                        and hasattr(env_unwrapped, "_action_space_in_preferred_format")
                        and env_unwrapped._action_space_in_preferred_format
                    ):
                        act_space = None
                        mapping_fn = self.policy_mapping_fn
                        one_act_space = next(iter(env_act_space.values()))
                        # If all action spaces are the same anyways, just use the first
                        # single-agent space.
                        if all(s == one_act_space for s in env_act_space.values()):
                            act_space = one_act_space
                        # Otherwise, we have to compare the ModuleID with all possible
                        # AgentIDs and find the agent ID that matches.
                        elif mapping_fn:
                            for aid in env_unwrapped.get_agent_ids():
                                # Match: Assign spaces for this AgentID to the PolicyID.
                                if mapping_fn(aid, None, worker=None) == pid:
                                    # Make sure, different agents that map to the same
                                    # policy don't have different spaces.
                                    if (
                                        act_space is not None
                                        and env_act_space[aid] != act_space
                                    ):
                                        raise ValueError(
                                            "Two agents in your environment map to the "
                                            "same policyID (as per your `policy_mapping"
                                            "_fn`), however, these agents also have "
                                            "different action spaces!"
                                        )
                                    act_space = env_act_space[aid]
                    # Otherwise, just use env's action space as-is.
                    else:
                        act_space = env_act_space
                elif self.action_space:
                    act_space = self.action_space
                else:
                    raise ValueError(
                        "`action_space` not provided in PolicySpec for "
                        f"{pid} and env does not have an action space OR "
                        "no spaces received from other workers' env(s) OR no "
                        "`action_space` specified in config!"
                    )
                policies[pid].action_space = act_space

            # Create entire AlgorithmConfig object from the provided override.
            # If None, use {} as override.
            if not isinstance(policies[pid].config, AlgorithmConfig):
                assert policies[pid].config is None or isinstance(
                    policies[pid].config, dict
                )
                policies[pid].config = self.copy(copy_frozen=False).update_from_dict(
                    policies[pid].config or {}
                )

        # If collection given, construct a simple default callable returning True
        # if the PolicyID is found in the list/set of IDs.
        if self.policies_to_train is not None and not callable(self.policies_to_train):
            pols = set(self.policies_to_train)

            def is_policy_to_train(pid, batch=None):
                return pid in pols

        else:
            is_policy_to_train = self.policies_to_train

        return policies, is_policy_to_train

    @Deprecated(new="AlgorithmConfig.get_multi_rl_module_spec()", error=False)
    def get_marl_module_spec(self, *args, **kwargs):
        return self.get_multi_rl_module_spec(*args, **kwargs)

    @Deprecated(new="AlgorithmConfig.env_runners(..)", error=False)
    def rollouts(self, *args, **kwargs):
        return self.env_runners(*args, **kwargs)

    @Deprecated(new="AlgorithmConfig.env_runners(..)", error=False)
    def exploration(self, *args, **kwargs):
        return self.env_runners(*args, **kwargs)

    @property
    @Deprecated(new="AlgorithmConfig._enable_new_api_stack", error=False)
    def _enable_new_api_stack(self):
        return self.enable_rl_module_and_learner

    @_enable_new_api_stack.setter
    def _enable_new_api_stack(self, value):
        deprecation_warning(
            old="AlgorithmConfig._enable_new_api_stack",
            new="AlgorithmConfig.enable_rl_module_and_learner",
            error=False,
        )
        self.enable_rl_module_and_learner = value

    @property
    @Deprecated(new="AlgorithmConfig.enable_env_runner_and_connector_v2", error=True)
    def uses_new_env_runners(self):
        pass

    @property
    @Deprecated(new="AlgorithmConfig.num_env_runners", error=False)
    def num_rollout_workers(self):
        return self.num_env_runners

    @num_rollout_workers.setter
    def num_rollout_workers(self, value):
        deprecation_warning(
            old="AlgorithmConfig.num_rollout_workers",
            new="AlgorithmConfig.num_env_runners",
            error=False,
        )
        self.num_env_runners = value

    @property
    @Deprecated(new="AlgorithmConfig.evaluation_num_workers", error=False)
    def evaluation_num_workers(self):
        return self.evaluation_num_env_runners

    @evaluation_num_workers.setter
    def evaluation_num_workers(self, value):
        deprecation_warning(
            old="AlgorithmConfig.evaluation_num_workers",
            new="AlgorithmConfig.evaluation_num_env_runners",
            error=False,
        )
        self.evaluation_num_env_runners = value

    @property
    @Deprecated(new="AlgorithmConfig.num_envs_per_env_runner", error=False)
    def num_envs_per_worker(self):
        return self.num_envs_per_env_runner

    @num_envs_per_worker.setter
    def num_envs_per_worker(self, value):
        deprecation_warning(
            old="AlgorithmConfig.num_envs_per_worker",
            new="AlgorithmConfig.num_envs_per_env_runner",
            error=False,
        )
        self.num_envs_per_env_runner = value

    @property
    @Deprecated(new="AlgorithmConfig.ignore_env_runner_failures", error=False)
    def ignore_worker_failures(self):
        return self.ignore_env_runner_failures

    @ignore_worker_failures.setter
    def ignore_worker_failures(self, value):
        deprecation_warning(
            old="AlgorithmConfig.ignore_worker_failures",
            new="AlgorithmConfig.ignore_env_runner_failures",
            error=False,
        )
        self.ignore_env_runner_failures = value

    @property
    @Deprecated(new="AlgorithmConfig.recreate_failed_env_runners", error=False)
    def recreate_failed_workers(self):
        return self.recreate_failed_env_runners

    @recreate_failed_workers.setter
    def recreate_failed_workers(self, value):
        deprecation_warning(
            old="AlgorithmConfig.recreate_failed_workers",
            new="AlgorithmConfig.recreate_failed_env_runners",
            error=False,
        )
        self.recreate_failed_env_runners = value

    @property
    @Deprecated(new="AlgorithmConfig.max_num_env_runner_restarts", error=False)
    def max_num_worker_restarts(self):
        return self.max_num_env_runner_restarts

    @max_num_worker_restarts.setter
    def max_num_worker_restarts(self, value):
        deprecation_warning(
            old="AlgorithmConfig.max_num_worker_restarts",
            new="AlgorithmConfig.max_num_env_runner_restarts",
            error=False,
        )
        self.max_num_env_runner_restarts = value

    @property
    @Deprecated(new="AlgorithmConfig.delay_between_env_runner_restarts_s", error=False)
    def delay_between_worker_restarts_s(self):
        return self.delay_between_env_runner_restarts_s

    @delay_between_worker_restarts_s.setter
    def delay_between_worker_restarts_s(self, value):
        deprecation_warning(
            old="AlgorithmConfig.delay_between_worker_restarts_s",
            new="AlgorithmConfig.delay_between_env_runner_restarts_s",
            error=False,
        )
        self.delay_between_env_runner_restarts_s = value

    @property
    @Deprecated(
        new="AlgorithmConfig.num_consecutive_env_runner_failures_tolerance", error=False
    )
    def num_consecutive_worker_failures_tolerance(self):
        return self.num_consecutive_env_runner_failures_tolerance

    @num_consecutive_worker_failures_tolerance.setter
    def num_consecutive_worker_failures_tolerance(self, value):
        deprecation_warning(
            old="AlgorithmConfig.num_consecutive_worker_failures_tolerance",
            new="AlgorithmConfig.num_consecutive_env_runner_failures_tolerance",
            error=False,
        )
        self.num_consecutive_env_runner_failures_tolerance = value

    @property
    @Deprecated(new="AlgorithmConfig.env_runner_health_probe_timeout_s", error=False)
    def worker_health_probe_timeout_s(self):
        return self.env_runner_health_probe_timeout_s

    @worker_health_probe_timeout_s.setter
    def worker_health_probe_timeout_s(self, value):
        deprecation_warning(
            old="AlgorithmConfig.worker_health_probe_timeout_s",
            new="AlgorithmConfig.env_runner_health_probe_timeout_s",
            error=False,
        )
        self.env_runner_health_probe_timeout_s = value

    @property
    @Deprecated(new="AlgorithmConfig.env_runner_restore_timeout_s", error=False)
    def worker_restore_timeout_s(self):
        return self.env_runner_restore_timeout_s

    @worker_restore_timeout_s.setter
    def worker_restore_timeout_s(self, value):
        deprecation_warning(
            old="AlgorithmConfig.worker_restore_timeout_s",
            new="AlgorithmConfig.env_runner_restore_timeout_s",
            error=False,
        )
        self.env_runner_restore_timeout_s = value

    @property
    @Deprecated(
        new="AlgorithmConfig.validate_env_runners_after_construction",
        error=False,
    )
    def validate_workers_after_construction(self):
        return self.validate_env_runners_after_construction

    @validate_workers_after_construction.setter
    def validate_workers_after_construction(self, value):
        deprecation_warning(
            old="AlgorithmConfig.validate_workers_after_construction",
            new="AlgorithmConfig.validate_env_runners_after_construction",
            error=False,
        )
        self.validate_env_runners_after_construction = value

    # Cleanups from `resources()`.
    @property
    @Deprecated(new="AlgorithmConfig.num_cpus_per_env_runner", error=False)
    def num_cpus_per_worker(self):
        return self.num_cpus_per_env_runner

    @num_cpus_per_worker.setter
    def num_cpus_per_worker(self, value):
        deprecation_warning(
            old="AlgorithmConfig.num_cpus_per_worker",
            new="AlgorithmConfig.num_cpus_per_env_runner",
            error=False,
        )
        self.num_cpus_per_env_runner = value

    @property
    @Deprecated(new="AlgorithmConfig.num_gpus_per_env_runner", error=False)
    def num_gpus_per_worker(self):
        return self.num_gpus_per_env_runner

    @num_gpus_per_worker.setter
    def num_gpus_per_worker(self, value):
        deprecation_warning(
            old="AlgorithmConfig.num_gpus_per_worker",
            new="AlgorithmConfig.num_gpus_per_env_runner",
            error=False,
        )
        self.num_gpus_per_env_runner = value

    @property
    @Deprecated(new="AlgorithmConfig.custom_resources_per_env_runner", error=False)
    def custom_resources_per_worker(self):
        return self.custom_resources_per_env_runner

    @custom_resources_per_worker.setter
    def custom_resources_per_worker(self, value):
        deprecation_warning(
            old="AlgorithmConfig.custom_resources_per_worker",
            new="AlgorithmConfig.custom_resources_per_env_runner",
            error=False,
        )
        self.custom_resources_per_env_runner = value

    @property
    @Deprecated(new="AlgorithmConfig.num_learners", error=False)
    def num_learner_workers(self):
        return self.num_learners

    @num_learner_workers.setter
    def num_learner_workers(self, value):
        deprecation_warning(
            old="AlgorithmConfig.num_learner_workers",
            new="AlgorithmConfig.num_learners",
            error=False,
        )
        self.num_learners = value

    @property
    @Deprecated(new="AlgorithmConfig.num_cpus_per_learner", error=False)
    def num_cpus_per_learner_worker(self):
        return self.num_cpus_per_learner

    @num_cpus_per_learner_worker.setter
    def num_cpus_per_learner_worker(self, value):
        deprecation_warning(
            old="AlgorithmConfig.num_cpus_per_learner_worker",
            new="AlgorithmConfig.num_cpus_per_learner",
            error=False,
        )
        self.num_cpus_per_learner = value

    @property
    @Deprecated(new="AlgorithmConfig.num_gpus_per_learner", error=False)
    def num_gpus_per_learner_worker(self):
        return self.num_gpus_per_learner

    @num_gpus_per_learner_worker.setter
    def num_gpus_per_learner_worker(self, value):
        deprecation_warning(
            old="AlgorithmConfig.num_gpus_per_learner_worker",
            new="AlgorithmConfig.num_gpus_per_learner",
            error=False,
        )
        self.num_gpus_per_learner = value

    @property
    @Deprecated(new="AlgorithmConfig.num_cpus_for_local_worker", error=False)
    def num_cpus_for_local_worker(self):
        return self.num_cpus_for_main_process

    @num_cpus_for_local_worker.setter
    def num_cpus_for_local_worker(self, value):
        deprecation_warning(
            old="AlgorithmConfig.num_cpus_for_local_worker",
            new="AlgorithmConfig.num_cpus_for_main_process",
            error=False,
        )
        self.num_cpus_for_main_process = value


class TorchCompileWhatToCompile(str, Enum):
    """Enumerates schemes of what parts of the TorchLearner can be compiled.

    This can be either the entire update step of the learner or only the forward
    methods (and therein the forward_train method) of the RLModule.

    .. note::
        - torch.compiled code can become slow on graph breaks or even raise
            errors on unsupported operations. Empirically, compiling
            `forward_train` should introduce little graph breaks, raise no
            errors but result in a speedup comparable to compiling the
            complete update.
        - Using `complete_update` is experimental and may result in errors.
    """

    # Compile the entire update step of the learner.
    # This includes the forward pass of the RLModule, the loss computation, and the
    # optimizer step.
    COMPLETE_UPDATE = "complete_update"
    # Only compile the forward methods (and therein the forward_train method) of the
    # RLModule.
    FORWARD_TRAIN = "forward_train"<|MERGE_RESOLUTION|>--- conflicted
+++ resolved
@@ -437,12 +437,9 @@
         self.input_read_method_kwargs = {}
         self.input_read_schema = {}
         self.input_read_episodes = False
-<<<<<<< HEAD
+        self.input_read_sample_batches = False
         self.input_filesystem = None
         self.input_filesystem_kwargs = {}
-=======
-        self.input_read_sample_batches = False
->>>>>>> f0a81a65
         self.input_compress_columns = [Columns.OBS, Columns.NEXT_OBS]
         self.input_spaces_jsonable = True
         self.map_batches_kwargs = {}
@@ -2410,12 +2407,9 @@
         input_read_method_kwargs: Optional[Dict] = NotProvided,
         input_read_schema: Optional[Dict[str, str]] = NotProvided,
         input_read_episodes: Optional[bool] = NotProvided,
-<<<<<<< HEAD
+        input_read_sample_batches: Optional[bool] = NotProvided,
         input_filesystem: Optional[str] = NotProvided,
         input_filesystem_kwargs: Optional[Dict] = NotProvided,
-=======
-        input_read_sample_batches: Optional[bool] = NotProvided,
->>>>>>> f0a81a65
         input_compress_columns: Optional[List[str]] = NotProvided,
         map_batches_kwargs: Optional[Dict] = NotProvided,
         iter_batches_kwargs: Optional[Dict] = NotProvided,
@@ -2477,17 +2471,6 @@
                 inside of RLlib's schema. The other format is a columnar format and is
                 agnostic to the RL framework used. Use the latter format, if you are
                 unsure when to use the data or in which RL framework. The default is
-<<<<<<< HEAD
-                to read column data, i.e. `False`. See also `output_write_episodes`
-                to define the output data format when recording.
-            input_filesystem: A cloud filesystem to handle access to cloud storage when
-                reading experiences. Should be either `gcs` for Google Cloud Storage,
-                `s3` for AWS S3 buckets, or `abs` for Azure Blob Storage.
-            input_filesystem_kwargs: A dictionary holding the kwargs for the filesystem
-                given by `input_filesystem`. See `gcsfs.GCSFilesystem` for GCS,
-                `pyarrow.fs.S3FileSystem`, for S3, and `ablfs.AzureBlobFilesystem` for
-                ABS filesystem arguments.
-=======
                 to read column data, i.e. `False`. `input_read_episodes` and
                 `inpuit_read_sample_batches` cannot be `True` at the same time. See
                 also `output_write_episodes` to define the output data format when
@@ -2501,7 +2484,13 @@
                 RLlib`s `EpisodeType`s (i.e. `SingleAgentEpisode` or
                 `MultiAgentEpisode`). The default is `False`. `input_read_episodes`
                 and `inpuit_read_sample_batches` cannot be `True` at the same time.
->>>>>>> f0a81a65
+            input_filesystem: A cloud filesystem to handle access to cloud storage when
+                reading experiences. Should be either `gcs` for Google Cloud Storage,
+                `s3` for AWS S3 buckets, or `abs` for Azure Blob Storage.
+            input_filesystem_kwargs: A dictionary holding the kwargs for the filesystem
+                given by `input_filesystem`. See `gcsfs.GCSFilesystem` for GCS,
+                `pyarrow.fs.S3FileSystem`, for S3, and `ablfs.AzureBlobFilesystem` for
+                ABS filesystem arguments.
             input_compress_columns: What input columns are compressed with LZ4 in the
                 input data. If data is stored in `RLlib`'s `SingleAgentEpisode` (
                 `MultiAgentEpisode` not supported, yet). Note,
@@ -2601,15 +2590,12 @@
             self.input_read_schema = input_read_schema
         if input_read_episodes is not NotProvided:
             self.input_read_episodes = input_read_episodes
-<<<<<<< HEAD
+        if input_read_sample_batches is not NotProvided:
+            self.input_read_sample_batches = input_read_sample_batches
         if input_filesystem is not NotProvided:
             self.input_filesystem = input_filesystem
         if input_filesystem_kwargs is not NotProvided:
             self.input_filesystem_kwargs = input_filesystem_kwargs
-=======
-        if input_read_sample_batches is not NotProvided:
-            self.input_read_sample_batches = input_read_sample_batches
->>>>>>> f0a81a65
         if input_compress_columns is not NotProvided:
             self.input_compress_columns = input_compress_columns
         if map_batches_kwargs is not NotProvided:
