--- conflicted
+++ resolved
@@ -2402,42 +2402,16 @@
                 :py:meth:`~ray.rllib.callbacks.callbacks.RLlibCallback.on_algorithm_init`  # noqa
                 for more information.
             on_evaluate_start: A callable or a list of callables. If a list, RLlib calls
-<<<<<<< HEAD
-                the items in the same sequence. `on_algorithm_init` methods overridden
-=======
                 the items in the same sequence. `on_evaluate_start` methods overridden
->>>>>>> 4134aa5a
                 in `callbacks_class` take precedence and are called first.
                 See :py:meth:`~ray.rllib.callbacks.callbacks.RLlibCallback.on_evaluate_start`  # noqa
                 for more information.
             on_evaluate_end: A callable or a list of callables. If a list, RLlib calls
-<<<<<<< HEAD
-                the items in the same sequence. `on_algorithm_init` methods overridden
-=======
                 the items in the same sequence. `on_evaluate_end` methods overridden
->>>>>>> 4134aa5a
                 in `callbacks_class` take precedence and are called first.
                 See :py:meth:`~ray.rllib.callbacks.callbacks.RLlibCallback.on_evaluate_end`  # noqa
                 for more information.
             on_env_runners_recreated: A callable or a list of callables. If a list,
-<<<<<<< HEAD
-                RLlib calls the items in the same sequence. `on_algorithm_init` methods
-                overridden in `callbacks_class` take precedence and are called first.
-                See :py:meth:`~ray.rllib.callbacks.callbacks.RLlibCallback.on_env_runners_recreated`  # noqa
-                for more information.
-            on_checkpoint_loaded: A callable or a list of callables. If a list,
-                RLlib calls the items in the same sequence. `on_algorithm_init` methods
-                overridden in `callbacks_class` take precedence and are called first.
-                See :py:meth:`~ray.rllib.callbacks.callbacks.RLlibCallback.on_checkpoint_loaded`  # noqa
-                for more information.
-            on_environment_created: A callable or a list of callables. If a list,
-                RLlib calls the items in the same sequence. `on_algorithm_init` methods
-                overridden in `callbacks_class` take precedence and are called first.
-                See :py:meth:`~ray.rllib.callbacks.callbacks.RLlibCallback.on_environment_created`  # noqa
-                for more information.
-            on_episode_created: A callable or a list of callables. If a list,
-                RLlib calls the items in the same sequence. `on_algorithm_init` methods
-=======
                 RLlib calls the items in the same sequence. `on_env_runners_recreated`
                 methods overridden in `callbacks_class` take precedence and are called
                 first.
@@ -2457,43 +2431,26 @@
                 for more information.
             on_episode_created: A callable or a list of callables. If a list,
                 RLlib calls the items in the same sequence. `on_episode_created` methods
->>>>>>> 4134aa5a
                 overridden in `callbacks_class` take precedence and are called first.
                 See :py:meth:`~ray.rllib.callbacks.callbacks.RLlibCallback.on_episode_created`  # noqa
                 for more information.
             on_episode_start: A callable or a list of callables. If a list,
-<<<<<<< HEAD
-                RLlib calls the items in the same sequence. `on_algorithm_init` methods
-=======
                 RLlib calls the items in the same sequence. `on_episode_start` methods
->>>>>>> 4134aa5a
                 overridden in `callbacks_class` take precedence and are called first.
                 See :py:meth:`~ray.rllib.callbacks.callbacks.RLlibCallback.on_episode_start`  # noqa
                 for more information.
             on_episode_step: A callable or a list of callables. If a list,
-<<<<<<< HEAD
-                RLlib calls the items in the same sequence. `on_algorithm_init` methods
-=======
                 RLlib calls the items in the same sequence. `on_episode_step` methods
->>>>>>> 4134aa5a
                 overridden in `callbacks_class` take precedence and are called first.
                 See :py:meth:`~ray.rllib.callbacks.callbacks.RLlibCallback.on_episode_step`  # noqa
                 for more information.
             on_episode_end: A callable or a list of callables. If a list,
-<<<<<<< HEAD
-                RLlib calls the items in the same sequence. `on_algorithm_init` methods
-=======
                 RLlib calls the items in the same sequence. `on_episode_end` methods
->>>>>>> 4134aa5a
                 overridden in `callbacks_class` take precedence and are called first.
                 See :py:meth:`~ray.rllib.callbacks.callbacks.RLlibCallback.on_episode_end`  # noqa
                 for more information.
             on_sample_end: A callable or a list of callables. If a list,
-<<<<<<< HEAD
-                RLlib calls the items in the same sequence. `on_algorithm_init` methods
-=======
                 RLlib calls the items in the same sequence. `on_sample_end` methods
->>>>>>> 4134aa5a
                 overridden in `callbacks_class` take precedence and are called first.
                 See :py:meth:`~ray.rllib.callbacks.callbacks.RLlibCallback.on_sample_end`  # noqa
                 for more information.
@@ -2501,12 +2458,9 @@
         Returns:
             This updated AlgorithmConfig object.
         """
-<<<<<<< HEAD
-=======
         if callbacks_class is None:
             callbacks_class = RLlibCallback
 
->>>>>>> 4134aa5a
         if callbacks_class is not NotProvided:
             # Check, whether given `callbacks` is a callable.
             # TODO (sven): Once the old API stack is deprecated, this can also be None
