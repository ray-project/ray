import copy
import gym
from gym.spaces import Space
import logging
import math
from typing import TYPE_CHECKING, Any, Callable, Dict, Optional, Tuple, Type, Union

import ray
from ray.util import log_once
from ray.rllib.algorithms.callbacks import DefaultCallbacks
from ray.rllib.algorithms.registry import get_algorithm_class
from ray.rllib.env.env_context import EnvContext
from ray.rllib.env.multi_agent_env import MultiAgentEnv
from ray.rllib.evaluation.collectors.sample_collector import SampleCollector
from ray.rllib.evaluation.collectors.simple_list_collector import SimpleListCollector
from ray.rllib.models import MODEL_DEFAULTS
from ray.rllib.policy.policy import Policy, PolicySpec
from ray.rllib.policy.sample_batch import DEFAULT_POLICY_ID
from ray.rllib.utils import deep_update, merge_dicts
from ray.rllib.utils.annotations import (
    OverrideToImplementCustomLogic_CallToSuperRecommended,
)
from ray.rllib.utils.deprecation import (
    Deprecated,
    DEPRECATED_VALUE,
    deprecation_warning,
)
from ray.rllib.utils.framework import try_import_tf, try_import_torch
from ray.rllib.utils.from_config import from_config
from ray.rllib.utils.policy import validate_policy_id
from ray.rllib.utils.typing import (
    AlgorithmConfigDict,
    EnvConfigDict,
    EnvType,
    MultiAgentPolicyConfigDict,
    PartialAlgorithmConfigDict,
    PolicyID,
    ResultDict,
    SampleBatchType,
)
from ray.tune.logger import Logger

"""TODO(jungong, sven): in "offline_data" we can potentially unify all input types
under input and input_config keys. E.g.
input: sample
input_config {
env: CartPole-v1
}
or:
input: json_reader
input_config {
path: /tmp/
}
or:
input: dataset
input_config {
format: parquet
path: /tmp/
}
"""


if TYPE_CHECKING:
    from ray.rllib.algorithms.algorithm import Algorithm

logger = logging.getLogger(__name__)


class _NotProvided:
    """Singleton class to provide a "not provided" value for AlgorithmConfig signatures.

    Using the only instance of this class indicates that the user does NOT wish to
    change the value of some property.

    Examples:
        >>> from ray.rllib.algorithms.algorithm_config import AlgorithmConfig
        >>> config = AlgorithmConfig()
        >>> # Print out the default learning rate.
        >>> print(config.lr)
        ... 0.001
        >>> # Print out the default `preprocessor_pref`.
        >>> print(config.preprocessor_pref)
        ... "deepmind"
        >>> # Will only set the `preprocessor_pref` property (to None) and leave
        >>> # all other properties at their default values.
        >>> config.training(preprocessor_pref=None)
        >>> config.preprocessor_pref is None
        ... True
        >>> # Still the same value (didn't touch it in the call to `.training()`.
        >>> print(config.lr)
        ... 0.001
    """

    class __NotProvided:
        pass

    instance = None

    def __init__(self):
        if _NotProvided.instance is None:
            _NotProvided.instance = _NotProvided.__NotProvided()


# Use this object as default values in all method signatures of
# AlgorithmConfig, indicating that the respective property should NOT be touched
# in the call.
NotProvided = _NotProvided()


class AlgorithmConfig:
    """A RLlib AlgorithmConfig builds an RLlib Algorithm from a given configuration.

    Example:
        >>> from ray.rllib.algorithms.algorithm_config import AlgorithmConfig
        >>> from ray.rllib.algorithms.callbacks import MemoryTrackingCallbacks
        >>> # Construct a generic config object, specifying values within different
        >>> # sub-categories, e.g. "training".
        >>> config = AlgorithmConfig().training(gamma=0.9, lr=0.01)  # doctest: +SKIP
        ...     .environment(env="CartPole-v1")
        ...     .resources(num_gpus=0)
        ...     .rollouts(num_rollout_workers=4)
        ...     .callbacks(MemoryTrackingCallbacks)
        >>> # A config object can be used to construct the respective Trainer.
        >>> rllib_algo = config.build()  # doctest: +SKIP

    Example:
        >>> from ray.rllib.algorithms.algorithm_config import AlgorithmConfig
        >>> from ray import tune
        >>> # In combination with a tune.grid_search:
        >>> config = AlgorithmConfig()
        >>> config.training(lr=tune.grid_search([0.01, 0.001])) # doctest: +SKIP
        >>> # Use `to_dict()` method to get the legacy plain python config dict
        >>> # for usage with `tune.Tuner().fit()`.
        >>> tune.Tuner(  # doctest: +SKIP
        ...     "[registered trainer class]", param_space=config.to_dict()
        ...     ).fit()
    """

    @classmethod
    def from_dict(cls, config_dict: dict) -> "AlgorithmConfig":
        """Creates an AlgorithmConfig from a legacy python config dict.

        Examples:
            >>> from ray.rllib.algorithms.ppo.ppo import DEFAULT_CONFIG, PPOConfig
            >>> ppo_config = PPOConfig.from_dict(DEFAULT_CONFIG)
            >>> ppo = ppo_config.build(env="Pendulum-v1")

        Args:
            config_dict: The legacy formatted python config dict for some algorithm.

        Returns:
             A new AlgorithmConfig object that matches the given python config dict.
        """
        # Create a default config object of this class.
        config_obj = cls()
        # Remove `_is_frozen` flag from config dict in case the AlgorithmConfig that
        # the dict was derived from was already frozen (we don't want to copy the
        # frozenness).
        config_dict.pop("_is_frozen", None)
        config_obj.update_from_dict(config_dict)
        return config_obj

    def __init__(self, algo_class=None):
        # Define all settings and their default values.

        # Define the default RLlib Trainer class that this AlgorithmConfig will be
        # applied to.
        self.algo_class = algo_class

        # `self.python_environment()`
        self.extra_python_environs_for_driver = {}
        self.extra_python_environs_for_worker = {}

        # `self.resources()`
        self.num_gpus = 0
        self.num_cpus_per_worker = 1
        self.num_gpus_per_worker = 0
        self._fake_gpus = False
        self.num_cpus_for_local_worker = 1
        self.custom_resources_per_worker = {}
        self.placement_strategy = "PACK"

        # `self.framework()`
        self.framework_str = "tf"
        self.eager_tracing = False
        self.eager_max_retraces = 20
        self.tf_session_args = {
            # note: overridden by `local_tf_session_args`
            "intra_op_parallelism_threads": 2,
            "inter_op_parallelism_threads": 2,
            "gpu_options": {
                "allow_growth": True,
            },
            "log_device_placement": False,
            "device_count": {"CPU": 1},
            # Required by multi-GPU (num_gpus > 1).
            "allow_soft_placement": True,
        }
        self.local_tf_session_args = {
            # Allow a higher level of parallelism by default, but not unlimited
            # since that can cause crashes with many concurrent drivers.
            "intra_op_parallelism_threads": 8,
            "inter_op_parallelism_threads": 8,
        }

        # `self.environment()`
        self.env = None
        self.env_config = {}
        self.observation_space = None
        self.action_space = None
        self.env_task_fn = None
        self.render_env = False
        self.clip_rewards = None
        self.normalize_actions = True
        self.clip_actions = False
        self.disable_env_checking = False

        # `self.rollouts()`
        self.num_rollout_workers = 0
        self.num_envs_per_worker = 1
        self.sample_collector = SimpleListCollector
        self.create_env_on_local_worker = False
        self.sample_async = False
        self.enable_connectors = False
        self.rollout_fragment_length = 200
        self.batch_mode = "truncate_episodes"
        self.remote_worker_envs = False
        self.remote_env_batch_wait_ms = 0
        self.validate_workers_after_construction = True
        self.ignore_worker_failures = False
        self.recreate_failed_workers = False
        self.restart_failed_sub_environments = False
        self.num_consecutive_worker_failures_tolerance = 100
        self.horizon = None
        self.soft_horizon = False
        self.no_done_at_end = False
        self.preprocessor_pref = "deepmind"
        self.observation_filter = "NoFilter"
        self.synchronize_filters = True
        self.compress_observations = False
        self.enable_tf1_exec_eagerly = False
        self.sampler_perf_stats_ema_coef = None

        # `self.training()`
        self.gamma = 0.99
        self.lr = 0.001
        self.train_batch_size = 32
        self.model = copy.deepcopy(MODEL_DEFAULTS)
        self.optimizer = {}

        # `self.callbacks()`
        self.callbacks_class = DefaultCallbacks

        # `self.explore()`
        self.explore = True
        self.exploration_config = {
            # The Exploration class to use. In the simplest case, this is the name
            # (str) of any class present in the `rllib.utils.exploration` package.
            # You can also provide the python class directly or the full location
            # of your class (e.g. "ray.rllib.utils.exploration.epsilon_greedy.
            # EpsilonGreedy").
            "type": "StochasticSampling",
            # Add constructor kwargs here (if any).
        }

        # `self.multi_agent()`
        self._is_multi_agent = False
        self.policies = {DEFAULT_POLICY_ID: PolicySpec()}
        self.policy_map_capacity = 100
        self.policy_map_cache = None
        self.policy_mapping_fn = (
            lambda aid, episode, worker, **kwargs: DEFAULT_POLICY_ID
        )
        self.policies_to_train = None
        self.observation_fn = None
        self.count_steps_by = "env_steps"

        # `self.offline_data()`
        self.input_ = "sampler"
        self.input_config = {}
        self.actions_in_input_normalized = False
        self.postprocess_inputs = False
        self.shuffle_buffer_size = 0
        self.output = None
        self.output_config = {}
        self.output_compress_columns = ["obs", "new_obs"]
        self.output_max_file_size = 64 * 1024 * 1024
        self.offline_sampling = False

        # `self.evaluation()`
        self.evaluation_interval = None
        self.evaluation_duration = 10
        self.evaluation_duration_unit = "episodes"
        self.evaluation_sample_timeout_s = 180.0
        self.evaluation_parallel_to_training = False
        self.evaluation_config = None
        self.off_policy_estimation_methods = {}
        self.ope_split_batch_by_episode = True
        self.evaluation_num_workers = 0
        self.custom_evaluation_function = None
        self.always_attach_evaluation_results = False
        self.enable_async_evaluation = False
        # TODO: Set this flag still in the config or - much better - in the
        #  RolloutWorker as a property.
        self.in_evaluation = False
        self.sync_filters_on_rollout_workers_timeout_s = 60.0

        # `self.reporting()`
        self.keep_per_episode_custom_metrics = False
        self.metrics_episode_collection_timeout_s = 60.0
        self.metrics_num_episodes_for_smoothing = 100
        self.min_time_s_per_iteration = None
        self.min_train_timesteps_per_iteration = 0
        self.min_sample_timesteps_per_iteration = 0

        # `self.checkpointing()`
        self.export_native_model_files = False

        # `self.debugging()`
        self.logger_creator = None
        self.logger_config = None
        self.log_level = "WARN"
        self.log_sys_usage = True
        self.fake_sampler = False
        self.seed = None

        # `self.experimental()`
        self._tf_policy_handles_more_than_one_loss = False
        self._disable_preprocessor_api = False
        self._disable_action_flattening = False
        self._disable_execution_plan_api = True

        # Has this config object been frozen (cannot alter its attributes anymore).
        self._is_frozen = False

        # TODO: Remove, once all deprecation_warning calls upon using these keys
        #  have been removed.
        # === Deprecated keys ===
        self.simple_optimizer = DEPRECATED_VALUE
        self.monitor = DEPRECATED_VALUE
        self.evaluation_num_episodes = DEPRECATED_VALUE
        self.metrics_smoothing_episodes = DEPRECATED_VALUE
        self.timesteps_per_iteration = DEPRECATED_VALUE
        self.min_iter_time_s = DEPRECATED_VALUE
        self.collect_metrics_timeout = DEPRECATED_VALUE
        # The following values have moved because of the new ReplayBuffer API
        self.buffer_size = DEPRECATED_VALUE
        self.prioritized_replay = DEPRECATED_VALUE
        self.learning_starts = DEPRECATED_VALUE
        self.replay_batch_size = DEPRECATED_VALUE
        # -1 = DEPRECATED_VALUE is a valid value for replay_sequence_length
        self.replay_sequence_length = None
        self.replay_mode = DEPRECATED_VALUE
        self.prioritized_replay_alpha = DEPRECATED_VALUE
        self.prioritized_replay_beta = DEPRECATED_VALUE
        self.prioritized_replay_eps = DEPRECATED_VALUE
        self.min_time_s_per_reporting = DEPRECATED_VALUE
        self.min_train_timesteps_per_reporting = DEPRECATED_VALUE
        self.min_sample_timesteps_per_reporting = DEPRECATED_VALUE
        self.input_evaluation = DEPRECATED_VALUE

    def to_dict(self) -> AlgorithmConfigDict:
        """Converts all settings into a legacy config dict for backward compatibility.

        Returns:
            A complete AlgorithmConfigDict, usable in backward-compatible Tune/RLlib
            use cases, e.g. w/ `tune.Tuner().fit()`.
        """
        config = copy.deepcopy(vars(self))
        config.pop("algo_class")
        config.pop("_is_frozen")

        # Worst naming convention ever: NEVER EVER use reserved key-words...
        if "lambda_" in config:
            assert hasattr(self, "lambda_")
            config["lambda"] = getattr(self, "lambda_")
            config.pop("lambda_")
        if "input_" in config:
            assert hasattr(self, "input_")
            config["input"] = getattr(self, "input_")
            config.pop("input_")

        # Setup legacy multi-agent sub-dict:
        config["multiagent"] = {}
        for k in self.multiagent.keys():
            config["multiagent"][k] = config.pop(k)

        # Switch out deprecated vs new config keys.
        config["callbacks"] = config.pop("callbacks_class", DefaultCallbacks)
        config["create_env_on_driver"] = config.pop("create_env_on_local_worker", 1)
        config["custom_eval_function"] = config.pop("custom_evaluation_function", None)
        config["framework"] = config.pop("framework_str", None)
        config["num_cpus_for_driver"] = config.pop("num_cpus_for_local_worker", 1)
        config["num_workers"] = config.pop("num_rollout_workers", 0)

        for dep_k in [
            "monitor",
            "evaluation_num_episodes",
            "metrics_smoothing_episodes",
            "timesteps_per_iteration",
            "min_iter_time_s",
            "collect_metrics_timeout",
            "buffer_size",
            "prioritized_replay",
            "learning_starts",
            "replay_batch_size",
            "replay_mode",
            "prioritized_replay_alpha",
            "prioritized_replay_beta",
            "prioritized_replay_eps",
            "min_time_s_per_reporting",
            "min_train_timesteps_per_reporting",
            "min_sample_timesteps_per_reporting",
            "input_evaluation",
        ]:
            if config.get(dep_k) == DEPRECATED_VALUE:
                config.pop(dep_k, None)

        return config

<<<<<<< HEAD
    @classmethod
    def from_dict(cls, config_dict: dict) -> "AlgorithmConfig":
        """Creates an AlgorithmConfig from a legacy python config dict.

        Examples:
            >>> from ray.rllib.algorithms.ppo.ppo import DEFAULT_CONFIG, PPOConfig
            >>> ppo_config = PPOConfig.from_dict(DEFAULT_CONFIG)
            >>> ppo = ppo_config.build(env="Pendulum-v1") # doctest: +SKIP

        Args:
            config_dict: The legacy formatted python config dict for some algorithm.

        Returns:
             A new AlgorithmConfig object that matches the given python config dict.
        """
        # Create a default config object of this class.
        config_obj = cls()
        # Remove `_is_frozen` flag from config dict in case the AlgorithmConfig that
        # the dict was derived from was already frozen (we don't want to copy the
        # frozenness).
        config_dict.pop("_is_frozen", None)
        config_obj.update_from_dict(config_dict)
        return config_obj

=======
>>>>>>> 517d8fe9
    def update_from_dict(
        self,
        config_dict: PartialAlgorithmConfigDict,
    ) -> "AlgorithmConfig":
        """Modifies this AlgorithmConfig via the provided python config dict.

        Warns if `config_dict` contains deprecated keys.
        Silently sets even properties of `self` that do NOT exist. This way, this method
        may be used to configure custom Policies which do not have their own specific
        AlgorithmConfig classes, e.g.
        `ray.rllib.examples.policy.random_policy::RandomPolicy`.

        Args:
            config_dict: The old-style python config dict (PartialAlgorithmConfigDict)
                to use for overriding some properties defined in there.

        Returns:
            This updated AlgorithmConfig object.
        """
        eval_call = {}

        # Modify our properties one by one.
        for key, value in config_dict.items():
            key = self._translate_special_keys(key, warn_deprecated=False)

            # Set our multi-agent settings.
            if key == "multiagent":
                kwargs = {
                    k: value[k]
                    for k in [
                        "policies",
                        "policy_map_capacity",
                        "policy_map_cache",
                        "policy_mapping_fn",
                        "policies_to_train",
                        "observation_fn",
                        "count_steps_by",
                    ]
                    if k in value
                }
                self.multi_agent(**kwargs)
            # Some keys specify config sub-dicts and therefore should go through the
            # correct methods to properly `.update()` those from given config dict
            # (to not lose any sub-keys).
            elif key == "callbacks_class":
                self.callbacks(callbacks_class=value)
            elif key == "env_config":
                self.environment(env_config=value)
            elif key.startswith("evaluation_"):
                eval_call[key] = value
            elif key == "exploration_config":
                self.exploration(exploration_config=value)
            elif key in ["model", "optimizer", "replay_buffer_config"]:
                self.training(**{key: value})
            # If config key matches a property, just set it, otherwise, warn and set.
            else:
                if not hasattr(self, key) and log_once(
                    "unknown_property_in_algo_config"
                ):
                    logger.warning(
                        f"Cannot create {type(self).__name__} from given "
                        f"`config_dict`! Property {key} not supported."
                    )
                setattr(self, key, value)

        self.evaluation(**eval_call)

        return self

    def copy(self, copy_frozen: Optional[bool] = None) -> "AlgorithmConfig":
        """Creates a deep copy of this config and (un)freezes if necessary.

        Args:
            copy_frozen: Whether the created deep copy will be frozen or not. If None,
                keep the same frozen status that `self` currently has.

        Returns:
            A deep copy of `self` that is (un)frozen.
        """
        cp = copy.deepcopy(self)
        if copy_frozen is True:
            cp.freeze()
        elif copy_frozen is False:
            cp._is_frozen = False
            if isinstance(cp.evaluation_config, AlgorithmConfig):
                cp.evaluation_config._is_frozen = False
        return cp

    def freeze(self) -> None:
        """Freezes this config object, such that no attributes can be set anymore.

        Algorithms should use this method to make sure that their config objects
        remain read-only after this.
        """
        if self._is_frozen:
            return
        self._is_frozen = True

        # Also freeze underlying eval config, if applicable.
        if isinstance(self.evaluation_config, AlgorithmConfig):
            self.evaluation_config.freeze()

        # TODO: Flip out all set/dict/list values into frozen versions
        #  of themselves? This way, users won't even be able to alter those values
        #  directly anymore.

    @OverrideToImplementCustomLogic_CallToSuperRecommended
    def validate(self) -> None:
        """Validates all values in this config.

        Note: This should NOT include immediate checks on single value
        correctness, e.g. "batch_mode" = [complete_episodes|truncate_episodes].
        Those simgular, independent checks should instead go directly into their
        respective methods.
        """
        # Check correct framework settings, and whether configured framework is
        # installed.
        _tf1, _tf, _tfv = None, None, None
        _torch = None
        if self.framework_str not in {"tf", "tf2"} and self.framework_str != "torch":
            return
        elif self.framework_str in {"tf", "tf2"}:
            _tf1, _tf, _tfv = try_import_tf()
        else:
            _torch, _ = try_import_torch()

        self._check_if_correct_nn_framework_installed(_tf1, _tf, _torch)
        self._resolve_tf_settings(_tf1, _tfv)

        # Check `policies_to_train` for invalid entries.
        if isinstance(self.policies_to_train, (list, set, tuple)):
            for pid in self.policies_to_train:
                if pid not in self.policies:
                    raise ValueError(
                        "`config.multi_agent(policies_to_train=..)` contains "
                        f"policy ID ({pid}) that was not defined in "
                        f"`config.multi_agent(policies=..)`!"
                    )

        # If `evaluation_num_workers` > 0, warn if `evaluation_interval` is
        # None.
        if self.evaluation_num_workers > 0 and not self.evaluation_interval:
            logger.warning(
                f"You have specified {self.evaluation_num_workers} "
                "evaluation workers, but your `evaluation_interval` is None! "
                "Therefore, evaluation will not occur automatically with each"
                " call to `Algorithm.train()`. Instead, you will have to call "
                "`Algorithm.evaluate()` manually in order to trigger an "
                "evaluation run."
            )
        # If `evaluation_num_workers=0` and
        # `evaluation_parallel_to_training=True`, warn that you need
        # at least one remote eval worker for parallel training and
        # evaluation, and set `evaluation_parallel_to_training` to False.
        elif self.evaluation_num_workers == 0 and self.evaluation_parallel_to_training:
            raise ValueError(
                "`evaluation_parallel_to_training` can only be done if "
                "`evaluation_num_workers` > 0! Try setting "
                "`config.evaluation_parallel_to_training` to False."
            )

        # If `evaluation_duration=auto`, error if
        # `evaluation_parallel_to_training=False`.
        if self.evaluation_duration == "auto":
            if not self.evaluation_parallel_to_training:
                raise ValueError(
                    "`evaluation_duration=auto` not supported for "
                    "`evaluation_parallel_to_training=False`!"
                )
        # Make sure, it's an int otherwise.
        elif (
            not isinstance(self.evaluation_duration, int)
            or self.evaluation_duration <= 0
        ):
            raise ValueError(
                f"`evaluation_duration` ({self.evaluation_duration}) must be an "
                f"int and >0!"
            )

        # Check model config.
        # If no preprocessing, propagate into model's config as well
        # (so model will know, whether inputs are preprocessed or not).
        if self._disable_preprocessor_api is True:
            self.model["_disable_preprocessor_api"] = True
        # If no action flattening, propagate into model's config as well
        # (so model will know, whether action inputs are already flattened or
        # not).
        if self._disable_action_flattening is True:
            self.model["_disable_action_flattening"] = True

        # TODO: Deprecate self.simple_optimizer!
        # Multi-GPU settings.
        if self.simple_optimizer is True:
            pass
        # Multi-GPU setting: Must use MultiGPUTrainOneStep.
        elif self.num_gpus > 1:
            # TODO: AlphaStar uses >1 GPUs differently (1 per policy actor), so this is
            #  ok for tf2 here.
            #  Remove this hacky check, once we have fully moved to the RLTrainer API.
            if self.framework_str == "tf2" and type(self).__name__ != "AlphaStar":
                raise ValueError(
                    "`num_gpus` > 1 not supported yet for "
                    f"framework={self.framework_str}!"
                )
            elif self.simple_optimizer is True:
                raise ValueError(
                    "Cannot use `simple_optimizer` if `num_gpus` > 1! "
                    "Consider not setting `simple_optimizer` in your config."
                )
            self.simple_optimizer = False
        # Auto-setting: Use simple-optimizer for tf-eager or multiagent,
        # otherwise: MultiGPUTrainOneStep (if supported by the algo's execution
        # plan).
        elif self.simple_optimizer == DEPRECATED_VALUE:
            # tf-eager: Must use simple optimizer.
            if self.framework_str not in ["tf", "torch"]:
                self.simple_optimizer = True
            # Multi-agent case: Try using MultiGPU optimizer (only
            # if all policies used are DynamicTFPolicies or TorchPolicies).
            elif self.is_multi_agent():
                from ray.rllib.policy.dynamic_tf_policy import DynamicTFPolicy
                from ray.rllib.policy.torch_policy import TorchPolicy

                default_policy_cls = self.algo_class.get_default_policy_class(self)
                policies = self.policies
                policy_specs = (
                    [
                        PolicySpec(*spec) if isinstance(spec, (tuple, list)) else spec
                        for spec in policies.values()
                    ]
                    if isinstance(policies, dict)
                    else [PolicySpec() for _ in policies]
                )

                if any(
                    (spec.policy_class or default_policy_cls) is None
                    or not issubclass(
                        spec.policy_class or default_policy_cls,
                        (DynamicTFPolicy, TorchPolicy),
                    )
                    for spec in policy_specs
                ):
                    self.simple_optimizer = True
                else:
                    self.simple_optimizer = False
            else:
                self.simple_optimizer = False

        # User manually set simple-optimizer to False -> Error if tf-eager.
        elif self.simple_optimizer is False:
            if self.framework_str == "tf2":
                raise ValueError(
                    "`simple_optimizer=False` not supported for "
                    f"config.framework({self.framework_str})!"
                )

    def build(
        self,
        env: Optional[Union[str, EnvType]] = None,
        logger_creator: Optional[Callable[[], Logger]] = None,
        use_copy: bool = True,
    ) -> "Algorithm":
        """Builds an Algorithm from this AlgorithmConfig (or a copy thereof).

        Args:
            env: Name of the environment to use (e.g. a gym-registered str),
                a full class path (e.g.
                "ray.rllib.examples.env.random_env.RandomEnv"), or an Env
                class directly. Note that this arg can also be specified via
                the "env" key in `config`.
            logger_creator: Callable that creates a ray.tune.Logger
                object. If unspecified, a default logger is created.
            use_copy: Whether to deepcopy `self` and pass the copy to the Algorithm
                (instead of `self`) as config. This is useful in case you would like to
                recycle the same AlgorithmConfig over and over, e.g. in a test case, in
                which we loop over different DL-frameworks.

        Returns:
            A ray.rllib.algorithms.algorithm.Algorithm object.
        """
        if env is not None:
            self.env = env
            if self.evaluation_config is not None:
                self.evaluation_config["env"] = env
        if logger_creator is not None:
            self.logger_creator = logger_creator

        algo_class = self.algo_class
        if isinstance(self.algo_class, str):
            algo_class = get_algorithm_class(self.algo_class)

        return algo_class(
            config=self if not use_copy else copy.deepcopy(self),
            logger_creator=self.logger_creator,
        )

    def python_environment(
        self,
        *,
        extra_python_environs_for_driver: Optional[dict] = NotProvided,
        extra_python_environs_for_worker: Optional[dict] = NotProvided,
    ) -> "AlgorithmConfig":
        """Sets the config's python environment settings.

        Args:
            extra_python_environs_for_driver: Any extra python env vars to set in the
                algorithm's process, e.g., {"OMP_NUM_THREADS": "16"}.
            extra_python_environs_for_worker: The extra python environments need to set
                for worker processes.

        Returns:
            This updated AlgorithmConfig object.
        """
        if extra_python_environs_for_driver is not NotProvided:
            self.extra_python_environs_for_driver = extra_python_environs_for_driver
        if extra_python_environs_for_worker is not NotProvided:
            self.extra_python_environs_for_worker = extra_python_environs_for_worker
        return self

    def resources(
        self,
        *,
        num_gpus: Optional[Union[float, int]] = NotProvided,
        _fake_gpus: Optional[bool] = NotProvided,
        num_cpus_per_worker: Optional[Union[float, int]] = NotProvided,
        num_gpus_per_worker: Optional[Union[float, int]] = NotProvided,
        num_cpus_for_local_worker: Optional[int] = NotProvided,
        custom_resources_per_worker: Optional[dict] = NotProvided,
        placement_strategy: Optional[str] = NotProvided,
    ) -> "AlgorithmConfig":
        """Specifies resources allocated for an Algorithm and its ray actors/workers.

        Args:
            num_gpus: Number of GPUs to allocate to the algorithm process.
                Note that not all algorithms can take advantage of GPUs.
                Support for multi-GPU is currently only available for
                tf-[PPO/IMPALA/DQN/PG]. This can be fractional (e.g., 0.3 GPUs).
            _fake_gpus: Set to True for debugging (multi-)?GPU funcitonality on a
                CPU machine. GPU towers will be simulated by graphs located on
                CPUs in this case. Use `num_gpus` to test for different numbers of
                fake GPUs.
            num_cpus_per_worker: Number of CPUs to allocate per worker.
            num_gpus_per_worker: Number of GPUs to allocate per worker. This can be
                fractional. This is usually needed only if your env itself requires a
                GPU (i.e., it is a GPU-intensive video game), or model inference is
                unusually expensive.
            custom_resources_per_worker: Any custom Ray resources to allocate per
                worker.
            num_cpus_for_local_worker: Number of CPUs to allocate for the algorithm.
                Note: this only takes effect when running in Tune. Otherwise,
                the algorithm runs in the main program (driver).
            custom_resources_per_worker: Any custom Ray resources to allocate per
                worker.
            placement_strategy: The strategy for the placement group factory returned by
                `Algorithm.default_resource_request()`. A PlacementGroup defines, which
                devices (resources) should always be co-located on the same node.
                For example, an Algorithm with 2 rollout workers, running with
                num_gpus=1 will request a placement group with the bundles:
                [{"gpu": 1, "cpu": 1}, {"cpu": 1}, {"cpu": 1}], where the first bundle
                is for the driver and the other 2 bundles are for the two workers.
                These bundles can now be "placed" on the same or different
                nodes depending on the value of `placement_strategy`:
                "PACK": Packs bundles into as few nodes as possible.
                "SPREAD": Places bundles across distinct nodes as even as possible.
                "STRICT_PACK": Packs bundles into one node. The group is not allowed
                to span multiple nodes.
                "STRICT_SPREAD": Packs bundles across distinct nodes.

        Returns:
            This updated AlgorithmConfig object.
        """
        if num_gpus is not NotProvided:
            self.num_gpus = num_gpus
        if _fake_gpus is not NotProvided:
            self._fake_gpus = _fake_gpus
        if num_cpus_per_worker is not NotProvided:
            self.num_cpus_per_worker = num_cpus_per_worker
        if num_gpus_per_worker is not NotProvided:
            self.num_gpus_per_worker = num_gpus_per_worker
        if num_cpus_for_local_worker is not NotProvided:
            self.num_cpus_for_local_worker = num_cpus_for_local_worker
        if custom_resources_per_worker is not NotProvided:
            self.custom_resources_per_worker = custom_resources_per_worker
        if placement_strategy is not NotProvided:
            self.placement_strategy = placement_strategy

        return self

    def framework(
        self,
        framework: Optional[str] = NotProvided,
        *,
        eager_tracing: Optional[bool] = NotProvided,
        eager_max_retraces: Optional[int] = NotProvided,
        tf_session_args: Optional[Dict[str, Any]] = NotProvided,
        local_tf_session_args: Optional[Dict[str, Any]] = NotProvided,
    ) -> "AlgorithmConfig":
        """Sets the config's DL framework settings.

        Args:
            framework: tf: TensorFlow (static-graph); tf2: TensorFlow 2.x
                (eager or traced, if eager_tracing=True); torch: PyTorch
            eager_tracing: Enable tracing in eager mode. This greatly improves
                performance (speedup ~2x), but makes it slightly harder to debug
                since Python code won't be evaluated after the initial eager pass.
                Only possible if framework=tf2.
            eager_max_retraces: Maximum number of tf.function re-traces before a
                runtime error is raised. This is to prevent unnoticed retraces of
                methods inside the `..._eager_traced` Policy, which could slow down
                execution by a factor of 4, without the user noticing what the root
                cause for this slowdown could be.
                Only necessary for framework=tf2.
                Set to None to ignore the re-trace count and never throw an error.
            tf_session_args: Configures TF for single-process operation by default.
            local_tf_session_args: Override the following tf session args on the local
                worker

        Returns:
            This updated AlgorithmConfig object.
        """
        if framework is not NotProvided:
            if framework == "tfe":
                deprecation_warning(
                    old="AlgorithmConfig.framework('tfe')",
                    new="AlgorithmConfig.framework('tf2')",
                    error=True,
                )
            self.framework_str = framework
        if eager_tracing is not NotProvided:
            self.eager_tracing = eager_tracing
        if eager_max_retraces is not NotProvided:
            self.eager_max_retraces = eager_max_retraces
        if tf_session_args is not NotProvided:
            self.tf_session_args = tf_session_args
        if local_tf_session_args is not NotProvided:
            self.local_tf_session_args = local_tf_session_args

        return self

    def environment(
        self,
        env: Optional[Union[str, EnvType]] = NotProvided,
        *,
        env_config: Optional[EnvConfigDict] = NotProvided,
        observation_space: Optional[gym.spaces.Space] = NotProvided,
        action_space: Optional[gym.spaces.Space] = NotProvided,
        env_task_fn: Optional[
            Callable[[ResultDict, EnvType, EnvContext], Any]
        ] = NotProvided,
        render_env: Optional[bool] = NotProvided,
        clip_rewards: Optional[Union[bool, float]] = NotProvided,
        normalize_actions: Optional[bool] = NotProvided,
        clip_actions: Optional[bool] = NotProvided,
        disable_env_checking: Optional[bool] = NotProvided,
    ) -> "AlgorithmConfig":
        """Sets the config's RL-environment settings.

        Args:
            env: The environment specifier. This can either be a tune-registered env,
                via `tune.register_env([name], lambda env_ctx: [env object])`,
                or a string specifier of an RLlib supported type. In the latter case,
                RLlib will try to interpret the specifier as either an openAI gym env,
                a PyBullet env, a ViZDoomGym env, or a fully qualified classpath to an
                Env class, e.g. "ray.rllib.examples.env.random_env.RandomEnv".
            env_config: Arguments dict passed to the env creator as an EnvContext
                object (which is a dict plus the properties: num_rollout_workers,
                worker_index, vector_index, and remote).
            observation_space: The observation space for the Policies of this Algorithm.
            action_space: The action space for the Policies of this Algorithm.
            env_task_fn: A callable taking the last train results, the base env and the
                env context as args and returning a new task to set the env to.
                The env must be a `TaskSettableEnv` sub-class for this to work.
                See `examples/curriculum_learning.py` for an example.
            render_env: If True, try to render the environment on the local worker or on
                worker 1 (if num_rollout_workers > 0). For vectorized envs, this usually
                means that only the first sub-environment will be rendered.
                In order for this to work, your env will have to implement the
                `render()` method which either:
                a) handles window generation and rendering itself (returning True) or
                b) returns a numpy uint8 image of shape [height x width x 3 (RGB)].
            clip_rewards: Whether to clip rewards during Policy's postprocessing.
                None (default): Clip for Atari only (r=sign(r)).
                True: r=sign(r): Fixed rewards -1.0, 1.0, or 0.0.
                False: Never clip.
                [float value]: Clip at -value and + value.
                Tuple[value1, value2]: Clip at value1 and value2.
            normalize_actions: If True, RLlib will learn entirely inside a normalized
                action space (0.0 centered with small stddev; only affecting Box
                components). We will unsquash actions (and clip, just in case) to the
                bounds of the env's action space before sending actions back to the env.
            clip_actions: If True, RLlib will clip actions according to the env's bounds
                before sending them back to the env.
                TODO: (sven) This option should be deprecated and always be False.
            disable_env_checking: If True, disable the environment pre-checking module.

        Returns:
            This updated AlgorithmConfig object.
        """
        if env is not NotProvided:
            self.env = env
        if env_config is not NotProvided:
            deep_update(
                self.env_config,
                env_config,
                True,
            )
        if observation_space is not NotProvided:
            self.observation_space = observation_space
        if action_space is not NotProvided:
            self.action_space = action_space
        if env_task_fn is not NotProvided:
            self.env_task_fn = env_task_fn
        if render_env is not NotProvided:
            self.render_env = render_env
        if clip_rewards is not NotProvided:
            self.clip_rewards = clip_rewards
        if normalize_actions is not NotProvided:
            self.normalize_actions = normalize_actions
        if clip_actions is not NotProvided:
            self.clip_actions = clip_actions
        if disable_env_checking is not NotProvided:
            self.disable_env_checking = disable_env_checking

        return self

    def rollouts(
        self,
        *,
        num_rollout_workers: Optional[int] = NotProvided,
        num_envs_per_worker: Optional[int] = NotProvided,
        create_env_on_local_worker: Optional[bool] = NotProvided,
        sample_collector: Optional[Type[SampleCollector]] = NotProvided,
        sample_async: Optional[bool] = NotProvided,
        enable_connectors: Optional[bool] = NotProvided,
        rollout_fragment_length: Optional[Union[int, str]] = NotProvided,
        batch_mode: Optional[str] = NotProvided,
        remote_worker_envs: Optional[bool] = NotProvided,
        remote_env_batch_wait_ms: Optional[float] = NotProvided,
        validate_workers_after_construction: Optional[bool] = NotProvided,
        ignore_worker_failures: Optional[bool] = NotProvided,
        recreate_failed_workers: Optional[bool] = NotProvided,
        restart_failed_sub_environments: Optional[bool] = NotProvided,
        num_consecutive_worker_failures_tolerance: Optional[int] = NotProvided,
        horizon: Optional[int] = NotProvided,
        soft_horizon: Optional[bool] = NotProvided,
        no_done_at_end: Optional[bool] = NotProvided,
        preprocessor_pref: Optional[str] = NotProvided,
        observation_filter: Optional[str] = NotProvided,
        synchronize_filter: Optional[bool] = NotProvided,
        compress_observations: Optional[bool] = NotProvided,
        enable_tf1_exec_eagerly: Optional[bool] = NotProvided,
        sampler_perf_stats_ema_coef: Optional[float] = NotProvided,
    ) -> "AlgorithmConfig":
        """Sets the rollout worker configuration.

        Args:
            num_rollout_workers: Number of rollout worker actors to create for
                parallel sampling. Setting this to 0 will force rollouts to be done in
                the local worker (driver process or the Algorithm's actor when using
                Tune).
            num_envs_per_worker: Number of environments to evaluate vector-wise per
                worker. This enables model inference batching, which can improve
                performance for inference bottlenecked workloads.
            sample_collector: The SampleCollector class to be used to collect and
                retrieve environment-, model-, and sampler data. Override the
                SampleCollector base class to implement your own
                collection/buffering/retrieval logic.
            create_env_on_local_worker: When `num_rollout_workers` > 0, the driver
                (local_worker; worker-idx=0) does not need an environment. This is
                because it doesn't have to sample (done by remote_workers;
                worker_indices > 0) nor evaluate (done by evaluation workers;
                see below).
            sample_async: Use a background thread for sampling (slightly off-policy,
                usually not advisable to turn on unless your env specifically requires
                it).
            enable_connectors: Use connector based environment runner, so that all
                preprocessing of obs and postprocessing of actions are done in agent
                and action connectors.
            rollout_fragment_length: Divide episodes into fragments of this many steps
                each during rollouts. Trajectories of this size are collected from
                rollout workers and combined into a larger batch of `train_batch_size`
                for learning.
                For example, given rollout_fragment_length=100 and
                train_batch_size=1000:
                1. RLlib collects 10 fragments of 100 steps each from rollout workers.
                2. These fragments are concatenated and we perform an epoch of SGD.
                When using multiple envs per worker, the fragment size is multiplied by
                `num_envs_per_worker`. This is since we are collecting steps from
                multiple envs in parallel. For example, if num_envs_per_worker=5, then
                rollout workers will return experiences in chunks of 5*100 = 500 steps.
                The dataflow here can vary per algorithm. For example, PPO further
                divides the train batch into minibatches for multi-epoch SGD.
                Set to "auto" to have RLlib compute an exact `rollout_fragment_length`
                to match the given batch size.
            batch_mode: How to build per-Sampler (RolloutWorker) batches, which are then
                usually concat'd to form the train batch. Note that "steps" below can
                mean different things (either env- or agent-steps) and depends on the
                `count_steps_by` setting, adjustable via
                `AlgorithmConfig.multi_agent(count_steps_by=..)`:
                1) "truncate_episodes": Each call to sample() will return a
                batch of at most `rollout_fragment_length * num_envs_per_worker` in
                size. The batch will be exactly `rollout_fragment_length * num_envs`
                in size if postprocessing does not change batch sizes. Episodes
                may be truncated in order to meet this size requirement.
                This mode guarantees evenly sized batches, but increases
                variance as the future return must now be estimated at truncation
                boundaries.
                2) "complete_episodes": Each call to sample() will return a
                batch of at least `rollout_fragment_length * num_envs_per_worker` in
                size. Episodes will not be truncated, but multiple episodes
                may be packed within one batch to meet the (minimum) batch size.
                Note that when `num_envs_per_worker > 1`, episode steps will be buffered
                until the episode completes, and hence batches may contain
                significant amounts of off-policy data.
            remote_worker_envs: If using num_envs_per_worker > 1, whether to create
                those new envs in remote processes instead of in the same worker.
                This adds overheads, but can make sense if your envs can take much
                time to step / reset (e.g., for StarCraft). Use this cautiously;
                overheads are significant.
            remote_env_batch_wait_ms: Timeout that remote workers are waiting when
                polling environments. 0 (continue when at least one env is ready) is
                a reasonable default, but optimal value could be obtained by measuring
                your environment step / reset and model inference perf.
            validate_workers_after_construction: Whether to validate that each created
                remote worker is healthy after its construction process.
            ignore_worker_failures: Whether to attempt to continue training if a worker
                crashes. The number of currently healthy workers is reported as the
                "num_healthy_workers" metric.
            recreate_failed_workers: Whether - upon a worker failure - RLlib will try to
                recreate the lost worker as an identical copy of the failed one. The new
                worker will only differ from the failed one in its
                `self.recreated_worker=True` property value. It will have the same
                `worker_index` as the original one. If True, the
                `ignore_worker_failures` setting will be ignored.
            restart_failed_sub_environments: If True and any sub-environment (within
                a vectorized env) throws any error during env stepping, the
                Sampler will try to restart the faulty sub-environment. This is done
                without disturbing the other (still intact) sub-environment and without
                the RolloutWorker crashing.
            num_consecutive_worker_failures_tolerance: The number of consecutive times
                a rollout worker (or evaluation worker) failure is tolerated before
                finally crashing the Algorithm. Only useful if either
                `ignore_worker_failures` or `recreate_failed_workers` is True.
                Note that for `restart_failed_sub_environments` and sub-environment
                failures, the worker itself is NOT affected and won't throw any errors
                as the flawed sub-environment is silently restarted under the hood.
            horizon: Number of steps after which the episode is forced to terminate.
                Defaults to `env.spec.max_episode_steps` (if present) for Gym envs.
            soft_horizon: Calculate rewards but don't reset the environment when the
                horizon is hit. This allows value estimation and RNN state to span
                across logical episodes denoted by horizon. This only has an effect
                if horizon != inf.
            no_done_at_end: Don't set 'done' at the end of the episode.
                In combination with `soft_horizon`, this works as follows:
                - no_done_at_end=False soft_horizon=False:
                Reset env and add `done=True` at end of each episode.
                - no_done_at_end=True soft_horizon=False:
                Reset env, but do NOT add `done=True` at end of the episode.
                - no_done_at_end=False soft_horizon=True:
                Do NOT reset env at horizon, but add `done=True` at the horizon
                (pretending the episode has terminated).
                - no_done_at_end=True soft_horizon=True:
                Do NOT reset env at horizon and do NOT add `done=True` at the horizon.
            preprocessor_pref: Whether to use "rllib" or "deepmind" preprocessors by
                default. Set to None for using no preprocessor. In this case, the
                model will have to handle possibly complex observations from the
                environment.
            observation_filter: Element-wise observation filter, either "NoFilter"
                or "MeanStdFilter".
            synchronize_filter: Whether to synchronize the statistics of remote filters.
            compress_observations: Whether to LZ4 compress individual observations
                in the SampleBatches collected during rollouts.
            enable_tf1_exec_eagerly: Explicitly tells the rollout worker to enable
                TF eager execution. This is useful for example when framework is
                "torch", but a TF2 policy needs to be restored for evaluation or
                league-based purposes.
            sampler_perf_stats_ema_coef: If specified, perf stats are in EMAs. This
                is the coeff of how much new data points contribute to the averages.
                Default is None, which uses simple global average instead.
                The EMA update rule is: updated = (1 - ema_coef) * old + ema_coef * new

        Returns:
            This updated AlgorithmConfig object.
        """
        if num_rollout_workers is not NotProvided:
            self.num_rollout_workers = num_rollout_workers
        if num_envs_per_worker is not NotProvided:
            if num_envs_per_worker <= 0:
                raise ValueError(
                    f"`num_envs_per_worker` ({num_envs_per_worker}) must be "
                    f"larger than 0!"
                )
            self.num_envs_per_worker = num_envs_per_worker
        if sample_collector is not NotProvided:
            self.sample_collector = sample_collector
        if create_env_on_local_worker is not NotProvided:
            self.create_env_on_local_worker = create_env_on_local_worker
        if sample_async is not NotProvided:
            self.sample_async = sample_async
        if enable_connectors is not NotProvided:
            self.enable_connectors = enable_connectors
        if rollout_fragment_length is not NotProvided:
            if not (
                (
                    isinstance(rollout_fragment_length, int)
                    and rollout_fragment_length > 0
                )
                or rollout_fragment_length == "auto"
            ):
                raise ValueError("`rollout_fragment_length` must be int >0 or 'auto'!")
            self.rollout_fragment_length = rollout_fragment_length

        # Check batching/sample collection settings.
        if batch_mode is not NotProvided:
            if batch_mode not in ["truncate_episodes", "complete_episodes"]:
                raise ValueError(
                    "`config.batch_mode` must be one of [truncate_episodes|"
                    "complete_episodes]! Got {}".format(batch_mode)
                )
            self.batch_mode = batch_mode

        if remote_worker_envs is not NotProvided:
            self.remote_worker_envs = remote_worker_envs
        if remote_env_batch_wait_ms is not NotProvided:
            self.remote_env_batch_wait_ms = remote_env_batch_wait_ms
        if validate_workers_after_construction is not NotProvided:
            self.validate_workers_after_construction = (
                validate_workers_after_construction
            )
        if ignore_worker_failures is not NotProvided:
            self.ignore_worker_failures = ignore_worker_failures
        if recreate_failed_workers is not NotProvided:
            self.recreate_failed_workers = recreate_failed_workers
        if restart_failed_sub_environments is not NotProvided:
            self.restart_failed_sub_environments = restart_failed_sub_environments
        if num_consecutive_worker_failures_tolerance is not NotProvided:
            self.num_consecutive_worker_failures_tolerance = (
                num_consecutive_worker_failures_tolerance
            )
        if horizon is not NotProvided:
            self.horizon = horizon
        if soft_horizon is not NotProvided:
            self.soft_horizon = soft_horizon
        if no_done_at_end is not NotProvided:
            self.no_done_at_end = no_done_at_end
        if preprocessor_pref is not NotProvided:
            assert preprocessor_pref in ("rllib", "deepmind", None)
            self.preprocessor_pref = preprocessor_pref
        if observation_filter is not NotProvided:
            self.observation_filter = observation_filter
        if synchronize_filter is not NotProvided:
            self.synchronize_filters = synchronize_filter
        if compress_observations is not NotProvided:
            self.compress_observations = compress_observations
        if enable_tf1_exec_eagerly is not NotProvided:
            self.enable_tf1_exec_eagerly = enable_tf1_exec_eagerly
        if sampler_perf_stats_ema_coef is not NotProvided:
            self.sampler_perf_stats_ema_coef = sampler_perf_stats_ema_coef

        return self

    def training(
        self,
        gamma: Optional[float] = NotProvided,
        lr: Optional[float] = NotProvided,
        train_batch_size: Optional[int] = NotProvided,
        model: Optional[dict] = NotProvided,
        optimizer: Optional[dict] = NotProvided,
    ) -> "AlgorithmConfig":
        """Sets the training related configuration.

        Args:
            gamma: Float specifying the discount factor of the Markov Decision process.
            lr: The default learning rate.
            train_batch_size: Training batch size, if applicable.
            model: Arguments passed into the policy model. See models/catalog.py for a
                full list of the available model options.
                TODO: Provide ModelConfig objects instead of dicts.
            optimizer: Arguments to pass to the policy optimizer.

        Returns:
            This updated AlgorithmConfig object.
        """
        if gamma is not NotProvided:
            self.gamma = gamma
        if lr is not NotProvided:
            self.lr = lr
        if train_batch_size is not NotProvided:
            self.train_batch_size = train_batch_size
        if model is not NotProvided:
            # Validate prev_a/r settings.
            prev_a_r = model.get("lstm_use_prev_action_reward", DEPRECATED_VALUE)
            if prev_a_r != DEPRECATED_VALUE:
                deprecation_warning(
                    "model.lstm_use_prev_action_reward",
                    "model.lstm_use_prev_action and model.lstm_use_prev_reward",
                    error=True,
                )
            self.model.update(model)
        if optimizer is not NotProvided:
            self.optimizer = merge_dicts(self.optimizer, optimizer)

        return self

    def callbacks(self, callbacks_class) -> "AlgorithmConfig":
        """Sets the callbacks configuration.

        Args:
            callbacks_class: Callbacks class, whose methods will be run during
                various phases of training and environment sample collection.
                See the `DefaultCallbacks` class and
                `examples/custom_metrics_and_callbacks.py` for more usage information.

        Returns:
            This updated AlgorithmConfig object.
        """
        if callbacks_class is None:
            callbacks_class = DefaultCallbacks
        # Check, whether given `callbacks` is a callable.
        if not callable(callbacks_class):
            raise ValueError(
                "`config.callbacks_class` must be a callable method that "
                "returns a subclass of DefaultCallbacks, got "
                f"{callbacks_class}!"
            )
        self.callbacks_class = callbacks_class

        return self

    def exploration(
        self,
        *,
        explore: Optional[bool] = NotProvided,
        exploration_config: Optional[dict] = NotProvided,
    ) -> "AlgorithmConfig":
        """Sets the config's exploration settings.

        Args:
            explore: Default exploration behavior, iff `explore=None` is passed into
                compute_action(s). Set to False for no exploration behavior (e.g.,
                for evaluation).
            exploration_config: A dict specifying the Exploration object's config.

        Returns:
            This updated AlgorithmConfig object.
        """
        if explore is not NotProvided:
            self.explore = explore
        if exploration_config is not NotProvided:
            # Override entire `exploration_config` if `type` key changes.
            # Update, if `type` key remains the same or is not specified.
            new_exploration_config = deep_update(
                {"exploration_config": self.exploration_config},
                {"exploration_config": exploration_config},
                False,
                ["exploration_config"],
                ["exploration_config"],
            )
            self.exploration_config = new_exploration_config["exploration_config"]

        return self

    def evaluation(
        self,
        *,
        evaluation_interval: Optional[int] = NotProvided,
        evaluation_duration: Optional[Union[int, str]] = NotProvided,
        evaluation_duration_unit: Optional[str] = NotProvided,
        evaluation_sample_timeout_s: Optional[float] = NotProvided,
        evaluation_parallel_to_training: Optional[bool] = NotProvided,
        evaluation_config: Optional[
            Union["AlgorithmConfig", PartialAlgorithmConfigDict]
        ] = NotProvided,
        off_policy_estimation_methods: Optional[Dict] = NotProvided,
        ope_split_batch_by_episode: Optional[bool] = NotProvided,
        evaluation_num_workers: Optional[int] = NotProvided,
        custom_evaluation_function: Optional[Callable] = NotProvided,
        always_attach_evaluation_results: Optional[bool] = NotProvided,
        enable_async_evaluation: Optional[bool] = NotProvided,
        # Deprecated args.
        evaluation_num_episodes=DEPRECATED_VALUE,
    ) -> "AlgorithmConfig":
        """Sets the config's evaluation settings.

        Args:
            evaluation_interval: Evaluate with every `evaluation_interval` training
                iterations. The evaluation stats will be reported under the "evaluation"
                metric key. Note that for Ape-X metrics are already only reported for
                the lowest epsilon workers (least random workers).
                Set to None (or 0) for no evaluation.
            evaluation_duration: Duration for which to run evaluation each
                `evaluation_interval`. The unit for the duration can be set via
                `evaluation_duration_unit` to either "episodes" (default) or
                "timesteps". If using multiple evaluation workers
                (evaluation_num_workers > 1), the load to run will be split amongst
                these.
                If the value is "auto":
                - For `evaluation_parallel_to_training=True`: Will run as many
                episodes/timesteps that fit into the (parallel) training step.
                - For `evaluation_parallel_to_training=False`: Error.
            evaluation_duration_unit: The unit, with which to count the evaluation
                duration. Either "episodes" (default) or "timesteps".
            evaluation_sample_timeout_s: The timeout (in seconds) for the ray.get call
                to the remote evaluation worker(s) `sample()` method. After this time,
                the user will receive a warning and instructions on how to fix the
                issue. This could be either to make sure the episode ends, increasing
                the timeout, or switching to `evaluation_duration_unit=timesteps`.
            evaluation_parallel_to_training: Whether to run evaluation in parallel to
                a Algorithm.train() call using threading. Default=False.
                E.g. evaluation_interval=2 -> For every other training iteration,
                the Algorithm.train() and Algorithm.evaluate() calls run in parallel.
                Note: This is experimental. Possible pitfalls could be race conditions
                for weight synching at the beginning of the evaluation loop.
            evaluation_config: Typical usage is to pass extra args to evaluation env
                creator and to disable exploration by computing deterministic actions.
                IMPORTANT NOTE: Policy gradient algorithms are able to find the optimal
                policy, even if this is a stochastic one. Setting "explore=False" here
                will result in the evaluation workers not using this optimal policy!
            off_policy_estimation_methods: Specify how to evaluate the current policy,
                along with any optional config parameters. This only has an effect when
                reading offline experiences ("input" is not "sampler").
                Available keys:
                {ope_method_name: {"type": ope_type, ...}} where `ope_method_name`
                is a user-defined string to save the OPE results under, and
                `ope_type` can be any subclass of OffPolicyEstimator, e.g.
                ray.rllib.offline.estimators.is::ImportanceSampling
                or your own custom subclass, or the full class path to the subclass.
                You can also add additional config arguments to be passed to the
                OffPolicyEstimator in the dict, e.g.
                {"qreg_dr": {"type": DoublyRobust, "q_model_type": "qreg", "k": 5}}
            ope_split_batch_by_episode: Whether to use SampleBatch.split_by_episode() to
                split the input batch to episodes before estimating the ope metrics. In
                case of bandits you should make this False to see improvements in ope
                evaluation speed. In case of bandits, it is ok to not split by episode,
                since each record is one timestep already. The default is True.
            evaluation_num_workers: Number of parallel workers to use for evaluation.
                Note that this is set to zero by default, which means evaluation will
                be run in the algorithm process (only if evaluation_interval is not
                None). If you increase this, it will increase the Ray resource usage of
                the algorithm since evaluation workers are created separately from
                rollout workers (used to sample data for training).
            custom_evaluation_function: Customize the evaluation method. This must be a
                function of signature (algo: Algorithm, eval_workers: WorkerSet) ->
                metrics: dict. See the Algorithm.evaluate() method to see the default
                implementation. The Algorithm guarantees all eval workers have the
                latest policy state before this function is called.
            always_attach_evaluation_results: Make sure the latest available evaluation
                results are always attached to a step result dict. This may be useful
                if Tune or some other meta controller needs access to evaluation metrics
                all the time.
            enable_async_evaluation: If True, use an AsyncRequestsManager for
                the evaluation workers and use this manager to send `sample()` requests
                to the evaluation workers. This way, the Algorithm becomes more robust
                against long running episodes and/or failing (and restarting) workers.

        Returns:
            This updated AlgorithmConfig object.
        """
        if evaluation_num_episodes != DEPRECATED_VALUE:
            deprecation_warning(
                old="AlgorithmConfig.evaluation(evaluation_num_episodes=..)",
                new="AlgorithmConfig.evaluation(evaluation_duration=.., "
                "evaluation_duration_unit='episodes')",
                error=False,
            )
            evaluation_duration = evaluation_num_episodes

        if evaluation_interval is not NotProvided:
            self.evaluation_interval = evaluation_interval
        if evaluation_duration is not NotProvided:
            self.evaluation_duration = evaluation_duration
        if evaluation_duration_unit is not NotProvided:
            self.evaluation_duration_unit = evaluation_duration_unit
        if evaluation_sample_timeout_s is not NotProvided:
            self.evaluation_sample_timeout_s = evaluation_sample_timeout_s
        if evaluation_parallel_to_training is not NotProvided:
            self.evaluation_parallel_to_training = evaluation_parallel_to_training
        if evaluation_config is not NotProvided:
            # If user really wants to set this to None, we should allow this here,
            # instead of creating an empty dict.
            if evaluation_config is None:
                self.evaluation_config = None
            else:
                from ray.rllib.algorithms.algorithm import Algorithm

                self.evaluation_config = deep_update(
                    self.evaluation_config or {},
                    evaluation_config,
                    True,
                    Algorithm._allow_unknown_subkeys,
                    Algorithm._override_all_subkeys_if_type_changes,
                    Algorithm._override_all_key_list,
                )
        if off_policy_estimation_methods is not NotProvided:
            self.off_policy_estimation_methods = off_policy_estimation_methods
        if evaluation_num_workers is not NotProvided:
            self.evaluation_num_workers = evaluation_num_workers
        if custom_evaluation_function is not NotProvided:
            self.custom_evaluation_function = custom_evaluation_function
        if always_attach_evaluation_results is not NotProvided:
            self.always_attach_evaluation_results = always_attach_evaluation_results
        if enable_async_evaluation is not NotProvided:
            self.enable_async_evaluation = enable_async_evaluation
        if ope_split_batch_by_episode is not NotProvided:
            self.ope_split_batch_by_episode = ope_split_batch_by_episode

        return self

    def offline_data(
        self,
        *,
        input_=NotProvided,
        input_config=NotProvided,
        actions_in_input_normalized=NotProvided,
        input_evaluation=NotProvided,
        postprocess_inputs=NotProvided,
        shuffle_buffer_size=NotProvided,
        output=NotProvided,
        output_config=NotProvided,
        output_compress_columns=NotProvided,
        output_max_file_size=NotProvided,
        offline_sampling=NotProvided,
    ) -> "AlgorithmConfig":
        """Sets the config's offline data settings.

        Args:
            input_: Specify how to generate experiences:
                - "sampler": Generate experiences via online (env) simulation (default).
                - A local directory or file glob expression (e.g., "/tmp/*.json").
                - A list of individual file paths/URIs (e.g., ["/tmp/1.json",
                "s3://bucket/2.json"]).
                - A dict with string keys and sampling probabilities as values (e.g.,
                {"sampler": 0.4, "/tmp/*.json": 0.4, "s3://bucket/expert.json": 0.2}).
                - A callable that takes an `IOContext` object as only arg and returns a
                ray.rllib.offline.InputReader.
                - A string key that indexes a callable with tune.registry.register_input
            input_config: Arguments accessible from the IOContext for configuring custom
                input.
            actions_in_input_normalized: True, if the actions in a given offline "input"
                are already normalized (between -1.0 and 1.0). This is usually the case
                when the offline file has been generated by another RLlib algorithm
                (e.g. PPO or SAC), while "normalize_actions" was set to True.
            postprocess_inputs: Whether to run postprocess_trajectory() on the
                trajectory fragments from offline inputs. Note that postprocessing will
                be done using the *current* policy, not the *behavior* policy, which
                is typically undesirable for on-policy algorithms.
            shuffle_buffer_size: If positive, input batches will be shuffled via a
                sliding window buffer of this number of batches. Use this if the input
                data is not in random enough order. Input is delayed until the shuffle
                buffer is filled.
            output: Specify where experiences should be saved:
                 - None: don't save any experiences
                 - "logdir" to save to the agent log dir
                 - a path/URI to save to a custom output directory (e.g., "s3://bckt/")
                 - a function that returns a rllib.offline.OutputWriter
            output_config: Arguments accessible from the IOContext for configuring
                custom output.
            output_compress_columns: What sample batch columns to LZ4 compress in the
                output data.
            output_max_file_size: Max output file size before rolling over to a
                new file.
            offline_sampling: Whether sampling for the Algorithm happens via
                reading from offline data. If True, RolloutWorkers will NOT limit the
                number of collected batches within the same `sample()` call based on
                the number of sub-environments within the worker (no sub-environments
                present).

        Returns:
            This updated AlgorithmConfig object.
        """
        if input_ is not NotProvided:
            self.input_ = input_
        if input_config is not NotProvided:
            self.input_config = input_config
        if actions_in_input_normalized is not NotProvided:
            self.actions_in_input_normalized = actions_in_input_normalized
        if input_evaluation is not NotProvided:
            deprecation_warning(
                old="offline_data(input_evaluation={})".format(input_evaluation),
                new="evaluation(off_policy_estimation_methods={})".format(
                    input_evaluation
                ),
                error=True,
                help="Running OPE during training is not recommended.",
            )
        if postprocess_inputs is not NotProvided:
            self.postprocess_inputs = postprocess_inputs
        if shuffle_buffer_size is not NotProvided:
            self.shuffle_buffer_size = shuffle_buffer_size
        if output is not NotProvided:
            self.output = output
        if output_config is not NotProvided:
            self.output_config = output_config
        if output_compress_columns is not NotProvided:
            self.output_compress_columns = output_compress_columns
        if output_max_file_size is not NotProvided:
            self.output_max_file_size = output_max_file_size
        if offline_sampling is not NotProvided:
            self.offline_sampling = offline_sampling

        return self

    def multi_agent(
        self,
        *,
        policies=NotProvided,
        policy_map_capacity=NotProvided,
        policy_map_cache=NotProvided,
        policy_mapping_fn=NotProvided,
        policies_to_train=NotProvided,
        observation_fn=NotProvided,
        count_steps_by=NotProvided,
        replay_mode=DEPRECATED_VALUE,
    ) -> "AlgorithmConfig":
        """Sets the config's multi-agent settings.

        Validates the new multi-agent settings and translates everything into
        a unified multi-agent setup format. For example a `policies` list or set
        of IDs is properly converted into a dict mapping these IDs to PolicySpecs.

        Args:
            policies: Map of type MultiAgentPolicyConfigDict from policy ids to either
                4-tuples of (policy_cls, obs_space, act_space, config) or PolicySpecs.
                These tuples or PolicySpecs define the class of the policy, the
                observation- and action spaces of the policies, and any extra config.
            policy_map_capacity: Keep this many policies in the "policy_map" (before
                writing least-recently used ones to disk/S3).
            policy_map_cache: Where to store overflowing (least-recently used) policies?
                Could be a directory (str) or an S3 location. None for using the
                default output dir.
            policy_mapping_fn: Function mapping agent ids to policy ids. The signature
                is: `(agent_id, episode, worker, **kwargs) -> PolicyID`.
            policies_to_train: Determines those policies that should be updated.
                Options are:
                - None, for training all policies.
                - An iterable of PolicyIDs that should be trained.
                - A callable, taking a PolicyID and a SampleBatch or MultiAgentBatch
                and returning a bool (indicating whether the given policy is trainable
                or not, given the particular batch). This allows you to have a policy
                trained only on certain data (e.g. when playing against a certain
                opponent).
            observation_fn: Optional function that can be used to enhance the local
                agent observations to include more state. See
                rllib/evaluation/observation_function.py for more info.
            count_steps_by: Which metric to use as the "batch size" when building a
                MultiAgentBatch. The two supported values are:
                "env_steps": Count each time the env is "stepped" (no matter how many
                multi-agent actions are passed/how many multi-agent observations
                have been returned in the previous step).
                "agent_steps": Count each individual agent step as one step.

        Returns:
            This updated AlgorithmConfig object.
        """
        if policies is not NotProvided:
            # Make sure our Policy IDs are ok (this should work whether `policies`
            # is a dict or just any Sequence).
            for pid in policies:
                validate_policy_id(pid, error=True)

            # Validate each policy spec in a given dict.
            if isinstance(policies, dict):
                for pid, spec in policies.items():
                    # If not a PolicySpec object, values must be lists/tuples of len 4.
                    if not isinstance(spec, PolicySpec):
                        if not isinstance(spec, (list, tuple)) or len(spec) != 4:
                            raise ValueError(
                                "Policy specs must be tuples/lists of "
                                "(cls or None, obs_space, action_space, config), "
                                f"got {spec} for PolicyID={pid}"
                            )
                    # TODO: Switch from dict to AlgorithmConfigOverride, once available.
                    # Config not a dict.
                    elif (
                        not isinstance(spec.config, (AlgorithmConfig, dict))
                        and spec.config is not None
                    ):
                        raise ValueError(
                            f"Multi-agent policy config for {pid} must be a dict or "
                            f"AlgorithmConfig object, but got {type(spec.config)}!"
                        )
            self.policies = policies

        if policy_map_capacity is not NotProvided:
            self.policy_map_capacity = policy_map_capacity

        if policy_map_cache is not NotProvided:
            self.policy_map_cache = policy_map_cache

        if policy_mapping_fn is not NotProvided:
            # Attempt to create a `policy_mapping_fn` from config dict. Helpful
            # is users would like to specify custom callable classes in yaml files.
            if isinstance(policy_mapping_fn, dict):
                policy_mapping_fn = from_config(policy_mapping_fn)
            self.policy_mapping_fn = policy_mapping_fn

        if observation_fn is not NotProvided:
            self.observation_fn = observation_fn

        if replay_mode != DEPRECATED_VALUE:
            deprecation_warning(
                old="AlgorithmConfig.multi_agent(replay_mode=..)",
                new="AlgorithmConfig.training("
                "replay_buffer_config={'replay_mode': ..})",
                error=True,
            )

        if count_steps_by is not NotProvided:
            if count_steps_by not in ["env_steps", "agent_steps"]:
                raise ValueError(
                    "config.multi_agent(count_steps_by=..) must be one of "
                    f"[env_steps|agent_steps], not {count_steps_by}!"
                )
            self.count_steps_by = count_steps_by

        if policies_to_train is not NotProvided:
            assert (
                isinstance(policies_to_train, (list, set, tuple))
                or callable(policies_to_train)
                or policies_to_train is None
            ), (
                "ERROR: `policies_to_train` must be a [list|set|tuple] or a "
                "callable taking PolicyID and SampleBatch and returning "
                "True|False (trainable or not?)."
            )
            # Check `policies_to_train` for invalid entries.
            if isinstance(policies_to_train, (list, set, tuple)):
                if len(policies_to_train) == 0:
                    logger.warning(
                        "`config.multi_agent(policies_to_train=..)` is empty! "
                        "Make sure - if you would like to learn at least one policy - "
                        "to add its ID to that list."
                    )
            self.policies_to_train = policies_to_train

        # Is this a multi-agent setup? True, iff DEFAULT_POLICY_ID is only
        # PolicyID found in policies dict.
        self._is_multi_agent = (
            len(self.policies) > 1 or DEFAULT_POLICY_ID not in self.policies
        )

        return self

    def is_multi_agent(self) -> bool:
        """Returns whether this config specifies a multi-agent setup.

        Returns:
            True, if a) >1 policies defined OR b) 1 policy defined, but its ID is NOT
            DEFAULT_POLICY_ID.
        """
        return self._is_multi_agent

    def reporting(
        self,
        *,
        keep_per_episode_custom_metrics: Optional[bool] = NotProvided,
        metrics_episode_collection_timeout_s: Optional[float] = NotProvided,
        metrics_num_episodes_for_smoothing: Optional[int] = NotProvided,
        min_time_s_per_iteration: Optional[int] = NotProvided,
        min_train_timesteps_per_iteration: Optional[int] = NotProvided,
        min_sample_timesteps_per_iteration: Optional[int] = NotProvided,
    ) -> "AlgorithmConfig":
        """Sets the config's reporting settings.

        Args:
            keep_per_episode_custom_metrics: Store raw custom metrics without
                calculating max, min, mean
            metrics_episode_collection_timeout_s: Wait for metric batches for at most
                this many seconds. Those that have not returned in time will be
                collected in the next train iteration.
            metrics_num_episodes_for_smoothing: Smooth rollout metrics over this many
                episodes, if possible.
                In case rollouts (sample collection) just started, there may be fewer
                than this many episodes in the buffer and we'll compute metrics
                over this smaller number of available episodes.
                In case there are more than this many episodes collected in a single
                training iteration, use all of these episodes for metrics computation,
                meaning don't ever cut any "excess" episodes.
            min_time_s_per_iteration: Minimum time to accumulate within a single
                `train()` call. This value does not affect learning,
                only the number of times `Algorithm.training_step()` is called by
                `Algorithm.train()`. If - after one such step attempt, the time taken
                has not reached `min_time_s_per_iteration`, will perform n more
                `training_step()` calls until the minimum time has been
                consumed. Set to 0 or None for no minimum time.
            min_train_timesteps_per_iteration: Minimum training timesteps to accumulate
                within a single `train()` call. This value does not affect learning,
                only the number of times `Algorithm.training_step()` is called by
                `Algorithm.train()`. If - after one such step attempt, the training
                timestep count has not been reached, will perform n more
                `training_step()` calls until the minimum timesteps have been
                executed. Set to 0 or None for no minimum timesteps.
            min_sample_timesteps_per_iteration: Minimum env sampling timesteps to
                accumulate within a single `train()` call. This value does not affect
                learning, only the number of times `Algorithm.training_step()` is
                called by `Algorithm.train()`. If - after one such step attempt, the env
                sampling timestep count has not been reached, will perform n more
                `training_step()` calls until the minimum timesteps have been
                executed. Set to 0 or None for no minimum timesteps.

        Returns:
            This updated AlgorithmConfig object.
        """
        if keep_per_episode_custom_metrics is not NotProvided:
            self.keep_per_episode_custom_metrics = keep_per_episode_custom_metrics
        if metrics_episode_collection_timeout_s is not NotProvided:
            self.metrics_episode_collection_timeout_s = (
                metrics_episode_collection_timeout_s
            )
        if metrics_num_episodes_for_smoothing is not NotProvided:
            self.metrics_num_episodes_for_smoothing = metrics_num_episodes_for_smoothing
        if min_time_s_per_iteration is not NotProvided:
            self.min_time_s_per_iteration = min_time_s_per_iteration
        if min_train_timesteps_per_iteration is not NotProvided:
            self.min_train_timesteps_per_iteration = min_train_timesteps_per_iteration
        if min_sample_timesteps_per_iteration is not NotProvided:
            self.min_sample_timesteps_per_iteration = min_sample_timesteps_per_iteration

        return self

    def checkpointing(
        self,
        export_native_model_files: Optional[bool] = NotProvided,
    ) -> "AlgorithmConfig":
        """Sets the config's checkpointing settings.

        Args:
            export_native_model_files: Whether an individual Policy-
                or the Algorithm's checkpoints also contain (tf or torch) native
                model files. These could be used to restore just the NN models
                from these files w/o requiring RLlib. These files are generated
                by calling the tf- or torch- built-in saving utility methods on
                the actual models.

        Returns:
            This updated AlgorithmConfig object.
        """

        if export_native_model_files is not NotProvided:
            self.export_native_model_files = export_native_model_files

        return self

    def debugging(
        self,
        *,
        logger_creator: Optional[Callable[[], Logger]] = NotProvided,
        logger_config: Optional[dict] = NotProvided,
        log_level: Optional[str] = NotProvided,
        log_sys_usage: Optional[bool] = NotProvided,
        fake_sampler: Optional[bool] = NotProvided,
        seed: Optional[int] = NotProvided,
    ) -> "AlgorithmConfig":
        """Sets the config's debugging settings.

        Args:
            logger_creator: Callable that creates a ray.tune.Logger
                object. If unspecified, a default logger is created.
            logger_config: Define logger-specific configuration to be used inside Logger
                Default value None allows overwriting with nested dicts.
            log_level: Set the ray.rllib.* log level for the agent process and its
                workers. Should be one of DEBUG, INFO, WARN, or ERROR. The DEBUG level
                will also periodically print out summaries of relevant internal dataflow
                (this is also printed out once at startup at the INFO level). When using
                the `rllib train` command, you can also use the `-v` and `-vv` flags as
                shorthand for INFO and DEBUG.
            log_sys_usage: Log system resource metrics to results. This requires
                `psutil` to be installed for sys stats, and `gputil` for GPU metrics.
            fake_sampler: Use fake (infinite speed) sampler. For testing only.
            seed: This argument, in conjunction with worker_index, sets the random
                seed of each worker, so that identically configured trials will have
                identical results. This makes experiments reproducible.

        Returns:
            This updated AlgorithmConfig object.
        """
        if logger_creator is not NotProvided:
            self.logger_creator = logger_creator
        if logger_config is not NotProvided:
            self.logger_config = logger_config
        if log_level is not NotProvided:
            self.log_level = log_level
        if log_sys_usage is not NotProvided:
            self.log_sys_usage = log_sys_usage
        if fake_sampler is not NotProvided:
            self.fake_sampler = fake_sampler
        if seed is not NotProvided:
            self.seed = seed

        return self

    def experimental(
        self,
        *,
        _tf_policy_handles_more_than_one_loss=NotProvided,
        _disable_preprocessor_api=NotProvided,
        _disable_action_flattening=NotProvided,
        _disable_execution_plan_api=NotProvided,
    ) -> "AlgorithmConfig":
        """Sets the config's experimental settings.

        Args:
            _tf_policy_handles_more_than_one_loss: Experimental flag.
                If True, TFPolicy will handle more than one loss/optimizer.
                Set this to True, if you would like to return more than
                one loss term from your `loss_fn` and an equal number of optimizers
                from your `optimizer_fn`. In the future, the default for this will be
                True.
            _disable_preprocessor_api: Experimental flag.
                If True, no (observation) preprocessor will be created and
                observations will arrive in model as they are returned by the env.
                In the future, the default for this will be True.
            _disable_action_flattening: Experimental flag.
                If True, RLlib will no longer flatten the policy-computed actions into
                a single tensor (for storage in SampleCollectors/output files/etc..),
                but leave (possibly nested) actions as-is. Disabling flattening affects:
                - SampleCollectors: Have to store possibly nested action structs.
                - Models that have the previous action(s) as part of their input.
                - Algorithms reading from offline files (incl. action information).
            _disable_execution_plan_api: Experimental flag.
                If True, the execution plan API will not be used. Instead,
                a Algorithm's `training_iteration` method will be called as-is each
                training iteration.

        Returns:
            This updated AlgorithmConfig object.
        """
        if _tf_policy_handles_more_than_one_loss is not NotProvided:
            self._tf_policy_handles_more_than_one_loss = (
                _tf_policy_handles_more_than_one_loss
            )
        if _disable_preprocessor_api is not NotProvided:
            self._disable_preprocessor_api = _disable_preprocessor_api
        if _disable_action_flattening is not NotProvided:
            self._disable_action_flattening = _disable_action_flattening
        if _disable_execution_plan_api is not NotProvided:
            self._disable_execution_plan_api = _disable_execution_plan_api

        return self

    def get_rollout_fragment_length(self, worker_index: int = 0) -> int:
        """Automatically infers a proper rollout_fragment_length setting if "auto".

        Uses the simple formula:
        `rollout_fragment_length` = `train_batch_size` /
        (`num_envs_per_worker` * `num_rollout_workers`)

        If result is not a fraction AND `worker_index` is provided, will make
        those workers add another timestep, such that the overall batch size (across
        the workers) will add up to exactly the `train_batch_size`.

        Returns:
            The user-provided `rollout_fragment_length` or a computed one (if user
            value is "auto").
        """
        if self.rollout_fragment_length == "auto":
            # Example:
            # 2 workers, 2 envs per worker, 2000 train batch size:
            # -> 2000 / 4 -> 500
            # 4 workers, 3 envs per worker, 2500 train batch size:
            # -> 2500 / 12 -> 208.333 -> diff=4 (208 * 12 = 2496)
            # -> worker 1: 209, workers 2-4: 208
            rollout_fragment_length = self.train_batch_size / (
                self.num_envs_per_worker * (self.num_rollout_workers or 1)
            )
            if int(rollout_fragment_length) != rollout_fragment_length:
                diff = self.train_batch_size - int(
                    rollout_fragment_length
                ) * self.num_envs_per_worker * (self.num_rollout_workers or 1)
                if (worker_index * self.num_envs_per_worker) <= diff:
                    return int(rollout_fragment_length) + 1
            return int(rollout_fragment_length)
        else:
            return self.rollout_fragment_length

    def get_evaluation_config_object(
        self,
    ) -> Optional["AlgorithmConfig"]:
        """Creates a full AlgorithmConfig object from `self.evaluation_config`.

        Returns:
            A fully valid AlgorithmConfig object that can be used for the evaluation
            WorkerSet. If `self` is already an evaluation config object, return None.
        """
        if self.in_evaluation:
            assert self.evaluation_config is None
            return None

        # Convert AlgorithmConfig into dict (for later updating from dict).
        evaluation_config = self.evaluation_config
        if isinstance(evaluation_config, AlgorithmConfig):
            evaluation_config = evaluation_config.to_dict()

        # Create unfrozen copy of self to be used as the to-be-returned eval
        # AlgorithmConfig.
        eval_config_obj = self.copy(copy_frozen=False)
        # Switch on the `in_evaluation` flag and remove `evaluation_config`
        # (set to None).
        eval_config_obj.in_evaluation = True
        eval_config_obj.evaluation_config = None
        # Update with evaluation settings:
        eval_config_obj.update_from_dict(evaluation_config or {})

        # Evaluation duration unit: episodes.
        # Switch on `complete_episode` rollouts. Also, make sure
        # rollout fragments are short so we never have more than one
        # episode in one rollout.
        if self.evaluation_duration_unit == "episodes":
            eval_config_obj.batch_mode = "complete_episodes"
            eval_config_obj.rollout_fragment_length = 1
        # Evaluation duration unit: timesteps.
        # - Set `batch_mode=truncate_episodes` so we don't perform rollouts
        #   strictly along episode borders.
        # Set `rollout_fragment_length` such that desired steps are divided
        # equally amongst workers or - in "auto" duration mode - set it
        # to a reasonably small number (10), such that a single `sample()`
        # call doesn't take too much time and we can stop evaluation as soon
        # as possible after the train step is completed.
        else:
            eval_config_obj.batch_mode = "truncate_episodes"
            eval_config_obj.rollout_fragment_length = (
                10
                if self.evaluation_duration == "auto"
                else int(
                    math.ceil(
                        self.evaluation_duration / (self.evaluation_num_workers or 1)
                    )
                )
            )

        return eval_config_obj

    def get_multi_agent_setup(
        self,
        *,
        policies: Optional[MultiAgentPolicyConfigDict] = None,
        env: Optional[EnvType] = None,
        spaces: Optional[Dict[PolicyID, Tuple[Space, Space]]] = None,
        default_policy_class: Optional[Type[Policy]] = None,
    ) -> Tuple[MultiAgentPolicyConfigDict, Callable[[PolicyID, SampleBatchType], bool]]:
        """Compiles complete multi-agent config (dict) from the information in `self`.

        Infers the observation- and action spaces, the policy classes, and the policy's
        configs. The returned `MultiAgentPolicyConfigDict` is fully unified and strictly
        maps PolicyIDs to complete PolicySpec objects (with all their fields not-None).

        Examples:
            >>> import numpy as np
            >>> from ray.rllib.algorithms.ppo import PPOConfig
            >>> config = (
            ...   PPOConfig()
            ...   .environment("CartPole-v1")
            ...   .framework("torch")
            ...   .multi_agent(policies={"pol1", "pol2"}, policies_to_train=["pol1"])
            ... )
            >>> policy_dict, is_policy_to_train = config.get_multi_agent_setup()
            >>> is_policy_to_train("pol1")
            ... True
            >>> is_policy_to_train("pol2")
            ... False
            >>> print(policy_dict)
            ... {
            ...   "pol1": PolicySpec(
            ...     PPOTorchPolicyV2,  # infered from Algo's default policy class
            ...     Box(-2.0, 2.0, (4,), np.float),  # infered from env
            ...     Discrete(2),  # infered from env
            ...     {},  # not provided -> empty dict
            ...   ),
            ...   "pol2": PolicySpec(
            ...     PPOTorchPolicyV2,  # infered from Algo's default policy class
            ...     Box(-2.0, 2.0, (4,), np.float),  # infered from env
            ...     Discrete(2),  # infered from env
            ...     {},  # not provided -> empty dict
            ...   ),
            ... }

        Args:
            policies: An optional multi-agent `policies` dict, mapping policy IDs
                to PolicySpec objects. If not provided, will use `self.policies`
                instead. Note that the `policy_class`, `observation_space`, and
                `action_space` properties in these PolicySpecs may be None and must
                therefore be inferred here.
            env: An optional env instance, from which to infer the different spaces for
                the different policies. If not provided, will try to infer from
                `spaces`. Otherwise from `self.observation_space` and
                `self.action_space`. If no information on spaces can be infered, will
                raise an error.
            spaces: Optional dict mapping policy IDs to tuples of 1) observation space
                and 2) action space that should be used for the respective policy.
                These spaces were usually provided by an already instantiated remote
                RolloutWorker. If not provided, will try to infer from
                `env`. Otherwise from `self.observation_space` and
                `self.action_space`. If no information on spaces can be infered, will
                raise an error.
            default_policy_class: The Policy class to use should a PolicySpec have its
                policy_class property set to None.

        Returns:
            A tuple consisting of 1) a MultiAgentPolicyConfigDict and 2) a
            `is_policy_to_train(PolicyID, SampleBatchType) -> bool` callable.

        Raises:
            ValueError: In case, no spaces can be infered for the policy/ies.
            ValueError: In case, two agents in the env map to the same PolicyID
                (according to `self.policy_mapping_fn`), but have different action- or
                observation spaces according to the infered space information.
        """
        policies = copy.deepcopy(policies or self.policies)

        # Policies given as set/list/tuple (of PolicyIDs) -> Setup each policy
        # automatically via empty PolicySpec (will make RLlib infer observation- and
        # action spaces as well as the Policy's class).
        if isinstance(policies, (set, list, tuple)):
            policies = {pid: PolicySpec() for pid in policies}

        # Try extracting spaces from env or from given spaces dict.
        env_obs_space = None
        env_act_space = None

        # Env is a ray.remote: Get spaces via its (automatically added)
        # `_get_spaces()` method.
        if isinstance(env, ray.actor.ActorHandle):
            env_obs_space, env_act_space = ray.get(env._get_spaces.remote())
        # Normal env (gym.Env or MultiAgentEnv): These should have the
        # `observation_space` and `action_space` properties.
        elif env is not None:
            if hasattr(env, "observation_space") and isinstance(
                env.observation_space, gym.Space
            ):
                env_obs_space = env.observation_space

            if hasattr(env, "action_space") and isinstance(env.action_space, gym.Space):
                env_act_space = env.action_space
        # Last resort: Try getting the env's spaces from the spaces
        # dict's special __env__ key.
        if spaces is not None:
            if env_obs_space is None:
                env_obs_space = spaces.get("__env__", [None])[0]
            if env_act_space is None:
                env_act_space = spaces.get("__env__", [None, None])[1]

        # Check each defined policy ID and unify its spec.
        for pid, policy_spec in policies.copy().items():
            # Convert to PolicySpec if plain list/tuple.
            if not isinstance(policy_spec, PolicySpec):
                policies[pid] = policy_spec = PolicySpec(*policy_spec)

            # Infer policy classes for policies dict, if not provided (None).
            if policy_spec.policy_class is None and default_policy_class is not None:
                policies[pid].policy_class = default_policy_class

            # Infer observation space.
            if policy_spec.observation_space is None:
                if spaces is not None and pid in spaces:
                    obs_space = spaces[pid][0]
                elif env_obs_space is not None:
                    # Multi-agent case AND different agents have different spaces:
                    # Need to reverse map spaces (for the different agents) to certain
                    # policy IDs.
                    if (
                        isinstance(env, MultiAgentEnv)
                        and hasattr(env, "_spaces_in_preferred_format")
                        and env._spaces_in_preferred_format
                    ):
                        obs_space = None
                        mapping_fn = self.policy_mapping_fn
                        if mapping_fn:
                            for aid in env.get_agent_ids():
                                # Match: Assign spaces for this agentID to the PolicyID.
                                if mapping_fn(aid, None, None) == pid:
                                    # Make sure, different agents that map to the same
                                    # policy don't have different spaces.
                                    if (
                                        obs_space is not None
                                        and env_obs_space[aid] != obs_space
                                    ):
                                        raise ValueError(
                                            "Two agents in your environment map to the "
                                            "same policyID (as per your `policy_mapping"
                                            "_fn`), however, these agents also have "
                                            "different observation spaces!"
                                        )
                                    obs_space = env_obs_space[aid]
                    # Otherwise, just use env's obs space as-is.
                    else:
                        obs_space = env_obs_space
                # Space given directly in config.
                elif self.observation_space:
                    obs_space = self.observation_space
                else:
                    raise ValueError(
                        "`observation_space` not provided in PolicySpec for "
                        f"{pid} and env does not have an observation space OR "
                        "no spaces received from other workers' env(s) OR no "
                        "`observation_space` specified in config!"
                    )

                policies[pid].observation_space = obs_space

            # Infer action space.
            if policy_spec.action_space is None:
                if spaces is not None and pid in spaces:
                    act_space = spaces[pid][1]
                elif env_act_space is not None:
                    # Multi-agent case AND different agents have different spaces:
                    # Need to reverse map spaces (for the different agents) to certain
                    # policy IDs.
                    if (
                        isinstance(env, MultiAgentEnv)
                        and hasattr(env, "_spaces_in_preferred_format")
                        and env._spaces_in_preferred_format
                    ):
                        act_space = None
                        mapping_fn = self.policy_mapping_fn
                        if mapping_fn:
                            for aid in env.get_agent_ids():
                                # Match: Assign spaces for this AgentID to the PolicyID.
                                if mapping_fn(aid, None, None) == pid:
                                    # Make sure, different agents that map to the same
                                    # policy don't have different spaces.
                                    if (
                                        act_space is not None
                                        and env_act_space[aid] != act_space
                                    ):
                                        raise ValueError(
                                            "Two agents in your environment map to the "
                                            "same policyID (as per your `policy_mapping"
                                            "_fn`), however, these agents also have "
                                            "different action spaces!"
                                        )
                                    act_space = env_act_space[aid]
                    # Otherwise, just use env's action space as-is.
                    else:
                        act_space = env_act_space
                elif self.action_space:
                    act_space = self.action_space
                else:
                    raise ValueError(
                        "`action_space` not provided in PolicySpec for "
                        f"{pid} and env does not have an action space OR "
                        "no spaces received from other workers' env(s) OR no "
                        "`action_space` specified in config!"
                    )
                policies[pid].action_space = act_space

            # Config is None -> Set to {}.
            if policies[pid].config is None:
                policies[pid].config = {}

        # If container given, construct a simple default callable returning True
        # if the PolicyID is found in the list/set of IDs.
        is_policy_to_train = self.policies_to_train
        if self.policies_to_train is not None and not callable(self.policies_to_train):
            pols = set(self.policies_to_train)

            def is_policy_to_train(pid, batch=None):
                return pid in pols

        return policies, is_policy_to_train

    def __setattr__(self, key, value):
        """Gatekeeper in case we are in frozen state and need to error."""

        # If we are frozen, do not allow to set any attributes anymore.
        if hasattr(self, "_is_frozen") and self._is_frozen:
            # TODO: Remove `simple_optimizer` entirely.
            #  Remove need to set `worker_index` in RolloutWorker's c'tor.
            if key not in ["simple_optimizer", "worker_index", "_is_frozen"]:
                raise AttributeError(
                    f"Cannot set attribute ({key}) of an already frozen "
                    "AlgorithmConfig!"
                )
        super().__setattr__(key, value)

    def __getitem__(self, item):
        """Shim method to still support accessing properties by key lookup.

        This way, an AlgorithmConfig object can still be used as if a dict, e.g.
        by Ray Tune.

        Examples:
            >>> from ray.rllib.algorithms.algorithm_config import AlgorithmConfig
            >>> config = AlgorithmConfig()
            >>> print(config["lr"])
            ... 0.001
        """
        # TODO: Uncomment this once all algorithms use AlgorithmConfigs under the
        #  hood (as well as Ray Tune).
        # if log_once("algo_config_getitem"):
        #    logger.warning(
        #        "AlgorithmConfig objects should NOT be used as dict! "
        #        f"Try accessing `{item}` directly as a property."
        #    )
        # In case user accesses "old" keys, e.g. "num_workers", which need to
        # be translated to their correct property names.
        item = self._translate_special_keys(item)
        return getattr(self, item)

    def __setitem__(self, key, value):
        # TODO: Remove comments once all methods/functions only support
        #  AlgorithmConfigs and there is no more ambiguity anywhere in the code
        #  on whether an AlgorithmConfig is used or an old python config dict.
        # raise AttributeError(
        #    "AlgorithmConfig objects should not have their values set like dicts"
        #    f"(`config['{key}'] = {value}`), "
        #    f"but via setting their properties directly (config.{prop} = {value})."
        # )
        if key == "multiagent":
            raise AttributeError(
                "Cannot set `multiagent` key in an AlgorithmConfig!\nTry setting "
                "the multi-agent components of your AlgorithmConfig object via the "
                "`multi_agent()` method and its arguments.\nE.g. `config.multi_agent("
                "policies=.., policy_mapping_fn.., policies_to_train=..)`."
            )
        super().__setattr__(key, value)

    def __contains__(self, item) -> bool:
        """Shim method to help pretend we are a dict."""
        prop = self._translate_special_keys(item, warn_deprecated=False)
        return hasattr(self, prop)

    def get(self, key, default=None):
        """Shim method to help pretend we are a dict."""
        prop = self._translate_special_keys(key, warn_deprecated=False)
        return getattr(self, prop, default)

    def pop(self, key, default=None):
        """Shim method to help pretend we are a dict."""
        return self.get(key, default)

    def keys(self):
        """Shim method to help pretend we are a dict."""
        return self.to_dict().keys()

    def values(self):
        """Shim method to help pretend we are a dict."""
        return self.to_dict().values()

    def items(self):
        """Shim method to help pretend we are a dict."""
        return self.to_dict().items()

    @staticmethod
    def _translate_special_keys(key: str, warn_deprecated: bool = True) -> str:
        # Handle special key (str) -> `AlgorithmConfig.[some_property]` cases.
        if key == "callbacks":
            key = "callbacks_class"
        elif key == "create_env_on_driver":
            key = "create_env_on_local_worker"
        elif key == "custom_eval_function":
            key = "custom_evaluation_function"
        elif key == "framework":
            key = "framework_str"
        elif key == "input":
            key = "input_"
        elif key == "lambda":
            key = "lambda_"
        elif key == "num_cpus_for_driver":
            key = "num_cpus_for_local_worker"
        elif key == "num_workers":
            key = "num_rollout_workers"

        # Deprecated keys.
        if warn_deprecated:
            if key == "collect_metrics_timeout":
                deprecation_warning(
                    old="collect_metrics_timeout",
                    new="metrics_episode_collection_timeout_s",
                    error=True,
                )
            elif key == "metrics_smoothing_episodes":
                deprecation_warning(
                    old="config.metrics_smoothing_episodes",
                    new="config.metrics_num_episodes_for_smoothing",
                    error=True,
                )
            elif key == "min_iter_time_s":
                deprecation_warning(
                    old="config.min_iter_time_s",
                    new="config.min_time_s_per_iteration",
                    error=True,
                )
            elif key == "min_time_s_per_reporting":
                deprecation_warning(
                    old="config.min_time_s_per_reporting",
                    new="config.min_time_s_per_iteration",
                    error=True,
                )
            elif key == "min_sample_timesteps_per_reporting":
                deprecation_warning(
                    old="config.min_sample_timesteps_per_reporting",
                    new="config.min_sample_timesteps_per_iteration",
                    error=True,
                )
            elif key == "min_train_timesteps_per_reporting":
                deprecation_warning(
                    old="config.min_train_timesteps_per_reporting",
                    new="config.min_train_timesteps_per_iteration",
                    error=True,
                )
            elif key == "timesteps_per_iteration":
                deprecation_warning(
                    old="config.timesteps_per_iteration",
                    new="`config.min_sample_timesteps_per_iteration` OR "
                    "`config.min_train_timesteps_per_iteration`",
                    error=True,
                )
            elif key == "evaluation_num_episodes":
                deprecation_warning(
                    old="config.evaluation_num_episodes",
                    new="`config.evaluation_duration` and "
                    "`config.evaluation_duration_unit=episodes`",
                    error=True,
                )

        return key

    def _check_if_correct_nn_framework_installed(self, _tf1, _tf, _torch):
        """Check if tf/torch experiment is running and tf/torch installed."""
        if self.framework_str in {"tf", "tf2"}:
            if not (_tf1 or _tf):
                raise ImportError(
                    (
                        "TensorFlow was specified as the framework to use (via `config."
                        "framework([tf|tf2])`)! However, no installation was "
                        "found. You can install TensorFlow via `pip install tensorflow`"
                    )
                )
        elif self.framework_str == "torch":
            if not _torch:
                raise ImportError(
                    (
                        "PyTorch was specified as the framework to use (via `config."
                        "framework('torch')`)! However, no installation was found. You "
                        "can install PyTorch via `pip install torch`."
                    )
                )

    def _resolve_tf_settings(self, _tf1, _tfv):
        """Check and resolve tf settings."""
        if _tf1 and self.framework_str == "tf2":
            if self.framework_str == "tf2" and _tfv < 2:
                raise ValueError(
                    "You configured `framework`=tf2, but your installed "
                    "pip tf-version is < 2.0! Make sure your TensorFlow "
                    "version is >= 2.x."
                )
            if not _tf1.executing_eagerly():
                _tf1.enable_eager_execution()
            # Recommend setting tracing to True for speedups.
            logger.info(
                f"Executing eagerly (framework='{self.framework_str}'),"
                f" with eager_tracing={self.framework_str}. For "
                "production workloads, make sure to set eager_tracing=True"
                "  in order to match the speed of tf-static-graph "
                "(framework='tf'). For debugging purposes, "
                "`eager_tracing=False` is the best choice."
            )
        # Tf-static-graph (framework=tf): Recommend upgrading to tf2 and
        # enabling eager tracing for similar speed.
        elif _tf1 and self.framework_str == "tf":
            logger.info(
                "Your framework setting is 'tf', meaning you are using "
                "static-graph mode. Set framework='tf2' to enable eager "
                "execution with tf2.x. You may also then want to set "
                "eager_tracing=True in order to reach similar execution "
                "speed as with static-graph mode."
            )

    @property
    def multiagent(self):
        """Shim method to help pretend we are a dict with 'multiagent' key."""
        return {
            "policies": self.policies,
            "policy_mapping_fn": self.policy_mapping_fn,
            "policies_to_train": self.policies_to_train,
            "policy_map_capacity": self.policy_map_capacity,
            "policy_map_cache": self.policy_map_cache,
            "count_steps_by": self.count_steps_by,
            "observation_fn": self.observation_fn,
        }

    @property
    @Deprecated(new="AlgorithmConfig.rollouts(num_rollout_workers=..)", error=False)
    def num_workers(self):
        """For backward-compatibility purposes only."""
        return self.num_rollout_workers<|MERGE_RESOLUTION|>--- conflicted
+++ resolved
@@ -418,33 +418,6 @@
 
         return config
 
-<<<<<<< HEAD
-    @classmethod
-    def from_dict(cls, config_dict: dict) -> "AlgorithmConfig":
-        """Creates an AlgorithmConfig from a legacy python config dict.
-
-        Examples:
-            >>> from ray.rllib.algorithms.ppo.ppo import DEFAULT_CONFIG, PPOConfig
-            >>> ppo_config = PPOConfig.from_dict(DEFAULT_CONFIG)
-            >>> ppo = ppo_config.build(env="Pendulum-v1") # doctest: +SKIP
-
-        Args:
-            config_dict: The legacy formatted python config dict for some algorithm.
-
-        Returns:
-             A new AlgorithmConfig object that matches the given python config dict.
-        """
-        # Create a default config object of this class.
-        config_obj = cls()
-        # Remove `_is_frozen` flag from config dict in case the AlgorithmConfig that
-        # the dict was derived from was already frozen (we don't want to copy the
-        # frozenness).
-        config_dict.pop("_is_frozen", None)
-        config_obj.update_from_dict(config_dict)
-        return config_obj
-
-=======
->>>>>>> 517d8fe9
     def update_from_dict(
         self,
         config_dict: PartialAlgorithmConfigDict,
