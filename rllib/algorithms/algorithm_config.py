import copy
from enum import Enum
import inspect
import logging
import math
import sys
from typing import (
    Any,
    Callable,
    Collection,
    Dict,
    List,
    Optional,
    Tuple,
    Type,
    TYPE_CHECKING,
    Union,
)

import gymnasium as gym
from packaging import version

import ray
from ray.rllib.algorithms.callbacks import DefaultCallbacks
from ray.rllib.core import DEFAULT_MODULE_ID
from ray.rllib.core.rl_module.marl_module import MultiAgentRLModuleSpec
from ray.rllib.core.rl_module.rl_module import SingleAgentRLModuleSpec
from ray.rllib.env.env_context import EnvContext
from ray.rllib.env.multi_agent_env import MultiAgentEnv
from ray.rllib.env.wrappers.atari_wrappers import is_atari
from ray.rllib.evaluation.collectors.sample_collector import SampleCollector
from ray.rllib.evaluation.collectors.simple_list_collector import SimpleListCollector
from ray.rllib.models import MODEL_DEFAULTS
<<<<<<< HEAD
from ray.rllib.offline.offline_prelearner import OfflinePreLearner
=======
from ray.rllib.offline.input_reader import InputReader
from ray.rllib.offline.io_context import IOContext
>>>>>>> f754bbf6
from ray.rllib.policy.policy import Policy, PolicySpec
from ray.rllib.policy.sample_batch import DEFAULT_POLICY_ID
from ray.rllib.utils import deep_update, merge_dicts
from ray.rllib.utils.annotations import (
    OverrideToImplementCustomLogic_CallToSuperRecommended,
)
from ray.rllib.utils.deprecation import (
    DEPRECATED_VALUE,
    Deprecated,
    deprecation_warning,
)
from ray.rllib.utils.framework import try_import_tf, try_import_torch
from ray.rllib.utils.from_config import NotProvided, from_config
from ray.rllib.utils.policy import validate_policy_id
from ray.rllib.utils.schedules.scheduler import Scheduler
from ray.rllib.utils.serialization import (
    NOT_SERIALIZABLE,
    deserialize_type,
    serialize_type,
)
from ray.rllib.utils.torch_utils import TORCH_COMPILE_REQUIRED_VERSION
from ray.rllib.utils.typing import (
    AgentID,
    AlgorithmConfigDict,
    EnvConfigDict,
    EnvType,
    LearningRateOrSchedule,
    ModuleID,
    MultiAgentPolicyConfigDict,
    PartialAlgorithmConfigDict,
    PolicyID,
    ResultDict,
    RLModuleSpec,
    SampleBatchType,
)
from ray.tune.logger import Logger
from ray.tune.registry import get_trainable_cls
from ray.tune.result import TRIAL_INFO
from ray.tune.tune import _Config

Space = gym.Space

"""TODO(jungong, sven): in "offline_data" we can potentially unify all input types
under input and input_config keys. E.g.
input: sample
input_config {
env: CartPole-v1
}
or:
input: json_reader
input_config {
path: /tmp/
}
or:
input: dataset
input_config {
format: parquet
path: /tmp/
}
"""


if TYPE_CHECKING:
    from ray.rllib.algorithms.algorithm import Algorithm
    from ray.rllib.connectors.connector_v2 import ConnectorV2
    from ray.rllib.core.learner import Learner
    from ray.rllib.core.learner.learner_group import LearnerGroup
    from ray.rllib.core.rl_module.rl_module import RLModule
    from ray.rllib.evaluation.episode import Episode as OldEpisode

logger = logging.getLogger(__name__)


def _check_rl_module_spec(module_spec: RLModuleSpec) -> None:
    if not isinstance(module_spec, (SingleAgentRLModuleSpec, MultiAgentRLModuleSpec)):
        raise ValueError(
            "rl_module_spec must be an instance of "
            "SingleAgentRLModuleSpec or MultiAgentRLModuleSpec."
            f"Got {type(module_spec)} instead."
        )


class AlgorithmConfig(_Config):
    """A RLlib AlgorithmConfig builds an RLlib Algorithm from a given configuration.

    .. testcode::

        from ray.rllib.algorithms.ppo import PPOConfig
        from ray.rllib.algorithms.callbacks import MemoryTrackingCallbacks
        # Construct a generic config object, specifying values within different
        # sub-categories, e.g. "training".
        config = (PPOConfig().training(gamma=0.9, lr=0.01)
                .environment(env="CartPole-v1")
                .resources(num_gpus=0)
                .env_runners(num_env_runners=0)
                .callbacks(MemoryTrackingCallbacks)
            )
        # A config object can be used to construct the respective Algorithm.
        rllib_algo = config.build()

    .. testcode::

        from ray.rllib.algorithms.ppo import PPOConfig
        from ray import tune
        # In combination with a tune.grid_search:
        config = PPOConfig()
        config.training(lr=tune.grid_search([0.01, 0.001]))
        # Use `to_dict()` method to get the legacy plain python config dict
        # for usage with `tune.Tuner().fit()`.
        tune.Tuner("PPO", param_space=config.to_dict())
    """

    @staticmethod
    def DEFAULT_AGENT_TO_MODULE_MAPPING_FN(agent_id, episode):
        # The default agent ID to module ID mapping function to use in the multi-agent
        # case if None is provided.
        # Map any agent ID to "default_policy".
        return DEFAULT_MODULE_ID

    # TODO (sven): Deprecate in new API stack.
    @staticmethod
    def DEFAULT_POLICY_MAPPING_FN(aid, episode, worker, **kwargs):
        # The default policy mapping function to use if None provided.
        # Map any agent ID to "default_policy".
        return DEFAULT_POLICY_ID

    @classmethod
    def from_dict(cls, config_dict: dict) -> "AlgorithmConfig":
        """Creates an AlgorithmConfig from a legacy python config dict.

        .. testcode::

            from ray.rllib.algorithms.ppo.ppo import PPOConfig
            # pass a RLlib config dict
            ppo_config = PPOConfig.from_dict({})
            ppo = ppo_config.build(env="Pendulum-v1")

        Args:
            config_dict: The legacy formatted python config dict for some algorithm.

        Returns:
            A new AlgorithmConfig object that matches the given python config dict.
        """
        # Create a default config object of this class.
        config_obj = cls()
        # Remove `_is_frozen` flag from config dict in case the AlgorithmConfig that
        # the dict was derived from was already frozen (we don't want to copy the
        # frozenness).
        config_dict.pop("_is_frozen", None)
        config_obj.update_from_dict(config_dict)
        return config_obj

    @classmethod
    def overrides(cls, **kwargs):
        """Generates and validates a set of config key/value pairs (passed via kwargs).

        Validation whether given config keys are valid is done immediately upon
        construction (by comparing against the properties of a default AlgorithmConfig
        object of this class).
        Allows combination with a full AlgorithmConfig object to yield a new
        AlgorithmConfig object.

        Used anywhere, we would like to enable the user to only define a few config
        settings that would change with respect to some main config, e.g. in multi-agent
        setups and evaluation configs.

        .. testcode::

            from ray.rllib.algorithms.ppo import PPOConfig
            from ray.rllib.policy.policy import PolicySpec
            config = (
                PPOConfig()
                .multi_agent(
                    policies={
                        "pol0": PolicySpec(config=PPOConfig.overrides(lambda_=0.95))
                    },
                )
            )


        .. testcode::

            from ray.rllib.algorithms.algorithm_config import AlgorithmConfig
            from ray.rllib.algorithms.ppo import PPOConfig
            config = (
                PPOConfig()
                .evaluation(
                    evaluation_num_env_runners=1,
                    evaluation_interval=1,
                    evaluation_config=AlgorithmConfig.overrides(explore=False),
                )
            )

        Returns:
            A dict mapping valid config property-names to values.

        Raises:
            KeyError: In case a non-existing property name (kwargs key) is being
                passed in. Valid property names are taken from a default
                AlgorithmConfig object of `cls`.
        """
        default_config = cls()
        config_overrides = {}
        for key, value in kwargs.items():
            if not hasattr(default_config, key):
                raise KeyError(
                    f"Invalid property name {key} for config class {cls.__name__}!"
                )
            # Allow things like "lambda" as well.
            key = cls._translate_special_keys(key, warn_deprecated=True)
            config_overrides[key] = value

        return config_overrides

    def __init__(self, algo_class: Optional[type] = None):
        """Initializes an AlgorithmConfig instance.

        Args:
            algo_class: An optional Algorithm class that this config class belongs to.
                Used (if provided) to build a respective Algorithm instance from this
                config.
        """
        # Define all settings and their default values.

        # Define the default RLlib Algorithm class that this AlgorithmConfig will be
        # applied to.
        self.algo_class = algo_class

        # `self.python_environment()`
        self.extra_python_environs_for_driver = {}
        self.extra_python_environs_for_worker = {}

        # `self.resources()`
        self.placement_strategy = "PACK"
        self.num_gpus = 0  # @OldAPIStack
        self._fake_gpus = False  # @OldAPIStack
        self.num_cpus_for_main_process = 1

        # `self.framework()`
        self.framework_str = "torch"
        self.eager_tracing = True
        self.eager_max_retraces = 20
        self.tf_session_args = {
            # note: overridden by `local_tf_session_args`
            "intra_op_parallelism_threads": 2,
            "inter_op_parallelism_threads": 2,
            "gpu_options": {
                "allow_growth": True,
            },
            "log_device_placement": False,
            "device_count": {"CPU": 1},
            # Required by multi-GPU (num_gpus > 1).
            "allow_soft_placement": True,
        }
        self.local_tf_session_args = {
            # Allow a higher level of parallelism by default, but not unlimited
            # since that can cause crashes with many concurrent drivers.
            "intra_op_parallelism_threads": 8,
            "inter_op_parallelism_threads": 8,
        }
        # Torch compile settings
        self.torch_compile_learner = False
        self.torch_compile_learner_what_to_compile = (
            TorchCompileWhatToCompile.FORWARD_TRAIN
        )
        # AOT Eager is a dummy backend and will not result in speedups
        self.torch_compile_learner_dynamo_backend = (
            "aot_eager" if sys.platform == "darwin" else "inductor"
        )
        self.torch_compile_learner_dynamo_mode = None
        self.torch_compile_worker = False
        # AOT Eager is a dummy backend and will not result in speedups
        self.torch_compile_worker_dynamo_backend = (
            "aot_eager" if sys.platform == "darwin" else "onnxrt"
        )
        self.torch_compile_worker_dynamo_mode = None

        # `self.api_stack()`
        self.enable_rl_module_and_learner = False
        self.enable_env_runner_and_connector_v2 = False

        # `self.environment()`
        self.env = None
        self.env_config = {}
        self.observation_space = None
        self.action_space = None
        self.clip_rewards = None
        self.normalize_actions = True
        self.clip_actions = False
        self._is_atari = None
        # Deprecated settings:
        self.env_task_fn = None
        self.render_env = False
        self.action_mask_key = "action_mask"

        # `self.env_runners()`
        self.env_runner_cls = None
        self.num_env_runners = 0
        self.num_envs_per_env_runner = 1
        self.num_cpus_per_env_runner = 1
        self.num_gpus_per_env_runner = 0
        self.custom_resources_per_env_runner = {}
        self.validate_env_runners_after_construction = True
        self.sample_timeout_s = 60.0
        self.create_env_on_local_worker = False
        self._env_to_module_connector = None
        self.add_default_connectors_to_env_to_module_pipeline = True
        self._module_to_env_connector = None
        self.add_default_connectors_to_module_to_env_pipeline = True
        self.episode_lookback_horizon = 1
        # TODO (sven): Rename into `sample_timesteps` (or `sample_duration`
        #  and `sample_duration_unit` (replacing batch_mode), like we do it
        #  in the evaluation config).
        self.rollout_fragment_length = 200
        # TODO (sven): Rename into `sample_mode`.
        self.batch_mode = "truncate_episodes"
        self.compress_observations = False
        # @OldAPIStack
        self.remote_worker_envs = False
        self.remote_env_batch_wait_ms = 0
        self.enable_tf1_exec_eagerly = False
        self.sample_collector = SimpleListCollector
        self.preprocessor_pref = "deepmind"
        self.observation_filter = "NoFilter"
        self.update_worker_filter_stats = True
        self.use_worker_filter_stats = True
        self.enable_connectors = True
        self.sampler_perf_stats_ema_coef = None

        # `self.learners()`
        self.num_learners = 0
        self.num_gpus_per_learner = 0
        self.num_cpus_per_learner = 1
        self.local_gpu_idx = 0

        # `self.training()`
        self.gamma = 0.99
        self.lr = 0.001
        self.grad_clip = None
        self.grad_clip_by = "global_norm"
        self.train_batch_size = 32
        # Simple logic for now: If None, use `train_batch_size`.
        self.train_batch_size_per_learner = None
        # TODO (sven): Unsolved problem with RLModules sometimes requiring settings from
        #  the main AlgorithmConfig. We should not require the user to provide those
        #  settings in both, the AlgorithmConfig (as property) AND the model config
        #  dict. We should generally move to a world, in which there exists an
        #  AlgorithmConfig that a) has-a user provided model config object and b)
        #  is given a chance to compile a final model config (dict or object) that is
        #  then passed into the RLModule/Catalog. This design would then match our
        #  "compilation" pattern, where we compile automatically those settings that
        #  should NOT be touched by the user.
        #  In case, an Algorithm already uses the above described pattern (and has
        #  `self.model` as a @property, ignore AttributeError (for trying to set this
        #  property).
        try:
            self.model = copy.deepcopy(MODEL_DEFAULTS)
        except AttributeError:
            pass

        self._learner_connector = None
        self.add_default_connectors_to_learner_pipeline = True
        self.learner_config_dict = {}
        self.optimizer = {}
        self.max_requests_in_flight_per_sampler_worker = 2
        self._learner_class = None

        # `self.callbacks()`
        self.callbacks_class = DefaultCallbacks

        # `self.explore()`
        self.explore = True
        # This is not compatible with RLModules, which have a method
        # `forward_exploration` to specify custom exploration behavior.
        self.exploration_config = {}

        # `self.multi_agent()`
        # Module ID specific config overrides.
        self.algorithm_config_overrides_per_module = {}
        # Cached, actual AlgorithmConfig objects derived from
        # `self.algorithm_config_overrides_per_module`.
        self._per_module_overrides: Dict[ModuleID, "AlgorithmConfig"] = {}
        # TODO (sven): Prepare multi-agent setup for logging each agent's and each
        #  RLModule's steps taken thus far (and passing this information into the
        #  EnvRunner metrics and the RLModule's forward pass). Thereby, deprecate the
        #  `count_steps_by` config setting AND - at the same time - allow users to
        #  specify the batch size unit instead (agent- vs env steps).
        self.count_steps_by = "env_steps"
        # self.agent_to_module_mapping_fn = self.DEFAULT_AGENT_TO_MODULE_MAPPING_FN
        # Soon to be Deprecated.
        self.policies = {DEFAULT_POLICY_ID: PolicySpec()}
        self.policy_map_capacity = 100
        self.policy_mapping_fn = self.DEFAULT_POLICY_MAPPING_FN
        self.policies_to_train = None
        self.policy_states_are_swappable = False
        self.observation_fn = None

        # `self.offline_data()`
        self.input_ = "sampler"
        self.input_read_method = "read_parquet"
        self.input_read_method_kwargs = {}
        self.input_read_schema = {}
        self.map_batches_kwargs = {}
        self.iter_batches_kwargs = {}
        self.prelearner_class = None
        self.prelearner_module_synch_period = 10
        self.dataset_num_iters_per_learner = None
        self.input_config = {}
        self.actions_in_input_normalized = False
        self.postprocess_inputs = False
        self.shuffle_buffer_size = 0
        self.output = None
        self.output_config = {}
        self.output_compress_columns = ["obs", "new_obs"]
        self.output_max_file_size = 64 * 1024 * 1024
        self.output_max_rows_per_file = None
        self.output_data_write_method = "write_parquet"
        self.output_data_write_method_kwargs = {}
        self.output_filesystem = None
        self.output_filesystem_kwargs = {}
        self.output_write_episodes = True
        self.offline_sampling = False

        # `self.evaluation()`
        self.evaluation_interval = None
        self.evaluation_duration = 10
        self.evaluation_duration_unit = "episodes"
        self.evaluation_sample_timeout_s = 120.0
        self.evaluation_parallel_to_training = False
        self.evaluation_force_reset_envs_before_iteration = True
        self.evaluation_config = None
        self.off_policy_estimation_methods = {}
        self.ope_split_batch_by_episode = True
        self.evaluation_num_env_runners = 0
        self.custom_evaluation_function = None
        # TODO: Set this flag still in the config or - much better - in the
        #  RolloutWorker as a property.
        self.in_evaluation = False
        # TODO (sven): Deprecate this setting (it's not user-accessible right now any
        #  way). Replace by logic within `training_step` to merge and broadcast the
        #  EnvRunner (connector) states.
        self.sync_filters_on_rollout_workers_timeout_s = 10.0

        # `self.reporting()`
        self.keep_per_episode_custom_metrics = False
        self.metrics_episode_collection_timeout_s = 60.0
        self.metrics_num_episodes_for_smoothing = 100
        self.min_time_s_per_iteration = None
        self.min_train_timesteps_per_iteration = 0
        self.min_sample_timesteps_per_iteration = 0

        # `self.checkpointing()`
        self.export_native_model_files = False
        self.checkpoint_trainable_policies_only = False

        # `self.debugging()`
        self.logger_creator = None
        self.logger_config = None
        self.log_level = "WARN"
        self.log_sys_usage = True
        self.fake_sampler = False
        self.seed = None
        # TODO (sven): Remove these settings again in the future. We only need them
        #  to debug a quite complex, production memory leak, possibly related to
        #  evaluation in parallel (when `training_step` is getting called inside a
        #  thread). It's also possible that the leak is not caused by RLlib itself,
        #  but by Ray core, but we need more data to narrow this down.
        self._run_training_always_in_thread = False
        self._evaluation_parallel_to_training_wo_thread = False

        # `self.fault_tolerance()`
        self.ignore_env_runner_failures = False
        self.recreate_failed_env_runners = False
        # By default, restart failed worker a thousand times.
        # This should be enough to handle normal transient failures.
        # This also prevents infinite number of restarts in case
        # the worker or env has a bug.
        self.max_num_env_runner_restarts = 1000
        # Small delay between worker restarts. In case rollout or
        # evaluation workers have remote dependencies, this delay can be
        # adjusted to make sure we don't flood them with re-connection
        # requests, and allow them enough time to recover.
        # This delay also gives Ray time to stream back error logging
        # and exceptions.
        self.delay_between_env_runner_restarts_s = 60.0
        self.restart_failed_sub_environments = False
        self.num_consecutive_env_runner_failures_tolerance = 100
        self.env_runner_health_probe_timeout_s = 30
        self.env_runner_restore_timeout_s = 1800

        # `self.rl_module()`
        self._model_config_dict = {}
        self._rl_module_spec = None
        # Helper to keep track of the original exploration config when dis-/enabling
        # rl modules.
        self.__prior_exploration_config = None

        # `self.experimental()`
        self._tf_policy_handles_more_than_one_loss = False
        self._disable_preprocessor_api = False
        self._disable_action_flattening = False
        self._disable_initialize_loss_from_dummy_batch = False
        self._dont_auto_sync_env_runner_states = False

        # Has this config object been frozen (cannot alter its attributes anymore).
        self._is_frozen = False

        # TODO: Remove, once all deprecation_warning calls upon using these keys
        #  have been removed.
        # === Deprecated keys ===
        self.simple_optimizer = DEPRECATED_VALUE
        self.monitor = DEPRECATED_VALUE
        self.evaluation_num_episodes = DEPRECATED_VALUE
        self.metrics_smoothing_episodes = DEPRECATED_VALUE
        self.timesteps_per_iteration = DEPRECATED_VALUE
        self.min_iter_time_s = DEPRECATED_VALUE
        self.collect_metrics_timeout = DEPRECATED_VALUE
        self.min_time_s_per_reporting = DEPRECATED_VALUE
        self.min_train_timesteps_per_reporting = DEPRECATED_VALUE
        self.min_sample_timesteps_per_reporting = DEPRECATED_VALUE
        self.input_evaluation = DEPRECATED_VALUE
        self.policy_map_cache = DEPRECATED_VALUE
        self.worker_cls = DEPRECATED_VALUE
        self.synchronize_filters = DEPRECATED_VALUE
        self.enable_async_evaluation = DEPRECATED_VALUE
        self.custom_async_evaluation_function = DEPRECATED_VALUE
        self._enable_rl_module_api = DEPRECATED_VALUE
        self.auto_wrap_old_gym_envs = DEPRECATED_VALUE
        self.disable_env_checking = DEPRECATED_VALUE
        self.always_attach_evaluation_results = DEPRECATED_VALUE

        # The following values have moved because of the new ReplayBuffer API
        self.buffer_size = DEPRECATED_VALUE
        self.prioritized_replay = DEPRECATED_VALUE
        self.learning_starts = DEPRECATED_VALUE
        self.replay_batch_size = DEPRECATED_VALUE
        # -1 = DEPRECATED_VALUE is a valid value for replay_sequence_length
        self.replay_sequence_length = None
        self.replay_mode = DEPRECATED_VALUE
        self.prioritized_replay_alpha = DEPRECATED_VALUE
        self.prioritized_replay_beta = DEPRECATED_VALUE
        self.prioritized_replay_eps = DEPRECATED_VALUE
        self.min_time_s_per_reporting = DEPRECATED_VALUE
        self.min_train_timesteps_per_reporting = DEPRECATED_VALUE
        self.min_sample_timesteps_per_reporting = DEPRECATED_VALUE
        self._disable_execution_plan_api = DEPRECATED_VALUE

    def to_dict(self) -> AlgorithmConfigDict:
        """Converts all settings into a legacy config dict for backward compatibility.

        Returns:
            A complete AlgorithmConfigDict, usable in backward-compatible Tune/RLlib
            use cases.
        """
        config = copy.deepcopy(vars(self))
        config.pop("algo_class")
        config.pop("_is_frozen")

        # Worst naming convention ever: NEVER EVER use reserved key-words...
        if "lambda_" in config:
            assert hasattr(self, "lambda_")
            config["lambda"] = getattr(self, "lambda_")
            config.pop("lambda_")
        if "input_" in config:
            assert hasattr(self, "input_")
            config["input"] = getattr(self, "input_")
            config.pop("input_")

        # Convert `policies` (PolicySpecs?) into dict.
        # Convert policies dict such that each policy ID maps to a old-style.
        # 4-tuple: class, obs-, and action space, config.
        if "policies" in config and isinstance(config["policies"], dict):
            policies_dict = {}
            for policy_id, policy_spec in config.pop("policies").items():
                if isinstance(policy_spec, PolicySpec):
                    policies_dict[policy_id] = (
                        policy_spec.policy_class,
                        policy_spec.observation_space,
                        policy_spec.action_space,
                        policy_spec.config,
                    )
                else:
                    policies_dict[policy_id] = policy_spec
            config["policies"] = policies_dict

        # Switch out deprecated vs new config keys.
        config["callbacks"] = config.pop("callbacks_class", DefaultCallbacks)
        config["create_env_on_driver"] = config.pop("create_env_on_local_worker", 1)
        config["custom_eval_function"] = config.pop("custom_evaluation_function", None)
        config["framework"] = config.pop("framework_str", None)

        # Simplify: Remove all deprecated keys that have as value `DEPRECATED_VALUE`.
        # These would be useless in the returned dict anyways.
        for dep_k in [
            "monitor",
            "evaluation_num_episodes",
            "metrics_smoothing_episodes",
            "timesteps_per_iteration",
            "min_iter_time_s",
            "collect_metrics_timeout",
            "buffer_size",
            "prioritized_replay",
            "learning_starts",
            "replay_batch_size",
            "replay_mode",
            "prioritized_replay_alpha",
            "prioritized_replay_beta",
            "prioritized_replay_eps",
            "min_time_s_per_reporting",
            "min_train_timesteps_per_reporting",
            "min_sample_timesteps_per_reporting",
            "input_evaluation",
            "_enable_new_api_stack",
        ]:
            if config.get(dep_k) == DEPRECATED_VALUE:
                config.pop(dep_k, None)

        return config

    def update_from_dict(
        self,
        config_dict: PartialAlgorithmConfigDict,
    ) -> "AlgorithmConfig":
        """Modifies this AlgorithmConfig via the provided python config dict.

        Warns if `config_dict` contains deprecated keys.
        Silently sets even properties of `self` that do NOT exist. This way, this method
        may be used to configure custom Policies which do not have their own specific
        AlgorithmConfig classes, e.g.
        `ray.rllib.examples.policy.random_policy::RandomPolicy`.

        Args:
            config_dict: The old-style python config dict (PartialAlgorithmConfigDict)
                to use for overriding some properties defined in there.

        Returns:
            This updated AlgorithmConfig object.
        """
        eval_call = {}

        # We deal with this special key before all others because it may influence
        # stuff like "exploration_config".
        # Namely, we want to re-instantiate the exploration config this config had
        # inside `self.experimental()` before potentially overwriting it in the
        # following.
        enable_rl_module_and_learner = config_dict.get(
            "_enable_new_api_stack",
            config_dict.get("enable_rl_module_and_learner"),
        )
        if enable_rl_module_and_learner:
            self.api_stack(enable_rl_module_and_learner=enable_rl_module_and_learner)

        # Modify our properties one by one.
        for key, value in config_dict.items():
            key = self._translate_special_keys(key, warn_deprecated=False)

            # Ray Tune saves additional data under this magic keyword.
            # This should not get treated as AlgorithmConfig field.
            if key == TRIAL_INFO:
                continue

            if key in ["_enable_new_api_stack", "enable_rl_module_and_learner"]:
                # We've dealt with this above.
                continue
            # Set our multi-agent settings.
            elif key == "multiagent":
                kwargs = {
                    k: value[k]
                    for k in [
                        "policies",
                        "policy_map_capacity",
                        "policy_mapping_fn",
                        "policies_to_train",
                        "policy_states_are_swappable",
                        "observation_fn",
                        "count_steps_by",
                    ]
                    if k in value
                }
                self.multi_agent(**kwargs)
            # Some keys specify config sub-dicts and therefore should go through the
            # correct methods to properly `.update()` those from given config dict
            # (to not lose any sub-keys).
            elif key == "callbacks_class" and value != NOT_SERIALIZABLE:
                # For backward compatibility reasons, only resolve possible
                # classpath if value is a str type.
                if isinstance(value, str):
                    value = deserialize_type(value, error=True)
                self.callbacks(callbacks_class=value)
            elif key == "env_config":
                self.environment(env_config=value)
            elif key.startswith("evaluation_"):
                eval_call[key] = value
            elif key == "exploration_config":
                if enable_rl_module_and_learner:
                    self.exploration_config = value
                    continue
                if isinstance(value, dict) and "type" in value:
                    value["type"] = deserialize_type(value["type"])
                self.env_runners(exploration_config=value)
            elif key == "model":
                # Resolve possible classpath.
                if isinstance(value, dict) and value.get("custom_model"):
                    value["custom_model"] = deserialize_type(value["custom_model"])
                self.training(**{key: value})
            elif key == "optimizer":
                self.training(**{key: value})
            elif key == "replay_buffer_config":
                if isinstance(value, dict) and "type" in value:
                    value["type"] = deserialize_type(value["type"])
                self.training(**{key: value})
            elif key == "sample_collector":
                # Resolve possible classpath.
                value = deserialize_type(value)
                self.env_runners(sample_collector=value)
            # Set the property named `key` to `value`.
            else:
                setattr(self, key, value)

        self.evaluation(**eval_call)

        return self

    # TODO(sven): We might want to have a `deserialize` method as well. Right now,
    #  simply using the from_dict() API works in this same (deserializing) manner,
    #  whether the dict used is actually code-free (already serialized) or not
    #  (i.e. a classic RLlib config dict with e.g. "callbacks" key still pointing to
    #  a class).
    def serialize(self) -> Dict[str, Any]:
        """Returns a mapping from str to JSON'able values representing this config.

        The resulting values will not have any code in them.
        Classes (such as `callbacks_class`) will be converted to their full
        classpath, e.g. `ray.rllib.algorithms.callbacks.DefaultCallbacks`.
        Actual code such as lambda functions will be written as their source
        code (str) plus any closure information for properly restoring the
        code inside the AlgorithmConfig object made from the returned dict data.
        Dataclass objects get converted to dicts.

        Returns:
            A dict mapping from str to JSON'able values.
        """
        config = self.to_dict()
        return self._serialize_dict(config)

    def copy(self, copy_frozen: Optional[bool] = None) -> "AlgorithmConfig":
        """Creates a deep copy of this config and (un)freezes if necessary.

        Args:
            copy_frozen: Whether the created deep copy will be frozen or not. If None,
                keep the same frozen status that `self` currently has.

        Returns:
            A deep copy of `self` that is (un)frozen.
        """
        cp = copy.deepcopy(self)
        if copy_frozen is True:
            cp.freeze()
        elif copy_frozen is False:
            cp._is_frozen = False
            if isinstance(cp.evaluation_config, AlgorithmConfig):
                cp.evaluation_config._is_frozen = False
        return cp

    def freeze(self) -> None:
        """Freezes this config object, such that no attributes can be set anymore.

        Algorithms should use this method to make sure that their config objects
        remain read-only after this.
        """
        if self._is_frozen:
            return
        self._is_frozen = True

        # Also freeze underlying eval config, if applicable.
        if isinstance(self.evaluation_config, AlgorithmConfig):
            self.evaluation_config.freeze()

        # TODO: Flip out all set/dict/list values into frozen versions
        #  of themselves? This way, users won't even be able to alter those values
        #  directly anymore.

    @OverrideToImplementCustomLogic_CallToSuperRecommended
    def validate(self) -> None:
        """Validates all values in this config."""

        # Check framework specific settings.
        self._validate_framework_settings()
        # Check resources specific settings.
        self._validate_resources_settings()
        # Check multi-agent specific settings.
        self._validate_multi_agent_settings()
        # Check input specific settings.
        self._validate_input_settings()
        # Check evaluation specific settings.
        self._validate_evaluation_settings()

        # Check new API stack specific settings.
        self._validate_new_api_stack_settings()

        # Check to-be-deprecated settings (however that are still in use).
        self._validate_to_be_deprecated_settings()

    def build(
        self,
        env: Optional[Union[str, EnvType]] = None,
        logger_creator: Optional[Callable[[], Logger]] = None,
        use_copy: bool = True,
    ) -> "Algorithm":
        """Builds an Algorithm from this AlgorithmConfig (or a copy thereof).

        Args:
            env: Name of the environment to use (e.g. a gym-registered str),
                a full class path (e.g.
                "ray.rllib.examples.envs.classes.random_env.RandomEnv"), or an Env
                class directly. Note that this arg can also be specified via
                the "env" key in `config`.
            logger_creator: Callable that creates a ray.tune.Logger
                object. If unspecified, a default logger is created.
            use_copy: Whether to deepcopy `self` and pass the copy to the Algorithm
                (instead of `self`) as config. This is useful in case you would like to
                recycle the same AlgorithmConfig over and over, e.g. in a test case, in
                which we loop over different DL-frameworks.

        Returns:
            A ray.rllib.algorithms.algorithm.Algorithm object.
        """
        if env is not None:
            self.env = env
            if self.evaluation_config is not None:
                self.evaluation_config["env"] = env
        if logger_creator is not None:
            self.logger_creator = logger_creator

        algo_class = self.algo_class
        if isinstance(self.algo_class, str):
            algo_class = get_trainable_cls(self.algo_class)

        return algo_class(
            config=self if not use_copy else copy.deepcopy(self),
            logger_creator=self.logger_creator,
        )

    def build_env_to_module_connector(self, env):
        from ray.rllib.connectors.env_to_module import (
            AddObservationsFromEpisodesToBatch,
            AddStatesFromEpisodesToBatch,
            AgentToModuleMapping,
            BatchIndividualItems,
            EnvToModulePipeline,
            NumpyToTensor,
        )

        custom_connectors = []
        # Create an env-to-module connector pipeline (including RLlib's default
        # env->module connector piece) and return it.
        if self._env_to_module_connector is not None:
            val_ = self._env_to_module_connector(env)

            from ray.rllib.connectors.connector_v2 import ConnectorV2

            # ConnectorV2 (piece or pipeline).
            if isinstance(val_, ConnectorV2):
                custom_connectors = [val_]
            # Sequence of individual ConnectorV2 pieces.
            elif isinstance(val_, (list, tuple)):
                custom_connectors = list(val_)
            # Unsupported return value.
            else:
                raise ValueError(
                    "`AlgorithmConfig.env_runners(env_to_module_connector=..)` must "
                    "return a ConnectorV2 object or a list thereof (to be added to a "
                    f"pipeline)! Your function returned {val_}."
                )

        pipeline = EnvToModulePipeline(
            connectors=custom_connectors,
            input_observation_space=getattr(
                env, "single_observation_space", env.observation_space
            ),
            input_action_space=getattr(env, "single_action_space", env.action_space),
        )

        if self.add_default_connectors_to_env_to_module_pipeline:
            # Append OBS handling.
            pipeline.append(AddObservationsFromEpisodesToBatch())
            # Append STATE_IN/STATE_OUT (and time-rank) handler.
            pipeline.append(AddStatesFromEpisodesToBatch())
            # If multi-agent -> Map from AgentID-based data to ModuleID based data.
            if self.is_multi_agent():
                pipeline.append(
                    AgentToModuleMapping(
                        module_specs=(
                            self.rl_module_spec.module_specs
                            if isinstance(self.rl_module_spec, MultiAgentRLModuleSpec)
                            else set(self.policies)
                        ),
                        agent_to_module_mapping_fn=self.policy_mapping_fn,
                    )
                )
            # Batch all data.
            pipeline.append(BatchIndividualItems(multi_agent=self.is_multi_agent()))
            # Convert to Tensors.
            pipeline.append(NumpyToTensor())

        return pipeline

    def build_module_to_env_connector(self, env):
        from ray.rllib.connectors.module_to_env import (
            GetActions,
            ListifyDataForVectorEnv,
            ModuleToAgentUnmapping,
            ModuleToEnvPipeline,
            NormalizeAndClipActions,
            RemoveSingleTsTimeRankFromBatch,
            TensorToNumpy,
            UnBatchToIndividualItems,
        )

        custom_connectors = []
        # Create a module-to-env connector pipeline (including RLlib's default
        # module->env connector piece) and return it.
        if self._module_to_env_connector is not None:
            val_ = self._module_to_env_connector(env)

            from ray.rllib.connectors.connector_v2 import ConnectorV2

            # ConnectorV2 (piece or pipeline).
            if isinstance(val_, ConnectorV2):
                custom_connectors = [val_]
            # Sequence of individual ConnectorV2 pieces.
            elif isinstance(val_, (list, tuple)):
                custom_connectors = list(val_)
            # Unsupported return value.
            else:
                raise ValueError(
                    "`AlgorithmConfig.env_runners(module_to_env_connector=..)` must "
                    "return a ConnectorV2 object or a list thereof (to be added to a "
                    f"pipeline)! Your function returned {val_}."
                )

        pipeline = ModuleToEnvPipeline(
            connectors=custom_connectors,
            input_observation_space=getattr(
                env, "single_observation_space", env.observation_space
            ),
            input_action_space=getattr(env, "single_action_space", env.action_space),
        )

        if self.add_default_connectors_to_module_to_env_pipeline:
            # Prepend: Anything that has to do with plain data processing (not
            # particularly with the actions).

            # Remove extra time-rank, if applicable.
            pipeline.prepend(RemoveSingleTsTimeRankFromBatch())

            # If multi-agent -> Map from ModuleID-based data to AgentID based data.
            if self.is_multi_agent():
                pipeline.prepend(ModuleToAgentUnmapping())

            # Unbatch all data.
            pipeline.prepend(UnBatchToIndividualItems())

            # Convert to numpy.
            pipeline.prepend(TensorToNumpy())

            # Sample actions from ACTION_DIST_INPUTS (if ACTIONS not present).
            pipeline.prepend(GetActions())

            # Append: Anything that has to do with action sampling.
            # Unsquash/clip actions based on config and action space.
            pipeline.append(
                NormalizeAndClipActions(
                    normalize_actions=self.normalize_actions,
                    clip_actions=self.clip_actions,
                )
            )
            # Listify data from ConnectorV2-data format to normal lists that we can
            # index into by env vector index. These lists contain individual items
            # for single-agent and multi-agent dicts for multi-agent.
            pipeline.append(ListifyDataForVectorEnv())

        return pipeline

    def build_learner_connector(
        self,
        input_observation_space,
        input_action_space,
        device=None,
    ):
        from ray.rllib.connectors.learner import (
            AddColumnsFromEpisodesToTrainBatch,
            AddObservationsFromEpisodesToBatch,
            AddStatesFromEpisodesToBatch,
            AgentToModuleMapping,
            BatchIndividualItems,
            LearnerConnectorPipeline,
            NumpyToTensor,
        )

        custom_connectors = []
        # Create a learner connector pipeline (including RLlib's default
        # learner connector piece) and return it.
        if self._learner_connector is not None:
            val_ = self._learner_connector(
                input_observation_space,
                input_action_space,
                # device,  # TODO (sven): Also pass device into custom builder.
            )

            from ray.rllib.connectors.connector_v2 import ConnectorV2

            # ConnectorV2 (piece or pipeline).
            if isinstance(val_, ConnectorV2):
                custom_connectors = [val_]
            # Sequence of individual ConnectorV2 pieces.
            elif isinstance(val_, (list, tuple)):
                custom_connectors = list(val_)
            # Unsupported return value.
            else:
                raise ValueError(
                    "`AlgorithmConfig.training(learner_connector=..)` must return "
                    "a ConnectorV2 object or a list thereof (to be added to a "
                    f"pipeline)! Your function returned {val_}."
                )

        pipeline = LearnerConnectorPipeline(
            connectors=custom_connectors,
            input_observation_space=input_observation_space,
            input_action_space=input_action_space,
        )
        if self.add_default_connectors_to_learner_pipeline:
            # Append OBS handling.
            pipeline.append(
                AddObservationsFromEpisodesToBatch(as_learner_connector=True)
            )
            # Append all other columns handling.
            pipeline.append(AddColumnsFromEpisodesToTrainBatch())
            # Append STATE_IN/STATE_OUT (and time-rank) handler.
            pipeline.append(
                AddStatesFromEpisodesToBatch(
                    as_learner_connector=True, max_seq_len=self.model.get("max_seq_len")
                )
            )
            # If multi-agent -> Map from AgentID-based data to ModuleID based data.
            if self.is_multi_agent():
                pipeline.append(
                    AgentToModuleMapping(
                        module_specs=(
                            self.rl_module_spec.module_specs
                            if isinstance(self.rl_module_spec, MultiAgentRLModuleSpec)
                            else set(self.policies)
                        ),
                        agent_to_module_mapping_fn=self.policy_mapping_fn,
                    )
                )
            # Batch all data.
            pipeline.append(BatchIndividualItems(multi_agent=self.is_multi_agent()))
            # Convert to Tensors.
            pipeline.append(NumpyToTensor(as_learner_connector=True, device=device))
        return pipeline

    def build_learner_group(
        self,
        *,
        env: Optional[EnvType] = None,
        spaces: Optional[Dict[ModuleID, Tuple[gym.Space, gym.Space]]] = None,
        rl_module_spec: Optional[RLModuleSpec] = None,
    ) -> "LearnerGroup":
        """Builds and returns a new LearnerGroup object based on settings in `self`.

        Args:
            env: An optional EnvType object (e.g. a gym.Env) useful for extracting space
                information for the to-be-constructed RLModule inside the LearnerGroup's
                Learner workers. Note that if RLlib cannot infer any space information
                either from this `env` arg, from the optional `spaces` arg or from
                `self`, the LearnerGroup cannot be created.
            spaces: An optional dict mapping ModuleIDs to
                (observation-space, action-space)-tuples for the to-be-constructed
                RLModule inside the LearnerGroup's Learner workers. Note that if RLlib
                cannot infer any space information either from this `spces` arg,
                from the optional `env` arg or from `self`, the LearnerGroup cannot
                be created.
            rl_module_spec: An optional (single-agent or multi-agent) RLModuleSpec to
                use for the constructed LearnerGroup. If None, RLlib will try to infer
                the RLModuleSpec using the other information given and stored in this
                `AlgorithmConfig` object.

        Returns:
            The newly created `LearnerGroup` object.
        """
        from ray.rllib.core.learner.learner_group import LearnerGroup

        # If `spaces` or `env` provided -> Create a MARL Module Spec first to be
        # passed into the LearnerGroup constructor.
        if rl_module_spec is None and (env is not None or spaces is not None):
            rl_module_spec = self.get_marl_module_spec(env=env, spaces=spaces)

        # Construct the actual LearnerGroup.
        learner_group = LearnerGroup(config=self.copy(), module_spec=rl_module_spec)

        return learner_group

    def build_learner(
        self,
        *,
        env: Optional[EnvType] = None,
        spaces: Optional[Dict[PolicyID, Tuple[gym.Space, gym.Space]]] = None,
    ) -> "Learner":
        """Builds and returns a new Learner object based on settings in `self`.

        This Learner object will already have its `build()` method called, meaning
        its RLModule will already be constructed.

        Args:
            env: An optional EnvType object (e.g. a gym.Env) useful for extracting space
                information for the to-be-constructed RLModule inside the Learner.
                Note that if RLlib cannot infer any space information
                either from this `env` arg, from the optional `spaces` arg or from
                `self`, the Learner cannot be created.
            spaces: An optional dict mapping ModuleIDs to
                (observation-space, action-space)-tuples for the to-be-constructed
                RLModule inside the Learner. Note that if RLlib cannot infer any
                space information either from this `spces` arg, from the optional
                `env` arg or from `self`, the Learner cannot be created.

        Returns:
            The newly created (and already built) Learner object.
        """
        # If `spaces` or `env` provided -> Create a MARL Module Spec first to be
        # passed into the LearnerGroup constructor.
        rl_module_spec = None
        if env is not None or spaces is not None:
            rl_module_spec = self.get_marl_module_spec(env=env, spaces=spaces)
        # Construct the actual Learner object.
        learner = self.learner_class(config=self, module_spec=rl_module_spec)
        # `build()` the Learner (internal structures such as RLModule, etc..).
        learner.build()

        return learner

    def get_config_for_module(self, module_id: ModuleID) -> "AlgorithmConfig":
        """Returns an AlgorithmConfig object, specific to the given module ID.

        In a multi-agent setup, individual modules might override one or more
        AlgorithmConfig properties (e.g. `train_batch_size`, `lr`) using the
        `overrides()` method.

        In order to retrieve a full AlgorithmConfig instance (with all these overrides
        already translated and built-in), users can call this method with the respective
        module ID.

        Args:
            module_id: The module ID for which to get the final AlgorithmConfig object.

        Returns:
            A new AlgorithmConfig object for the specific module ID.
        """
        # ModuleID NOT found in cached ModuleID, but in overrides dict.
        # Create new algo config object and cache it.
        if (
            module_id not in self._per_module_overrides
            and module_id in self.algorithm_config_overrides_per_module
        ):
            self._per_module_overrides[module_id] = self.copy().update_from_dict(
                self.algorithm_config_overrides_per_module[module_id]
            )

        # Return the module specific algo config object.
        if module_id in self._per_module_overrides:
            return self._per_module_overrides[module_id]
        # No overrides for ModuleID -> return self.
        else:
            return self

    def python_environment(
        self,
        *,
        extra_python_environs_for_driver: Optional[dict] = NotProvided,
        extra_python_environs_for_worker: Optional[dict] = NotProvided,
    ) -> "AlgorithmConfig":
        """Sets the config's python environment settings.

        Args:
            extra_python_environs_for_driver: Any extra python env vars to set in the
                algorithm's process, e.g., {"OMP_NUM_THREADS": "16"}.
            extra_python_environs_for_worker: The extra python environments need to set
                for worker processes.

        Returns:
            This updated AlgorithmConfig object.
        """
        if extra_python_environs_for_driver is not NotProvided:
            self.extra_python_environs_for_driver = extra_python_environs_for_driver
        if extra_python_environs_for_worker is not NotProvided:
            self.extra_python_environs_for_worker = extra_python_environs_for_worker
        return self

    def resources(
        self,
        *,
        num_cpus_for_main_process: Optional[int] = NotProvided,
        num_gpus: Optional[Union[float, int]] = NotProvided,  # @OldAPIStack
        _fake_gpus: Optional[bool] = NotProvided,  # @OldAPIStack
        placement_strategy: Optional[str] = NotProvided,
        # Deprecated args.
        num_cpus_per_worker=DEPRECATED_VALUE,  # moved to `env_runners`
        num_gpus_per_worker=DEPRECATED_VALUE,  # moved to `env_runners`
        custom_resources_per_worker=DEPRECATED_VALUE,  # moved to `env_runners`
        num_learner_workers=DEPRECATED_VALUE,  # moved to `learners`
        num_cpus_per_learner_worker=DEPRECATED_VALUE,  # moved to `learners`
        num_gpus_per_learner_worker=DEPRECATED_VALUE,  # moved to `learners`
        local_gpu_idx=DEPRECATED_VALUE,  # moved to `learners`
        num_cpus_for_local_worker=DEPRECATED_VALUE,
    ) -> "AlgorithmConfig":
        """Specifies resources allocated for an Algorithm and its ray actors/workers.

        Args:
            num_cpus_for_main_process: Number of CPUs to allocate for the main algorithm
                process that runs `Algorithm.training_step()`.
                Note: This is only relevant when running RLlib through Tune. Otherwise,
                `Algorithm.training_step()` runs in the main program (driver).
            num_gpus: Number of GPUs to allocate to the algorithm process.
                Note that not all algorithms can take advantage of GPUs.
                Support for multi-GPU is currently only available for
                tf-[PPO/IMPALA/DQN/PG]. This can be fractional (e.g., 0.3 GPUs).
            _fake_gpus: Set to True for debugging (multi-)?GPU funcitonality on a
                CPU machine. GPU towers will be simulated by graphs located on
                CPUs in this case. Use `num_gpus` to test for different numbers of
                fake GPUs.
            placement_strategy: The strategy for the placement group factory returned by
                `Algorithm.default_resource_request()`. A PlacementGroup defines, which
                devices (resources) should always be co-located on the same node.
                For example, an Algorithm with 2 EnvRunners and 1 Learner (with
                1 GPU) will request a placement group with the bundles:
                [{"cpu": 1}, {"gpu": 1, "cpu": 1}, {"cpu": 1}, {"cpu": 1}], where the
                first bundle is for the local (main Algorithm) process, the second one
                for the 1 Learner worker and the last 2 bundles are for the two
                EnvRunners. These bundles can now be "placed" on the same or different
                nodes depending on the value of `placement_strategy`:
                "PACK": Packs bundles into as few nodes as possible.
                "SPREAD": Places bundles across distinct nodes as even as possible.
                "STRICT_PACK": Packs bundles into one node. The group is not allowed
                to span multiple nodes.
                "STRICT_SPREAD": Packs bundles across distinct nodes.

        Returns:
            This updated AlgorithmConfig object.
        """
        if num_cpus_per_worker != DEPRECATED_VALUE:
            deprecation_warning(
                old="AlgorithmConfig.resources(num_cpus_per_worker)",
                new="AlgorithmConfig.env_runners(num_cpus_per_env_runner)",
                error=False,
            )
            self.num_cpus_per_env_runner = num_cpus_per_worker

        if num_gpus_per_worker != DEPRECATED_VALUE:
            deprecation_warning(
                old="AlgorithmConfig.resources(num_gpus_per_worker)",
                new="AlgorithmConfig.env_runners(num_gpus_per_env_runner)",
                error=False,
            )
            self.num_gpus_per_env_runner = num_gpus_per_worker

        if custom_resources_per_worker != DEPRECATED_VALUE:
            deprecation_warning(
                old="AlgorithmConfig.resources(custom_resources_per_worker)",
                new="AlgorithmConfig.env_runners(custom_resources_per_env_runner)",
                error=False,
            )
            self.custom_resources_per_env_runner = custom_resources_per_worker

        if num_learner_workers != DEPRECATED_VALUE:
            deprecation_warning(
                old="AlgorithmConfig.resources(num_learner_workers)",
                new="AlgorithmConfig.learners(num_learner)",
                error=False,
            )
            self.num_learners = num_learner_workers

        if num_cpus_per_learner_worker != DEPRECATED_VALUE:
            deprecation_warning(
                old="AlgorithmConfig.resources(num_cpus_per_learner_worker)",
                new="AlgorithmConfig.learners(num_cpus_per_learner)",
                error=False,
            )
            self.num_cpus_per_learner = num_cpus_per_learner_worker

        if num_gpus_per_learner_worker != DEPRECATED_VALUE:
            deprecation_warning(
                old="AlgorithmConfig.resources(num_gpus_per_learner_worker)",
                new="AlgorithmConfig.learners(num_gpus_per_learner)",
                error=False,
            )
            self.num_gpus_per_learner = num_gpus_per_learner_worker

        if local_gpu_idx != DEPRECATED_VALUE:
            deprecation_warning(
                old="AlgorithmConfig.resources(local_gpu_idx)",
                new="AlgorithmConfig.learners(local_gpu_idx)",
                error=False,
            )
            self.local_gpu_idx = local_gpu_idx

        if num_cpus_for_local_worker != DEPRECATED_VALUE:
            deprecation_warning(
                old="AlgorithmConfig.resources(num_cpus_for_local_worker)",
                new="AlgorithmConfig.resources(num_cpus_for_main_process)",
                error=False,
            )
            self.num_cpus_for_main_process = num_cpus_for_local_worker

        if num_cpus_for_main_process is not NotProvided:
            self.num_cpus_for_main_process = num_cpus_for_main_process
        if num_gpus is not NotProvided:
            self.num_gpus = num_gpus
        if _fake_gpus is not NotProvided:
            self._fake_gpus = _fake_gpus
        if placement_strategy is not NotProvided:
            self.placement_strategy = placement_strategy

        return self

    def framework(
        self,
        framework: Optional[str] = NotProvided,
        *,
        eager_tracing: Optional[bool] = NotProvided,
        eager_max_retraces: Optional[int] = NotProvided,
        tf_session_args: Optional[Dict[str, Any]] = NotProvided,
        local_tf_session_args: Optional[Dict[str, Any]] = NotProvided,
        torch_compile_learner: Optional[bool] = NotProvided,
        torch_compile_learner_what_to_compile: Optional[str] = NotProvided,
        torch_compile_learner_dynamo_mode: Optional[str] = NotProvided,
        torch_compile_learner_dynamo_backend: Optional[str] = NotProvided,
        torch_compile_worker: Optional[bool] = NotProvided,
        torch_compile_worker_dynamo_backend: Optional[str] = NotProvided,
        torch_compile_worker_dynamo_mode: Optional[str] = NotProvided,
    ) -> "AlgorithmConfig":
        """Sets the config's DL framework settings.

        Args:
            framework: torch: PyTorch; tf2: TensorFlow 2.x (eager execution or traced
                if eager_tracing=True); tf: TensorFlow (static-graph);
            eager_tracing: Enable tracing in eager mode. This greatly improves
                performance (speedup ~2x), but makes it slightly harder to debug
                since Python code won't be evaluated after the initial eager pass.
                Only possible if framework=tf2.
            eager_max_retraces: Maximum number of tf.function re-traces before a
                runtime error is raised. This is to prevent unnoticed retraces of
                methods inside the `..._eager_traced` Policy, which could slow down
                execution by a factor of 4, without the user noticing what the root
                cause for this slowdown could be.
                Only necessary for framework=tf2.
                Set to None to ignore the re-trace count and never throw an error.
            tf_session_args: Configures TF for single-process operation by default.
            local_tf_session_args: Override the following tf session args on the local
                worker
            torch_compile_learner: If True, forward_train methods on TorchRLModules
                on the learner are compiled. If not specified, the default is to compile
                forward train on the learner.
            torch_compile_learner_what_to_compile: A TorchCompileWhatToCompile
                mode specifying what to compile on the learner side if
                torch_compile_learner is True. See TorchCompileWhatToCompile for
                details and advice on its usage.
            torch_compile_learner_dynamo_backend: The torch dynamo backend to use on
                the learner.
            torch_compile_learner_dynamo_mode: The torch dynamo mode to use on the
                learner.
            torch_compile_worker: If True, forward exploration and inference methods on
                TorchRLModules on the workers are compiled. If not specified,
                the default is to not compile forward methods on the workers because
                retracing can be expensive.
            torch_compile_worker_dynamo_backend: The torch dynamo backend to use on
                the workers.
            torch_compile_worker_dynamo_mode: The torch dynamo mode to use on the
                workers.

        Returns:
            This updated AlgorithmConfig object.
        """
        if framework is not NotProvided:
            if framework == "tfe":
                deprecation_warning(
                    old="AlgorithmConfig.framework('tfe')",
                    new="AlgorithmConfig.framework('tf2')",
                    error=True,
                )
            self.framework_str = framework
        if eager_tracing is not NotProvided:
            self.eager_tracing = eager_tracing
        if eager_max_retraces is not NotProvided:
            self.eager_max_retraces = eager_max_retraces
        if tf_session_args is not NotProvided:
            self.tf_session_args = tf_session_args
        if local_tf_session_args is not NotProvided:
            self.local_tf_session_args = local_tf_session_args

        if torch_compile_learner is not NotProvided:
            self.torch_compile_learner = torch_compile_learner
        if torch_compile_learner_dynamo_backend is not NotProvided:
            self.torch_compile_learner_dynamo_backend = (
                torch_compile_learner_dynamo_backend
            )
        if torch_compile_learner_dynamo_mode is not NotProvided:
            self.torch_compile_learner_dynamo_mode = torch_compile_learner_dynamo_mode
        if torch_compile_learner_what_to_compile is not NotProvided:
            self.torch_compile_learner_what_to_compile = (
                torch_compile_learner_what_to_compile
            )
        if torch_compile_worker is not NotProvided:
            self.torch_compile_worker = torch_compile_worker
        if torch_compile_worker_dynamo_backend is not NotProvided:
            self.torch_compile_worker_dynamo_backend = (
                torch_compile_worker_dynamo_backend
            )
        if torch_compile_worker_dynamo_mode is not NotProvided:
            self.torch_compile_worker_dynamo_mode = torch_compile_worker_dynamo_mode

        return self

    def api_stack(
        self,
        enable_rl_module_and_learner: Optional[bool] = NotProvided,
        enable_env_runner_and_connector_v2: Optional[bool] = NotProvided,
    ) -> "AlgorithmConfig":
        """Sets the config's API stack settings.

        Args:
            enable_rl_module_and_learner: Enables the usage of `RLModule` (instead of
                `ModelV2`) and Learner (instead of the training-related parts of
                `Policy`). If `enable_env_runner_and_connector_v2=False`, these two
                classes (`RLModule` and `Learner`) will be used along with
                `RolloutWorkers` and `Policy`.
            enable_env_runner_and_connector_v2: Enables the usage of EnvRunners
                (SingleAgentEnvRunner and MultiAgentEnvRunner) and ConnectorV2.
                When setting this to True, `enable_rl_module_and_learner` must be True
                as well.

        Returns:
            This updated AlgorithmConfig object.
        """
        if enable_rl_module_and_learner is not NotProvided:
            self.enable_rl_module_and_learner = enable_rl_module_and_learner

            if enable_rl_module_and_learner is True and self.exploration_config:
                self.__prior_exploration_config = self.exploration_config
                self.exploration_config = {}

            elif enable_rl_module_and_learner is False and not self.exploration_config:
                if self.__prior_exploration_config is not None:
                    self.exploration_config = self.__prior_exploration_config
                    self.__prior_exploration_config = None
                else:
                    logger.warning(
                        "config.enable_rl_module_and_learner was set to False, but no "
                        "prior exploration config was found to be restored."
                    )

        if enable_env_runner_and_connector_v2 is not NotProvided:
            self.enable_env_runner_and_connector_v2 = enable_env_runner_and_connector_v2

        return self

    def environment(
        self,
        env: Optional[Union[str, EnvType]] = NotProvided,
        *,
        env_config: Optional[EnvConfigDict] = NotProvided,
        observation_space: Optional[gym.spaces.Space] = NotProvided,
        action_space: Optional[gym.spaces.Space] = NotProvided,
        env_task_fn: Optional[
            Callable[[ResultDict, EnvType, EnvContext], Any]
        ] = NotProvided,
        render_env: Optional[bool] = NotProvided,
        clip_rewards: Optional[Union[bool, float]] = NotProvided,
        normalize_actions: Optional[bool] = NotProvided,
        clip_actions: Optional[bool] = NotProvided,
        is_atari: Optional[bool] = NotProvided,
        action_mask_key: Optional[str] = NotProvided,
        # Deprecated args.
        auto_wrap_old_gym_envs=DEPRECATED_VALUE,
        disable_env_checking=DEPRECATED_VALUE,
    ) -> "AlgorithmConfig":
        """Sets the config's RL-environment settings.

        Args:
            env: The environment specifier. This can either be a tune-registered env,
                via `tune.register_env([name], lambda env_ctx: [env object])`,
                or a string specifier of an RLlib supported type. In the latter case,
                RLlib will try to interpret the specifier as either an Farama-Foundation
                gymnasium env, a PyBullet env, or a fully qualified classpath to an Env
                class, e.g. "ray.rllib.examples.envs.classes.random_env.RandomEnv".
            env_config: Arguments dict passed to the env creator as an EnvContext
                object (which is a dict plus the properties: `num_env_runners`,
                `worker_index`, `vector_index`, and `remote`).
            observation_space: The observation space for the Policies of this Algorithm.
            action_space: The action space for the Policies of this Algorithm.
            env_task_fn: A callable taking the last train results, the base env and the
                env context as args and returning a new task to set the env to.
                The env must be a `TaskSettableEnv` sub-class for this to work.
                See `examples/curriculum_learning.py` for an example.
            render_env: If True, try to render the environment on the local worker or on
                worker 1 (if num_env_runners > 0). For vectorized envs, this usually
                means that only the first sub-environment will be rendered.
                In order for this to work, your env will have to implement the
                `render()` method which either:
                a) handles window generation and rendering itself (returning True) or
                b) returns a numpy uint8 image of shape [height x width x 3 (RGB)].
            clip_rewards: Whether to clip rewards during Policy's postprocessing.
                None (default): Clip for Atari only (r=sign(r)).
                True: r=sign(r): Fixed rewards -1.0, 1.0, or 0.0.
                False: Never clip.
                [float value]: Clip at -value and + value.
                Tuple[value1, value2]: Clip at value1 and value2.
            normalize_actions: If True, RLlib will learn entirely inside a normalized
                action space (0.0 centered with small stddev; only affecting Box
                components). RLlib will unsquash actions (and clip, just in case) to the
                bounds of the env's action space before sending actions back to the env.
            clip_actions: If True, the RLlib default ModuleToEnv connector will clip
                actions according to the env's bounds (before sending them into the
                `env.step()` call).
            is_atari: This config can be used to explicitly specify whether the env is
                an Atari env or not. If not specified, RLlib will try to auto-detect
                this.
            action_mask_key: If observation is a dictionary, expect the value by
                the key `action_mask_key` to contain a valid actions mask (`numpy.int8`
                array of zeros and ones). Defaults to "action_mask".

        Returns:
            This updated AlgorithmConfig object.
        """
        if auto_wrap_old_gym_envs != DEPRECATED_VALUE:
            deprecation_warning(
                old="AlgorithmConfig.environment(auto_wrap_old_gym_envs=..)",
                error=True,
            )
        if disable_env_checking != DEPRECATED_VALUE:
            deprecation_warning(
                old="AlgorithmConfig.environment(disable_env_checking=..)",
                error=True,
            )

        if env is not NotProvided:
            self.env = env
        if env_config is not NotProvided:
            deep_update(self.env_config, env_config, True)
        if observation_space is not NotProvided:
            self.observation_space = observation_space
        if action_space is not NotProvided:
            self.action_space = action_space
        if env_task_fn is not NotProvided:
            self.env_task_fn = env_task_fn
        if render_env is not NotProvided:
            self.render_env = render_env
        if clip_rewards is not NotProvided:
            self.clip_rewards = clip_rewards
        if normalize_actions is not NotProvided:
            self.normalize_actions = normalize_actions
        if clip_actions is not NotProvided:
            self.clip_actions = clip_actions
        if is_atari is not NotProvided:
            self._is_atari = is_atari
        if action_mask_key is not NotProvided:
            self.action_mask_key = action_mask_key

        return self

    def env_runners(
        self,
        *,
        env_runner_cls: Optional[type] = NotProvided,
        num_env_runners: Optional[int] = NotProvided,
        num_envs_per_env_runner: Optional[int] = NotProvided,
        num_cpus_per_env_runner: Optional[int] = NotProvided,
        num_gpus_per_env_runner: Optional[Union[float, int]] = NotProvided,
        custom_resources_per_env_runner: Optional[dict] = NotProvided,
        validate_env_runners_after_construction: Optional[bool] = NotProvided,
        sample_timeout_s: Optional[float] = NotProvided,
        env_to_module_connector: Optional[
            Callable[[EnvType], Union["ConnectorV2", List["ConnectorV2"]]]
        ] = NotProvided,
        module_to_env_connector: Optional[
            Callable[[EnvType, "RLModule"], Union["ConnectorV2", List["ConnectorV2"]]]
        ] = NotProvided,
        add_default_connectors_to_env_to_module_pipeline: Optional[bool] = NotProvided,
        add_default_connectors_to_module_to_env_pipeline: Optional[bool] = NotProvided,
        episode_lookback_horizon: Optional[int] = NotProvided,
        use_worker_filter_stats: Optional[bool] = NotProvided,
        update_worker_filter_stats: Optional[bool] = NotProvided,
        compress_observations: Optional[bool] = NotProvided,
        rollout_fragment_length: Optional[Union[int, str]] = NotProvided,
        batch_mode: Optional[str] = NotProvided,
        explore: Optional[bool] = NotProvided,
        # @OldAPIStack settings.
        exploration_config: Optional[dict] = NotProvided,  # @OldAPIStack
        create_env_on_local_worker: Optional[bool] = NotProvided,  # @OldAPIStack
        sample_collector: Optional[Type[SampleCollector]] = NotProvided,  # @OldAPIStack
        enable_connectors: Optional[bool] = NotProvided,  # @OldAPIStack
        remote_worker_envs: Optional[bool] = NotProvided,  # @OldAPIStack
        remote_env_batch_wait_ms: Optional[float] = NotProvided,  # @OldAPIStack
        preprocessor_pref: Optional[str] = NotProvided,  # @OldAPIStack
        observation_filter: Optional[str] = NotProvided,  # @OldAPIStack
        enable_tf1_exec_eagerly: Optional[bool] = NotProvided,  # @OldAPIStack
        sampler_perf_stats_ema_coef: Optional[float] = NotProvided,  # @OldAPIStack
        # Deprecated args.
        num_rollout_workers=DEPRECATED_VALUE,
        num_envs_per_worker=DEPRECATED_VALUE,
        validate_workers_after_construction=DEPRECATED_VALUE,
        ignore_worker_failures=DEPRECATED_VALUE,
        recreate_failed_workers=DEPRECATED_VALUE,
        restart_failed_sub_environments=DEPRECATED_VALUE,
        num_consecutive_worker_failures_tolerance=DEPRECATED_VALUE,
        worker_health_probe_timeout_s=DEPRECATED_VALUE,
        worker_restore_timeout_s=DEPRECATED_VALUE,
        synchronize_filter=DEPRECATED_VALUE,
    ) -> "AlgorithmConfig":
        """Sets the rollout worker configuration.

        Args:
            env_runner_cls: The EnvRunner class to use for environment rollouts (data
                collection).
            num_env_runners: Number of EnvRunner actors to create for parallel sampling.
                Setting this to 0 will force sampling to be done in the local
                EnvRunner (main process or the Algorithm's actor when using Tune).
            num_envs_per_env_runner: Number of environments to step through
                (vector-wise) per EnvRunner. This enables batching when computing
                actions through RLModule inference, which can improve performance
                for inference-bottlenecked workloads.
            num_cpus_per_env_runner: Number of CPUs to allocate per EnvRunner.
            num_gpus_per_env_runner: Number of GPUs to allocate per EnvRunner. This can
                be fractional. This is usually needed only if your env itself requires a
                GPU (i.e., it is a GPU-intensive video game), or model inference is
                unusually expensive.
            custom_resources_per_env_runner: Any custom Ray resources to allocate per
                EnvRunner.
            sample_timeout_s: The timeout in seconds for calling `sample()` on remote
                EnvRunner workers. Results (episode list) from workers that take longer
                than this time are discarded. Only used by algorithms that sample
                synchronously in turn with their update step (e.g. PPO or DQN). Not
                relevant for any algos that sample asynchronously, such as APPO or
                IMPALA.
            sample_collector: For the old API stack only. The SampleCollector class to
                be used to collect and retrieve environment-, model-, and sampler data.
                Override the SampleCollector base class to implement your own
                collection/buffering/retrieval logic.
            create_env_on_local_worker: When `num_env_runners` > 0, the driver
                (local_worker; worker-idx=0) does not need an environment. This is
                because it doesn't have to sample (done by remote_workers;
                worker_indices > 0) nor evaluate (done by evaluation workers;
                see below).
            enable_connectors: Use connector based environment runner, so that all
                preprocessing of obs and postprocessing of actions are done in agent
                and action connectors.
            env_to_module_connector: A callable taking an Env as input arg and returning
                an env-to-module ConnectorV2 (might be a pipeline) object.
            module_to_env_connector: A callable taking an Env and an RLModule as input
                args and returning a module-to-env ConnectorV2 (might be a pipeline)
                object.
            add_default_connectors_to_env_to_module_pipeline: If True (default), RLlib's
                EnvRunners will automatically add the default env-to-module ConnectorV2
                pieces to the EnvToModulePipeline. These automatically perform adding
                observations and states (in case of stateful Module(s)), agent-to-module
                mapping, batching, and conversion to tensor data. Only if you know
                exactly what you are doing, you should set this setting to False.
                Note that this setting is only relevant if the new API stack is used
                (including the new EnvRunner classes).
            add_default_connectors_to_module_to_env_pipeline: If True (default), RLlib's
                EnvRunners will automatically add the default module-to-env ConnectorV2
                pieces to the ModuleToEnvPipeline. These automatically perform removing
                the additional time-rank (if applicable, in case of stateful
                Module(s)), module-to-agent unmapping, un-batching (to lists), and
                conversion from tensor data to numpy. Only if you know exactly what you
                are doing, you should set this setting to False.
                Note that this setting is only relevant if the new API stack is used
                (including the new EnvRunner classes).
            episode_lookback_horizon: The amount of data (in timesteps) to keep from the
                preceeding episode chunk when a new chunk (for the same episode) is
                generated to continue sampling at a later time. The larger this value,
                the more an env-to-module connector will be able to look back in time
                and compile RLModule input data from this information. For example, if
                your custom env-to-module connector (and your custom RLModule) requires
                the previous 10 rewards as inputs, you must set this to at least 10.
            use_worker_filter_stats: Whether to use the workers in the EnvRunnerGroup to
                update the central filters (held by the local worker). If False, stats
                from the workers will not be used and discarded.
            update_worker_filter_stats: Whether to push filter updates from the central
                filters (held by the local worker) to the remote workers' filters.
                Setting this to True might be useful within the evaluation config in
                order to disable the usage of evaluation trajectories for synching
                the central filter (used for training).
            rollout_fragment_length: Divide episodes into fragments of this many steps
                each during sampling. Trajectories of this size are collected from
                EnvRunners and combined into a larger batch of `train_batch_size`
                for learning.
                For example, given rollout_fragment_length=100 and
                train_batch_size=1000:
                1. RLlib collects 10 fragments of 100 steps each from rollout workers.
                2. These fragments are concatenated and we perform an epoch of SGD.
                When using multiple envs per worker, the fragment size is multiplied by
                `num_envs_per_env_runner`. This is since we are collecting steps from
                multiple envs in parallel. For example, if num_envs_per_env_runner=5,
                then EnvRunners will return experiences in chunks of 5*100 = 500 steps.
                The dataflow here can vary per algorithm. For example, PPO further
                divides the train batch into minibatches for multi-epoch SGD.
                Set `rollout_fragment_length` to "auto" to have RLlib compute an exact
                value to match the given batch size.
            batch_mode: How to build individual batches with the EnvRunner(s). Batches
                coming from distributed EnvRunners are usually concat'd to form the
                train batch. Note that "steps" below can mean different things (either
                env- or agent-steps) and depends on the `count_steps_by` setting,
                adjustable via `AlgorithmConfig.multi_agent(count_steps_by=..)`:
                1) "truncate_episodes": Each call to `EnvRunner.sample()` will return a
                batch of at most `rollout_fragment_length * num_envs_per_env_runner` in
                size. The batch will be exactly `rollout_fragment_length * num_envs`
                in size if postprocessing does not change batch sizes. Episodes
                may be truncated in order to meet this size requirement.
                This mode guarantees evenly sized batches, but increases
                variance as the future return must now be estimated at truncation
                boundaries.
                2) "complete_episodes": Each call to `EnvRunner.sample()` will return a
                batch of at least `rollout_fragment_length * num_envs_per_env_runner` in
                size. Episodes will not be truncated, but multiple episodes
                may be packed within one batch to meet the (minimum) batch size.
                Note that when `num_envs_per_env_runner > 1`, episode steps will be
                buffered until the episode completes, and hence batches may contain
                significant amounts of off-policy data.
            explore: Default exploration behavior, iff `explore=None` is passed into
                compute_action(s). Set to False for no exploration behavior (e.g.,
                for evaluation).
            exploration_config: A dict specifying the Exploration object's config.
            remote_worker_envs: If using num_envs_per_env_runner > 1, whether to create
                those new envs in remote processes instead of in the same worker.
                This adds overheads, but can make sense if your envs can take much
                time to step / reset (e.g., for StarCraft). Use this cautiously;
                overheads are significant.
            remote_env_batch_wait_ms: Timeout that remote workers are waiting when
                polling environments. 0 (continue when at least one env is ready) is
                a reasonable default, but optimal value could be obtained by measuring
                your environment step / reset and model inference perf.
            validate_env_runners_after_construction: Whether to validate that each
                created remote EnvRunner is healthy after its construction process.
            preprocessor_pref: Whether to use "rllib" or "deepmind" preprocessors by
                default. Set to None for using no preprocessor. In this case, the
                model will have to handle possibly complex observations from the
                environment.
            observation_filter: Element-wise observation filter, either "NoFilter"
                or "MeanStdFilter".
            compress_observations: Whether to LZ4 compress individual observations
                in the SampleBatches collected during rollouts.
            enable_tf1_exec_eagerly: Explicitly tells the rollout worker to enable
                TF eager execution. This is useful for example when framework is
                "torch", but a TF2 policy needs to be restored for evaluation or
                league-based purposes.
            sampler_perf_stats_ema_coef: If specified, perf stats are in EMAs. This
                is the coeff of how much new data points contribute to the averages.
                Default is None, which uses simple global average instead.
                The EMA update rule is: updated = (1 - ema_coef) * old + ema_coef * new

        Returns:
            This updated AlgorithmConfig object.
        """
        if num_rollout_workers != DEPRECATED_VALUE:
            deprecation_warning(
                old="AlgorithmConfig.env_runners(num_rollout_workers)",
                new="AlgorithmConfig.env_runners(num_env_runners)",
                error=False,
            )
            self.num_env_runners = num_rollout_workers
        if num_envs_per_worker != DEPRECATED_VALUE:
            deprecation_warning(
                old="AlgorithmConfig.env_runners(num_envs_per_worker)",
                new="AlgorithmConfig.env_runners(num_envs_per_env_runner)",
                error=False,
            )
            self.num_envs_per_env_runner = num_envs_per_worker
        if validate_workers_after_construction != DEPRECATED_VALUE:
            deprecation_warning(
                old="AlgorithmConfig.env_runners(validate_workers_after_construction)",
                new="AlgorithmConfig.env_runners(validate_env_runners_after_"
                "construction)",
                error=False,
            )
            self.validate_env_runners_after_construction = (
                validate_workers_after_construction
            )

        if env_runner_cls is not NotProvided:
            self.env_runner_cls = env_runner_cls
        if num_env_runners is not NotProvided:
            self.num_env_runners = num_env_runners
        if num_envs_per_env_runner is not NotProvided:
            if num_envs_per_env_runner <= 0:
                raise ValueError(
                    f"`num_envs_per_env_runner` ({num_envs_per_env_runner}) must be "
                    "larger 0!"
                )
            self.num_envs_per_env_runner = num_envs_per_env_runner

        if num_cpus_per_env_runner is not NotProvided:
            self.num_cpus_per_env_runner = num_cpus_per_env_runner
        if num_gpus_per_env_runner is not NotProvided:
            self.num_gpus_per_env_runner = num_gpus_per_env_runner
        if custom_resources_per_env_runner is not NotProvided:
            self.custom_resources_per_env_runner = custom_resources_per_env_runner

        if sample_timeout_s is not NotProvided:
            self.sample_timeout_s = sample_timeout_s
        if sample_collector is not NotProvided:
            self.sample_collector = sample_collector
        if create_env_on_local_worker is not NotProvided:
            self.create_env_on_local_worker = create_env_on_local_worker
        if enable_connectors is not NotProvided:
            self.enable_connectors = enable_connectors
        if env_to_module_connector is not NotProvided:
            self._env_to_module_connector = env_to_module_connector
        if module_to_env_connector is not NotProvided:
            self._module_to_env_connector = module_to_env_connector
        if add_default_connectors_to_env_to_module_pipeline is not NotProvided:
            self.add_default_connectors_to_env_to_module_pipeline = (
                add_default_connectors_to_env_to_module_pipeline
            )
        if add_default_connectors_to_module_to_env_pipeline is not NotProvided:
            self.add_default_connectors_to_module_to_env_pipeline = (
                add_default_connectors_to_module_to_env_pipeline
            )
        if episode_lookback_horizon is not NotProvided:
            self.episode_lookback_horizon = episode_lookback_horizon
        if use_worker_filter_stats is not NotProvided:
            self.use_worker_filter_stats = use_worker_filter_stats
        if update_worker_filter_stats is not NotProvided:
            self.update_worker_filter_stats = update_worker_filter_stats
        if rollout_fragment_length is not NotProvided:
            if not (
                (
                    isinstance(rollout_fragment_length, int)
                    and rollout_fragment_length > 0
                )
                or rollout_fragment_length == "auto"
            ):
                raise ValueError("`rollout_fragment_length` must be int >0 or 'auto'!")
            self.rollout_fragment_length = rollout_fragment_length
        if batch_mode is not NotProvided:
            if batch_mode not in ["truncate_episodes", "complete_episodes"]:
                raise ValueError(
                    f"`batch_mode` ({batch_mode}) must be one of [truncate_episodes|"
                    "complete_episodes]!"
                )
            self.batch_mode = batch_mode
        if explore is not NotProvided:
            self.explore = explore
        if exploration_config is not NotProvided:
            # Override entire `exploration_config` if `type` key changes.
            # Update, if `type` key remains the same or is not specified.
            new_exploration_config = deep_update(
                {"exploration_config": self.exploration_config},
                {"exploration_config": exploration_config},
                False,
                ["exploration_config"],
                ["exploration_config"],
            )
            self.exploration_config = new_exploration_config["exploration_config"]
        if remote_worker_envs is not NotProvided:
            self.remote_worker_envs = remote_worker_envs
        if remote_env_batch_wait_ms is not NotProvided:
            self.remote_env_batch_wait_ms = remote_env_batch_wait_ms
        if validate_env_runners_after_construction is not NotProvided:
            self.validate_env_runners_after_construction = (
                validate_env_runners_after_construction
            )
        if preprocessor_pref is not NotProvided:
            self.preprocessor_pref = preprocessor_pref
        if observation_filter is not NotProvided:
            self.observation_filter = observation_filter
        if synchronize_filter is not NotProvided:
            self.synchronize_filters = synchronize_filter
        if compress_observations is not NotProvided:
            self.compress_observations = compress_observations
        if enable_tf1_exec_eagerly is not NotProvided:
            self.enable_tf1_exec_eagerly = enable_tf1_exec_eagerly
        if sampler_perf_stats_ema_coef is not NotProvided:
            self.sampler_perf_stats_ema_coef = sampler_perf_stats_ema_coef

        # Deprecated settings.
        if synchronize_filter != DEPRECATED_VALUE:
            deprecation_warning(
                old="AlgorithmConfig.env_runners(synchronize_filter=..)",
                new="AlgorithmConfig.env_runners(update_worker_filter_stats=..)",
                error=True,
            )
        if ignore_worker_failures != DEPRECATED_VALUE:
            deprecation_warning(
                old="ignore_worker_failures is deprecated, and will soon be a no-op",
                error=True,
            )
        if recreate_failed_workers != DEPRECATED_VALUE:
            deprecation_warning(
                old="AlgorithmConfig.env_runners(recreate_failed_workers=..)",
                new="AlgorithmConfig.fault_tolerance(recreate_failed_workers=..)",
                error=True,
            )
        if restart_failed_sub_environments != DEPRECATED_VALUE:
            deprecation_warning(
                old="AlgorithmConfig.env_runners(restart_failed_sub_environments=..)",
                new=(
                    "AlgorithmConfig.fault_tolerance("
                    "restart_failed_sub_environments=..)"
                ),
                error=True,
            )
        if num_consecutive_worker_failures_tolerance != DEPRECATED_VALUE:
            deprecation_warning(
                old=(
                    "AlgorithmConfig.env_runners("
                    "num_consecutive_worker_failures_tolerance=..)"
                ),
                new=(
                    "AlgorithmConfig.fault_tolerance("
                    "num_consecutive_worker_failures_tolerance=..)"
                ),
                error=True,
            )
        if worker_health_probe_timeout_s != DEPRECATED_VALUE:
            deprecation_warning(
                old="AlgorithmConfig.env_runners(worker_health_probe_timeout_s=..)",
                new="AlgorithmConfig.fault_tolerance(worker_health_probe_timeout_s=..)",
                error=True,
            )
        if worker_restore_timeout_s != DEPRECATED_VALUE:
            deprecation_warning(
                old="AlgorithmConfig.env_runners(worker_restore_timeout_s=..)",
                new="AlgorithmConfig.fault_tolerance(worker_restore_timeout_s=..)",
                error=True,
            )

        return self

    def learners(
        self,
        *,
        num_learners: Optional[int] = NotProvided,
        num_cpus_per_learner: Optional[Union[float, int]] = NotProvided,
        num_gpus_per_learner: Optional[Union[float, int]] = NotProvided,
        local_gpu_idx: Optional[int] = NotProvided,
    ):
        """Sets LearnerGroup and Learner worker related configurations.

        Args:
            num_learners: Number of Learner workers used for updating the RLModule.
                A value of 0 means training takes place on a local Learner on main
                process CPUs or 1 GPU (determined by `num_gpus_per_learner`).
                For multi-gpu training, you have to set `num_learners` to > 1 and set
                `num_gpus_per_learner` accordingly (e.g., 4 GPUs total and model fits on
                1 GPU: `num_learners=4; num_gpus_per_learner=1` OR 4 GPUs total and
                model requires 2 GPUs: `num_learners=2; num_gpus_per_learner=2`).
            num_cpus_per_learner: Number of CPUs allocated per Learner worker.
                Only necessary for custom processing pipeline inside each Learner
                requiring multiple CPU cores. Ignored if `num_learners=0`.
            num_gpus_per_learner: Number of GPUs allocated per Learner worker. If
                `num_learners=0`, any value greater than 0 runs the
                training on a single GPU on the main process, while a value of 0 runs
                the training on main process CPUs. If `num_gpus_per_learner` is > 0,
                then you shouldn't change `num_cpus_per_learner` (from its default
                value of 1).
            local_gpu_idx: If `num_gpus_per_learner` > 0, and
                `num_learners` < 2, then RLlib uses this GPU index for training. This is
                an index into the available
                CUDA devices. For example if `os.environ["CUDA_VISIBLE_DEVICES"] = "1"`
                and `local_gpu_idx=0`, RLlib uses the GPU with ID=1 on the node.

        Returns:
            This updated AlgorithmConfig object.
        """
        if num_learners is not NotProvided:
            self.num_learners = num_learners
        if num_cpus_per_learner is not NotProvided:
            self.num_cpus_per_learner = num_cpus_per_learner
        if num_gpus_per_learner is not NotProvided:
            self.num_gpus_per_learner = num_gpus_per_learner
        if local_gpu_idx is not NotProvided:
            self.local_gpu_idx = local_gpu_idx

        return self

    def training(
        self,
        *,
        gamma: Optional[float] = NotProvided,
        lr: Optional[LearningRateOrSchedule] = NotProvided,
        grad_clip: Optional[float] = NotProvided,
        grad_clip_by: Optional[str] = NotProvided,
        train_batch_size: Optional[int] = NotProvided,
        train_batch_size_per_learner: Optional[int] = NotProvided,
        model: Optional[dict] = NotProvided,
        optimizer: Optional[dict] = NotProvided,
        max_requests_in_flight_per_sampler_worker: Optional[int] = NotProvided,
        learner_class: Optional[Type["Learner"]] = NotProvided,
        learner_connector: Optional[
            Callable[["RLModule"], Union["ConnectorV2", List["ConnectorV2"]]]
        ] = NotProvided,
        add_default_connectors_to_learner_pipeline: Optional[bool] = NotProvided,
        learner_config_dict: Optional[Dict[str, Any]] = NotProvided,
    ) -> "AlgorithmConfig":
        """Sets the training related configuration.

        Args:
            gamma: Float specifying the discount factor of the Markov Decision process.
            lr: The learning rate (float) or learning rate schedule in the format of
                [[timestep, lr-value], [timestep, lr-value], ...]
                In case of a schedule, intermediary timesteps will be assigned to
                linearly interpolated learning rate values. A schedule config's first
                entry must start with timestep 0, i.e.: [[0, initial_value], [...]].
                Note: If you require a) more than one optimizer (per RLModule),
                b) optimizer types that are not Adam, c) a learning rate schedule that
                is not a linearly interpolated, piecewise schedule as described above,
                or d) specifying c'tor arguments of the optimizer that are not the
                learning rate (e.g. Adam's epsilon), then you must override your
                Learner's `configure_optimizer_for_module()` method and handle
                lr-scheduling yourself.
            grad_clip: If None, no gradient clipping will be applied. Otherwise,
                depending on the setting of `grad_clip_by`, the (float) value of
                `grad_clip` will have the following effect:
                If `grad_clip_by=value`: Will clip all computed gradients individually
                inside the interval [-`grad_clip`, +`grad_clip`].
                If `grad_clip_by=norm`, will compute the L2-norm of each weight/bias
                gradient tensor individually and then clip all gradients such that these
                L2-norms do not exceed `grad_clip`. The L2-norm of a tensor is computed
                via: `sqrt(SUM(w0^2, w1^2, ..., wn^2))` where w[i] are the elements of
                the tensor (no matter what the shape of this tensor is).
                If `grad_clip_by=global_norm`, will compute the square of the L2-norm of
                each weight/bias gradient tensor individually, sum up all these squared
                L2-norms across all given gradient tensors (e.g. the entire module to
                be updated), square root that overall sum, and then clip all gradients
                such that this global L2-norm does not exceed the given value.
                The global L2-norm over a list of tensors (e.g. W and V) is computed
                via:
                `sqrt[SUM(w0^2, w1^2, ..., wn^2) + SUM(v0^2, v1^2, ..., vm^2)]`, where
                w[i] and v[j] are the elements of the tensors W and V (no matter what
                the shapes of these tensors are).
            grad_clip_by: See `grad_clip` for the effect of this setting on gradient
                clipping. Allowed values are `value`, `norm`, and `global_norm`.
            train_batch_size_per_learner: Train batch size per individual Learner
                worker. This setting only applies to the new API stack. The number
                of Learner workers can be set via `config.resources(
                num_learners=...)`. The total effective batch size is then
                `num_learners` x `train_batch_size_per_learner` and you can
                access it with the property `AlgorithmConfig.total_train_batch_size`.
            train_batch_size: Training batch size, if applicable. When on the new API
                stack, this setting should no longer be used. Instead, use
                `train_batch_size_per_learner` (in combination with
                `num_learners`).
            model: Arguments passed into the policy model. See models/catalog.py for a
                full list of the available model options.
                TODO: Provide ModelConfig objects instead of dicts.
            optimizer: Arguments to pass to the policy optimizer. This setting is not
                used when `enable_rl_module_and_learner=True`.
            max_requests_in_flight_per_sampler_worker: Max number of inflight requests
                to each sampling worker. See the FaultTolerantActorManager class for
                more details.
                Tuning these values is important when running experimens with
                large sample batches, where there is the risk that the object store may
                fill up, causing spilling of objects to disk. This can cause any
                asynchronous requests to become very slow, making your experiment run
                slow as well. You can inspect the object store during your experiment
                via a call to ray memory on your headnode, and by using the ray
                dashboard. If you're seeing that the object store is filling up,
                turn down the number of remote requests in flight, or enable compression
                in your experiment of timesteps.
            learner_class: The `Learner` class to use for (distributed) updating of the
                RLModule. Only used when `enable_rl_module_and_learner=True`.
            learner_connector: A callable taking an env observation space and an env
                action space as inputs and returning a learner ConnectorV2 (might be
                a pipeline) object.
            add_default_connectors_to_learner_pipeline: If True (default), RLlib's
                Learners will automatically add the default Learner ConnectorV2
                pieces to the LearnerPipeline. These automatically perform:
                a) adding observations from episodes to the train batch, if this has not
                already been done by a user-provided connector piece
                b) if RLModule is stateful, add a time rank to the train batch, zero-pad
                the data, and add the correct state inputs, if this has not already been
                done by a user-provided connector piece.
                c) add all other information (actions, rewards, terminateds, etc..) to
                the train batch, if this has not already been done by a user-provided
                connector piece.
                Only if you know exactly what you are doing, you
                should set this setting to False.
                Note that this setting is only relevant if the new API stack is used
                (including the new EnvRunner classes).
            learner_config_dict: A dict to insert any settings accessible from within
                the Learner instance. This should only be used in connection with custom
                Learner subclasses and in case the user doesn't want to write an extra
                `AlgorithmConfig` subclass just to add a few settings to the base Algo's
                own config class.

        Returns:
            This updated AlgorithmConfig object.
        """
        if gamma is not NotProvided:
            self.gamma = gamma
        if lr is not NotProvided:
            self.lr = lr
        if grad_clip is not NotProvided:
            self.grad_clip = grad_clip
        if grad_clip_by is not NotProvided:
            if grad_clip_by not in ["value", "norm", "global_norm"]:
                raise ValueError(
                    f"`grad_clip_by` ({grad_clip_by}) must be one of: 'value', 'norm', "
                    "or 'global_norm'!"
                )
            self.grad_clip_by = grad_clip_by
        if train_batch_size_per_learner is not NotProvided:
            self.train_batch_size_per_learner = train_batch_size_per_learner
        if train_batch_size is not NotProvided:
            self.train_batch_size = train_batch_size
        if model is not NotProvided:
            self.model.update(model)
            if (
                model.get("_use_default_native_models", DEPRECATED_VALUE)
                != DEPRECATED_VALUE
            ):
                deprecation_warning(
                    old="AlgorithmConfig.training(_use_default_native_models=True)",
                    help="_use_default_native_models is not supported "
                    "anymore. To get rid of this error, set `config.api_stack("
                    "enable_rl_module_and_learner=True)`. Native models will "
                    "be better supported by the upcoming RLModule API.",
                    # Error out if user tries to enable this.
                    error=model["_use_default_native_models"],
                )

        if optimizer is not NotProvided:
            self.optimizer = merge_dicts(self.optimizer, optimizer)
        if max_requests_in_flight_per_sampler_worker is not NotProvided:
            self.max_requests_in_flight_per_sampler_worker = (
                max_requests_in_flight_per_sampler_worker
            )
        if learner_class is not NotProvided:
            self._learner_class = learner_class
        if learner_connector is not NotProvided:
            self._learner_connector = learner_connector
        if add_default_connectors_to_learner_pipeline is not NotProvided:
            self.add_default_connectors_to_learner_pipeline = (
                add_default_connectors_to_learner_pipeline
            )
        if learner_config_dict is not NotProvided:
            self.learner_config_dict.update(learner_config_dict)

        return self

    def callbacks(self, callbacks_class) -> "AlgorithmConfig":
        """Sets the callbacks configuration.

        Args:
            callbacks_class: Callbacks class, whose methods will be run during
                various phases of training and environment sample collection.
                See the `DefaultCallbacks` class and
                `examples/metrics/custom_metrics_and_callbacks.py` for more usage
                information.

        Returns:
            This updated AlgorithmConfig object.
        """
        if callbacks_class is None:
            callbacks_class = DefaultCallbacks
        # Check, whether given `callbacks` is a callable.
        if not callable(callbacks_class):
            raise ValueError(
                "`config.callbacks_class` must be a callable method that "
                "returns a subclass of DefaultCallbacks, got "
                f"{callbacks_class}!"
            )
        self.callbacks_class = callbacks_class

        return self

    def evaluation(
        self,
        *,
        evaluation_interval: Optional[int] = NotProvided,
        evaluation_duration: Optional[Union[int, str]] = NotProvided,
        evaluation_duration_unit: Optional[str] = NotProvided,
        evaluation_sample_timeout_s: Optional[float] = NotProvided,
        evaluation_parallel_to_training: Optional[bool] = NotProvided,
        evaluation_force_reset_envs_before_iteration: Optional[bool] = NotProvided,
        evaluation_config: Optional[
            Union["AlgorithmConfig", PartialAlgorithmConfigDict]
        ] = NotProvided,
        off_policy_estimation_methods: Optional[Dict] = NotProvided,
        ope_split_batch_by_episode: Optional[bool] = NotProvided,
        evaluation_num_env_runners: Optional[int] = NotProvided,
        custom_evaluation_function: Optional[Callable] = NotProvided,
        # Deprecated args.
        always_attach_evaluation_results=DEPRECATED_VALUE,
        evaluation_num_workers=DEPRECATED_VALUE,
    ) -> "AlgorithmConfig":
        """Sets the config's evaluation settings.

        Args:
            evaluation_interval: Evaluate with every `evaluation_interval` training
                iterations. The evaluation stats will be reported under the "evaluation"
                metric key. Set to None (or 0) for no evaluation.
            evaluation_duration: Duration for which to run evaluation each
                `evaluation_interval`. The unit for the duration can be set via
                `evaluation_duration_unit` to either "episodes" (default) or
                "timesteps". If using multiple evaluation workers (EnvRunners) in the
                `evaluation_num_env_runners > 1` setting, the amount of
                episodes/timesteps to run will be split amongst these.
                A special value of "auto" can be used in case
                `evaluation_parallel_to_training=True`. This is the recommended way when
                trying to save as much time on evaluation as possible. The Algorithm
                will then run as many timesteps via the evaluation workers as possible,
                while not taking longer than the parallely running training step and
                thus, never wasting any idle time on either training- or evaluation
                workers. When using this setting (`evaluation_duration="auto"`), it is
                strongly advised to set `evaluation_interval=1` and
                `evaluation_force_reset_envs_before_iteration=True` at the same time.
            evaluation_duration_unit: The unit, with which to count the evaluation
                duration. Either "episodes" (default) or "timesteps". Note that this
                setting is ignored if `evaluation_duration="auto"`.
            evaluation_sample_timeout_s: The timeout (in seconds) for evaluation workers
                to sample a complete episode in the case your config settings are:
                `evaluation_duration != auto` and `evaluation_duration_unit=episode`.
                After this time, the user will receive a warning and instructions on how
                to fix the issue.
            evaluation_parallel_to_training: Whether to run evaluation in parallel to
                the `Algorithm.training_step()` call, using threading. Default=False.
                E.g. for evaluation_interval=1 -> In every call to `Algorithm.train()`,
                the `Algorithm.training_step()` and `Algorithm.evaluate()` calls will
                run in parallel. Note that this setting - albeit extremely efficient b/c
                it wastes no extra time for evaluation - causes the evaluation results
                to lag one iteration behind the rest of the training results. This is
                important when picking a good checkpoint. For example, if iteration 42
                reports a good evaluation `episode_return_mean`, be aware that these
                results were achieved on the weights trained in iteration 41, so you
                should probably pick the iteration 41 checkpoint instead.
            evaluation_force_reset_envs_before_iteration: Whether all environments
                should be force-reset (even if they are not done yet) right before
                the evaluation step of the iteration begins. Setting this to True
                (default) will make sure that the evaluation results will not be
                polluted with episode statistics that were actually (at least partially)
                achieved with an earlier set of weights. Note that this setting is only
                supported on the new API stack w/ EnvRunners and ConnectorV2
                (`config.enable_rl_module_and_learner=True` AND
                `config.enable_env_runner_and_connector_v2=True`).
            evaluation_config: Typical usage is to pass extra args to evaluation env
                creator and to disable exploration by computing deterministic actions.
                IMPORTANT NOTE: Policy gradient algorithms are able to find the optimal
                policy, even if this is a stochastic one. Setting "explore=False" here
                will result in the evaluation workers not using this optimal policy!
            off_policy_estimation_methods: Specify how to evaluate the current policy,
                along with any optional config parameters. This only has an effect when
                reading offline experiences ("input" is not "sampler").
                Available keys:
                {ope_method_name: {"type": ope_type, ...}} where `ope_method_name`
                is a user-defined string to save the OPE results under, and
                `ope_type` can be any subclass of OffPolicyEstimator, e.g.
                ray.rllib.offline.estimators.is::ImportanceSampling
                or your own custom subclass, or the full class path to the subclass.
                You can also add additional config arguments to be passed to the
                OffPolicyEstimator in the dict, e.g.
                {"qreg_dr": {"type": DoublyRobust, "q_model_type": "qreg", "k": 5}}
            ope_split_batch_by_episode: Whether to use SampleBatch.split_by_episode() to
                split the input batch to episodes before estimating the ope metrics. In
                case of bandits you should make this False to see improvements in ope
                evaluation speed. In case of bandits, it is ok to not split by episode,
                since each record is one timestep already. The default is True.
            evaluation_num_env_runners: Number of parallel EnvRunners to use for
                evaluation. Note that this is set to zero by default, which means
                evaluation will be run in the algorithm process (only if
                `evaluation_interval` is not 0 or None). If you increase this, it will
                increase the Ray resource usage of the algorithm since evaluation
                workers are created separately from those EnvRunners used to sample data
                for training.
            custom_evaluation_function: Customize the evaluation method. This must be a
                function of signature (algo: Algorithm, eval_workers: EnvRunnerGroup) ->
                (metrics: dict, env_steps: int, agent_steps: int) (metrics: dict if
                `enable_env_runner_and_connector_v2=True`), where `env_steps` and
                `agent_steps` define the number of sampled steps during the evaluation
                iteration. See the Algorithm.evaluate() method to see the default
                implementation. The Algorithm guarantees all eval workers have the
                latest policy state before this function is called.

        Returns:
            This updated AlgorithmConfig object.
        """
        if always_attach_evaluation_results != DEPRECATED_VALUE:
            deprecation_warning(
                old="AlgorithmConfig.evaluation(always_attach_evaluation_results=..)",
                help="This setting is no longer needed, b/c Tune does not error "
                "anymore (only warns) when a metrics key can't be found in the "
                "results.",
                error=True,
            )
        if evaluation_num_workers != DEPRECATED_VALUE:
            deprecation_warning(
                old="AlgorithmConfig.evaluation(evaluation_num_workers=..)",
                new="AlgorithmConfig.evaluation(evaluation_num_env_runners=..)",
                error=False,
            )
            self.evaluation_num_env_runners = evaluation_num_workers

        if evaluation_interval is not NotProvided:
            self.evaluation_interval = evaluation_interval
        if evaluation_duration is not NotProvided:
            self.evaluation_duration = evaluation_duration
        if evaluation_duration_unit is not NotProvided:
            self.evaluation_duration_unit = evaluation_duration_unit
        if evaluation_sample_timeout_s is not NotProvided:
            self.evaluation_sample_timeout_s = evaluation_sample_timeout_s
        if evaluation_parallel_to_training is not NotProvided:
            self.evaluation_parallel_to_training = evaluation_parallel_to_training
        if evaluation_force_reset_envs_before_iteration is not NotProvided:
            self.evaluation_force_reset_envs_before_iteration = (
                evaluation_force_reset_envs_before_iteration
            )
        if evaluation_config is not NotProvided:
            # If user really wants to set this to None, we should allow this here,
            # instead of creating an empty dict.
            if evaluation_config is None:
                self.evaluation_config = None
            # Update (don't replace) the existing overrides with the provided ones.
            else:
                from ray.rllib.algorithms.algorithm import Algorithm

                self.evaluation_config = deep_update(
                    self.evaluation_config or {},
                    evaluation_config,
                    True,
                    Algorithm._allow_unknown_subkeys,
                    Algorithm._override_all_subkeys_if_type_changes,
                    Algorithm._override_all_key_list,
                )
        if off_policy_estimation_methods is not NotProvided:
            self.off_policy_estimation_methods = off_policy_estimation_methods
        if evaluation_num_env_runners is not NotProvided:
            self.evaluation_num_env_runners = evaluation_num_env_runners
        if custom_evaluation_function is not NotProvided:
            self.custom_evaluation_function = custom_evaluation_function
        if ope_split_batch_by_episode is not NotProvided:
            self.ope_split_batch_by_episode = ope_split_batch_by_episode

        return self

    def offline_data(
        self,
        *,
<<<<<<< HEAD
        input_: Optional[Union[str, List[str], Dict[str, Any], Callable]] = NotProvided,
        input_read_method: Optional[str] = NotProvided,
        input_read_method_kwargs: Optional[Dict[str, Any]] = NotProvided,
        input_read_schema: Optional[Dict[str, str]] = NotProvided,
        map_batches_kwargs: Optional[Dict[str, Any]] = NotProvided,
        iter_batches_kwargs: Optional[Dict[str, Any]] = NotProvided,
        prelearner_class: Optional[OfflinePreLearner] = NotProvided,
        prelearner_module_synch_period: Optional[int] = NotProvided,
        dataset_num_iters_per_learner: Optional[int] = NotProvided,
        input_config: Optional[Dict[str, Any]] = NotProvided,
        actions_in_input_normalized: Optional[bool] = NotProvided,
        input_evaluation=NotProvided,
        postprocess_inputs: Optional[bool] = NotProvided,
        shuffle_buffer_size: Optional[int] = NotProvided,
        output: Optional[str, Callable] = NotProvided,
        output_config: Optional[Dict[str, Any]] = NotProvided,
        output_compress_columns: Optional[bool] = NotProvided,
        output_max_file_size: Optional[int] = NotProvided,
        output_max_rows_per_file: Optional[int] = NotProvided,
        output_write_method: Optional[str] = NotProvided,
        output_write_method_kwargs: Optional[Dict[str, Any]] = NotProvided,
        output_filesystem: Optional[str] = NotProvided,
        output_filesystem_kwargs: Optional[Dict[str, Any]] = NotProvided,
        output_write_episodes: Optional[bool] = NotProvided,
        offline_sampling: Optional[bool] = NotProvided,
=======
        input_: Optional[Union[str, Callable[[IOContext], InputReader]]] = NotProvided,
        input_read_method: Optional[Union[str, Callable]] = NotProvided,
        input_read_method_kwargs: Optional[Dict] = NotProvided,
        input_read_schema: Optional[Dict[str, str]] = NotProvided,
        map_batches_kwargs: Optional[Dict] = NotProvided,
        iter_batches_kwargs: Optional[Dict] = NotProvided,
        prelearner_class: Optional[Type] = NotProvided,
        prelearner_module_synch_period: Optional[int] = NotProvided,
        dataset_num_iters_per_learner: Optional[int] = NotProvided,
        input_config: Optional[Dict] = NotProvided,
        actions_in_input_normalized: Optional[bool] = NotProvided,
        postprocess_inputs: Optional[bool] = NotProvided,
        shuffle_buffer_size: Optional[int] = NotProvided,
        output: Optional[str] = NotProvided,
        output_config: Optional[Dict] = NotProvided,
        output_compress_columns: Optional[bool] = NotProvided,
        output_max_file_size: Optional[float] = NotProvided,
        output_max_rows_per_file: Optional[int] = NotProvided,
        output_data_write_method: Optional[str] = NotProvided,
        output_data_write_method_kwargs: Optional[Dict] = NotProvided,
        output_filesystem=NotProvided,
        output_filesystem_kwargs: Optional[Dict] = NotProvided,
        output_write_episodes: Optional[bool] = NotProvided,
        offline_sampling=NotProvided,
>>>>>>> f754bbf6
    ) -> "AlgorithmConfig":
        """Sets the config's offline data settings.

        Args:
            input_: Specify how to generate experiences:
                - "sampler": Generate experiences via online (env) simulation (default).
                - A local directory or file glob expression (e.g., "/tmp/*.json").
                - A list of individual file paths/URIs (e.g., ["/tmp/1.json",
                "s3://bucket/2.json"]).
                - A dict with string keys and sampling probabilities as values (e.g.,
                {"sampler": 0.4, "/tmp/*.json": 0.4, "s3://bucket/expert.json": 0.2}).
                - A callable that takes an `IOContext` object as only arg and returns a
                ray.rllib.offline.InputReader.
                - A string key that indexes a callable with tune.registry.register_input
            input_read_method: Read method for the `ray.data.Dataset` to read in the
                offline data from `input_`. The default is `read_parquet` for Parquet
                files. See https://docs.ray.io/en/latest/data/api/input_output.html for
                more info about available read methods in `ray.data`.
            input_read_method_kwargs: `kwargs` for the `input_read_method`. These will
                be passed into the read method without checking. If no arguments are
                passed in the default argument `{'override_num_blocks':
                max(num_learners * 2, 2)}` is used. Use these `kwargs`` together with
                the `map_batches_kwargs` and `iter_batches_kwargs` to tune the
                performance of the data pipeline.
            input_read_schema: Table schema for converting offline data to episodes.
                This schema maps the offline data columns to `ray.rllib.core.columns.
                Columns`: {Columns.OBS: 'o_t', Columns.ACTIONS: 'a_t', ...}. Columns in
                the data set that are not mapped via this schema are sorted into
                episodes' `extra_model_outputs`. If no schema is passed in the default
                schema used is `ray.rllib.offline.offline_data.SCHEMA`. If your data set
                contains already the names in this schema, no `input_read_schema` is
                needed.
            map_batches_kwargs: `kwargs` for the `map_batches` method. These will be
                passed into the `ray.data.Dataset.map_batches` method when sampling
                without checking. If no arguments passed in the default arguments `{
                'concurrency': max(2, num_learners), 'zero_copy_batch': True}` is
                used. Use these `kwargs`` together with the `input_read_method_kwargs`
                and `iter_batches_kwargs` to tune the performance of the data pipeline.
            iter_batches_kwargs: `kwargs` for the `iter_batches` method. These will be
                passed into the `ray.data.Dataset.iter_batches` method when sampling
                without checking. If no arguments are passed in, the default argument `{
                'prefetch_batches': 2, 'local_buffer_shuffle_size':
                train_batch_size_per_learner * 4}` is used. Use these `kwargs``
                together with the `input_read_method_kwargs` and `map_batches_kwargs`
                to tune the performance of the data pipeline.
            prelearner_class: An optional `OfflinePreLearner` class that is used to
                transform data batches in `ray.data.map_batches` used in the
                `OfflineData` class to transform data from columns to batches that can
                be used in the `Learner`'s `update` methods. Override the
                `OfflinePreLearner` class and pass your dervied class in here, if you
                need to make some further transformations specific for your data or
                loss. The default is `None` which uses the base `OfflinePreLearner`
                defined in `ray.rllib.offline.offline_prelearner`.
            prelearner_module_synch_period: The period (number of batches converted)
                after which the `RLModule` held by the `PreLearner` should sync weights.
                The `PreLearner` is used to preprocess batches for the learners. The
                higher this value the more off-policy the `PreLearner`'s module will be.
                Values too small will force the `PreLearner` to sync more frequently
                and thus might slow down the data pipeline. The default value chosen
                by the `OfflinePreLearner` is 10.
            dataset_num_iters_per_learner: Number of iterations to run in each learner
                during a single training iteration. If `None`, each learner runs a
                complete epoch over its data block (the dataset is partitioned into
                as many blocks as there are learners). The default is `None`.
            input_config: Arguments that describe the settings for reading the inpu t.
                If input is `sample`, this will be environment configuation, e.g.
                `env_name` and `env_config`, etc. See `EnvContext` for more info.
                If the input is `dataset`, this will be e.g. `format`, `path`.
            actions_in_input_normalized: True, if the actions in a given offline "input"
                are already normalized (between -1.0 and 1.0). This is usually the case
                when the offline file has been generated by another RLlib algorithm
                (e.g. PPO or SAC), while "normalize_actions" was set to True.
            postprocess_inputs: Whether to run postprocess_trajectory() on the
                trajectory fragments from offline inputs. Note that postprocessing will
                be done using the *current* policy, not the *behavior* policy, which
                is typically undesirable for on-policy algorithms.
            shuffle_buffer_size: If positive, input batches will be shuffled via a
                sliding window buffer of this number of batches. Use this if the input
                data is not in random enough order. Input is delayed until the shuffle
                buffer is filled.
            output: Specify where experiences should be saved:
                 - None: don't save any experiences
                 - "logdir" to save to the agent log dir
                 - a path/URI to save to a custom output directory (e.g., "s3://bckt/")
                 - a function that returns a rllib.offline.OutputWriter
            output_config: Arguments accessible from the IOContext for configuring
                custom output.
            output_compress_columns: What sample batch columns to LZ4 compress in the
                output data.
            output_max_file_size: Max output file size (in bytes) before rolling over
                to a new file.
            output_max_rows_per_file: Max output row numbers before rolling over to a
                new file.
            output_write_method: Write method for the `ray.data.Dataset` to write the
                offline data to `output`. The default is `read_parquet` for Parquet
                files. See https://docs.ray.io/en/latest/data/api/input_output.html for
                more info about available read methods in `ray.data`.
            output_write_method_kwargs: `kwargs` for the `output_write_method`. These
                will be passed into the write method without checking.
            output_filesystem: A cloud filesystem to handle access to cloud storage when
                writing experiences. Should be either `gcs` for Google Cloud Storage,
                `s3` for AWS S3 buckets, or `abs` for Azure Blob Storage.
            output_filesystem_kwargs: A dictionary holding the kwargs for the filesystem
                given by `output_filesystem`. See `gcsfs.GCSFilesystem` for GCS,
                `pyarrow.fs.S3FileSystem`, for S3, and `ablfs.AzureBlobFilesystem` for
                ABS filesystem arguments.
            offline_sampling: Whether sampling for the Algorithm happens via
                reading from offline data. If True, EnvRunners will NOT limit the
                number of collected batches within the same `sample()` call based on
                the number of sub-environments within the worker (no sub-environments
                present).

        Returns:
            This updated AlgorithmConfig object.
        """
        if input_ is not NotProvided:
            self.input_ = input_
        if input_read_method is not NotProvided:
            self.input_read_method = input_read_method
        if input_read_method_kwargs is not NotProvided:
            self.input_read_method_kwargs = input_read_method_kwargs
        if input_read_schema is not NotProvided:
            self.input_read_schema = input_read_schema
        if map_batches_kwargs is not NotProvided:
            self.map_batches_kwargs = map_batches_kwargs
        if iter_batches_kwargs is not NotProvided:
            self.iter_batches_kwargs = iter_batches_kwargs
        if prelearner_class is not NotProvided:
            self.prelearner_class = prelearner_class
        if prelearner_module_synch_period is not NotProvided:
            self.prelearner_module_synch_period = prelearner_module_synch_period
        if dataset_num_iters_per_learner is not NotProvided:
            self.dataset_num_iters_per_learner = dataset_num_iters_per_learner
        if input_config is not NotProvided:
            if not isinstance(input_config, dict):
                raise ValueError(
                    f"input_config must be a dict, got {type(input_config)}."
                )
            # TODO (Kourosh) Once we use a complete separation between rollout worker
            #  and input dataset reader we can remove this.
            #  For now Error out if user attempts to set these parameters.
            msg = "{} should not be set in the input_config. RLlib will use {} instead."
            if input_config.get("num_cpus_per_read_task") is not None:
                raise ValueError(
                    msg.format(
                        "num_cpus_per_read_task",
                        "config.env_runners(num_cpus_per_env_runner=..)",
                    )
                )
            if input_config.get("parallelism") is not None:
                if self.in_evaluation:
                    raise ValueError(
                        msg.format(
                            "parallelism",
                            "config.evaluation(evaluation_num_env_runners=..)",
                        )
                    )
                else:
                    raise ValueError(
                        msg.format(
                            "parallelism", "config.env_runners(num_env_runners=..)"
                        )
                    )
            self.input_config = input_config
        if actions_in_input_normalized is not NotProvided:
            self.actions_in_input_normalized = actions_in_input_normalized
        if postprocess_inputs is not NotProvided:
            self.postprocess_inputs = postprocess_inputs
        if shuffle_buffer_size is not NotProvided:
            self.shuffle_buffer_size = shuffle_buffer_size
        if output is not NotProvided:
            self.output = output
        if output_config is not NotProvided:
            self.output_config = output_config
        if output_compress_columns is not NotProvided:
            self.output_compress_columns = output_compress_columns
        if output_max_file_size is not NotProvided:
            self.output_max_file_size = output_max_file_size
        if output_max_rows_per_file is not NotProvided:
            self.output_max_rows_per_file = output_max_rows_per_file
        if output_write_method is not NotProvided:
            self.output_write_method = output_write_method
        if output_write_method_kwargs is not NotProvided:
            self.output_write_method_kwargs = output_write_method_kwargs
        if output_filesystem is not NotProvided:
            self.output_filesystem = output_filesystem
        if output_filesystem_kwargs is not NotProvided:
            self.output_filesystem_kwargs = output_filesystem_kwargs
        if output_write_episodes is not NotProvided:
            self.output_write_episodes = output_write_episodes
        if offline_sampling is not NotProvided:
            self.offline_sampling = offline_sampling

        return self

    def multi_agent(
        self,
        *,
        policies: Optional[
            Union[MultiAgentPolicyConfigDict, Collection[PolicyID]]
        ] = NotProvided,
        algorithm_config_overrides_per_module: Optional[
            Dict[ModuleID, PartialAlgorithmConfigDict]
        ] = NotProvided,
        policy_map_capacity: Optional[int] = NotProvided,
        policy_mapping_fn: Optional[
            Callable[[AgentID, "OldEpisode"], PolicyID]
        ] = NotProvided,
        policies_to_train: Optional[
            Union[Collection[PolicyID], Callable[[PolicyID, SampleBatchType], bool]]
        ] = NotProvided,
        policy_states_are_swappable: Optional[bool] = NotProvided,
        observation_fn: Optional[Callable] = NotProvided,
        count_steps_by: Optional[str] = NotProvided,
        # Deprecated args:
        replay_mode=DEPRECATED_VALUE,
        # Now done via Ray object store, which has its own cloud-supported
        # spillover mechanism.
        policy_map_cache=DEPRECATED_VALUE,
    ) -> "AlgorithmConfig":
        """Sets the config's multi-agent settings.

        Validates the new multi-agent settings and translates everything into
        a unified multi-agent setup format. For example a `policies` list or set
        of IDs is properly converted into a dict mapping these IDs to PolicySpecs.

        Args:
            policies: Map of type MultiAgentPolicyConfigDict from policy ids to either
                4-tuples of (policy_cls, obs_space, act_space, config) or PolicySpecs.
                These tuples or PolicySpecs define the class of the policy, the
                observation- and action spaces of the policies, and any extra config.
            algorithm_config_overrides_per_module: Only used if
                `enable_rl_module_and_learner=True`.
                A mapping from ModuleIDs to per-module AlgorithmConfig override dicts,
                which apply certain settings,
                e.g. the learning rate, from the main AlgorithmConfig only to this
                particular module (within a MultiAgentRLModule).
                You can create override dicts by using the `AlgorithmConfig.overrides`
                utility. For example, to override your learning rate and (PPO) lambda
                setting just for a single RLModule with your MultiAgentRLModule, do:
                config.multi_agent(algorithm_config_overrides_per_module={
                "module_1": PPOConfig.overrides(lr=0.0002, lambda_=0.75),
                })
            policy_map_capacity: Keep this many policies in the "policy_map" (before
                writing least-recently used ones to disk/S3).
            policy_mapping_fn: Function mapping agent ids to policy ids. The signature
                is: `(agent_id, episode, worker, **kwargs) -> PolicyID`.
            policies_to_train: Determines those policies that should be updated.
                Options are:
                - None, for training all policies.
                - An iterable of PolicyIDs that should be trained.
                - A callable, taking a PolicyID and a SampleBatch or MultiAgentBatch
                and returning a bool (indicating whether the given policy is trainable
                or not, given the particular batch). This allows you to have a policy
                trained only on certain data (e.g. when playing against a certain
                opponent).
            policy_states_are_swappable: Whether all Policy objects in this map can be
                "swapped out" via a simple `state = A.get_state(); B.set_state(state)`,
                where `A` and `B` are policy instances in this map. You should set
                this to True for significantly speeding up the PolicyMap's cache lookup
                times, iff your policies all share the same neural network
                architecture and optimizer types. If True, the PolicyMap will not
                have to garbage collect old, least recently used policies, but instead
                keep them in memory and simply override their state with the state of
                the most recently accessed one.
                For example, in a league-based training setup, you might have 100s of
                the same policies in your map (playing against each other in various
                combinations), but all of them share the same state structure
                (are "swappable").
            observation_fn: Optional function that can be used to enhance the local
                agent observations to include more state. See
                rllib/evaluation/observation_function.py for more info.
            count_steps_by: Which metric to use as the "batch size" when building a
                MultiAgentBatch. The two supported values are:
                "env_steps": Count each time the env is "stepped" (no matter how many
                multi-agent actions are passed/how many multi-agent observations
                have been returned in the previous step).
                "agent_steps": Count each individual agent step as one step.

        Returns:
            This updated AlgorithmConfig object.
        """
        if policies is not NotProvided:
            # Make sure our Policy IDs are ok (this should work whether `policies`
            # is a dict or just any Sequence).
            for pid in policies:
                validate_policy_id(pid, error=True)

            # Collection: Convert to dict.
            if isinstance(policies, (set, tuple, list)):
                policies = {p: PolicySpec() for p in policies}
            # Validate each policy spec in a given dict.
            if isinstance(policies, dict):
                for pid, spec in policies.items():
                    # If not a PolicySpec object, values must be lists/tuples of len 4.
                    if not isinstance(spec, PolicySpec):
                        if not isinstance(spec, (list, tuple)) or len(spec) != 4:
                            raise ValueError(
                                "Policy specs must be tuples/lists of "
                                "(cls or None, obs_space, action_space, config), "
                                f"got {spec} for PolicyID={pid}"
                            )
                    # TODO: Switch from dict to AlgorithmConfigOverride, once available.
                    # Config not a dict.
                    elif (
                        not isinstance(spec.config, (AlgorithmConfig, dict))
                        and spec.config is not None
                    ):
                        raise ValueError(
                            f"Multi-agent policy config for {pid} must be a dict or "
                            f"AlgorithmConfig object, but got {type(spec.config)}!"
                        )
                self.policies = policies
            else:
                raise ValueError(
                    "`policies` must be dict mapping PolicyID to PolicySpec OR a "
                    "set/tuple/list of PolicyIDs!"
                )

        if algorithm_config_overrides_per_module is not NotProvided:
            if not isinstance(algorithm_config_overrides_per_module, dict):
                raise ValueError(
                    "`algorithm_config_overrides_per_module` must be a dict mapping "
                    "module IDs to config override dicts! You provided "
                    f"{algorithm_config_overrides_per_module}."
                )
            self.algorithm_config_overrides_per_module.update(
                algorithm_config_overrides_per_module
            )

        if policy_map_capacity is not NotProvided:
            self.policy_map_capacity = policy_map_capacity

        if policy_mapping_fn is not NotProvided:
            # Create `policy_mapping_fn` from a config dict.
            # Helpful if users would like to specify custom callable classes in
            # yaml files.
            if isinstance(policy_mapping_fn, dict):
                policy_mapping_fn = from_config(policy_mapping_fn)
            self.policy_mapping_fn = policy_mapping_fn

        if observation_fn is not NotProvided:
            self.observation_fn = observation_fn

        if policy_map_cache != DEPRECATED_VALUE:
            deprecation_warning(
                old="AlgorithmConfig.multi_agent(policy_map_cache=..)",
                error=True,
            )

        if replay_mode != DEPRECATED_VALUE:
            deprecation_warning(
                old="AlgorithmConfig.multi_agent(replay_mode=..)",
                new="AlgorithmConfig.training("
                "replay_buffer_config={'replay_mode': ..})",
                error=True,
            )

        if count_steps_by is not NotProvided:
            if count_steps_by not in ["env_steps", "agent_steps"]:
                raise ValueError(
                    "config.multi_agent(count_steps_by=..) must be one of "
                    f"[env_steps|agent_steps], not {count_steps_by}!"
                )
            self.count_steps_by = count_steps_by

        if policies_to_train is not NotProvided:
            assert (
                isinstance(policies_to_train, (list, set, tuple))
                or callable(policies_to_train)
                or policies_to_train is None
            ), (
                "ERROR: `policies_to_train` must be a [list|set|tuple] or a "
                "callable taking PolicyID and SampleBatch and returning "
                "True|False (trainable or not?) or None (for always training all "
                "policies)."
            )
            # Check `policies_to_train` for invalid entries.
            if isinstance(policies_to_train, (list, set, tuple)):
                if len(policies_to_train) == 0:
                    logger.warning(
                        "`config.multi_agent(policies_to_train=..)` is empty! "
                        "Make sure - if you would like to learn at least one policy - "
                        "to add its ID to that list."
                    )
            self.policies_to_train = policies_to_train

        if policy_states_are_swappable is not NotProvided:
            self.policy_states_are_swappable = policy_states_are_swappable

        return self

    def is_multi_agent(self) -> bool:
        """Returns whether this config specifies a multi-agent setup.

        Returns:
            True, if a) >1 policies defined OR b) 1 policy defined, but its ID is NOT
            DEFAULT_POLICY_ID.
        """
        return len(self.policies) > 1 or DEFAULT_POLICY_ID not in self.policies

    def reporting(
        self,
        *,
        keep_per_episode_custom_metrics: Optional[bool] = NotProvided,
        metrics_episode_collection_timeout_s: Optional[float] = NotProvided,
        metrics_num_episodes_for_smoothing: Optional[int] = NotProvided,
        min_time_s_per_iteration: Optional[float] = NotProvided,
        min_train_timesteps_per_iteration: Optional[int] = NotProvided,
        min_sample_timesteps_per_iteration: Optional[int] = NotProvided,
    ) -> "AlgorithmConfig":
        """Sets the config's reporting settings.

        Args:
            keep_per_episode_custom_metrics: Store raw custom metrics without
                calculating max, min, mean
            metrics_episode_collection_timeout_s: Wait for metric batches for at most
                this many seconds. Those that have not returned in time will be
                collected in the next train iteration.
            metrics_num_episodes_for_smoothing: Smooth rollout metrics over this many
                episodes, if possible.
                In case rollouts (sample collection) just started, there may be fewer
                than this many episodes in the buffer and we'll compute metrics
                over this smaller number of available episodes.
                In case there are more than this many episodes collected in a single
                training iteration, use all of these episodes for metrics computation,
                meaning don't ever cut any "excess" episodes.
                Set this to 1 to disable smoothing and to always report only the most
                recently collected episode's return.
            min_time_s_per_iteration: Minimum time (in sec) to accumulate within a
                single `Algorithm.train()` call. This value does not affect learning,
                only the number of times `Algorithm.training_step()` is called by
                `Algorithm.train()`. If - after one such step attempt, the time taken
                has not reached `min_time_s_per_iteration`, will perform n more
                `Algorithm.training_step()` calls until the minimum time has been
                consumed. Set to 0 or None for no minimum time.
            min_train_timesteps_per_iteration: Minimum training timesteps to accumulate
                within a single `train()` call. This value does not affect learning,
                only the number of times `Algorithm.training_step()` is called by
                `Algorithm.train()`. If - after one such step attempt, the training
                timestep count has not been reached, will perform n more
                `training_step()` calls until the minimum timesteps have been
                executed. Set to 0 or None for no minimum timesteps.
            min_sample_timesteps_per_iteration: Minimum env sampling timesteps to
                accumulate within a single `train()` call. This value does not affect
                learning, only the number of times `Algorithm.training_step()` is
                called by `Algorithm.train()`. If - after one such step attempt, the env
                sampling timestep count has not been reached, will perform n more
                `training_step()` calls until the minimum timesteps have been
                executed. Set to 0 or None for no minimum timesteps.

        Returns:
            This updated AlgorithmConfig object.
        """
        if keep_per_episode_custom_metrics is not NotProvided:
            self.keep_per_episode_custom_metrics = keep_per_episode_custom_metrics
        if metrics_episode_collection_timeout_s is not NotProvided:
            self.metrics_episode_collection_timeout_s = (
                metrics_episode_collection_timeout_s
            )
        if metrics_num_episodes_for_smoothing is not NotProvided:
            self.metrics_num_episodes_for_smoothing = metrics_num_episodes_for_smoothing
        if min_time_s_per_iteration is not NotProvided:
            self.min_time_s_per_iteration = min_time_s_per_iteration
        if min_train_timesteps_per_iteration is not NotProvided:
            self.min_train_timesteps_per_iteration = min_train_timesteps_per_iteration
        if min_sample_timesteps_per_iteration is not NotProvided:
            self.min_sample_timesteps_per_iteration = min_sample_timesteps_per_iteration

        return self

    def checkpointing(
        self,
        export_native_model_files: Optional[bool] = NotProvided,
        checkpoint_trainable_policies_only: Optional[bool] = NotProvided,
    ) -> "AlgorithmConfig":
        """Sets the config's checkpointing settings.

        Args:
            export_native_model_files: Whether an individual Policy-
                or the Algorithm's checkpoints also contain (tf or torch) native
                model files. These could be used to restore just the NN models
                from these files w/o requiring RLlib. These files are generated
                by calling the tf- or torch- built-in saving utility methods on
                the actual models.
            checkpoint_trainable_policies_only: Whether to only add Policies to the
                Algorithm checkpoint (in sub-directory "policies/") that are trainable
                according to the `is_trainable_policy` callable of the local worker.

        Returns:
            This updated AlgorithmConfig object.
        """

        if export_native_model_files is not NotProvided:
            self.export_native_model_files = export_native_model_files
        if checkpoint_trainable_policies_only is not NotProvided:
            self.checkpoint_trainable_policies_only = checkpoint_trainable_policies_only

        return self

    def debugging(
        self,
        *,
        logger_creator: Optional[Callable[[], Logger]] = NotProvided,
        logger_config: Optional[dict] = NotProvided,
        log_level: Optional[str] = NotProvided,
        log_sys_usage: Optional[bool] = NotProvided,
        fake_sampler: Optional[bool] = NotProvided,
        seed: Optional[int] = NotProvided,
        _run_training_always_in_thread: Optional[bool] = NotProvided,
        _evaluation_parallel_to_training_wo_thread: Optional[bool] = NotProvided,
    ) -> "AlgorithmConfig":
        """Sets the config's debugging settings.

        Args:
            logger_creator: Callable that creates a ray.tune.Logger
                object. If unspecified, a default logger is created.
            logger_config: Define logger-specific configuration to be used inside Logger
                Default value None allows overwriting with nested dicts.
            log_level: Set the ray.rllib.* log level for the agent process and its
                workers. Should be one of DEBUG, INFO, WARN, or ERROR. The DEBUG level
                will also periodically print out summaries of relevant internal dataflow
                (this is also printed out once at startup at the INFO level).
            log_sys_usage: Log system resource metrics to results. This requires
                `psutil` to be installed for sys stats, and `gputil` for GPU metrics.
            fake_sampler: Use fake (infinite speed) sampler. For testing only.
            seed: This argument, in conjunction with worker_index, sets the random
                seed of each worker, so that identically configured trials will have
                identical results. This makes experiments reproducible.
            _run_training_always_in_thread: Runs the n `training_step()` calls per
                iteration always in a separate thread (just as we would do with
                `evaluation_parallel_to_training=True`, but even without evaluation
                going on and even without evaluation workers being created in the
                Algorithm).
            _evaluation_parallel_to_training_wo_thread: Only relevant if
                `evaluation_parallel_to_training` is True. Then, in order to achieve
                parallelism, RLlib will not use a thread pool (as it usually does in
                this situation).

        Returns:
            This updated AlgorithmConfig object.
        """
        if logger_creator is not NotProvided:
            self.logger_creator = logger_creator
        if logger_config is not NotProvided:
            self.logger_config = logger_config
        if log_level is not NotProvided:
            self.log_level = log_level
        if log_sys_usage is not NotProvided:
            self.log_sys_usage = log_sys_usage
        if fake_sampler is not NotProvided:
            self.fake_sampler = fake_sampler
        if seed is not NotProvided:
            self.seed = seed
        if _run_training_always_in_thread is not NotProvided:
            self._run_training_always_in_thread = _run_training_always_in_thread
        if _evaluation_parallel_to_training_wo_thread is not NotProvided:
            self._evaluation_parallel_to_training_wo_thread = (
                _evaluation_parallel_to_training_wo_thread
            )

        return self

    def fault_tolerance(
        self,
        ignore_env_runner_failures: Optional[bool] = NotProvided,
        recreate_failed_env_runners: Optional[bool] = NotProvided,
        max_num_env_runner_restarts: Optional[int] = NotProvided,
        delay_between_env_runner_restarts_s: Optional[float] = NotProvided,
        restart_failed_sub_environments: Optional[bool] = NotProvided,
        num_consecutive_env_runner_failures_tolerance: Optional[int] = NotProvided,
        env_runner_health_probe_timeout_s: Optional[float] = NotProvided,
        env_runner_restore_timeout_s: Optional[float] = NotProvided,
        # Deprecated args.
        ignore_worker_failures=DEPRECATED_VALUE,
        recreate_failed_workers=DEPRECATED_VALUE,
        max_num_worker_restarts=DEPRECATED_VALUE,
        delay_between_worker_restarts_s=DEPRECATED_VALUE,
        num_consecutive_worker_failures_tolerance=DEPRECATED_VALUE,
        worker_health_probe_timeout_s=DEPRECATED_VALUE,
        worker_restore_timeout_s=DEPRECATED_VALUE,
    ):
        """Sets the config's fault tolerance settings.

        Args:
            ignore_env_runner_failures: Whether to ignore any EnvRunner failures
                and continue running with the remaining EnvRunners. This setting will
                be ignored, if `recreate_failed_env_runners=True`.
            recreate_failed_env_runners: Whether - upon an EnvRunner failure - RLlib
                will try to recreate the lost EnvRunner as an identical copy of the
                failed one. The new EnvRunner will only differ from the failed one in
                its `self.recreated_worker=True` property value. It will have the same
                `worker_index` as the original one. If True, the
                `ignore_env_runner_failures` setting will be ignored.
            max_num_env_runner_restarts: The maximum number of times any EnvRunner
                is allowed to be restarted (if `recreate_failed_env_runners` is True).
            delay_between_env_runner_restarts_s: The delay (in seconds) between two
                consecutive EnvRunner restarts (if `recreate_failed_env_runners` is
                True).
            restart_failed_sub_environments: If True and any sub-environment (within
                a vectorized env) throws any error during env stepping, the
                Sampler will try to restart the faulty sub-environment. This is done
                without disturbing the other (still intact) sub-environment and without
                the EnvRunner crashing.
            num_consecutive_env_runner_failures_tolerance: The number of consecutive
                times an EnvRunner failure (also for evaluation) is tolerated before
                finally crashing the Algorithm. Only useful if either
                `ignore_env_runner_failures` or `recreate_failed_env_runners` is True.
                Note that for `restart_failed_sub_environments` and sub-environment
                failures, the EnvRunner itself is NOT affected and won't throw any
                errors as the flawed sub-environment is silently restarted under the
                hood.
            env_runner_health_probe_timeout_s: Max amount of time in seconds, we should
                spend waiting for EnvRunner health probe calls
                (`EnvRunner.ping.remote()`) to respond. Health pings are very cheap,
                however, we perform the health check via a blocking `ray.get()`, so the
                default value should not be too large.
            env_runner_restore_timeout_s: Max amount of time we should wait to restore
                states on recovered EnvRunner actors. Default is 30 mins.

        Returns:
            This updated AlgorithmConfig object.
        """
        if ignore_worker_failures != DEPRECATED_VALUE:
            deprecation_warning(
                old="AlgorithmConfig.fault_tolerance(ignore_worker_failures)",
                new="AlgorithmConfig.fault_tolerance(ignore_env_runner_failures)",
                error=True,
            )
        if recreate_failed_workers != DEPRECATED_VALUE:
            deprecation_warning(
                old="AlgorithmConfig.fault_tolerance(recreate_failed_workers)",
                new="AlgorithmConfig.fault_tolerance(recreate_failed_env_runners)",
                error=True,
            )
        if max_num_worker_restarts != DEPRECATED_VALUE:
            deprecation_warning(
                old="AlgorithmConfig.fault_tolerance(max_num_worker_restarts)",
                new="AlgorithmConfig.fault_tolerance(max_num_env_runner_restarts)",
                error=True,
            )
        if delay_between_worker_restarts_s != DEPRECATED_VALUE:
            deprecation_warning(
                old="AlgorithmConfig.fault_tolerance(delay_between_worker_restarts_s)",
                new="AlgorithmConfig.fault_tolerance(delay_between_env_runner_"
                "restarts_s)",
                error=True,
            )
        if num_consecutive_worker_failures_tolerance != DEPRECATED_VALUE:
            deprecation_warning(
                old="AlgorithmConfig.fault_tolerance(num_consecutive_worker_"
                "failures_tolerance)",
                new="AlgorithmConfig.fault_tolerance(num_consecutive_env_runner_"
                "failures_tolerance)",
                error=True,
            )
        if worker_health_probe_timeout_s != DEPRECATED_VALUE:
            deprecation_warning(
                old="AlgorithmConfig.fault_tolerance(worker_health_probe_timeout_s)",
                new="AlgorithmConfig.fault_tolerance("
                "env_runner_health_probe_timeout_s)",
                error=True,
            )
        if worker_restore_timeout_s != DEPRECATED_VALUE:
            deprecation_warning(
                old="AlgorithmConfig.fault_tolerance(worker_restore_timeout_s)",
                new="AlgorithmConfig.fault_tolerance(env_runner_restore_timeout_s)",
                error=True,
            )

        if ignore_env_runner_failures is not NotProvided:
            self.ignore_env_runner_failures = ignore_env_runner_failures
        if recreate_failed_env_runners is not NotProvided:
            self.recreate_failed_env_runners = recreate_failed_env_runners
        if max_num_env_runner_restarts is not NotProvided:
            self.max_num_env_runner_restarts = max_num_env_runner_restarts
        if delay_between_env_runner_restarts_s is not NotProvided:
            self.delay_between_env_runner_restarts_s = (
                delay_between_env_runner_restarts_s
            )
        if restart_failed_sub_environments is not NotProvided:
            self.restart_failed_sub_environments = restart_failed_sub_environments
        if num_consecutive_env_runner_failures_tolerance is not NotProvided:
            self.num_consecutive_env_runner_failures_tolerance = (
                num_consecutive_env_runner_failures_tolerance
            )
        if env_runner_health_probe_timeout_s is not NotProvided:
            self.env_runner_health_probe_timeout_s = env_runner_health_probe_timeout_s
        if env_runner_restore_timeout_s is not NotProvided:
            self.env_runner_restore_timeout_s = env_runner_restore_timeout_s

        return self

    def rl_module(
        self,
        *,
        model_config_dict: Optional[Dict[str, Any]] = NotProvided,
        rl_module_spec: Optional[RLModuleSpec] = NotProvided,
        # Deprecated arg.
        _enable_rl_module_api=DEPRECATED_VALUE,
    ) -> "AlgorithmConfig":
        """Sets the config's RLModule settings.

        Args:
            model_config_dict: The default model config dictionary for `RLModule`s. This
                will be used for any `RLModule` if not otherwise specified in the
                `rl_module_spec`.
            rl_module_spec: The RLModule spec to use for this config. It can be either
                a SingleAgentRLModuleSpec or a MultiAgentRLModuleSpec. If the
                observation_space, action_space, catalog_class, or the model config is
                not specified it will be inferred from the env and other parts of the
                algorithm config object.

        Returns:
            This updated AlgorithmConfig object.
        """
        if model_config_dict is not NotProvided:
            self._model_config_dict = model_config_dict
        if rl_module_spec is not NotProvided:
            self._rl_module_spec = rl_module_spec

        if _enable_rl_module_api != DEPRECATED_VALUE:
            deprecation_warning(
                old="AlgorithmConfig.rl_module(_enable_rl_module_api=..)",
                new="AlgorithmConfig.api_stack(enable_rl_module_and_learner=..)",
                error=False,
            )
        return self

    def experimental(
        self,
        *,
        _tf_policy_handles_more_than_one_loss: Optional[bool] = NotProvided,
        _disable_preprocessor_api: Optional[bool] = NotProvided,
        _disable_action_flattening: Optional[bool] = NotProvided,
        _disable_initialize_loss_from_dummy_batch: Optional[bool] = NotProvided,
        # Deprecated args.
        _enable_new_api_stack=DEPRECATED_VALUE,
    ) -> "AlgorithmConfig":
        """Sets the config's experimental settings.

        Args:
            _tf_policy_handles_more_than_one_loss: Experimental flag.
                If True, TFPolicy will handle more than one loss/optimizer.
                Set this to True, if you would like to return more than
                one loss term from your `loss_fn` and an equal number of optimizers
                from your `optimizer_fn`. In the future, the default for this will be
                True.
            _disable_preprocessor_api: Experimental flag.
                If True, no (observation) preprocessor will be created and
                observations will arrive in model as they are returned by the env.
                In the future, the default for this will be True.
            _disable_action_flattening: Experimental flag.
                If True, RLlib will no longer flatten the policy-computed actions into
                a single tensor (for storage in SampleCollectors/output files/etc..),
                but leave (possibly nested) actions as-is. Disabling flattening affects:
                - SampleCollectors: Have to store possibly nested action structs.
                - Models that have the previous action(s) as part of their input.
                - Algorithms reading from offline files (incl. action information).

        Returns:
            This updated AlgorithmConfig object.
        """
        if _enable_new_api_stack != DEPRECATED_VALUE:
            deprecation_warning(
                old="config.experimental(_enable_new_api_stack=...)",
                new="config.api_stack(enable_rl_module_and_learner=...)",
                error=False,
            )
            self.api_stack(enable_rl_module_and_learner=_enable_new_api_stack)

        if _tf_policy_handles_more_than_one_loss is not NotProvided:
            self._tf_policy_handles_more_than_one_loss = (
                _tf_policy_handles_more_than_one_loss
            )
        if _disable_preprocessor_api is not NotProvided:
            self._disable_preprocessor_api = _disable_preprocessor_api
        if _disable_action_flattening is not NotProvided:
            self._disable_action_flattening = _disable_action_flattening
        if _disable_initialize_loss_from_dummy_batch is not NotProvided:
            self._disable_initialize_loss_from_dummy_batch = (
                _disable_initialize_loss_from_dummy_batch
            )

        return self

    @property
    def rl_module_spec(self):
        default_rl_module_spec = self.get_default_rl_module_spec()
        _check_rl_module_spec(default_rl_module_spec)

        # `self._rl_module_spec` has been user defined (via call to `self.rl_module()`).
        if self._rl_module_spec is not None:
            # Merge provided RL Module spec class with defaults
            _check_rl_module_spec(self._rl_module_spec)
            # Merge given spec with default one (in case items are missing, such as
            # spaces, module class, etc.)
            if isinstance(self._rl_module_spec, SingleAgentRLModuleSpec):
                if isinstance(default_rl_module_spec, SingleAgentRLModuleSpec):
                    default_rl_module_spec.update(self._rl_module_spec)
                    return default_rl_module_spec
                elif isinstance(default_rl_module_spec, MultiAgentRLModuleSpec):
                    raise ValueError(
                        "Cannot merge MultiAgentRLModuleSpec with "
                        "SingleAgentRLModuleSpec!"
                    )
            else:
                marl_module_spec = copy.deepcopy(self._rl_module_spec)
                marl_module_spec.update(default_rl_module_spec)
                return marl_module_spec

        # `self._rl_module_spec` has not been user defined -> return default one.
        else:
            return default_rl_module_spec

    @property
    def learner_class(self) -> Type["Learner"]:
        """Returns the Learner sub-class to use by this Algorithm.

        Either
        a) User sets a specific learner class via calling `.training(learner_class=...)`
        b) User leaves learner class unset (None) and the AlgorithmConfig itself
        figures out the actual learner class by calling its own
        `.get_default_learner_class()` method.
        """
        return self._learner_class or self.get_default_learner_class()

    @property
    def is_atari(self) -> bool:
        """True if if specified env is an Atari env."""

        # Not yet determined, try to figure this out.
        if self._is_atari is None:
            # Atari envs are usually specified via a string like "PongNoFrameskip-v4"
            # or "ALE/Breakout-v5".
            # We do NOT attempt to auto-detect Atari env for other specified types like
            # a callable, to avoid running heavy logics in validate().
            # For these cases, users can explicitly set `environment(atari=True)`.
            if type(self.env) is not str:
                return False
            try:
                env = gym.make(self.env)
            # Any gymnasium error -> Cannot be an Atari env.
            except gym.error.Error:
                return False

            self._is_atari = is_atari(env)
            # Clean up env's resources, if any.
            env.close()

        return self._is_atari

    @property
    def total_train_batch_size(self):
        if (
            self.train_batch_size_per_learner is not None
            and self.enable_rl_module_and_learner
        ):
            return self.train_batch_size_per_learner * (self.num_learners or 1)
        else:
            return self.train_batch_size

    # TODO: Make rollout_fragment_length as read-only property and replace the current
    #  self.rollout_fragment_length a private variable.
    def get_rollout_fragment_length(self, worker_index: int = 0) -> int:
        """Automatically infers a proper rollout_fragment_length setting if "auto".

        Uses the simple formula:
        `rollout_fragment_length` = `total_train_batch_size` /
        (`num_envs_per_env_runner` * `num_env_runners`)

        If result is a fraction AND `worker_index` is provided, will make
        those workers add additional timesteps, such that the overall batch size (across
        the workers) will add up to exactly the `total_train_batch_size`.

        Returns:
            The user-provided `rollout_fragment_length` or a computed one (if user
            provided value is "auto"), making sure `total_train_batch_size` is reached
            exactly in each iteration.
        """
        if self.rollout_fragment_length == "auto":
            # Example:
            # 2 workers, 2 envs per worker, 2000 train batch size:
            # -> 2000 / 4 -> 500
            # 4 workers, 3 envs per worker, 2500 train batch size:
            # -> 2500 / 12 -> 208.333 -> diff=4 (208 * 12 = 2496)
            # -> worker 1, 2: 209, workers 3, 4: 208
            # 2 workers, 20 envs per worker, 512 train batch size:
            # -> 512 / 40 -> 12.8 -> diff=32 (12 * 40 = 480)
            # -> worker 1: 13, workers 2: 12
            rollout_fragment_length = self.total_train_batch_size / (
                self.num_envs_per_env_runner * (self.num_env_runners or 1)
            )
            if int(rollout_fragment_length) != rollout_fragment_length:
                diff = self.total_train_batch_size - int(
                    rollout_fragment_length
                ) * self.num_envs_per_env_runner * (self.num_env_runners or 1)
                if ((worker_index - 1) * self.num_envs_per_env_runner) >= diff:
                    return int(rollout_fragment_length)
                else:
                    return int(rollout_fragment_length) + 1
            return int(rollout_fragment_length)
        else:
            return self.rollout_fragment_length

    # TODO: Make evaluation_config as read-only property and replace the current
    #  self.evaluation_config a private variable.
    def get_evaluation_config_object(
        self,
    ) -> Optional["AlgorithmConfig"]:
        """Creates a full AlgorithmConfig object from `self.evaluation_config`.

        Returns:
            A fully valid AlgorithmConfig object that can be used for the evaluation
            EnvRunnerGroup. If `self` is already an evaluation config object, return
            None.
        """
        if self.in_evaluation:
            assert self.evaluation_config is None
            return None

        evaluation_config = self.evaluation_config
        # Already an AlgorithmConfig -> copy and use as-is.
        if isinstance(evaluation_config, AlgorithmConfig):
            eval_config_obj = evaluation_config.copy(copy_frozen=False)
        # Create unfrozen copy of self to be used as the to-be-returned eval
        # AlgorithmConfig.
        else:
            eval_config_obj = self.copy(copy_frozen=False)
            # Update with evaluation override settings:
            eval_config_obj.update_from_dict(evaluation_config or {})

        # Switch on the `in_evaluation` flag and remove `evaluation_config`
        # (set to None).
        eval_config_obj.in_evaluation = True
        eval_config_obj.evaluation_config = None

        # NOTE: The following if-block is only relevant for the old API stack.
        # For the new API stack (EnvRunners), the evaluation methods of Algorithm
        # explicitly tell each EnvRunner on each sample call, how many timesteps
        # of episodes to collect.
        # Evaluation duration unit: episodes.
        # Switch on `complete_episode` rollouts. Also, make sure
        # rollout fragments are short so we never have more than one
        # episode in one rollout.
        if self.evaluation_duration_unit == "episodes":
            eval_config_obj.batch_mode = "complete_episodes"
            eval_config_obj.rollout_fragment_length = 1
        # Evaluation duration unit: timesteps.
        # - Set `batch_mode=truncate_episodes` so we don't perform rollouts
        #   strictly along episode borders.
        # Set `rollout_fragment_length` such that desired steps are divided
        # equally amongst workers or - in "auto" duration mode - set it
        # to a reasonably small number (10), such that a single `sample()`
        # call doesn't take too much time and we can stop evaluation as soon
        # as possible after the train step is completed.
        else:
            eval_config_obj.batch_mode = "truncate_episodes"
            eval_config_obj.rollout_fragment_length = (
                # Set to a moderately small (but not too small) value in order
                # to a) not overshoot too much the parallelly running `training_step`
                # but also to b) avoid too many `sample()` remote calls.
                # 100 seems like a good middle ground.
                100
                if self.evaluation_duration == "auto"
                else int(
                    math.ceil(
                        self.evaluation_duration
                        / (self.evaluation_num_env_runners or 1)
                    )
                )
            )

        return eval_config_obj

    def get_multi_agent_setup(
        self,
        *,
        policies: Optional[MultiAgentPolicyConfigDict] = None,
        env: Optional[EnvType] = None,
        spaces: Optional[Dict[PolicyID, Tuple[Space, Space]]] = None,
        default_policy_class: Optional[Type[Policy]] = None,
    ) -> Tuple[MultiAgentPolicyConfigDict, Callable[[PolicyID, SampleBatchType], bool]]:
        r"""Compiles complete multi-agent config (dict) from the information in `self`.

        Infers the observation- and action spaces, the policy classes, and the policy's
        configs. The returned `MultiAgentPolicyConfigDict` is fully unified and strictly
        maps PolicyIDs to complete PolicySpec objects (with all their fields not-None).

        Examples:
        .. testcode::

            import gymnasium as gym
            from ray.rllib.algorithms.ppo import PPOConfig
            config = (
              PPOConfig()
              .environment("CartPole-v1")
              .framework("torch")
              .multi_agent(policies={"pol1", "pol2"}, policies_to_train=["pol1"])
            )
            policy_dict, is_policy_to_train = config.get_multi_agent_setup(
                env=gym.make("CartPole-v1"))
            is_policy_to_train("pol1")
            is_policy_to_train("pol2")

        Args:
            policies: An optional multi-agent `policies` dict, mapping policy IDs
                to PolicySpec objects. If not provided, will use `self.policies`
                instead. Note that the `policy_class`, `observation_space`, and
                `action_space` properties in these PolicySpecs may be None and must
                therefore be inferred here.
            env: An optional env instance, from which to infer the different spaces for
                the different policies. If not provided, will try to infer from
                `spaces`. Otherwise from `self.observation_space` and
                `self.action_space`. If no information on spaces can be infered, will
                raise an error.
            spaces: Optional dict mapping policy IDs to tuples of 1) observation space
                and 2) action space that should be used for the respective policy.
                These spaces were usually provided by an already instantiated remote
                EnvRunner. Note that if the `env` argument is provided, will try to
                infer spaces from `env` first.
            default_policy_class: The Policy class to use should a PolicySpec have its
                policy_class property set to None.

        Returns:
            A tuple consisting of 1) a MultiAgentPolicyConfigDict and 2) a
            `is_policy_to_train(PolicyID, SampleBatchType) -> bool` callable.

        Raises:
            ValueError: In case, no spaces can be infered for the policy/ies.
            ValueError: In case, two agents in the env map to the same PolicyID
                (according to `self.policy_mapping_fn`), but have different action- or
                observation spaces according to the infered space information.
        """
        policies = copy.deepcopy(policies or self.policies)

        # Policies given as set/list/tuple (of PolicyIDs) -> Setup each policy
        # automatically via empty PolicySpec (will make RLlib infer observation- and
        # action spaces as well as the Policy's class).
        if isinstance(policies, (set, list, tuple)):
            policies = {pid: PolicySpec() for pid in policies}

        # Try extracting spaces from env or from given spaces dict.
        env_obs_space = None
        env_act_space = None

        # Env is a ray.remote: Get spaces via its (automatically added)
        # `_get_spaces()` method.
        if isinstance(env, ray.actor.ActorHandle):
            env_obs_space, env_act_space = ray.get(env._get_spaces.remote())
        # Normal env (gym.Env or MultiAgentEnv): These should have the
        # `observation_space` and `action_space` properties.
        elif env is not None:
            # `env` is a gymnasium.vector.Env.
            if hasattr(env, "single_observation_space") and isinstance(
                env.single_observation_space, gym.Space
            ):
                env_obs_space = env.single_observation_space
            # `env` is a gymnasium.Env.
            elif hasattr(env, "observation_space") and isinstance(
                env.observation_space, gym.Space
            ):
                env_obs_space = env.observation_space

            # `env` is a gymnasium.vector.Env.
            if hasattr(env, "single_action_space") and isinstance(
                env.single_action_space, gym.Space
            ):
                env_act_space = env.single_action_space
            # `env` is a gymnasium.Env.
            elif hasattr(env, "action_space") and isinstance(
                env.action_space, gym.Space
            ):
                env_act_space = env.action_space

        # Last resort: Try getting the env's spaces from the spaces
        # dict's special __env__ key.
        if spaces is not None:
            if env_obs_space is None:
                env_obs_space = spaces.get("__env__", [None])[0]
            if env_act_space is None:
                env_act_space = spaces.get("__env__", [None, None])[1]

        # Check each defined policy ID and unify its spec.
        for pid, policy_spec in policies.copy().items():
            # Convert to PolicySpec if plain list/tuple.
            if not isinstance(policy_spec, PolicySpec):
                policies[pid] = policy_spec = PolicySpec(*policy_spec)

            # Infer policy classes for policies dict, if not provided (None).
            if policy_spec.policy_class is None and default_policy_class is not None:
                policies[pid].policy_class = default_policy_class

            # Infer observation space.
            if policy_spec.observation_space is None:
                if spaces is not None and pid in spaces:
                    obs_space = spaces[pid][0]
                elif env_obs_space is not None:
                    env_unwrapped = env.unwrapped if hasattr(env, "unwrapped") else env
                    # Multi-agent case AND different agents have different spaces:
                    # Need to reverse map spaces (for the different agents) to certain
                    # policy IDs.
                    if (
                        isinstance(env_unwrapped, MultiAgentEnv)
                        and hasattr(env_unwrapped, "_obs_space_in_preferred_format")
                        and env_unwrapped._obs_space_in_preferred_format
                    ):
                        obs_space = None
                        mapping_fn = self.policy_mapping_fn
                        one_obs_space = next(iter(env_obs_space.values()))
                        # If all obs spaces are the same anyways, just use the first
                        # single-agent space.
                        if all(s == one_obs_space for s in env_obs_space.values()):
                            obs_space = one_obs_space
                        # Otherwise, we have to compare the ModuleID with all possible
                        # AgentIDs and find the agent ID that matches.
                        elif mapping_fn:
                            for aid in env_unwrapped.get_agent_ids():
                                # Match: Assign spaces for this agentID to the PolicyID.
                                if mapping_fn(aid, None, worker=None) == pid:
                                    # Make sure, different agents that map to the same
                                    # policy don't have different spaces.
                                    if (
                                        obs_space is not None
                                        and env_obs_space[aid] != obs_space
                                    ):
                                        raise ValueError(
                                            "Two agents in your environment map to the "
                                            "same policyID (as per your `policy_mapping"
                                            "_fn`), however, these agents also have "
                                            "different observation spaces!"
                                        )
                                    obs_space = env_obs_space[aid]
                    # Otherwise, just use env's obs space as-is.
                    else:
                        obs_space = env_obs_space
                # Space given directly in config.
                elif self.observation_space:
                    obs_space = self.observation_space
                else:
                    raise ValueError(
                        "`observation_space` not provided in PolicySpec for "
                        f"{pid} and env does not have an observation space OR "
                        "no spaces received from other workers' env(s) OR no "
                        "`observation_space` specified in config!"
                    )

                policies[pid].observation_space = obs_space

            # Infer action space.
            if policy_spec.action_space is None:
                if spaces is not None and pid in spaces:
                    act_space = spaces[pid][1]
                elif env_act_space is not None:
                    env_unwrapped = env.unwrapped if hasattr(env, "unwrapped") else env
                    # Multi-agent case AND different agents have different spaces:
                    # Need to reverse map spaces (for the different agents) to certain
                    # policy IDs.
                    if (
                        isinstance(env_unwrapped, MultiAgentEnv)
                        and hasattr(env_unwrapped, "_action_space_in_preferred_format")
                        and env_unwrapped._action_space_in_preferred_format
                    ):
                        act_space = None
                        mapping_fn = self.policy_mapping_fn
                        one_act_space = next(iter(env_act_space.values()))
                        # If all action spaces are the same anyways, just use the first
                        # single-agent space.
                        if all(s == one_act_space for s in env_act_space.values()):
                            act_space = one_act_space
                        # Otherwise, we have to compare the ModuleID with all possible
                        # AgentIDs and find the agent ID that matches.
                        elif mapping_fn:
                            for aid in env_unwrapped.get_agent_ids():
                                # Match: Assign spaces for this AgentID to the PolicyID.
                                if mapping_fn(aid, None, worker=None) == pid:
                                    # Make sure, different agents that map to the same
                                    # policy don't have different spaces.
                                    if (
                                        act_space is not None
                                        and env_act_space[aid] != act_space
                                    ):
                                        raise ValueError(
                                            "Two agents in your environment map to the "
                                            "same policyID (as per your `policy_mapping"
                                            "_fn`), however, these agents also have "
                                            "different action spaces!"
                                        )
                                    act_space = env_act_space[aid]
                    # Otherwise, just use env's action space as-is.
                    else:
                        act_space = env_act_space
                elif self.action_space:
                    act_space = self.action_space
                else:
                    raise ValueError(
                        "`action_space` not provided in PolicySpec for "
                        f"{pid} and env does not have an action space OR "
                        "no spaces received from other workers' env(s) OR no "
                        "`action_space` specified in config!"
                    )
                policies[pid].action_space = act_space

            # Create entire AlgorithmConfig object from the provided override.
            # If None, use {} as override.
            if not isinstance(policies[pid].config, AlgorithmConfig):
                assert policies[pid].config is None or isinstance(
                    policies[pid].config, dict
                )
                policies[pid].config = self.copy(copy_frozen=False).update_from_dict(
                    policies[pid].config or {}
                )

        # If collection given, construct a simple default callable returning True
        # if the PolicyID is found in the list/set of IDs.
        if self.policies_to_train is not None and not callable(self.policies_to_train):
            pols = set(self.policies_to_train)

            def is_policy_to_train(pid, batch=None):
                return pid in pols

        else:
            is_policy_to_train = self.policies_to_train

        return policies, is_policy_to_train

    # TODO: Move this to those algorithms that really need this, which is currently
    #  only A2C and PG.
    def validate_train_batch_size_vs_rollout_fragment_length(self) -> None:
        """Detects mismatches for `train_batch_size` vs `rollout_fragment_length`.

        Only applicable for algorithms, whose train_batch_size should be directly
        dependent on rollout_fragment_length (synchronous sampling, on-policy PG algos).

        If rollout_fragment_length != "auto", makes sure that the product of
        `rollout_fragment_length` x `num_env_runners` x `num_envs_per_env_runner`
        roughly (10%) matches the provided `train_batch_size`. Otherwise, errors with
        asking the user to set rollout_fragment_length to `auto` or to a matching
        value.

        Also, only checks this if `train_batch_size` > 0 (DDPPO sets this
        to -1 to auto-calculate the actual batch size later).

        Raises:
            ValueError: If there is a mismatch between user provided
                `rollout_fragment_length` and `total_train_batch_size`.
        """
        if (
            self.rollout_fragment_length != "auto"
            and not self.in_evaluation
            and self.total_train_batch_size > 0
        ):
            min_batch_size = (
                max(self.num_env_runners, 1)
                * self.num_envs_per_env_runner
                * self.rollout_fragment_length
            )
            batch_size = min_batch_size
            while batch_size < self.total_train_batch_size:
                batch_size += min_batch_size
            if batch_size - self.total_train_batch_size > (
                0.1 * self.total_train_batch_size
            ) or batch_size - min_batch_size - self.total_train_batch_size > (
                0.1 * self.total_train_batch_size
            ):
                suggested_rollout_fragment_length = self.total_train_batch_size // (
                    self.num_envs_per_env_runner * (self.num_env_runners or 1)
                )
                raise ValueError(
                    "Your desired `total_train_batch_size` "
                    f"({self.total_train_batch_size}={self.num_learners} "
                    f"learners x {self.train_batch_size_per_learner}) "
                    "or a value 10% off of that cannot be achieved with your other "
                    f"settings (num_env_runners={self.num_env_runners}; "
                    f"num_envs_per_env_runner={self.num_envs_per_env_runner}; "
                    f"rollout_fragment_length={self.rollout_fragment_length})! "
                    "Try setting `rollout_fragment_length` to 'auto' OR to a value of "
                    f"{suggested_rollout_fragment_length}."
                )

    def get_torch_compile_worker_config(self):
        """Returns the TorchCompileConfig to use on workers."""

        from ray.rllib.core.rl_module.torch.torch_compile_config import (
            TorchCompileConfig,
        )

        return TorchCompileConfig(
            torch_dynamo_backend=self.torch_compile_worker_dynamo_backend,
            torch_dynamo_mode=self.torch_compile_worker_dynamo_mode,
        )

    def get_default_rl_module_spec(self) -> RLModuleSpec:
        """Returns the RLModule spec to use for this algorithm.

        Override this method in the sub-class to return the RLModule spec given
        the input framework.

        Returns:
            The RLModuleSpec (SingleAgentRLModuleSpec or MultiAgentRLModuleSpec) to use
            for this algorithm's RLModule.
        """
        raise NotImplementedError

    def get_default_learner_class(self) -> Union[Type["Learner"], str]:
        """Returns the Learner class to use for this algorithm.

        Override this method in the sub-class to return the Learner class type given
        the input framework.

        Returns:
            The Learner class to use for this algorithm either as a class type or as
            a string (e.g. ray.rllib.core.learner.testing.torch.BC).
        """
        raise NotImplementedError

    def get_marl_module_spec(
        self,
        *,
        policy_dict: Optional[Dict[str, PolicySpec]] = None,
        single_agent_rl_module_spec: Optional[SingleAgentRLModuleSpec] = None,
        env: Optional[EnvType] = None,
        spaces: Optional[Dict[PolicyID, Tuple[Space, Space]]] = None,
        inference_only: bool = False,
    ) -> MultiAgentRLModuleSpec:
        """Returns the MultiAgentRLModule spec based on the given policy spec dict.

        policy_dict could be a partial dict of the policies that we need to turn into
        an equivalent multi-agent RLModule spec.

        Args:
            policy_dict: The policy spec dict. Using this dict, we can determine the
                inferred values for observation_space, action_space, and config for
                each policy. If the module spec does not have these values specified,
                they will get auto-filled with these values obtrained from the policy
                spec dict. Here we are relying on the policy's logic for infering these
                values from other sources of information (e.g. environement)
            single_agent_rl_module_spec: The SingleAgentRLModuleSpec to use for
                constructing a MultiAgentRLModuleSpec. If None, the already
                configured spec (`self._rl_module_spec`) or the default RLModuleSpec for
                this algorithm (`self.get_default_rl_module_spec()`) will be used.
            env: An optional env instance, from which to infer the different spaces for
                the different SingleAgentRLModules. If not provided, will try to infer
                from `spaces`. Otherwise from `self.observation_space` and
                `self.action_space`. If no information on spaces can be infered, will
                raise an error.
            spaces: Optional dict mapping policy IDs to tuples of 1) observation space
                and 2) action space that should be used for the respective policy.
                These spaces were usually provided by an already instantiated remote
                EnvRunner. If not provided, will try to infer from `env`. Otherwise
                from `self.observation_space` and `self.action_space`. If no
                information on spaces can be inferred, will raise an error.
            inference_only: If `True`, the module spec will be used in either
                sampling or inference and can be built in its light version (if
                available), i.e. it contains only the networks needed for acting in the
                environment (no target or critic networks).
        """
        # TODO (Kourosh,sven): When we replace policy entirely there will be no need for
        #  this function to map policy_dict to marl_module_specs anymore. The module
        #  spec will be directly given by the user or inferred from env and spaces.
        if policy_dict is None:
            policy_dict, _ = self.get_multi_agent_setup(env=env, spaces=spaces)

        # TODO (Kourosh): Raise an error if the config is not frozen
        # If the module is single-agent convert it to multi-agent spec

        # The default RLModuleSpec (might be multi-agent or single-agent).
        default_rl_module_spec = self.get_default_rl_module_spec()
        # The currently configured RLModuleSpec (might be multi-agent or single-agent).
        # If None, use the default one.
        current_rl_module_spec = self._rl_module_spec or default_rl_module_spec

        # Algorithm is currently setup as a single-agent one.
        if isinstance(current_rl_module_spec, SingleAgentRLModuleSpec):
            # Use either the provided `single_agent_rl_module_spec` (a
            # SingleAgentRLModuleSpec), the currently configured one of this
            # AlgorithmConfig object, or the default one.
            single_agent_rl_module_spec = (
                single_agent_rl_module_spec or current_rl_module_spec
            )
            single_agent_rl_module_spec.inference_only = inference_only
            # Now construct the proper MultiAgentRLModuleSpec.
            marl_module_spec = MultiAgentRLModuleSpec(
                module_specs={
                    k: copy.deepcopy(single_agent_rl_module_spec)
                    for k in policy_dict.keys()
                },
            )

        # Algorithm is currently setup as a multi-agent one.
        else:
            # The user currently has a MultiAgentSpec setup (either via
            # self._rl_module_spec or the default spec of this AlgorithmConfig).
            assert isinstance(current_rl_module_spec, MultiAgentRLModuleSpec)

            # Default is single-agent but the user has provided a multi-agent spec
            # so the use-case is multi-agent.
            if isinstance(default_rl_module_spec, SingleAgentRLModuleSpec):
                # The individual (single-agent) module specs are defined by the user
                # in the currently setup MultiAgentRLModuleSpec -> Use that
                # SingleAgentRLModuleSpec.
                if isinstance(
                    current_rl_module_spec.module_specs, SingleAgentRLModuleSpec
                ):
                    single_agent_spec = single_agent_rl_module_spec or (
                        current_rl_module_spec.module_specs
                    )
                    single_agent_spec.inference_only = inference_only
                    module_specs = {
                        k: copy.deepcopy(single_agent_spec) for k in policy_dict.keys()
                    }

                # The individual (single-agent) module specs have not been configured
                # via this AlgorithmConfig object -> Use provided single-agent spec or
                # the the default spec (which is also a SingleAgentRLModuleSpec in this
                # case).
                else:
                    single_agent_spec = (
                        single_agent_rl_module_spec or default_rl_module_spec
                    )
                    single_agent_spec.inference_only = inference_only
                    module_specs = {
                        k: copy.deepcopy(
                            current_rl_module_spec.module_specs.get(
                                k, single_agent_spec
                            )
                        )
                        for k in policy_dict.keys()
                    }

                # Now construct the proper MultiAgentRLModuleSpec.
                # We need to infer the multi-agent class from `current_rl_module_spec`
                # and fill in the module_specs dict.
                marl_module_spec = current_rl_module_spec.__class__(
                    marl_module_class=current_rl_module_spec.marl_module_class,
                    module_specs=module_specs,
                    modules_to_load=current_rl_module_spec.modules_to_load,
                    load_state_path=current_rl_module_spec.load_state_path,
                )

            # Default is multi-agent and user wants to override it -> Don't use the
            # default.
            else:
                # Use has given an override SingleAgentRLModuleSpec -> Use this to
                # construct the individual RLModules within the MultiAgentRLModuleSpec.
                if single_agent_rl_module_spec is not None:
                    pass
                # User has NOT provided an override SingleAgentRLModuleSpec.
                else:
                    # But the currently setup multi-agent spec has a SingleAgentRLModule
                    # spec defined -> Use that to construct the individual RLModules
                    # within the MultiAgentRLModuleSpec.
                    if isinstance(
                        current_rl_module_spec.module_specs, SingleAgentRLModuleSpec
                    ):
                        # The individual module specs are not given, it is given as one
                        # SingleAgentRLModuleSpec to be re-used for all
                        single_agent_rl_module_spec = (
                            current_rl_module_spec.module_specs
                        )
                    # The currently setup multi-agent spec has NO
                    # SingleAgentRLModuleSpec in it -> Error (there is no way we can
                    # infer this information from anywhere at this point).
                    else:
                        raise ValueError(
                            "We have a MultiAgentRLModuleSpec "
                            f"({current_rl_module_spec}), but no "
                            "`SingleAgentRLModuleSpec`s to compile the individual "
                            "RLModules' specs! Use "
                            "`AlgorithmConfig.get_marl_module_spec("
                            "policy_dict=.., single_agent_rl_module_spec=..)`."
                        )

                single_agent_rl_module_spec.inference_only = inference_only

                # Now construct the proper MultiAgentRLModuleSpec.
                marl_module_spec = current_rl_module_spec.__class__(
                    marl_module_class=current_rl_module_spec.marl_module_class,
                    module_specs={
                        k: copy.deepcopy(single_agent_rl_module_spec)
                        for k in policy_dict.keys()
                    },
                    modules_to_load=current_rl_module_spec.modules_to_load,
                    load_state_path=current_rl_module_spec.load_state_path,
                )

        # Make sure that policy_dict and marl_module_spec have similar keys
        if set(policy_dict.keys()) != set(marl_module_spec.module_specs.keys()):
            raise ValueError(
                "Policy dict and module spec have different keys! \n"
                f"policy_dict keys: {list(policy_dict.keys())} \n"
                f"module_spec keys: {list(marl_module_spec.module_specs.keys())}"
            )

        # Fill in the missing values from the specs that we already have. By combining
        # PolicySpecs and the default RLModuleSpec.

        for module_id in policy_dict:
            policy_spec = policy_dict[module_id]
            module_spec = marl_module_spec.module_specs[module_id]
            if module_spec.module_class is None:
                if isinstance(default_rl_module_spec, SingleAgentRLModuleSpec):
                    module_spec.module_class = default_rl_module_spec.module_class
                elif isinstance(
                    default_rl_module_spec.module_specs, SingleAgentRLModuleSpec
                ):
                    module_class = default_rl_module_spec.module_specs.module_class
                    # This should be already checked in validate() but we check it
                    # again here just in case
                    if module_class is None:
                        raise ValueError(
                            "The default rl_module spec cannot have an empty "
                            "module_class under its SingleAgentRLModuleSpec."
                        )
                    module_spec.module_class = module_class
                elif module_id in default_rl_module_spec.module_specs:
                    module_spec.module_class = default_rl_module_spec.module_specs[
                        module_id
                    ].module_class
                else:
                    raise ValueError(
                        f"Module class for module {module_id} cannot be inferred. "
                        f"It is neither provided in the rl_module_spec that "
                        "is passed in nor in the default module spec used in "
                        "the algorithm."
                    )
            if module_spec.catalog_class is None:
                if isinstance(default_rl_module_spec, SingleAgentRLModuleSpec):
                    module_spec.catalog_class = default_rl_module_spec.catalog_class
                elif isinstance(
                    default_rl_module_spec.module_specs, SingleAgentRLModuleSpec
                ):
                    catalog_class = default_rl_module_spec.module_specs.catalog_class
                    module_spec.catalog_class = catalog_class
                elif module_id in default_rl_module_spec.module_specs:
                    module_spec.catalog_class = default_rl_module_spec.module_specs[
                        module_id
                    ].catalog_class
                else:
                    raise ValueError(
                        f"Catalog class for module {module_id} cannot be inferred. "
                        f"It is neither provided in the rl_module_spec that "
                        "is passed in nor in the default module spec used in "
                        "the algorithm."
                    )
            # TODO (sven): Find a good way to pack module specific parameters from
            # the algorithms into the `model_config_dict`.
            if module_spec.observation_space is None:
                module_spec.observation_space = policy_spec.observation_space
            if module_spec.action_space is None:
                module_spec.action_space = policy_spec.action_space
            # In case the `RLModuleSpec` does not have a model config dict, we use the
            # the one defined by the auto keys and the `model_config_dict` arguments in
            # `self.rl_module()`.
            if module_spec.model_config_dict is None:
                module_spec.model_config_dict = self.model_config
            # Otherwise we combine the two dictionaries where settings from the
            # `RLModuleSpec` have higher priority.
            else:
                module_spec.model_config_dict = (
                    self.model_config | module_spec.model_config_dict
                )

        return marl_module_spec

    def __setattr__(self, key, value):
        """Gatekeeper in case we are in frozen state and need to error."""

        # If we are frozen, do not allow to set any attributes anymore.
        if hasattr(self, "_is_frozen") and self._is_frozen:
            # TODO: Remove `simple_optimizer` entirely.
            #  Remove need to set `worker_index` in RolloutWorker's c'tor.
            if key not in ["simple_optimizer", "worker_index", "_is_frozen"]:
                raise AttributeError(
                    f"Cannot set attribute ({key}) of an already frozen "
                    "AlgorithmConfig!"
                )
        # Backward compatibility for checkpoints taken with wheels, in which
        # `self.rl_module_spec` was still settable (now it's a property).
        if key == "rl_module_spec":
            key = "_rl_module_spec"

        super().__setattr__(key, value)

    def __getitem__(self, item):
        """Shim method to still support accessing properties by key lookup.

        This way, an AlgorithmConfig object can still be used as if a dict, e.g.
        by Ray Tune.

        Examples:
            .. testcode::

                from ray.rllib.algorithms.algorithm_config import AlgorithmConfig
                config = AlgorithmConfig()
                print(config["lr"])

            .. testoutput::

                0.001
        """
        # TODO: Uncomment this once all algorithms use AlgorithmConfigs under the
        #  hood (as well as Ray Tune).
        # if log_once("algo_config_getitem"):
        #    logger.warning(
        #        "AlgorithmConfig objects should NOT be used as dict! "
        #        f"Try accessing `{item}` directly as a property."
        #    )
        # In case user accesses "old" keys, e.g. "num_workers", which need to
        # be translated to their correct property names.
        item = self._translate_special_keys(item)
        return getattr(self, item)

    def __setitem__(self, key, value):
        # TODO: Remove comments once all methods/functions only support
        #  AlgorithmConfigs and there is no more ambiguity anywhere in the code
        #  on whether an AlgorithmConfig is used or an old python config dict.
        # raise AttributeError(
        #    "AlgorithmConfig objects should not have their values set like dicts"
        #    f"(`config['{key}'] = {value}`), "
        #    f"but via setting their properties directly (config.{prop} = {value})."
        # )
        if key == "multiagent":
            raise AttributeError(
                "Cannot set `multiagent` key in an AlgorithmConfig!\nTry setting "
                "the multi-agent components of your AlgorithmConfig object via the "
                "`multi_agent()` method and its arguments.\nE.g. `config.multi_agent("
                "policies=.., policy_mapping_fn.., policies_to_train=..)`."
            )
        super().__setattr__(key, value)

    def __contains__(self, item) -> bool:
        """Shim method to help pretend we are a dict."""
        prop = self._translate_special_keys(item, warn_deprecated=False)
        return hasattr(self, prop)

    def get(self, key, default=None):
        """Shim method to help pretend we are a dict."""
        prop = self._translate_special_keys(key, warn_deprecated=False)
        return getattr(self, prop, default)

    def pop(self, key, default=None):
        """Shim method to help pretend we are a dict."""
        return self.get(key, default)

    def keys(self):
        """Shim method to help pretend we are a dict."""
        return self.to_dict().keys()

    def values(self):
        """Shim method to help pretend we are a dict."""
        return self.to_dict().values()

    def items(self):
        """Shim method to help pretend we are a dict."""
        return self.to_dict().items()

    @property
    def model_config(self):
        """Defines the model configuration used.

        This method combines the auto configuration `self _model_config_auto_includes`
        defined by an algorithm with the user-defined configuration in
        `self._model_config_dict`.This configuration dictionary will be used to
        configure the `RLModule` in the new stack and the `ModelV2` in the old
        stack.

        Returns:
            A dictionary with the model configuration.
        """
        return self._model_config_auto_includes | self._model_config_dict

    @property
    def _model_config_auto_includes(self) -> Dict[str, Any]:
        """Defines which `AlgorithmConfig` settings/properties should be
        auto-included into `self.model_config`.

        The dictionary in this property contains the default configuration of an
        algorithm. Together with the `self._model`, this method will be used to
        define the configuration sent to the `RLModule`.

        Returns:
            A dictionary with the automatically included properties/settings of this
            `AlgorithmConfig` object into `self.model_config`.
        """
        return MODEL_DEFAULTS

    # -----------------------------------------------------------
    # Various validation methods for different types of settings.
    # -----------------------------------------------------------
    def _validate_framework_settings(self) -> None:
        """Validates framework settings and checks whether framework is installed."""
        _tf1, _tf, _tfv = None, None, None
        _torch = None
        if self.framework_str not in {"tf", "tf2"} and self.framework_str != "torch":
            return
        elif self.framework_str in {"tf", "tf2"}:
            _tf1, _tf, _tfv = try_import_tf()
        else:
            _torch, _ = try_import_torch()

        # Can not use "tf" with learner API.
        if self.framework_str == "tf" and self.enable_rl_module_and_learner:
            raise ValueError(
                "Cannot use `framework=tf` with the new API stack! Either switch to tf2"
                " via `config.framework('tf2')` OR disable the new API stack via "
                "`config.api_stack(enable_rl_module_and_learner=False)`."
            )

        # Check if torch framework supports torch.compile.
        if (
            _torch is not None
            and self.framework_str == "torch"
            and version.parse(_torch.__version__) < TORCH_COMPILE_REQUIRED_VERSION
            and (self.torch_compile_learner or self.torch_compile_worker)
        ):
            raise ValueError("torch.compile is only supported from torch 2.0.0")

        # Make sure the Learner's torch-what-to-compile setting is supported.
        if self.torch_compile_learner:
            from ray.rllib.core.learner.torch.torch_learner import (
                TorchCompileWhatToCompile,
            )

            if self.torch_compile_learner_what_to_compile not in [
                TorchCompileWhatToCompile.FORWARD_TRAIN,
                TorchCompileWhatToCompile.COMPLETE_UPDATE,
            ]:
                raise ValueError(
                    f"`config.torch_compile_learner_what_to_compile` must be one of ["
                    f"TorchCompileWhatToCompile.forward_train, "
                    f"TorchCompileWhatToCompile.complete_update] but is"
                    f" {self.torch_compile_learner_what_to_compile}"
                )

        self._check_if_correct_nn_framework_installed(_tf1, _tf, _torch)
        self._resolve_tf_settings(_tf1, _tfv)

    def _validate_resources_settings(self):
        """Checks, whether resources related settings make sense."""

        # TODO @Avnishn: This is a short-term work around due to
        #  https://github.com/ray-project/ray/issues/35409
        #  Remove this once we are able to specify placement group bundle index in RLlib
        if self.num_cpus_per_learner > 1 and self.num_gpus_per_learner > 0:
            raise ValueError(
                "Can't set both `num_cpus_per_learner` > 1 and "
                " `num_gpus_per_learner` > 0! Either set "
                "`num_cpus_per_learner` > 1 (and `num_gpus_per_learner`"
                "=0) OR set `num_gpus_per_learner` > 0 (and leave "
                "`num_cpus_per_learner` at its default value of 1). "
                "This is due to issues with placement group fragmentation. See "
                "https://github.com/ray-project/ray/issues/35409 for more details."
            )

        # Make sure the resource requirements for learner_group is valid.
        if self.num_learners == 0 and self.num_gpus_per_env_runner > 1:
            raise ValueError(
                "num_gpus_per_env_runner must be 0 (cpu) or 1 (gpu) when using local "
                "mode (i.e., `num_learners=0`)"
            )

    def _validate_multi_agent_settings(self):
        """Checks, whether multi-agent related settings make sense."""

        # Check `policies_to_train` for invalid entries.
        if isinstance(self.policies_to_train, (list, set, tuple)):
            for pid in self.policies_to_train:
                if pid not in self.policies:
                    raise ValueError(
                        "`config.multi_agent(policies_to_train=..)` contains "
                        f"policy ID ({pid}) that was not defined in "
                        f"`config.multi_agent(policies=..)`!"
                    )

        # TODO (sven): For now, vectorization is not allowed on new EnvRunners with
        #  multi-agent.
        if (
            self.is_multi_agent()
            and self.enable_env_runner_and_connector_v2
            and self.num_envs_per_env_runner > 1
        ):
            raise ValueError(
                "For now, using env vectorization "
                "(`config.num_envs_per_env_runner > 1`) in combination with "
                "multi-agent AND the new EnvRunners is not supported! Try setting "
                "`config.num_envs_per_env_runner = 1`."
            )

    def _validate_evaluation_settings(self):
        """Checks, whether evaluation related settings make sense."""

        # Async evaluation has been deprecated. Use "simple" parallel mode instead
        # (which is also async):
        # `config.evaluation(evaluation_parallel_to_training=True)`.
        if self.enable_async_evaluation is True:
            raise ValueError(
                "`enable_async_evaluation` has been deprecated (you should set this to "
                "False)! Use `config.evaluation(evaluation_parallel_to_training=True)` "
                "instead."
            )

        # If `evaluation_num_env_runners` > 0, warn if `evaluation_interval` is 0 or
        # None.
        if self.evaluation_num_env_runners > 0 and not self.evaluation_interval:
            logger.warning(
                f"You have specified {self.evaluation_num_env_runners} "
                "evaluation workers, but your `evaluation_interval` is 0 or None! "
                "Therefore, evaluation will not occur automatically with each"
                " call to `Algorithm.train()`. Instead, you will have to call "
                "`Algorithm.evaluate()` manually in order to trigger an "
                "evaluation run."
            )
        # If `evaluation_num_env_runners=0` and
        # `evaluation_parallel_to_training=True`, warn that you need
        # at least one remote eval worker for parallel training and
        # evaluation, and set `evaluation_parallel_to_training` to False.
        if (
            self.evaluation_num_env_runners == 0
            and self.evaluation_parallel_to_training
        ):
            raise ValueError(
                "`evaluation_parallel_to_training` can only be done if "
                "`evaluation_num_env_runners` > 0! Try setting "
                "`config.evaluation_parallel_to_training` to False."
            )

        # If `evaluation_duration=auto`, error if
        # `evaluation_parallel_to_training=False`.
        if self.evaluation_duration == "auto":
            if not self.evaluation_parallel_to_training:
                raise ValueError(
                    "`evaluation_duration=auto` not supported for "
                    "`evaluation_parallel_to_training=False`!"
                )
            elif self.evaluation_duration_unit == "episodes":
                logger.warning(
                    "When using `config.evaluation_duration='auto'`, the sampling unit "
                    "used is always 'timesteps'! You have set "
                    "`config.evaluation_duration_unit='episodes'`, which will be "
                    "ignored."
                )

        # Make sure, `evaluation_duration` is an int otherwise.
        elif (
            not isinstance(self.evaluation_duration, int)
            or self.evaluation_duration <= 0
        ):
            raise ValueError(
                f"`evaluation_duration` ({self.evaluation_duration}) must be an "
                f"int and >0!"
            )

    def _validate_input_settings(self):
        """Checks, whether input related settings make sense."""

        if self.input_ == "sampler" and self.off_policy_estimation_methods:
            raise ValueError(
                "Off-policy estimation methods can only be used if the input is a "
                "dataset. We currently do not support applying off_policy_estimation_"
                "method on a sampler input."
            )

        if self.input_ == "dataset":
            # If you need to read a Ray dataset set the parallelism and
            # num_cpus_per_read_task from rollout worker settings
            self.input_config["num_cpus_per_read_task"] = self.num_cpus_per_env_runner
            if self.in_evaluation:
                # If using dataset for evaluation, the parallelism gets set to
                # evaluation_num_env_runners for backward compatibility and num_cpus
                # gets set to num_cpus_per_env_runner from rollout worker. User only
                # needs to set evaluation_num_env_runners.
                self.input_config["parallelism"] = self.evaluation_num_env_runners or 1
            else:
                # If using dataset for training, the parallelism and num_cpus gets set
                # based on rollout worker parameters. This is for backwards
                # compatibility for now. User only needs to set num_env_runners.
                self.input_config["parallelism"] = self.num_env_runners or 1

    def _validate_new_api_stack_settings(self):
        """Checks, whether settings related to the new API stack make sense."""

        if not self.enable_rl_module_and_learner:
            # Throw a warning if the user has used `self.rl_module(rl_module_spec=...)`
            # but has not enabled the new API stack at the same time.
            if self._rl_module_spec is not None:
                logger.warning(
                    "You have setup a RLModuleSpec (via calling "
                    "`config.rl_module(...)`), but have not enabled the new API stack. "
                    "To enable it, call `config.api_stack(enable_rl_module_and_learner="
                    "True)`."
                )
            # Throw a warning if the user has used `self.training(learner_class=...)`
            # but has not enabled the new API stack at the same time.
            if self._learner_class is not None:
                logger.warning(
                    "You specified a custom Learner class (via "
                    f"`AlgorithmConfig.training(learner_class={self._learner_class})`, "
                    f"but have the new API stack disabled. You need to enable it via "
                    "`AlgorithmConfig.api_stack(enable_rl_module_and_learner=True)`."
                )
            # User is using the new EnvRunners, but forgot to switch on
            # `enable_rl_module_and_learner`.
            if self.enable_env_runner_and_connector_v2:
                raise ValueError(
                    "You are using the new API stack EnvRunners (SingleAgentEnvRunner "
                    "or MultiAgentEnvRunner), but have forgotten to switch on the new "
                    "API stack! Try setting "
                    "`config.api_stack(enable_rl_module_and_learner=True)`."
                )
            # Early out. The rest of this method is only for
            # `enable_rl_module_and_learner=True`.
            return

        # New API stack (RLModule, Learner APIs) only works with connectors.
        if not self.enable_connectors:
            raise ValueError(
                "The new API stack (RLModule and Learner APIs) only works with "
                "connectors! Please enable connectors via "
                "`config.env_runners(enable_connectors=True)`."
            )

        # LR-schedule checking.
        Scheduler.validate(
            fixed_value_or_schedule=self.lr,
            setting_name="lr",
            description="learning rate",
        )

        # Check and error if `on_episode_created` callback has been overridden on the
        # new API stack AND this is a single-agent setup (multi-agent does not use
        # gym.vector.Env yet and therefore the reset call is still made manually,
        # allowing for the callback to be fired).
        if (
            self.enable_env_runner_and_connector_v2
            and not self.is_multi_agent()
            and self.callbacks_class is not DefaultCallbacks
        ):
            default_src = inspect.getsource(DefaultCallbacks.on_episode_created)
            try:
                user_src = inspect.getsource(self.callbacks_class.on_episode_created)
            # In case user has setup a `partial` instead of an actual Callbacks class.
            except AttributeError:
                user_src = default_src
            if default_src != user_src:
                raise ValueError(
                    "When using the new API stack in single-agent and with EnvRunners, "
                    "you cannot override the `DefaultCallbacks.on_episode_created()` "
                    "method anymore! This particular callback is no longer supported "
                    "b/c we are using `gym.vector.Env`, which automatically resets "
                    "individual sub-environments when they are terminated. Instead, "
                    "override the `on_episode_start` method, which gets fired right "
                    "after the `env.reset()` call."
                )

        # This is not compatible with RLModules, which all have a method
        # `forward_exploration` to specify custom exploration behavior.
        if self.exploration_config:
            raise ValueError(
                "When the RLModule API is enabled, exploration_config can not be "
                "set. If you want to implement custom exploration behaviour, "
                "please modify the `forward_exploration` method of the "
                "RLModule at hand. On configs that have a default exploration "
                "config, this must be done via "
                "`config.exploration_config={}`."
            )

        not_compatible_w_rlm_msg = (
            "Cannot use `{}` option with the new API stack (RLModule and "
            "Learner APIs)! `{}` is part of the ModelV2 API and Policy API,"
            " which are not compatible with the new API stack. You can either "
            "deactivate the new stack via `config.api_stack( "
            "enable_rl_module_and_learner=False)`,"
            "or use the new stack (incl. RLModule API) and implement your "
            "custom model as an RLModule."
        )

        if self.model["custom_model"] is not None:
            raise ValueError(
                not_compatible_w_rlm_msg.format("custom_model", "custom_model")
            )

        if self.model["custom_model_config"] != {}:
            raise ValueError(
                not_compatible_w_rlm_msg.format(
                    "custom_model_config", "custom_model_config"
                )
            )

    # TODO (sven): Once everything is on the new API stack, we won't need this method
    #  anymore.
    def _validate_to_be_deprecated_settings(self):
        # Env task fn will be deprecated.
        if self.enable_rl_module_and_learner and self.env_task_fn is not None:
            deprecation_warning(
                old="AlgorithmConfig.env_task_fn",
                help="The `env_task_fn` API is not supported on the new API stack! "
                "Curriculum learning should instead be implemented solely via "
                "custom callbacks. Check out our curriculum learning example "
                "script for more information: "
                "https://github.com/ray-project/ray/blob/master/rllib/examples/curriculum/curriculum_learning.py",  # noqa
            )
        # `render_env` is deprecated on new API stack.
        if self.enable_env_runner_and_connector_v2 and self.render_env is not False:
            deprecation_warning(
                old="AlgorithmConfig.render_env",
                help="The `render_env` setting is not supported on the new API stack! "
                "In order to log videos to WandB (or other loggers), take a look at "
                "this example here: "
                "https://github.com/ray-project/ray/blob/master/rllib/examples/envs/env_rendering_and_recording.py",  # noqa
            )

        if self.preprocessor_pref not in ["rllib", "deepmind", None]:
            raise ValueError(
                "`config.preprocessor_pref` must be either 'rllib', 'deepmind' or None!"
            )

        # Check model config.
        # If no preprocessing, propagate into model's config as well
        # (so model will know, whether inputs are preprocessed or not).
        if self._disable_preprocessor_api is True:
            self.model["_disable_preprocessor_api"] = True
        # If no action flattening, propagate into model's config as well
        # (so model will know, whether action inputs are already flattened or
        # not).
        if self._disable_action_flattening is True:
            self.model["_disable_action_flattening"] = True
        if self.model.get("custom_preprocessor"):
            deprecation_warning(
                old="AlgorithmConfig.training(model={'custom_preprocessor': ...})",
                help="Custom preprocessors are deprecated, "
                "since they sometimes conflict with the built-in "
                "preprocessors for handling complex observation spaces. "
                "Please use wrapper classes around your environment "
                "instead.",
                error=True,
            )

        # Multi-GPU settings.
        if self.simple_optimizer is True:
            pass
        # Multi-GPU setting: Must use MultiGPUTrainOneStep.
        elif not self.enable_rl_module_and_learner and self.num_gpus > 1:
            # TODO: AlphaStar uses >1 GPUs differently (1 per policy actor), so this is
            #  ok for tf2 here.
            #  Remove this hacky check, once we have fully moved to the Learner API.
            if self.framework_str == "tf2" and type(self).__name__ != "AlphaStar":
                raise ValueError(
                    "`num_gpus` > 1 not supported yet for "
                    f"framework={self.framework_str}!"
                )
            elif self.simple_optimizer is True:
                raise ValueError(
                    "Cannot use `simple_optimizer` if `num_gpus` > 1! "
                    "Consider not setting `simple_optimizer` in your config."
                )
            self.simple_optimizer = False
        # Auto-setting: Use simple-optimizer for tf-eager or multiagent,
        # otherwise: MultiGPUTrainOneStep (if supported by the algo's execution
        # plan).
        elif self.simple_optimizer == DEPRECATED_VALUE:
            # tf-eager: Must use simple optimizer.
            if self.framework_str not in ["tf", "torch"]:
                self.simple_optimizer = True
            # Multi-agent case: Try using MultiGPU optimizer (only
            # if all policies used are DynamicTFPolicies or TorchPolicies).
            elif self.is_multi_agent():
                from ray.rllib.policy.dynamic_tf_policy import DynamicTFPolicy
                from ray.rllib.policy.torch_policy import TorchPolicy

                default_policy_cls = None
                if self.algo_class:
                    default_policy_cls = self.algo_class.get_default_policy_class(self)

                policies = self.policies
                policy_specs = (
                    [
                        PolicySpec(*spec) if isinstance(spec, (tuple, list)) else spec
                        for spec in policies.values()
                    ]
                    if isinstance(policies, dict)
                    else [PolicySpec() for _ in policies]
                )

                if any(
                    (spec.policy_class or default_policy_cls) is None
                    or not issubclass(
                        spec.policy_class or default_policy_cls,
                        (DynamicTFPolicy, TorchPolicy),
                    )
                    for spec in policy_specs
                ):
                    self.simple_optimizer = True
                else:
                    self.simple_optimizer = False
            else:
                self.simple_optimizer = False

        # User manually set simple-optimizer to False -> Error if tf-eager.
        elif self.simple_optimizer is False:
            if self.framework_str == "tf2":
                raise ValueError(
                    "`simple_optimizer=False` not supported for "
                    f"config.framework({self.framework_str})!"
                )

    @staticmethod
    def _serialize_dict(config):
        # Serialize classes to classpaths:
        config["callbacks"] = serialize_type(config["callbacks"])
        config["sample_collector"] = serialize_type(config["sample_collector"])
        if isinstance(config["env"], type):
            config["env"] = serialize_type(config["env"])
        if "replay_buffer_config" in config and (
            isinstance(config["replay_buffer_config"].get("type"), type)
        ):
            config["replay_buffer_config"]["type"] = serialize_type(
                config["replay_buffer_config"]["type"]
            )
        if isinstance(config["exploration_config"].get("type"), type):
            config["exploration_config"]["type"] = serialize_type(
                config["exploration_config"]["type"]
            )
        if isinstance(config["model"].get("custom_model"), type):
            config["model"]["custom_model"] = serialize_type(
                config["model"]["custom_model"]
            )

        # List'ify `policies`, iff a set or tuple (these types are not JSON'able).
        ma_config = config.get("multiagent")
        if ma_config is not None:
            if isinstance(ma_config.get("policies"), (set, tuple)):
                ma_config["policies"] = list(ma_config["policies"])
            # Do NOT serialize functions/lambdas.
            if ma_config.get("policy_mapping_fn"):
                ma_config["policy_mapping_fn"] = NOT_SERIALIZABLE
            if ma_config.get("policies_to_train"):
                ma_config["policies_to_train"] = NOT_SERIALIZABLE
        # However, if these "multiagent" settings have been provided directly
        # on the top-level (as they should), we override the settings under
        # "multiagent". Note that the "multiagent" key should no longer be used anyways.
        if isinstance(config.get("policies"), (set, tuple)):
            config["policies"] = list(config["policies"])
        # Do NOT serialize functions/lambdas.
        if config.get("policy_mapping_fn"):
            config["policy_mapping_fn"] = NOT_SERIALIZABLE
        if config.get("policies_to_train"):
            config["policies_to_train"] = NOT_SERIALIZABLE

        return config

    @staticmethod
    def _translate_special_keys(key: str, warn_deprecated: bool = True) -> str:
        # Handle special key (str) -> `AlgorithmConfig.[some_property]` cases.
        if key == "callbacks":
            key = "callbacks_class"
        elif key == "create_env_on_driver":
            key = "create_env_on_local_worker"
        elif key == "custom_eval_function":
            key = "custom_evaluation_function"
        elif key == "framework":
            key = "framework_str"
        elif key == "input":
            key = "input_"
        elif key == "lambda":
            key = "lambda_"
        elif key == "num_cpus_for_driver":
            key = "num_cpus_for_main_process"
        elif key == "num_workers":
            key = "num_env_runners"

        # Deprecated keys.
        if warn_deprecated:
            if key == "collect_metrics_timeout":
                deprecation_warning(
                    old="collect_metrics_timeout",
                    new="metrics_episode_collection_timeout_s",
                    error=True,
                )
            elif key == "metrics_smoothing_episodes":
                deprecation_warning(
                    old="config.metrics_smoothing_episodes",
                    new="config.metrics_num_episodes_for_smoothing",
                    error=True,
                )
            elif key == "min_iter_time_s":
                deprecation_warning(
                    old="config.min_iter_time_s",
                    new="config.min_time_s_per_iteration",
                    error=True,
                )
            elif key == "min_time_s_per_reporting":
                deprecation_warning(
                    old="config.min_time_s_per_reporting",
                    new="config.min_time_s_per_iteration",
                    error=True,
                )
            elif key == "min_sample_timesteps_per_reporting":
                deprecation_warning(
                    old="config.min_sample_timesteps_per_reporting",
                    new="config.min_sample_timesteps_per_iteration",
                    error=True,
                )
            elif key == "min_train_timesteps_per_reporting":
                deprecation_warning(
                    old="config.min_train_timesteps_per_reporting",
                    new="config.min_train_timesteps_per_iteration",
                    error=True,
                )
            elif key == "timesteps_per_iteration":
                deprecation_warning(
                    old="config.timesteps_per_iteration",
                    new="`config.min_sample_timesteps_per_iteration` OR "
                    "`config.min_train_timesteps_per_iteration`",
                    error=True,
                )
            elif key == "evaluation_num_episodes":
                deprecation_warning(
                    old="config.evaluation_num_episodes",
                    new="`config.evaluation_duration` and "
                    "`config.evaluation_duration_unit=episodes`",
                    error=True,
                )

        return key

    def _check_if_correct_nn_framework_installed(self, _tf1, _tf, _torch):
        """Check if tf/torch experiment is running and tf/torch installed."""
        if self.framework_str in {"tf", "tf2"}:
            if not (_tf1 or _tf):
                raise ImportError(
                    (
                        "TensorFlow was specified as the framework to use (via `config."
                        "framework([tf|tf2])`)! However, no installation was "
                        "found. You can install TensorFlow via `pip install tensorflow`"
                    )
                )
        elif self.framework_str == "torch":
            if not _torch:
                raise ImportError(
                    (
                        "PyTorch was specified as the framework to use (via `config."
                        "framework('torch')`)! However, no installation was found. You "
                        "can install PyTorch via `pip install torch`."
                    )
                )

    def _resolve_tf_settings(self, _tf1, _tfv):
        """Check and resolve tf settings."""
        if _tf1 and self.framework_str == "tf2":
            if self.framework_str == "tf2" and _tfv < 2:
                raise ValueError(
                    "You configured `framework`=tf2, but your installed "
                    "pip tf-version is < 2.0! Make sure your TensorFlow "
                    "version is >= 2.x."
                )
            if not _tf1.executing_eagerly():
                _tf1.enable_eager_execution()
            # Recommend setting tracing to True for speedups.
            logger.info(
                f"Executing eagerly (framework='{self.framework_str}'),"
                f" with eager_tracing={self.eager_tracing}. For "
                "production workloads, make sure to set eager_tracing=True"
                "  in order to match the speed of tf-static-graph "
                "(framework='tf'). For debugging purposes, "
                "`eager_tracing=False` is the best choice."
            )
        # Tf-static-graph (framework=tf): Recommend upgrading to tf2 and
        # enabling eager tracing for similar speed.
        elif _tf1 and self.framework_str == "tf":
            logger.info(
                "Your framework setting is 'tf', meaning you are using "
                "static-graph mode. Set framework='tf2' to enable eager "
                "execution with tf2.x. You may also then want to set "
                "eager_tracing=True in order to reach similar execution "
                "speed as with static-graph mode."
            )

    @Deprecated(new="AlgorithmConfig.env_runners(..)", error=False)
    def rollouts(self, *args, **kwargs):
        return self.env_runners(*args, **kwargs)

    @Deprecated(new="AlgorithmConfig.env_runners(..)", error=False)
    def exploration(self, *args, **kwargs):
        return self.env_runners(*args, **kwargs)

    @property
    @Deprecated(new="AlgorithmConfig._enable_new_api_stack", error=False)
    def _enable_new_api_stack(self):
        return self.enable_rl_module_and_learner

    @_enable_new_api_stack.setter
    def _enable_new_api_stack(self, value):
        deprecation_warning(
            old="AlgorithmConfig._enable_new_api_stack",
            new="AlgorithmConfig.enable_rl_module_and_learner",
            error=False,
        )
        self.enable_rl_module_and_learner = value

    @property
    @Deprecated(new="AlgorithmConfig.enable_env_runner_and_connector_v2", error=True)
    def uses_new_env_runners(self):
        pass

    @property
    @Deprecated(new="AlgorithmConfig.num_env_runners", error=False)
    def num_rollout_workers(self):
        return self.num_env_runners

    @num_rollout_workers.setter
    def num_rollout_workers(self, value):
        deprecation_warning(
            old="AlgorithmConfig.num_rollout_workers",
            new="AlgorithmConfig.num_env_runners",
            error=False,
        )
        self.num_env_runners = value

    @property
    @Deprecated(new="AlgorithmConfig.evaluation_num_workers", error=False)
    def evaluation_num_workers(self):
        return self.evaluation_num_env_runners

    @evaluation_num_workers.setter
    def evaluation_num_workers(self, value):
        deprecation_warning(
            old="AlgorithmConfig.evaluation_num_workers",
            new="AlgorithmConfig.evaluation_num_env_runners",
            error=False,
        )
        self.evaluation_num_env_runners = value

    @property
    @Deprecated(new="AlgorithmConfig.num_envs_per_env_runner", error=False)
    def num_envs_per_worker(self):
        return self.num_envs_per_env_runner

    @num_envs_per_worker.setter
    def num_envs_per_worker(self, value):
        deprecation_warning(
            old="AlgorithmConfig.num_envs_per_worker",
            new="AlgorithmConfig.num_envs_per_env_runner",
            error=False,
        )
        self.num_envs_per_env_runner = value

    @property
    @Deprecated(new="AlgorithmConfig.ignore_env_runner_failures", error=False)
    def ignore_worker_failures(self):
        return self.ignore_env_runner_failures

    @ignore_worker_failures.setter
    def ignore_worker_failures(self, value):
        deprecation_warning(
            old="AlgorithmConfig.ignore_worker_failures",
            new="AlgorithmConfig.ignore_env_runner_failures",
            error=False,
        )
        self.ignore_env_runner_failures = value

    @property
    @Deprecated(new="AlgorithmConfig.recreate_failed_env_runners", error=False)
    def recreate_failed_workers(self):
        return self.recreate_failed_env_runners

    @recreate_failed_workers.setter
    def recreate_failed_workers(self, value):
        deprecation_warning(
            old="AlgorithmConfig.recreate_failed_workers",
            new="AlgorithmConfig.recreate_failed_env_runners",
            error=False,
        )
        self.recreate_failed_env_runners = value

    @property
    @Deprecated(new="AlgorithmConfig.max_num_env_runner_restarts", error=False)
    def max_num_worker_restarts(self):
        return self.max_num_env_runner_restarts

    @max_num_worker_restarts.setter
    def max_num_worker_restarts(self, value):
        deprecation_warning(
            old="AlgorithmConfig.max_num_worker_restarts",
            new="AlgorithmConfig.max_num_env_runner_restarts",
            error=False,
        )
        self.max_num_env_runner_restarts = value

    @property
    @Deprecated(new="AlgorithmConfig.delay_between_env_runner_restarts_s", error=False)
    def delay_between_worker_restarts_s(self):
        return self.delay_between_env_runner_restarts_s

    @delay_between_worker_restarts_s.setter
    def delay_between_worker_restarts_s(self, value):
        deprecation_warning(
            old="AlgorithmConfig.delay_between_worker_restarts_s",
            new="AlgorithmConfig.delay_between_env_runner_restarts_s",
            error=False,
        )
        self.delay_between_env_runner_restarts_s = value

    @property
    @Deprecated(
        new="AlgorithmConfig.num_consecutive_env_runner_failures_tolerance", error=False
    )
    def num_consecutive_worker_failures_tolerance(self):
        return self.num_consecutive_env_runner_failures_tolerance

    @num_consecutive_worker_failures_tolerance.setter
    def num_consecutive_worker_failures_tolerance(self, value):
        deprecation_warning(
            old="AlgorithmConfig.num_consecutive_worker_failures_tolerance",
            new="AlgorithmConfig.num_consecutive_env_runner_failures_tolerance",
            error=False,
        )
        self.num_consecutive_env_runner_failures_tolerance = value

    @property
    @Deprecated(new="AlgorithmConfig.env_runner_health_probe_timeout_s", error=False)
    def worker_health_probe_timeout_s(self):
        return self.env_runner_health_probe_timeout_s

    @worker_health_probe_timeout_s.setter
    def worker_health_probe_timeout_s(self, value):
        deprecation_warning(
            old="AlgorithmConfig.worker_health_probe_timeout_s",
            new="AlgorithmConfig.env_runner_health_probe_timeout_s",
            error=False,
        )
        self.env_runner_health_probe_timeout_s = value

    @property
    @Deprecated(new="AlgorithmConfig.env_runner_restore_timeout_s", error=False)
    def worker_restore_timeout_s(self):
        return self.env_runner_restore_timeout_s

    @worker_restore_timeout_s.setter
    def worker_restore_timeout_s(self, value):
        deprecation_warning(
            old="AlgorithmConfig.worker_restore_timeout_s",
            new="AlgorithmConfig.env_runner_restore_timeout_s",
            error=False,
        )
        self.env_runner_restore_timeout_s = value

    @property
    @Deprecated(
        new="AlgorithmConfig.validate_env_runners_after_construction",
        error=False,
    )
    def validate_workers_after_construction(self):
        return self.validate_env_runners_after_construction

    @validate_workers_after_construction.setter
    def validate_workers_after_construction(self, value):
        deprecation_warning(
            old="AlgorithmConfig.validate_workers_after_construction",
            new="AlgorithmConfig.validate_env_runners_after_construction",
            error=False,
        )
        self.validate_env_runners_after_construction = value

    # Cleanups from `resources()`.
    @property
    @Deprecated(new="AlgorithmConfig.num_cpus_per_env_runner", error=False)
    def num_cpus_per_worker(self):
        return self.num_cpus_per_env_runner

    @num_cpus_per_worker.setter
    def num_cpus_per_worker(self, value):
        deprecation_warning(
            old="AlgorithmConfig.num_cpus_per_worker",
            new="AlgorithmConfig.num_cpus_per_env_runner",
            error=False,
        )
        self.num_cpus_per_env_runner = value

    @property
    @Deprecated(new="AlgorithmConfig.num_gpus_per_env_runner", error=False)
    def num_gpus_per_worker(self):
        return self.num_gpus_per_env_runner

    @num_gpus_per_worker.setter
    def num_gpus_per_worker(self, value):
        deprecation_warning(
            old="AlgorithmConfig.num_gpus_per_worker",
            new="AlgorithmConfig.num_gpus_per_env_runner",
            error=False,
        )
        self.num_gpus_per_env_runner = value

    @property
    @Deprecated(new="AlgorithmConfig.custom_resources_per_env_runner", error=False)
    def custom_resources_per_worker(self):
        return self.custom_resources_per_env_runner

    @custom_resources_per_worker.setter
    def custom_resources_per_worker(self, value):
        deprecation_warning(
            old="AlgorithmConfig.custom_resources_per_worker",
            new="AlgorithmConfig.custom_resources_per_env_runner",
            error=False,
        )
        self.custom_resources_per_env_runner = value

    @property
    @Deprecated(new="AlgorithmConfig.num_learners", error=False)
    def num_learner_workers(self):
        return self.num_learners

    @num_learner_workers.setter
    def num_learner_workers(self, value):
        deprecation_warning(
            old="AlgorithmConfig.num_learner_workers",
            new="AlgorithmConfig.num_learners",
            error=False,
        )
        self.num_learners = value

    @property
    @Deprecated(new="AlgorithmConfig.num_cpus_per_learner", error=False)
    def num_cpus_per_learner_worker(self):
        return self.num_cpus_per_learner

    @num_cpus_per_learner_worker.setter
    def num_cpus_per_learner_worker(self, value):
        deprecation_warning(
            old="AlgorithmConfig.num_cpus_per_learner_worker",
            new="AlgorithmConfig.num_cpus_per_learner",
            error=False,
        )
        self.num_cpus_per_learner = value

    @property
    @Deprecated(new="AlgorithmConfig.num_gpus_per_learner", error=False)
    def num_gpus_per_learner_worker(self):
        return self.num_gpus_per_learner

    @num_gpus_per_learner_worker.setter
    def num_gpus_per_learner_worker(self, value):
        deprecation_warning(
            old="AlgorithmConfig.num_gpus_per_learner_worker",
            new="AlgorithmConfig.num_gpus_per_learner",
            error=False,
        )
        self.num_gpus_per_learner = value

    @property
    @Deprecated(new="AlgorithmConfig.num_cpus_for_local_worker", error=False)
    def num_cpus_for_local_worker(self):
        return self.num_cpus_for_main_process

    @num_cpus_for_local_worker.setter
    def num_cpus_for_local_worker(self, value):
        deprecation_warning(
            old="AlgorithmConfig.num_cpus_for_local_worker",
            new="AlgorithmConfig.num_cpus_for_main_process",
            error=False,
        )
        self.num_cpus_for_main_process = value


class TorchCompileWhatToCompile(str, Enum):
    """Enumerates schemes of what parts of the TorchLearner can be compiled.

    This can be either the entire update step of the learner or only the forward
    methods (and therein the forward_train method) of the RLModule.

    .. note::
        - torch.compiled code can become slow on graph breaks or even raise
            errors on unsupported operations. Empirically, compiling
            `forward_train` should introduce little graph breaks, raise no
            errors but result in a speedup comparable to compiling the
            complete update.
        - Using `complete_update` is experimental and may result in errors.
    """

    # Compile the entire update step of the learner.
    # This includes the forward pass of the RLModule, the loss computation, and the
    # optimizer step.
    COMPLETE_UPDATE = "complete_update"
    # Only compile the forward methods (and therein the forward_train method) of the
    # RLModule.
    FORWARD_TRAIN = "forward_train"<|MERGE_RESOLUTION|>--- conflicted
+++ resolved
@@ -31,12 +31,9 @@
 from ray.rllib.evaluation.collectors.sample_collector import SampleCollector
 from ray.rllib.evaluation.collectors.simple_list_collector import SimpleListCollector
 from ray.rllib.models import MODEL_DEFAULTS
-<<<<<<< HEAD
 from ray.rllib.offline.offline_prelearner import OfflinePreLearner
-=======
 from ray.rllib.offline.input_reader import InputReader
 from ray.rllib.offline.io_context import IOContext
->>>>>>> f754bbf6
 from ray.rllib.policy.policy import Policy, PolicySpec
 from ray.rllib.policy.sample_batch import DEFAULT_POLICY_ID
 from ray.rllib.utils import deep_update, merge_dicts
@@ -2384,33 +2381,6 @@
     def offline_data(
         self,
         *,
-<<<<<<< HEAD
-        input_: Optional[Union[str, List[str], Dict[str, Any], Callable]] = NotProvided,
-        input_read_method: Optional[str] = NotProvided,
-        input_read_method_kwargs: Optional[Dict[str, Any]] = NotProvided,
-        input_read_schema: Optional[Dict[str, str]] = NotProvided,
-        map_batches_kwargs: Optional[Dict[str, Any]] = NotProvided,
-        iter_batches_kwargs: Optional[Dict[str, Any]] = NotProvided,
-        prelearner_class: Optional[OfflinePreLearner] = NotProvided,
-        prelearner_module_synch_period: Optional[int] = NotProvided,
-        dataset_num_iters_per_learner: Optional[int] = NotProvided,
-        input_config: Optional[Dict[str, Any]] = NotProvided,
-        actions_in_input_normalized: Optional[bool] = NotProvided,
-        input_evaluation=NotProvided,
-        postprocess_inputs: Optional[bool] = NotProvided,
-        shuffle_buffer_size: Optional[int] = NotProvided,
-        output: Optional[str, Callable] = NotProvided,
-        output_config: Optional[Dict[str, Any]] = NotProvided,
-        output_compress_columns: Optional[bool] = NotProvided,
-        output_max_file_size: Optional[int] = NotProvided,
-        output_max_rows_per_file: Optional[int] = NotProvided,
-        output_write_method: Optional[str] = NotProvided,
-        output_write_method_kwargs: Optional[Dict[str, Any]] = NotProvided,
-        output_filesystem: Optional[str] = NotProvided,
-        output_filesystem_kwargs: Optional[Dict[str, Any]] = NotProvided,
-        output_write_episodes: Optional[bool] = NotProvided,
-        offline_sampling: Optional[bool] = NotProvided,
-=======
         input_: Optional[Union[str, Callable[[IOContext], InputReader]]] = NotProvided,
         input_read_method: Optional[Union[str, Callable]] = NotProvided,
         input_read_method_kwargs: Optional[Dict] = NotProvided,
@@ -2435,7 +2405,6 @@
         output_filesystem_kwargs: Optional[Dict] = NotProvided,
         output_write_episodes: Optional[bool] = NotProvided,
         offline_sampling=NotProvided,
->>>>>>> f754bbf6
     ) -> "AlgorithmConfig":
         """Sets the config's offline data settings.
 
