--- conflicted
+++ resolved
@@ -327,15 +327,11 @@
         self.num_envs_per_worker = 1
         self.create_env_on_local_worker = False
         self.enable_connectors = True
-<<<<<<< HEAD
         self.sampling_connectors = None
         self.episode_lookback_horizon = 1
-        # TODO (sven): Rename into `sample_timesteps`.
-=======
         # TODO (sven): Rename into `sample_timesteps` (or `sample_duration`
         #  and `sample_duration_unit` (replacing batch_mode), like we do it
         #  in the evaluation config).
->>>>>>> ca29fecc
         self.rollout_fragment_length = 200
         # TODO (sven): Rename into `sample_mode`.
         self.batch_mode = "truncate_episodes"
@@ -1815,12 +1811,9 @@
                 in your experiment of timesteps.
             learner_class: The `Learner` class to use for (distributed) updating of the
                 RLModule. Only used when `_enable_new_api_stack=True`.
-<<<<<<< HEAD
             learner_connector: A callable taking an RLModule as input
                 and returning a tuple consisting of an learner ConnectorV2
                 (might be a pipeline) and an initial ConnectorContextV2 object.
-=======
->>>>>>> ca29fecc
 
         Returns:
             This updated AlgorithmConfig object.
