import copy
from enum import Enum
import inspect
import logging
import math
import sys
from typing import (
    Any,
    Callable,
    Collection,
    Dict,
    List,
    Optional,
    Tuple,
    Type,
    TYPE_CHECKING,
    Union,
)

import gymnasium as gym
from packaging import version

import ray
from ray.rllib.algorithms.callbacks import DefaultCallbacks
from ray.rllib.core import DEFAULT_MODULE_ID
from ray.rllib.core.columns import Columns
from ray.rllib.core.rl_module import validate_module_id
from ray.rllib.core.rl_module.multi_rl_module import MultiRLModuleSpec
from ray.rllib.core.rl_module.rl_module import RLModuleSpec
from ray.rllib.env import INPUT_ENV_SPACES
from ray.rllib.env.env_context import EnvContext
from ray.rllib.env.multi_agent_env import MultiAgentEnv
from ray.rllib.env.wrappers.atari_wrappers import is_atari
from ray.rllib.evaluation.collectors.sample_collector import SampleCollector
from ray.rllib.evaluation.collectors.simple_list_collector import SimpleListCollector
from ray.rllib.models import MODEL_DEFAULTS
from ray.rllib.offline.input_reader import InputReader
from ray.rllib.offline.io_context import IOContext
from ray.rllib.policy.policy import Policy, PolicySpec
from ray.rllib.policy.sample_batch import DEFAULT_POLICY_ID
from ray.rllib.utils import deep_update, merge_dicts
from ray.rllib.utils.annotations import (
    OldAPIStack,
    OverrideToImplementCustomLogic_CallToSuperRecommended,
)
from ray.rllib.utils.deprecation import (
    DEPRECATED_VALUE,
    Deprecated,
    deprecation_warning,
)
from ray.rllib.utils.framework import try_import_tf, try_import_torch
from ray.rllib.utils.from_config import NotProvided, from_config
from ray.rllib.utils.schedules.scheduler import Scheduler
from ray.rllib.utils.serialization import (
    NOT_SERIALIZABLE,
    deserialize_type,
    serialize_type,
)
from ray.rllib.utils.torch_utils import TORCH_COMPILE_REQUIRED_VERSION
from ray.rllib.utils.typing import (
    AgentID,
    AlgorithmConfigDict,
    EnvConfigDict,
    EnvType,
    LearningRateOrSchedule,
    ModuleID,
    MultiAgentPolicyConfigDict,
    PartialAlgorithmConfigDict,
    PolicyID,
    ResultDict,
    RLModuleSpecType,
    SampleBatchType,
)
from ray.tune.logger import Logger
from ray.tune.registry import get_trainable_cls
from ray.tune.result import TRIAL_INFO
from ray.tune.tune import _Config

Space = gym.Space

"""TODO(jungong, sven): in "offline_data" we can potentially unify all input types
under input and input_config keys. E.g.
input: sample
input_config {
env: CartPole-v1
}
or:
input: json_reader
input_config {
path: /tmp/
}
or:
input: dataset
input_config {
format: parquet
path: /tmp/
}
"""


if TYPE_CHECKING:
    from ray.rllib.algorithms.algorithm import Algorithm
    from ray.rllib.connectors.connector_v2 import ConnectorV2
    from ray.rllib.core.learner import Learner
    from ray.rllib.core.learner.learner_group import LearnerGroup
    from ray.rllib.core.rl_module.rl_module import RLModule
    from ray.rllib.evaluation.episode import Episode as OldEpisode

logger = logging.getLogger(__name__)


def _check_rl_module_spec(module_spec: RLModuleSpecType) -> None:
    if not isinstance(module_spec, (RLModuleSpec, MultiRLModuleSpec)):
        raise ValueError(
            "rl_module_spec must be an instance of "
            "RLModuleSpec or MultiRLModuleSpec."
            f"Got {type(module_spec)} instead."
        )


class AlgorithmConfig(_Config):
    """A RLlib AlgorithmConfig builds an RLlib Algorithm from a given configuration.

    .. testcode::

        from ray.rllib.algorithms.ppo import PPOConfig
        from ray.rllib.algorithms.callbacks import MemoryTrackingCallbacks
        # Construct a generic config object, specifying values within different
        # sub-categories, e.g. "training".
        config = (PPOConfig().training(gamma=0.9, lr=0.01)
                .environment(env="CartPole-v1")
                .resources(num_gpus=0)
                .env_runners(num_env_runners=0)
                .callbacks(MemoryTrackingCallbacks)
            )
        # A config object can be used to construct the respective Algorithm.
        rllib_algo = config.build()

    .. testcode::

        from ray.rllib.algorithms.ppo import PPOConfig
        from ray import tune
        # In combination with a tune.grid_search:
        config = PPOConfig()
        config.training(lr=tune.grid_search([0.01, 0.001]))
        # Use `to_dict()` method to get the legacy plain python config dict
        # for usage with `tune.Tuner().fit()`.
        tune.Tuner("PPO", param_space=config.to_dict())
    """

    @staticmethod
    def DEFAULT_AGENT_TO_MODULE_MAPPING_FN(agent_id, episode):
        # The default agent ID to module ID mapping function to use in the multi-agent
        # case if None is provided.
        # Map any agent ID to "default_policy".
        return DEFAULT_MODULE_ID

    # TODO (sven): Deprecate in new API stack.
    @staticmethod
    def DEFAULT_POLICY_MAPPING_FN(aid, episode, worker, **kwargs):
        # The default policy mapping function to use if None provided.
        # Map any agent ID to "default_policy".
        return DEFAULT_POLICY_ID

    @classmethod
    def from_dict(cls, config_dict: dict) -> "AlgorithmConfig":
        """Creates an AlgorithmConfig from a legacy python config dict.

        .. testcode::

            from ray.rllib.algorithms.ppo.ppo import PPOConfig
            # pass a RLlib config dict
            ppo_config = PPOConfig.from_dict({})
            ppo = ppo_config.build(env="Pendulum-v1")

        Args:
            config_dict: The legacy formatted python config dict for some algorithm.

        Returns:
            A new AlgorithmConfig object that matches the given python config dict.
        """
        # Create a default config object of this class.
        config_obj = cls()
        # Remove `_is_frozen` flag from config dict in case the AlgorithmConfig that
        # the dict was derived from was already frozen (we don't want to copy the
        # frozenness).
        config_dict.pop("_is_frozen", None)
        config_obj.update_from_dict(config_dict)
        return config_obj

    @classmethod
    def overrides(cls, **kwargs):
        """Generates and validates a set of config key/value pairs (passed via kwargs).

        Validation whether given config keys are valid is done immediately upon
        construction (by comparing against the properties of a default AlgorithmConfig
        object of this class).
        Allows combination with a full AlgorithmConfig object to yield a new
        AlgorithmConfig object.

        Used anywhere, we would like to enable the user to only define a few config
        settings that would change with respect to some main config, e.g. in multi-agent
        setups and evaluation configs.

        .. testcode::

            from ray.rllib.algorithms.ppo import PPOConfig
            from ray.rllib.policy.policy import PolicySpec
            config = (
                PPOConfig()
                .multi_agent(
                    policies={
                        "pol0": PolicySpec(config=PPOConfig.overrides(lambda_=0.95))
                    },
                )
            )


        .. testcode::

            from ray.rllib.algorithms.algorithm_config import AlgorithmConfig
            from ray.rllib.algorithms.ppo import PPOConfig
            config = (
                PPOConfig()
                .evaluation(
                    evaluation_num_env_runners=1,
                    evaluation_interval=1,
                    evaluation_config=AlgorithmConfig.overrides(explore=False),
                )
            )

        Returns:
            A dict mapping valid config property-names to values.

        Raises:
            KeyError: In case a non-existing property name (kwargs key) is being
                passed in. Valid property names are taken from a default
                AlgorithmConfig object of `cls`.
        """
        default_config = cls()
        config_overrides = {}
        for key, value in kwargs.items():
            if not hasattr(default_config, key):
                raise KeyError(
                    f"Invalid property name {key} for config class {cls.__name__}!"
                )
            # Allow things like "lambda" as well.
            key = cls._translate_special_keys(key, warn_deprecated=True)
            config_overrides[key] = value

        return config_overrides

    def __init__(self, algo_class: Optional[type] = None):
        """Initializes an AlgorithmConfig instance.

        Args:
            algo_class: An optional Algorithm class that this config class belongs to.
                Used (if provided) to build a respective Algorithm instance from this
                config.
        """
        # Define all settings and their default values.

        # Define the default RLlib Algorithm class that this AlgorithmConfig will be
        # applied to.
        self.algo_class = algo_class

        # `self.python_environment()`
        self.extra_python_environs_for_driver = {}
        self.extra_python_environs_for_worker = {}

        # `self.resources()`
        self.placement_strategy = "PACK"
        self.num_gpus = 0  # @OldAPIStack
        self._fake_gpus = False  # @OldAPIStack
        self.num_cpus_for_main_process = 1

        # `self.framework()`
        self.framework_str = "torch"
        self.eager_tracing = True
        self.eager_max_retraces = 20
        self.tf_session_args = {
            # note: overridden by `local_tf_session_args`
            "intra_op_parallelism_threads": 2,
            "inter_op_parallelism_threads": 2,
            "gpu_options": {
                "allow_growth": True,
            },
            "log_device_placement": False,
            "device_count": {"CPU": 1},
            # Required by multi-GPU (num_gpus > 1).
            "allow_soft_placement": True,
        }
        self.local_tf_session_args = {
            # Allow a higher level of parallelism by default, but not unlimited
            # since that can cause crashes with many concurrent drivers.
            "intra_op_parallelism_threads": 8,
            "inter_op_parallelism_threads": 8,
        }
        # Torch compile settings
        self.torch_compile_learner = False
        self.torch_compile_learner_what_to_compile = (
            TorchCompileWhatToCompile.FORWARD_TRAIN
        )
        # AOT Eager is a dummy backend and will not result in speedups
        self.torch_compile_learner_dynamo_backend = (
            "aot_eager" if sys.platform == "darwin" else "inductor"
        )
        self.torch_compile_learner_dynamo_mode = None
        self.torch_compile_worker = False
        # AOT Eager is a dummy backend and will not result in speedups
        self.torch_compile_worker_dynamo_backend = (
            "aot_eager" if sys.platform == "darwin" else "onnxrt"
        )
        self.torch_compile_worker_dynamo_mode = None

        # `self.api_stack()`
        self.enable_rl_module_and_learner = False
        self.enable_env_runner_and_connector_v2 = False

        # `self.environment()`
        self.env = None
        self.env_config = {}
        self.observation_space = None
        self.action_space = None
        self.clip_rewards = None
        self.normalize_actions = True
        self.clip_actions = False
        self._is_atari = None
        # Deprecated settings:
        self.env_task_fn = None
        self.render_env = False
        self.action_mask_key = "action_mask"

        # `self.env_runners()`
        self.env_runner_cls = None
        self.num_env_runners = 0
        self.num_envs_per_env_runner = 1
        self.num_cpus_per_env_runner = 1
        self.num_gpus_per_env_runner = 0
        self.custom_resources_per_env_runner = {}
        self.validate_env_runners_after_construction = True
        self.sample_timeout_s = 60.0
        self.create_env_on_local_worker = False
        self._env_to_module_connector = None
        self.add_default_connectors_to_env_to_module_pipeline = True
        self._module_to_env_connector = None
        self.add_default_connectors_to_module_to_env_pipeline = True
        self.episode_lookback_horizon = 1
        # TODO (sven): Rename into `sample_timesteps` (or `sample_duration`
        #  and `sample_duration_unit` (replacing batch_mode), like we do it
        #  in the evaluation config).
        self.rollout_fragment_length = 200
        # TODO (sven): Rename into `sample_mode`.
        self.batch_mode = "truncate_episodes"
        self.compress_observations = False
        # @OldAPIStack
        self.remote_worker_envs = False
        self.remote_env_batch_wait_ms = 0
        self.enable_tf1_exec_eagerly = False
        self.sample_collector = SimpleListCollector
        self.preprocessor_pref = "deepmind"
        self.observation_filter = "NoFilter"
        self.update_worker_filter_stats = True
        self.use_worker_filter_stats = True
        self.enable_connectors = True
        self.sampler_perf_stats_ema_coef = None

        # `self.learners()`
        self.num_learners = 0
        self.num_gpus_per_learner = 0
        self.num_cpus_per_learner = 1
        self.local_gpu_idx = 0

        # `self.training()`
        self.gamma = 0.99
        self.lr = 0.001
        self.grad_clip = None
        self.grad_clip_by = "global_norm"
        self.train_batch_size = 32
        # Simple logic for now: If None, use `train_batch_size`.
        self.train_batch_size_per_learner = None
        # TODO (sven): Unsolved problem with RLModules sometimes requiring settings from
        #  the main AlgorithmConfig. We should not require the user to provide those
        #  settings in both, the AlgorithmConfig (as property) AND the model config
        #  dict. We should generally move to a world, in which there exists an
        #  AlgorithmConfig that a) has-a user provided model config object and b)
        #  is given a chance to compile a final model config (dict or object) that is
        #  then passed into the RLModule/Catalog. This design would then match our
        #  "compilation" pattern, where we compile automatically those settings that
        #  should NOT be touched by the user.
        #  In case, an Algorithm already uses the above described pattern (and has
        #  `self.model` as a @property, ignore AttributeError (for trying to set this
        #  property).
        try:
            self.model = copy.deepcopy(MODEL_DEFAULTS)
        except AttributeError:
            pass

        self._learner_connector = None
        self.add_default_connectors_to_learner_pipeline = True
        self.learner_config_dict = {}
        self.optimizer = {}
        self.max_requests_in_flight_per_sampler_worker = 2
        self._learner_class = None

        # `self.callbacks()`
        self.callbacks_class = DefaultCallbacks

        # `self.explore()`
        self.explore = True
        # This is not compatible with RLModules, which have a method
        # `forward_exploration` to specify custom exploration behavior.
        self.exploration_config = {}

        # `self.multi_agent()`
        # TODO (sven): Prepare multi-agent setup for logging each agent's and each
        #  RLModule's steps taken thus far (and passing this information into the
        #  EnvRunner metrics and the RLModule's forward pass). Thereby, deprecate the
        #  `count_steps_by` config setting AND - at the same time - allow users to
        #  specify the batch size unit instead (agent- vs env steps).
        self.count_steps_by = "env_steps"
        # self.agent_to_module_mapping_fn = self.DEFAULT_AGENT_TO_MODULE_MAPPING_FN
        # Soon to be Deprecated.
        self.policies = {DEFAULT_POLICY_ID: PolicySpec()}
        self.policy_map_capacity = 100
        self.policy_mapping_fn = self.DEFAULT_POLICY_MAPPING_FN
        self.policies_to_train = None
        self.policy_states_are_swappable = False
        self.observation_fn = None

        # `self.offline_data()`
        self.input_ = "sampler"
        self.input_read_method = "read_parquet"
        self.input_read_method_kwargs = {}
        self.input_read_schema = {}
<<<<<<< HEAD
        self.input_compress_columns = [Columns.OBS, Columns.NEXT_OBS]
        self.input_spaces_jsonable = True
=======
        self.input_read_episodes = False
>>>>>>> 9622ca98
        self.map_batches_kwargs = {}
        self.iter_batches_kwargs = {}
        self.prelearner_class = None
        self.prelearner_module_synch_period = 10
        self.dataset_num_iters_per_learner = None
        self.input_config = {}
        self.actions_in_input_normalized = False
        self.postprocess_inputs = False
        self.shuffle_buffer_size = 0
        self.output = None
        self.output_config = {}
        self.output_compress_columns = [Columns.OBS, Columns.NEXT_OBS]
        self.output_max_file_size = 64 * 1024 * 1024
        self.output_max_rows_per_file = None
        self.output_write_method = "write_parquet"
        self.output_write_method_kwargs = {}
        self.output_filesystem = None
        self.output_filesystem_kwargs = {}
        self.output_write_episodes = True
        self.offline_sampling = False

        # `self.evaluation()`
        self.evaluation_interval = None
        self.evaluation_duration = 10
        self.evaluation_duration_unit = "episodes"
        self.evaluation_sample_timeout_s = 120.0
        self.evaluation_parallel_to_training = False
        self.evaluation_force_reset_envs_before_iteration = True
        self.evaluation_config = None
        self.off_policy_estimation_methods = {}
        self.ope_split_batch_by_episode = True
        self.evaluation_num_env_runners = 0
        self.custom_evaluation_function = None
        # TODO: Set this flag still in the config or - much better - in the
        #  RolloutWorker as a property.
        self.in_evaluation = False
        # TODO (sven): Deprecate this setting (it's not user-accessible right now any
        #  way). Replace by logic within `training_step` to merge and broadcast the
        #  EnvRunner (connector) states.
        self.sync_filters_on_rollout_workers_timeout_s = 10.0

        # `self.reporting()`
        self.keep_per_episode_custom_metrics = False
        self.metrics_episode_collection_timeout_s = 60.0
        self.metrics_num_episodes_for_smoothing = 100
        self.min_time_s_per_iteration = None
        self.min_train_timesteps_per_iteration = 0
        self.min_sample_timesteps_per_iteration = 0

        # `self.checkpointing()`
        self.export_native_model_files = False
        self.checkpoint_trainable_policies_only = False

        # `self.debugging()`
        self.logger_creator = None
        self.logger_config = None
        self.log_level = "WARN"
        self.log_sys_usage = True
        self.fake_sampler = False
        self.seed = None
        # TODO (sven): Remove these settings again in the future. We only need them
        #  to debug a quite complex, production memory leak, possibly related to
        #  evaluation in parallel (when `training_step` is getting called inside a
        #  thread). It's also possible that the leak is not caused by RLlib itself,
        #  but by Ray core, but we need more data to narrow this down.
        self._run_training_always_in_thread = False
        self._evaluation_parallel_to_training_wo_thread = False

        # `self.fault_tolerance()`
        self.ignore_env_runner_failures = False
        self.recreate_failed_env_runners = False
        # By default, restart failed worker a thousand times.
        # This should be enough to handle normal transient failures.
        # This also prevents infinite number of restarts in case
        # the worker or env has a bug.
        self.max_num_env_runner_restarts = 1000
        # Small delay between worker restarts. In case rollout or
        # evaluation workers have remote dependencies, this delay can be
        # adjusted to make sure we don't flood them with re-connection
        # requests, and allow them enough time to recover.
        # This delay also gives Ray time to stream back error logging
        # and exceptions.
        self.delay_between_env_runner_restarts_s = 60.0
        self.restart_failed_sub_environments = False
        self.num_consecutive_env_runner_failures_tolerance = 100
        self.env_runner_health_probe_timeout_s = 30
        self.env_runner_restore_timeout_s = 1800

        # `self.rl_module()`
        self._model_config_dict = {}
        self._rl_module_spec = None
        # Helper to keep track of the original exploration config when dis-/enabling
        # rl modules.
        self.__prior_exploration_config = None
        # Module ID specific config overrides.
        self.algorithm_config_overrides_per_module = {}
        # Cached, actual AlgorithmConfig objects derived from
        # `self.algorithm_config_overrides_per_module`.
        self._per_module_overrides: Dict[ModuleID, "AlgorithmConfig"] = {}

        # `self.experimental()`
        self._tf_policy_handles_more_than_one_loss = False
        self._disable_preprocessor_api = False
        self._disable_action_flattening = False
        self._disable_initialize_loss_from_dummy_batch = False
        self._dont_auto_sync_env_runner_states = False

        # Has this config object been frozen (cannot alter its attributes anymore).
        self._is_frozen = False

        # TODO: Remove, once all deprecation_warning calls upon using these keys
        #  have been removed.
        # === Deprecated keys ===
        self.simple_optimizer = DEPRECATED_VALUE
        self.monitor = DEPRECATED_VALUE
        self.evaluation_num_episodes = DEPRECATED_VALUE
        self.metrics_smoothing_episodes = DEPRECATED_VALUE
        self.timesteps_per_iteration = DEPRECATED_VALUE
        self.min_iter_time_s = DEPRECATED_VALUE
        self.collect_metrics_timeout = DEPRECATED_VALUE
        self.min_time_s_per_reporting = DEPRECATED_VALUE
        self.min_train_timesteps_per_reporting = DEPRECATED_VALUE
        self.min_sample_timesteps_per_reporting = DEPRECATED_VALUE
        self.input_evaluation = DEPRECATED_VALUE
        self.policy_map_cache = DEPRECATED_VALUE
        self.worker_cls = DEPRECATED_VALUE
        self.synchronize_filters = DEPRECATED_VALUE
        self.enable_async_evaluation = DEPRECATED_VALUE
        self.custom_async_evaluation_function = DEPRECATED_VALUE
        self._enable_rl_module_api = DEPRECATED_VALUE
        self.auto_wrap_old_gym_envs = DEPRECATED_VALUE
        self.disable_env_checking = DEPRECATED_VALUE
        self.always_attach_evaluation_results = DEPRECATED_VALUE

        # The following values have moved because of the new ReplayBuffer API
        self.buffer_size = DEPRECATED_VALUE
        self.prioritized_replay = DEPRECATED_VALUE
        self.learning_starts = DEPRECATED_VALUE
        self.replay_batch_size = DEPRECATED_VALUE
        # -1 = DEPRECATED_VALUE is a valid value for replay_sequence_length
        self.replay_sequence_length = None
        self.replay_mode = DEPRECATED_VALUE
        self.prioritized_replay_alpha = DEPRECATED_VALUE
        self.prioritized_replay_beta = DEPRECATED_VALUE
        self.prioritized_replay_eps = DEPRECATED_VALUE
        self.min_time_s_per_reporting = DEPRECATED_VALUE
        self.min_train_timesteps_per_reporting = DEPRECATED_VALUE
        self.min_sample_timesteps_per_reporting = DEPRECATED_VALUE
        self._disable_execution_plan_api = DEPRECATED_VALUE

    def to_dict(self) -> AlgorithmConfigDict:
        """Converts all settings into a legacy config dict for backward compatibility.

        Returns:
            A complete AlgorithmConfigDict, usable in backward-compatible Tune/RLlib
            use cases.
        """
        config = copy.deepcopy(vars(self))
        config.pop("algo_class")
        config.pop("_is_frozen")

        # Worst naming convention ever: NEVER EVER use reserved key-words...
        if "lambda_" in config:
            assert hasattr(self, "lambda_")
            config["lambda"] = getattr(self, "lambda_")
            config.pop("lambda_")
        if "input_" in config:
            assert hasattr(self, "input_")
            config["input"] = getattr(self, "input_")
            config.pop("input_")

        # Convert `policies` (PolicySpecs?) into dict.
        # Convert policies dict such that each policy ID maps to a old-style.
        # 4-tuple: class, obs-, and action space, config.
        if "policies" in config and isinstance(config["policies"], dict):
            policies_dict = {}
            for policy_id, policy_spec in config.pop("policies").items():
                if isinstance(policy_spec, PolicySpec):
                    policies_dict[policy_id] = (
                        policy_spec.policy_class,
                        policy_spec.observation_space,
                        policy_spec.action_space,
                        policy_spec.config,
                    )
                else:
                    policies_dict[policy_id] = policy_spec
            config["policies"] = policies_dict

        # Switch out deprecated vs new config keys.
        config["callbacks"] = config.pop("callbacks_class", DefaultCallbacks)
        config["create_env_on_driver"] = config.pop("create_env_on_local_worker", 1)
        config["custom_eval_function"] = config.pop("custom_evaluation_function", None)
        config["framework"] = config.pop("framework_str", None)

        # Simplify: Remove all deprecated keys that have as value `DEPRECATED_VALUE`.
        # These would be useless in the returned dict anyways.
        for dep_k in [
            "monitor",
            "evaluation_num_episodes",
            "metrics_smoothing_episodes",
            "timesteps_per_iteration",
            "min_iter_time_s",
            "collect_metrics_timeout",
            "buffer_size",
            "prioritized_replay",
            "learning_starts",
            "replay_batch_size",
            "replay_mode",
            "prioritized_replay_alpha",
            "prioritized_replay_beta",
            "prioritized_replay_eps",
            "min_time_s_per_reporting",
            "min_train_timesteps_per_reporting",
            "min_sample_timesteps_per_reporting",
            "input_evaluation",
            "_enable_new_api_stack",
        ]:
            if config.get(dep_k) == DEPRECATED_VALUE:
                config.pop(dep_k, None)

        return config

    def update_from_dict(
        self,
        config_dict: PartialAlgorithmConfigDict,
    ) -> "AlgorithmConfig":
        """Modifies this AlgorithmConfig via the provided python config dict.

        Warns if `config_dict` contains deprecated keys.
        Silently sets even properties of `self` that do NOT exist. This way, this method
        may be used to configure custom Policies which do not have their own specific
        AlgorithmConfig classes, e.g.
        `ray.rllib.examples.policy.random_policy::RandomPolicy`.

        Args:
            config_dict: The old-style python config dict (PartialAlgorithmConfigDict)
                to use for overriding some properties defined in there.

        Returns:
            This updated AlgorithmConfig object.
        """
        eval_call = {}

        # We deal with this special key before all others because it may influence
        # stuff like "exploration_config".
        # Namely, we want to re-instantiate the exploration config this config had
        # inside `self.experimental()` before potentially overwriting it in the
        # following.
        enable_rl_module_and_learner = config_dict.get(
            "_enable_new_api_stack",
            config_dict.get("enable_rl_module_and_learner"),
        )
        if enable_rl_module_and_learner:
            self.api_stack(enable_rl_module_and_learner=enable_rl_module_and_learner)

        # Modify our properties one by one.
        for key, value in config_dict.items():
            key = self._translate_special_keys(key, warn_deprecated=False)

            # Ray Tune saves additional data under this magic keyword.
            # This should not get treated as AlgorithmConfig field.
            if key == TRIAL_INFO:
                continue

            if key in ["_enable_new_api_stack", "enable_rl_module_and_learner"]:
                # We've dealt with this above.
                continue
            # Set our multi-agent settings.
            elif key == "multiagent":
                kwargs = {
                    k: value[k]
                    for k in [
                        "policies",
                        "policy_map_capacity",
                        "policy_mapping_fn",
                        "policies_to_train",
                        "policy_states_are_swappable",
                        "observation_fn",
                        "count_steps_by",
                    ]
                    if k in value
                }
                self.multi_agent(**kwargs)
            # Some keys specify config sub-dicts and therefore should go through the
            # correct methods to properly `.update()` those from given config dict
            # (to not lose any sub-keys).
            elif key == "callbacks_class" and value != NOT_SERIALIZABLE:
                # For backward compatibility reasons, only resolve possible
                # classpath if value is a str type.
                if isinstance(value, str):
                    value = deserialize_type(value, error=True)
                self.callbacks(callbacks_class=value)
            elif key == "env_config":
                self.environment(env_config=value)
            elif key.startswith("evaluation_"):
                eval_call[key] = value
            elif key == "exploration_config":
                if enable_rl_module_and_learner:
                    self.exploration_config = value
                    continue
                if isinstance(value, dict) and "type" in value:
                    value["type"] = deserialize_type(value["type"])
                self.env_runners(exploration_config=value)
            elif key == "model":
                # Resolve possible classpath.
                if isinstance(value, dict) and value.get("custom_model"):
                    value["custom_model"] = deserialize_type(value["custom_model"])
                self.training(**{key: value})
            elif key == "optimizer":
                self.training(**{key: value})
            elif key == "replay_buffer_config":
                if isinstance(value, dict) and "type" in value:
                    value["type"] = deserialize_type(value["type"])
                self.training(**{key: value})
            elif key == "sample_collector":
                # Resolve possible classpath.
                value = deserialize_type(value)
                self.env_runners(sample_collector=value)
            # Set the property named `key` to `value`.
            else:
                setattr(self, key, value)

        self.evaluation(**eval_call)

        return self

    # TODO(sven): We might want to have a `deserialize` method as well. Right now,
    #  simply using the from_dict() API works in this same (deserializing) manner,
    #  whether the dict used is actually code-free (already serialized) or not
    #  (i.e. a classic RLlib config dict with e.g. "callbacks" key still pointing to
    #  a class).
    def serialize(self) -> Dict[str, Any]:
        """Returns a mapping from str to JSON'able values representing this config.

        The resulting values will not have any code in them.
        Classes (such as `callbacks_class`) will be converted to their full
        classpath, e.g. `ray.rllib.algorithms.callbacks.DefaultCallbacks`.
        Actual code such as lambda functions will be written as their source
        code (str) plus any closure information for properly restoring the
        code inside the AlgorithmConfig object made from the returned dict data.
        Dataclass objects get converted to dicts.

        Returns:
            A dict mapping from str to JSON'able values.
        """
        config = self.to_dict()
        return self._serialize_dict(config)

    def copy(self, copy_frozen: Optional[bool] = None) -> "AlgorithmConfig":
        """Creates a deep copy of this config and (un)freezes if necessary.

        Args:
            copy_frozen: Whether the created deep copy will be frozen or not. If None,
                keep the same frozen status that `self` currently has.

        Returns:
            A deep copy of `self` that is (un)frozen.
        """
        cp = copy.deepcopy(self)
        if copy_frozen is True:
            cp.freeze()
        elif copy_frozen is False:
            cp._is_frozen = False
            if isinstance(cp.evaluation_config, AlgorithmConfig):
                cp.evaluation_config._is_frozen = False
        return cp

    def freeze(self) -> None:
        """Freezes this config object, such that no attributes can be set anymore.

        Algorithms should use this method to make sure that their config objects
        remain read-only after this.
        """
        if self._is_frozen:
            return
        self._is_frozen = True

        # Also freeze underlying eval config, if applicable.
        if isinstance(self.evaluation_config, AlgorithmConfig):
            self.evaluation_config.freeze()

        # TODO: Flip out all set/dict/list values into frozen versions
        #  of themselves? This way, users won't even be able to alter those values
        #  directly anymore.

    @OverrideToImplementCustomLogic_CallToSuperRecommended
    def validate(self) -> None:
        """Validates all values in this config."""

        # Check framework specific settings.
        self._validate_framework_settings()
        # Check resources specific settings.
        self._validate_resources_settings()
        # Check multi-agent specific settings.
        self._validate_multi_agent_settings()
        # Check input specific settings.
        self._validate_input_settings()
        # Check evaluation specific settings.
        self._validate_evaluation_settings()

        # Check new API stack specific settings.
        self._validate_new_api_stack_settings()

        # Check to-be-deprecated settings (however that are still in use).
        self._validate_to_be_deprecated_settings()

    def build(
        self,
        env: Optional[Union[str, EnvType]] = None,
        logger_creator: Optional[Callable[[], Logger]] = None,
        use_copy: bool = True,
    ) -> "Algorithm":
        """Builds an Algorithm from this AlgorithmConfig (or a copy thereof).

        Args:
            env: Name of the environment to use (e.g. a gym-registered str),
                a full class path (e.g.
                "ray.rllib.examples.envs.classes.random_env.RandomEnv"), or an Env
                class directly. Note that this arg can also be specified via
                the "env" key in `config`.
            logger_creator: Callable that creates a ray.tune.Logger
                object. If unspecified, a default logger is created.
            use_copy: Whether to deepcopy `self` and pass the copy to the Algorithm
                (instead of `self`) as config. This is useful in case you would like to
                recycle the same AlgorithmConfig over and over, e.g. in a test case, in
                which we loop over different DL-frameworks.

        Returns:
            A ray.rllib.algorithms.algorithm.Algorithm object.
        """
        if env is not None:
            self.env = env
            if self.evaluation_config is not None:
                self.evaluation_config["env"] = env
        if logger_creator is not None:
            self.logger_creator = logger_creator

        algo_class = self.algo_class
        if isinstance(self.algo_class, str):
            algo_class = get_trainable_cls(self.algo_class)

        return algo_class(
            config=self if not use_copy else copy.deepcopy(self),
            logger_creator=self.logger_creator,
        )

    def build_env_to_module_connector(self, env):
        from ray.rllib.connectors.env_to_module import (
            AddObservationsFromEpisodesToBatch,
            AddStatesFromEpisodesToBatch,
            AgentToModuleMapping,
            BatchIndividualItems,
            EnvToModulePipeline,
            NumpyToTensor,
        )

        custom_connectors = []
        # Create an env-to-module connector pipeline (including RLlib's default
        # env->module connector piece) and return it.
        if self._env_to_module_connector is not None:
            val_ = self._env_to_module_connector(env)

            from ray.rllib.connectors.connector_v2 import ConnectorV2

            # ConnectorV2 (piece or pipeline).
            if isinstance(val_, ConnectorV2):
                custom_connectors = [val_]
            # Sequence of individual ConnectorV2 pieces.
            elif isinstance(val_, (list, tuple)):
                custom_connectors = list(val_)
            # Unsupported return value.
            else:
                raise ValueError(
                    "`AlgorithmConfig.env_runners(env_to_module_connector=..)` must "
                    "return a ConnectorV2 object or a list thereof (to be added to a "
                    f"pipeline)! Your function returned {val_}."
                )

        pipeline = EnvToModulePipeline(
            connectors=custom_connectors,
            input_observation_space=getattr(
                env, "single_observation_space", env.observation_space
            ),
            input_action_space=getattr(env, "single_action_space", env.action_space),
        )

        if self.add_default_connectors_to_env_to_module_pipeline:
            # Append OBS handling.
            pipeline.append(AddObservationsFromEpisodesToBatch())
            # Append STATE_IN/STATE_OUT (and time-rank) handler.
            pipeline.append(AddStatesFromEpisodesToBatch())
            # If multi-agent -> Map from AgentID-based data to ModuleID based data.
            if self.is_multi_agent():
                pipeline.append(
                    AgentToModuleMapping(
                        module_specs=(
                            self.rl_module_spec.module_specs
                            if isinstance(self.rl_module_spec, MultiRLModuleSpec)
                            else set(self.policies)
                        ),
                        agent_to_module_mapping_fn=self.policy_mapping_fn,
                    )
                )
            # Batch all data.
            pipeline.append(BatchIndividualItems(multi_agent=self.is_multi_agent()))
            # Convert to Tensors.
            pipeline.append(NumpyToTensor())

        return pipeline

    def build_module_to_env_connector(self, env):
        from ray.rllib.connectors.module_to_env import (
            GetActions,
            ListifyDataForVectorEnv,
            ModuleToAgentUnmapping,
            ModuleToEnvPipeline,
            NormalizeAndClipActions,
            RemoveSingleTsTimeRankFromBatch,
            TensorToNumpy,
            UnBatchToIndividualItems,
        )

        custom_connectors = []
        # Create a module-to-env connector pipeline (including RLlib's default
        # module->env connector piece) and return it.
        if self._module_to_env_connector is not None:
            val_ = self._module_to_env_connector(env)

            from ray.rllib.connectors.connector_v2 import ConnectorV2

            # ConnectorV2 (piece or pipeline).
            if isinstance(val_, ConnectorV2):
                custom_connectors = [val_]
            # Sequence of individual ConnectorV2 pieces.
            elif isinstance(val_, (list, tuple)):
                custom_connectors = list(val_)
            # Unsupported return value.
            else:
                raise ValueError(
                    "`AlgorithmConfig.env_runners(module_to_env_connector=..)` must "
                    "return a ConnectorV2 object or a list thereof (to be added to a "
                    f"pipeline)! Your function returned {val_}."
                )

        pipeline = ModuleToEnvPipeline(
            connectors=custom_connectors,
            input_observation_space=getattr(
                env, "single_observation_space", env.observation_space
            ),
            input_action_space=getattr(env, "single_action_space", env.action_space),
        )

        if self.add_default_connectors_to_module_to_env_pipeline:
            # Prepend: Anything that has to do with plain data processing (not
            # particularly with the actions).

            # Remove extra time-rank, if applicable.
            pipeline.prepend(RemoveSingleTsTimeRankFromBatch())

            # If multi-agent -> Map from ModuleID-based data to AgentID based data.
            if self.is_multi_agent():
                pipeline.prepend(ModuleToAgentUnmapping())

            # Unbatch all data.
            pipeline.prepend(UnBatchToIndividualItems())

            # Convert to numpy.
            pipeline.prepend(TensorToNumpy())

            # Sample actions from ACTION_DIST_INPUTS (if ACTIONS not present).
            pipeline.prepend(GetActions())

            # Append: Anything that has to do with action sampling.
            # Unsquash/clip actions based on config and action space.
            pipeline.append(
                NormalizeAndClipActions(
                    normalize_actions=self.normalize_actions,
                    clip_actions=self.clip_actions,
                )
            )
            # Listify data from ConnectorV2-data format to normal lists that we can
            # index into by env vector index. These lists contain individual items
            # for single-agent and multi-agent dicts for multi-agent.
            pipeline.append(ListifyDataForVectorEnv())

        return pipeline

    def build_learner_connector(
        self,
        input_observation_space,
        input_action_space,
        device=None,
    ):
        from ray.rllib.connectors.learner import (
            AddColumnsFromEpisodesToTrainBatch,
            AddObservationsFromEpisodesToBatch,
            AddStatesFromEpisodesToBatch,
            AgentToModuleMapping,
            BatchIndividualItems,
            LearnerConnectorPipeline,
            NumpyToTensor,
        )

        custom_connectors = []
        # Create a learner connector pipeline (including RLlib's default
        # learner connector piece) and return it.
        if self._learner_connector is not None:
            val_ = self._learner_connector(
                input_observation_space,
                input_action_space,
                # device,  # TODO (sven): Also pass device into custom builder.
            )

            from ray.rllib.connectors.connector_v2 import ConnectorV2

            # ConnectorV2 (piece or pipeline).
            if isinstance(val_, ConnectorV2):
                custom_connectors = [val_]
            # Sequence of individual ConnectorV2 pieces.
            elif isinstance(val_, (list, tuple)):
                custom_connectors = list(val_)
            # Unsupported return value.
            else:
                raise ValueError(
                    "`AlgorithmConfig.training(learner_connector=..)` must return "
                    "a ConnectorV2 object or a list thereof (to be added to a "
                    f"pipeline)! Your function returned {val_}."
                )

        pipeline = LearnerConnectorPipeline(
            connectors=custom_connectors,
            input_observation_space=input_observation_space,
            input_action_space=input_action_space,
        )
        if self.add_default_connectors_to_learner_pipeline:
            # Append OBS handling.
            pipeline.append(
                AddObservationsFromEpisodesToBatch(as_learner_connector=True)
            )
            # Append all other columns handling.
            pipeline.append(AddColumnsFromEpisodesToTrainBatch())
            # Append STATE_IN/STATE_OUT (and time-rank) handler.
            pipeline.append(
                AddStatesFromEpisodesToBatch(
                    as_learner_connector=True, max_seq_len=self.model.get("max_seq_len")
                )
            )
            # If multi-agent -> Map from AgentID-based data to ModuleID based data.
            if self.is_multi_agent():
                pipeline.append(
                    AgentToModuleMapping(
                        module_specs=(
                            self.rl_module_spec.module_specs
                            if isinstance(self.rl_module_spec, MultiRLModuleSpec)
                            else set(self.policies)
                        ),
                        agent_to_module_mapping_fn=self.policy_mapping_fn,
                    )
                )
            # Batch all data.
            pipeline.append(BatchIndividualItems(multi_agent=self.is_multi_agent()))
            # Convert to Tensors.
            pipeline.append(NumpyToTensor(as_learner_connector=True, device=device))
        return pipeline

    def build_learner_group(
        self,
        *,
        env: Optional[EnvType] = None,
        spaces: Optional[Dict[ModuleID, Tuple[gym.Space, gym.Space]]] = None,
        rl_module_spec: Optional[RLModuleSpecType] = None,
    ) -> "LearnerGroup":
        """Builds and returns a new LearnerGroup object based on settings in `self`.

        Args:
            env: An optional EnvType object (e.g. a gym.Env) useful for extracting space
                information for the to-be-constructed RLModule inside the LearnerGroup's
                Learner workers. Note that if RLlib cannot infer any space information
                either from this `env` arg, from the optional `spaces` arg or from
                `self`, the LearnerGroup cannot be created.
            spaces: An optional dict mapping ModuleIDs to
                (observation-space, action-space)-tuples for the to-be-constructed
                RLModule inside the LearnerGroup's Learner workers. Note that if RLlib
                cannot infer any space information either from this `spces` arg,
                from the optional `env` arg or from `self`, the LearnerGroup cannot
                be created.
            rl_module_spec: An optional (single-agent or multi-agent) RLModuleSpec to
                use for the constructed LearnerGroup. If None, RLlib will try to infer
                the RLModuleSpec using the other information given and stored in this
                `AlgorithmConfig` object.

        Returns:
            The newly created `LearnerGroup` object.
        """
        from ray.rllib.core.learner.learner_group import LearnerGroup

        # If `spaces` or `env` provided -> Create a MultiRLModuleSpec first to be
        # passed into the LearnerGroup constructor.
        if rl_module_spec is None:
            rl_module_spec = self.get_multi_rl_module_spec(env=env, spaces=spaces)

        # Construct the actual LearnerGroup.
        learner_group = LearnerGroup(config=self.copy(), module_spec=rl_module_spec)

        return learner_group

    def build_learner(
        self,
        *,
        env: Optional[EnvType] = None,
        spaces: Optional[Dict[PolicyID, Tuple[gym.Space, gym.Space]]] = None,
    ) -> "Learner":
        """Builds and returns a new Learner object based on settings in `self`.

        This Learner object will already have its `build()` method called, meaning
        its RLModule will already be constructed.

        Args:
            env: An optional EnvType object (e.g. a gym.Env) useful for extracting space
                information for the to-be-constructed RLModule inside the Learner.
                Note that if RLlib cannot infer any space information
                either from this `env` arg, from the optional `spaces` arg or from
                `self`, the Learner cannot be created.
            spaces: An optional dict mapping ModuleIDs to
                (observation-space, action-space)-tuples for the to-be-constructed
                RLModule inside the Learner. Note that if RLlib cannot infer any
                space information either from this `spces` arg, from the optional
                `env` arg or from `self`, the Learner cannot be created.

        Returns:
            The newly created (and already built) Learner object.
        """
        # If `spaces` or `env` provided -> Create a MultiRLModuleSpec first to be
        # passed into the LearnerGroup constructor.
        rl_module_spec = None
        if env is not None or spaces is not None:
            rl_module_spec = self.get_multi_rl_module_spec(env=env, spaces=spaces)
        # Construct the actual Learner object.
        learner = self.learner_class(config=self, module_spec=rl_module_spec)
        # `build()` the Learner (internal structures such as RLModule, etc..).
        learner.build()

        return learner

    def get_config_for_module(self, module_id: ModuleID) -> "AlgorithmConfig":
        """Returns an AlgorithmConfig object, specific to the given module ID.

        In a multi-agent setup, individual modules might override one or more
        AlgorithmConfig properties (e.g. `train_batch_size`, `lr`) using the
        `overrides()` method.

        In order to retrieve a full AlgorithmConfig instance (with all these overrides
        already translated and built-in), users can call this method with the respective
        module ID.

        Args:
            module_id: The module ID for which to get the final AlgorithmConfig object.

        Returns:
            A new AlgorithmConfig object for the specific module ID.
        """
        # ModuleID NOT found in cached ModuleID, but in overrides dict.
        # Create new algo config object and cache it.
        if (
            module_id not in self._per_module_overrides
            and module_id in self.algorithm_config_overrides_per_module
        ):
            self._per_module_overrides[module_id] = self.copy().update_from_dict(
                self.algorithm_config_overrides_per_module[module_id]
            )

        # Return the module specific algo config object.
        if module_id in self._per_module_overrides:
            return self._per_module_overrides[module_id]
        # No overrides for ModuleID -> return self.
        else:
            return self

    def python_environment(
        self,
        *,
        extra_python_environs_for_driver: Optional[dict] = NotProvided,
        extra_python_environs_for_worker: Optional[dict] = NotProvided,
    ) -> "AlgorithmConfig":
        """Sets the config's python environment settings.

        Args:
            extra_python_environs_for_driver: Any extra python env vars to set in the
                algorithm's process, e.g., {"OMP_NUM_THREADS": "16"}.
            extra_python_environs_for_worker: The extra python environments need to set
                for worker processes.

        Returns:
            This updated AlgorithmConfig object.
        """
        if extra_python_environs_for_driver is not NotProvided:
            self.extra_python_environs_for_driver = extra_python_environs_for_driver
        if extra_python_environs_for_worker is not NotProvided:
            self.extra_python_environs_for_worker = extra_python_environs_for_worker
        return self

    def resources(
        self,
        *,
        num_cpus_for_main_process: Optional[int] = NotProvided,
        num_gpus: Optional[Union[float, int]] = NotProvided,  # @OldAPIStack
        _fake_gpus: Optional[bool] = NotProvided,  # @OldAPIStack
        placement_strategy: Optional[str] = NotProvided,
        # Deprecated args.
        num_cpus_per_worker=DEPRECATED_VALUE,  # moved to `env_runners`
        num_gpus_per_worker=DEPRECATED_VALUE,  # moved to `env_runners`
        custom_resources_per_worker=DEPRECATED_VALUE,  # moved to `env_runners`
        num_learner_workers=DEPRECATED_VALUE,  # moved to `learners`
        num_cpus_per_learner_worker=DEPRECATED_VALUE,  # moved to `learners`
        num_gpus_per_learner_worker=DEPRECATED_VALUE,  # moved to `learners`
        local_gpu_idx=DEPRECATED_VALUE,  # moved to `learners`
        num_cpus_for_local_worker=DEPRECATED_VALUE,
    ) -> "AlgorithmConfig":
        """Specifies resources allocated for an Algorithm and its ray actors/workers.

        Args:
            num_cpus_for_main_process: Number of CPUs to allocate for the main algorithm
                process that runs `Algorithm.training_step()`.
                Note: This is only relevant when running RLlib through Tune. Otherwise,
                `Algorithm.training_step()` runs in the main program (driver).
            num_gpus: Number of GPUs to allocate to the algorithm process.
                Note that not all algorithms can take advantage of GPUs.
                Support for multi-GPU is currently only available for
                tf-[PPO/IMPALA/DQN/PG]. This can be fractional (e.g., 0.3 GPUs).
            _fake_gpus: Set to True for debugging (multi-)?GPU funcitonality on a
                CPU machine. GPU towers will be simulated by graphs located on
                CPUs in this case. Use `num_gpus` to test for different numbers of
                fake GPUs.
            placement_strategy: The strategy for the placement group factory returned by
                `Algorithm.default_resource_request()`. A PlacementGroup defines, which
                devices (resources) should always be co-located on the same node.
                For example, an Algorithm with 2 EnvRunners and 1 Learner (with
                1 GPU) will request a placement group with the bundles:
                [{"cpu": 1}, {"gpu": 1, "cpu": 1}, {"cpu": 1}, {"cpu": 1}], where the
                first bundle is for the local (main Algorithm) process, the second one
                for the 1 Learner worker and the last 2 bundles are for the two
                EnvRunners. These bundles can now be "placed" on the same or different
                nodes depending on the value of `placement_strategy`:
                "PACK": Packs bundles into as few nodes as possible.
                "SPREAD": Places bundles across distinct nodes as even as possible.
                "STRICT_PACK": Packs bundles into one node. The group is not allowed
                to span multiple nodes.
                "STRICT_SPREAD": Packs bundles across distinct nodes.

        Returns:
            This updated AlgorithmConfig object.
        """
        if num_cpus_per_worker != DEPRECATED_VALUE:
            deprecation_warning(
                old="AlgorithmConfig.resources(num_cpus_per_worker)",
                new="AlgorithmConfig.env_runners(num_cpus_per_env_runner)",
                error=False,
            )
            self.num_cpus_per_env_runner = num_cpus_per_worker

        if num_gpus_per_worker != DEPRECATED_VALUE:
            deprecation_warning(
                old="AlgorithmConfig.resources(num_gpus_per_worker)",
                new="AlgorithmConfig.env_runners(num_gpus_per_env_runner)",
                error=False,
            )
            self.num_gpus_per_env_runner = num_gpus_per_worker

        if custom_resources_per_worker != DEPRECATED_VALUE:
            deprecation_warning(
                old="AlgorithmConfig.resources(custom_resources_per_worker)",
                new="AlgorithmConfig.env_runners(custom_resources_per_env_runner)",
                error=False,
            )
            self.custom_resources_per_env_runner = custom_resources_per_worker

        if num_learner_workers != DEPRECATED_VALUE:
            deprecation_warning(
                old="AlgorithmConfig.resources(num_learner_workers)",
                new="AlgorithmConfig.learners(num_learner)",
                error=False,
            )
            self.num_learners = num_learner_workers

        if num_cpus_per_learner_worker != DEPRECATED_VALUE:
            deprecation_warning(
                old="AlgorithmConfig.resources(num_cpus_per_learner_worker)",
                new="AlgorithmConfig.learners(num_cpus_per_learner)",
                error=False,
            )
            self.num_cpus_per_learner = num_cpus_per_learner_worker

        if num_gpus_per_learner_worker != DEPRECATED_VALUE:
            deprecation_warning(
                old="AlgorithmConfig.resources(num_gpus_per_learner_worker)",
                new="AlgorithmConfig.learners(num_gpus_per_learner)",
                error=False,
            )
            self.num_gpus_per_learner = num_gpus_per_learner_worker

        if local_gpu_idx != DEPRECATED_VALUE:
            deprecation_warning(
                old="AlgorithmConfig.resources(local_gpu_idx)",
                new="AlgorithmConfig.learners(local_gpu_idx)",
                error=False,
            )
            self.local_gpu_idx = local_gpu_idx

        if num_cpus_for_local_worker != DEPRECATED_VALUE:
            deprecation_warning(
                old="AlgorithmConfig.resources(num_cpus_for_local_worker)",
                new="AlgorithmConfig.resources(num_cpus_for_main_process)",
                error=False,
            )
            self.num_cpus_for_main_process = num_cpus_for_local_worker

        if num_cpus_for_main_process is not NotProvided:
            self.num_cpus_for_main_process = num_cpus_for_main_process
        if num_gpus is not NotProvided:
            self.num_gpus = num_gpus
        if _fake_gpus is not NotProvided:
            self._fake_gpus = _fake_gpus
        if placement_strategy is not NotProvided:
            self.placement_strategy = placement_strategy

        return self

    def framework(
        self,
        framework: Optional[str] = NotProvided,
        *,
        eager_tracing: Optional[bool] = NotProvided,
        eager_max_retraces: Optional[int] = NotProvided,
        tf_session_args: Optional[Dict[str, Any]] = NotProvided,
        local_tf_session_args: Optional[Dict[str, Any]] = NotProvided,
        torch_compile_learner: Optional[bool] = NotProvided,
        torch_compile_learner_what_to_compile: Optional[str] = NotProvided,
        torch_compile_learner_dynamo_mode: Optional[str] = NotProvided,
        torch_compile_learner_dynamo_backend: Optional[str] = NotProvided,
        torch_compile_worker: Optional[bool] = NotProvided,
        torch_compile_worker_dynamo_backend: Optional[str] = NotProvided,
        torch_compile_worker_dynamo_mode: Optional[str] = NotProvided,
    ) -> "AlgorithmConfig":
        """Sets the config's DL framework settings.

        Args:
            framework: torch: PyTorch; tf2: TensorFlow 2.x (eager execution or traced
                if eager_tracing=True); tf: TensorFlow (static-graph);
            eager_tracing: Enable tracing in eager mode. This greatly improves
                performance (speedup ~2x), but makes it slightly harder to debug
                since Python code won't be evaluated after the initial eager pass.
                Only possible if framework=tf2.
            eager_max_retraces: Maximum number of tf.function re-traces before a
                runtime error is raised. This is to prevent unnoticed retraces of
                methods inside the `..._eager_traced` Policy, which could slow down
                execution by a factor of 4, without the user noticing what the root
                cause for this slowdown could be.
                Only necessary for framework=tf2.
                Set to None to ignore the re-trace count and never throw an error.
            tf_session_args: Configures TF for single-process operation by default.
            local_tf_session_args: Override the following tf session args on the local
                worker
            torch_compile_learner: If True, forward_train methods on TorchRLModules
                on the learner are compiled. If not specified, the default is to compile
                forward train on the learner.
            torch_compile_learner_what_to_compile: A TorchCompileWhatToCompile
                mode specifying what to compile on the learner side if
                torch_compile_learner is True. See TorchCompileWhatToCompile for
                details and advice on its usage.
            torch_compile_learner_dynamo_backend: The torch dynamo backend to use on
                the learner.
            torch_compile_learner_dynamo_mode: The torch dynamo mode to use on the
                learner.
            torch_compile_worker: If True, forward exploration and inference methods on
                TorchRLModules on the workers are compiled. If not specified,
                the default is to not compile forward methods on the workers because
                retracing can be expensive.
            torch_compile_worker_dynamo_backend: The torch dynamo backend to use on
                the workers.
            torch_compile_worker_dynamo_mode: The torch dynamo mode to use on the
                workers.

        Returns:
            This updated AlgorithmConfig object.
        """
        if framework is not NotProvided:
            if framework == "tfe":
                deprecation_warning(
                    old="AlgorithmConfig.framework('tfe')",
                    new="AlgorithmConfig.framework('tf2')",
                    error=True,
                )
            self.framework_str = framework
        if eager_tracing is not NotProvided:
            self.eager_tracing = eager_tracing
        if eager_max_retraces is not NotProvided:
            self.eager_max_retraces = eager_max_retraces
        if tf_session_args is not NotProvided:
            self.tf_session_args = tf_session_args
        if local_tf_session_args is not NotProvided:
            self.local_tf_session_args = local_tf_session_args

        if torch_compile_learner is not NotProvided:
            self.torch_compile_learner = torch_compile_learner
        if torch_compile_learner_dynamo_backend is not NotProvided:
            self.torch_compile_learner_dynamo_backend = (
                torch_compile_learner_dynamo_backend
            )
        if torch_compile_learner_dynamo_mode is not NotProvided:
            self.torch_compile_learner_dynamo_mode = torch_compile_learner_dynamo_mode
        if torch_compile_learner_what_to_compile is not NotProvided:
            self.torch_compile_learner_what_to_compile = (
                torch_compile_learner_what_to_compile
            )
        if torch_compile_worker is not NotProvided:
            self.torch_compile_worker = torch_compile_worker
        if torch_compile_worker_dynamo_backend is not NotProvided:
            self.torch_compile_worker_dynamo_backend = (
                torch_compile_worker_dynamo_backend
            )
        if torch_compile_worker_dynamo_mode is not NotProvided:
            self.torch_compile_worker_dynamo_mode = torch_compile_worker_dynamo_mode

        return self

    def api_stack(
        self,
        enable_rl_module_and_learner: Optional[bool] = NotProvided,
        enable_env_runner_and_connector_v2: Optional[bool] = NotProvided,
    ) -> "AlgorithmConfig":
        """Sets the config's API stack settings.

        Args:
            enable_rl_module_and_learner: Enables the usage of `RLModule` (instead of
                `ModelV2`) and Learner (instead of the training-related parts of
                `Policy`). If `enable_env_runner_and_connector_v2=False`, these two
                classes (`RLModule` and `Learner`) will be used along with
                `RolloutWorkers` and `Policy`.
            enable_env_runner_and_connector_v2: Enables the usage of EnvRunners
                (SingleAgentEnvRunner and MultiAgentEnvRunner) and ConnectorV2.
                When setting this to True, `enable_rl_module_and_learner` must be True
                as well.

        Returns:
            This updated AlgorithmConfig object.
        """
        if enable_rl_module_and_learner is not NotProvided:
            self.enable_rl_module_and_learner = enable_rl_module_and_learner

            if enable_rl_module_and_learner is True and self.exploration_config:
                self.__prior_exploration_config = self.exploration_config
                self.exploration_config = {}

            elif enable_rl_module_and_learner is False and not self.exploration_config:
                if self.__prior_exploration_config is not None:
                    self.exploration_config = self.__prior_exploration_config
                    self.__prior_exploration_config = None
                else:
                    logger.warning(
                        "config.enable_rl_module_and_learner was set to False, but no "
                        "prior exploration config was found to be restored."
                    )

        if enable_env_runner_and_connector_v2 is not NotProvided:
            self.enable_env_runner_and_connector_v2 = enable_env_runner_and_connector_v2

        return self

    def environment(
        self,
        env: Optional[Union[str, EnvType]] = NotProvided,
        *,
        env_config: Optional[EnvConfigDict] = NotProvided,
        observation_space: Optional[gym.spaces.Space] = NotProvided,
        action_space: Optional[gym.spaces.Space] = NotProvided,
        env_task_fn: Optional[
            Callable[[ResultDict, EnvType, EnvContext], Any]
        ] = NotProvided,
        render_env: Optional[bool] = NotProvided,
        clip_rewards: Optional[Union[bool, float]] = NotProvided,
        normalize_actions: Optional[bool] = NotProvided,
        clip_actions: Optional[bool] = NotProvided,
        is_atari: Optional[bool] = NotProvided,
        action_mask_key: Optional[str] = NotProvided,
        # Deprecated args.
        auto_wrap_old_gym_envs=DEPRECATED_VALUE,
        disable_env_checking=DEPRECATED_VALUE,
    ) -> "AlgorithmConfig":
        """Sets the config's RL-environment settings.

        Args:
            env: The environment specifier. This can either be a tune-registered env,
                via `tune.register_env([name], lambda env_ctx: [env object])`,
                or a string specifier of an RLlib supported type. In the latter case,
                RLlib will try to interpret the specifier as either an Farama-Foundation
                gymnasium env, a PyBullet env, or a fully qualified classpath to an Env
                class, e.g. "ray.rllib.examples.envs.classes.random_env.RandomEnv".
            env_config: Arguments dict passed to the env creator as an EnvContext
                object (which is a dict plus the properties: `num_env_runners`,
                `worker_index`, `vector_index`, and `remote`).
            observation_space: The observation space for the Policies of this Algorithm.
            action_space: The action space for the Policies of this Algorithm.
            env_task_fn: A callable taking the last train results, the base env and the
                env context as args and returning a new task to set the env to.
                The env must be a `TaskSettableEnv` sub-class for this to work.
                See `examples/curriculum_learning.py` for an example.
            render_env: If True, try to render the environment on the local worker or on
                worker 1 (if num_env_runners > 0). For vectorized envs, this usually
                means that only the first sub-environment will be rendered.
                In order for this to work, your env will have to implement the
                `render()` method which either:
                a) handles window generation and rendering itself (returning True) or
                b) returns a numpy uint8 image of shape [height x width x 3 (RGB)].
            clip_rewards: Whether to clip rewards during Policy's postprocessing.
                None (default): Clip for Atari only (r=sign(r)).
                True: r=sign(r): Fixed rewards -1.0, 1.0, or 0.0.
                False: Never clip.
                [float value]: Clip at -value and + value.
                Tuple[value1, value2]: Clip at value1 and value2.
            normalize_actions: If True, RLlib will learn entirely inside a normalized
                action space (0.0 centered with small stddev; only affecting Box
                components). RLlib will unsquash actions (and clip, just in case) to the
                bounds of the env's action space before sending actions back to the env.
            clip_actions: If True, the RLlib default ModuleToEnv connector will clip
                actions according to the env's bounds (before sending them into the
                `env.step()` call).
            is_atari: This config can be used to explicitly specify whether the env is
                an Atari env or not. If not specified, RLlib will try to auto-detect
                this.
            action_mask_key: If observation is a dictionary, expect the value by
                the key `action_mask_key` to contain a valid actions mask (`numpy.int8`
                array of zeros and ones). Defaults to "action_mask".

        Returns:
            This updated AlgorithmConfig object.
        """
        if auto_wrap_old_gym_envs != DEPRECATED_VALUE:
            deprecation_warning(
                old="AlgorithmConfig.environment(auto_wrap_old_gym_envs=..)",
                error=True,
            )
        if disable_env_checking != DEPRECATED_VALUE:
            deprecation_warning(
                old="AlgorithmConfig.environment(disable_env_checking=..)",
                error=True,
            )

        if env is not NotProvided:
            self.env = env
        if env_config is not NotProvided:
            deep_update(self.env_config, env_config, True)
        if observation_space is not NotProvided:
            self.observation_space = observation_space
        if action_space is not NotProvided:
            self.action_space = action_space
        if env_task_fn is not NotProvided:
            self.env_task_fn = env_task_fn
        if render_env is not NotProvided:
            self.render_env = render_env
        if clip_rewards is not NotProvided:
            self.clip_rewards = clip_rewards
        if normalize_actions is not NotProvided:
            self.normalize_actions = normalize_actions
        if clip_actions is not NotProvided:
            self.clip_actions = clip_actions
        if is_atari is not NotProvided:
            self._is_atari = is_atari
        if action_mask_key is not NotProvided:
            self.action_mask_key = action_mask_key

        return self

    def env_runners(
        self,
        *,
        env_runner_cls: Optional[type] = NotProvided,
        num_env_runners: Optional[int] = NotProvided,
        num_envs_per_env_runner: Optional[int] = NotProvided,
        num_cpus_per_env_runner: Optional[int] = NotProvided,
        num_gpus_per_env_runner: Optional[Union[float, int]] = NotProvided,
        custom_resources_per_env_runner: Optional[dict] = NotProvided,
        validate_env_runners_after_construction: Optional[bool] = NotProvided,
        sample_timeout_s: Optional[float] = NotProvided,
        env_to_module_connector: Optional[
            Callable[[EnvType], Union["ConnectorV2", List["ConnectorV2"]]]
        ] = NotProvided,
        module_to_env_connector: Optional[
            Callable[[EnvType, "RLModule"], Union["ConnectorV2", List["ConnectorV2"]]]
        ] = NotProvided,
        add_default_connectors_to_env_to_module_pipeline: Optional[bool] = NotProvided,
        add_default_connectors_to_module_to_env_pipeline: Optional[bool] = NotProvided,
        episode_lookback_horizon: Optional[int] = NotProvided,
        use_worker_filter_stats: Optional[bool] = NotProvided,
        update_worker_filter_stats: Optional[bool] = NotProvided,
        compress_observations: Optional[bool] = NotProvided,
        rollout_fragment_length: Optional[Union[int, str]] = NotProvided,
        batch_mode: Optional[str] = NotProvided,
        explore: Optional[bool] = NotProvided,
        # @OldAPIStack settings.
        exploration_config: Optional[dict] = NotProvided,  # @OldAPIStack
        create_env_on_local_worker: Optional[bool] = NotProvided,  # @OldAPIStack
        sample_collector: Optional[Type[SampleCollector]] = NotProvided,  # @OldAPIStack
        enable_connectors: Optional[bool] = NotProvided,  # @OldAPIStack
        remote_worker_envs: Optional[bool] = NotProvided,  # @OldAPIStack
        remote_env_batch_wait_ms: Optional[float] = NotProvided,  # @OldAPIStack
        preprocessor_pref: Optional[str] = NotProvided,  # @OldAPIStack
        observation_filter: Optional[str] = NotProvided,  # @OldAPIStack
        enable_tf1_exec_eagerly: Optional[bool] = NotProvided,  # @OldAPIStack
        sampler_perf_stats_ema_coef: Optional[float] = NotProvided,  # @OldAPIStack
        # Deprecated args.
        num_rollout_workers=DEPRECATED_VALUE,
        num_envs_per_worker=DEPRECATED_VALUE,
        validate_workers_after_construction=DEPRECATED_VALUE,
        ignore_worker_failures=DEPRECATED_VALUE,
        recreate_failed_workers=DEPRECATED_VALUE,
        restart_failed_sub_environments=DEPRECATED_VALUE,
        num_consecutive_worker_failures_tolerance=DEPRECATED_VALUE,
        worker_health_probe_timeout_s=DEPRECATED_VALUE,
        worker_restore_timeout_s=DEPRECATED_VALUE,
        synchronize_filter=DEPRECATED_VALUE,
    ) -> "AlgorithmConfig":
        """Sets the rollout worker configuration.

        Args:
            env_runner_cls: The EnvRunner class to use for environment rollouts (data
                collection).
            num_env_runners: Number of EnvRunner actors to create for parallel sampling.
                Setting this to 0 will force sampling to be done in the local
                EnvRunner (main process or the Algorithm's actor when using Tune).
            num_envs_per_env_runner: Number of environments to step through
                (vector-wise) per EnvRunner. This enables batching when computing
                actions through RLModule inference, which can improve performance
                for inference-bottlenecked workloads.
            num_cpus_per_env_runner: Number of CPUs to allocate per EnvRunner.
            num_gpus_per_env_runner: Number of GPUs to allocate per EnvRunner. This can
                be fractional. This is usually needed only if your env itself requires a
                GPU (i.e., it is a GPU-intensive video game), or model inference is
                unusually expensive.
            custom_resources_per_env_runner: Any custom Ray resources to allocate per
                EnvRunner.
            sample_timeout_s: The timeout in seconds for calling `sample()` on remote
                EnvRunner workers. Results (episode list) from workers that take longer
                than this time are discarded. Only used by algorithms that sample
                synchronously in turn with their update step (e.g. PPO or DQN). Not
                relevant for any algos that sample asynchronously, such as APPO or
                IMPALA.
            sample_collector: For the old API stack only. The SampleCollector class to
                be used to collect and retrieve environment-, model-, and sampler data.
                Override the SampleCollector base class to implement your own
                collection/buffering/retrieval logic.
            create_env_on_local_worker: When `num_env_runners` > 0, the driver
                (local_worker; worker-idx=0) does not need an environment. This is
                because it doesn't have to sample (done by remote_workers;
                worker_indices > 0) nor evaluate (done by evaluation workers;
                see below).
            enable_connectors: Use connector based environment runner, so that all
                preprocessing of obs and postprocessing of actions are done in agent
                and action connectors.
            env_to_module_connector: A callable taking an Env as input arg and returning
                an env-to-module ConnectorV2 (might be a pipeline) object.
            module_to_env_connector: A callable taking an Env and an RLModule as input
                args and returning a module-to-env ConnectorV2 (might be a pipeline)
                object.
            add_default_connectors_to_env_to_module_pipeline: If True (default), RLlib's
                EnvRunners will automatically add the default env-to-module ConnectorV2
                pieces to the EnvToModulePipeline. These automatically perform adding
                observations and states (in case of stateful Module(s)), agent-to-module
                mapping, batching, and conversion to tensor data. Only if you know
                exactly what you are doing, you should set this setting to False.
                Note that this setting is only relevant if the new API stack is used
                (including the new EnvRunner classes).
            add_default_connectors_to_module_to_env_pipeline: If True (default), RLlib's
                EnvRunners will automatically add the default module-to-env ConnectorV2
                pieces to the ModuleToEnvPipeline. These automatically perform removing
                the additional time-rank (if applicable, in case of stateful
                Module(s)), module-to-agent unmapping, un-batching (to lists), and
                conversion from tensor data to numpy. Only if you know exactly what you
                are doing, you should set this setting to False.
                Note that this setting is only relevant if the new API stack is used
                (including the new EnvRunner classes).
            episode_lookback_horizon: The amount of data (in timesteps) to keep from the
                preceeding episode chunk when a new chunk (for the same episode) is
                generated to continue sampling at a later time. The larger this value,
                the more an env-to-module connector will be able to look back in time
                and compile RLModule input data from this information. For example, if
                your custom env-to-module connector (and your custom RLModule) requires
                the previous 10 rewards as inputs, you must set this to at least 10.
            use_worker_filter_stats: Whether to use the workers in the EnvRunnerGroup to
                update the central filters (held by the local worker). If False, stats
                from the workers will not be used and discarded.
            update_worker_filter_stats: Whether to push filter updates from the central
                filters (held by the local worker) to the remote workers' filters.
                Setting this to True might be useful within the evaluation config in
                order to disable the usage of evaluation trajectories for synching
                the central filter (used for training).
            rollout_fragment_length: Divide episodes into fragments of this many steps
                each during sampling. Trajectories of this size are collected from
                EnvRunners and combined into a larger batch of `train_batch_size`
                for learning.
                For example, given rollout_fragment_length=100 and
                train_batch_size=1000:
                1. RLlib collects 10 fragments of 100 steps each from rollout workers.
                2. These fragments are concatenated and we perform an epoch of SGD.
                When using multiple envs per worker, the fragment size is multiplied by
                `num_envs_per_env_runner`. This is since we are collecting steps from
                multiple envs in parallel. For example, if num_envs_per_env_runner=5,
                then EnvRunners will return experiences in chunks of 5*100 = 500 steps.
                The dataflow here can vary per algorithm. For example, PPO further
                divides the train batch into minibatches for multi-epoch SGD.
                Set `rollout_fragment_length` to "auto" to have RLlib compute an exact
                value to match the given batch size.
            batch_mode: How to build individual batches with the EnvRunner(s). Batches
                coming from distributed EnvRunners are usually concat'd to form the
                train batch. Note that "steps" below can mean different things (either
                env- or agent-steps) and depends on the `count_steps_by` setting,
                adjustable via `AlgorithmConfig.multi_agent(count_steps_by=..)`:
                1) "truncate_episodes": Each call to `EnvRunner.sample()` will return a
                batch of at most `rollout_fragment_length * num_envs_per_env_runner` in
                size. The batch will be exactly `rollout_fragment_length * num_envs`
                in size if postprocessing does not change batch sizes. Episodes
                may be truncated in order to meet this size requirement.
                This mode guarantees evenly sized batches, but increases
                variance as the future return must now be estimated at truncation
                boundaries.
                2) "complete_episodes": Each call to `EnvRunner.sample()` will return a
                batch of at least `rollout_fragment_length * num_envs_per_env_runner` in
                size. Episodes will not be truncated, but multiple episodes
                may be packed within one batch to meet the (minimum) batch size.
                Note that when `num_envs_per_env_runner > 1`, episode steps will be
                buffered until the episode completes, and hence batches may contain
                significant amounts of off-policy data.
            explore: Default exploration behavior, iff `explore=None` is passed into
                compute_action(s). Set to False for no exploration behavior (e.g.,
                for evaluation).
            exploration_config: A dict specifying the Exploration object's config.
            remote_worker_envs: If using num_envs_per_env_runner > 1, whether to create
                those new envs in remote processes instead of in the same worker.
                This adds overheads, but can make sense if your envs can take much
                time to step / reset (e.g., for StarCraft). Use this cautiously;
                overheads are significant.
            remote_env_batch_wait_ms: Timeout that remote workers are waiting when
                polling environments. 0 (continue when at least one env is ready) is
                a reasonable default, but optimal value could be obtained by measuring
                your environment step / reset and model inference perf.
            validate_env_runners_after_construction: Whether to validate that each
                created remote EnvRunner is healthy after its construction process.
            preprocessor_pref: Whether to use "rllib" or "deepmind" preprocessors by
                default. Set to None for using no preprocessor. In this case, the
                model will have to handle possibly complex observations from the
                environment.
            observation_filter: Element-wise observation filter, either "NoFilter"
                or "MeanStdFilter".
            compress_observations: Whether to LZ4 compress individual observations
                in the SampleBatches collected during rollouts.
            enable_tf1_exec_eagerly: Explicitly tells the rollout worker to enable
                TF eager execution. This is useful for example when framework is
                "torch", but a TF2 policy needs to be restored for evaluation or
                league-based purposes.
            sampler_perf_stats_ema_coef: If specified, perf stats are in EMAs. This
                is the coeff of how much new data points contribute to the averages.
                Default is None, which uses simple global average instead.
                The EMA update rule is: updated = (1 - ema_coef) * old + ema_coef * new

        Returns:
            This updated AlgorithmConfig object.
        """
        if num_rollout_workers != DEPRECATED_VALUE:
            deprecation_warning(
                old="AlgorithmConfig.env_runners(num_rollout_workers)",
                new="AlgorithmConfig.env_runners(num_env_runners)",
                error=False,
            )
            self.num_env_runners = num_rollout_workers
        if num_envs_per_worker != DEPRECATED_VALUE:
            deprecation_warning(
                old="AlgorithmConfig.env_runners(num_envs_per_worker)",
                new="AlgorithmConfig.env_runners(num_envs_per_env_runner)",
                error=False,
            )
            self.num_envs_per_env_runner = num_envs_per_worker
        if validate_workers_after_construction != DEPRECATED_VALUE:
            deprecation_warning(
                old="AlgorithmConfig.env_runners(validate_workers_after_construction)",
                new="AlgorithmConfig.env_runners(validate_env_runners_after_"
                "construction)",
                error=False,
            )
            self.validate_env_runners_after_construction = (
                validate_workers_after_construction
            )

        if env_runner_cls is not NotProvided:
            self.env_runner_cls = env_runner_cls
        if num_env_runners is not NotProvided:
            self.num_env_runners = num_env_runners
        if num_envs_per_env_runner is not NotProvided:
            if num_envs_per_env_runner <= 0:
                raise ValueError(
                    f"`num_envs_per_env_runner` ({num_envs_per_env_runner}) must be "
                    "larger 0!"
                )
            self.num_envs_per_env_runner = num_envs_per_env_runner

        if num_cpus_per_env_runner is not NotProvided:
            self.num_cpus_per_env_runner = num_cpus_per_env_runner
        if num_gpus_per_env_runner is not NotProvided:
            self.num_gpus_per_env_runner = num_gpus_per_env_runner
        if custom_resources_per_env_runner is not NotProvided:
            self.custom_resources_per_env_runner = custom_resources_per_env_runner

        if sample_timeout_s is not NotProvided:
            self.sample_timeout_s = sample_timeout_s
        if sample_collector is not NotProvided:
            self.sample_collector = sample_collector
        if create_env_on_local_worker is not NotProvided:
            self.create_env_on_local_worker = create_env_on_local_worker
        if enable_connectors is not NotProvided:
            self.enable_connectors = enable_connectors
        if env_to_module_connector is not NotProvided:
            self._env_to_module_connector = env_to_module_connector
        if module_to_env_connector is not NotProvided:
            self._module_to_env_connector = module_to_env_connector
        if add_default_connectors_to_env_to_module_pipeline is not NotProvided:
            self.add_default_connectors_to_env_to_module_pipeline = (
                add_default_connectors_to_env_to_module_pipeline
            )
        if add_default_connectors_to_module_to_env_pipeline is not NotProvided:
            self.add_default_connectors_to_module_to_env_pipeline = (
                add_default_connectors_to_module_to_env_pipeline
            )
        if episode_lookback_horizon is not NotProvided:
            self.episode_lookback_horizon = episode_lookback_horizon
        if use_worker_filter_stats is not NotProvided:
            self.use_worker_filter_stats = use_worker_filter_stats
        if update_worker_filter_stats is not NotProvided:
            self.update_worker_filter_stats = update_worker_filter_stats
        if rollout_fragment_length is not NotProvided:
            if not (
                (
                    isinstance(rollout_fragment_length, int)
                    and rollout_fragment_length > 0
                )
                or rollout_fragment_length == "auto"
            ):
                raise ValueError("`rollout_fragment_length` must be int >0 or 'auto'!")
            self.rollout_fragment_length = rollout_fragment_length
        if batch_mode is not NotProvided:
            if batch_mode not in ["truncate_episodes", "complete_episodes"]:
                raise ValueError(
                    f"`batch_mode` ({batch_mode}) must be one of [truncate_episodes|"
                    "complete_episodes]!"
                )
            self.batch_mode = batch_mode
        if explore is not NotProvided:
            self.explore = explore
        if exploration_config is not NotProvided:
            # Override entire `exploration_config` if `type` key changes.
            # Update, if `type` key remains the same or is not specified.
            new_exploration_config = deep_update(
                {"exploration_config": self.exploration_config},
                {"exploration_config": exploration_config},
                False,
                ["exploration_config"],
                ["exploration_config"],
            )
            self.exploration_config = new_exploration_config["exploration_config"]
        if remote_worker_envs is not NotProvided:
            self.remote_worker_envs = remote_worker_envs
        if remote_env_batch_wait_ms is not NotProvided:
            self.remote_env_batch_wait_ms = remote_env_batch_wait_ms
        if validate_env_runners_after_construction is not NotProvided:
            self.validate_env_runners_after_construction = (
                validate_env_runners_after_construction
            )
        if preprocessor_pref is not NotProvided:
            self.preprocessor_pref = preprocessor_pref
        if observation_filter is not NotProvided:
            self.observation_filter = observation_filter
        if synchronize_filter is not NotProvided:
            self.synchronize_filters = synchronize_filter
        if compress_observations is not NotProvided:
            self.compress_observations = compress_observations
        if enable_tf1_exec_eagerly is not NotProvided:
            self.enable_tf1_exec_eagerly = enable_tf1_exec_eagerly
        if sampler_perf_stats_ema_coef is not NotProvided:
            self.sampler_perf_stats_ema_coef = sampler_perf_stats_ema_coef

        # Deprecated settings.
        if synchronize_filter != DEPRECATED_VALUE:
            deprecation_warning(
                old="AlgorithmConfig.env_runners(synchronize_filter=..)",
                new="AlgorithmConfig.env_runners(update_worker_filter_stats=..)",
                error=True,
            )
        if ignore_worker_failures != DEPRECATED_VALUE:
            deprecation_warning(
                old="ignore_worker_failures is deprecated, and will soon be a no-op",
                error=True,
            )
        if recreate_failed_workers != DEPRECATED_VALUE:
            deprecation_warning(
                old="AlgorithmConfig.env_runners(recreate_failed_workers=..)",
                new="AlgorithmConfig.fault_tolerance(recreate_failed_workers=..)",
                error=True,
            )
        if restart_failed_sub_environments != DEPRECATED_VALUE:
            deprecation_warning(
                old="AlgorithmConfig.env_runners(restart_failed_sub_environments=..)",
                new=(
                    "AlgorithmConfig.fault_tolerance("
                    "restart_failed_sub_environments=..)"
                ),
                error=True,
            )
        if num_consecutive_worker_failures_tolerance != DEPRECATED_VALUE:
            deprecation_warning(
                old=(
                    "AlgorithmConfig.env_runners("
                    "num_consecutive_worker_failures_tolerance=..)"
                ),
                new=(
                    "AlgorithmConfig.fault_tolerance("
                    "num_consecutive_worker_failures_tolerance=..)"
                ),
                error=True,
            )
        if worker_health_probe_timeout_s != DEPRECATED_VALUE:
            deprecation_warning(
                old="AlgorithmConfig.env_runners(worker_health_probe_timeout_s=..)",
                new="AlgorithmConfig.fault_tolerance(worker_health_probe_timeout_s=..)",
                error=True,
            )
        if worker_restore_timeout_s != DEPRECATED_VALUE:
            deprecation_warning(
                old="AlgorithmConfig.env_runners(worker_restore_timeout_s=..)",
                new="AlgorithmConfig.fault_tolerance(worker_restore_timeout_s=..)",
                error=True,
            )

        return self

    def learners(
        self,
        *,
        num_learners: Optional[int] = NotProvided,
        num_cpus_per_learner: Optional[Union[float, int]] = NotProvided,
        num_gpus_per_learner: Optional[Union[float, int]] = NotProvided,
        local_gpu_idx: Optional[int] = NotProvided,
    ):
        """Sets LearnerGroup and Learner worker related configurations.

        Args:
            num_learners: Number of Learner workers used for updating the RLModule.
                A value of 0 means training takes place on a local Learner on main
                process CPUs or 1 GPU (determined by `num_gpus_per_learner`).
                For multi-gpu training, you have to set `num_learners` to > 1 and set
                `num_gpus_per_learner` accordingly (e.g., 4 GPUs total and model fits on
                1 GPU: `num_learners=4; num_gpus_per_learner=1` OR 4 GPUs total and
                model requires 2 GPUs: `num_learners=2; num_gpus_per_learner=2`).
            num_cpus_per_learner: Number of CPUs allocated per Learner worker.
                Only necessary for custom processing pipeline inside each Learner
                requiring multiple CPU cores. Ignored if `num_learners=0`.
            num_gpus_per_learner: Number of GPUs allocated per Learner worker. If
                `num_learners=0`, any value greater than 0 runs the
                training on a single GPU on the main process, while a value of 0 runs
                the training on main process CPUs. If `num_gpus_per_learner` is > 0,
                then you shouldn't change `num_cpus_per_learner` (from its default
                value of 1).
            local_gpu_idx: If `num_gpus_per_learner` > 0, and
                `num_learners` < 2, then RLlib uses this GPU index for training. This is
                an index into the available
                CUDA devices. For example if `os.environ["CUDA_VISIBLE_DEVICES"] = "1"`
                and `local_gpu_idx=0`, RLlib uses the GPU with ID=1 on the node.

        Returns:
            This updated AlgorithmConfig object.
        """
        if num_learners is not NotProvided:
            self.num_learners = num_learners
        if num_cpus_per_learner is not NotProvided:
            self.num_cpus_per_learner = num_cpus_per_learner
        if num_gpus_per_learner is not NotProvided:
            self.num_gpus_per_learner = num_gpus_per_learner
        if local_gpu_idx is not NotProvided:
            self.local_gpu_idx = local_gpu_idx

        return self

    def training(
        self,
        *,
        gamma: Optional[float] = NotProvided,
        lr: Optional[LearningRateOrSchedule] = NotProvided,
        grad_clip: Optional[float] = NotProvided,
        grad_clip_by: Optional[str] = NotProvided,
        train_batch_size: Optional[int] = NotProvided,
        train_batch_size_per_learner: Optional[int] = NotProvided,
        model: Optional[dict] = NotProvided,
        optimizer: Optional[dict] = NotProvided,
        max_requests_in_flight_per_sampler_worker: Optional[int] = NotProvided,
        learner_class: Optional[Type["Learner"]] = NotProvided,
        learner_connector: Optional[
            Callable[["RLModule"], Union["ConnectorV2", List["ConnectorV2"]]]
        ] = NotProvided,
        add_default_connectors_to_learner_pipeline: Optional[bool] = NotProvided,
        learner_config_dict: Optional[Dict[str, Any]] = NotProvided,
    ) -> "AlgorithmConfig":
        """Sets the training related configuration.

        Args:
            gamma: Float specifying the discount factor of the Markov Decision process.
            lr: The learning rate (float) or learning rate schedule in the format of
                [[timestep, lr-value], [timestep, lr-value], ...]
                In case of a schedule, intermediary timesteps will be assigned to
                linearly interpolated learning rate values. A schedule config's first
                entry must start with timestep 0, i.e.: [[0, initial_value], [...]].
                Note: If you require a) more than one optimizer (per RLModule),
                b) optimizer types that are not Adam, c) a learning rate schedule that
                is not a linearly interpolated, piecewise schedule as described above,
                or d) specifying c'tor arguments of the optimizer that are not the
                learning rate (e.g. Adam's epsilon), then you must override your
                Learner's `configure_optimizer_for_module()` method and handle
                lr-scheduling yourself.
            grad_clip: If None, no gradient clipping will be applied. Otherwise,
                depending on the setting of `grad_clip_by`, the (float) value of
                `grad_clip` will have the following effect:
                If `grad_clip_by=value`: Will clip all computed gradients individually
                inside the interval [-`grad_clip`, +`grad_clip`].
                If `grad_clip_by=norm`, will compute the L2-norm of each weight/bias
                gradient tensor individually and then clip all gradients such that these
                L2-norms do not exceed `grad_clip`. The L2-norm of a tensor is computed
                via: `sqrt(SUM(w0^2, w1^2, ..., wn^2))` where w[i] are the elements of
                the tensor (no matter what the shape of this tensor is).
                If `grad_clip_by=global_norm`, will compute the square of the L2-norm of
                each weight/bias gradient tensor individually, sum up all these squared
                L2-norms across all given gradient tensors (e.g. the entire module to
                be updated), square root that overall sum, and then clip all gradients
                such that this global L2-norm does not exceed the given value.
                The global L2-norm over a list of tensors (e.g. W and V) is computed
                via:
                `sqrt[SUM(w0^2, w1^2, ..., wn^2) + SUM(v0^2, v1^2, ..., vm^2)]`, where
                w[i] and v[j] are the elements of the tensors W and V (no matter what
                the shapes of these tensors are).
            grad_clip_by: See `grad_clip` for the effect of this setting on gradient
                clipping. Allowed values are `value`, `norm`, and `global_norm`.
            train_batch_size_per_learner: Train batch size per individual Learner
                worker. This setting only applies to the new API stack. The number
                of Learner workers can be set via `config.resources(
                num_learners=...)`. The total effective batch size is then
                `num_learners` x `train_batch_size_per_learner` and you can
                access it with the property `AlgorithmConfig.total_train_batch_size`.
            train_batch_size: Training batch size, if applicable. When on the new API
                stack, this setting should no longer be used. Instead, use
                `train_batch_size_per_learner` (in combination with
                `num_learners`).
            model: Arguments passed into the policy model. See models/catalog.py for a
                full list of the available model options.
                TODO: Provide ModelConfig objects instead of dicts.
            optimizer: Arguments to pass to the policy optimizer. This setting is not
                used when `enable_rl_module_and_learner=True`.
            max_requests_in_flight_per_sampler_worker: Max number of inflight requests
                to each sampling worker. See the FaultTolerantActorManager class for
                more details.
                Tuning these values is important when running experimens with
                large sample batches, where there is the risk that the object store may
                fill up, causing spilling of objects to disk. This can cause any
                asynchronous requests to become very slow, making your experiment run
                slow as well. You can inspect the object store during your experiment
                via a call to ray memory on your headnode, and by using the ray
                dashboard. If you're seeing that the object store is filling up,
                turn down the number of remote requests in flight, or enable compression
                in your experiment of timesteps.
            learner_class: The `Learner` class to use for (distributed) updating of the
                RLModule. Only used when `enable_rl_module_and_learner=True`.
            learner_connector: A callable taking an env observation space and an env
                action space as inputs and returning a learner ConnectorV2 (might be
                a pipeline) object.
            add_default_connectors_to_learner_pipeline: If True (default), RLlib's
                Learners will automatically add the default Learner ConnectorV2
                pieces to the LearnerPipeline. These automatically perform:
                a) adding observations from episodes to the train batch, if this has not
                already been done by a user-provided connector piece
                b) if RLModule is stateful, add a time rank to the train batch, zero-pad
                the data, and add the correct state inputs, if this has not already been
                done by a user-provided connector piece.
                c) add all other information (actions, rewards, terminateds, etc..) to
                the train batch, if this has not already been done by a user-provided
                connector piece.
                Only if you know exactly what you are doing, you
                should set this setting to False.
                Note that this setting is only relevant if the new API stack is used
                (including the new EnvRunner classes).
            learner_config_dict: A dict to insert any settings accessible from within
                the Learner instance. This should only be used in connection with custom
                Learner subclasses and in case the user doesn't want to write an extra
                `AlgorithmConfig` subclass just to add a few settings to the base Algo's
                own config class.

        Returns:
            This updated AlgorithmConfig object.
        """
        if gamma is not NotProvided:
            self.gamma = gamma
        if lr is not NotProvided:
            self.lr = lr
        if grad_clip is not NotProvided:
            self.grad_clip = grad_clip
        if grad_clip_by is not NotProvided:
            if grad_clip_by not in ["value", "norm", "global_norm"]:
                raise ValueError(
                    f"`grad_clip_by` ({grad_clip_by}) must be one of: 'value', 'norm', "
                    "or 'global_norm'!"
                )
            self.grad_clip_by = grad_clip_by
        if train_batch_size_per_learner is not NotProvided:
            self.train_batch_size_per_learner = train_batch_size_per_learner
        if train_batch_size is not NotProvided:
            self.train_batch_size = train_batch_size
        if model is not NotProvided:
            self.model.update(model)
            if (
                model.get("_use_default_native_models", DEPRECATED_VALUE)
                != DEPRECATED_VALUE
            ):
                deprecation_warning(
                    old="AlgorithmConfig.training(_use_default_native_models=True)",
                    help="_use_default_native_models is not supported "
                    "anymore. To get rid of this error, set `config.api_stack("
                    "enable_rl_module_and_learner=True)`. Native models will "
                    "be better supported by the upcoming RLModule API.",
                    # Error out if user tries to enable this.
                    error=model["_use_default_native_models"],
                )

        if optimizer is not NotProvided:
            self.optimizer = merge_dicts(self.optimizer, optimizer)
        if max_requests_in_flight_per_sampler_worker is not NotProvided:
            self.max_requests_in_flight_per_sampler_worker = (
                max_requests_in_flight_per_sampler_worker
            )
        if learner_class is not NotProvided:
            self._learner_class = learner_class
        if learner_connector is not NotProvided:
            self._learner_connector = learner_connector
        if add_default_connectors_to_learner_pipeline is not NotProvided:
            self.add_default_connectors_to_learner_pipeline = (
                add_default_connectors_to_learner_pipeline
            )
        if learner_config_dict is not NotProvided:
            self.learner_config_dict.update(learner_config_dict)

        return self

    def callbacks(self, callbacks_class) -> "AlgorithmConfig":
        """Sets the callbacks configuration.

        Args:
            callbacks_class: Callbacks class, whose methods will be run during
                various phases of training and environment sample collection.
                See the `DefaultCallbacks` class and
                `examples/metrics/custom_metrics_and_callbacks.py` for more usage
                information.

        Returns:
            This updated AlgorithmConfig object.
        """
        if callbacks_class is None:
            callbacks_class = DefaultCallbacks
        # Check, whether given `callbacks` is a callable.
        if not callable(callbacks_class):
            raise ValueError(
                "`config.callbacks_class` must be a callable method that "
                "returns a subclass of DefaultCallbacks, got "
                f"{callbacks_class}!"
            )
        self.callbacks_class = callbacks_class

        return self

    def evaluation(
        self,
        *,
        evaluation_interval: Optional[int] = NotProvided,
        evaluation_duration: Optional[Union[int, str]] = NotProvided,
        evaluation_duration_unit: Optional[str] = NotProvided,
        evaluation_sample_timeout_s: Optional[float] = NotProvided,
        evaluation_parallel_to_training: Optional[bool] = NotProvided,
        evaluation_force_reset_envs_before_iteration: Optional[bool] = NotProvided,
        evaluation_config: Optional[
            Union["AlgorithmConfig", PartialAlgorithmConfigDict]
        ] = NotProvided,
        off_policy_estimation_methods: Optional[Dict] = NotProvided,
        ope_split_batch_by_episode: Optional[bool] = NotProvided,
        evaluation_num_env_runners: Optional[int] = NotProvided,
        custom_evaluation_function: Optional[Callable] = NotProvided,
        # Deprecated args.
        always_attach_evaluation_results=DEPRECATED_VALUE,
        evaluation_num_workers=DEPRECATED_VALUE,
    ) -> "AlgorithmConfig":
        """Sets the config's evaluation settings.

        Args:
            evaluation_interval: Evaluate with every `evaluation_interval` training
                iterations. The evaluation stats will be reported under the "evaluation"
                metric key. Set to None (or 0) for no evaluation.
            evaluation_duration: Duration for which to run evaluation each
                `evaluation_interval`. The unit for the duration can be set via
                `evaluation_duration_unit` to either "episodes" (default) or
                "timesteps". If using multiple evaluation workers (EnvRunners) in the
                `evaluation_num_env_runners > 1` setting, the amount of
                episodes/timesteps to run will be split amongst these.
                A special value of "auto" can be used in case
                `evaluation_parallel_to_training=True`. This is the recommended way when
                trying to save as much time on evaluation as possible. The Algorithm
                will then run as many timesteps via the evaluation workers as possible,
                while not taking longer than the parallely running training step and
                thus, never wasting any idle time on either training- or evaluation
                workers. When using this setting (`evaluation_duration="auto"`), it is
                strongly advised to set `evaluation_interval=1` and
                `evaluation_force_reset_envs_before_iteration=True` at the same time.
            evaluation_duration_unit: The unit, with which to count the evaluation
                duration. Either "episodes" (default) or "timesteps". Note that this
                setting is ignored if `evaluation_duration="auto"`.
            evaluation_sample_timeout_s: The timeout (in seconds) for evaluation workers
                to sample a complete episode in the case your config settings are:
                `evaluation_duration != auto` and `evaluation_duration_unit=episode`.
                After this time, the user will receive a warning and instructions on how
                to fix the issue.
            evaluation_parallel_to_training: Whether to run evaluation in parallel to
                the `Algorithm.training_step()` call, using threading. Default=False.
                E.g. for evaluation_interval=1 -> In every call to `Algorithm.train()`,
                the `Algorithm.training_step()` and `Algorithm.evaluate()` calls will
                run in parallel. Note that this setting - albeit extremely efficient b/c
                it wastes no extra time for evaluation - causes the evaluation results
                to lag one iteration behind the rest of the training results. This is
                important when picking a good checkpoint. For example, if iteration 42
                reports a good evaluation `episode_return_mean`, be aware that these
                results were achieved on the weights trained in iteration 41, so you
                should probably pick the iteration 41 checkpoint instead.
            evaluation_force_reset_envs_before_iteration: Whether all environments
                should be force-reset (even if they are not done yet) right before
                the evaluation step of the iteration begins. Setting this to True
                (default) will make sure that the evaluation results will not be
                polluted with episode statistics that were actually (at least partially)
                achieved with an earlier set of weights. Note that this setting is only
                supported on the new API stack w/ EnvRunners and ConnectorV2
                (`config.enable_rl_module_and_learner=True` AND
                `config.enable_env_runner_and_connector_v2=True`).
            evaluation_config: Typical usage is to pass extra args to evaluation env
                creator and to disable exploration by computing deterministic actions.
                IMPORTANT NOTE: Policy gradient algorithms are able to find the optimal
                policy, even if this is a stochastic one. Setting "explore=False" here
                will result in the evaluation workers not using this optimal policy!
            off_policy_estimation_methods: Specify how to evaluate the current policy,
                along with any optional config parameters. This only has an effect when
                reading offline experiences ("input" is not "sampler").
                Available keys:
                {ope_method_name: {"type": ope_type, ...}} where `ope_method_name`
                is a user-defined string to save the OPE results under, and
                `ope_type` can be any subclass of OffPolicyEstimator, e.g.
                ray.rllib.offline.estimators.is::ImportanceSampling
                or your own custom subclass, or the full class path to the subclass.
                You can also add additional config arguments to be passed to the
                OffPolicyEstimator in the dict, e.g.
                {"qreg_dr": {"type": DoublyRobust, "q_model_type": "qreg", "k": 5}}
            ope_split_batch_by_episode: Whether to use SampleBatch.split_by_episode() to
                split the input batch to episodes before estimating the ope metrics. In
                case of bandits you should make this False to see improvements in ope
                evaluation speed. In case of bandits, it is ok to not split by episode,
                since each record is one timestep already. The default is True.
            evaluation_num_env_runners: Number of parallel EnvRunners to use for
                evaluation. Note that this is set to zero by default, which means
                evaluation will be run in the algorithm process (only if
                `evaluation_interval` is not 0 or None). If you increase this, it will
                increase the Ray resource usage of the algorithm since evaluation
                workers are created separately from those EnvRunners used to sample data
                for training.
            custom_evaluation_function: Customize the evaluation method. This must be a
                function of signature (algo: Algorithm, eval_workers: EnvRunnerGroup) ->
                (metrics: dict, env_steps: int, agent_steps: int) (metrics: dict if
                `enable_env_runner_and_connector_v2=True`), where `env_steps` and
                `agent_steps` define the number of sampled steps during the evaluation
                iteration. See the Algorithm.evaluate() method to see the default
                implementation. The Algorithm guarantees all eval workers have the
                latest policy state before this function is called.

        Returns:
            This updated AlgorithmConfig object.
        """
        if always_attach_evaluation_results != DEPRECATED_VALUE:
            deprecation_warning(
                old="AlgorithmConfig.evaluation(always_attach_evaluation_results=..)",
                help="This setting is no longer needed, b/c Tune does not error "
                "anymore (only warns) when a metrics key can't be found in the "
                "results.",
                error=True,
            )
        if evaluation_num_workers != DEPRECATED_VALUE:
            deprecation_warning(
                old="AlgorithmConfig.evaluation(evaluation_num_workers=..)",
                new="AlgorithmConfig.evaluation(evaluation_num_env_runners=..)",
                error=False,
            )
            self.evaluation_num_env_runners = evaluation_num_workers

        if evaluation_interval is not NotProvided:
            self.evaluation_interval = evaluation_interval
        if evaluation_duration is not NotProvided:
            self.evaluation_duration = evaluation_duration
        if evaluation_duration_unit is not NotProvided:
            self.evaluation_duration_unit = evaluation_duration_unit
        if evaluation_sample_timeout_s is not NotProvided:
            self.evaluation_sample_timeout_s = evaluation_sample_timeout_s
        if evaluation_parallel_to_training is not NotProvided:
            self.evaluation_parallel_to_training = evaluation_parallel_to_training
        if evaluation_force_reset_envs_before_iteration is not NotProvided:
            self.evaluation_force_reset_envs_before_iteration = (
                evaluation_force_reset_envs_before_iteration
            )
        if evaluation_config is not NotProvided:
            # If user really wants to set this to None, we should allow this here,
            # instead of creating an empty dict.
            if evaluation_config is None:
                self.evaluation_config = None
            # Update (don't replace) the existing overrides with the provided ones.
            else:
                from ray.rllib.algorithms.algorithm import Algorithm

                self.evaluation_config = deep_update(
                    self.evaluation_config or {},
                    evaluation_config,
                    True,
                    Algorithm._allow_unknown_subkeys,
                    Algorithm._override_all_subkeys_if_type_changes,
                    Algorithm._override_all_key_list,
                )
        if off_policy_estimation_methods is not NotProvided:
            self.off_policy_estimation_methods = off_policy_estimation_methods
        if evaluation_num_env_runners is not NotProvided:
            self.evaluation_num_env_runners = evaluation_num_env_runners
        if custom_evaluation_function is not NotProvided:
            self.custom_evaluation_function = custom_evaluation_function
        if ope_split_batch_by_episode is not NotProvided:
            self.ope_split_batch_by_episode = ope_split_batch_by_episode

        return self

    def offline_data(
        self,
        *,
        input_: Optional[Union[str, Callable[[IOContext], InputReader]]] = NotProvided,
        input_read_method: Optional[Union[str, Callable]] = NotProvided,
        input_read_method_kwargs: Optional[Dict] = NotProvided,
        input_read_schema: Optional[Dict[str, str]] = NotProvided,
<<<<<<< HEAD
        input_compress_columns: Optional[List[str]] = NotProvided,
=======
        input_read_episodes: Optional[bool] = NotProvided,
>>>>>>> 9622ca98
        map_batches_kwargs: Optional[Dict] = NotProvided,
        iter_batches_kwargs: Optional[Dict] = NotProvided,
        prelearner_class: Optional[Type] = NotProvided,
        prelearner_module_synch_period: Optional[int] = NotProvided,
        dataset_num_iters_per_learner: Optional[int] = NotProvided,
        input_config: Optional[Dict] = NotProvided,
        actions_in_input_normalized: Optional[bool] = NotProvided,
        postprocess_inputs: Optional[bool] = NotProvided,
        shuffle_buffer_size: Optional[int] = NotProvided,
        output: Optional[str] = NotProvided,
        output_config: Optional[Dict] = NotProvided,
        output_compress_columns: Optional[List[str]] = NotProvided,
        output_max_file_size: Optional[float] = NotProvided,
        output_max_rows_per_file: Optional[int] = NotProvided,
        output_write_method: Optional[str] = NotProvided,
        output_write_method_kwargs: Optional[Dict] = NotProvided,
        output_filesystem: Optional[str] = NotProvided,
        output_filesystem_kwargs: Optional[Dict] = NotProvided,
        output_write_episodes: Optional[bool] = NotProvided,
        offline_sampling: Optional[str] = NotProvided,
    ) -> "AlgorithmConfig":
        """Sets the config's offline data settings.

        Args:
            input_: Specify how to generate experiences:
                - "sampler": Generate experiences via online (env) simulation (default).
                - A local directory or file glob expression (e.g., "/tmp/*.json").
                - A list of individual file paths/URIs (e.g., ["/tmp/1.json",
                "s3://bucket/2.json"]).
                - A dict with string keys and sampling probabilities as values (e.g.,
                {"sampler": 0.4, "/tmp/*.json": 0.4, "s3://bucket/expert.json": 0.2}).
                - A callable that takes an `IOContext` object as only arg and returns a
                ray.rllib.offline.InputReader.
                - A string key that indexes a callable with tune.registry.register_input
            input_read_method: Read method for the `ray.data.Dataset` to read in the
                offline data from `input_`. The default is `read_parquet` for Parquet
                files. See https://docs.ray.io/en/latest/data/api/input_output.html for
                more info about available read methods in `ray.data`.
            input_read_method_kwargs: `kwargs` for the `input_read_method`. These will
                be passed into the read method without checking. If no arguments are
                passed in the default argument `{'override_num_blocks':
                max(num_learners * 2, 2)}` is used. Use these `kwargs`` together with
                the `map_batches_kwargs` and `iter_batches_kwargs` to tune the
                performance of the data pipeline.
            input_read_schema: Table schema for converting offline data to episodes.
                This schema maps the offline data columns to `ray.rllib.core.columns.
                Columns`: {Columns.OBS: 'o_t', Columns.ACTIONS: 'a_t', ...}. Columns in
                the data set that are not mapped via this schema are sorted into
                episodes' `extra_model_outputs`. If no schema is passed in the default
                schema used is `ray.rllib.offline.offline_data.SCHEMA`. If your data set
                contains already the names in this schema, no `input_read_schema` is
                needed.
<<<<<<< HEAD
            input_compress_columns: What input columns are compressed with LZ4 in the
                input data. If data is stored in `RLlib`'s `SingleAgentEpisode` (
                `MultiAgentEpisode` not supported, yet).
=======
            input_read_episodes: If offline data is already stored in RLlib's
                `EpisodeType` format, i.e. `ray.rllib.env.SingleAgentEpisode` (multi
                -agent is planned but not supported, yet). Reading directly episodes
                avoids an additional transforming step and is usually faster and
                therefore the adviced format when your application remains fully inside
                of RLlib's schema. The other format is a columnar format and is agnostic
                to the RL framework used. Use the latter format, if you are unsure when
                to use the data or in which RL framework. The default is to read column
                data, i.e. `False`. See also `output_write_episodes` to define the
                output data format when recording.
>>>>>>> 9622ca98
            map_batches_kwargs: `kwargs` for the `map_batches` method. These will be
                passed into the `ray.data.Dataset.map_batches` method when sampling
                without checking. If no arguments passed in the default arguments `{
                'concurrency': max(2, num_learners), 'zero_copy_batch': True}` is
                used. Use these `kwargs`` together with the `input_read_method_kwargs`
                and `iter_batches_kwargs` to tune the performance of the data pipeline.
            iter_batches_kwargs: `kwargs` for the `iter_batches` method. These will be
                passed into the `ray.data.Dataset.iter_batches` method when sampling
                without checking. If no arguments are passed in, the default argument `{
                'prefetch_batches': 2, 'local_buffer_shuffle_size':
                train_batch_size_per_learner * 4}` is used. Use these `kwargs``
                together with the `input_read_method_kwargs` and `map_batches_kwargs`
                to tune the performance of the data pipeline.
            prelearner_class: An optional `OfflinePreLearner` class that is used to
                transform data batches in `ray.data.map_batches` used in the
                `OfflineData` class to transform data from columns to batches that can
                be used in the `Learner`'s `update` methods. Override the
                `OfflinePreLearner` class and pass your dervied class in here, if you
                need to make some further transformations specific for your data or
                loss. The default is `None` which uses the base `OfflinePreLearner`
                defined in `ray.rllib.offline.offline_prelearner`.
            prelearner_module_synch_period: The period (number of batches converted)
                after which the `RLModule` held by the `PreLearner` should sync weights.
                The `PreLearner` is used to preprocess batches for the learners. The
                higher this value the more off-policy the `PreLearner`'s module will be.
                Values too small will force the `PreLearner` to sync more frequently
                and thus might slow down the data pipeline. The default value chosen
                by the `OfflinePreLearner` is 10.
            dataset_num_iters_per_learner: Number of iterations to run in each learner
                during a single training iteration. If `None`, each learner runs a
                complete epoch over its data block (the dataset is partitioned into
                as many blocks as there are learners). The default is `None`.
            input_config: Arguments that describe the settings for reading the inpu t.
                If input is `sample`, this will be environment configuation, e.g.
                `env_name` and `env_config`, etc. See `EnvContext` for more info.
                If the input is `dataset`, this will be e.g. `format`, `path`.
            actions_in_input_normalized: True, if the actions in a given offline "input"
                are already normalized (between -1.0 and 1.0). This is usually the case
                when the offline file has been generated by another RLlib algorithm
                (e.g. PPO or SAC), while "normalize_actions" was set to True.
            postprocess_inputs: Whether to run postprocess_trajectory() on the
                trajectory fragments from offline inputs. Note that postprocessing will
                be done using the *current* policy, not the *behavior* policy, which
                is typically undesirable for on-policy algorithms.
            shuffle_buffer_size: If positive, input batches will be shuffled via a
                sliding window buffer of this number of batches. Use this if the input
                data is not in random enough order. Input is delayed until the shuffle
                buffer is filled.
            output: Specify where experiences should be saved:
                 - None: don't save any experiences
                 - "logdir" to save to the agent log dir
                 - a path/URI to save to a custom output directory (e.g., "s3://bckt/")
                 - a function that returns a rllib.offline.OutputWriter
            output_config: Arguments accessible from the IOContext for configuring
                custom output.
            output_compress_columns: What sample batch columns to LZ4 compress in the
                output data.
            output_max_file_size: Max output file size (in bytes) before rolling over
                to a new file.
            output_max_rows_per_file: Max output row numbers before rolling over to a
                new file.
            output_write_method: Write method for the `ray.data.Dataset` to write the
                offline data to `output`. The default is `read_parquet` for Parquet
                files. See https://docs.ray.io/en/latest/data/api/input_output.html for
                more info about available read methods in `ray.data`.
            output_write_method_kwargs: `kwargs` for the `output_write_method`. These
                will be passed into the write method without checking.
            output_filesystem: A cloud filesystem to handle access to cloud storage when
                writing experiences. Should be either `gcs` for Google Cloud Storage,
                `s3` for AWS S3 buckets, or `abs` for Azure Blob Storage.
            output_filesystem_kwargs: A dictionary holding the kwargs for the filesystem
                given by `output_filesystem`. See `gcsfs.GCSFilesystem` for GCS,
                `pyarrow.fs.S3FileSystem`, for S3, and `ablfs.AzureBlobFilesystem` for
                ABS filesystem arguments.
            offline_sampling: Whether sampling for the Algorithm happens via
                reading from offline data. If True, EnvRunners will NOT limit the
                number of collected batches within the same `sample()` call based on
                the number of sub-environments within the worker (no sub-environments
                present).

        Returns:
            This updated AlgorithmConfig object.
        """
        if input_ is not NotProvided:
            self.input_ = input_
        if input_read_method is not NotProvided:
            self.input_read_method = input_read_method
        if input_read_method_kwargs is not NotProvided:
            self.input_read_method_kwargs = input_read_method_kwargs
        if input_read_schema is not NotProvided:
            self.input_read_schema = input_read_schema
<<<<<<< HEAD
        if input_compress_columns is not NotProvided:
            self.input_compress_columns = input_compress_columns
=======
        if input_read_episodes is not NotProvided:
            self.input_read_episodes = input_read_episodes
>>>>>>> 9622ca98
        if map_batches_kwargs is not NotProvided:
            self.map_batches_kwargs = map_batches_kwargs
        if iter_batches_kwargs is not NotProvided:
            self.iter_batches_kwargs = iter_batches_kwargs
        if prelearner_class is not NotProvided:
            self.prelearner_class = prelearner_class
        if prelearner_module_synch_period is not NotProvided:
            self.prelearner_module_synch_period = prelearner_module_synch_period
        if dataset_num_iters_per_learner is not NotProvided:
            self.dataset_num_iters_per_learner = dataset_num_iters_per_learner
        if input_config is not NotProvided:
            if not isinstance(input_config, dict):
                raise ValueError(
                    f"input_config must be a dict, got {type(input_config)}."
                )
            # TODO (Kourosh) Once we use a complete separation between rollout worker
            #  and input dataset reader we can remove this.
            #  For now Error out if user attempts to set these parameters.
            msg = "{} should not be set in the input_config. RLlib will use {} instead."
            if input_config.get("num_cpus_per_read_task") is not None:
                raise ValueError(
                    msg.format(
                        "num_cpus_per_read_task",
                        "config.env_runners(num_cpus_per_env_runner=..)",
                    )
                )
            if input_config.get("parallelism") is not None:
                if self.in_evaluation:
                    raise ValueError(
                        msg.format(
                            "parallelism",
                            "config.evaluation(evaluation_num_env_runners=..)",
                        )
                    )
                else:
                    raise ValueError(
                        msg.format(
                            "parallelism", "config.env_runners(num_env_runners=..)"
                        )
                    )
            self.input_config = input_config
        if actions_in_input_normalized is not NotProvided:
            self.actions_in_input_normalized = actions_in_input_normalized
        if postprocess_inputs is not NotProvided:
            self.postprocess_inputs = postprocess_inputs
        if shuffle_buffer_size is not NotProvided:
            self.shuffle_buffer_size = shuffle_buffer_size
        if output is not NotProvided:
            self.output = output
        if output_config is not NotProvided:
            self.output_config = output_config
        if output_compress_columns is not NotProvided:
            self.output_compress_columns = output_compress_columns
        if output_max_file_size is not NotProvided:
            self.output_max_file_size = output_max_file_size
        if output_max_rows_per_file is not NotProvided:
            self.output_max_rows_per_file = output_max_rows_per_file
        if output_write_method is not NotProvided:
            self.output_write_method = output_write_method
        if output_write_method_kwargs is not NotProvided:
            self.output_write_method_kwargs = output_write_method_kwargs
        if output_filesystem is not NotProvided:
            self.output_filesystem = output_filesystem
        if output_filesystem_kwargs is not NotProvided:
            self.output_filesystem_kwargs = output_filesystem_kwargs
        if output_write_episodes is not NotProvided:
            self.output_write_episodes = output_write_episodes
        if offline_sampling is not NotProvided:
            self.offline_sampling = offline_sampling

        return self

    def multi_agent(
        self,
        *,
        policies: Optional[
            Union[MultiAgentPolicyConfigDict, Collection[PolicyID]]
        ] = NotProvided,
        policy_map_capacity: Optional[int] = NotProvided,
        policy_mapping_fn: Optional[
            Callable[[AgentID, "OldEpisode"], PolicyID]
        ] = NotProvided,
        policies_to_train: Optional[
            Union[Collection[PolicyID], Callable[[PolicyID, SampleBatchType], bool]]
        ] = NotProvided,
        policy_states_are_swappable: Optional[bool] = NotProvided,
        observation_fn: Optional[Callable] = NotProvided,
        count_steps_by: Optional[str] = NotProvided,
        # Deprecated args:
        algorithm_config_overrides_per_module=DEPRECATED_VALUE,
        replay_mode=DEPRECATED_VALUE,
        # Now done via Ray object store, which has its own cloud-supported
        # spillover mechanism.
        policy_map_cache=DEPRECATED_VALUE,
    ) -> "AlgorithmConfig":
        """Sets the config's multi-agent settings.

        Validates the new multi-agent settings and translates everything into
        a unified multi-agent setup format. For example a `policies` list or set
        of IDs is properly converted into a dict mapping these IDs to PolicySpecs.

        Args:
            policies: Map of type MultiAgentPolicyConfigDict from policy ids to either
                4-tuples of (policy_cls, obs_space, act_space, config) or PolicySpecs.
                These tuples or PolicySpecs define the class of the policy, the
                observation- and action spaces of the policies, and any extra config.
            policy_map_capacity: Keep this many policies in the "policy_map" (before
                writing least-recently used ones to disk/S3).
            policy_mapping_fn: Function mapping agent ids to policy ids. The signature
                is: `(agent_id, episode, worker, **kwargs) -> PolicyID`.
            policies_to_train: Determines those policies that should be updated.
                Options are:
                - None, for training all policies.
                - An iterable of PolicyIDs that should be trained.
                - A callable, taking a PolicyID and a SampleBatch or MultiAgentBatch
                and returning a bool (indicating whether the given policy is trainable
                or not, given the particular batch). This allows you to have a policy
                trained only on certain data (e.g. when playing against a certain
                opponent).
            policy_states_are_swappable: Whether all Policy objects in this map can be
                "swapped out" via a simple `state = A.get_state(); B.set_state(state)`,
                where `A` and `B` are policy instances in this map. You should set
                this to True for significantly speeding up the PolicyMap's cache lookup
                times, iff your policies all share the same neural network
                architecture and optimizer types. If True, the PolicyMap will not
                have to garbage collect old, least recently used policies, but instead
                keep them in memory and simply override their state with the state of
                the most recently accessed one.
                For example, in a league-based training setup, you might have 100s of
                the same policies in your map (playing against each other in various
                combinations), but all of them share the same state structure
                (are "swappable").
            observation_fn: Optional function that can be used to enhance the local
                agent observations to include more state. See
                rllib/evaluation/observation_function.py for more info.
            count_steps_by: Which metric to use as the "batch size" when building a
                MultiAgentBatch. The two supported values are:
                "env_steps": Count each time the env is "stepped" (no matter how many
                multi-agent actions are passed/how many multi-agent observations
                have been returned in the previous step).
                "agent_steps": Count each individual agent step as one step.

        Returns:
            This updated AlgorithmConfig object.
        """
        if policies is not NotProvided:
            # Make sure our Policy IDs are ok (this should work whether `policies`
            # is a dict or just any Sequence).
            for pid in policies:
                validate_module_id(pid, error=True)

            # Collection: Convert to dict.
            if isinstance(policies, (set, tuple, list)):
                policies = {p: PolicySpec() for p in policies}
            # Validate each policy spec in a given dict.
            if isinstance(policies, dict):
                for pid, spec in policies.items():
                    # If not a PolicySpec object, values must be lists/tuples of len 4.
                    if not isinstance(spec, PolicySpec):
                        if not isinstance(spec, (list, tuple)) or len(spec) != 4:
                            raise ValueError(
                                "Policy specs must be tuples/lists of "
                                "(cls or None, obs_space, action_space, config), "
                                f"got {spec} for PolicyID={pid}"
                            )
                    # TODO: Switch from dict to AlgorithmConfigOverride, once available.
                    # Config not a dict.
                    elif (
                        not isinstance(spec.config, (AlgorithmConfig, dict))
                        and spec.config is not None
                    ):
                        raise ValueError(
                            f"Multi-agent policy config for {pid} must be a dict or "
                            f"AlgorithmConfig object, but got {type(spec.config)}!"
                        )
                self.policies = policies
            else:
                raise ValueError(
                    "`policies` must be dict mapping PolicyID to PolicySpec OR a "
                    "set/tuple/list of PolicyIDs!"
                )

        if algorithm_config_overrides_per_module != DEPRECATED_VALUE:
            deprecation_warning(old="", error=False)
            self.rl_module(
                algorithm_config_overrides_per_module=(
                    algorithm_config_overrides_per_module
                )
            )

        if policy_map_capacity is not NotProvided:
            self.policy_map_capacity = policy_map_capacity

        if policy_mapping_fn is not NotProvided:
            # Create `policy_mapping_fn` from a config dict.
            # Helpful if users would like to specify custom callable classes in
            # yaml files.
            if isinstance(policy_mapping_fn, dict):
                policy_mapping_fn = from_config(policy_mapping_fn)
            self.policy_mapping_fn = policy_mapping_fn

        if observation_fn is not NotProvided:
            self.observation_fn = observation_fn

        if policy_map_cache != DEPRECATED_VALUE:
            deprecation_warning(
                old="AlgorithmConfig.multi_agent(policy_map_cache=..)",
                error=True,
            )

        if replay_mode != DEPRECATED_VALUE:
            deprecation_warning(
                old="AlgorithmConfig.multi_agent(replay_mode=..)",
                new="AlgorithmConfig.training("
                "replay_buffer_config={'replay_mode': ..})",
                error=True,
            )

        if count_steps_by is not NotProvided:
            if count_steps_by not in ["env_steps", "agent_steps"]:
                raise ValueError(
                    "config.multi_agent(count_steps_by=..) must be one of "
                    f"[env_steps|agent_steps], not {count_steps_by}!"
                )
            self.count_steps_by = count_steps_by

        if policies_to_train is not NotProvided:
            assert (
                isinstance(policies_to_train, (list, set, tuple))
                or callable(policies_to_train)
                or policies_to_train is None
            ), (
                "ERROR: `policies_to_train` must be a [list|set|tuple] or a "
                "callable taking PolicyID and SampleBatch and returning "
                "True|False (trainable or not?) or None (for always training all "
                "policies)."
            )
            # Check `policies_to_train` for invalid entries.
            if isinstance(policies_to_train, (list, set, tuple)):
                if len(policies_to_train) == 0:
                    logger.warning(
                        "`config.multi_agent(policies_to_train=..)` is empty! "
                        "Make sure - if you would like to learn at least one policy - "
                        "to add its ID to that list."
                    )
            self.policies_to_train = policies_to_train

        if policy_states_are_swappable is not NotProvided:
            self.policy_states_are_swappable = policy_states_are_swappable

        return self

    def is_multi_agent(self) -> bool:
        """Returns whether this config specifies a multi-agent setup.

        Returns:
            True, if a) >1 policies defined OR b) 1 policy defined, but its ID is NOT
            DEFAULT_POLICY_ID.
        """
        return len(self.policies) > 1 or DEFAULT_POLICY_ID not in self.policies

    def reporting(
        self,
        *,
        keep_per_episode_custom_metrics: Optional[bool] = NotProvided,
        metrics_episode_collection_timeout_s: Optional[float] = NotProvided,
        metrics_num_episodes_for_smoothing: Optional[int] = NotProvided,
        min_time_s_per_iteration: Optional[float] = NotProvided,
        min_train_timesteps_per_iteration: Optional[int] = NotProvided,
        min_sample_timesteps_per_iteration: Optional[int] = NotProvided,
    ) -> "AlgorithmConfig":
        """Sets the config's reporting settings.

        Args:
            keep_per_episode_custom_metrics: Store raw custom metrics without
                calculating max, min, mean
            metrics_episode_collection_timeout_s: Wait for metric batches for at most
                this many seconds. Those that have not returned in time will be
                collected in the next train iteration.
            metrics_num_episodes_for_smoothing: Smooth rollout metrics over this many
                episodes, if possible.
                In case rollouts (sample collection) just started, there may be fewer
                than this many episodes in the buffer and we'll compute metrics
                over this smaller number of available episodes.
                In case there are more than this many episodes collected in a single
                training iteration, use all of these episodes for metrics computation,
                meaning don't ever cut any "excess" episodes.
                Set this to 1 to disable smoothing and to always report only the most
                recently collected episode's return.
            min_time_s_per_iteration: Minimum time (in sec) to accumulate within a
                single `Algorithm.train()` call. This value does not affect learning,
                only the number of times `Algorithm.training_step()` is called by
                `Algorithm.train()`. If - after one such step attempt, the time taken
                has not reached `min_time_s_per_iteration`, will perform n more
                `Algorithm.training_step()` calls until the minimum time has been
                consumed. Set to 0 or None for no minimum time.
            min_train_timesteps_per_iteration: Minimum training timesteps to accumulate
                within a single `train()` call. This value does not affect learning,
                only the number of times `Algorithm.training_step()` is called by
                `Algorithm.train()`. If - after one such step attempt, the training
                timestep count has not been reached, will perform n more
                `training_step()` calls until the minimum timesteps have been
                executed. Set to 0 or None for no minimum timesteps.
            min_sample_timesteps_per_iteration: Minimum env sampling timesteps to
                accumulate within a single `train()` call. This value does not affect
                learning, only the number of times `Algorithm.training_step()` is
                called by `Algorithm.train()`. If - after one such step attempt, the env
                sampling timestep count has not been reached, will perform n more
                `training_step()` calls until the minimum timesteps have been
                executed. Set to 0 or None for no minimum timesteps.

        Returns:
            This updated AlgorithmConfig object.
        """
        if keep_per_episode_custom_metrics is not NotProvided:
            self.keep_per_episode_custom_metrics = keep_per_episode_custom_metrics
        if metrics_episode_collection_timeout_s is not NotProvided:
            self.metrics_episode_collection_timeout_s = (
                metrics_episode_collection_timeout_s
            )
        if metrics_num_episodes_for_smoothing is not NotProvided:
            self.metrics_num_episodes_for_smoothing = metrics_num_episodes_for_smoothing
        if min_time_s_per_iteration is not NotProvided:
            self.min_time_s_per_iteration = min_time_s_per_iteration
        if min_train_timesteps_per_iteration is not NotProvided:
            self.min_train_timesteps_per_iteration = min_train_timesteps_per_iteration
        if min_sample_timesteps_per_iteration is not NotProvided:
            self.min_sample_timesteps_per_iteration = min_sample_timesteps_per_iteration

        return self

    def checkpointing(
        self,
        export_native_model_files: Optional[bool] = NotProvided,
        checkpoint_trainable_policies_only: Optional[bool] = NotProvided,
    ) -> "AlgorithmConfig":
        """Sets the config's checkpointing settings.

        Args:
            export_native_model_files: Whether an individual Policy-
                or the Algorithm's checkpoints also contain (tf or torch) native
                model files. These could be used to restore just the NN models
                from these files w/o requiring RLlib. These files are generated
                by calling the tf- or torch- built-in saving utility methods on
                the actual models.
            checkpoint_trainable_policies_only: Whether to only add Policies to the
                Algorithm checkpoint (in sub-directory "policies/") that are trainable
                according to the `is_trainable_policy` callable of the local worker.

        Returns:
            This updated AlgorithmConfig object.
        """

        if export_native_model_files is not NotProvided:
            self.export_native_model_files = export_native_model_files
        if checkpoint_trainable_policies_only is not NotProvided:
            self.checkpoint_trainable_policies_only = checkpoint_trainable_policies_only

        return self

    def debugging(
        self,
        *,
        logger_creator: Optional[Callable[[], Logger]] = NotProvided,
        logger_config: Optional[dict] = NotProvided,
        log_level: Optional[str] = NotProvided,
        log_sys_usage: Optional[bool] = NotProvided,
        fake_sampler: Optional[bool] = NotProvided,
        seed: Optional[int] = NotProvided,
        _run_training_always_in_thread: Optional[bool] = NotProvided,
        _evaluation_parallel_to_training_wo_thread: Optional[bool] = NotProvided,
    ) -> "AlgorithmConfig":
        """Sets the config's debugging settings.

        Args:
            logger_creator: Callable that creates a ray.tune.Logger
                object. If unspecified, a default logger is created.
            logger_config: Define logger-specific configuration to be used inside Logger
                Default value None allows overwriting with nested dicts.
            log_level: Set the ray.rllib.* log level for the agent process and its
                workers. Should be one of DEBUG, INFO, WARN, or ERROR. The DEBUG level
                will also periodically print out summaries of relevant internal dataflow
                (this is also printed out once at startup at the INFO level).
            log_sys_usage: Log system resource metrics to results. This requires
                `psutil` to be installed for sys stats, and `gputil` for GPU metrics.
            fake_sampler: Use fake (infinite speed) sampler. For testing only.
            seed: This argument, in conjunction with worker_index, sets the random
                seed of each worker, so that identically configured trials will have
                identical results. This makes experiments reproducible.
            _run_training_always_in_thread: Runs the n `training_step()` calls per
                iteration always in a separate thread (just as we would do with
                `evaluation_parallel_to_training=True`, but even without evaluation
                going on and even without evaluation workers being created in the
                Algorithm).
            _evaluation_parallel_to_training_wo_thread: Only relevant if
                `evaluation_parallel_to_training` is True. Then, in order to achieve
                parallelism, RLlib will not use a thread pool (as it usually does in
                this situation).

        Returns:
            This updated AlgorithmConfig object.
        """
        if logger_creator is not NotProvided:
            self.logger_creator = logger_creator
        if logger_config is not NotProvided:
            self.logger_config = logger_config
        if log_level is not NotProvided:
            self.log_level = log_level
        if log_sys_usage is not NotProvided:
            self.log_sys_usage = log_sys_usage
        if fake_sampler is not NotProvided:
            self.fake_sampler = fake_sampler
        if seed is not NotProvided:
            self.seed = seed
        if _run_training_always_in_thread is not NotProvided:
            self._run_training_always_in_thread = _run_training_always_in_thread
        if _evaluation_parallel_to_training_wo_thread is not NotProvided:
            self._evaluation_parallel_to_training_wo_thread = (
                _evaluation_parallel_to_training_wo_thread
            )

        return self

    def fault_tolerance(
        self,
        ignore_env_runner_failures: Optional[bool] = NotProvided,
        recreate_failed_env_runners: Optional[bool] = NotProvided,
        max_num_env_runner_restarts: Optional[int] = NotProvided,
        delay_between_env_runner_restarts_s: Optional[float] = NotProvided,
        restart_failed_sub_environments: Optional[bool] = NotProvided,
        num_consecutive_env_runner_failures_tolerance: Optional[int] = NotProvided,
        env_runner_health_probe_timeout_s: Optional[float] = NotProvided,
        env_runner_restore_timeout_s: Optional[float] = NotProvided,
        # Deprecated args.
        ignore_worker_failures=DEPRECATED_VALUE,
        recreate_failed_workers=DEPRECATED_VALUE,
        max_num_worker_restarts=DEPRECATED_VALUE,
        delay_between_worker_restarts_s=DEPRECATED_VALUE,
        num_consecutive_worker_failures_tolerance=DEPRECATED_VALUE,
        worker_health_probe_timeout_s=DEPRECATED_VALUE,
        worker_restore_timeout_s=DEPRECATED_VALUE,
    ):
        """Sets the config's fault tolerance settings.

        Args:
            ignore_env_runner_failures: Whether to ignore any EnvRunner failures
                and continue running with the remaining EnvRunners. This setting will
                be ignored, if `recreate_failed_env_runners=True`.
            recreate_failed_env_runners: Whether - upon an EnvRunner failure - RLlib
                will try to recreate the lost EnvRunner as an identical copy of the
                failed one. The new EnvRunner will only differ from the failed one in
                its `self.recreated_worker=True` property value. It will have the same
                `worker_index` as the original one. If True, the
                `ignore_env_runner_failures` setting will be ignored.
            max_num_env_runner_restarts: The maximum number of times any EnvRunner
                is allowed to be restarted (if `recreate_failed_env_runners` is True).
            delay_between_env_runner_restarts_s: The delay (in seconds) between two
                consecutive EnvRunner restarts (if `recreate_failed_env_runners` is
                True).
            restart_failed_sub_environments: If True and any sub-environment (within
                a vectorized env) throws any error during env stepping, the
                Sampler will try to restart the faulty sub-environment. This is done
                without disturbing the other (still intact) sub-environment and without
                the EnvRunner crashing.
            num_consecutive_env_runner_failures_tolerance: The number of consecutive
                times an EnvRunner failure (also for evaluation) is tolerated before
                finally crashing the Algorithm. Only useful if either
                `ignore_env_runner_failures` or `recreate_failed_env_runners` is True.
                Note that for `restart_failed_sub_environments` and sub-environment
                failures, the EnvRunner itself is NOT affected and won't throw any
                errors as the flawed sub-environment is silently restarted under the
                hood.
            env_runner_health_probe_timeout_s: Max amount of time in seconds, we should
                spend waiting for EnvRunner health probe calls
                (`EnvRunner.ping.remote()`) to respond. Health pings are very cheap,
                however, we perform the health check via a blocking `ray.get()`, so the
                default value should not be too large.
            env_runner_restore_timeout_s: Max amount of time we should wait to restore
                states on recovered EnvRunner actors. Default is 30 mins.

        Returns:
            This updated AlgorithmConfig object.
        """
        if ignore_worker_failures != DEPRECATED_VALUE:
            deprecation_warning(
                old="AlgorithmConfig.fault_tolerance(ignore_worker_failures)",
                new="AlgorithmConfig.fault_tolerance(ignore_env_runner_failures)",
                error=True,
            )
        if recreate_failed_workers != DEPRECATED_VALUE:
            deprecation_warning(
                old="AlgorithmConfig.fault_tolerance(recreate_failed_workers)",
                new="AlgorithmConfig.fault_tolerance(recreate_failed_env_runners)",
                error=True,
            )
        if max_num_worker_restarts != DEPRECATED_VALUE:
            deprecation_warning(
                old="AlgorithmConfig.fault_tolerance(max_num_worker_restarts)",
                new="AlgorithmConfig.fault_tolerance(max_num_env_runner_restarts)",
                error=True,
            )
        if delay_between_worker_restarts_s != DEPRECATED_VALUE:
            deprecation_warning(
                old="AlgorithmConfig.fault_tolerance(delay_between_worker_restarts_s)",
                new="AlgorithmConfig.fault_tolerance(delay_between_env_runner_"
                "restarts_s)",
                error=True,
            )
        if num_consecutive_worker_failures_tolerance != DEPRECATED_VALUE:
            deprecation_warning(
                old="AlgorithmConfig.fault_tolerance(num_consecutive_worker_"
                "failures_tolerance)",
                new="AlgorithmConfig.fault_tolerance(num_consecutive_env_runner_"
                "failures_tolerance)",
                error=True,
            )
        if worker_health_probe_timeout_s != DEPRECATED_VALUE:
            deprecation_warning(
                old="AlgorithmConfig.fault_tolerance(worker_health_probe_timeout_s)",
                new="AlgorithmConfig.fault_tolerance("
                "env_runner_health_probe_timeout_s)",
                error=True,
            )
        if worker_restore_timeout_s != DEPRECATED_VALUE:
            deprecation_warning(
                old="AlgorithmConfig.fault_tolerance(worker_restore_timeout_s)",
                new="AlgorithmConfig.fault_tolerance(env_runner_restore_timeout_s)",
                error=True,
            )

        if ignore_env_runner_failures is not NotProvided:
            self.ignore_env_runner_failures = ignore_env_runner_failures
        if recreate_failed_env_runners is not NotProvided:
            self.recreate_failed_env_runners = recreate_failed_env_runners
        if max_num_env_runner_restarts is not NotProvided:
            self.max_num_env_runner_restarts = max_num_env_runner_restarts
        if delay_between_env_runner_restarts_s is not NotProvided:
            self.delay_between_env_runner_restarts_s = (
                delay_between_env_runner_restarts_s
            )
        if restart_failed_sub_environments is not NotProvided:
            self.restart_failed_sub_environments = restart_failed_sub_environments
        if num_consecutive_env_runner_failures_tolerance is not NotProvided:
            self.num_consecutive_env_runner_failures_tolerance = (
                num_consecutive_env_runner_failures_tolerance
            )
        if env_runner_health_probe_timeout_s is not NotProvided:
            self.env_runner_health_probe_timeout_s = env_runner_health_probe_timeout_s
        if env_runner_restore_timeout_s is not NotProvided:
            self.env_runner_restore_timeout_s = env_runner_restore_timeout_s

        return self

    def rl_module(
        self,
        *,
        model_config_dict: Optional[Dict[str, Any]] = NotProvided,
        rl_module_spec: Optional[RLModuleSpecType] = NotProvided,
        algorithm_config_overrides_per_module: Optional[
            Dict[ModuleID, PartialAlgorithmConfigDict]
        ] = NotProvided,
        # Deprecated arg.
        _enable_rl_module_api=DEPRECATED_VALUE,
    ) -> "AlgorithmConfig":
        """Sets the config's RLModule settings.

        Args:
            model_config_dict: The default model config dictionary for `RLModule`s. This
                will be used for any `RLModule` if not otherwise specified in the
                `rl_module_spec`.
            rl_module_spec: The RLModule spec to use for this config. It can be either
                a RLModuleSpec or a MultiRLModuleSpec. If the
                observation_space, action_space, catalog_class, or the model config is
                not specified it will be inferred from the env and other parts of the
                algorithm config object.
            algorithm_config_overrides_per_module: Only used if
                `enable_rl_module_and_learner=True`.
                A mapping from ModuleIDs to per-module AlgorithmConfig override dicts,
                which apply certain settings,
                e.g. the learning rate, from the main AlgorithmConfig only to this
                particular module (within a MultiRLModule).
                You can create override dicts by using the `AlgorithmConfig.overrides`
                utility. For example, to override your learning rate and (PPO) lambda
                setting just for a single RLModule with your MultiRLModule, do:
                config.multi_agent(algorithm_config_overrides_per_module={
                "module_1": PPOConfig.overrides(lr=0.0002, lambda_=0.75),
                })

        Returns:
            This updated AlgorithmConfig object.
        """
        if model_config_dict is not NotProvided:
            self._model_config_dict = model_config_dict
        if rl_module_spec is not NotProvided:
            self._rl_module_spec = rl_module_spec
        if algorithm_config_overrides_per_module is not NotProvided:
            if not isinstance(algorithm_config_overrides_per_module, dict):
                raise ValueError(
                    "`algorithm_config_overrides_per_module` must be a dict mapping "
                    "module IDs to config override dicts! You provided "
                    f"{algorithm_config_overrides_per_module}."
                )
            self.algorithm_config_overrides_per_module.update(
                algorithm_config_overrides_per_module
            )

        if _enable_rl_module_api != DEPRECATED_VALUE:
            deprecation_warning(
                old="AlgorithmConfig.rl_module(_enable_rl_module_api=..)",
                new="AlgorithmConfig.api_stack(enable_rl_module_and_learner=..)",
                error=False,
            )
        return self

    def experimental(
        self,
        *,
        _tf_policy_handles_more_than_one_loss: Optional[bool] = NotProvided,
        _disable_preprocessor_api: Optional[bool] = NotProvided,
        _disable_action_flattening: Optional[bool] = NotProvided,
        _disable_initialize_loss_from_dummy_batch: Optional[bool] = NotProvided,
        # Deprecated args.
        _enable_new_api_stack=DEPRECATED_VALUE,
    ) -> "AlgorithmConfig":
        """Sets the config's experimental settings.

        Args:
            _tf_policy_handles_more_than_one_loss: Experimental flag.
                If True, TFPolicy will handle more than one loss/optimizer.
                Set this to True, if you would like to return more than
                one loss term from your `loss_fn` and an equal number of optimizers
                from your `optimizer_fn`. In the future, the default for this will be
                True.
            _disable_preprocessor_api: Experimental flag.
                If True, no (observation) preprocessor will be created and
                observations will arrive in model as they are returned by the env.
                In the future, the default for this will be True.
            _disable_action_flattening: Experimental flag.
                If True, RLlib will no longer flatten the policy-computed actions into
                a single tensor (for storage in SampleCollectors/output files/etc..),
                but leave (possibly nested) actions as-is. Disabling flattening affects:
                - SampleCollectors: Have to store possibly nested action structs.
                - Models that have the previous action(s) as part of their input.
                - Algorithms reading from offline files (incl. action information).

        Returns:
            This updated AlgorithmConfig object.
        """
        if _enable_new_api_stack != DEPRECATED_VALUE:
            deprecation_warning(
                old="config.experimental(_enable_new_api_stack=...)",
                new="config.api_stack(enable_rl_module_and_learner=...)",
                error=False,
            )
            self.api_stack(enable_rl_module_and_learner=_enable_new_api_stack)

        if _tf_policy_handles_more_than_one_loss is not NotProvided:
            self._tf_policy_handles_more_than_one_loss = (
                _tf_policy_handles_more_than_one_loss
            )
        if _disable_preprocessor_api is not NotProvided:
            self._disable_preprocessor_api = _disable_preprocessor_api
        if _disable_action_flattening is not NotProvided:
            self._disable_action_flattening = _disable_action_flattening
        if _disable_initialize_loss_from_dummy_batch is not NotProvided:
            self._disable_initialize_loss_from_dummy_batch = (
                _disable_initialize_loss_from_dummy_batch
            )

        return self

    @property
    def rl_module_spec(self):
        default_rl_module_spec = self.get_default_rl_module_spec()
        _check_rl_module_spec(default_rl_module_spec)

        # `self._rl_module_spec` has been user defined (via call to `self.rl_module()`).
        if self._rl_module_spec is not None:
            # Merge provided RL Module spec class with defaults
            _check_rl_module_spec(self._rl_module_spec)
            # Merge given spec with default one (in case items are missing, such as
            # spaces, module class, etc.)
            if isinstance(self._rl_module_spec, RLModuleSpec):
                if isinstance(default_rl_module_spec, RLModuleSpec):
                    default_rl_module_spec.update(self._rl_module_spec)
                    return default_rl_module_spec
                elif isinstance(default_rl_module_spec, MultiRLModuleSpec):
                    raise ValueError(
                        "Cannot merge MultiRLModuleSpec with RLModuleSpec!"
                    )
            else:
                multi_rl_module_spec = copy.deepcopy(self._rl_module_spec)
                multi_rl_module_spec.update(default_rl_module_spec)
                return multi_rl_module_spec

        # `self._rl_module_spec` has not been user defined -> return default one.
        else:
            return default_rl_module_spec

    @property
    def learner_class(self) -> Type["Learner"]:
        """Returns the Learner sub-class to use by this Algorithm.

        Either
        a) User sets a specific learner class via calling `.training(learner_class=...)`
        b) User leaves learner class unset (None) and the AlgorithmConfig itself
        figures out the actual learner class by calling its own
        `.get_default_learner_class()` method.
        """
        return self._learner_class or self.get_default_learner_class()

    @property
    def is_atari(self) -> bool:
        """True if if specified env is an Atari env."""

        # Not yet determined, try to figure this out.
        if self._is_atari is None:
            # Atari envs are usually specified via a string like "PongNoFrameskip-v4"
            # or "ALE/Breakout-v5".
            # We do NOT attempt to auto-detect Atari env for other specified types like
            # a callable, to avoid running heavy logics in validate().
            # For these cases, users can explicitly set `environment(atari=True)`.
            if type(self.env) is not str:
                return False
            try:
                env = gym.make(self.env)
            # Any gymnasium error -> Cannot be an Atari env.
            except gym.error.Error:
                return False

            self._is_atari = is_atari(env)
            # Clean up env's resources, if any.
            env.close()

        return self._is_atari

    @property
    def total_train_batch_size(self):
        if (
            self.train_batch_size_per_learner is not None
            and self.enable_rl_module_and_learner
        ):
            return self.train_batch_size_per_learner * (self.num_learners or 1)
        else:
            return self.train_batch_size

    # TODO: Make rollout_fragment_length as read-only property and replace the current
    #  self.rollout_fragment_length a private variable.
    def get_rollout_fragment_length(self, worker_index: int = 0) -> int:
        """Automatically infers a proper rollout_fragment_length setting if "auto".

        Uses the simple formula:
        `rollout_fragment_length` = `total_train_batch_size` /
        (`num_envs_per_env_runner` * `num_env_runners`)

        If result is a fraction AND `worker_index` is provided, will make
        those workers add additional timesteps, such that the overall batch size (across
        the workers) will add up to exactly the `total_train_batch_size`.

        Returns:
            The user-provided `rollout_fragment_length` or a computed one (if user
            provided value is "auto"), making sure `total_train_batch_size` is reached
            exactly in each iteration.
        """
        if self.rollout_fragment_length == "auto":
            # Example:
            # 2 workers, 2 envs per worker, 2000 train batch size:
            # -> 2000 / 4 -> 500
            # 4 workers, 3 envs per worker, 2500 train batch size:
            # -> 2500 / 12 -> 208.333 -> diff=4 (208 * 12 = 2496)
            # -> worker 1, 2: 209, workers 3, 4: 208
            # 2 workers, 20 envs per worker, 512 train batch size:
            # -> 512 / 40 -> 12.8 -> diff=32 (12 * 40 = 480)
            # -> worker 1: 13, workers 2: 12
            rollout_fragment_length = self.total_train_batch_size / (
                self.num_envs_per_env_runner * (self.num_env_runners or 1)
            )
            if int(rollout_fragment_length) != rollout_fragment_length:
                diff = self.total_train_batch_size - int(
                    rollout_fragment_length
                ) * self.num_envs_per_env_runner * (self.num_env_runners or 1)
                if ((worker_index - 1) * self.num_envs_per_env_runner) >= diff:
                    return int(rollout_fragment_length)
                else:
                    return int(rollout_fragment_length) + 1
            return int(rollout_fragment_length)
        else:
            return self.rollout_fragment_length

    # TODO: Make evaluation_config as read-only property and replace the current
    #  self.evaluation_config a private variable.
    def get_evaluation_config_object(
        self,
    ) -> Optional["AlgorithmConfig"]:
        """Creates a full AlgorithmConfig object from `self.evaluation_config`.

        Returns:
            A fully valid AlgorithmConfig object that can be used for the evaluation
            EnvRunnerGroup. If `self` is already an evaluation config object, return
            None.
        """
        if self.in_evaluation:
            assert self.evaluation_config is None
            return None

        evaluation_config = self.evaluation_config
        # Already an AlgorithmConfig -> copy and use as-is.
        if isinstance(evaluation_config, AlgorithmConfig):
            eval_config_obj = evaluation_config.copy(copy_frozen=False)
        # Create unfrozen copy of self to be used as the to-be-returned eval
        # AlgorithmConfig.
        else:
            eval_config_obj = self.copy(copy_frozen=False)
            # Update with evaluation override settings:
            eval_config_obj.update_from_dict(evaluation_config or {})

        # Switch on the `in_evaluation` flag and remove `evaluation_config`
        # (set to None).
        eval_config_obj.in_evaluation = True
        eval_config_obj.evaluation_config = None

        # NOTE: The following if-block is only relevant for the old API stack.
        # For the new API stack (EnvRunners), the evaluation methods of Algorithm
        # explicitly tell each EnvRunner on each sample call, how many timesteps
        # of episodes to collect.
        # Evaluation duration unit: episodes.
        # Switch on `complete_episode` rollouts. Also, make sure
        # rollout fragments are short so we never have more than one
        # episode in one rollout.
        if self.evaluation_duration_unit == "episodes":
            eval_config_obj.batch_mode = "complete_episodes"
            eval_config_obj.rollout_fragment_length = 1
        # Evaluation duration unit: timesteps.
        # - Set `batch_mode=truncate_episodes` so we don't perform rollouts
        #   strictly along episode borders.
        # Set `rollout_fragment_length` such that desired steps are divided
        # equally amongst workers or - in "auto" duration mode - set it
        # to a reasonably small number (10), such that a single `sample()`
        # call doesn't take too much time and we can stop evaluation as soon
        # as possible after the train step is completed.
        else:
            eval_config_obj.batch_mode = "truncate_episodes"
            eval_config_obj.rollout_fragment_length = (
                # Set to a moderately small (but not too small) value in order
                # to a) not overshoot too much the parallelly running `training_step`
                # but also to b) avoid too many `sample()` remote calls.
                # 100 seems like a good middle ground.
                100
                if self.evaluation_duration == "auto"
                else int(
                    math.ceil(
                        self.evaluation_duration
                        / (self.evaluation_num_env_runners or 1)
                    )
                )
            )

        return eval_config_obj

    # TODO: Move this to those algorithms that really need this, which is currently
    #  only A2C and PG.
    def validate_train_batch_size_vs_rollout_fragment_length(self) -> None:
        """Detects mismatches for `train_batch_size` vs `rollout_fragment_length`.

        Only applicable for algorithms, whose train_batch_size should be directly
        dependent on rollout_fragment_length (synchronous sampling, on-policy PG algos).

        If rollout_fragment_length != "auto", makes sure that the product of
        `rollout_fragment_length` x `num_env_runners` x `num_envs_per_env_runner`
        roughly (10%) matches the provided `train_batch_size`. Otherwise, errors with
        asking the user to set rollout_fragment_length to `auto` or to a matching
        value.

        Also, only checks this if `train_batch_size` > 0 (DDPPO sets this
        to -1 to auto-calculate the actual batch size later).

        Raises:
            ValueError: If there is a mismatch between user provided
                `rollout_fragment_length` and `total_train_batch_size`.
        """
        if (
            self.rollout_fragment_length != "auto"
            and not self.in_evaluation
            and self.total_train_batch_size > 0
        ):
            min_batch_size = (
                max(self.num_env_runners, 1)
                * self.num_envs_per_env_runner
                * self.rollout_fragment_length
            )
            batch_size = min_batch_size
            while batch_size < self.total_train_batch_size:
                batch_size += min_batch_size
            if batch_size - self.total_train_batch_size > (
                0.1 * self.total_train_batch_size
            ) or batch_size - min_batch_size - self.total_train_batch_size > (
                0.1 * self.total_train_batch_size
            ):
                suggested_rollout_fragment_length = self.total_train_batch_size // (
                    self.num_envs_per_env_runner * (self.num_env_runners or 1)
                )
                raise ValueError(
                    "Your desired `total_train_batch_size` "
                    f"({self.total_train_batch_size}={self.num_learners} "
                    f"learners x {self.train_batch_size_per_learner}) "
                    "or a value 10% off of that cannot be achieved with your other "
                    f"settings (num_env_runners={self.num_env_runners}; "
                    f"num_envs_per_env_runner={self.num_envs_per_env_runner}; "
                    f"rollout_fragment_length={self.rollout_fragment_length})! "
                    "Try setting `rollout_fragment_length` to 'auto' OR to a value of "
                    f"{suggested_rollout_fragment_length}."
                )

    def get_torch_compile_worker_config(self):
        """Returns the TorchCompileConfig to use on workers."""

        from ray.rllib.core.rl_module.torch.torch_compile_config import (
            TorchCompileConfig,
        )

        return TorchCompileConfig(
            torch_dynamo_backend=self.torch_compile_worker_dynamo_backend,
            torch_dynamo_mode=self.torch_compile_worker_dynamo_mode,
        )

    def get_default_rl_module_spec(self) -> RLModuleSpecType:
        """Returns the RLModule spec to use for this algorithm.

        Override this method in the subclass to return the RLModule spec, given
        the input framework.

        Returns:
            The RLModuleSpec (or MultiRLModuleSpec) to
            use for this algorithm's RLModule.
        """
        raise NotImplementedError

    def get_default_learner_class(self) -> Union[Type["Learner"], str]:
        """Returns the Learner class to use for this algorithm.

        Override this method in the sub-class to return the Learner class type given
        the input framework.

        Returns:
            The Learner class to use for this algorithm either as a class type or as
            a string (e.g. ray.rllib.core.learner.testing.torch.BC).
        """
        raise NotImplementedError

    def get_rl_module_spec(
        self,
        env: Optional[EnvType] = None,
        spaces: Optional[Dict[str, gym.Space]] = None,
        inference_only: Optional[bool] = None,
    ) -> RLModuleSpec:
        """Returns the RLModuleSpec based on the given env/spaces.

        Args:
            env: An optional environment instance, from which to infer the observation-
                and action spaces for the RLModule. If not provided, will try to infer
                from `spaces`, otherwise from `self.observation_space` and
                `self.action_space`. If no information on spaces can be inferred, will
                raise an error.
            spaces: Optional dict mapping ModuleIDs to 2-tuples of observation- and
                action space that should be used for the respective RLModule.
                These spaces are usually provided by an already instantiated remote
                EnvRunner (call `EnvRunner.get_spaces()`). If not provided, will try
                to infer from `env`, otherwise from `self.observation_space` and
                `self.action_space`. If no information on spaces can be inferred,
                will raise an error.
            inference_only: If `True`, the returned module spec will be used in an
                inference-only setting (sampling) and the RLModule can thus be built in
                its light version (if available). For example, the `inference_only`
                version of an RLModule might only contain the networks required for
                computing actions, but misses additional target- or critic networks.

        Returns:
            A new RLModuleSpec instance that can be used to build an RLModule.
        """
        rl_module_spec = copy.deepcopy(self.rl_module_spec)

        # If a MultiRLModuleSpec -> Reduce to single-agent (and assert that
        # all non DEFAULT_MODULE_IDs are `learner_only` (so will not be built
        # here on EnvRunner).
        if isinstance(rl_module_spec, MultiRLModuleSpec):
            error = False
            if DEFAULT_MODULE_ID not in rl_module_spec:
                error = True
            if inference_only:
                for mid, spec in rl_module_spec.module_specs.items():
                    if mid != DEFAULT_MODULE_ID:
                        if not spec.learner_only:
                            error = True
            elif len(rl_module_spec) > 1:
                error = True
            if error:
                raise ValueError(
                    "When calling `AlgorithmConfig.get_rl_module_spec()`, the "
                    "configuration must contain the `DEFAULT_MODULE_ID` key and all "
                    "other keys' specs must have the setting `learner_only=True`! If "
                    "you are using a more complex setup, call "
                    "`AlgorithmConfig.get_multi_rl_module_spec(...)` instead."
                )
            rl_module_spec = rl_module_spec[DEFAULT_MODULE_ID]

        if spaces is not None:
            rl_module_spec.observation_space = spaces[DEFAULT_MODULE_ID][0]
            rl_module_spec.action_space = spaces[DEFAULT_MODULE_ID][1]
        elif env is not None:
            if isinstance(env, gym.vector.VectorEnv):
                rl_module_spec.observation_space = env.single_observation_space
            rl_module_spec.action_space = env.single_action_space

        # If module_config_dict is not defined, set to our generic one.
        if rl_module_spec.model_config_dict is None:
            rl_module_spec.model_config_dict = self.model_config

        if inference_only is not None:
            rl_module_spec.inference_only = inference_only

        return rl_module_spec

    def get_multi_rl_module_spec(
        self,
        *,
        env: Optional[EnvType] = None,
        spaces: Optional[Dict[PolicyID, Tuple[Space, Space]]] = None,
        inference_only: bool = False,
        # @HybridAPIStack
        policy_dict: Optional[Dict[str, PolicySpec]] = None,
        single_agent_rl_module_spec: Optional[RLModuleSpec] = None,
    ) -> MultiRLModuleSpec:
        """Returns the MultiRLModuleSpec based on the given env/spaces.

        Args:
            env: An optional environment instance, from which to infer the different
                spaces for the individual RLModules. If not provided, will try to infer
                from `spaces`, otherwise from `self.observation_space` and
                `self.action_space`. If no information on spaces can be inferred, will
                raise an error.
            spaces: Optional dict mapping ModuleIDs to 2-tuples of observation- and
                action space that should be used for the respective RLModule.
                These spaces are usually provided by an already instantiated remote
                EnvRunner (call `EnvRunner.get_spaces()`). If not provided, will try
                to infer from `env`, otherwise from `self.observation_space` and
                `self.action_space`. If no information on spaces can be inferred,
                will raise an error.
            inference_only: If `True`, the returned module spec will be used in an
                inference-only setting (sampling) and the RLModule can thus be built in
                its light version (if available). For example, the `inference_only`
                version of an RLModule might only contain the networks required for
                computing actions, but misses additional target- or critic networks.
                Also, if `True`, the returned spec will NOT contain those (sub)
                RLModuleSpecs that have their `learner_only` flag set to True.

        Returns:
            A new MultiRLModuleSpec instance that can be used to build a MultiRLModule.
        """
        # TODO (Kourosh,sven): When we replace policy entirely there will be no need for
        #  this function to map policy_dict to multi_rl_module_specs anymore. The module
        #  spec will be directly given by the user or inferred from env and spaces.
        if policy_dict is None:
            policy_dict, _ = self.get_multi_agent_setup(env=env, spaces=spaces)

        # TODO (Kourosh): Raise an error if the config is not frozen
        # If the module is single-agent convert it to multi-agent spec

        # The default RLModuleSpec (might be multi-agent or single-agent).
        default_rl_module_spec = self.get_default_rl_module_spec()
        # The currently configured RLModuleSpec (might be multi-agent or single-agent).
        # If None, use the default one.
        current_rl_module_spec = self._rl_module_spec or default_rl_module_spec

        # Algorithm is currently setup as a single-agent one.
        if isinstance(current_rl_module_spec, RLModuleSpec):
            # Use either the provided `single_agent_rl_module_spec` (a
            # RLModuleSpec), the currently configured one of this
            # AlgorithmConfig object, or the default one.
            single_agent_rl_module_spec = (
                single_agent_rl_module_spec or current_rl_module_spec
            )
            single_agent_rl_module_spec.inference_only = inference_only
            # Now construct the proper MultiRLModuleSpec.
            multi_rl_module_spec = MultiRLModuleSpec(
                module_specs={
                    k: copy.deepcopy(single_agent_rl_module_spec)
                    for k in policy_dict.keys()
                },
            )

        # Algorithm is currently setup as a multi-agent one.
        else:
            # The user currently has a MultiAgentSpec setup (either via
            # self._rl_module_spec or the default spec of this AlgorithmConfig).
            assert isinstance(current_rl_module_spec, MultiRLModuleSpec)

            # Default is single-agent but the user has provided a multi-agent spec
            # so the use-case is multi-agent.
            if isinstance(default_rl_module_spec, RLModuleSpec):
                # The individual (single-agent) module specs are defined by the user
                # in the currently setup MultiRLModuleSpec -> Use that
                # RLModuleSpec.
                if isinstance(current_rl_module_spec.module_specs, RLModuleSpec):
                    single_agent_spec = single_agent_rl_module_spec or (
                        current_rl_module_spec.module_specs
                    )
                    single_agent_spec.inference_only = inference_only
                    module_specs = {
                        k: copy.deepcopy(single_agent_spec) for k in policy_dict.keys()
                    }

                # The individual (single-agent) module specs have not been configured
                # via this AlgorithmConfig object -> Use provided single-agent spec or
                # the the default spec (which is also a RLModuleSpec in this
                # case).
                else:
                    single_agent_spec = (
                        single_agent_rl_module_spec or default_rl_module_spec
                    )
                    single_agent_spec.inference_only = inference_only
                    module_specs = {
                        k: copy.deepcopy(
                            current_rl_module_spec.module_specs.get(
                                k, single_agent_spec
                            )
                        )
                        for k in (
                            policy_dict | current_rl_module_spec.module_specs
                        ).keys()
                    }

                # Now construct the proper MultiRLModuleSpec.
                # We need to infer the multi-agent class from `current_rl_module_spec`
                # and fill in the module_specs dict.
                multi_rl_module_spec = current_rl_module_spec.__class__(
                    multi_rl_module_class=current_rl_module_spec.multi_rl_module_class,
                    module_specs=module_specs,
                    modules_to_load=current_rl_module_spec.modules_to_load,
                    load_state_path=current_rl_module_spec.load_state_path,
                )

            # Default is multi-agent and user wants to override it -> Don't use the
            # default.
            else:
                # Use has given an override RLModuleSpec -> Use this to
                # construct the individual RLModules within the MultiRLModuleSpec.
                if single_agent_rl_module_spec is not None:
                    pass
                # User has NOT provided an override RLModuleSpec.
                else:
                    # But the currently setup multi-agent spec has a SingleAgentRLModule
                    # spec defined -> Use that to construct the individual RLModules
                    # within the MultiRLModuleSpec.
                    if isinstance(current_rl_module_spec.module_specs, RLModuleSpec):
                        # The individual module specs are not given, it is given as one
                        # RLModuleSpec to be re-used for all
                        single_agent_rl_module_spec = (
                            current_rl_module_spec.module_specs
                        )
                    # The currently setup multi-agent spec has NO
                    # RLModuleSpec in it -> Error (there is no way we can
                    # infer this information from anywhere at this point).
                    else:
                        raise ValueError(
                            "We have a MultiRLModuleSpec "
                            f"({current_rl_module_spec}), but no "
                            "`RLModuleSpec`s to compile the individual "
                            "RLModules' specs! Use "
                            "`AlgorithmConfig.get_multi_rl_module_spec("
                            "policy_dict=.., single_agent_rl_module_spec=..)`."
                        )

                single_agent_rl_module_spec.inference_only = inference_only

                # Now construct the proper MultiRLModuleSpec.
                multi_rl_module_spec = current_rl_module_spec.__class__(
                    multi_rl_module_class=current_rl_module_spec.multi_rl_module_class,
                    module_specs={
                        k: copy.deepcopy(single_agent_rl_module_spec)
                        for k in policy_dict.keys()
                    },
                    modules_to_load=current_rl_module_spec.modules_to_load,
                    load_state_path=current_rl_module_spec.load_state_path,
                )

        # Fill in the missing values from the specs that we already have. By combining
        # PolicySpecs and the default RLModuleSpec.
        for module_id in policy_dict | multi_rl_module_spec.module_specs:

            # Remove/skip `learner_only=True` RLModules if `inference_only` is True.
            module_spec = multi_rl_module_spec.module_specs[module_id]
            if inference_only and module_spec.learner_only:
                multi_rl_module_spec.remove_modules(module_id)
                continue

            policy_spec = policy_dict.get(module_id)
            if policy_spec is None:
                policy_spec = policy_dict[DEFAULT_MODULE_ID]

            if module_spec.module_class is None:
                if isinstance(default_rl_module_spec, RLModuleSpec):
                    module_spec.module_class = default_rl_module_spec.module_class
                elif isinstance(default_rl_module_spec.module_specs, RLModuleSpec):
                    module_class = default_rl_module_spec.module_specs.module_class
                    # This should be already checked in validate() but we check it
                    # again here just in case
                    if module_class is None:
                        raise ValueError(
                            "The default rl_module spec cannot have an empty "
                            "module_class under its RLModuleSpec."
                        )
                    module_spec.module_class = module_class
                elif module_id in default_rl_module_spec.module_specs:
                    module_spec.module_class = default_rl_module_spec.module_specs[
                        module_id
                    ].module_class
                else:
                    raise ValueError(
                        f"Module class for module {module_id} cannot be inferred. "
                        f"It is neither provided in the rl_module_spec that "
                        "is passed in nor in the default module spec used in "
                        "the algorithm."
                    )
            if module_spec.catalog_class is None:
                if isinstance(default_rl_module_spec, RLModuleSpec):
                    module_spec.catalog_class = default_rl_module_spec.catalog_class
                elif isinstance(default_rl_module_spec.module_specs, RLModuleSpec):
                    catalog_class = default_rl_module_spec.module_specs.catalog_class
                    module_spec.catalog_class = catalog_class
                elif module_id in default_rl_module_spec.module_specs:
                    module_spec.catalog_class = default_rl_module_spec.module_specs[
                        module_id
                    ].catalog_class
                else:
                    raise ValueError(
                        f"Catalog class for module {module_id} cannot be inferred. "
                        f"It is neither provided in the rl_module_spec that "
                        "is passed in nor in the default module spec used in "
                        "the algorithm."
                    )
            # TODO (sven): Find a good way to pack module specific parameters from
            # the algorithms into the `model_config_dict`.
            if module_spec.observation_space is None:
                module_spec.observation_space = policy_spec.observation_space
            if module_spec.action_space is None:
                module_spec.action_space = policy_spec.action_space
            # In case the `RLModuleSpec` does not have a model config dict, we use the
            # the one defined by the auto keys and the `model_config_dict` arguments in
            # `self.rl_module()`.
            if module_spec.model_config_dict is None:
                module_spec.model_config_dict = self.model_config
            # Otherwise we combine the two dictionaries where settings from the
            # `RLModuleSpec` have higher priority.
            else:
                module_spec.model_config_dict = (
                    self.model_config | module_spec.model_config_dict
                )

        return multi_rl_module_spec

    def __setattr__(self, key, value):
        """Gatekeeper in case we are in frozen state and need to error."""

        # If we are frozen, do not allow to set any attributes anymore.
        if hasattr(self, "_is_frozen") and self._is_frozen:
            # TODO: Remove `simple_optimizer` entirely.
            #  Remove need to set `worker_index` in RolloutWorker's c'tor.
            if key not in ["simple_optimizer", "worker_index", "_is_frozen"]:
                raise AttributeError(
                    f"Cannot set attribute ({key}) of an already frozen "
                    "AlgorithmConfig!"
                )
        # Backward compatibility for checkpoints taken with wheels, in which
        # `self.rl_module_spec` was still settable (now it's a property).
        if key == "rl_module_spec":
            key = "_rl_module_spec"

        super().__setattr__(key, value)

    def __getitem__(self, item):
        """Shim method to still support accessing properties by key lookup.

        This way, an AlgorithmConfig object can still be used as if a dict, e.g.
        by Ray Tune.

        Examples:
            .. testcode::

                from ray.rllib.algorithms.algorithm_config import AlgorithmConfig
                config = AlgorithmConfig()
                print(config["lr"])

            .. testoutput::

                0.001
        """
        # TODO: Uncomment this once all algorithms use AlgorithmConfigs under the
        #  hood (as well as Ray Tune).
        # if log_once("algo_config_getitem"):
        #    logger.warning(
        #        "AlgorithmConfig objects should NOT be used as dict! "
        #        f"Try accessing `{item}` directly as a property."
        #    )
        # In case user accesses "old" keys, e.g. "num_workers", which need to
        # be translated to their correct property names.
        item = self._translate_special_keys(item)
        return getattr(self, item)

    def __setitem__(self, key, value):
        # TODO: Remove comments once all methods/functions only support
        #  AlgorithmConfigs and there is no more ambiguity anywhere in the code
        #  on whether an AlgorithmConfig is used or an old python config dict.
        # raise AttributeError(
        #    "AlgorithmConfig objects should not have their values set like dicts"
        #    f"(`config['{key}'] = {value}`), "
        #    f"but via setting their properties directly (config.{prop} = {value})."
        # )
        if key == "multiagent":
            raise AttributeError(
                "Cannot set `multiagent` key in an AlgorithmConfig!\nTry setting "
                "the multi-agent components of your AlgorithmConfig object via the "
                "`multi_agent()` method and its arguments.\nE.g. `config.multi_agent("
                "policies=.., policy_mapping_fn.., policies_to_train=..)`."
            )
        super().__setattr__(key, value)

    def __contains__(self, item) -> bool:
        """Shim method to help pretend we are a dict."""
        prop = self._translate_special_keys(item, warn_deprecated=False)
        return hasattr(self, prop)

    def get(self, key, default=None):
        """Shim method to help pretend we are a dict."""
        prop = self._translate_special_keys(key, warn_deprecated=False)
        return getattr(self, prop, default)

    def pop(self, key, default=None):
        """Shim method to help pretend we are a dict."""
        return self.get(key, default)

    def keys(self):
        """Shim method to help pretend we are a dict."""
        return self.to_dict().keys()

    def values(self):
        """Shim method to help pretend we are a dict."""
        return self.to_dict().values()

    def items(self):
        """Shim method to help pretend we are a dict."""
        return self.to_dict().items()

    @property
    def model_config(self):
        """Defines the model configuration used.

        This method combines the auto configuration `self _model_config_auto_includes`
        defined by an algorithm with the user-defined configuration in
        `self._model_config_dict`.This configuration dictionary will be used to
        configure the `RLModule` in the new stack and the `ModelV2` in the old
        stack.

        Returns:
            A dictionary with the model configuration.
        """
        return self._model_config_auto_includes | self._model_config_dict

    @property
    def _model_config_auto_includes(self) -> Dict[str, Any]:
        """Defines which `AlgorithmConfig` settings/properties should be
        auto-included into `self.model_config`.

        The dictionary in this property contains the default configuration of an
        algorithm. Together with the `self._model`, this method will be used to
        define the configuration sent to the `RLModule`.

        Returns:
            A dictionary with the automatically included properties/settings of this
            `AlgorithmConfig` object into `self.model_config`.
        """
        return MODEL_DEFAULTS

    # -----------------------------------------------------------
    # Various validation methods for different types of settings.
    # -----------------------------------------------------------
    def _validate_framework_settings(self) -> None:
        """Validates framework settings and checks whether framework is installed."""
        _tf1, _tf, _tfv = None, None, None
        _torch = None
        if self.framework_str not in {"tf", "tf2"} and self.framework_str != "torch":
            return
        elif self.framework_str in {"tf", "tf2"}:
            _tf1, _tf, _tfv = try_import_tf()
        else:
            _torch, _ = try_import_torch()

        # Can not use "tf" with learner API.
        if self.framework_str == "tf" and self.enable_rl_module_and_learner:
            raise ValueError(
                "Cannot use `framework=tf` with the new API stack! Either switch to tf2"
                " via `config.framework('tf2')` OR disable the new API stack via "
                "`config.api_stack(enable_rl_module_and_learner=False)`."
            )

        # Check if torch framework supports torch.compile.
        if (
            _torch is not None
            and self.framework_str == "torch"
            and version.parse(_torch.__version__) < TORCH_COMPILE_REQUIRED_VERSION
            and (self.torch_compile_learner or self.torch_compile_worker)
        ):
            raise ValueError("torch.compile is only supported from torch 2.0.0")

        # Make sure the Learner's torch-what-to-compile setting is supported.
        if self.torch_compile_learner:
            from ray.rllib.core.learner.torch.torch_learner import (
                TorchCompileWhatToCompile,
            )

            if self.torch_compile_learner_what_to_compile not in [
                TorchCompileWhatToCompile.FORWARD_TRAIN,
                TorchCompileWhatToCompile.COMPLETE_UPDATE,
            ]:
                raise ValueError(
                    f"`config.torch_compile_learner_what_to_compile` must be one of ["
                    f"TorchCompileWhatToCompile.forward_train, "
                    f"TorchCompileWhatToCompile.complete_update] but is"
                    f" {self.torch_compile_learner_what_to_compile}"
                )

        self._check_if_correct_nn_framework_installed(_tf1, _tf, _torch)
        self._resolve_tf_settings(_tf1, _tfv)

    def _validate_resources_settings(self):
        """Checks, whether resources related settings make sense."""

        # TODO @Avnishn: This is a short-term work around due to
        #  https://github.com/ray-project/ray/issues/35409
        #  Remove this once we are able to specify placement group bundle index in RLlib
        if self.num_cpus_per_learner > 1 and self.num_gpus_per_learner > 0:
            raise ValueError(
                "Can't set both `num_cpus_per_learner` > 1 and "
                " `num_gpus_per_learner` > 0! Either set "
                "`num_cpus_per_learner` > 1 (and `num_gpus_per_learner`"
                "=0) OR set `num_gpus_per_learner` > 0 (and leave "
                "`num_cpus_per_learner` at its default value of 1). "
                "This is due to issues with placement group fragmentation. See "
                "https://github.com/ray-project/ray/issues/35409 for more details."
            )

        # Make sure the resource requirements for learner_group is valid.
        if self.num_learners == 0 and self.num_gpus_per_env_runner > 1:
            raise ValueError(
                "num_gpus_per_env_runner must be 0 (cpu) or 1 (gpu) when using local "
                "mode (i.e., `num_learners=0`)"
            )

    def _validate_multi_agent_settings(self):
        """Checks, whether multi-agent related settings make sense."""

        # Check `policies_to_train` for invalid entries.
        if isinstance(self.policies_to_train, (list, set, tuple)):
            for pid in self.policies_to_train:
                if pid not in self.policies:
                    raise ValueError(
                        "`config.multi_agent(policies_to_train=..)` contains "
                        f"policy ID ({pid}) that was not defined in "
                        f"`config.multi_agent(policies=..)`!"
                    )

        # TODO (sven): For now, vectorization is not allowed on new EnvRunners with
        #  multi-agent.
        if (
            self.is_multi_agent()
            and self.enable_env_runner_and_connector_v2
            and self.num_envs_per_env_runner > 1
        ):
            raise ValueError(
                "For now, using env vectorization "
                "(`config.num_envs_per_env_runner > 1`) in combination with "
                "multi-agent AND the new EnvRunners is not supported! Try setting "
                "`config.num_envs_per_env_runner = 1`."
            )

    def _validate_evaluation_settings(self):
        """Checks, whether evaluation related settings make sense."""

        # Async evaluation has been deprecated. Use "simple" parallel mode instead
        # (which is also async):
        # `config.evaluation(evaluation_parallel_to_training=True)`.
        if self.enable_async_evaluation is True:
            raise ValueError(
                "`enable_async_evaluation` has been deprecated (you should set this to "
                "False)! Use `config.evaluation(evaluation_parallel_to_training=True)` "
                "instead."
            )

        # If `evaluation_num_env_runners` > 0, warn if `evaluation_interval` is 0 or
        # None.
        if self.evaluation_num_env_runners > 0 and not self.evaluation_interval:
            logger.warning(
                f"You have specified {self.evaluation_num_env_runners} "
                "evaluation workers, but your `evaluation_interval` is 0 or None! "
                "Therefore, evaluation will not occur automatically with each"
                " call to `Algorithm.train()`. Instead, you will have to call "
                "`Algorithm.evaluate()` manually in order to trigger an "
                "evaluation run."
            )
        # If `evaluation_num_env_runners=0` and
        # `evaluation_parallel_to_training=True`, warn that you need
        # at least one remote eval worker for parallel training and
        # evaluation, and set `evaluation_parallel_to_training` to False.
        if (
            self.evaluation_num_env_runners == 0
            and self.evaluation_parallel_to_training
        ):
            raise ValueError(
                "`evaluation_parallel_to_training` can only be done if "
                "`evaluation_num_env_runners` > 0! Try setting "
                "`config.evaluation_parallel_to_training` to False."
            )

        # If `evaluation_duration=auto`, error if
        # `evaluation_parallel_to_training=False`.
        if self.evaluation_duration == "auto":
            if not self.evaluation_parallel_to_training:
                raise ValueError(
                    "`evaluation_duration=auto` not supported for "
                    "`evaluation_parallel_to_training=False`!"
                )
            elif self.evaluation_duration_unit == "episodes":
                logger.warning(
                    "When using `config.evaluation_duration='auto'`, the sampling unit "
                    "used is always 'timesteps'! You have set "
                    "`config.evaluation_duration_unit='episodes'`, which will be "
                    "ignored."
                )

        # Make sure, `evaluation_duration` is an int otherwise.
        elif (
            not isinstance(self.evaluation_duration, int)
            or self.evaluation_duration <= 0
        ):
            raise ValueError(
                f"`evaluation_duration` ({self.evaluation_duration}) must be an "
                f"int and >0!"
            )

    def _validate_input_settings(self):
        """Checks, whether input related settings make sense."""

        if self.input_ == "sampler" and self.off_policy_estimation_methods:
            raise ValueError(
                "Off-policy estimation methods can only be used if the input is a "
                "dataset. We currently do not support applying off_policy_estimation_"
                "method on a sampler input."
            )

        if self.input_ == "dataset":
            # If you need to read a Ray dataset set the parallelism and
            # num_cpus_per_read_task from rollout worker settings
            self.input_config["num_cpus_per_read_task"] = self.num_cpus_per_env_runner
            if self.in_evaluation:
                # If using dataset for evaluation, the parallelism gets set to
                # evaluation_num_env_runners for backward compatibility and num_cpus
                # gets set to num_cpus_per_env_runner from rollout worker. User only
                # needs to set evaluation_num_env_runners.
                self.input_config["parallelism"] = self.evaluation_num_env_runners or 1
            else:
                # If using dataset for training, the parallelism and num_cpus gets set
                # based on rollout worker parameters. This is for backwards
                # compatibility for now. User only needs to set num_env_runners.
                self.input_config["parallelism"] = self.num_env_runners or 1

    def _validate_new_api_stack_settings(self):
        """Checks, whether settings related to the new API stack make sense."""

        if not self.enable_rl_module_and_learner:
            # Throw a warning if the user has used `self.rl_module(rl_module_spec=...)`
            # but has not enabled the new API stack at the same time.
            if self._rl_module_spec is not None:
                logger.warning(
                    "You have setup a RLModuleSpec (via calling "
                    "`config.rl_module(...)`), but have not enabled the new API stack. "
                    "To enable it, call `config.api_stack(enable_rl_module_and_learner="
                    "True)`."
                )
            # Throw a warning if the user has used `self.training(learner_class=...)`
            # but has not enabled the new API stack at the same time.
            if self._learner_class is not None:
                logger.warning(
                    "You specified a custom Learner class (via "
                    f"`AlgorithmConfig.training(learner_class={self._learner_class})`, "
                    f"but have the new API stack disabled. You need to enable it via "
                    "`AlgorithmConfig.api_stack(enable_rl_module_and_learner=True)`."
                )
            # User is using the new EnvRunners, but forgot to switch on
            # `enable_rl_module_and_learner`.
            if self.enable_env_runner_and_connector_v2:
                raise ValueError(
                    "You are using the new API stack EnvRunners (SingleAgentEnvRunner "
                    "or MultiAgentEnvRunner), but have forgotten to switch on the new "
                    "API stack! Try setting "
                    "`config.api_stack(enable_rl_module_and_learner=True)`."
                )
            # Early out. The rest of this method is only for
            # `enable_rl_module_and_learner=True`.
            return

        # New API stack (RLModule, Learner APIs) only works with connectors.
        if not self.enable_connectors:
            raise ValueError(
                "The new API stack (RLModule and Learner APIs) only works with "
                "connectors! Please enable connectors via "
                "`config.env_runners(enable_connectors=True)`."
            )

        # LR-schedule checking.
        Scheduler.validate(
            fixed_value_or_schedule=self.lr,
            setting_name="lr",
            description="learning rate",
        )

        # Check and error if `on_episode_created` callback has been overridden on the
        # new API stack AND this is a single-agent setup (multi-agent does not use
        # gym.vector.Env yet and therefore the reset call is still made manually,
        # allowing for the callback to be fired).
        if (
            self.enable_env_runner_and_connector_v2
            and not self.is_multi_agent()
            and self.callbacks_class is not DefaultCallbacks
        ):
            default_src = inspect.getsource(DefaultCallbacks.on_episode_created)
            try:
                user_src = inspect.getsource(self.callbacks_class.on_episode_created)
            # In case user has setup a `partial` instead of an actual Callbacks class.
            except AttributeError:
                user_src = default_src
            if default_src != user_src:
                raise ValueError(
                    "When using the new API stack in single-agent and with EnvRunners, "
                    "you cannot override the `DefaultCallbacks.on_episode_created()` "
                    "method anymore! This particular callback is no longer supported "
                    "b/c we are using `gym.vector.Env`, which automatically resets "
                    "individual sub-environments when they are terminated. Instead, "
                    "override the `on_episode_start` method, which gets fired right "
                    "after the `env.reset()` call."
                )

        # This is not compatible with RLModules, which all have a method
        # `forward_exploration` to specify custom exploration behavior.
        if self.exploration_config:
            raise ValueError(
                "When the RLModule API is enabled, exploration_config can not be "
                "set. If you want to implement custom exploration behaviour, "
                "please modify the `forward_exploration` method of the "
                "RLModule at hand. On configs that have a default exploration "
                "config, this must be done via "
                "`config.exploration_config={}`."
            )

        not_compatible_w_rlm_msg = (
            "Cannot use `{}` option with the new API stack (RLModule and "
            "Learner APIs)! `{}` is part of the ModelV2 API and Policy API,"
            " which are not compatible with the new API stack. You can either "
            "deactivate the new stack via `config.api_stack( "
            "enable_rl_module_and_learner=False)`,"
            "or use the new stack (incl. RLModule API) and implement your "
            "custom model as an RLModule."
        )

        if self.model["custom_model"] is not None:
            raise ValueError(
                not_compatible_w_rlm_msg.format("custom_model", "custom_model")
            )

        if self.model["custom_model_config"] != {}:
            raise ValueError(
                not_compatible_w_rlm_msg.format(
                    "custom_model_config", "custom_model_config"
                )
            )

    # TODO (sven): Once everything is on the new API stack, we won't need this method
    #  anymore.
    def _validate_to_be_deprecated_settings(self):
        # Env task fn will be deprecated.
        if self.enable_rl_module_and_learner and self.env_task_fn is not None:
            deprecation_warning(
                old="AlgorithmConfig.env_task_fn",
                help="The `env_task_fn` API is not supported on the new API stack! "
                "Curriculum learning should instead be implemented solely via "
                "custom callbacks. Check out our curriculum learning example "
                "script for more information: "
                "https://github.com/ray-project/ray/blob/master/rllib/examples/curriculum/curriculum_learning.py",  # noqa
            )
        # `render_env` is deprecated on new API stack.
        if self.enable_env_runner_and_connector_v2 and self.render_env is not False:
            deprecation_warning(
                old="AlgorithmConfig.render_env",
                help="The `render_env` setting is not supported on the new API stack! "
                "In order to log videos to WandB (or other loggers), take a look at "
                "this example here: "
                "https://github.com/ray-project/ray/blob/master/rllib/examples/envs/env_rendering_and_recording.py",  # noqa
            )

        if self.preprocessor_pref not in ["rllib", "deepmind", None]:
            raise ValueError(
                "`config.preprocessor_pref` must be either 'rllib', 'deepmind' or None!"
            )

        # Check model config.
        # If no preprocessing, propagate into model's config as well
        # (so model will know, whether inputs are preprocessed or not).
        if self._disable_preprocessor_api is True:
            self.model["_disable_preprocessor_api"] = True
        # If no action flattening, propagate into model's config as well
        # (so model will know, whether action inputs are already flattened or
        # not).
        if self._disable_action_flattening is True:
            self.model["_disable_action_flattening"] = True
        if self.model.get("custom_preprocessor"):
            deprecation_warning(
                old="AlgorithmConfig.training(model={'custom_preprocessor': ...})",
                help="Custom preprocessors are deprecated, "
                "since they sometimes conflict with the built-in "
                "preprocessors for handling complex observation spaces. "
                "Please use wrapper classes around your environment "
                "instead.",
                error=True,
            )

        # Multi-GPU settings.
        if self.simple_optimizer is True:
            pass
        # Multi-GPU setting: Must use MultiGPUTrainOneStep.
        elif not self.enable_rl_module_and_learner and self.num_gpus > 1:
            # TODO: AlphaStar uses >1 GPUs differently (1 per policy actor), so this is
            #  ok for tf2 here.
            #  Remove this hacky check, once we have fully moved to the Learner API.
            if self.framework_str == "tf2" and type(self).__name__ != "AlphaStar":
                raise ValueError(
                    "`num_gpus` > 1 not supported yet for "
                    f"framework={self.framework_str}!"
                )
            elif self.simple_optimizer is True:
                raise ValueError(
                    "Cannot use `simple_optimizer` if `num_gpus` > 1! "
                    "Consider not setting `simple_optimizer` in your config."
                )
            self.simple_optimizer = False
        # Auto-setting: Use simple-optimizer for tf-eager or multiagent,
        # otherwise: MultiGPUTrainOneStep (if supported by the algo's execution
        # plan).
        elif self.simple_optimizer == DEPRECATED_VALUE:
            # tf-eager: Must use simple optimizer.
            if self.framework_str not in ["tf", "torch"]:
                self.simple_optimizer = True
            # Multi-agent case: Try using MultiGPU optimizer (only
            # if all policies used are DynamicTFPolicies or TorchPolicies).
            elif self.is_multi_agent():
                from ray.rllib.policy.dynamic_tf_policy import DynamicTFPolicy
                from ray.rllib.policy.torch_policy import TorchPolicy

                default_policy_cls = None
                if self.algo_class:
                    default_policy_cls = self.algo_class.get_default_policy_class(self)

                policies = self.policies
                policy_specs = (
                    [
                        PolicySpec(*spec) if isinstance(spec, (tuple, list)) else spec
                        for spec in policies.values()
                    ]
                    if isinstance(policies, dict)
                    else [PolicySpec() for _ in policies]
                )

                if any(
                    (spec.policy_class or default_policy_cls) is None
                    or not issubclass(
                        spec.policy_class or default_policy_cls,
                        (DynamicTFPolicy, TorchPolicy),
                    )
                    for spec in policy_specs
                ):
                    self.simple_optimizer = True
                else:
                    self.simple_optimizer = False
            else:
                self.simple_optimizer = False

        # User manually set simple-optimizer to False -> Error if tf-eager.
        elif self.simple_optimizer is False:
            if self.framework_str == "tf2":
                raise ValueError(
                    "`simple_optimizer=False` not supported for "
                    f"config.framework({self.framework_str})!"
                )

    @staticmethod
    def _serialize_dict(config):
        # Serialize classes to classpaths:
        config["callbacks"] = serialize_type(config["callbacks"])
        config["sample_collector"] = serialize_type(config["sample_collector"])
        if isinstance(config["env"], type):
            config["env"] = serialize_type(config["env"])
        if "replay_buffer_config" in config and (
            isinstance(config["replay_buffer_config"].get("type"), type)
        ):
            config["replay_buffer_config"]["type"] = serialize_type(
                config["replay_buffer_config"]["type"]
            )
        if isinstance(config["exploration_config"].get("type"), type):
            config["exploration_config"]["type"] = serialize_type(
                config["exploration_config"]["type"]
            )
        if isinstance(config["model"].get("custom_model"), type):
            config["model"]["custom_model"] = serialize_type(
                config["model"]["custom_model"]
            )

        # List'ify `policies`, iff a set or tuple (these types are not JSON'able).
        ma_config = config.get("multiagent")
        if ma_config is not None:
            if isinstance(ma_config.get("policies"), (set, tuple)):
                ma_config["policies"] = list(ma_config["policies"])
            # Do NOT serialize functions/lambdas.
            if ma_config.get("policy_mapping_fn"):
                ma_config["policy_mapping_fn"] = NOT_SERIALIZABLE
            if ma_config.get("policies_to_train"):
                ma_config["policies_to_train"] = NOT_SERIALIZABLE
        # However, if these "multiagent" settings have been provided directly
        # on the top-level (as they should), we override the settings under
        # "multiagent". Note that the "multiagent" key should no longer be used anyways.
        if isinstance(config.get("policies"), (set, tuple)):
            config["policies"] = list(config["policies"])
        # Do NOT serialize functions/lambdas.
        if config.get("policy_mapping_fn"):
            config["policy_mapping_fn"] = NOT_SERIALIZABLE
        if config.get("policies_to_train"):
            config["policies_to_train"] = NOT_SERIALIZABLE

        return config

    @staticmethod
    def _translate_special_keys(key: str, warn_deprecated: bool = True) -> str:
        # Handle special key (str) -> `AlgorithmConfig.[some_property]` cases.
        if key == "callbacks":
            key = "callbacks_class"
        elif key == "create_env_on_driver":
            key = "create_env_on_local_worker"
        elif key == "custom_eval_function":
            key = "custom_evaluation_function"
        elif key == "framework":
            key = "framework_str"
        elif key == "input":
            key = "input_"
        elif key == "lambda":
            key = "lambda_"
        elif key == "num_cpus_for_driver":
            key = "num_cpus_for_main_process"
        elif key == "num_workers":
            key = "num_env_runners"

        # Deprecated keys.
        if warn_deprecated:
            if key == "collect_metrics_timeout":
                deprecation_warning(
                    old="collect_metrics_timeout",
                    new="metrics_episode_collection_timeout_s",
                    error=True,
                )
            elif key == "metrics_smoothing_episodes":
                deprecation_warning(
                    old="config.metrics_smoothing_episodes",
                    new="config.metrics_num_episodes_for_smoothing",
                    error=True,
                )
            elif key == "min_iter_time_s":
                deprecation_warning(
                    old="config.min_iter_time_s",
                    new="config.min_time_s_per_iteration",
                    error=True,
                )
            elif key == "min_time_s_per_reporting":
                deprecation_warning(
                    old="config.min_time_s_per_reporting",
                    new="config.min_time_s_per_iteration",
                    error=True,
                )
            elif key == "min_sample_timesteps_per_reporting":
                deprecation_warning(
                    old="config.min_sample_timesteps_per_reporting",
                    new="config.min_sample_timesteps_per_iteration",
                    error=True,
                )
            elif key == "min_train_timesteps_per_reporting":
                deprecation_warning(
                    old="config.min_train_timesteps_per_reporting",
                    new="config.min_train_timesteps_per_iteration",
                    error=True,
                )
            elif key == "timesteps_per_iteration":
                deprecation_warning(
                    old="config.timesteps_per_iteration",
                    new="`config.min_sample_timesteps_per_iteration` OR "
                    "`config.min_train_timesteps_per_iteration`",
                    error=True,
                )
            elif key == "evaluation_num_episodes":
                deprecation_warning(
                    old="config.evaluation_num_episodes",
                    new="`config.evaluation_duration` and "
                    "`config.evaluation_duration_unit=episodes`",
                    error=True,
                )

        return key

    def _check_if_correct_nn_framework_installed(self, _tf1, _tf, _torch):
        """Check if tf/torch experiment is running and tf/torch installed."""
        if self.framework_str in {"tf", "tf2"}:
            if not (_tf1 or _tf):
                raise ImportError(
                    (
                        "TensorFlow was specified as the framework to use (via `config."
                        "framework([tf|tf2])`)! However, no installation was "
                        "found. You can install TensorFlow via `pip install tensorflow`"
                    )
                )
        elif self.framework_str == "torch":
            if not _torch:
                raise ImportError(
                    (
                        "PyTorch was specified as the framework to use (via `config."
                        "framework('torch')`)! However, no installation was found. You "
                        "can install PyTorch via `pip install torch`."
                    )
                )

    def _resolve_tf_settings(self, _tf1, _tfv):
        """Check and resolve tf settings."""
        if _tf1 and self.framework_str == "tf2":
            if self.framework_str == "tf2" and _tfv < 2:
                raise ValueError(
                    "You configured `framework`=tf2, but your installed "
                    "pip tf-version is < 2.0! Make sure your TensorFlow "
                    "version is >= 2.x."
                )
            if not _tf1.executing_eagerly():
                _tf1.enable_eager_execution()
            # Recommend setting tracing to True for speedups.
            logger.info(
                f"Executing eagerly (framework='{self.framework_str}'),"
                f" with eager_tracing={self.eager_tracing}. For "
                "production workloads, make sure to set eager_tracing=True"
                "  in order to match the speed of tf-static-graph "
                "(framework='tf'). For debugging purposes, "
                "`eager_tracing=False` is the best choice."
            )
        # Tf-static-graph (framework=tf): Recommend upgrading to tf2 and
        # enabling eager tracing for similar speed.
        elif _tf1 and self.framework_str == "tf":
            logger.info(
                "Your framework setting is 'tf', meaning you are using "
                "static-graph mode. Set framework='tf2' to enable eager "
                "execution with tf2.x. You may also then want to set "
                "eager_tracing=True in order to reach similar execution "
                "speed as with static-graph mode."
            )

    @OldAPIStack
    def get_multi_agent_setup(
        self,
        *,
        policies: Optional[MultiAgentPolicyConfigDict] = None,
        env: Optional[EnvType] = None,
        spaces: Optional[Dict[PolicyID, Tuple[Space, Space]]] = None,
        default_policy_class: Optional[Type[Policy]] = None,
    ) -> Tuple[MultiAgentPolicyConfigDict, Callable[[PolicyID, SampleBatchType], bool]]:
        r"""Compiles complete multi-agent config (dict) from the information in `self`.

        Infers the observation- and action spaces, the policy classes, and the policy's
        configs. The returned `MultiAgentPolicyConfigDict` is fully unified and strictly
        maps PolicyIDs to complete PolicySpec objects (with all their fields not-None).

        Examples:
        .. testcode::

            import gymnasium as gym
            from ray.rllib.algorithms.ppo import PPOConfig
            config = (
              PPOConfig()
              .environment("CartPole-v1")
              .framework("torch")
              .multi_agent(policies={"pol1", "pol2"}, policies_to_train=["pol1"])
            )
            policy_dict, is_policy_to_train = config.get_multi_agent_setup(
                env=gym.make("CartPole-v1"))
            is_policy_to_train("pol1")
            is_policy_to_train("pol2")

        Args:
            policies: An optional multi-agent `policies` dict, mapping policy IDs
                to PolicySpec objects. If not provided, will use `self.policies`
                instead. Note that the `policy_class`, `observation_space`, and
                `action_space` properties in these PolicySpecs may be None and must
                therefore be inferred here.
            env: An optional env instance, from which to infer the different spaces for
                the different policies. If not provided, will try to infer from
                `spaces`. Otherwise from `self.observation_space` and
                `self.action_space`. If no information on spaces can be infered, will
                raise an error.
            spaces: Optional dict mapping policy IDs to tuples of 1) observation space
                and 2) action space that should be used for the respective policy.
                These spaces were usually provided by an already instantiated remote
                EnvRunner. Note that if the `env` argument is provided, will try to
                infer spaces from `env` first.
            default_policy_class: The Policy class to use should a PolicySpec have its
                policy_class property set to None.

        Returns:
            A tuple consisting of 1) a MultiAgentPolicyConfigDict and 2) a
            `is_policy_to_train(PolicyID, SampleBatchType) -> bool` callable.

        Raises:
            ValueError: In case, no spaces can be infered for the policy/ies.
            ValueError: In case, two agents in the env map to the same PolicyID
                (according to `self.policy_mapping_fn`), but have different action- or
                observation spaces according to the infered space information.
        """
        policies = copy.deepcopy(policies or self.policies)

        # Policies given as set/list/tuple (of PolicyIDs) -> Setup each policy
        # automatically via empty PolicySpec (will make RLlib infer observation- and
        # action spaces as well as the Policy's class).
        if isinstance(policies, (set, list, tuple)):
            policies = {pid: PolicySpec() for pid in policies}

        # Try extracting spaces from env or from given spaces dict.
        env_obs_space = None
        env_act_space = None

        # Env is a ray.remote: Get spaces via its (automatically added)
        # `_get_spaces()` method.
        if isinstance(env, ray.actor.ActorHandle):
            env_obs_space, env_act_space = ray.get(env._get_spaces.remote())
        # Normal env (gym.Env or MultiAgentEnv): These should have the
        # `observation_space` and `action_space` properties.
        elif env is not None:
            # `env` is a gymnasium.vector.Env.
            if hasattr(env, "single_observation_space") and isinstance(
                env.single_observation_space, gym.Space
            ):
                env_obs_space = env.single_observation_space
            # `env` is a gymnasium.Env.
            elif hasattr(env, "observation_space") and isinstance(
                env.observation_space, gym.Space
            ):
                env_obs_space = env.observation_space

            # `env` is a gymnasium.vector.Env.
            if hasattr(env, "single_action_space") and isinstance(
                env.single_action_space, gym.Space
            ):
                env_act_space = env.single_action_space
            # `env` is a gymnasium.Env.
            elif hasattr(env, "action_space") and isinstance(
                env.action_space, gym.Space
            ):
                env_act_space = env.action_space

        # Last resort: Try getting the env's spaces from the spaces
        # dict's special __env__ key.
        if spaces is not None:
            if env_obs_space is None:
                env_obs_space = spaces.get(INPUT_ENV_SPACES, [None])[0]
            if env_act_space is None:
                env_act_space = spaces.get(INPUT_ENV_SPACES, [None, None])[1]

        # Check each defined policy ID and unify its spec.
        for pid, policy_spec in policies.copy().items():
            # Convert to PolicySpec if plain list/tuple.
            if not isinstance(policy_spec, PolicySpec):
                policies[pid] = policy_spec = PolicySpec(*policy_spec)

            # Infer policy classes for policies dict, if not provided (None).
            if policy_spec.policy_class is None and default_policy_class is not None:
                policies[pid].policy_class = default_policy_class

            # Infer observation space.
            if policy_spec.observation_space is None:
                if spaces is not None and pid in spaces:
                    obs_space = spaces[pid][0]
                elif env_obs_space is not None:
                    env_unwrapped = env.unwrapped if hasattr(env, "unwrapped") else env
                    # Multi-agent case AND different agents have different spaces:
                    # Need to reverse map spaces (for the different agents) to certain
                    # policy IDs.
                    if (
                        isinstance(env_unwrapped, MultiAgentEnv)
                        and hasattr(env_unwrapped, "_obs_space_in_preferred_format")
                        and env_unwrapped._obs_space_in_preferred_format
                    ):
                        obs_space = None
                        mapping_fn = self.policy_mapping_fn
                        one_obs_space = next(iter(env_obs_space.values()))
                        # If all obs spaces are the same anyways, just use the first
                        # single-agent space.
                        if all(s == one_obs_space for s in env_obs_space.values()):
                            obs_space = one_obs_space
                        # Otherwise, we have to compare the ModuleID with all possible
                        # AgentIDs and find the agent ID that matches.
                        elif mapping_fn:
                            for aid in env_unwrapped.get_agent_ids():
                                # Match: Assign spaces for this agentID to the PolicyID.
                                if mapping_fn(aid, None, worker=None) == pid:
                                    # Make sure, different agents that map to the same
                                    # policy don't have different spaces.
                                    if (
                                        obs_space is not None
                                        and env_obs_space[aid] != obs_space
                                    ):
                                        raise ValueError(
                                            "Two agents in your environment map to the "
                                            "same policyID (as per your `policy_mapping"
                                            "_fn`), however, these agents also have "
                                            "different observation spaces!"
                                        )
                                    obs_space = env_obs_space[aid]
                    # Otherwise, just use env's obs space as-is.
                    else:
                        obs_space = env_obs_space
                # Space given directly in config.
                elif self.observation_space:
                    obs_space = self.observation_space
                else:
                    raise ValueError(
                        "`observation_space` not provided in PolicySpec for "
                        f"{pid} and env does not have an observation space OR "
                        "no spaces received from other workers' env(s) OR no "
                        "`observation_space` specified in config!"
                    )

                policies[pid].observation_space = obs_space

            # Infer action space.
            if policy_spec.action_space is None:
                if spaces is not None and pid in spaces:
                    act_space = spaces[pid][1]
                elif env_act_space is not None:
                    env_unwrapped = env.unwrapped if hasattr(env, "unwrapped") else env
                    # Multi-agent case AND different agents have different spaces:
                    # Need to reverse map spaces (for the different agents) to certain
                    # policy IDs.
                    if (
                        isinstance(env_unwrapped, MultiAgentEnv)
                        and hasattr(env_unwrapped, "_action_space_in_preferred_format")
                        and env_unwrapped._action_space_in_preferred_format
                    ):
                        act_space = None
                        mapping_fn = self.policy_mapping_fn
                        one_act_space = next(iter(env_act_space.values()))
                        # If all action spaces are the same anyways, just use the first
                        # single-agent space.
                        if all(s == one_act_space for s in env_act_space.values()):
                            act_space = one_act_space
                        # Otherwise, we have to compare the ModuleID with all possible
                        # AgentIDs and find the agent ID that matches.
                        elif mapping_fn:
                            for aid in env_unwrapped.get_agent_ids():
                                # Match: Assign spaces for this AgentID to the PolicyID.
                                if mapping_fn(aid, None, worker=None) == pid:
                                    # Make sure, different agents that map to the same
                                    # policy don't have different spaces.
                                    if (
                                        act_space is not None
                                        and env_act_space[aid] != act_space
                                    ):
                                        raise ValueError(
                                            "Two agents in your environment map to the "
                                            "same policyID (as per your `policy_mapping"
                                            "_fn`), however, these agents also have "
                                            "different action spaces!"
                                        )
                                    act_space = env_act_space[aid]
                    # Otherwise, just use env's action space as-is.
                    else:
                        act_space = env_act_space
                elif self.action_space:
                    act_space = self.action_space
                else:
                    raise ValueError(
                        "`action_space` not provided in PolicySpec for "
                        f"{pid} and env does not have an action space OR "
                        "no spaces received from other workers' env(s) OR no "
                        "`action_space` specified in config!"
                    )
                policies[pid].action_space = act_space

            # Create entire AlgorithmConfig object from the provided override.
            # If None, use {} as override.
            if not isinstance(policies[pid].config, AlgorithmConfig):
                assert policies[pid].config is None or isinstance(
                    policies[pid].config, dict
                )
                policies[pid].config = self.copy(copy_frozen=False).update_from_dict(
                    policies[pid].config or {}
                )

        # If collection given, construct a simple default callable returning True
        # if the PolicyID is found in the list/set of IDs.
        if self.policies_to_train is not None and not callable(self.policies_to_train):
            pols = set(self.policies_to_train)

            def is_policy_to_train(pid, batch=None):
                return pid in pols

        else:
            is_policy_to_train = self.policies_to_train

        return policies, is_policy_to_train

    @Deprecated(new="AlgorithmConfig.get_multi_rl_module_spec()", error=False)
    def get_marl_module_spec(self, *args, **kwargs):
        return self.get_multi_rl_module_spec(*args, **kwargs)

    @Deprecated(new="AlgorithmConfig.env_runners(..)", error=False)
    def rollouts(self, *args, **kwargs):
        return self.env_runners(*args, **kwargs)

    @Deprecated(new="AlgorithmConfig.env_runners(..)", error=False)
    def exploration(self, *args, **kwargs):
        return self.env_runners(*args, **kwargs)

    @property
    @Deprecated(new="AlgorithmConfig._enable_new_api_stack", error=False)
    def _enable_new_api_stack(self):
        return self.enable_rl_module_and_learner

    @_enable_new_api_stack.setter
    def _enable_new_api_stack(self, value):
        deprecation_warning(
            old="AlgorithmConfig._enable_new_api_stack",
            new="AlgorithmConfig.enable_rl_module_and_learner",
            error=False,
        )
        self.enable_rl_module_and_learner = value

    @property
    @Deprecated(new="AlgorithmConfig.enable_env_runner_and_connector_v2", error=True)
    def uses_new_env_runners(self):
        pass

    @property
    @Deprecated(new="AlgorithmConfig.num_env_runners", error=False)
    def num_rollout_workers(self):
        return self.num_env_runners

    @num_rollout_workers.setter
    def num_rollout_workers(self, value):
        deprecation_warning(
            old="AlgorithmConfig.num_rollout_workers",
            new="AlgorithmConfig.num_env_runners",
            error=False,
        )
        self.num_env_runners = value

    @property
    @Deprecated(new="AlgorithmConfig.evaluation_num_workers", error=False)
    def evaluation_num_workers(self):
        return self.evaluation_num_env_runners

    @evaluation_num_workers.setter
    def evaluation_num_workers(self, value):
        deprecation_warning(
            old="AlgorithmConfig.evaluation_num_workers",
            new="AlgorithmConfig.evaluation_num_env_runners",
            error=False,
        )
        self.evaluation_num_env_runners = value

    @property
    @Deprecated(new="AlgorithmConfig.num_envs_per_env_runner", error=False)
    def num_envs_per_worker(self):
        return self.num_envs_per_env_runner

    @num_envs_per_worker.setter
    def num_envs_per_worker(self, value):
        deprecation_warning(
            old="AlgorithmConfig.num_envs_per_worker",
            new="AlgorithmConfig.num_envs_per_env_runner",
            error=False,
        )
        self.num_envs_per_env_runner = value

    @property
    @Deprecated(new="AlgorithmConfig.ignore_env_runner_failures", error=False)
    def ignore_worker_failures(self):
        return self.ignore_env_runner_failures

    @ignore_worker_failures.setter
    def ignore_worker_failures(self, value):
        deprecation_warning(
            old="AlgorithmConfig.ignore_worker_failures",
            new="AlgorithmConfig.ignore_env_runner_failures",
            error=False,
        )
        self.ignore_env_runner_failures = value

    @property
    @Deprecated(new="AlgorithmConfig.recreate_failed_env_runners", error=False)
    def recreate_failed_workers(self):
        return self.recreate_failed_env_runners

    @recreate_failed_workers.setter
    def recreate_failed_workers(self, value):
        deprecation_warning(
            old="AlgorithmConfig.recreate_failed_workers",
            new="AlgorithmConfig.recreate_failed_env_runners",
            error=False,
        )
        self.recreate_failed_env_runners = value

    @property
    @Deprecated(new="AlgorithmConfig.max_num_env_runner_restarts", error=False)
    def max_num_worker_restarts(self):
        return self.max_num_env_runner_restarts

    @max_num_worker_restarts.setter
    def max_num_worker_restarts(self, value):
        deprecation_warning(
            old="AlgorithmConfig.max_num_worker_restarts",
            new="AlgorithmConfig.max_num_env_runner_restarts",
            error=False,
        )
        self.max_num_env_runner_restarts = value

    @property
    @Deprecated(new="AlgorithmConfig.delay_between_env_runner_restarts_s", error=False)
    def delay_between_worker_restarts_s(self):
        return self.delay_between_env_runner_restarts_s

    @delay_between_worker_restarts_s.setter
    def delay_between_worker_restarts_s(self, value):
        deprecation_warning(
            old="AlgorithmConfig.delay_between_worker_restarts_s",
            new="AlgorithmConfig.delay_between_env_runner_restarts_s",
            error=False,
        )
        self.delay_between_env_runner_restarts_s = value

    @property
    @Deprecated(
        new="AlgorithmConfig.num_consecutive_env_runner_failures_tolerance", error=False
    )
    def num_consecutive_worker_failures_tolerance(self):
        return self.num_consecutive_env_runner_failures_tolerance

    @num_consecutive_worker_failures_tolerance.setter
    def num_consecutive_worker_failures_tolerance(self, value):
        deprecation_warning(
            old="AlgorithmConfig.num_consecutive_worker_failures_tolerance",
            new="AlgorithmConfig.num_consecutive_env_runner_failures_tolerance",
            error=False,
        )
        self.num_consecutive_env_runner_failures_tolerance = value

    @property
    @Deprecated(new="AlgorithmConfig.env_runner_health_probe_timeout_s", error=False)
    def worker_health_probe_timeout_s(self):
        return self.env_runner_health_probe_timeout_s

    @worker_health_probe_timeout_s.setter
    def worker_health_probe_timeout_s(self, value):
        deprecation_warning(
            old="AlgorithmConfig.worker_health_probe_timeout_s",
            new="AlgorithmConfig.env_runner_health_probe_timeout_s",
            error=False,
        )
        self.env_runner_health_probe_timeout_s = value

    @property
    @Deprecated(new="AlgorithmConfig.env_runner_restore_timeout_s", error=False)
    def worker_restore_timeout_s(self):
        return self.env_runner_restore_timeout_s

    @worker_restore_timeout_s.setter
    def worker_restore_timeout_s(self, value):
        deprecation_warning(
            old="AlgorithmConfig.worker_restore_timeout_s",
            new="AlgorithmConfig.env_runner_restore_timeout_s",
            error=False,
        )
        self.env_runner_restore_timeout_s = value

    @property
    @Deprecated(
        new="AlgorithmConfig.validate_env_runners_after_construction",
        error=False,
    )
    def validate_workers_after_construction(self):
        return self.validate_env_runners_after_construction

    @validate_workers_after_construction.setter
    def validate_workers_after_construction(self, value):
        deprecation_warning(
            old="AlgorithmConfig.validate_workers_after_construction",
            new="AlgorithmConfig.validate_env_runners_after_construction",
            error=False,
        )
        self.validate_env_runners_after_construction = value

    # Cleanups from `resources()`.
    @property
    @Deprecated(new="AlgorithmConfig.num_cpus_per_env_runner", error=False)
    def num_cpus_per_worker(self):
        return self.num_cpus_per_env_runner

    @num_cpus_per_worker.setter
    def num_cpus_per_worker(self, value):
        deprecation_warning(
            old="AlgorithmConfig.num_cpus_per_worker",
            new="AlgorithmConfig.num_cpus_per_env_runner",
            error=False,
        )
        self.num_cpus_per_env_runner = value

    @property
    @Deprecated(new="AlgorithmConfig.num_gpus_per_env_runner", error=False)
    def num_gpus_per_worker(self):
        return self.num_gpus_per_env_runner

    @num_gpus_per_worker.setter
    def num_gpus_per_worker(self, value):
        deprecation_warning(
            old="AlgorithmConfig.num_gpus_per_worker",
            new="AlgorithmConfig.num_gpus_per_env_runner",
            error=False,
        )
        self.num_gpus_per_env_runner = value

    @property
    @Deprecated(new="AlgorithmConfig.custom_resources_per_env_runner", error=False)
    def custom_resources_per_worker(self):
        return self.custom_resources_per_env_runner

    @custom_resources_per_worker.setter
    def custom_resources_per_worker(self, value):
        deprecation_warning(
            old="AlgorithmConfig.custom_resources_per_worker",
            new="AlgorithmConfig.custom_resources_per_env_runner",
            error=False,
        )
        self.custom_resources_per_env_runner = value

    @property
    @Deprecated(new="AlgorithmConfig.num_learners", error=False)
    def num_learner_workers(self):
        return self.num_learners

    @num_learner_workers.setter
    def num_learner_workers(self, value):
        deprecation_warning(
            old="AlgorithmConfig.num_learner_workers",
            new="AlgorithmConfig.num_learners",
            error=False,
        )
        self.num_learners = value

    @property
    @Deprecated(new="AlgorithmConfig.num_cpus_per_learner", error=False)
    def num_cpus_per_learner_worker(self):
        return self.num_cpus_per_learner

    @num_cpus_per_learner_worker.setter
    def num_cpus_per_learner_worker(self, value):
        deprecation_warning(
            old="AlgorithmConfig.num_cpus_per_learner_worker",
            new="AlgorithmConfig.num_cpus_per_learner",
            error=False,
        )
        self.num_cpus_per_learner = value

    @property
    @Deprecated(new="AlgorithmConfig.num_gpus_per_learner", error=False)
    def num_gpus_per_learner_worker(self):
        return self.num_gpus_per_learner

    @num_gpus_per_learner_worker.setter
    def num_gpus_per_learner_worker(self, value):
        deprecation_warning(
            old="AlgorithmConfig.num_gpus_per_learner_worker",
            new="AlgorithmConfig.num_gpus_per_learner",
            error=False,
        )
        self.num_gpus_per_learner = value

    @property
    @Deprecated(new="AlgorithmConfig.num_cpus_for_local_worker", error=False)
    def num_cpus_for_local_worker(self):
        return self.num_cpus_for_main_process

    @num_cpus_for_local_worker.setter
    def num_cpus_for_local_worker(self, value):
        deprecation_warning(
            old="AlgorithmConfig.num_cpus_for_local_worker",
            new="AlgorithmConfig.num_cpus_for_main_process",
            error=False,
        )
        self.num_cpus_for_main_process = value


class TorchCompileWhatToCompile(str, Enum):
    """Enumerates schemes of what parts of the TorchLearner can be compiled.

    This can be either the entire update step of the learner or only the forward
    methods (and therein the forward_train method) of the RLModule.

    .. note::
        - torch.compiled code can become slow on graph breaks or even raise
            errors on unsupported operations. Empirically, compiling
            `forward_train` should introduce little graph breaks, raise no
            errors but result in a speedup comparable to compiling the
            complete update.
        - Using `complete_update` is experimental and may result in errors.
    """

    # Compile the entire update step of the learner.
    # This includes the forward pass of the RLModule, the loss computation, and the
    # optimizer step.
    COMPLETE_UPDATE = "complete_update"
    # Only compile the forward methods (and therein the forward_train method) of the
    # RLModule.
    FORWARD_TRAIN = "forward_train"<|MERGE_RESOLUTION|>--- conflicted
+++ resolved
@@ -433,12 +433,9 @@
         self.input_read_method = "read_parquet"
         self.input_read_method_kwargs = {}
         self.input_read_schema = {}
-<<<<<<< HEAD
+        self.input_read_episodes = False
         self.input_compress_columns = [Columns.OBS, Columns.NEXT_OBS]
         self.input_spaces_jsonable = True
-=======
-        self.input_read_episodes = False
->>>>>>> 9622ca98
         self.map_batches_kwargs = {}
         self.iter_batches_kwargs = {}
         self.prelearner_class = None
@@ -2393,11 +2390,8 @@
         input_read_method: Optional[Union[str, Callable]] = NotProvided,
         input_read_method_kwargs: Optional[Dict] = NotProvided,
         input_read_schema: Optional[Dict[str, str]] = NotProvided,
-<<<<<<< HEAD
+        input_read_episodes: Optional[bool] = NotProvided,
         input_compress_columns: Optional[List[str]] = NotProvided,
-=======
-        input_read_episodes: Optional[bool] = NotProvided,
->>>>>>> 9622ca98
         map_batches_kwargs: Optional[Dict] = NotProvided,
         iter_batches_kwargs: Optional[Dict] = NotProvided,
         prelearner_class: Optional[Type] = NotProvided,
@@ -2450,22 +2444,19 @@
                 schema used is `ray.rllib.offline.offline_data.SCHEMA`. If your data set
                 contains already the names in this schema, no `input_read_schema` is
                 needed.
-<<<<<<< HEAD
+            input_read_episodes: Whether offline data is already stored in RLlib's
+                `EpisodeType` format, i.e. `ray.rllib.env.SingleAgentEpisode` (multi
+                -agent is planned but not supported, yet). Reading episodes directly
+                avoids additional transform steps and is usually faster and
+                therefore the recommended format when your application remains fully
+                inside of RLlib's schema. The other format is a columnar format and is
+                agnostic to the RL framework used. Use the latter format, if you are
+                unsure when to use the data or in which RL framework. The default is
+                to read column data, i.e. `False`. See also `output_write_episodes`
+                to define the output data format when recording.
             input_compress_columns: What input columns are compressed with LZ4 in the
                 input data. If data is stored in `RLlib`'s `SingleAgentEpisode` (
                 `MultiAgentEpisode` not supported, yet).
-=======
-            input_read_episodes: If offline data is already stored in RLlib's
-                `EpisodeType` format, i.e. `ray.rllib.env.SingleAgentEpisode` (multi
-                -agent is planned but not supported, yet). Reading directly episodes
-                avoids an additional transforming step and is usually faster and
-                therefore the adviced format when your application remains fully inside
-                of RLlib's schema. The other format is a columnar format and is agnostic
-                to the RL framework used. Use the latter format, if you are unsure when
-                to use the data or in which RL framework. The default is to read column
-                data, i.e. `False`. See also `output_write_episodes` to define the
-                output data format when recording.
->>>>>>> 9622ca98
             map_batches_kwargs: `kwargs` for the `map_batches` method. These will be
                 passed into the `ray.data.Dataset.map_batches` method when sampling
                 without checking. If no arguments passed in the default arguments `{
@@ -2557,13 +2548,10 @@
             self.input_read_method_kwargs = input_read_method_kwargs
         if input_read_schema is not NotProvided:
             self.input_read_schema = input_read_schema
-<<<<<<< HEAD
+        if input_read_episodes is not NotProvided:
+            self.input_read_episodes = input_read_episodes
         if input_compress_columns is not NotProvided:
             self.input_compress_columns = input_compress_columns
-=======
-        if input_read_episodes is not NotProvided:
-            self.input_read_episodes = input_read_episodes
->>>>>>> 9622ca98
         if map_batches_kwargs is not NotProvided:
             self.map_batches_kwargs = map_batches_kwargs
         if iter_batches_kwargs is not NotProvided:
