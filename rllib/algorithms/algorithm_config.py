--- conflicted
+++ resolved
@@ -866,29 +866,6 @@
             self.rl_module(_enable_rl_module_api=True)
             self.enable_connectors = True
 
-<<<<<<< HEAD
-=======
-        # Explore parameter cannot be False with RLModule API enabled.
-        # The reason is that `explore` is not just a parameter that will get passed
-        # down to the policy.compute_actions() anymore. It is a phase in which RLModule.
-        # forward_exploration() will get called during sampling. If user needs to
-        # really disable the stochasticity during this phase, they need to override the
-        # RLModule.forward_exploration() method or setup model parameters such that it
-        # will disable the stochasticity of this method (e.g. by setting the std to 0
-        # or setting temperature to 0 for the Categorical distribution).
-        if self._enable_rl_module_api and not self.explore:
-            raise ValueError(
-                "When RLModule API is enabled, explore parameter cannot be False. "
-                "Please set explore=None or disable RLModule API via "
-                "`config.rl_module(_enable_rl_module_api=False)`."
-                "If you want to disable the stochasticity during the exploration "
-                "phase, you can customize your RLModule and override the RLModule."
-                "forward_exploration() method "
-                "or setup model parameters such that it will disable the "
-                "stochasticity of this method (e.g. by setting the std to 0 or "
-                "setting temperature to 0 for the Categorical distribution)."
-            )
-
         # Validate grad clipping settings.
         if self.grad_clip_by not in ["value", "norm", "global_norm"]:
             raise ValueError(
@@ -896,7 +873,6 @@
                 "'norm', or 'global_norm'!"
             )
 
->>>>>>> 56418911
         # TODO: Deprecate self.simple_optimizer!
         # Multi-GPU settings.
         if self.simple_optimizer is True:
