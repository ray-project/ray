--- conflicted
+++ resolved
@@ -1337,7 +1337,11 @@
             normalize_actions: If True, RLlib will learn entirely inside a normalized
                 action space (0.0 centered with small stddev; only affecting Box
                 components). RLlib will unsquash actions (and clip, just in case) to the
+                components). RLlib will unsquash actions (and clip, just in case) to the
                 bounds of the env's action space before sending actions back to the env.
+            clip_actions: If True, the RLlib default ModuleToEnv connector will clip
+                actions according to the env's bounds (before sending them into the
+                `env.step()` call).
             clip_actions: If True, the RLlib default ModuleToEnv connector will clip
                 actions according to the env's bounds (before sending them into the
                 `env.step()` call).
@@ -1407,6 +1411,7 @@
         module_to_env_connector: Optional[
             Callable[[EnvType, "RLModule"], "ConnectorV2"]
         ] = NotProvided,
+        episode_lookback_horizon: Optional[int] = NotProvided,
         episode_lookback_horizon: Optional[int] = NotProvided,
         use_worker_filter_stats: Optional[bool] = NotProvided,
         update_worker_filter_stats: Optional[bool] = NotProvided,
@@ -1458,6 +1463,13 @@
             module_to_env_connector: A callable taking an Env and an RLModule as input
                 args and returning a module-to-env ConnectorV2 (might be a pipeline)
                 object.
+            episode_lookback_horizon: The amount of data (in timesteps) to keep from the
+                preceeding episode chunk when a new chunk (for the same episode) is
+                generated to continue sampling at a later time. The larger this value,
+                the more an env-to-module connector will be able to look back in time
+                and compile RLModule input data from this information. For example, if
+                your custom env-to-module connector (and your custom RLModule) requires
+                the previous 10 rewards as inputs, you must set this to at least 10.
             episode_lookback_horizon: The amount of data (in timesteps) to keep from the
                 preceeding episode chunk when a new chunk (for the same episode) is
                 generated to continue sampling at a later time. The larger this value,
@@ -1562,6 +1574,8 @@
             self._module_to_env_connector = module_to_env_connector
         if episode_lookback_horizon is not NotProvided:
             self.episode_lookback_horizon = episode_lookback_horizon
+        if episode_lookback_horizon is not NotProvided:
+            self.episode_lookback_horizon = episode_lookback_horizon
         if use_worker_filter_stats is not NotProvided:
             self.use_worker_filter_stats = use_worker_filter_stats
         if update_worker_filter_stats is not NotProvided:
@@ -1681,6 +1695,7 @@
         grad_clip: Optional[float] = NotProvided,
         grad_clip_by: Optional[str] = NotProvided,
         train_batch_size: Optional[int] = NotProvided,
+        train_batch_size_per_learner: Optional[int] = NotProvided,
         train_batch_size_per_learner: Optional[int] = NotProvided,
         model: Optional[dict] = NotProvided,
         optimizer: Optional[dict] = NotProvided,
@@ -1732,13 +1747,6 @@
                 clipping. Allowed values are `value`, `norm`, and `global_norm`.
             train_batch_size_per_learner: Train batch size per individual Learner
                 worker. This setting only applies to the new API stack. The number
-<<<<<<< HEAD
-                of Learner workers can be set via
-                `config.resources(num_learner_workers=...)`.
-            train_batch_size: Training batch size, if applicable. When on the new API
-                stack, this setting should no longer be used and instead
-                `train_batch_size_per_worker` should be used.
-=======
                 of Learner workers can be set via `config.resources(
                 num_learner_workers=...)`. The total effective batch size is then
                 `num_learner_workers` x `train_batch_size_per_learner` and can
@@ -1747,7 +1755,6 @@
                 stack, this setting should no longer be used. Instead, use
                 `train_batch_size_per_learner` (in combination with
                 `num_learner_workers`).
->>>>>>> 754591c9
             model: Arguments passed into the policy model. See models/catalog.py for a
                 full list of the available model options.
                 TODO: Provide ModelConfig objects instead of dicts.
@@ -1787,6 +1794,8 @@
                     "or 'global_norm'!"
                 )
             self.grad_clip_by = grad_clip_by
+        if train_batch_size_per_learner is not NotProvided:
+            self.train_batch_size_per_learner = train_batch_size_per_learner
         if train_batch_size_per_learner is not NotProvided:
             self.train_batch_size_per_learner = train_batch_size_per_learner
         if train_batch_size is not NotProvided:
@@ -3142,29 +3151,18 @@
             batch_size = min_batch_size
             while batch_size < self.total_train_batch_size:
                 batch_size += min_batch_size
-<<<<<<< HEAD
-            if (
-                batch_size - train_batch_size > 0.1 * self.total_train_batch_size
-                or batch_size - min_batch_size - self.total_train_batch_size
-                > (0.1 * train_batch_size)
-=======
             if batch_size - self.total_train_batch_size > (
                 0.1 * self.total_train_batch_size
             ) or batch_size - min_batch_size - self.total_train_batch_size > (
                 0.1 * self.total_train_batch_size
->>>>>>> 754591c9
             ):
                 suggested_rollout_fragment_length = self.total_train_batch_size // (
                     self.num_envs_per_worker * (self.num_rollout_workers or 1)
                 )
                 raise ValueError(
-<<<<<<< HEAD
-                    f"Your desired `train_batch_size` ({self.total_train_batch_size}) "
-=======
                     "Your desired `total_train_batch_size` "
                     f"({self.total_train_batch_size}={self.num_learner_workers} "
                     f"learners x {self.train_batch_size_per_learner}) "
->>>>>>> 754591c9
                     "or a value 10% off of that cannot be achieved with your other "
                     f"settings (num_rollout_workers={self.num_rollout_workers}; "
                     f"num_envs_per_worker={self.num_envs_per_worker}; "
