import copy
from enum import Enum
import inspect
import logging
import math
import os
import sys
from typing import (
    TYPE_CHECKING,
    Any,
    Callable,
    Container,
    Dict,
    Optional,
    Tuple,
    Type,
    Union,
)

from packaging import version

import ray
from ray.rllib.algorithms.callbacks import DefaultCallbacks
from ray.rllib.core.rl_module.marl_module import MultiAgentRLModuleSpec
from ray.rllib.core.rl_module.rl_module import SingleAgentRLModuleSpec
from ray.rllib.env.env_context import EnvContext
from ray.rllib.env.multi_agent_env import MultiAgentEnv
from ray.rllib.env.wrappers.atari_wrappers import is_atari
from ray.rllib.evaluation.collectors.sample_collector import SampleCollector
from ray.rllib.evaluation.collectors.simple_list_collector import SimpleListCollector
from ray.rllib.evaluation.rollout_worker import RolloutWorker
from ray.rllib.models import MODEL_DEFAULTS
from ray.rllib.policy.policy import Policy, PolicySpec
from ray.rllib.policy.sample_batch import DEFAULT_POLICY_ID
from ray.rllib.utils import deep_update, merge_dicts
from ray.rllib.utils.annotations import (
    ExperimentalAPI,
    OverrideToImplementCustomLogic_CallToSuperRecommended,
)
from ray.rllib.utils.deprecation import (
    DEPRECATED_VALUE,
    Deprecated,
    deprecation_warning,
)
from ray.rllib.utils.framework import try_import_tf, try_import_torch
from ray.rllib.utils.from_config import NotProvided, from_config
from ray.rllib.utils.gym import (
    convert_old_gym_space_to_gymnasium_space,
    try_import_gymnasium_and_gym,
)
from ray.rllib.utils.policy import validate_policy_id
from ray.rllib.utils.schedules.scheduler import Scheduler
from ray.rllib.utils.serialization import (
    NOT_SERIALIZABLE,
    deserialize_type,
    serialize_type,
)
from ray.rllib.utils.torch_utils import TORCH_COMPILE_REQUIRED_VERSION
from ray.rllib.utils.typing import (
    AgentID,
    AlgorithmConfigDict,
    EnvConfigDict,
    EnvType,
    LearningRateOrSchedule,
    ModuleID,
    MultiAgentPolicyConfigDict,
    PartialAlgorithmConfigDict,
    PolicyID,
    ResultDict,
    RLModuleSpec,
    SampleBatchType,
)
from ray.tune.logger import Logger
from ray.tune.registry import get_trainable_cls
from ray.tune.result import TRIAL_INFO
from ray.tune.tune import _Config

gym, old_gym = try_import_gymnasium_and_gym()
Space = gym.Space

"""TODO(jungong, sven): in "offline_data" we can potentially unify all input types
under input and input_config keys. E.g.
input: sample
input_config {
env: CartPole-v1
}
or:
input: json_reader
input_config {
path: /tmp/
}
or:
input: dataset
input_config {
format: parquet
path: /tmp/
}
"""


if TYPE_CHECKING:
    from ray.rllib.algorithms.algorithm import Algorithm
    from ray.rllib.connectors.connector_v2 import ConnectorV2
    from ray.rllib.core.learner import Learner
    from ray.rllib.core.learner.learner_group import LearnerGroup
    from ray.rllib.core.rl_module.rl_module import RLModule
    from ray.rllib.evaluation.episode import Episode as OldEpisode

logger = logging.getLogger(__name__)


def _check_rl_module_spec(module_spec: RLModuleSpec) -> None:
    if not isinstance(module_spec, (SingleAgentRLModuleSpec, MultiAgentRLModuleSpec)):
        raise ValueError(
            "rl_module_spec must be an instance of "
            "SingleAgentRLModuleSpec or MultiAgentRLModuleSpec."
            f"Got {type(module_spec)} instead."
        )


class AlgorithmConfig(_Config):
    """A RLlib AlgorithmConfig builds an RLlib Algorithm from a given configuration.

    .. testcode::

        from ray.rllib.algorithms.ppo import PPOConfig
        from ray.rllib.algorithms.callbacks import MemoryTrackingCallbacks
        # Construct a generic config object, specifying values within different
        # sub-categories, e.g. "training".
        config = (PPOConfig().training(gamma=0.9, lr=0.01)
                .environment(env="CartPole-v1")
                .resources(num_gpus=0)
                .rollouts(num_rollout_workers=0)
                .callbacks(MemoryTrackingCallbacks)
            )
        # A config object can be used to construct the respective Algorithm.
        rllib_algo = config.build()

    .. testcode::

        from ray.rllib.algorithms.ppo import PPOConfig
        from ray import tune
        # In combination with a tune.grid_search:
        config = PPOConfig()
        config.training(lr=tune.grid_search([0.01, 0.001]))
        # Use `to_dict()` method to get the legacy plain python config dict
        # for usage with `tune.Tuner().fit()`.
        tune.Tuner("PPO", param_space=config.to_dict())
    """

    @staticmethod
    def DEFAULT_POLICY_MAPPING_FN(aid, episode, worker, **kwargs):
        # The default policy mapping function to use if None provided.
        # Map any agent ID to "default_policy".
        return DEFAULT_POLICY_ID

    @classmethod
    def from_dict(cls, config_dict: dict) -> "AlgorithmConfig":
        """Creates an AlgorithmConfig from a legacy python config dict.

        .. testcode::

            from ray.rllib.algorithms.ppo.ppo import PPOConfig
            # pass a RLlib config dict
            ppo_config = PPOConfig.from_dict({})
            ppo = ppo_config.build(env="Pendulum-v1")

        Args:
            config_dict: The legacy formatted python config dict for some algorithm.

        Returns:
             A new AlgorithmConfig object that matches the given python config dict.
        """
        # Create a default config object of this class.
        config_obj = cls()
        # Remove `_is_frozen` flag from config dict in case the AlgorithmConfig that
        # the dict was derived from was already frozen (we don't want to copy the
        # frozenness).
        config_dict.pop("_is_frozen", None)
        config_obj.update_from_dict(config_dict)
        return config_obj

    @classmethod
    def overrides(cls, **kwargs):
        """Generates and validates a set of config key/value pairs (passed via kwargs).

        Validation whether given config keys are valid is done immediately upon
        construction (by comparing against the properties of a default AlgorithmConfig
        object of this class).
        Allows combination with a full AlgorithmConfig object to yield a new
        AlgorithmConfig object.

        Used anywhere, we would like to enable the user to only define a few config
        settings that would change with respect to some main config, e.g. in multi-agent
        setups and evaluation configs.

        .. testcode::

            from ray.rllib.algorithms.ppo import PPOConfig
            from ray.rllib.policy.policy import PolicySpec
            config = (
                PPOConfig()
                .multi_agent(
                    policies={
                        "pol0": PolicySpec(config=PPOConfig.overrides(lambda_=0.95))
                    },
                )
            )


        .. testcode::

            from ray.rllib.algorithms.algorithm_config import AlgorithmConfig
            from ray.rllib.algorithms.ppo import PPOConfig
            config = (
                PPOConfig()
                .evaluation(
                    evaluation_num_workers=1,
                    evaluation_interval=1,
                    evaluation_config=AlgorithmConfig.overrides(explore=False),
                )
            )

        Returns:
            A dict mapping valid config property-names to values.

        Raises:
            KeyError: In case a non-existing property name (kwargs key) is being
            passed in. Valid property names are taken from a default AlgorithmConfig
            object of `cls`.
        """
        default_config = cls()
        config_overrides = {}
        for key, value in kwargs.items():
            if not hasattr(default_config, key):
                raise KeyError(
                    f"Invalid property name {key} for config class {cls.__name__}!"
                )
            # Allow things like "lambda" as well.
            key = cls._translate_special_keys(key, warn_deprecated=True)
            config_overrides[key] = value

        return config_overrides

    def __init__(self, algo_class=None):
        # Define all settings and their default values.

        # Define the default RLlib Algorithm class that this AlgorithmConfig will be
        # applied to.
        self.algo_class = algo_class

        # `self.python_environment()`
        self.extra_python_environs_for_driver = {}
        self.extra_python_environs_for_worker = {}

        # `self.resources()`
        self.num_gpus = 0
        self.num_cpus_per_worker = 1
        self.num_gpus_per_worker = 0
        self._fake_gpus = False
        self.num_cpus_for_local_worker = 1
        self.num_learner_workers = 0
        self.num_gpus_per_learner_worker = 0
        self.num_cpus_per_learner_worker = 1
        self.local_gpu_idx = 0
        self.custom_resources_per_worker = {}
        self.placement_strategy = "PACK"

        # `self.framework()`
        self.framework_str = "torch"
        self.eager_tracing = True
        self.eager_max_retraces = 20
        self.tf_session_args = {
            # note: overridden by `local_tf_session_args`
            "intra_op_parallelism_threads": 2,
            "inter_op_parallelism_threads": 2,
            "gpu_options": {
                "allow_growth": True,
            },
            "log_device_placement": False,
            "device_count": {"CPU": 1},
            # Required by multi-GPU (num_gpus > 1).
            "allow_soft_placement": True,
        }
        self.local_tf_session_args = {
            # Allow a higher level of parallelism by default, but not unlimited
            # since that can cause crashes with many concurrent drivers.
            "intra_op_parallelism_threads": 8,
            "inter_op_parallelism_threads": 8,
        }
        # Torch compile settings
        self.torch_compile_learner = False
        self.torch_compile_learner_what_to_compile = (
            TorchCompileWhatToCompile.FORWARD_TRAIN
        )
        # AOT Eager is a dummy backend and will not result in speedups
        self.torch_compile_learner_dynamo_backend = (
            "aot_eager" if sys.platform == "darwin" else "inductor"
        )
        self.torch_compile_learner_dynamo_mode = None
        self.torch_compile_worker = False
        # AOT Eager is a dummy backend and will not result in speedups
        self.torch_compile_worker_dynamo_backend = (
            "aot_eager" if sys.platform == "darwin" else "onnxrt"
        )
        self.torch_compile_worker_dynamo_mode = None

        # `self.environment()`
        self.env = None
        self.env_config = {}
        self.observation_space = None
        self.action_space = None
        self.env_task_fn = None
        self.render_env = False
        self.clip_rewards = None
        self.normalize_actions = True
        self.clip_actions = False
        self.disable_env_checking = False
        self.auto_wrap_old_gym_envs = True
        self.action_mask_key = "action_mask"
        # Whether this env is an atari env (for atari-specific preprocessing).
        # If not specified, we will try to auto-detect this.
        self._is_atari = None

        # TODO (sven): Rename this method into `AlgorithmConfig.sampling()`
        # `self.rollouts()`
        self.env_runner_cls = None
        # TODO (sven): Rename into `num_env_runner_workers`.
        self.num_rollout_workers = 0
        self.num_envs_per_worker = 1
        self.create_env_on_local_worker = False
        self.enable_connectors = True
        self._env_to_module_connector = None
        self._module_to_env_connector = None
        self.episode_lookback_horizon = 1
        # TODO (sven): Rename into `sample_timesteps` (or `sample_duration`
        #  and `sample_duration_unit` (replacing batch_mode), like we do it
        #  in the evaluation config).
        self.rollout_fragment_length = 200
        # TODO (sven): Rename into `sample_mode`.
        self.batch_mode = "truncate_episodes"
        # TODO (sven): Rename into `validate_env_runner_workers_after_construction`.
        self.validate_workers_after_construction = True
        self.compress_observations = False
        # TODO (sven): Rename into `env_runner_perf_stats_ema_coef`.
        self.sampler_perf_stats_ema_coef = None

        # TODO (sven): Deprecate together with old API stack.
        self.sample_async = False
        self.remote_worker_envs = False
        self.remote_env_batch_wait_ms = 0
        self.enable_tf1_exec_eagerly = False
        self.sample_collector = SimpleListCollector
        self.preprocessor_pref = "deepmind"
        self.observation_filter = "NoFilter"
        self.update_worker_filter_stats = True
        self.use_worker_filter_stats = True
        # TODO (sven): End: deprecate.

        # `self.training()`
        self.gamma = 0.99
        self.lr = 0.001
        self.grad_clip = None
        self.grad_clip_by = "global_norm"
        self.train_batch_size = 32
        # Simple logic for now: If None, use `train_batch_size`.
        self.train_batch_size_per_learner = None
        # TODO (sven): Unsolved problem with RLModules sometimes requiring settings from
        #  the main AlgorithmConfig. We should not require the user to provide those
        #  settings in both, the AlgorithmConfig (as property) AND the model config
        #  dict. We should generally move to a world, in which there exists an
        #  AlgorithmConfig that a) has-a user provided model config object and b)
        #  is given a chance to compile a final model config (dict or object) that is
        #  then passed into the RLModule/Catalog. This design would then match our
        #  "compilation" pattern, where we compile automatically those settings that
        #  should NOT be touched by the user.
        #  In case, an Algorithm already uses the above described pattern (and has
        #  `self.model` as a @property, ignore AttributeError (for trying to set this
        #  property).
        try:
            self.model = copy.deepcopy(MODEL_DEFAULTS)
        except AttributeError:
            pass

        self._learner_connector = None
        self.optimizer = {}
        self.max_requests_in_flight_per_sampler_worker = 2
        self._learner_class = None

        # `self.callbacks()`
        self.callbacks_class = DefaultCallbacks

        # `self.explore()`
        self.explore = True
        # This is not compatible with RLModules, which have a method
        # `forward_exploration` to specify custom exploration behavior.
        self.exploration_config = {}

        # `self.multi_agent()`
        self.policies = {DEFAULT_POLICY_ID: PolicySpec()}
        # Module ID specific config overrides.
        self.algorithm_config_overrides_per_module = {}
        # Cached, actual AlgorithmConfig objects derived from
        # `self.algorithm_config_overrides_per_module`.
        self._per_module_overrides: Dict[ModuleID, "AlgorithmConfig"] = {}
        self.policy_map_capacity = 100
        self.policy_mapping_fn = self.DEFAULT_POLICY_MAPPING_FN
        self.policies_to_train = None
        self.policy_states_are_swappable = False
        self.observation_fn = None
        self.count_steps_by = "env_steps"

        # `self.offline_data()`
        self.input_ = "sampler"
        self.input_config = {}
        self.actions_in_input_normalized = False
        self.postprocess_inputs = False
        self.shuffle_buffer_size = 0
        self.output = None
        self.output_config = {}
        self.output_compress_columns = ["obs", "new_obs"]
        self.output_max_file_size = 64 * 1024 * 1024
        self.offline_sampling = False

        # `self.evaluation()`
        self.evaluation_interval = None
        self.evaluation_duration = 10
        self.evaluation_duration_unit = "episodes"
        self.evaluation_sample_timeout_s = 180.0
        self.evaluation_parallel_to_training = False
        self.evaluation_config = None
        self.off_policy_estimation_methods = {}
        self.ope_split_batch_by_episode = True
        self.evaluation_num_workers = 0
        self.custom_evaluation_function = None
        self.always_attach_evaluation_results = False
        self.enable_async_evaluation = False
        # TODO: Set this flag still in the config or - much better - in the
        #  RolloutWorker as a property.
        self.in_evaluation = False
        self.sync_filters_on_rollout_workers_timeout_s = 60.0

        # `self.reporting()`
        self.keep_per_episode_custom_metrics = False
        self.metrics_episode_collection_timeout_s = 60.0
        self.metrics_num_episodes_for_smoothing = 100
        self.min_time_s_per_iteration = None
        self.min_train_timesteps_per_iteration = 0
        self.min_sample_timesteps_per_iteration = 0

        # `self.checkpointing()`
        self.export_native_model_files = False
        self.checkpoint_trainable_policies_only = False

        # `self.debugging()`
        self.logger_creator = None
        self.logger_config = None
        self.log_level = "WARN"
        self.log_sys_usage = True
        self.fake_sampler = False
        self.seed = None

        # `self.fault_tolerance()`
        self.ignore_worker_failures = False
        self.recreate_failed_workers = False
        # By default restart failed worker a thousand times.
        # This should be enough to handle normal transient failures.
        # This also prevents infinite number of restarts in case
        # the worker or env has a bug.
        self.max_num_worker_restarts = 1000
        # Small delay between worker restarts. In case rollout or
        # evaluation workers have remote dependencies, this delay can be
        # adjusted to make sure we don't flood them with re-connection
        # requests, and allow them enough time to recover.
        # This delay also gives Ray time to stream back error logging
        # and exceptions.
        self.delay_between_worker_restarts_s = 60.0
        self.restart_failed_sub_environments = False
        self.num_consecutive_worker_failures_tolerance = 100
        self.worker_health_probe_timeout_s = 60
        self.worker_restore_timeout_s = 1800

        # `self.rl_module()`
        self._rl_module_spec = None
        # Helper to keep track of the original exploration config when dis-/enabling
        # rl modules.
        self.__prior_exploration_config = None

        # `self.experimental()`
        self._enable_new_api_stack = False
        self._tf_policy_handles_more_than_one_loss = False
        self._disable_preprocessor_api = False
        self._disable_action_flattening = False
        self._disable_initialize_loss_from_dummy_batch = False

        # Has this config object been frozen (cannot alter its attributes anymore).
        self._is_frozen = False

        # TODO: Remove, once all deprecation_warning calls upon using these keys
        #  have been removed.
        # === Deprecated keys ===
        self.simple_optimizer = DEPRECATED_VALUE
        self.monitor = DEPRECATED_VALUE
        self.evaluation_num_episodes = DEPRECATED_VALUE
        self.metrics_smoothing_episodes = DEPRECATED_VALUE
        self.timesteps_per_iteration = DEPRECATED_VALUE
        self.min_iter_time_s = DEPRECATED_VALUE
        self.collect_metrics_timeout = DEPRECATED_VALUE
        self.min_time_s_per_reporting = DEPRECATED_VALUE
        self.min_train_timesteps_per_reporting = DEPRECATED_VALUE
        self.min_sample_timesteps_per_reporting = DEPRECATED_VALUE
        self.input_evaluation = DEPRECATED_VALUE
        self.policy_map_cache = DEPRECATED_VALUE
        self.worker_cls = DEPRECATED_VALUE
        self.synchronize_filters = DEPRECATED_VALUE
        self.sample_async = DEPRECATED_VALUE

        # The following values have moved because of the new ReplayBuffer API
        self.buffer_size = DEPRECATED_VALUE
        self.prioritized_replay = DEPRECATED_VALUE
        self.learning_starts = DEPRECATED_VALUE
        self.replay_batch_size = DEPRECATED_VALUE
        # -1 = DEPRECATED_VALUE is a valid value for replay_sequence_length
        self.replay_sequence_length = None
        self.replay_mode = DEPRECATED_VALUE
        self.prioritized_replay_alpha = DEPRECATED_VALUE
        self.prioritized_replay_beta = DEPRECATED_VALUE
        self.prioritized_replay_eps = DEPRECATED_VALUE
        self.min_time_s_per_reporting = DEPRECATED_VALUE
        self.min_train_timesteps_per_reporting = DEPRECATED_VALUE
        self.min_sample_timesteps_per_reporting = DEPRECATED_VALUE
        self._disable_execution_plan_api = DEPRECATED_VALUE

    def to_dict(self) -> AlgorithmConfigDict:
        """Converts all settings into a legacy config dict for backward compatibility.

        Returns:
            A complete AlgorithmConfigDict, usable in backward-compatible Tune/RLlib
            use cases, e.g. w/ `tune.Tuner().fit()`.
        """
        config = copy.deepcopy(vars(self))
        config.pop("algo_class")
        config.pop("_is_frozen")

        # Worst naming convention ever: NEVER EVER use reserved key-words...
        if "lambda_" in config:
            assert hasattr(self, "lambda_")
            config["lambda"] = getattr(self, "lambda_")
            config.pop("lambda_")
        if "input_" in config:
            assert hasattr(self, "input_")
            config["input"] = getattr(self, "input_")
            config.pop("input_")

        # Convert `policies` (PolicySpecs?) into dict.
        # Convert policies dict such that each policy ID maps to a old-style.
        # 4-tuple: class, obs-, and action space, config.
        if "policies" in config and isinstance(config["policies"], dict):
            policies_dict = {}
            for policy_id, policy_spec in config.pop("policies").items():
                if isinstance(policy_spec, PolicySpec):
                    policies_dict[policy_id] = (
                        policy_spec.policy_class,
                        policy_spec.observation_space,
                        policy_spec.action_space,
                        policy_spec.config,
                    )
                else:
                    policies_dict[policy_id] = policy_spec
            config["policies"] = policies_dict

        # Switch out deprecated vs new config keys.
        config["callbacks"] = config.pop("callbacks_class", DefaultCallbacks)
        config["create_env_on_driver"] = config.pop("create_env_on_local_worker", 1)
        config["custom_eval_function"] = config.pop("custom_evaluation_function", None)
        config["framework"] = config.pop("framework_str", None)
        config["num_cpus_for_driver"] = config.pop("num_cpus_for_local_worker", 1)
        config["num_workers"] = config.pop("num_rollout_workers", 0)

        # Simplify: Remove all deprecated keys that have as value `DEPRECATED_VALUE`.
        # These would be useless in the returned dict anyways.
        for dep_k in [
            "monitor",
            "evaluation_num_episodes",
            "metrics_smoothing_episodes",
            "timesteps_per_iteration",
            "min_iter_time_s",
            "collect_metrics_timeout",
            "buffer_size",
            "prioritized_replay",
            "learning_starts",
            "replay_batch_size",
            "replay_mode",
            "prioritized_replay_alpha",
            "prioritized_replay_beta",
            "prioritized_replay_eps",
            "min_time_s_per_reporting",
            "min_train_timesteps_per_reporting",
            "min_sample_timesteps_per_reporting",
            "input_evaluation",
        ]:
            if config.get(dep_k) == DEPRECATED_VALUE:
                config.pop(dep_k, None)

        return config

    def update_from_dict(
        self,
        config_dict: PartialAlgorithmConfigDict,
    ) -> "AlgorithmConfig":
        """Modifies this AlgorithmConfig via the provided python config dict.

        Warns if `config_dict` contains deprecated keys.
        Silently sets even properties of `self` that do NOT exist. This way, this method
        may be used to configure custom Policies which do not have their own specific
        AlgorithmConfig classes, e.g.
        `ray.rllib.examples.policy.random_policy::RandomPolicy`.

        Args:
            config_dict: The old-style python config dict (PartialAlgorithmConfigDict)
                to use for overriding some properties defined in there.

        Returns:
            This updated AlgorithmConfig object.
        """
        eval_call = {}

        # We deal with this special key before all others because it may influence
        # stuff like "exploration_config".
        # Namely, we want to re-instantiate the exploration config this config had
        # inside `self.experimental()` before potentially overwriting it in the
        # following.
        if "_enable_new_api_stack" in config_dict:
            self.experimental(
                _enable_new_api_stack=config_dict["_enable_new_api_stack"]
            )

        # Modify our properties one by one.
        for key, value in config_dict.items():
            key = self._translate_special_keys(key, warn_deprecated=False)

            # Ray Tune saves additional data under this magic keyword.
            # This should not get treated as AlgorithmConfig field.
            if key == TRIAL_INFO:
                continue

            if key == "_enable_new_api_stack":
                # We've dealt with this above.
                continue
            # Set our multi-agent settings.
            elif key == "multiagent":
                kwargs = {
                    k: value[k]
                    for k in [
                        "policies",
                        "policy_map_capacity",
                        "policy_mapping_fn",
                        "policies_to_train",
                        "policy_states_are_swappable",
                        "observation_fn",
                        "count_steps_by",
                    ]
                    if k in value
                }
                self.multi_agent(**kwargs)
            # Some keys specify config sub-dicts and therefore should go through the
            # correct methods to properly `.update()` those from given config dict
            # (to not lose any sub-keys).
            elif key == "callbacks_class" and value != NOT_SERIALIZABLE:
                # For backward compatibility reasons, only resolve possible
                # classpath if value is a str type.
                if isinstance(value, str):
                    value = deserialize_type(value, error=True)
                self.callbacks(callbacks_class=value)
            elif key == "env_config":
                self.environment(env_config=value)
            elif key.startswith("evaluation_"):
                eval_call[key] = value
            elif key == "exploration_config":
                if config_dict.get("_enable_new_api_stack", False):
                    self.exploration_config = value
                    continue
                if isinstance(value, dict) and "type" in value:
                    value["type"] = deserialize_type(value["type"])
                self.exploration(exploration_config=value)
            elif key == "model":
                # Resolve possible classpath.
                if isinstance(value, dict) and value.get("custom_model"):
                    value["custom_model"] = deserialize_type(value["custom_model"])
                self.training(**{key: value})
            elif key == "optimizer":
                self.training(**{key: value})
            elif key == "replay_buffer_config":
                if isinstance(value, dict) and "type" in value:
                    value["type"] = deserialize_type(value["type"])
                self.training(**{key: value})
            elif key == "sample_collector":
                # Resolve possible classpath.
                value = deserialize_type(value)
                self.rollouts(sample_collector=value)
            # Set the property named `key` to `value`.
            else:
                setattr(self, key, value)

        self.evaluation(**eval_call)

        return self

    # TODO(sven): We might want to have a `deserialize` method as well. Right now,
    #  simply using the from_dict() API works in this same (deserializing) manner,
    #  whether the dict used is actually code-free (already serialized) or not
    #  (i.e. a classic RLlib config dict with e.g. "callbacks" key still pointing to
    #  a class).
    def serialize(self) -> Dict[str, Any]:
        """Returns a mapping from str to JSON'able values representing this config.

        The resulting values will not have any code in them.
        Classes (such as `callbacks_class`) will be converted to their full
        classpath, e.g. `ray.rllib.algorithms.callbacks.DefaultCallbacks`.
        Actual code such as lambda functions will be written as their source
        code (str) plus any closure information for properly restoring the
        code inside the AlgorithmConfig object made from the returned dict data.
        Dataclass objects get converted to dicts.

        Returns:
            A dict mapping from str to JSON'able values.
        """
        config = self.to_dict()
        return self._serialize_dict(config)

    def copy(self, copy_frozen: Optional[bool] = None) -> "AlgorithmConfig":
        """Creates a deep copy of this config and (un)freezes if necessary.

        Args:
            copy_frozen: Whether the created deep copy will be frozen or not. If None,
                keep the same frozen status that `self` currently has.

        Returns:
            A deep copy of `self` that is (un)frozen.
        """
        cp = copy.deepcopy(self)
        if copy_frozen is True:
            cp.freeze()
        elif copy_frozen is False:
            cp._is_frozen = False
            if isinstance(cp.evaluation_config, AlgorithmConfig):
                cp.evaluation_config._is_frozen = False
        return cp

    def freeze(self) -> None:
        """Freezes this config object, such that no attributes can be set anymore.

        Algorithms should use this method to make sure that their config objects
        remain read-only after this.
        """
        if self._is_frozen:
            return
        self._is_frozen = True

        # Also freeze underlying eval config, if applicable.
        if isinstance(self.evaluation_config, AlgorithmConfig):
            self.evaluation_config.freeze()

        # TODO: Flip out all set/dict/list values into frozen versions
        #  of themselves? This way, users won't even be able to alter those values
        #  directly anymore.

    @OverrideToImplementCustomLogic_CallToSuperRecommended
    def validate(self) -> None:
        """Validates all values in this config."""

        # TODO (sven): Remove this hack. We should not have env-var dependent logic
        #  this deep in the codebase (should only be used in example/testing scripts).
        #  We should also never set attributes automatically for the user ->
        #  AlgorithmConfig should always be read-only.
        if bool(os.environ.get("RLLIB_ENABLE_RL_MODULE", False)):
            self.experimental(_enable_new_api_stack=True)
            self.enable_connectors = True

        # Check framework specific settings.
        self._validate_framework_settings()
        # Check resources specific settings.
        self._validate_resources_settings()
        # Check multi-agent specific settings.
        self._validate_multi_agent_settings()
        # Check input specific settings.
        self._validate_input_settings()
        # Check evaluation specific settings.
        self._validate_evaluation_settings()

        # Check new API stack specific settings.
        self._validate_new_api_stack_settings()

        # Check to-be-deprecated settings (however that are still in use).
        self._validate_to_be_deprecated_settings()

    def build(
        self,
        env: Optional[Union[str, EnvType]] = None,
        logger_creator: Optional[Callable[[], Logger]] = None,
        use_copy: bool = True,
    ) -> "Algorithm":
        """Builds an Algorithm from this AlgorithmConfig (or a copy thereof).

        Args:
            env: Name of the environment to use (e.g. a gym-registered str),
                a full class path (e.g.
                "ray.rllib.examples.env.random_env.RandomEnv"), or an Env
                class directly. Note that this arg can also be specified via
                the "env" key in `config`.
            logger_creator: Callable that creates a ray.tune.Logger
                object. If unspecified, a default logger is created.
            use_copy: Whether to deepcopy `self` and pass the copy to the Algorithm
                (instead of `self`) as config. This is useful in case you would like to
                recycle the same AlgorithmConfig over and over, e.g. in a test case, in
                which we loop over different DL-frameworks.

        Returns:
            A ray.rllib.algorithms.algorithm.Algorithm object.
        """
        if env is not None:
            self.env = env
            if self.evaluation_config is not None:
                self.evaluation_config["env"] = env
        if logger_creator is not None:
            self.logger_creator = logger_creator

        algo_class = self.algo_class
        if isinstance(self.algo_class, str):
            algo_class = get_trainable_cls(self.algo_class)

        return algo_class(
            config=self if not use_copy else copy.deepcopy(self),
            logger_creator=self.logger_creator,
        )

    def build_env_to_module_connector(self, env):
        from ray.rllib.connectors.env_to_module import (
            EnvToModulePipeline,
            DefaultEnvToModule,
        )

        custom_connectors = []
        # Create an env-to-module connector pipeline (including RLlib's default
        # env->module connector piece) and return it.
        if self._env_to_module_connector is not None:
            val_ = self._env_to_module_connector(env)

            from ray.rllib.connectors.connector_v2 import ConnectorV2

            if isinstance(val_, ConnectorV2) and not isinstance(
                val_, EnvToModulePipeline
            ):
                custom_connectors = [val_]
            elif isinstance(val_, (list, tuple)):
                custom_connectors = list(val_)
            else:
                return val_

        pipeline = EnvToModulePipeline(
            connectors=custom_connectors,
            input_observation_space=env.single_observation_space,
            input_action_space=env.single_action_space,
            env=env,
        )
        pipeline.append(
            DefaultEnvToModule(
                input_observation_space=pipeline.observation_space,
                input_action_space=pipeline.action_space,
                env=env,
            )
        )
        return pipeline

    def build_module_to_env_connector(self, env):

        from ray.rllib.connectors.module_to_env import (
            DefaultModuleToEnv,
            ModuleToEnvPipeline,
        )

        custom_connectors = []
        # Create a module-to-env connector pipeline (including RLlib's default
        # module->env connector piece) and return it.
        if self._module_to_env_connector is not None:
            val_ = self._module_to_env_connector(env)

            from ray.rllib.connectors.connector_v2 import ConnectorV2

            if isinstance(val_, ConnectorV2) and not isinstance(
                val_, ModuleToEnvPipeline
            ):
                custom_connectors = [val_]
            elif isinstance(val_, (list, tuple)):
                custom_connectors = list(val_)
            else:
                return val_

        pipeline = ModuleToEnvPipeline(
            connectors=custom_connectors,
            input_observation_space=env.single_observation_space,
            input_action_space=env.single_action_space,
            env=env,
        )
        pipeline.append(
            DefaultModuleToEnv(
                input_observation_space=pipeline.observation_space,
                input_action_space=pipeline.action_space,
                env=env,
                normalize_actions=self.normalize_actions,
                clip_actions=self.clip_actions,
            )
        )
        return pipeline

    def build_learner_connector(self, input_observation_space, input_action_space):
        from ray.rllib.connectors.learner import (
            DefaultLearnerConnector,
            LearnerConnectorPipeline,
        )

        custom_connectors = []
        # Create a learner connector pipeline (including RLlib's default
        # learner connector piece) and return it.
        if self._learner_connector is not None:
            val_ = self._learner_connector(input_observation_space, input_action_space)

            from ray.rllib.connectors.connector_v2 import ConnectorV2

            if isinstance(val_, ConnectorV2) and not isinstance(
                val_, LearnerConnectorPipeline
            ):
                custom_connectors = [val_]
            elif isinstance(val_, (list, tuple)):
                custom_connectors = list(val_)
            else:
                return val_

        pipeline = LearnerConnectorPipeline(
            connectors=custom_connectors,
            input_observation_space=input_observation_space,
            input_action_space=input_action_space,
        )
        pipeline.append(
            DefaultLearnerConnector(
                input_observation_space=pipeline.observation_space,
                input_action_space=pipeline.action_space,
            )
        )
        return pipeline

    def build_learner_group(
        self,
        *,
        env: Optional[EnvType] = None,
        spaces: Optional[Dict[ModuleID, Tuple[gym.Space, gym.Space]]] = None,
        rl_module_spec: Optional[RLModuleSpec] = None,
    ) -> "LearnerGroup":
        """Builds and returns a new LearnerGroup object based on settings in `self`.

        Args:
            env: An optional EnvType object (e.g. a gym.Env) useful for extracting space
                information for the to-be-constructed RLModule inside the LearnerGroup's
                Learner workers. Note that if RLlib cannot infer any space information
                either from this `env` arg, from the optional `spaces` arg or from
                `self`, the LearnerGroup cannot be created.
            spaces: An optional dict mapping ModuleIDs to
                (observation-space, action-space)-tuples for the to-be-constructed
                RLModule inside the LearnerGroup's Learner workers. Note that if RLlib
                cannot infer any space information either from this `spces` arg,
                from the optional `env` arg or from `self`, the LearnerGroup cannot
                be created.
            rl_module_spec: An optional (single-agent or multi-agent) RLModuleSpec to
                use for the constructed LearnerGroup. If None, RLlib will try to infer
                the RLModuleSpec using the other information given and stored in this
                `AlgorithmConfig` object.

        Returns:
            The newly created `LearnerGroup` object.
        """
        from ray.rllib.core.learner.learner_group import LearnerGroup

        # If `spaces` or `env` provided -> Create a MARL Module Spec first to be
        # passed into the LearnerGroup constructor.
        if rl_module_spec is None and (env is not None or spaces is not None):
            rl_module_spec = self.get_marl_module_spec(env=env, spaces=spaces)

        # Construct the actual LearnerGroup.
        learner_group = LearnerGroup(config=self, module_spec=rl_module_spec)

        return learner_group

    def build_learner(
        self,
        *,
        env: Optional[EnvType] = None,
        spaces: Optional[Dict[PolicyID, Tuple[gym.Space, gym.Space]]] = None,
    ) -> "Learner":
        """Builds and returns a new Learner object based on settings in `self`.

        This Learner object will already have its `build()` method called, meaning
        its RLModule will already be constructed.

        Args:
            env: An optional EnvType object (e.g. a gym.Env) useful for extracting space
                information for the to-be-constructed RLModule inside the Learner.
                Note that if RLlib cannot infer any space information
                either from this `env` arg, from the optional `spaces` arg or from
                `self`, the Learner cannot be created.
            spaces: An optional dict mapping ModuleIDs to
                (observation-space, action-space)-tuples for the to-be-constructed
                RLModule inside the Learner. Note that if RLlib cannot infer any
                space information either from this `spces` arg, from the optional
                `env` arg or from `self`, the Learner cannot be created.

        Returns:
            The newly created (and already built) Learner object.
        """
        # If `spaces` or `env` provided -> Create a MARL Module Spec first to be
        # passed into the LearnerGroup constructor.
        rl_module_spec = None
        if env is not None or spaces is not None:
            rl_module_spec = self.get_marl_module_spec(env=env, spaces=spaces)
        # Construct the actual Learner object.
        learner = self.learner_class(config=self, module_spec=rl_module_spec)
        # `build()` the Learner (internal structures such as RLModule, etc..).
        learner.build()

        return learner

    def get_config_for_module(self, module_id: ModuleID) -> "AlgorithmConfig":
        """Returns an AlgorithmConfig object, specific to the given module ID.

        In a multi-agent setup, individual modules might override one or more
        AlgorithmConfig properties (e.g. `train_batch_size`, `lr`) using the
        `overrides()` method.

        In order to retrieve a full AlgorithmConfig instance (with all these overrides
        already translated and built-in), users can call this method with the respective
        module ID.

        Args:
            module_id: The module ID for which to get the final AlgorithmConfig object.

        Returns:
            A new AlgorithmConfig object for the specific module ID.
        """
        # ModuleID NOT found in cached ModuleID, but in overrides dict.
        # Create new algo config object and cache it.
        if (
            module_id not in self._per_module_overrides
            and module_id in self.algorithm_config_overrides_per_module
        ):
            self._per_module_overrides[module_id] = self.copy().update_from_dict(
                self.algorithm_config_overrides_per_module[module_id]
            )

        # Return the module specific algo config object.
        if module_id in self._per_module_overrides:
            return self._per_module_overrides[module_id]
        # No overrides for ModuleID -> return self.
        else:
            return self

    def python_environment(
        self,
        *,
        extra_python_environs_for_driver: Optional[dict] = NotProvided,
        extra_python_environs_for_worker: Optional[dict] = NotProvided,
    ) -> "AlgorithmConfig":
        """Sets the config's python environment settings.

        Args:
            extra_python_environs_for_driver: Any extra python env vars to set in the
                algorithm's process, e.g., {"OMP_NUM_THREADS": "16"}.
            extra_python_environs_for_worker: The extra python environments need to set
                for worker processes.

        Returns:
            This updated AlgorithmConfig object.
        """
        if extra_python_environs_for_driver is not NotProvided:
            self.extra_python_environs_for_driver = extra_python_environs_for_driver
        if extra_python_environs_for_worker is not NotProvided:
            self.extra_python_environs_for_worker = extra_python_environs_for_worker
        return self

    def resources(
        self,
        *,
        num_gpus: Optional[Union[float, int]] = NotProvided,
        _fake_gpus: Optional[bool] = NotProvided,
        num_cpus_per_worker: Optional[Union[float, int]] = NotProvided,
        num_gpus_per_worker: Optional[Union[float, int]] = NotProvided,
        num_cpus_for_local_worker: Optional[int] = NotProvided,
        num_learner_workers: Optional[int] = NotProvided,
        num_cpus_per_learner_worker: Optional[Union[float, int]] = NotProvided,
        num_gpus_per_learner_worker: Optional[Union[float, int]] = NotProvided,
        local_gpu_idx: Optional[int] = NotProvided,
        custom_resources_per_worker: Optional[dict] = NotProvided,
        placement_strategy: Optional[str] = NotProvided,
    ) -> "AlgorithmConfig":
        """Specifies resources allocated for an Algorithm and its ray actors/workers.

        Args:
            num_gpus: Number of GPUs to allocate to the algorithm process.
                Note that not all algorithms can take advantage of GPUs.
                Support for multi-GPU is currently only available for
                tf-[PPO/IMPALA/DQN/PG]. This can be fractional (e.g., 0.3 GPUs).
            _fake_gpus: Set to True for debugging (multi-)?GPU funcitonality on a
                CPU machine. GPU towers will be simulated by graphs located on
                CPUs in this case. Use `num_gpus` to test for different numbers of
                fake GPUs.
            num_cpus_per_worker: Number of CPUs to allocate per worker.
            num_gpus_per_worker: Number of GPUs to allocate per worker. This can be
                fractional. This is usually needed only if your env itself requires a
                GPU (i.e., it is a GPU-intensive video game), or model inference is
                unusually expensive.
            num_learner_workers: Number of workers used for training. A value of 0
                means training will take place on a local worker on head node CPUs or 1
                GPU (determined by `num_gpus_per_learner_worker`). For multi-gpu
                training, set number of workers greater than 1 and set
                `num_gpus_per_learner_worker` accordingly (e.g. 4 GPUs total, and model
                needs 2 GPUs: `num_learner_workers = 2` and
                `num_gpus_per_learner_worker = 2`)
            num_cpus_per_learner_worker: Number of CPUs allocated per Learner worker.
                Only necessary for custom processing pipeline inside each Learner
                requiring multiple CPU cores. Ignored if `num_learner_workers = 0`.
            num_gpus_per_learner_worker: Number of GPUs allocated per worker. If
                `num_learner_workers = 0`, any value greater than 0 will run the
                training on a single GPU on the head node, while a value of 0 will run
                the training on head node CPU cores. If `num_gpus_per_learner_worker` is
                set to > 0, then `num_cpus_per_learner_worker` should not be changed
                (from its default value of 1).
            num_cpus_for_local_worker: Number of CPUs to allocate for the algorithm.
                Note: this only takes effect when running in Tune. Otherwise,
                the algorithm runs in the main program (driver).
            local_gpu_idx: If `num_gpus_per_learner_worker` > 0, and
                `num_learner_workers` < 2, then this GPU index will be used for
                training. This is an index into the available
                CUDA devices. For example if `os.environ["CUDA_VISIBLE_DEVICES"] = "1"`
                then a `local_gpu_idx` of 0 will use the GPU with ID=1 on the node.
            custom_resources_per_worker: Any custom Ray resources to allocate per
                worker.
            placement_strategy: The strategy for the placement group factory returned by
                `Algorithm.default_resource_request()`. A PlacementGroup defines, which
                devices (resources) should always be co-located on the same node.
                For example, an Algorithm with 2 rollout workers, running with
                num_gpus=1 will request a placement group with the bundles:
                [{"gpu": 1, "cpu": 1}, {"cpu": 1}, {"cpu": 1}], where the first bundle
                is for the driver and the other 2 bundles are for the two workers.
                These bundles can now be "placed" on the same or different
                nodes depending on the value of `placement_strategy`:
                "PACK": Packs bundles into as few nodes as possible.
                "SPREAD": Places bundles across distinct nodes as even as possible.
                "STRICT_PACK": Packs bundles into one node. The group is not allowed
                to span multiple nodes.
                "STRICT_SPREAD": Packs bundles across distinct nodes.

        Returns:
            This updated AlgorithmConfig object.
        """
        if num_gpus is not NotProvided:
            self.num_gpus = num_gpus
        if _fake_gpus is not NotProvided:
            self._fake_gpus = _fake_gpus
        if num_cpus_per_worker is not NotProvided:
            self.num_cpus_per_worker = num_cpus_per_worker
        if num_gpus_per_worker is not NotProvided:
            self.num_gpus_per_worker = num_gpus_per_worker
        if num_cpus_for_local_worker is not NotProvided:
            self.num_cpus_for_local_worker = num_cpus_for_local_worker
        if custom_resources_per_worker is not NotProvided:
            self.custom_resources_per_worker = custom_resources_per_worker
        if placement_strategy is not NotProvided:
            self.placement_strategy = placement_strategy

        if num_learner_workers is not NotProvided:
            self.num_learner_workers = num_learner_workers
        if num_cpus_per_learner_worker is not NotProvided:
            self.num_cpus_per_learner_worker = num_cpus_per_learner_worker
        if num_gpus_per_learner_worker is not NotProvided:
            self.num_gpus_per_learner_worker = num_gpus_per_learner_worker
        if local_gpu_idx is not NotProvided:
            self.local_gpu_idx = local_gpu_idx

        return self

    def framework(
        self,
        framework: Optional[str] = NotProvided,
        *,
        eager_tracing: Optional[bool] = NotProvided,
        eager_max_retraces: Optional[int] = NotProvided,
        tf_session_args: Optional[Dict[str, Any]] = NotProvided,
        local_tf_session_args: Optional[Dict[str, Any]] = NotProvided,
        torch_compile_learner: Optional[bool] = NotProvided,
        torch_compile_learner_what_to_compile: Optional[str] = NotProvided,
        torch_compile_learner_dynamo_mode: Optional[str] = NotProvided,
        torch_compile_learner_dynamo_backend: Optional[str] = NotProvided,
        torch_compile_worker: Optional[bool] = NotProvided,
        torch_compile_worker_dynamo_backend: Optional[str] = NotProvided,
        torch_compile_worker_dynamo_mode: Optional[str] = NotProvided,
    ) -> "AlgorithmConfig":
        """Sets the config's DL framework settings.

        Args:
            framework: torch: PyTorch; tf2: TensorFlow 2.x (eager execution or traced
                if eager_tracing=True); tf: TensorFlow (static-graph);
            eager_tracing: Enable tracing in eager mode. This greatly improves
                performance (speedup ~2x), but makes it slightly harder to debug
                since Python code won't be evaluated after the initial eager pass.
                Only possible if framework=tf2.
            eager_max_retraces: Maximum number of tf.function re-traces before a
                runtime error is raised. This is to prevent unnoticed retraces of
                methods inside the `..._eager_traced` Policy, which could slow down
                execution by a factor of 4, without the user noticing what the root
                cause for this slowdown could be.
                Only necessary for framework=tf2.
                Set to None to ignore the re-trace count and never throw an error.
            tf_session_args: Configures TF for single-process operation by default.
            local_tf_session_args: Override the following tf session args on the local
                worker
            torch_compile_learner: If True, forward_train methods on TorchRLModules
                on the learner are compiled. If not specified, the default is to compile
                forward train on the learner.
            torch_compile_learner_what_to_compile: A TorchCompileWhatToCompile
                mode specifying what to compile on the learner side if
                torch_compile_learner is True. See TorchCompileWhatToCompile for
                details and advice on its usage.
            torch_compile_learner_dynamo_backend: The torch dynamo backend to use on
                the learner.
            torch_compile_learner_dynamo_mode: The torch dynamo mode to use on the
                learner.
            torch_compile_worker: If True, forward exploration and inference methods on
                TorchRLModules on the workers are compiled. If not specified,
                the default is to not compile forward methods on the workers because
                retracing can be expensive.
            torch_compile_worker_dynamo_backend: The torch dynamo backend to use on
                the workers.
            torch_compile_worker_dynamo_mode: The torch dynamo mode to use on the
                workers.

        Returns:
            This updated AlgorithmConfig object.
        """
        if framework is not NotProvided:
            if framework == "tfe":
                deprecation_warning(
                    old="AlgorithmConfig.framework('tfe')",
                    new="AlgorithmConfig.framework('tf2')",
                    error=True,
                )
            self.framework_str = framework
        if eager_tracing is not NotProvided:
            self.eager_tracing = eager_tracing
        if eager_max_retraces is not NotProvided:
            self.eager_max_retraces = eager_max_retraces
        if tf_session_args is not NotProvided:
            self.tf_session_args = tf_session_args
        if local_tf_session_args is not NotProvided:
            self.local_tf_session_args = local_tf_session_args

        if torch_compile_learner is not NotProvided:
            self.torch_compile_learner = torch_compile_learner
        if torch_compile_learner_dynamo_backend is not NotProvided:
            self.torch_compile_learner_dynamo_backend = (
                torch_compile_learner_dynamo_backend
            )
        if torch_compile_learner_dynamo_mode is not NotProvided:
            self.torch_compile_learner_dynamo_mode = torch_compile_learner_dynamo_mode
        if torch_compile_learner_what_to_compile is not NotProvided:
            self.torch_compile_learner_what_to_compile = (
                torch_compile_learner_what_to_compile
            )
        if torch_compile_worker is not NotProvided:
            self.torch_compile_worker = torch_compile_worker
        if torch_compile_worker_dynamo_backend is not NotProvided:
            self.torch_compile_worker_dynamo_backend = (
                torch_compile_worker_dynamo_backend
            )
        if torch_compile_worker_dynamo_mode is not NotProvided:
            self.torch_compile_worker_dynamo_mode = torch_compile_worker_dynamo_mode

        return self

    def environment(
        self,
        env: Optional[Union[str, EnvType]] = NotProvided,
        *,
        env_config: Optional[EnvConfigDict] = NotProvided,
        observation_space: Optional[gym.spaces.Space] = NotProvided,
        action_space: Optional[gym.spaces.Space] = NotProvided,
        env_task_fn: Optional[
            Callable[[ResultDict, EnvType, EnvContext], Any]
        ] = NotProvided,
        render_env: Optional[bool] = NotProvided,
        clip_rewards: Optional[Union[bool, float]] = NotProvided,
        normalize_actions: Optional[bool] = NotProvided,
        clip_actions: Optional[bool] = NotProvided,
        disable_env_checking: Optional[bool] = NotProvided,
        is_atari: Optional[bool] = NotProvided,
        auto_wrap_old_gym_envs: Optional[bool] = NotProvided,
        action_mask_key: Optional[str] = NotProvided,
    ) -> "AlgorithmConfig":
        """Sets the config's RL-environment settings.

        Args:
            env: The environment specifier. This can either be a tune-registered env,
                via `tune.register_env([name], lambda env_ctx: [env object])`,
                or a string specifier of an RLlib supported type. In the latter case,
                RLlib will try to interpret the specifier as either an Farama-Foundation
                gymnasium env, a PyBullet env, a ViZDoomGym env, or a fully qualified
                classpath to an Env class, e.g.
                "ray.rllib.examples.env.random_env.RandomEnv".
            env_config: Arguments dict passed to the env creator as an EnvContext
                object (which is a dict plus the properties: num_rollout_workers,
                worker_index, vector_index, and remote).
            observation_space: The observation space for the Policies of this Algorithm.
            action_space: The action space for the Policies of this Algorithm.
            env_task_fn: A callable taking the last train results, the base env and the
                env context as args and returning a new task to set the env to.
                The env must be a `TaskSettableEnv` sub-class for this to work.
                See `examples/curriculum_learning.py` for an example.
            render_env: If True, try to render the environment on the local worker or on
                worker 1 (if num_rollout_workers > 0). For vectorized envs, this usually
                means that only the first sub-environment will be rendered.
                In order for this to work, your env will have to implement the
                `render()` method which either:
                a) handles window generation and rendering itself (returning True) or
                b) returns a numpy uint8 image of shape [height x width x 3 (RGB)].
            clip_rewards: Whether to clip rewards during Policy's postprocessing.
                None (default): Clip for Atari only (r=sign(r)).
                True: r=sign(r): Fixed rewards -1.0, 1.0, or 0.0.
                False: Never clip.
                [float value]: Clip at -value and + value.
                Tuple[value1, value2]: Clip at value1 and value2.
            normalize_actions: If True, RLlib will learn entirely inside a normalized
                action space (0.0 centered with small stddev; only affecting Box
                components). RLlib will unsquash actions (and clip, just in case) to the
                bounds of the env's action space before sending actions back to the env.
            clip_actions: If True, the RLlib default ModuleToEnv connector will clip
                actions according to the env's bounds (before sending them into the
                `env.step()` call).
            disable_env_checking: If True, disable the environment pre-checking module.
            is_atari: This config can be used to explicitly specify whether the env is
                an Atari env or not. If not specified, RLlib will try to auto-detect
                this.
            auto_wrap_old_gym_envs: Whether to auto-wrap old gym environments (using
                the pre 0.24 gym APIs, e.g. reset() returning single obs and no info
                dict). If True, RLlib will automatically wrap the given gym env class
                with the gym-provided compatibility wrapper
                (gym.wrappers.EnvCompatibility). If False, RLlib will produce a
                descriptive error on which steps to perform to upgrade to gymnasium
                (or to switch this flag to True).
             action_mask_key: If observation is a dictionary, expect the value by
                the key `action_mask_key` to contain a valid actions mask (`numpy.int8`
                array of zeros and ones). Defaults to "action_mask".

        Returns:
            This updated AlgorithmConfig object.
        """
        if env is not NotProvided:
            self.env = env
        if env_config is not NotProvided:
            deep_update(
                self.env_config,
                env_config,
                True,
            )
        if observation_space is not NotProvided:
            self.observation_space = observation_space
        if action_space is not NotProvided:
            self.action_space = action_space
        if env_task_fn is not NotProvided:
            self.env_task_fn = env_task_fn
        if render_env is not NotProvided:
            self.render_env = render_env
        if clip_rewards is not NotProvided:
            self.clip_rewards = clip_rewards
        if normalize_actions is not NotProvided:
            self.normalize_actions = normalize_actions
        if clip_actions is not NotProvided:
            self.clip_actions = clip_actions
        if disable_env_checking is not NotProvided:
            self.disable_env_checking = disable_env_checking
        if is_atari is not NotProvided:
            self._is_atari = is_atari
        if auto_wrap_old_gym_envs is not NotProvided:
            self.auto_wrap_old_gym_envs = auto_wrap_old_gym_envs
        if action_mask_key is not NotProvided:
            self.action_mask_key = action_mask_key

        return self

    def rollouts(
        self,
        *,
        env_runner_cls: Optional[type] = NotProvided,
        num_rollout_workers: Optional[int] = NotProvided,
        num_envs_per_worker: Optional[int] = NotProvided,
        create_env_on_local_worker: Optional[bool] = NotProvided,
        sample_collector: Optional[Type[SampleCollector]] = NotProvided,
        enable_connectors: Optional[bool] = NotProvided,
        env_to_module_connector: Optional[
            Callable[[EnvType], "ConnectorV2"]
        ] = NotProvided,
        module_to_env_connector: Optional[
            Callable[[EnvType, "RLModule"], "ConnectorV2"]
        ] = NotProvided,
        episode_lookback_horizon: Optional[int] = NotProvided,
        use_worker_filter_stats: Optional[bool] = NotProvided,
        update_worker_filter_stats: Optional[bool] = NotProvided,
        rollout_fragment_length: Optional[Union[int, str]] = NotProvided,
        batch_mode: Optional[str] = NotProvided,
        remote_worker_envs: Optional[bool] = NotProvided,
        remote_env_batch_wait_ms: Optional[float] = NotProvided,
        validate_workers_after_construction: Optional[bool] = NotProvided,
        preprocessor_pref: Optional[str] = NotProvided,
        observation_filter: Optional[str] = NotProvided,
        compress_observations: Optional[bool] = NotProvided,
        enable_tf1_exec_eagerly: Optional[bool] = NotProvided,
        sampler_perf_stats_ema_coef: Optional[float] = NotProvided,
        ignore_worker_failures=DEPRECATED_VALUE,
        recreate_failed_workers=DEPRECATED_VALUE,
        restart_failed_sub_environments=DEPRECATED_VALUE,
        num_consecutive_worker_failures_tolerance=DEPRECATED_VALUE,
        worker_health_probe_timeout_s=DEPRECATED_VALUE,
        worker_restore_timeout_s=DEPRECATED_VALUE,
        synchronize_filter=DEPRECATED_VALUE,
        sample_async=DEPRECATED_VALUE,
    ) -> "AlgorithmConfig":
        """Sets the rollout worker configuration.

        Args:
            env_runner_cls: The EnvRunner class to use for environment rollouts (data
                collection).
            num_rollout_workers: Number of rollout worker actors to create for
                parallel sampling. Setting this to 0 will force rollouts to be done in
                the local worker (driver process or the Algorithm's actor when using
                Tune).
            num_envs_per_worker: Number of environments to evaluate vector-wise per
                worker. This enables model inference batching, which can improve
                performance for inference bottlenecked workloads.
            sample_collector: The SampleCollector class to be used to collect and
                retrieve environment-, model-, and sampler data. Override the
                SampleCollector base class to implement your own
                collection/buffering/retrieval logic.
            create_env_on_local_worker: When `num_rollout_workers` > 0, the driver
                (local_worker; worker-idx=0) does not need an environment. This is
                because it doesn't have to sample (done by remote_workers;
                worker_indices > 0) nor evaluate (done by evaluation workers;
                see below).
            enable_connectors: Use connector based environment runner, so that all
                preprocessing of obs and postprocessing of actions are done in agent
                and action connectors.
            env_to_module_connector: A callable taking an Env as input arg and returning
                an env-to-module ConnectorV2 (might be a pipeline) object.
            module_to_env_connector: A callable taking an Env and an RLModule as input
                args and returning a module-to-env ConnectorV2 (might be a pipeline)
                object.
            episode_lookback_horizon: The amount of data (in timesteps) to keep from the
                preceeding episode chunk when a new chunk (for the same episode) is
                generated to continue sampling at a later time. The larger this value,
                the more an env-to-module connector will be able to look back in time
                and compile RLModule input data from this information. For example, if
                your custom env-to-module connector (and your custom RLModule) requires
                the previous 10 rewards as inputs, you must set this to at least 10.
            use_worker_filter_stats: Whether to use the workers in the WorkerSet to
                update the central filters (held by the local worker). If False, stats
                from the workers will not be used and discarded.
            update_worker_filter_stats: Whether to push filter updates from the central
                filters (held by the local worker) to the remote workers' filters.
                Setting this to True might be useful within the evaluation config in
                order to disable the usage of evaluation trajectories for synching
                the central filter (used for training).
            rollout_fragment_length: Divide episodes into fragments of this many steps
                each during sampling. Trajectories of this size are collected from
                EnvRunners and combined into a larger batch of `train_batch_size`
                for learning.
                For example, given rollout_fragment_length=100 and
                train_batch_size=1000:
                1. RLlib collects 10 fragments of 100 steps each from rollout workers.
                2. These fragments are concatenated and we perform an epoch of SGD.
                When using multiple envs per worker, the fragment size is multiplied by
                `num_envs_per_worker`. This is since we are collecting steps from
                multiple envs in parallel. For example, if num_envs_per_worker=5, then
                EnvRunners will return experiences in chunks of 5*100 = 500 steps.
                The dataflow here can vary per algorithm. For example, PPO further
                divides the train batch into minibatches for multi-epoch SGD.
                Set `rollout_fragment_length` to "auto" to have RLlib compute an exact
                value to match the given batch size.
            batch_mode: How to build individual batches with the EnvRunner(s). Batches
                coming from distributed EnvRunners are usually concat'd to form the
                train batch. Note that "steps" below can mean different things (either
                env- or agent-steps) and depends on the `count_steps_by` setting,
                adjustable via `AlgorithmConfig.multi_agent(count_steps_by=..)`:
                1) "truncate_episodes": Each call to `EnvRunner.sample()` will return a
                batch of at most `rollout_fragment_length * num_envs_per_worker` in
                size. The batch will be exactly `rollout_fragment_length * num_envs`
                in size if postprocessing does not change batch sizes. Episodes
                may be truncated in order to meet this size requirement.
                This mode guarantees evenly sized batches, but increases
                variance as the future return must now be estimated at truncation
                boundaries.
                2) "complete_episodes": Each call to `EnvRunner.sample()` will return a
                batch of at least `rollout_fragment_length * num_envs_per_worker` in
                size. Episodes will not be truncated, but multiple episodes
                may be packed within one batch to meet the (minimum) batch size.
                Note that when `num_envs_per_worker > 1`, episode steps will be buffered
                until the episode completes, and hence batches may contain
                significant amounts of off-policy data.
            remote_worker_envs: If using num_envs_per_worker > 1, whether to create
                those new envs in remote processes instead of in the same worker.
                This adds overheads, but can make sense if your envs can take much
                time to step / reset (e.g., for StarCraft). Use this cautiously;
                overheads are significant.
            remote_env_batch_wait_ms: Timeout that remote workers are waiting when
                polling environments. 0 (continue when at least one env is ready) is
                a reasonable default, but optimal value could be obtained by measuring
                your environment step / reset and model inference perf.
            validate_workers_after_construction: Whether to validate that each created
                remote worker is healthy after its construction process.
            preprocessor_pref: Whether to use "rllib" or "deepmind" preprocessors by
                default. Set to None for using no preprocessor. In this case, the
                model will have to handle possibly complex observations from the
                environment.
            observation_filter: Element-wise observation filter, either "NoFilter"
                or "MeanStdFilter".
            compress_observations: Whether to LZ4 compress individual observations
                in the SampleBatches collected during rollouts.
            enable_tf1_exec_eagerly: Explicitly tells the rollout worker to enable
                TF eager execution. This is useful for example when framework is
                "torch", but a TF2 policy needs to be restored for evaluation or
                league-based purposes.
            sampler_perf_stats_ema_coef: If specified, perf stats are in EMAs. This
                is the coeff of how much new data points contribute to the averages.
                Default is None, which uses simple global average instead.
                The EMA update rule is: updated = (1 - ema_coef) * old + ema_coef * new

        Returns:
            This updated AlgorithmConfig object.
        """
        if env_runner_cls is not NotProvided:
            self.env_runner_cls = env_runner_cls
        if num_rollout_workers is not NotProvided:
            self.num_rollout_workers = num_rollout_workers
        if num_envs_per_worker is not NotProvided:
            if num_envs_per_worker <= 0:
                raise ValueError(
                    f"`num_envs_per_worker` ({num_envs_per_worker}) must be larger 0!"
                )
            self.num_envs_per_worker = num_envs_per_worker
        if sample_collector is not NotProvided:
            self.sample_collector = sample_collector
        if create_env_on_local_worker is not NotProvided:
            self.create_env_on_local_worker = create_env_on_local_worker
        if enable_connectors is not NotProvided:
            self.enable_connectors = enable_connectors
        if env_to_module_connector is not NotProvided:
            self._env_to_module_connector = env_to_module_connector
        if module_to_env_connector is not NotProvided:
            self._module_to_env_connector = module_to_env_connector
        if episode_lookback_horizon is not NotProvided:
            self.episode_lookback_horizon = episode_lookback_horizon
        if use_worker_filter_stats is not NotProvided:
            self.use_worker_filter_stats = use_worker_filter_stats
        if update_worker_filter_stats is not NotProvided:
            self.update_worker_filter_stats = update_worker_filter_stats
        if rollout_fragment_length is not NotProvided:
            if not (
                (
                    isinstance(rollout_fragment_length, int)
                    and rollout_fragment_length > 0
                )
                or rollout_fragment_length == "auto"
            ):
                raise ValueError("`rollout_fragment_length` must be int >0 or 'auto'!")
            self.rollout_fragment_length = rollout_fragment_length
        if batch_mode is not NotProvided:
            if batch_mode not in ["truncate_episodes", "complete_episodes"]:
                raise ValueError(
                    f"`batch_mode` ({batch_mode}) must be one of [truncate_episodes|"
                    "complete_episodes]!"
                )
            self.batch_mode = batch_mode
        if remote_worker_envs is not NotProvided:
            self.remote_worker_envs = remote_worker_envs
        if remote_env_batch_wait_ms is not NotProvided:
            self.remote_env_batch_wait_ms = remote_env_batch_wait_ms
        if validate_workers_after_construction is not NotProvided:
            self.validate_workers_after_construction = (
                validate_workers_after_construction
            )
        if preprocessor_pref is not NotProvided:
            self.preprocessor_pref = preprocessor_pref
        if observation_filter is not NotProvided:
            self.observation_filter = observation_filter
        if synchronize_filter is not NotProvided:
            self.synchronize_filters = synchronize_filter
        if compress_observations is not NotProvided:
            self.compress_observations = compress_observations
        if enable_tf1_exec_eagerly is not NotProvided:
            self.enable_tf1_exec_eagerly = enable_tf1_exec_eagerly
        if sampler_perf_stats_ema_coef is not NotProvided:
            self.sampler_perf_stats_ema_coef = sampler_perf_stats_ema_coef

        # Deprecated settings.
        if sample_async is True:
            deprecation_warning(
                old="AlgorithmConfig.rollouts(sample_async=True)",
                help="AsyncSampler is not supported anymore.",
                error=True,
            )
        if synchronize_filter != DEPRECATED_VALUE:
            deprecation_warning(
                old="AlgorithmConfig.rollouts(synchronize_filter=..)",
                new="AlgorithmConfig.rollouts(update_worker_filter_stats=..)",
                error=False,
            )
            self.update_worker_filter_stats = synchronize_filter
        if ignore_worker_failures != DEPRECATED_VALUE:
            deprecation_warning(
                old="ignore_worker_failures is deprecated, and will soon be a no-op",
                error=False,
            )
            self.ignore_worker_failures = ignore_worker_failures
        if recreate_failed_workers != DEPRECATED_VALUE:
            deprecation_warning(
                old="AlgorithmConfig.rollouts(recreate_failed_workers=..)",
                new="AlgorithmConfig.fault_tolerance(recreate_failed_workers=..)",
                error=False,
            )
            self.recreate_failed_workers = recreate_failed_workers
        if restart_failed_sub_environments != DEPRECATED_VALUE:
            deprecation_warning(
                old="AlgorithmConfig.rollouts(restart_failed_sub_environments=..)",
                new=(
                    "AlgorithmConfig.fault_tolerance("
                    "restart_failed_sub_environments=..)"
                ),
                error=False,
            )
            self.restart_failed_sub_environments = restart_failed_sub_environments
        if num_consecutive_worker_failures_tolerance != DEPRECATED_VALUE:
            deprecation_warning(
                old=(
                    "AlgorithmConfig.rollouts("
                    "num_consecutive_worker_failures_tolerance=..)"
                ),
                new=(
                    "AlgorithmConfig.fault_tolerance("
                    "num_consecutive_worker_failures_tolerance=..)"
                ),
                error=False,
            )
            self.num_consecutive_worker_failures_tolerance = (
                num_consecutive_worker_failures_tolerance
            )
        if worker_health_probe_timeout_s != DEPRECATED_VALUE:
            deprecation_warning(
                old="AlgorithmConfig.rollouts(worker_health_probe_timeout_s=..)",
                new="AlgorithmConfig.fault_tolerance(worker_health_probe_timeout_s=..)",
                error=False,
            )
            self.worker_health_probe_timeout_s = worker_health_probe_timeout_s
        if worker_restore_timeout_s != DEPRECATED_VALUE:
            deprecation_warning(
                old="AlgorithmConfig.rollouts(worker_restore_timeout_s=..)",
                new="AlgorithmConfig.fault_tolerance(worker_restore_timeout_s=..)",
                error=False,
            )
            self.worker_restore_timeout_s = worker_restore_timeout_s

        return self

    def training(
        self,
        *,
        gamma: Optional[float] = NotProvided,
        lr: Optional[LearningRateOrSchedule] = NotProvided,
        grad_clip: Optional[float] = NotProvided,
        grad_clip_by: Optional[str] = NotProvided,
        train_batch_size: Optional[int] = NotProvided,
        train_batch_size_per_learner: Optional[int] = NotProvided,
        model: Optional[dict] = NotProvided,
        optimizer: Optional[dict] = NotProvided,
        max_requests_in_flight_per_sampler_worker: Optional[int] = NotProvided,
        learner_class: Optional[Type["Learner"]] = NotProvided,
        learner_connector: Optional[
            Callable[["RLModule"], "ConnectorV2"]
        ] = NotProvided,
        # Deprecated arg.
        _enable_learner_api: Optional[bool] = NotProvided,
    ) -> "AlgorithmConfig":
        """Sets the training related configuration.

        Args:
            gamma: Float specifying the discount factor of the Markov Decision process.
            lr: The learning rate (float) or learning rate schedule in the format of
                [[timestep, lr-value], [timestep, lr-value], ...]
                In case of a schedule, intermediary timesteps will be assigned to
                linearly interpolated learning rate values. A schedule config's first
                entry must start with timestep 0, i.e.: [[0, initial_value], [...]].
                Note: If you require a) more than one optimizer (per RLModule),
                b) optimizer types that are not Adam, c) a learning rate schedule that
                is not a linearly interpolated, piecewise schedule as described above,
                or d) specifying c'tor arguments of the optimizer that are not the
                learning rate (e.g. Adam's epsilon), then you must override your
                Learner's `configure_optimizer_for_module()` method and handle
                lr-scheduling yourself.
            grad_clip: If None, no gradient clipping will be applied. Otherwise,
                depending on the setting of `grad_clip_by`, the (float) value of
                `grad_clip` will have the following effect:
                If `grad_clip_by=value`: Will clip all computed gradients individually
                inside the interval [-`grad_clip`, +`grad_clip`].
                If `grad_clip_by=norm`, will compute the L2-norm of each weight/bias
                gradient tensor individually and then clip all gradients such that these
                L2-norms do not exceed `grad_clip`. The L2-norm of a tensor is computed
                via: `sqrt(SUM(w0^2, w1^2, ..., wn^2))` where w[i] are the elements of
                the tensor (no matter what the shape of this tensor is).
                If `grad_clip_by=global_norm`, will compute the square of the L2-norm of
                each weight/bias gradient tensor individually, sum up all these squared
                L2-norms across all given gradient tensors (e.g. the entire module to
                be updated), square root that overall sum, and then clip all gradients
                such that this global L2-norm does not exceed the given value.
                The global L2-norm over a list of tensors (e.g. W and V) is computed
                via:
                `sqrt[SUM(w0^2, w1^2, ..., wn^2) + SUM(v0^2, v1^2, ..., vm^2)]`, where
                w[i] and v[j] are the elements of the tensors W and V (no matter what
                the shapes of these tensors are).
            grad_clip_by: See `grad_clip` for the effect of this setting on gradient
                clipping. Allowed values are `value`, `norm`, and `global_norm`.
            train_batch_size_per_learner: Train batch size per individual Learner
                worker. This setting only applies to the new API stack. The number
                of Learner workers can be set via
                `config.resources(num_learner_workers=...)`.
            train_batch_size: Training batch size, if applicable. When on the new API
                stack, this setting should no longer be used and instead
                `train_batch_size_per_worker` should be used.
            model: Arguments passed into the policy model. See models/catalog.py for a
                full list of the available model options.
                TODO: Provide ModelConfig objects instead of dicts.
            optimizer: Arguments to pass to the policy optimizer. This setting is not
                used when `_enable_new_api_stack=True`.
            max_requests_in_flight_per_sampler_worker: Max number of inflight requests
                to each sampling worker. See the FaultTolerantActorManager class for
                more details.
                Tuning these values is important when running experimens with
                large sample batches, where there is the risk that the object store may
                fill up, causing spilling of objects to disk. This can cause any
                asynchronous requests to become very slow, making your experiment run
                slow as well. You can inspect the object store during your experiment
                via a call to ray memory on your headnode, and by using the ray
                dashboard. If you're seeing that the object store is filling up,
                turn down the number of remote requests in flight, or enable compression
                in your experiment of timesteps.
            learner_class: The `Learner` class to use for (distributed) updating of the
                RLModule. Only used when `_enable_new_api_stack=True`.
            learner_connector: A callable taking an env observation space and an env
                action space as inputs and returning a learner ConnectorV2 (might be
                a pipeline) object.

        Returns:
            This updated AlgorithmConfig object.
        """
        if gamma is not NotProvided:
            self.gamma = gamma
        if lr is not NotProvided:
            self.lr = lr
        if grad_clip is not NotProvided:
            self.grad_clip = grad_clip
        if grad_clip_by is not NotProvided:
            if grad_clip_by not in ["value", "norm", "global_norm"]:
                raise ValueError(
                    f"`grad_clip_by` ({grad_clip_by}) must be one of: 'value', 'norm', "
                    "or 'global_norm'!"
                )
            self.grad_clip_by = grad_clip_by
        if train_batch_size_per_learner is not NotProvided:
            self.train_batch_size_per_learner = train_batch_size_per_learner
        if train_batch_size is not NotProvided:
            self.train_batch_size = train_batch_size
        if model is not NotProvided:
            self.model.update(model)
            if (
                model.get("_use_default_native_models", DEPRECATED_VALUE)
                != DEPRECATED_VALUE
            ):
                deprecation_warning(
                    old="AlgorithmConfig.training(_use_default_native_models=True)",
                    help="_use_default_native_models is not supported "
                    "anymore. To get rid of this error, set `config.experimental("
                    "_enable_new_api_stack=True)`. Native models will "
                    "be better supported by the upcoming RLModule API.",
                    # Error out if user tries to enable this.
                    error=model["_use_default_native_models"],
                )

        if optimizer is not NotProvided:
            self.optimizer = merge_dicts(self.optimizer, optimizer)
        if max_requests_in_flight_per_sampler_worker is not NotProvided:
            self.max_requests_in_flight_per_sampler_worker = (
                max_requests_in_flight_per_sampler_worker
            )
        if _enable_learner_api is not NotProvided:
            deprecation_warning(
                old="AlgorithmConfig.training(_enable_learner_api=True|False)",
                new="AlgorithmConfig.experimental(_enable_new_api_stack=True|False)",
                error=True,
            )
        if learner_class is not NotProvided:
            self._learner_class = learner_class
        if learner_connector is not NotProvided:
            self._learner_connector = learner_connector

        return self

    def callbacks(self, callbacks_class) -> "AlgorithmConfig":
        """Sets the callbacks configuration.

        Args:
            callbacks_class: Callbacks class, whose methods will be run during
                various phases of training and environment sample collection.
                See the `DefaultCallbacks` class and
                `examples/custom_metrics_and_callbacks.py` for more usage information.

        Returns:
            This updated AlgorithmConfig object.
        """
        if callbacks_class is None:
            callbacks_class = DefaultCallbacks
        # Check, whether given `callbacks` is a callable.
        if not callable(callbacks_class):
            raise ValueError(
                "`config.callbacks_class` must be a callable method that "
                "returns a subclass of DefaultCallbacks, got "
                f"{callbacks_class}!"
            )
        self.callbacks_class = callbacks_class

        return self

    def exploration(
        self,
        *,
        explore: Optional[bool] = NotProvided,
        exploration_config: Optional[dict] = NotProvided,
    ) -> "AlgorithmConfig":
        """Sets the config's exploration settings.

        Args:
            explore: Default exploration behavior, iff `explore=None` is passed into
                compute_action(s). Set to False for no exploration behavior (e.g.,
                for evaluation).
            exploration_config: A dict specifying the Exploration object's config.

        Returns:
            This updated AlgorithmConfig object.
        """
        if explore is not NotProvided:
            self.explore = explore
        if exploration_config is not NotProvided:
            # Override entire `exploration_config` if `type` key changes.
            # Update, if `type` key remains the same or is not specified.
            new_exploration_config = deep_update(
                {"exploration_config": self.exploration_config},
                {"exploration_config": exploration_config},
                False,
                ["exploration_config"],
                ["exploration_config"],
            )
            self.exploration_config = new_exploration_config["exploration_config"]

        return self

    def evaluation(
        self,
        *,
        evaluation_interval: Optional[int] = NotProvided,
        evaluation_duration: Optional[Union[int, str]] = NotProvided,
        evaluation_duration_unit: Optional[str] = NotProvided,
        evaluation_sample_timeout_s: Optional[float] = NotProvided,
        evaluation_parallel_to_training: Optional[bool] = NotProvided,
        evaluation_config: Optional[
            Union["AlgorithmConfig", PartialAlgorithmConfigDict]
        ] = NotProvided,
        off_policy_estimation_methods: Optional[Dict] = NotProvided,
        ope_split_batch_by_episode: Optional[bool] = NotProvided,
        evaluation_num_workers: Optional[int] = NotProvided,
        custom_evaluation_function: Optional[Callable] = NotProvided,
        always_attach_evaluation_results: Optional[bool] = NotProvided,
        enable_async_evaluation: Optional[bool] = NotProvided,
        # Deprecated args.
        evaluation_num_episodes=DEPRECATED_VALUE,
    ) -> "AlgorithmConfig":
        """Sets the config's evaluation settings.

        Args:
            evaluation_interval: Evaluate with every `evaluation_interval` training
                iterations. The evaluation stats will be reported under the "evaluation"
                metric key. Note that for Ape-X metrics are already only reported for
                the lowest epsilon workers (least random workers).
                Set to None (or 0) for no evaluation.
            evaluation_duration: Duration for which to run evaluation each
                `evaluation_interval`. The unit for the duration can be set via
                `evaluation_duration_unit` to either "episodes" (default) or
                "timesteps". If using multiple evaluation workers
                (evaluation_num_workers > 1), the load to run will be split amongst
                these.
                If the value is "auto":
                - For `evaluation_parallel_to_training=True`: Will run as many
                episodes/timesteps that fit into the (parallel) training step.
                - For `evaluation_parallel_to_training=False`: Error.
            evaluation_duration_unit: The unit, with which to count the evaluation
                duration. Either "episodes" (default) or "timesteps".
            evaluation_sample_timeout_s: The timeout (in seconds) for the ray.get call
                to the remote evaluation worker(s) `sample()` method. After this time,
                the user will receive a warning and instructions on how to fix the
                issue. This could be either to make sure the episode ends, increasing
                the timeout, or switching to `evaluation_duration_unit=timesteps`.
            evaluation_parallel_to_training: Whether to run evaluation in parallel to
                a Algorithm.train() call using threading. Default=False.
                E.g. evaluation_interval=2 -> For every other training iteration,
                the Algorithm.train() and Algorithm.evaluate() calls run in parallel.
                Note: This is experimental. Possible pitfalls could be race conditions
                for weight synching at the beginning of the evaluation loop.
            evaluation_config: Typical usage is to pass extra args to evaluation env
                creator and to disable exploration by computing deterministic actions.
                IMPORTANT NOTE: Policy gradient algorithms are able to find the optimal
                policy, even if this is a stochastic one. Setting "explore=False" here
                will result in the evaluation workers not using this optimal policy!
            off_policy_estimation_methods: Specify how to evaluate the current policy,
                along with any optional config parameters. This only has an effect when
                reading offline experiences ("input" is not "sampler").
                Available keys:
                {ope_method_name: {"type": ope_type, ...}} where `ope_method_name`
                is a user-defined string to save the OPE results under, and
                `ope_type` can be any subclass of OffPolicyEstimator, e.g.
                ray.rllib.offline.estimators.is::ImportanceSampling
                or your own custom subclass, or the full class path to the subclass.
                You can also add additional config arguments to be passed to the
                OffPolicyEstimator in the dict, e.g.
                {"qreg_dr": {"type": DoublyRobust, "q_model_type": "qreg", "k": 5}}
            ope_split_batch_by_episode: Whether to use SampleBatch.split_by_episode() to
                split the input batch to episodes before estimating the ope metrics. In
                case of bandits you should make this False to see improvements in ope
                evaluation speed. In case of bandits, it is ok to not split by episode,
                since each record is one timestep already. The default is True.
            evaluation_num_workers: Number of parallel workers to use for evaluation.
                Note that this is set to zero by default, which means evaluation will
                be run in the algorithm process (only if evaluation_interval is not
                None). If you increase this, it will increase the Ray resource usage of
                the algorithm since evaluation workers are created separately from
                rollout workers (used to sample data for training).
            custom_evaluation_function: Customize the evaluation method. This must be a
                function of signature (algo: Algorithm, eval_workers: WorkerSet) ->
                metrics: dict. See the Algorithm.evaluate() method to see the default
                implementation. The Algorithm guarantees all eval workers have the
                latest policy state before this function is called.
            always_attach_evaluation_results: Make sure the latest available evaluation
                results are always attached to a step result dict. This may be useful
                if Tune or some other meta controller needs access to evaluation metrics
                all the time.
            enable_async_evaluation: If True, use an AsyncRequestsManager for
                the evaluation workers and use this manager to send `sample()` requests
                to the evaluation workers. This way, the Algorithm becomes more robust
                against long running episodes and/or failing (and restarting) workers.

        Returns:
            This updated AlgorithmConfig object.
        """
        if evaluation_num_episodes != DEPRECATED_VALUE:
            deprecation_warning(
                old="AlgorithmConfig.evaluation(evaluation_num_episodes=..)",
                new="AlgorithmConfig.evaluation(evaluation_duration=.., "
                "evaluation_duration_unit='episodes')",
                error=False,
            )
            evaluation_duration = evaluation_num_episodes

        if evaluation_interval is not NotProvided:
            self.evaluation_interval = evaluation_interval
        if evaluation_duration is not NotProvided:
            self.evaluation_duration = evaluation_duration
        if evaluation_duration_unit is not NotProvided:
            self.evaluation_duration_unit = evaluation_duration_unit
        if evaluation_sample_timeout_s is not NotProvided:
            self.evaluation_sample_timeout_s = evaluation_sample_timeout_s
        if evaluation_parallel_to_training is not NotProvided:
            self.evaluation_parallel_to_training = evaluation_parallel_to_training
        if evaluation_config is not NotProvided:
            # If user really wants to set this to None, we should allow this here,
            # instead of creating an empty dict.
            if evaluation_config is None:
                self.evaluation_config = None
            # Update (don't replace) the existing overrides with the provided ones.
            else:
                from ray.rllib.algorithms.algorithm import Algorithm

                self.evaluation_config = deep_update(
                    self.evaluation_config or {},
                    evaluation_config,
                    True,
                    Algorithm._allow_unknown_subkeys,
                    Algorithm._override_all_subkeys_if_type_changes,
                    Algorithm._override_all_key_list,
                )
        if off_policy_estimation_methods is not NotProvided:
            self.off_policy_estimation_methods = off_policy_estimation_methods
        if evaluation_num_workers is not NotProvided:
            self.evaluation_num_workers = evaluation_num_workers
        if custom_evaluation_function is not NotProvided:
            self.custom_evaluation_function = custom_evaluation_function
        if always_attach_evaluation_results is not NotProvided:
            self.always_attach_evaluation_results = always_attach_evaluation_results
        if enable_async_evaluation is not NotProvided:
            self.enable_async_evaluation = enable_async_evaluation
        if ope_split_batch_by_episode is not NotProvided:
            self.ope_split_batch_by_episode = ope_split_batch_by_episode

        return self

    def offline_data(
        self,
        *,
        input_=NotProvided,
        input_config=NotProvided,
        actions_in_input_normalized=NotProvided,
        input_evaluation=NotProvided,
        postprocess_inputs=NotProvided,
        shuffle_buffer_size=NotProvided,
        output=NotProvided,
        output_config=NotProvided,
        output_compress_columns=NotProvided,
        output_max_file_size=NotProvided,
        offline_sampling=NotProvided,
    ) -> "AlgorithmConfig":
        """Sets the config's offline data settings.

        Args:
            input_: Specify how to generate experiences:
                - "sampler": Generate experiences via online (env) simulation (default).
                - A local directory or file glob expression (e.g., "/tmp/*.json").
                - A list of individual file paths/URIs (e.g., ["/tmp/1.json",
                "s3://bucket/2.json"]).
                - A dict with string keys and sampling probabilities as values (e.g.,
                {"sampler": 0.4, "/tmp/*.json": 0.4, "s3://bucket/expert.json": 0.2}).
                - A callable that takes an `IOContext` object as only arg and returns a
                ray.rllib.offline.InputReader.
                - A string key that indexes a callable with tune.registry.register_input
            input_config: Arguments that describe the settings for reading the input.
                If input is `sample`, this will be environment configuation, e.g.
                `env_name` and `env_config`, etc. See `EnvContext` for more info.
                If the input is `dataset`, this will be e.g. `format`, `path`.
            actions_in_input_normalized: True, if the actions in a given offline "input"
                are already normalized (between -1.0 and 1.0). This is usually the case
                when the offline file has been generated by another RLlib algorithm
                (e.g. PPO or SAC), while "normalize_actions" was set to True.
            postprocess_inputs: Whether to run postprocess_trajectory() on the
                trajectory fragments from offline inputs. Note that postprocessing will
                be done using the *current* policy, not the *behavior* policy, which
                is typically undesirable for on-policy algorithms.
            shuffle_buffer_size: If positive, input batches will be shuffled via a
                sliding window buffer of this number of batches. Use this if the input
                data is not in random enough order. Input is delayed until the shuffle
                buffer is filled.
            output: Specify where experiences should be saved:
                 - None: don't save any experiences
                 - "logdir" to save to the agent log dir
                 - a path/URI to save to a custom output directory (e.g., "s3://bckt/")
                 - a function that returns a rllib.offline.OutputWriter
            output_config: Arguments accessible from the IOContext for configuring
                custom output.
            output_compress_columns: What sample batch columns to LZ4 compress in the
                output data.
            output_max_file_size: Max output file size (in bytes) before rolling over
                to a new file.
            offline_sampling: Whether sampling for the Algorithm happens via
                reading from offline data. If True, EnvRunners will NOT limit the
                number of collected batches within the same `sample()` call based on
                the number of sub-environments within the worker (no sub-environments
                present).

        Returns:
            This updated AlgorithmConfig object.
        """
        if input_ is not NotProvided:
            self.input_ = input_
        if input_config is not NotProvided:
            if not isinstance(input_config, dict):
                raise ValueError(
                    f"input_config must be a dict, got {type(input_config)}."
                )
            # TODO (Kourosh) Once we use a complete separation between rollout worker
            #  and input dataset reader we can remove this.
            #  For now Error out if user attempts to set these parameters.
            msg = "{} should not be set in the input_config. RLlib will use {} instead."
            if input_config.get("num_cpus_per_read_task") is not None:
                raise ValueError(
                    msg.format(
                        "num_cpus_per_read_task",
                        "config.resources(num_cpus_per_worker=..)",
                    )
                )
            if input_config.get("parallelism") is not None:
                if self.in_evaluation:
                    raise ValueError(
                        msg.format(
                            "parallelism",
                            "config.evaluation(evaluation_num_workers=..)",
                        )
                    )
                else:
                    raise ValueError(
                        msg.format(
                            "parallelism", "config.rollouts(num_rollout_workers=..)"
                        )
                    )
            self.input_config = input_config
        if actions_in_input_normalized is not NotProvided:
            self.actions_in_input_normalized = actions_in_input_normalized
        if input_evaluation is not NotProvided:
            deprecation_warning(
                old="offline_data(input_evaluation={})".format(input_evaluation),
                new="evaluation(off_policy_estimation_methods={})".format(
                    input_evaluation
                ),
                error=True,
                help="Running OPE during training is not recommended.",
            )
        if postprocess_inputs is not NotProvided:
            self.postprocess_inputs = postprocess_inputs
        if shuffle_buffer_size is not NotProvided:
            self.shuffle_buffer_size = shuffle_buffer_size
        if output is not NotProvided:
            self.output = output
        if output_config is not NotProvided:
            self.output_config = output_config
        if output_compress_columns is not NotProvided:
            self.output_compress_columns = output_compress_columns
        if output_max_file_size is not NotProvided:
            self.output_max_file_size = output_max_file_size
        if offline_sampling is not NotProvided:
            self.offline_sampling = offline_sampling

        return self

    def multi_agent(
        self,
        *,
        policies=NotProvided,
        algorithm_config_overrides_per_module: Optional[
            Dict[ModuleID, PartialAlgorithmConfigDict]
        ] = NotProvided,
        policy_map_capacity: Optional[int] = NotProvided,
        policy_mapping_fn: Optional[
            Callable[[AgentID, "OldEpisode"], PolicyID]
        ] = NotProvided,
        policies_to_train: Optional[
            Union[Container[PolicyID], Callable[[PolicyID, SampleBatchType], bool]]
        ] = NotProvided,
        policy_states_are_swappable: Optional[bool] = NotProvided,
        observation_fn: Optional[Callable] = NotProvided,
        count_steps_by: Optional[str] = NotProvided,
        # Deprecated args:
        replay_mode=DEPRECATED_VALUE,
        # Now done via Ray object store, which has its own cloud-supported
        # spillover mechanism.
        policy_map_cache=DEPRECATED_VALUE,
    ) -> "AlgorithmConfig":
        """Sets the config's multi-agent settings.

        Validates the new multi-agent settings and translates everything into
        a unified multi-agent setup format. For example a `policies` list or set
        of IDs is properly converted into a dict mapping these IDs to PolicySpecs.

        Args:
            policies: Map of type MultiAgentPolicyConfigDict from policy ids to either
                4-tuples of (policy_cls, obs_space, act_space, config) or PolicySpecs.
                These tuples or PolicySpecs define the class of the policy, the
                observation- and action spaces of the policies, and any extra config.
            algorithm_config_overrides_per_module: Only used if
                `_enable_new_api_stack=True`.
                A mapping from ModuleIDs to per-module AlgorithmConfig override dicts,
                which apply certain settings,
                e.g. the learning rate, from the main AlgorithmConfig only to this
                particular module (within a MultiAgentRLModule).
                You can create override dicts by using the `AlgorithmConfig.overrides`
                utility. For example, to override your learning rate and (PPO) lambda
                setting just for a single RLModule with your MultiAgentRLModule, do:
                config.multi_agent(algorithm_config_overrides_per_module={
                "module_1": PPOConfig.overrides(lr=0.0002, lambda_=0.75),
                })
            policy_map_capacity: Keep this many policies in the "policy_map" (before
                writing least-recently used ones to disk/S3).
            policy_mapping_fn: Function mapping agent ids to policy ids. The signature
                is: `(agent_id, episode, worker, **kwargs) -> PolicyID`.
            policies_to_train: Determines those policies that should be updated.
                Options are:
                - None, for training all policies.
                - An iterable of PolicyIDs that should be trained.
                - A callable, taking a PolicyID and a SampleBatch or MultiAgentBatch
                and returning a bool (indicating whether the given policy is trainable
                or not, given the particular batch). This allows you to have a policy
                trained only on certain data (e.g. when playing against a certain
                opponent).
            policy_states_are_swappable: Whether all Policy objects in this map can be
                "swapped out" via a simple `state = A.get_state(); B.set_state(state)`,
                where `A` and `B` are policy instances in this map. You should set
                this to True for significantly speeding up the PolicyMap's cache lookup
                times, iff your policies all share the same neural network
                architecture and optimizer types. If True, the PolicyMap will not
                have to garbage collect old, least recently used policies, but instead
                keep them in memory and simply override their state with the state of
                the most recently accessed one.
                For example, in a league-based training setup, you might have 100s of
                the same policies in your map (playing against each other in various
                combinations), but all of them share the same state structure
                (are "swappable").
            observation_fn: Optional function that can be used to enhance the local
                agent observations to include more state. See
                rllib/evaluation/observation_function.py for more info.
            count_steps_by: Which metric to use as the "batch size" when building a
                MultiAgentBatch. The two supported values are:
                "env_steps": Count each time the env is "stepped" (no matter how many
                multi-agent actions are passed/how many multi-agent observations
                have been returned in the previous step).
                "agent_steps": Count each individual agent step as one step.

        Returns:
            This updated AlgorithmConfig object.
        """
        if policies is not NotProvided:
            # Make sure our Policy IDs are ok (this should work whether `policies`
            # is a dict or just any Sequence).
            for pid in policies:
                validate_policy_id(pid, error=True)

            # Validate each policy spec in a given dict.
            if isinstance(policies, dict):
                for pid, spec in policies.items():
                    # If not a PolicySpec object, values must be lists/tuples of len 4.
                    if not isinstance(spec, PolicySpec):
                        if not isinstance(spec, (list, tuple)) or len(spec) != 4:
                            raise ValueError(
                                "Policy specs must be tuples/lists of "
                                "(cls or None, obs_space, action_space, config), "
                                f"got {spec} for PolicyID={pid}"
                            )
                    # TODO: Switch from dict to AlgorithmConfigOverride, once available.
                    # Config not a dict.
                    elif (
                        not isinstance(spec.config, (AlgorithmConfig, dict))
                        and spec.config is not None
                    ):
                        raise ValueError(
                            f"Multi-agent policy config for {pid} must be a dict or "
                            f"AlgorithmConfig object, but got {type(spec.config)}!"
                        )
            self.policies = policies

        if algorithm_config_overrides_per_module is not NotProvided:
            if not isinstance(algorithm_config_overrides_per_module, dict):
                raise ValueError(
                    "`algorithm_config_overrides_per_module` must be a dict mapping "
                    "module IDs to config override dicts! You provided "
                    f"{algorithm_config_overrides_per_module}."
                )
            self.algorithm_config_overrides_per_module = (
                algorithm_config_overrides_per_module
            )

        if policy_map_capacity is not NotProvided:
            self.policy_map_capacity = policy_map_capacity

        if policy_mapping_fn is not NotProvided:
            # Create `policy_mapping_fn` from a config dict.
            # Helpful is users would like to specify custom callable classes in
            # yaml files.
            if isinstance(policy_mapping_fn, dict):
                policy_mapping_fn = from_config(policy_mapping_fn)
            self.policy_mapping_fn = policy_mapping_fn

        if observation_fn is not NotProvided:
            self.observation_fn = observation_fn

        if policy_map_cache != DEPRECATED_VALUE:
            deprecation_warning(
                old="AlgorithmConfig.multi_agent(policy_map_cache=..)",
                error=True,
            )

        if replay_mode != DEPRECATED_VALUE:
            deprecation_warning(
                old="AlgorithmConfig.multi_agent(replay_mode=..)",
                new="AlgorithmConfig.training("
                "replay_buffer_config={'replay_mode': ..})",
                error=True,
            )

        if count_steps_by is not NotProvided:
            if count_steps_by not in ["env_steps", "agent_steps"]:
                raise ValueError(
                    "config.multi_agent(count_steps_by=..) must be one of "
                    f"[env_steps|agent_steps], not {count_steps_by}!"
                )
            self.count_steps_by = count_steps_by

        if policies_to_train is not NotProvided:
            assert (
                isinstance(policies_to_train, (list, set, tuple))
                or callable(policies_to_train)
                or policies_to_train is None
            ), (
                "ERROR: `policies_to_train` must be a [list|set|tuple] or a "
                "callable taking PolicyID and SampleBatch and returning "
                "True|False (trainable or not?) or None (for always training all "
                "policies)."
            )
            # Check `policies_to_train` for invalid entries.
            if isinstance(policies_to_train, (list, set, tuple)):
                if len(policies_to_train) == 0:
                    logger.warning(
                        "`config.multi_agent(policies_to_train=..)` is empty! "
                        "Make sure - if you would like to learn at least one policy - "
                        "to add its ID to that list."
                    )
            self.policies_to_train = policies_to_train

        if policy_states_are_swappable is not NotProvided:
            self.policy_states_are_swappable = policy_states_are_swappable

        return self

    def is_multi_agent(self) -> bool:
        """Returns whether this config specifies a multi-agent setup.

        Returns:
            True, if a) >1 policies defined OR b) 1 policy defined, but its ID is NOT
            DEFAULT_POLICY_ID.
        """
        return len(self.policies) > 1 or DEFAULT_POLICY_ID not in self.policies

    def reporting(
        self,
        *,
        keep_per_episode_custom_metrics: Optional[bool] = NotProvided,
        metrics_episode_collection_timeout_s: Optional[float] = NotProvided,
        metrics_num_episodes_for_smoothing: Optional[int] = NotProvided,
        min_time_s_per_iteration: Optional[int] = NotProvided,
        min_train_timesteps_per_iteration: Optional[int] = NotProvided,
        min_sample_timesteps_per_iteration: Optional[int] = NotProvided,
    ) -> "AlgorithmConfig":
        """Sets the config's reporting settings.

        Args:
            keep_per_episode_custom_metrics: Store raw custom metrics without
                calculating max, min, mean
            metrics_episode_collection_timeout_s: Wait for metric batches for at most
                this many seconds. Those that have not returned in time will be
                collected in the next train iteration.
            metrics_num_episodes_for_smoothing: Smooth rollout metrics over this many
                episodes, if possible.
                In case rollouts (sample collection) just started, there may be fewer
                than this many episodes in the buffer and we'll compute metrics
                over this smaller number of available episodes.
                In case there are more than this many episodes collected in a single
                training iteration, use all of these episodes for metrics computation,
                meaning don't ever cut any "excess" episodes.
                Set this to 1 to disable smoothing and to always report only the most
                recently collected episode's return.
            min_time_s_per_iteration: Minimum time to accumulate within a single
                `train()` call. This value does not affect learning,
                only the number of times `Algorithm.training_step()` is called by
                `Algorithm.train()`. If - after one such step attempt, the time taken
                has not reached `min_time_s_per_iteration`, will perform n more
                `training_step()` calls until the minimum time has been
                consumed. Set to 0 or None for no minimum time.
            min_train_timesteps_per_iteration: Minimum training timesteps to accumulate
                within a single `train()` call. This value does not affect learning,
                only the number of times `Algorithm.training_step()` is called by
                `Algorithm.train()`. If - after one such step attempt, the training
                timestep count has not been reached, will perform n more
                `training_step()` calls until the minimum timesteps have been
                executed. Set to 0 or None for no minimum timesteps.
            min_sample_timesteps_per_iteration: Minimum env sampling timesteps to
                accumulate within a single `train()` call. This value does not affect
                learning, only the number of times `Algorithm.training_step()` is
                called by `Algorithm.train()`. If - after one such step attempt, the env
                sampling timestep count has not been reached, will perform n more
                `training_step()` calls until the minimum timesteps have been
                executed. Set to 0 or None for no minimum timesteps.

        Returns:
            This updated AlgorithmConfig object.
        """
        if keep_per_episode_custom_metrics is not NotProvided:
            self.keep_per_episode_custom_metrics = keep_per_episode_custom_metrics
        if metrics_episode_collection_timeout_s is not NotProvided:
            self.metrics_episode_collection_timeout_s = (
                metrics_episode_collection_timeout_s
            )
        if metrics_num_episodes_for_smoothing is not NotProvided:
            self.metrics_num_episodes_for_smoothing = metrics_num_episodes_for_smoothing
        if min_time_s_per_iteration is not NotProvided:
            self.min_time_s_per_iteration = min_time_s_per_iteration
        if min_train_timesteps_per_iteration is not NotProvided:
            self.min_train_timesteps_per_iteration = min_train_timesteps_per_iteration
        if min_sample_timesteps_per_iteration is not NotProvided:
            self.min_sample_timesteps_per_iteration = min_sample_timesteps_per_iteration

        return self

    def checkpointing(
        self,
        export_native_model_files: Optional[bool] = NotProvided,
        checkpoint_trainable_policies_only: Optional[bool] = NotProvided,
    ) -> "AlgorithmConfig":
        """Sets the config's checkpointing settings.

        Args:
            export_native_model_files: Whether an individual Policy-
                or the Algorithm's checkpoints also contain (tf or torch) native
                model files. These could be used to restore just the NN models
                from these files w/o requiring RLlib. These files are generated
                by calling the tf- or torch- built-in saving utility methods on
                the actual models.
            checkpoint_trainable_policies_only: Whether to only add Policies to the
                Algorithm checkpoint (in sub-directory "policies/") that are trainable
                according to the `is_trainable_policy` callable of the local worker.

        Returns:
            This updated AlgorithmConfig object.
        """

        if export_native_model_files is not NotProvided:
            self.export_native_model_files = export_native_model_files
        if checkpoint_trainable_policies_only is not NotProvided:
            self.checkpoint_trainable_policies_only = checkpoint_trainable_policies_only

        return self

    def debugging(
        self,
        *,
        logger_creator: Optional[Callable[[], Logger]] = NotProvided,
        logger_config: Optional[dict] = NotProvided,
        log_level: Optional[str] = NotProvided,
        log_sys_usage: Optional[bool] = NotProvided,
        fake_sampler: Optional[bool] = NotProvided,
        seed: Optional[int] = NotProvided,
    ) -> "AlgorithmConfig":
        """Sets the config's debugging settings.

        Args:
            logger_creator: Callable that creates a ray.tune.Logger
                object. If unspecified, a default logger is created.
            logger_config: Define logger-specific configuration to be used inside Logger
                Default value None allows overwriting with nested dicts.
            log_level: Set the ray.rllib.* log level for the agent process and its
                workers. Should be one of DEBUG, INFO, WARN, or ERROR. The DEBUG level
                will also periodically print out summaries of relevant internal dataflow
                (this is also printed out once at startup at the INFO level). When using
                the `rllib train` command, you can also use the `-v` and `-vv` flags as
                shorthand for INFO and DEBUG.
            log_sys_usage: Log system resource metrics to results. This requires
                `psutil` to be installed for sys stats, and `gputil` for GPU metrics.
            fake_sampler: Use fake (infinite speed) sampler. For testing only.
            seed: This argument, in conjunction with worker_index, sets the random
                seed of each worker, so that identically configured trials will have
                identical results. This makes experiments reproducible.

        Returns:
            This updated AlgorithmConfig object.
        """
        if logger_creator is not NotProvided:
            self.logger_creator = logger_creator
        if logger_config is not NotProvided:
            self.logger_config = logger_config
        if log_level is not NotProvided:
            self.log_level = log_level
        if log_sys_usage is not NotProvided:
            self.log_sys_usage = log_sys_usage
        if fake_sampler is not NotProvided:
            self.fake_sampler = fake_sampler
        if seed is not NotProvided:
            self.seed = seed

        return self

    def fault_tolerance(
        self,
        recreate_failed_workers: Optional[bool] = NotProvided,
        max_num_worker_restarts: Optional[int] = NotProvided,
        delay_between_worker_restarts_s: Optional[float] = NotProvided,
        restart_failed_sub_environments: Optional[bool] = NotProvided,
        num_consecutive_worker_failures_tolerance: Optional[int] = NotProvided,
        worker_health_probe_timeout_s: int = NotProvided,
        worker_restore_timeout_s: int = NotProvided,
    ):
        """Sets the config's fault tolerance settings.

        Args:
            recreate_failed_workers: Whether - upon a worker failure - RLlib will try to
                recreate the lost worker as an identical copy of the failed one. The new
                worker will only differ from the failed one in its
                `self.recreated_worker=True` property value. It will have the same
                `worker_index` as the original one. If True, the
                `ignore_worker_failures` setting will be ignored.
            max_num_worker_restarts: The maximum number of times a worker is allowed to
                be restarted (if `recreate_failed_workers` is True).
            delay_between_worker_restarts_s: The delay (in seconds) between two
                consecutive worker restarts (if `recreate_failed_workers` is True).
            restart_failed_sub_environments: If True and any sub-environment (within
                a vectorized env) throws any error during env stepping, the
                Sampler will try to restart the faulty sub-environment. This is done
                without disturbing the other (still intact) sub-environment and without
                the EnvRunner crashing.
            num_consecutive_worker_failures_tolerance: The number of consecutive times
                a rollout worker (or evaluation worker) failure is tolerated before
                finally crashing the Algorithm. Only useful if either
                `ignore_worker_failures` or `recreate_failed_workers` is True.
                Note that for `restart_failed_sub_environments` and sub-environment
                failures, the worker itself is NOT affected and won't throw any errors
                as the flawed sub-environment is silently restarted under the hood.
            worker_health_probe_timeout_s: Max amount of time we should spend waiting
                for health probe calls to finish. Health pings are very cheap, so the
                default is 1 minute.
            worker_restore_timeout_s: Max amount of time we should wait to restore
                states on recovered worker actors. Default is 30 mins.

        Returns:
            This updated AlgorithmConfig object.
        """
        if recreate_failed_workers is not NotProvided:
            self.recreate_failed_workers = recreate_failed_workers
        if max_num_worker_restarts is not NotProvided:
            self.max_num_worker_restarts = max_num_worker_restarts
        if delay_between_worker_restarts_s is not NotProvided:
            self.delay_between_worker_restarts_s = delay_between_worker_restarts_s
        if restart_failed_sub_environments is not NotProvided:
            self.restart_failed_sub_environments = restart_failed_sub_environments
        if num_consecutive_worker_failures_tolerance is not NotProvided:
            self.num_consecutive_worker_failures_tolerance = (
                num_consecutive_worker_failures_tolerance
            )
        if worker_health_probe_timeout_s is not NotProvided:
            self.worker_health_probe_timeout_s = worker_health_probe_timeout_s
        if worker_restore_timeout_s is not NotProvided:
            self.worker_restore_timeout_s = worker_restore_timeout_s

        return self

    @ExperimentalAPI
    def rl_module(
        self,
        *,
        rl_module_spec: Optional[RLModuleSpec] = NotProvided,
        # Deprecated arg.
        _enable_rl_module_api: Optional[bool] = NotProvided,
    ) -> "AlgorithmConfig":
        """Sets the config's RLModule settings.

        Args:
            rl_module_spec: The RLModule spec to use for this config. It can be either
                a SingleAgentRLModuleSpec or a MultiAgentRLModuleSpec. If the
                observation_space, action_space, catalog_class, or the model config is
                not specified it will be inferred from the env and other parts of the
                algorithm config object.

        Returns:
            This updated AlgorithmConfig object.
        """
        if rl_module_spec is not NotProvided:
            self._rl_module_spec = rl_module_spec

        if _enable_rl_module_api is not NotProvided:
            deprecation_warning(
                old="AlgorithmConfig.rl_module(_enable_rl_module_api=True|False)",
                new="AlgorithmConfig.experimental(_enable_new_api_stack=True|False)",
                error=True,
            )
        return self

    def experimental(
        self,
        *,
        _enable_new_api_stack: Optional[bool] = NotProvided,
        _tf_policy_handles_more_than_one_loss: Optional[bool] = NotProvided,
        _disable_preprocessor_api: Optional[bool] = NotProvided,
        _disable_action_flattening: Optional[bool] = NotProvided,
        _disable_initialize_loss_from_dummy_batch: Optional[bool] = NotProvided,
        # Deprecated args.
        _disable_execution_plan_api=None,
    ) -> "AlgorithmConfig":
        """Sets the config's experimental settings.

        Args:
            _enable_new_api_stack: Enables the new API stack, which will use RLModule
                (instead of ModelV2) as well as the multi-GPU capable Learner API
                (instead of using Policy to compute loss and update the model).
            _tf_policy_handles_more_than_one_loss: Experimental flag.
                If True, TFPolicy will handle more than one loss/optimizer.
                Set this to True, if you would like to return more than
                one loss term from your `loss_fn` and an equal number of optimizers
                from your `optimizer_fn`. In the future, the default for this will be
                True.
            _disable_preprocessor_api: Experimental flag.
                If True, no (observation) preprocessor will be created and
                observations will arrive in model as they are returned by the env.
                In the future, the default for this will be True.
            _disable_action_flattening: Experimental flag.
                If True, RLlib will no longer flatten the policy-computed actions into
                a single tensor (for storage in SampleCollectors/output files/etc..),
                but leave (possibly nested) actions as-is. Disabling flattening affects:
                - SampleCollectors: Have to store possibly nested action structs.
                - Models that have the previous action(s) as part of their input.
                - Algorithms reading from offline files (incl. action information).

        Returns:
            This updated AlgorithmConfig object.
        """
        if _disable_execution_plan_api is not None:
            deprecation_warning(
                old="config.experimental(_disable_execution_plan_api=...)",
                help="The execution plan API is no longer supported! Use subclassing "
                "of the `Algorithm` class and override the "
                "`Algorithm.training_step()` method instead.",
                error=True,
            )

        if _enable_new_api_stack is not NotProvided:
            self._enable_new_api_stack = _enable_new_api_stack

            if _enable_new_api_stack is True and self.exploration_config:
                self.__prior_exploration_config = self.exploration_config
                self.exploration_config = {}

            elif _enable_new_api_stack is False and not self.exploration_config:
                if self.__prior_exploration_config is not None:
                    self.exploration_config = self.__prior_exploration_config
                    self.__prior_exploration_config = None
                else:
                    logger.warning(
                        "config._enable_new_api_stack was set to False, but no prior "
                        "exploration config was found to be restored."
                    )

        if _tf_policy_handles_more_than_one_loss is not NotProvided:
            self._tf_policy_handles_more_than_one_loss = (
                _tf_policy_handles_more_than_one_loss
            )
        if _disable_preprocessor_api is not NotProvided:
            self._disable_preprocessor_api = _disable_preprocessor_api
        if _disable_action_flattening is not NotProvided:
            self._disable_action_flattening = _disable_action_flattening
        if _disable_initialize_loss_from_dummy_batch is not NotProvided:
            self._disable_initialize_loss_from_dummy_batch = (
                _disable_initialize_loss_from_dummy_batch
            )

        return self

    @property
    def rl_module_spec(self):
        default_rl_module_spec = self.get_default_rl_module_spec()
        _check_rl_module_spec(default_rl_module_spec)

        # `self._rl_module_spec` has been user defined (via call to `self.rl_module()`).
        if self._rl_module_spec is not None:
            # Merge provided RL Module spec class with defaults
            _check_rl_module_spec(self._rl_module_spec)
            # We can only merge if we have SingleAgentRLModuleSpecs.
            # TODO (sven): Support merging for MultiAgentRLModuleSpecs.
            if isinstance(self._rl_module_spec, SingleAgentRLModuleSpec):
                if isinstance(default_rl_module_spec, SingleAgentRLModuleSpec):
                    default_rl_module_spec.update(self._rl_module_spec)
                    return default_rl_module_spec
                elif isinstance(default_rl_module_spec, MultiAgentRLModuleSpec):
                    raise ValueError(
                        "Cannot merge MultiAgentRLModuleSpec with "
                        "SingleAgentRLModuleSpec!"
                    )
        # `self._rl_module_spec` has not been user defined -> return default one.
        else:
            return default_rl_module_spec

    @property
    def learner_class(self) -> Type["Learner"]:
        """Returns the Learner sub-class to use by this Algorithm.

        Either
        a) User sets a specific learner class via calling `.training(learner_class=...)`
        b) User leaves learner class unset (None) and the AlgorithmConfig itself
        figures out the actual learner class by calling its own
        `.get_default_learner_class()` method.
        """
        return self._learner_class or self.get_default_learner_class()

    @property
    def is_atari(self) -> bool:
        """True if if specified env is an Atari env."""

        # Not yet determined, try to figure this out.
        if self._is_atari is None:
            # Atari envs are usually specified via a string like "PongNoFrameskip-v4"
            # or "ALE/Breakout-v5".
            # We do NOT attempt to auto-detect Atari env for other specified types like
            # a callable, to avoid running heavy logics in validate().
            # For these cases, users can explicitly set `environment(atari=True)`.
            if type(self.env) is not str:
                return False
            try:
                env = gym.make(self.env)
            # Any gymnasium error -> Cannot be an Atari env.
            except gym.error.Error:
                return False

            self._is_atari = is_atari(env)
            # Clean up env's resources, if any.
            env.close()

        return self._is_atari

    @property
<<<<<<< HEAD
    def total_train_batch_size(self):
        if self.train_batch_size_per_learner is not None:
            return self.train_batch_size_per_learner * (self.num_learner_workers or 1)
        else:
            return self.train_batch_size

    # TODO: Make rollout_fragment_length as read-only property and replace the current
    #  self.rollout_fragment_length a private variable.
=======
    def uses_new_env_runners(self):
        return self.env_runner_cls is not None and not issubclass(
            self.env_runner_cls, RolloutWorker
        )

>>>>>>> 7fbb645a
    def get_rollout_fragment_length(self, worker_index: int = 0) -> int:
        """Automatically infers a proper rollout_fragment_length setting if "auto".

        Uses the simple formula:
        `rollout_fragment_length` = `train_batch_size` /
        (`num_envs_per_worker` * `num_rollout_workers`)

        If result is a fraction AND `worker_index` is provided, will make
        those workers add additional timesteps, such that the overall batch size (across
        the workers) will add up to exactly the `train_batch_size`.

        Returns:
            The user-provided `rollout_fragment_length` or a computed one (if user
            provided value is "auto"), making sure `train_batch_size` is reached
            exactly in each iteration.
        """
        if self.rollout_fragment_length == "auto":
            # Example:
            # 2 workers, 2 envs per worker, 2000 train batch size:
            # -> 2000 / 4 -> 500
            # 4 workers, 3 envs per worker, 2500 train batch size:
            # -> 2500 / 12 -> 208.333 -> diff=4 (208 * 12 = 2496)
            # -> worker 1: 209, workers 2-4: 208
            rollout_fragment_length = self.total_train_batch_size / (
                self.num_envs_per_worker * (self.num_rollout_workers or 1)
            )
            if int(rollout_fragment_length) != rollout_fragment_length:
                diff = self.total_train_batch_size - int(
                    rollout_fragment_length
                ) * self.num_envs_per_worker * (self.num_rollout_workers or 1)
                if (worker_index * self.num_envs_per_worker) <= diff:
                    return int(rollout_fragment_length) + 1
            return int(rollout_fragment_length)
        else:
            return self.rollout_fragment_length

    # TODO: Make evaluation_config as read-only property and replace the current
    #  self.evaluation_config a private variable.
    def get_evaluation_config_object(
        self,
    ) -> Optional["AlgorithmConfig"]:
        """Creates a full AlgorithmConfig object from `self.evaluation_config`.

        Returns:
            A fully valid AlgorithmConfig object that can be used for the evaluation
            WorkerSet. If `self` is already an evaluation config object, return None.
        """
        if self.in_evaluation:
            assert self.evaluation_config is None
            return None

        evaluation_config = self.evaluation_config
        # Already an AlgorithmConfig -> copy and use as-is.
        if isinstance(evaluation_config, AlgorithmConfig):
            eval_config_obj = evaluation_config.copy(copy_frozen=False)
        # Create unfrozen copy of self to be used as the to-be-returned eval
        # AlgorithmConfig.
        else:
            eval_config_obj = self.copy(copy_frozen=False)
            # Update with evaluation override settings:
            eval_config_obj.update_from_dict(evaluation_config or {})

        # Switch on the `in_evaluation` flag and remove `evaluation_config`
        # (set to None).
        eval_config_obj.in_evaluation = True
        eval_config_obj.evaluation_config = None

        # Evaluation duration unit: episodes.
        # Switch on `complete_episode` rollouts. Also, make sure
        # rollout fragments are short so we never have more than one
        # episode in one rollout.
        if self.evaluation_duration_unit == "episodes":
            eval_config_obj.batch_mode = "complete_episodes"
            eval_config_obj.rollout_fragment_length = 1
        # Evaluation duration unit: timesteps.
        # - Set `batch_mode=truncate_episodes` so we don't perform rollouts
        #   strictly along episode borders.
        # Set `rollout_fragment_length` such that desired steps are divided
        # equally amongst workers or - in "auto" duration mode - set it
        # to a reasonably small number (10), such that a single `sample()`
        # call doesn't take too much time and we can stop evaluation as soon
        # as possible after the train step is completed.
        else:
            eval_config_obj.batch_mode = "truncate_episodes"
            eval_config_obj.rollout_fragment_length = (
                10
                if self.evaluation_duration == "auto"
                else int(
                    math.ceil(
                        self.evaluation_duration / (self.evaluation_num_workers or 1)
                    )
                )
            )

        return eval_config_obj

    def get_multi_agent_setup(
        self,
        *,
        policies: Optional[MultiAgentPolicyConfigDict] = None,
        env: Optional[EnvType] = None,
        spaces: Optional[Dict[PolicyID, Tuple[Space, Space]]] = None,
        default_policy_class: Optional[Type[Policy]] = None,
    ) -> Tuple[MultiAgentPolicyConfigDict, Callable[[PolicyID, SampleBatchType], bool]]:
        r"""Compiles complete multi-agent config (dict) from the information in `self`.

        Infers the observation- and action spaces, the policy classes, and the policy's
        configs. The returned `MultiAgentPolicyConfigDict` is fully unified and strictly
        maps PolicyIDs to complete PolicySpec objects (with all their fields not-None).

        Examples:
        .. testcode::

            import gymnasium as gym
            from ray.rllib.algorithms.ppo import PPOConfig
            config = (
              PPOConfig()
              .environment("CartPole-v1")
              .framework("torch")
              .multi_agent(policies={"pol1", "pol2"}, policies_to_train=["pol1"])
            )
            policy_dict, is_policy_to_train = config.get_multi_agent_setup(
                env=gym.make("CartPole-v1"))
            is_policy_to_train("pol1")
            is_policy_to_train("pol2")

        Args:
            policies: An optional multi-agent `policies` dict, mapping policy IDs
                to PolicySpec objects. If not provided, will use `self.policies`
                instead. Note that the `policy_class`, `observation_space`, and
                `action_space` properties in these PolicySpecs may be None and must
                therefore be inferred here.
            env: An optional env instance, from which to infer the different spaces for
                the different policies. If not provided, will try to infer from
                `spaces`. Otherwise from `self.observation_space` and
                `self.action_space`. If no information on spaces can be infered, will
                raise an error.
            spaces: Optional dict mapping policy IDs to tuples of 1) observation space
                and 2) action space that should be used for the respective policy.
                These spaces were usually provided by an already instantiated remote
                EnvRunner. If not provided, will try to infer from `env`. Otherwise
                from `self.observation_space` and `self.action_space`. If no
                information on spaces can be inferred, will raise an error.
            default_policy_class: The Policy class to use should a PolicySpec have its
                policy_class property set to None.

        Returns:
            A tuple consisting of 1) a MultiAgentPolicyConfigDict and 2) a
            `is_policy_to_train(PolicyID, SampleBatchType) -> bool` callable.

        Raises:
            ValueError: In case, no spaces can be infered for the policy/ies.
            ValueError: In case, two agents in the env map to the same PolicyID
                (according to `self.policy_mapping_fn`), but have different action- or
                observation spaces according to the infered space information.
        """
        policies = copy.deepcopy(policies or self.policies)

        # Policies given as set/list/tuple (of PolicyIDs) -> Setup each policy
        # automatically via empty PolicySpec (will make RLlib infer observation- and
        # action spaces as well as the Policy's class).
        if isinstance(policies, (set, list, tuple)):
            policies = {pid: PolicySpec() for pid in policies}

        # Try extracting spaces from env or from given spaces dict.
        env_obs_space = None
        env_act_space = None

        # Env is a ray.remote: Get spaces via its (automatically added)
        # `_get_spaces()` method.
        if isinstance(env, ray.actor.ActorHandle):
            env_obs_space, env_act_space = ray.get(env._get_spaces.remote())
        # Normal env (gym.Env or MultiAgentEnv): These should have the
        # `observation_space` and `action_space` properties.
        elif env is not None:
            # `env` is a gymnasium.vector.Env.
            if hasattr(env, "single_observation_space") and isinstance(
                env.single_observation_space, gym.Space
            ):
                env_obs_space = env.single_observation_space
            # `env` is a gymnasium.Env.
            elif hasattr(env, "observation_space") and isinstance(
                env.observation_space, gym.Space
            ):
                env_obs_space = env.observation_space

            # `env` is a gymnasium.vector.Env.
            if hasattr(env, "single_action_space") and isinstance(
                env.single_action_space, gym.Space
            ):
                env_act_space = env.single_action_space
            # `env` is a gymnasium.Env.
            elif hasattr(env, "action_space") and isinstance(
                env.action_space, gym.Space
            ):
                env_act_space = env.action_space

        # Last resort: Try getting the env's spaces from the spaces
        # dict's special __env__ key.
        if spaces is not None:
            if env_obs_space is None:
                env_obs_space = spaces.get("__env__", [None])[0]
            if env_act_space is None:
                env_act_space = spaces.get("__env__", [None, None])[1]

        # Check each defined policy ID and unify its spec.
        for pid, policy_spec in policies.copy().items():
            # Convert to PolicySpec if plain list/tuple.
            if not isinstance(policy_spec, PolicySpec):
                policies[pid] = policy_spec = PolicySpec(*policy_spec)

            # Infer policy classes for policies dict, if not provided (None).
            if policy_spec.policy_class is None and default_policy_class is not None:
                policies[pid].policy_class = default_policy_class

            # In case - somehow - an old gym Space made it to here, convert it
            # to the corresponding gymnasium space.
            if old_gym and isinstance(policy_spec.observation_space, old_gym.Space):
                policies[
                    pid
                ].observation_space = convert_old_gym_space_to_gymnasium_space(
                    policy_spec.observation_space
                )
            # Infer observation space.
            elif policy_spec.observation_space is None:
                if spaces is not None and pid in spaces:
                    obs_space = spaces[pid][0]
                elif env_obs_space is not None:
                    # Multi-agent case AND different agents have different spaces:
                    # Need to reverse map spaces (for the different agents) to certain
                    # policy IDs.
                    if (
                        isinstance(env, MultiAgentEnv)
                        and hasattr(env, "_obs_space_in_preferred_format")
                        and env._obs_space_in_preferred_format
                    ):
                        obs_space = None
                        mapping_fn = self.policy_mapping_fn
                        one_obs_space = next(iter(env_obs_space.values()))
                        # If all obs spaces are the same anyways, just use the first
                        # single-agent space.
                        if all(s == one_obs_space for s in env_obs_space.values()):
                            obs_space = one_obs_space
                        # Otherwise, we have to match the policy ID with all possible
                        # agent IDs and find the agent ID that matches.
                        elif mapping_fn:
                            for aid in env.get_agent_ids():
                                # Match: Assign spaces for this agentID to the PolicyID.
                                if mapping_fn(aid, None, worker=None) == pid:
                                    # Make sure, different agents that map to the same
                                    # policy don't have different spaces.
                                    if (
                                        obs_space is not None
                                        and env_obs_space[aid] != obs_space
                                    ):
                                        raise ValueError(
                                            "Two agents in your environment map to the "
                                            "same policyID (as per your `policy_mapping"
                                            "_fn`), however, these agents also have "
                                            "different observation spaces!"
                                        )
                                    obs_space = env_obs_space[aid]
                    # Otherwise, just use env's obs space as-is.
                    else:
                        obs_space = env_obs_space
                # Space given directly in config.
                elif self.observation_space:
                    obs_space = self.observation_space
                else:
                    raise ValueError(
                        "`observation_space` not provided in PolicySpec for "
                        f"{pid} and env does not have an observation space OR "
                        "no spaces received from other workers' env(s) OR no "
                        "`observation_space` specified in config!"
                    )

                policies[pid].observation_space = obs_space

            # In case - somehow - an old gym Space made it to here, convert it
            # to the corresponding gymnasium space.
            if old_gym and isinstance(policy_spec.action_space, old_gym.Space):
                policies[pid].action_space = convert_old_gym_space_to_gymnasium_space(
                    policy_spec.action_space
                )
            # Infer action space.
            elif policy_spec.action_space is None:
                if spaces is not None and pid in spaces:
                    act_space = spaces[pid][1]
                elif env_act_space is not None:
                    # Multi-agent case AND different agents have different spaces:
                    # Need to reverse map spaces (for the different agents) to certain
                    # policy IDs.
                    if (
                        isinstance(env, MultiAgentEnv)
                        and hasattr(env, "_action_space_in_preferred_format")
                        and env._action_space_in_preferred_format
                    ):
                        act_space = None
                        mapping_fn = self.policy_mapping_fn
                        one_act_space = next(iter(env_act_space.values()))
                        # If all action spaces are the same anyways, just use the first
                        # single-agent space.
                        if all(s == one_act_space for s in env_act_space.values()):
                            act_space = one_act_space
                        # Otherwise, we have to match the policy ID with all possible
                        # agent IDs and find the agent ID that matches.
                        elif mapping_fn:
                            for aid in env.get_agent_ids():
                                # Match: Assign spaces for this AgentID to the PolicyID.
                                if mapping_fn(aid, None, worker=None) == pid:
                                    # Make sure, different agents that map to the same
                                    # policy don't have different spaces.
                                    if (
                                        act_space is not None
                                        and env_act_space[aid] != act_space
                                    ):
                                        raise ValueError(
                                            "Two agents in your environment map to the "
                                            "same policyID (as per your `policy_mapping"
                                            "_fn`), however, these agents also have "
                                            "different action spaces!"
                                        )
                                    act_space = env_act_space[aid]
                    # Otherwise, just use env's action space as-is.
                    else:
                        act_space = env_act_space
                elif self.action_space:
                    act_space = self.action_space
                else:
                    raise ValueError(
                        "`action_space` not provided in PolicySpec for "
                        f"{pid} and env does not have an action space OR "
                        "no spaces received from other workers' env(s) OR no "
                        "`action_space` specified in config!"
                    )
                policies[pid].action_space = act_space

            # Create entire AlgorithmConfig object from the provided override.
            # If None, use {} as override.
            if not isinstance(policies[pid].config, AlgorithmConfig):
                assert policies[pid].config is None or isinstance(
                    policies[pid].config, dict
                )
                policies[pid].config = self.copy(copy_frozen=False).update_from_dict(
                    policies[pid].config or {}
                )

        # If container given, construct a simple default callable returning True
        # if the PolicyID is found in the list/set of IDs.
        if self.policies_to_train is not None and not callable(self.policies_to_train):
            pols = set(self.policies_to_train)

            def is_policy_to_train(pid, batch=None):
                return pid in pols

        else:
            is_policy_to_train = self.policies_to_train

        return policies, is_policy_to_train

    # TODO: Move this to those algorithms that really need this, which is currently
    #  only A2C and PG.
    def validate_train_batch_size_vs_rollout_fragment_length(self) -> None:
        """Detects mismatches for `train_batch_size` vs `rollout_fragment_length`.

        Only applicable for algorithms, whose train_batch_size should be directly
        dependent on rollout_fragment_length (synchronous sampling, on-policy PG algos).

        If rollout_fragment_length != "auto", makes sure that the product of
        `rollout_fragment_length` x `num_rollout_workers` x `num_envs_per_worker`
        roughly (10%) matches the provided `train_batch_size`. Otherwise, errors with
        asking the user to set rollout_fragment_length to `auto` or to a matching
        value.

        Also, only checks this if `train_batch_size` > 0 (DDPPO sets this
        to -1 to auto-calculate the actual batch size later).

        Raises:
            ValueError: If there is a mismatch between user provided
            `rollout_fragment_length` and `train_batch_size`.
        """
        if (
            self.rollout_fragment_length != "auto"
            and not self.in_evaluation
            and self.total_train_batch_size > 0
        ):
            min_batch_size = (
                max(self.num_rollout_workers, 1)
                * self.num_envs_per_worker
                * self.rollout_fragment_length
            )
            batch_size = min_batch_size
            while batch_size < self.total_train_batch_size:
                batch_size += min_batch_size
            if (
                batch_size - train_batch_size > 0.1 * self.total_train_batch_size
                or batch_size - min_batch_size - self.total_train_batch_size
                > (0.1 * train_batch_size)
            ):
                suggested_rollout_fragment_length = self.total_train_batch_size // (
                    self.num_envs_per_worker * (self.num_rollout_workers or 1)
                )
                raise ValueError(
                    f"Your desired `train_batch_size` ({self.total_train_batch_size}) "
                    "or a value 10% off of that cannot be achieved with your other "
                    f"settings (num_rollout_workers={self.num_rollout_workers}; "
                    f"num_envs_per_worker={self.num_envs_per_worker}; "
                    f"rollout_fragment_length={self.rollout_fragment_length})! "
                    "Try setting `rollout_fragment_length` to 'auto' OR to a value of "
                    f"{suggested_rollout_fragment_length}."
                )

    def get_torch_compile_worker_config(self):
        """Returns the TorchCompileConfig to use on workers."""

        from ray.rllib.core.rl_module.torch.torch_compile_config import (
            TorchCompileConfig,
        )

        return TorchCompileConfig(
            torch_dynamo_backend=self.torch_compile_worker_dynamo_backend,
            torch_dynamo_mode=self.torch_compile_worker_dynamo_mode,
        )

    def get_default_rl_module_spec(self) -> RLModuleSpec:
        """Returns the RLModule spec to use for this algorithm.

        Override this method in the sub-class to return the RLModule spec given
        the input framework.

        Returns:
            The RLModuleSpec (SingleAgentRLModuleSpec or MultiAgentRLModuleSpec) to use
            for this algorithm's RLModule.
        """
        raise NotImplementedError

    def get_default_learner_class(self) -> Union[Type["Learner"], str]:
        """Returns the Learner class to use for this algorithm.

        Override this method in the sub-class to return the Learner class type given
        the input framework.

        Returns:
            The Learner class to use for this algorithm either as a class type or as
            a string (e.g. ray.rllib.core.learner.testing.torch.BC).
        """
        raise NotImplementedError

    def get_marl_module_spec(
        self,
        *,
        policy_dict: Optional[Dict[str, PolicySpec]] = None,
        single_agent_rl_module_spec: Optional[SingleAgentRLModuleSpec] = None,
        env: Optional[EnvType] = None,
        spaces: Optional[Dict[PolicyID, Tuple[Space, Space]]] = None,
    ) -> MultiAgentRLModuleSpec:
        """Returns the MultiAgentRLModule spec based on the given policy spec dict.

        policy_dict could be a partial dict of the policies that we need to turn into
        an equivalent multi-agent RLModule spec.

        Args:
            policy_dict: The policy spec dict. Using this dict, we can determine the
                inferred values for observation_space, action_space, and config for
                each policy. If the module spec does not have these values specified,
                they will get auto-filled with these values obtrained from the policy
                spec dict. Here we are relying on the policy's logic for infering these
                values from other sources of information (e.g. environement)
            single_agent_rl_module_spec: The SingleAgentRLModuleSpec to use for
                constructing a MultiAgentRLModuleSpec. If None, the already
                configured spec (`self._rl_module_spec`) or the default RLModuleSpec for
                this algorithm (`self.get_default_rl_module_spec()`) will be used.
            env: An optional env instance, from which to infer the different spaces for
                the different SingleAgentRLModules. If not provided, will try to infer
                from `spaces`. Otherwise from `self.observation_space` and
                `self.action_space`. If no information on spaces can be infered, will
                raise an error.
            spaces: Optional dict mapping policy IDs to tuples of 1) observation space
                and 2) action space that should be used for the respective policy.
                These spaces were usually provided by an already instantiated remote
                EnvRunner. If not provided, will try to infer from `env`. Otherwise
                from `self.observation_space` and `self.action_space`. If no
                information on spaces can be inferred, will raise an error.
        """
        # TODO (Kourosh,sven): When we replace policy entirely there will be no need for
        #  this function to map policy_dict to marl_module_specs anymore. The module
        #  spec will be directly given by the user or inferred from env and spaces.
        if policy_dict is None:
            policy_dict, _ = self.get_multi_agent_setup(env=env, spaces=spaces)

        # TODO (Kourosh): Raise an error if the config is not frozen
        # If the module is single-agent convert it to multi-agent spec

        # The default RLModuleSpec (might be multi-agent or single-agent).
        default_rl_module_spec = self.get_default_rl_module_spec()
        # The currently configured RLModuleSpec (might be multi-agent or single-agent).
        # If None, use the default one.
        current_rl_module_spec = self._rl_module_spec or default_rl_module_spec

        # Algorithm is currently setup as a single-agent one.
        if isinstance(current_rl_module_spec, SingleAgentRLModuleSpec):
            # Use either the provided `single_agent_rl_module_spec` (a
            # SingleAgentRLModuleSpec), the currently configured one of this
            # AlgorithmConfig object, or the default one.
            single_agent_rl_module_spec = (
                single_agent_rl_module_spec or current_rl_module_spec
            )
            # Now construct the proper MultiAgentRLModuleSpec.
            marl_module_spec = MultiAgentRLModuleSpec(
                module_specs={
                    k: copy.deepcopy(single_agent_rl_module_spec)
                    for k in policy_dict.keys()
                },
            )

        # Algorithm is currently setup as a multi-agent one.
        else:
            # The user currently has a MultiAgentSpec setup (either via
            # self._rl_module_spec or the default spec of this AlgorithmConfig).
            assert isinstance(current_rl_module_spec, MultiAgentRLModuleSpec)

            # Default is single-agent but the user has provided a multi-agent spec
            # so the use-case is multi-agent.
            if isinstance(default_rl_module_spec, SingleAgentRLModuleSpec):
                # The individual (single-agent) module specs are defined by the user
                # in the currently setup MultiAgentRLModuleSpec -> Use that
                # SingleAgentRLModuleSpec.
                if isinstance(
                    current_rl_module_spec.module_specs, SingleAgentRLModuleSpec
                ):
                    single_agent_spec = single_agent_rl_module_spec or (
                        current_rl_module_spec.module_specs
                    )
                    module_specs = {
                        k: copy.deepcopy(single_agent_spec) for k in policy_dict.keys()
                    }

                # The individual (single-agent) module specs have not been configured
                # via this AlgorithmConfig object -> Use provided single-agent spec or
                # the the default spec (which is also a SingleAgentRLModuleSpec in this
                # case).
                else:
                    single_agent_spec = (
                        single_agent_rl_module_spec or default_rl_module_spec
                    )
                    module_specs = {
                        k: copy.deepcopy(
                            current_rl_module_spec.module_specs.get(
                                k, single_agent_spec
                            )
                        )
                        for k in policy_dict.keys()
                    }

                # Now construct the proper MultiAgentRLModuleSpec.
                # We need to infer the multi-agent class from `current_rl_module_spec`
                # and fill in the module_specs dict.
                marl_module_spec = current_rl_module_spec.__class__(
                    marl_module_class=current_rl_module_spec.marl_module_class,
                    module_specs=module_specs,
                    modules_to_load=current_rl_module_spec.modules_to_load,
                    load_state_path=current_rl_module_spec.load_state_path,
                )

            # Default is multi-agent and user wants to override it -> Don't use the
            # default.
            else:
                # Use has given an override SingleAgentRLModuleSpec -> Use this to
                # construct the individual RLModules within the MultiAgentRLModuleSpec.
                if single_agent_rl_module_spec is not None:
                    pass
                # User has NOT provided an override SingleAgentRLModuleSpec.
                else:
                    # But the currently setup multi-agent spec has a SingleAgentRLModule
                    # spec defined -> Use that to construct the individual RLModules
                    # within the MultiAgentRLModuleSpec.
                    if isinstance(
                        current_rl_module_spec.module_specs, SingleAgentRLModuleSpec
                    ):
                        # The individual module specs are not given, it is given as one
                        # SingleAgentRLModuleSpec to be re-used for all
                        single_agent_rl_module_spec = (
                            current_rl_module_spec.module_specs
                        )
                    # The currently setup multi-agent spec has NO
                    # SingleAgentRLModuleSpec in it -> Error (there is no way we can
                    # infer this information from anywhere at this point).
                    else:
                        raise ValueError(
                            "We have a MultiAgentRLModuleSpec "
                            f"({current_rl_module_spec}), but no "
                            "`SingleAgentRLModuleSpec`s to compile the individual "
                            "RLModules' specs! Use "
                            "`AlgorithmConfig.get_marl_module_spec("
                            "policy_dict=.., single_agent_rl_module_spec=..)`."
                        )

                # Now construct the proper MultiAgentRLModuleSpec.
                marl_module_spec = current_rl_module_spec.__class__(
                    marl_module_class=current_rl_module_spec.marl_module_class,
                    module_specs={
                        k: copy.deepcopy(single_agent_rl_module_spec)
                        for k in policy_dict.keys()
                    },
                    modules_to_load=current_rl_module_spec.modules_to_load,
                    load_state_path=current_rl_module_spec.load_state_path,
                )

        # Make sure that policy_dict and marl_module_spec have similar keys
        if set(policy_dict.keys()) != set(marl_module_spec.module_specs.keys()):
            raise ValueError(
                "Policy dict and module spec have different keys! \n"
                f"policy_dict keys: {list(policy_dict.keys())} \n"
                f"module_spec keys: {list(marl_module_spec.module_specs.keys())}"
            )

        # Fill in the missing values from the specs that we already have. By combining
        # PolicySpecs and the default RLModuleSpec.

        for module_id in policy_dict:
            policy_spec = policy_dict[module_id]
            module_spec = marl_module_spec.module_specs[module_id]
            if module_spec.module_class is None:
                if isinstance(default_rl_module_spec, SingleAgentRLModuleSpec):
                    module_spec.module_class = default_rl_module_spec.module_class
                elif isinstance(
                    default_rl_module_spec.module_specs, SingleAgentRLModuleSpec
                ):
                    module_class = default_rl_module_spec.module_specs.module_class
                    # This should be already checked in validate() but we check it
                    # again here just in case
                    if module_class is None:
                        raise ValueError(
                            "The default rl_module spec cannot have an empty "
                            "module_class under its SingleAgentRLModuleSpec."
                        )
                    module_spec.module_class = module_class
                elif module_id in default_rl_module_spec.module_specs:
                    module_spec.module_class = default_rl_module_spec.module_specs[
                        module_id
                    ].module_class
                else:
                    raise ValueError(
                        f"Module class for module {module_id} cannot be inferred. "
                        f"It is neither provided in the rl_module_spec that "
                        "is passed in nor in the default module spec used in "
                        "the algorithm."
                    )
            if module_spec.catalog_class is None:
                if isinstance(default_rl_module_spec, SingleAgentRLModuleSpec):
                    module_spec.catalog_class = default_rl_module_spec.catalog_class
                elif isinstance(
                    default_rl_module_spec.module_specs, SingleAgentRLModuleSpec
                ):
                    catalog_class = default_rl_module_spec.module_specs.catalog_class
                    module_spec.catalog_class = catalog_class
                elif module_id in default_rl_module_spec.module_specs:
                    module_spec.catalog_class = default_rl_module_spec.module_specs[
                        module_id
                    ].catalog_class
                else:
                    raise ValueError(
                        f"Catalog class for module {module_id} cannot be inferred. "
                        f"It is neither provided in the rl_module_spec that "
                        "is passed in nor in the default module spec used in "
                        "the algorithm."
                    )

            if module_spec.observation_space is None:
                module_spec.observation_space = policy_spec.observation_space
            if module_spec.action_space is None:
                module_spec.action_space = policy_spec.action_space
            if module_spec.model_config_dict is None:
                module_spec.model_config_dict = policy_spec.config.get("model", {})

        return marl_module_spec

    def __setattr__(self, key, value):
        """Gatekeeper in case we are in frozen state and need to error."""

        # If we are frozen, do not allow to set any attributes anymore.
        if hasattr(self, "_is_frozen") and self._is_frozen:
            # TODO: Remove `simple_optimizer` entirely.
            #  Remove need to set `worker_index` in RolloutWorker's c'tor.
            if key not in ["simple_optimizer", "worker_index", "_is_frozen"]:
                raise AttributeError(
                    f"Cannot set attribute ({key}) of an already frozen "
                    "AlgorithmConfig!"
                )
        # Backward compatibility for checkpoints taken with wheels, in which
        # `self.rl_module_spec` was still settable (now it's a property).
        if key == "rl_module_spec":
            key = "_rl_module_spec"

        super().__setattr__(key, value)

    def __getitem__(self, item):
        """Shim method to still support accessing properties by key lookup.

        This way, an AlgorithmConfig object can still be used as if a dict, e.g.
        by Ray Tune.

        Examples:
            .. testcode::

                from ray.rllib.algorithms.algorithm_config import AlgorithmConfig
                config = AlgorithmConfig()
                print(config["lr"])

            .. testoutput::

                0.001
        """
        # TODO: Uncomment this once all algorithms use AlgorithmConfigs under the
        #  hood (as well as Ray Tune).
        # if log_once("algo_config_getitem"):
        #    logger.warning(
        #        "AlgorithmConfig objects should NOT be used as dict! "
        #        f"Try accessing `{item}` directly as a property."
        #    )
        # In case user accesses "old" keys, e.g. "num_workers", which need to
        # be translated to their correct property names.
        item = self._translate_special_keys(item)
        return getattr(self, item)

    def __setitem__(self, key, value):
        # TODO: Remove comments once all methods/functions only support
        #  AlgorithmConfigs and there is no more ambiguity anywhere in the code
        #  on whether an AlgorithmConfig is used or an old python config dict.
        # raise AttributeError(
        #    "AlgorithmConfig objects should not have their values set like dicts"
        #    f"(`config['{key}'] = {value}`), "
        #    f"but via setting their properties directly (config.{prop} = {value})."
        # )
        if key == "multiagent":
            raise AttributeError(
                "Cannot set `multiagent` key in an AlgorithmConfig!\nTry setting "
                "the multi-agent components of your AlgorithmConfig object via the "
                "`multi_agent()` method and its arguments.\nE.g. `config.multi_agent("
                "policies=.., policy_mapping_fn.., policies_to_train=..)`."
            )
        super().__setattr__(key, value)

    def __contains__(self, item) -> bool:
        """Shim method to help pretend we are a dict."""
        prop = self._translate_special_keys(item, warn_deprecated=False)
        return hasattr(self, prop)

    def get(self, key, default=None):
        """Shim method to help pretend we are a dict."""
        prop = self._translate_special_keys(key, warn_deprecated=False)
        return getattr(self, prop, default)

    def pop(self, key, default=None):
        """Shim method to help pretend we are a dict."""
        return self.get(key, default)

    def keys(self):
        """Shim method to help pretend we are a dict."""
        return self.to_dict().keys()

    def values(self):
        """Shim method to help pretend we are a dict."""
        return self.to_dict().values()

    def items(self):
        """Shim method to help pretend we are a dict."""
        return self.to_dict().items()

    # -----------------------------------------------------------
    # Various validation methods for different types of settings.
    # -----------------------------------------------------------
    def _validate_framework_settings(self) -> None:
        """Validates framework settings and checks whether framework is installed."""
        _tf1, _tf, _tfv = None, None, None
        _torch = None
        if self.framework_str not in {"tf", "tf2"} and self.framework_str != "torch":
            return
        elif self.framework_str in {"tf", "tf2"}:
            _tf1, _tf, _tfv = try_import_tf()
        else:
            _torch, _ = try_import_torch()

        # Can not use "tf" with learner API.
        if self.framework_str == "tf" and self._enable_new_api_stack:
            raise ValueError(
                "Cannot use `framework=tf` with the new API stack! Either switch to tf2"
                " via `config.framework('tf2')` OR disable the new API stack via "
                "`config.experimental(_enable_new_api_stack=False)`."
            )

        # Check if torch framework supports torch.compile.
        if (
            _torch is not None
            and self.framework_str == "torch"
            and version.parse(_torch.__version__) < TORCH_COMPILE_REQUIRED_VERSION
            and (self.torch_compile_learner or self.torch_compile_worker)
        ):
            raise ValueError("torch.compile is only supported from torch 2.0.0")

        # Make sure the Learner's torch-what-to-compile setting is supported.
        if self.torch_compile_learner:
            from ray.rllib.core.learner.torch.torch_learner import (
                TorchCompileWhatToCompile,
            )

            if self.torch_compile_learner_what_to_compile not in [
                TorchCompileWhatToCompile.FORWARD_TRAIN,
                TorchCompileWhatToCompile.COMPLETE_UPDATE,
            ]:
                raise ValueError(
                    f"`config.torch_compile_learner_what_to_compile` must be one of ["
                    f"TorchCompileWhatToCompile.forward_train, "
                    f"TorchCompileWhatToCompile.complete_update] but is"
                    f" {self.torch_compile_learner_what_to_compile}"
                )

        self._check_if_correct_nn_framework_installed(_tf1, _tf, _torch)
        self._resolve_tf_settings(_tf1, _tfv)

    def _validate_resources_settings(self):
        """Checks, whether resources related settings make sense."""

        # TODO @Avnishn: This is a short-term work around due to
        #  https://github.com/ray-project/ray/issues/35409
        #  Remove this once we are able to specify placement group bundle index in RLlib
        if (
            self.num_cpus_per_learner_worker > 1
            and self.num_gpus_per_learner_worker > 0
        ):
            raise ValueError(
                "Cannot set both `num_cpus_per_learner_worker` > 1 and "
                " `num_gpus_per_learner_worker` > 0! Either set "
                "`num_cpus_per_learner_worker` > 1 (and `num_gpus_per_learner_worker`"
                "=0) OR set `num_gpus_per_learner_worker` > 0 (and leave "
                "`num_cpus_per_learner_worker` at its default value of 1). "
                "This is due to issues with placement group fragmentation. See "
                "https://github.com/ray-project/ray/issues/35409 for more details."
            )

        # Make sure the resource requirements for learner_group is valid.
        if self.num_learner_workers == 0 and self.num_gpus_per_worker > 1:
            raise ValueError(
                "num_gpus_per_worker must be 0 (cpu) or 1 (gpu) when using local mode "
                "(i.e. num_learner_workers = 0)"
            )

    def _validate_multi_agent_settings(self):
        """Checks, whether multi-agent related settings make sense."""

        # Check `policies_to_train` for invalid entries.
        if isinstance(self.policies_to_train, (list, set, tuple)):
            for pid in self.policies_to_train:
                if pid not in self.policies:
                    raise ValueError(
                        "`config.multi_agent(policies_to_train=..)` contains "
                        f"policy ID ({pid}) that was not defined in "
                        f"`config.multi_agent(policies=..)`!"
                    )

    def _validate_evaluation_settings(self):
        """Checks, whether evaluation related settings make sense."""
        if (
            self.evaluation_interval
            and self.env_runner_cls is not None
            and not issubclass(self.env_runner_cls, RolloutWorker)
            and not self.enable_async_evaluation
        ):
            raise ValueError(
                "When using an EnvRunner class that's not a subclass of `RolloutWorker`"
                f"(yours is {self.env_runner_cls.__name__}), "
                "`config.enable_async_evaluation` must be set to True! Call "
                "`config.evaluation(enable_async_evaluation=True) on your config "
                "object to fix this problem."
            )

        # If async evaluation is enabled, custom_eval_functions are not allowed.
        if self.enable_async_evaluation and self.custom_evaluation_function:
            raise ValueError(
                "`config.custom_evaluation_function` not supported in combination "
                "with `enable_async_evaluation=True` config setting!"
            )

        # If `evaluation_num_workers` > 0, warn if `evaluation_interval` is
        # None.
        if self.evaluation_num_workers > 0 and not self.evaluation_interval:
            logger.warning(
                f"You have specified {self.evaluation_num_workers} "
                "evaluation workers, but your `evaluation_interval` is None! "
                "Therefore, evaluation will not occur automatically with each"
                " call to `Algorithm.train()`. Instead, you will have to call "
                "`Algorithm.evaluate()` manually in order to trigger an "
                "evaluation run."
            )
        # If `evaluation_num_workers=0` and
        # `evaluation_parallel_to_training=True`, warn that you need
        # at least one remote eval worker for parallel training and
        # evaluation, and set `evaluation_parallel_to_training` to False.
        elif self.evaluation_num_workers == 0 and self.evaluation_parallel_to_training:
            raise ValueError(
                "`evaluation_parallel_to_training` can only be done if "
                "`evaluation_num_workers` > 0! Try setting "
                "`config.evaluation_parallel_to_training` to False."
            )

        # If `evaluation_duration=auto`, error if
        # `evaluation_parallel_to_training=False`.
        if self.evaluation_duration == "auto":
            if not self.evaluation_parallel_to_training:
                raise ValueError(
                    "`evaluation_duration=auto` not supported for "
                    "`evaluation_parallel_to_training=False`!"
                )
        # Make sure, it's an int otherwise.
        elif (
            not isinstance(self.evaluation_duration, int)
            or self.evaluation_duration <= 0
        ):
            raise ValueError(
                f"`evaluation_duration` ({self.evaluation_duration}) must be an "
                f"int and >0!"
            )

    def _validate_input_settings(self):
        """Checks, whether input related settings make sense."""

        if self.input_ == "sampler" and self.off_policy_estimation_methods:
            raise ValueError(
                "Off-policy estimation methods can only be used if the input is a "
                "dataset. We currently do not support applying off_policy_estimation_"
                "method on a sampler input."
            )

        if self.input_ == "dataset":
            # If we need to read a ray dataset set the parallelism and
            # num_cpus_per_read_task from rollout worker settings
            self.input_config["num_cpus_per_read_task"] = self.num_cpus_per_worker
            if self.in_evaluation:
                # If using dataset for evaluation, the parallelism gets set to
                # evaluation_num_workers for backward compatibility and num_cpus gets
                # set to num_cpus_per_worker from rollout worker. User only needs to
                # set evaluation_num_workers.
                self.input_config["parallelism"] = self.evaluation_num_workers or 1
            else:
                # If using dataset for training, the parallelism and num_cpus gets set
                # based on rollout worker parameters. This is for backwards
                # compatibility for now. User only needs to set num_rollout_workers.
                self.input_config["parallelism"] = self.num_rollout_workers or 1

    def _validate_new_api_stack_settings(self):
        """Checks, whether settings related to the new API stack make sense."""

        if not self._enable_new_api_stack:
            # Throw a warning if the user has used `self.rl_module(rl_module_spec=...)`
            # but has not enabled the new API stack at the same time.
            if self._rl_module_spec is not None:
                logger.warning(
                    "You have setup a RLModuleSpec (via calling "
                    "`config.rl_module(...)`), but have not enabled the new API stack. "
                    "To enable it, call `config.experimental(_enable_new_api_stack="
                    "True)`."
                )
            # Throw a warning if the user has used `self.training(learner_class=...)`
            # but has not enabled the new API stack at the same time.
            if self._learner_class is not None:
                logger.warning(
                    "You specified a custom Learner class (via "
                    f"`AlgorithmConfig.training(learner_class={self._learner_class})`, "
                    f"but have the new API stack disabled. You need to enable it via "
                    "`AlgorithmConfig.experimental(_enable_new_api_stack=True)`."
                )
            # Early out. The rest of this method is only for _enable_new_api_stack=True.
            return

        # New API stack (RLModule, Learner APIs) only works with connectors.
        if not self.enable_connectors:
            raise ValueError(
                "The new API stack (RLModule and Learner APIs) only works with "
                "connectors! Please enable connectors via "
                "`config.rollouts(enable_connectors=True)`."
            )

        # LR-schedule checking.
        Scheduler.validate(
            fixed_value_or_schedule=self.lr,
            setting_name="lr",
            description="learning rate",
        )

        # Check and error if `on_episode_created` callback has been overridden on the
        # new API stack.
        if self.uses_new_env_runners and self.callbacks_class is not DefaultCallbacks:
            default_src = inspect.getsource(DefaultCallbacks.on_episode_created)
            user_src = inspect.getsource(self.callbacks_class.on_episode_created)
            if default_src != user_src:
                raise ValueError(
                    "When using the new API stack with EnvRunners, you cannot override "
                    "the `DefaultCallbacks.on_episode_created()` method anymore! "
                    "This particular callback is no longer supported as we are now "
                    "using gym.vector.Env, which automatically resets individual "
                    "sub-environments when they are terminated. Override the "
                    "`on_episode_start` method instead, which gets fired right after "
                    "the `env.reset()` call."
                )

        # This is not compatible with RLModules, which all have a method
        # `forward_exploration` to specify custom exploration behavior.
        if self.exploration_config:
            raise ValueError(
                "When the RLModule API is enabled, exploration_config can not be "
                "set. If you want to implement custom exploration behaviour, "
                "please modify the `forward_exploration` method of the "
                "RLModule at hand. On configs that have a default exploration "
                "config, this must be done via "
                "`config.exploration_config={}`."
            )

        not_compatible_w_rlm_msg = (
            "Cannot use `{}` option with the new API stack (RLModule and "
            "Learner APIs)! `{}` is part of the ModelV2 API and Policy API,"
            " which are not compatible with the new API stack. You can either "
            "deactivate the new stack via `config.experimental( "
            "_enable_new_api_stack=False)`,"
            "or use the new stack (incl. RLModule API) and implement your "
            "custom model as an RLModule."
        )

        if self.model["custom_model"] is not None:
            raise ValueError(
                not_compatible_w_rlm_msg.format("custom_model", "custom_model")
            )

        if self.model["custom_model_config"] != {}:
            raise ValueError(
                not_compatible_w_rlm_msg.format(
                    "custom_model_config", "custom_model_config"
                )
            )

    # TODO (sven): Once everything is on the new API stack, we won't need this method
    #  anymore.
    def _validate_to_be_deprecated_settings(self):
        if self.preprocessor_pref not in ["rllib", "deepmind", None]:
            raise ValueError(
                "`config.preprocessor_pref` must be either 'rllib', 'deepmind' or None!"
            )

        # Check model config.
        # If no preprocessing, propagate into model's config as well
        # (so model will know, whether inputs are preprocessed or not).
        if self._disable_preprocessor_api is True:
            self.model["_disable_preprocessor_api"] = True
        # If no action flattening, propagate into model's config as well
        # (so model will know, whether action inputs are already flattened or
        # not).
        if self._disable_action_flattening is True:
            self.model["_disable_action_flattening"] = True
        if self.model.get("custom_preprocessor"):
            deprecation_warning(
                old="AlgorithmConfig.training(model={'custom_preprocessor': ...})",
                help="Custom preprocessors are deprecated, "
                "since they sometimes conflict with the built-in "
                "preprocessors for handling complex observation spaces. "
                "Please use wrapper classes around your environment "
                "instead.",
                error=True,
            )

        # Multi-GPU settings.
        if self.simple_optimizer is True:
            pass
        # Multi-GPU setting: Must use MultiGPUTrainOneStep.
        elif not self._enable_new_api_stack and self.num_gpus > 1:
            # TODO: AlphaStar uses >1 GPUs differently (1 per policy actor), so this is
            #  ok for tf2 here.
            #  Remove this hacky check, once we have fully moved to the Learner API.
            if self.framework_str == "tf2" and type(self).__name__ != "AlphaStar":
                raise ValueError(
                    "`num_gpus` > 1 not supported yet for "
                    f"framework={self.framework_str}!"
                )
            elif self.simple_optimizer is True:
                raise ValueError(
                    "Cannot use `simple_optimizer` if `num_gpus` > 1! "
                    "Consider not setting `simple_optimizer` in your config."
                )
            self.simple_optimizer = False
        # Auto-setting: Use simple-optimizer for tf-eager or multiagent,
        # otherwise: MultiGPUTrainOneStep (if supported by the algo's execution
        # plan).
        elif self.simple_optimizer == DEPRECATED_VALUE:
            # tf-eager: Must use simple optimizer.
            if self.framework_str not in ["tf", "torch"]:
                self.simple_optimizer = True
            # Multi-agent case: Try using MultiGPU optimizer (only
            # if all policies used are DynamicTFPolicies or TorchPolicies).
            elif self.is_multi_agent():
                from ray.rllib.policy.dynamic_tf_policy import DynamicTFPolicy
                from ray.rllib.policy.torch_policy import TorchPolicy

                default_policy_cls = None
                if self.algo_class:
                    default_policy_cls = self.algo_class.get_default_policy_class(self)

                policies = self.policies
                policy_specs = (
                    [
                        PolicySpec(*spec) if isinstance(spec, (tuple, list)) else spec
                        for spec in policies.values()
                    ]
                    if isinstance(policies, dict)
                    else [PolicySpec() for _ in policies]
                )

                if any(
                    (spec.policy_class or default_policy_cls) is None
                    or not issubclass(
                        spec.policy_class or default_policy_cls,
                        (DynamicTFPolicy, TorchPolicy),
                    )
                    for spec in policy_specs
                ):
                    self.simple_optimizer = True
                else:
                    self.simple_optimizer = False
            else:
                self.simple_optimizer = False

        # User manually set simple-optimizer to False -> Error if tf-eager.
        elif self.simple_optimizer is False:
            if self.framework_str == "tf2":
                raise ValueError(
                    "`simple_optimizer=False` not supported for "
                    f"config.framework({self.framework_str})!"
                )

    @staticmethod
    def _serialize_dict(config):
        # Serialize classes to classpaths:
        config["callbacks"] = serialize_type(config["callbacks"])
        config["sample_collector"] = serialize_type(config["sample_collector"])
        if isinstance(config["env"], type):
            config["env"] = serialize_type(config["env"])
        if "replay_buffer_config" in config and (
            isinstance(config["replay_buffer_config"].get("type"), type)
        ):
            config["replay_buffer_config"]["type"] = serialize_type(
                config["replay_buffer_config"]["type"]
            )
        if isinstance(config["exploration_config"].get("type"), type):
            config["exploration_config"]["type"] = serialize_type(
                config["exploration_config"]["type"]
            )
        if isinstance(config["model"].get("custom_model"), type):
            config["model"]["custom_model"] = serialize_type(
                config["model"]["custom_model"]
            )

        # List'ify `policies`, iff a set or tuple (these types are not JSON'able).
        ma_config = config.get("multiagent")
        if ma_config is not None:
            if isinstance(ma_config.get("policies"), (set, tuple)):
                ma_config["policies"] = list(ma_config["policies"])
            # Do NOT serialize functions/lambdas.
            if ma_config.get("policy_mapping_fn"):
                ma_config["policy_mapping_fn"] = NOT_SERIALIZABLE
            if ma_config.get("policies_to_train"):
                ma_config["policies_to_train"] = NOT_SERIALIZABLE
        # However, if these "multiagent" settings have been provided directly
        # on the top-level (as they should), we override the settings under
        # "multiagent". Note that the "multiagent" key should no longer be used anyways.
        if isinstance(config.get("policies"), (set, tuple)):
            config["policies"] = list(config["policies"])
        # Do NOT serialize functions/lambdas.
        if config.get("policy_mapping_fn"):
            config["policy_mapping_fn"] = NOT_SERIALIZABLE
        if config.get("policies_to_train"):
            config["policies_to_train"] = NOT_SERIALIZABLE

        return config

    @staticmethod
    def _translate_special_keys(key: str, warn_deprecated: bool = True) -> str:
        # Handle special key (str) -> `AlgorithmConfig.[some_property]` cases.
        if key == "callbacks":
            key = "callbacks_class"
        elif key == "create_env_on_driver":
            key = "create_env_on_local_worker"
        elif key == "custom_eval_function":
            key = "custom_evaluation_function"
        elif key == "framework":
            key = "framework_str"
        elif key == "input":
            key = "input_"
        elif key == "lambda":
            key = "lambda_"
        elif key == "num_cpus_for_driver":
            key = "num_cpus_for_local_worker"
        elif key == "num_workers":
            key = "num_rollout_workers"

        # Deprecated keys.
        if warn_deprecated:
            if key == "collect_metrics_timeout":
                deprecation_warning(
                    old="collect_metrics_timeout",
                    new="metrics_episode_collection_timeout_s",
                    error=True,
                )
            elif key == "metrics_smoothing_episodes":
                deprecation_warning(
                    old="config.metrics_smoothing_episodes",
                    new="config.metrics_num_episodes_for_smoothing",
                    error=True,
                )
            elif key == "min_iter_time_s":
                deprecation_warning(
                    old="config.min_iter_time_s",
                    new="config.min_time_s_per_iteration",
                    error=True,
                )
            elif key == "min_time_s_per_reporting":
                deprecation_warning(
                    old="config.min_time_s_per_reporting",
                    new="config.min_time_s_per_iteration",
                    error=True,
                )
            elif key == "min_sample_timesteps_per_reporting":
                deprecation_warning(
                    old="config.min_sample_timesteps_per_reporting",
                    new="config.min_sample_timesteps_per_iteration",
                    error=True,
                )
            elif key == "min_train_timesteps_per_reporting":
                deprecation_warning(
                    old="config.min_train_timesteps_per_reporting",
                    new="config.min_train_timesteps_per_iteration",
                    error=True,
                )
            elif key == "timesteps_per_iteration":
                deprecation_warning(
                    old="config.timesteps_per_iteration",
                    new="`config.min_sample_timesteps_per_iteration` OR "
                    "`config.min_train_timesteps_per_iteration`",
                    error=True,
                )
            elif key == "evaluation_num_episodes":
                deprecation_warning(
                    old="config.evaluation_num_episodes",
                    new="`config.evaluation_duration` and "
                    "`config.evaluation_duration_unit=episodes`",
                    error=True,
                )

        return key

    def _check_if_correct_nn_framework_installed(self, _tf1, _tf, _torch):
        """Check if tf/torch experiment is running and tf/torch installed."""
        if self.framework_str in {"tf", "tf2"}:
            if not (_tf1 or _tf):
                raise ImportError(
                    (
                        "TensorFlow was specified as the framework to use (via `config."
                        "framework([tf|tf2])`)! However, no installation was "
                        "found. You can install TensorFlow via `pip install tensorflow`"
                    )
                )
        elif self.framework_str == "torch":
            if not _torch:
                raise ImportError(
                    (
                        "PyTorch was specified as the framework to use (via `config."
                        "framework('torch')`)! However, no installation was found. You "
                        "can install PyTorch via `pip install torch`."
                    )
                )

    def _resolve_tf_settings(self, _tf1, _tfv):
        """Check and resolve tf settings."""
        if _tf1 and self.framework_str == "tf2":
            if self.framework_str == "tf2" and _tfv < 2:
                raise ValueError(
                    "You configured `framework`=tf2, but your installed "
                    "pip tf-version is < 2.0! Make sure your TensorFlow "
                    "version is >= 2.x."
                )
            if not _tf1.executing_eagerly():
                _tf1.enable_eager_execution()
            # Recommend setting tracing to True for speedups.
            logger.info(
                f"Executing eagerly (framework='{self.framework_str}'),"
                f" with eager_tracing={self.eager_tracing}. For "
                "production workloads, make sure to set eager_tracing=True"
                "  in order to match the speed of tf-static-graph "
                "(framework='tf'). For debugging purposes, "
                "`eager_tracing=False` is the best choice."
            )
        # Tf-static-graph (framework=tf): Recommend upgrading to tf2 and
        # enabling eager tracing for similar speed.
        elif _tf1 and self.framework_str == "tf":
            logger.info(
                "Your framework setting is 'tf', meaning you are using "
                "static-graph mode. Set framework='tf2' to enable eager "
                "execution with tf2.x. You may also then want to set "
                "eager_tracing=True in order to reach similar execution "
                "speed as with static-graph mode."
            )

    @property
    @Deprecated(
        old="AlgorithmConfig.multiagent['[some key]']",
        new="AlgorithmConfig.[some key]",
        error=True,
    )
    def multiagent(self):
        pass

    @property
    @Deprecated(new="AlgorithmConfig.rollouts(num_rollout_workers=..)", error=True)
    def num_workers(self):
        pass


class TorchCompileWhatToCompile(str, Enum):
    """Enumerates schemes of what parts of the TorchLearner can be compiled.

    This can be either the entire update step of the learner or only the forward
    methods (and therein the forward_train method) of the RLModule.

    .. note::
        - torch.compiled code can become slow on graph breaks or even raise
            errors on unsupported operations. Empirically, compiling
            `forward_train` should introduce little graph breaks, raise no
            errors but result in a speedup comparable to compiling the
            complete update.
        - Using `complete_update` is experimental and may result in errors.
    """

    # Compile the entire update step of the learner.
    # This includes the forward pass of the RLModule, the loss computation, and the
    # optimizer step.
    COMPLETE_UPDATE = "complete_update"
    # Only compile the forward methods (and therein the forward_train method) of the
    # RLModule.
    FORWARD_TRAIN = "forward_train"<|MERGE_RESOLUTION|>--- conflicted
+++ resolved
@@ -2724,7 +2724,12 @@
         return self._is_atari
 
     @property
-<<<<<<< HEAD
+    def uses_new_env_runners(self):
+        return self.env_runner_cls is not None and not issubclass(
+            self.env_runner_cls, RolloutWorker
+        )
+
+    @property
     def total_train_batch_size(self):
         if self.train_batch_size_per_learner is not None:
             return self.train_batch_size_per_learner * (self.num_learner_workers or 1)
@@ -2733,13 +2738,6 @@
 
     # TODO: Make rollout_fragment_length as read-only property and replace the current
     #  self.rollout_fragment_length a private variable.
-=======
-    def uses_new_env_runners(self):
-        return self.env_runner_cls is not None and not issubclass(
-            self.env_runner_cls, RolloutWorker
-        )
-
->>>>>>> 7fbb645a
     def get_rollout_fragment_length(self, worker_index: int = 0) -> int:
         """Automatically infers a proper rollout_fragment_length setting if "auto".
 
