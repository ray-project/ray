import copy
import dataclasses
from enum import Enum
import logging
import math
import sys
from typing import (
    Any,
    Callable,
    Collection,
    Dict,
    List,
    Optional,
    Tuple,
    Type,
    TYPE_CHECKING,
    Union,
)

import gymnasium as gym
import tree
from packaging import version

import ray
from ray.rllib.callbacks.callbacks import RLlibCallback
from ray.rllib.core import DEFAULT_MODULE_ID
from ray.rllib.core.columns import Columns
from ray.rllib.core.learner.differentiable_learner_config import (
    DifferentiableLearnerConfig,
)
from ray.rllib.core.rl_module import validate_module_id
from ray.rllib.core.rl_module.default_model_config import DefaultModelConfig
from ray.rllib.core.rl_module.multi_rl_module import MultiRLModuleSpec
from ray.rllib.core.rl_module.rl_module import RLModuleSpec
from ray.rllib.env import INPUT_ENV_SPACES, INPUT_ENV_SINGLE_SPACES
from ray.rllib.env.multi_agent_env import MultiAgentEnv
from ray.rllib.env.wrappers.atari_wrappers import is_atari
from ray.rllib.evaluation.collectors.sample_collector import SampleCollector
from ray.rllib.evaluation.collectors.simple_list_collector import SimpleListCollector
from ray.rllib.models import MODEL_DEFAULTS
from ray.rllib.offline.input_reader import InputReader
from ray.rllib.offline.io_context import IOContext
from ray.rllib.policy.policy import Policy, PolicySpec
from ray.rllib.policy.sample_batch import DEFAULT_POLICY_ID
from ray.rllib.utils import deep_update, force_list, merge_dicts
from ray.rllib.utils.annotations import (
    OldAPIStack,
    OverrideToImplementCustomLogic_CallToSuperRecommended,
)
from ray.rllib.utils.deprecation import (
    DEPRECATED_VALUE,
    Deprecated,
    deprecation_warning,
)
from ray.rllib.utils.framework import try_import_tf, try_import_torch
from ray.rllib.utils.from_config import NotProvided, from_config
from ray.rllib.utils.schedules.scheduler import Scheduler
from ray.rllib.utils.serialization import (
    NOT_SERIALIZABLE,
    deserialize_type,
    serialize_type,
)
from ray.rllib.utils.test_utils import check
from ray.rllib.utils.torch_utils import TORCH_COMPILE_REQUIRED_VERSION
from ray.rllib.utils.typing import (
    AgentID,
    AlgorithmConfigDict,
    EnvConfigDict,
    EnvType,
    LearningRateOrSchedule,
    ModuleID,
    MultiAgentPolicyConfigDict,
    PartialAlgorithmConfigDict,
    PolicyID,
    RLModuleSpecType,
    SampleBatchType,
    StateDict,
)
from ray.tune.logger import Logger
from ray.tune.registry import get_trainable_cls
from ray.tune.result import TRIAL_INFO
from ray.tune.tune import _Config
from ray.util import log_once

Space = gym.Space


if TYPE_CHECKING:
    from ray.rllib.algorithms.algorithm import Algorithm
    from ray.rllib.connectors.connector_v2 import ConnectorV2
    from ray.rllib.core.learner import Learner
    from ray.rllib.core.learner.learner_group import LearnerGroup
    from ray.rllib.core.rl_module.rl_module import RLModule
    from ray.rllib.utils.typing import EpisodeType

logger = logging.getLogger(__name__)


def _check_rl_module_spec(module_spec: RLModuleSpecType) -> None:
    if not isinstance(module_spec, (RLModuleSpec, MultiRLModuleSpec)):
        raise ValueError(
            "rl_module_spec must be an instance of "
            "RLModuleSpec or MultiRLModuleSpec."
            f"Got {type(module_spec)} instead."
        )


class AlgorithmConfig(_Config):
    """A RLlib AlgorithmConfig builds an RLlib Algorithm from a given configuration.

    .. testcode::

        from ray.rllib.algorithms.ppo import PPOConfig
        from ray.rllib.algorithms.callbacks import MemoryTrackingCallbacks
        # Construct a generic config object, specifying values within different
        # sub-categories, e.g. "training".
        config = (
            PPOConfig()
            .training(gamma=0.9, lr=0.01)
            .environment(env="CartPole-v1")
            .env_runners(num_env_runners=0)
            .callbacks(MemoryTrackingCallbacks)
        )
        # A config object can be used to construct the respective Algorithm.
        rllib_algo = config.build()

    .. testcode::

        from ray.rllib.algorithms.ppo import PPOConfig
        from ray import tune
        # In combination with a tune.grid_search:
        config = PPOConfig()
        config.training(lr=tune.grid_search([0.01, 0.001]))
        # Use `to_dict()` method to get the legacy plain python config dict
        # for usage with `tune.Tuner().fit()`.
        tune.Tuner("PPO", param_space=config.to_dict())
    """

    @staticmethod
    def DEFAULT_AGENT_TO_MODULE_MAPPING_FN(agent_id, episode):
        # The default agent ID to module ID mapping function to use in the multi-agent
        # case if None is provided.
        # Map any agent ID to "default_policy".
        return DEFAULT_MODULE_ID

    # TODO (sven): Deprecate in new API stack.
    @staticmethod
    def DEFAULT_POLICY_MAPPING_FN(aid, episode, worker, **kwargs):
        # The default policy mapping function to use if None provided.
        # Map any agent ID to "default_policy".
        return DEFAULT_POLICY_ID

    @classmethod
    def from_dict(cls, config_dict: dict) -> "AlgorithmConfig":
        """Creates an AlgorithmConfig from a legacy python config dict.

        .. testcode::

            from ray.rllib.algorithms.ppo.ppo import PPOConfig
            # pass a RLlib config dict
            ppo_config = PPOConfig.from_dict({})
            ppo = ppo_config.build(env="Pendulum-v1")

        Args:
            config_dict: The legacy formatted python config dict for some algorithm.

        Returns:
            A new AlgorithmConfig object that matches the given python config dict.
        """
        # Create a default config object of this class.
        config_obj = cls()
        # Remove `_is_frozen` flag from config dict in case the AlgorithmConfig that
        # the dict was derived from was already frozen (we don't want to copy the
        # frozenness).
        config_dict.pop("_is_frozen", None)
        config_obj.update_from_dict(config_dict)
        return config_obj

    @classmethod
    def overrides(cls, **kwargs):
        """Generates and validates a set of config key/value pairs (passed via kwargs).

        Validation whether given config keys are valid is done immediately upon
        construction (by comparing against the properties of a default AlgorithmConfig
        object of this class).
        Allows combination with a full AlgorithmConfig object to yield a new
        AlgorithmConfig object.

        Used anywhere, we would like to enable the user to only define a few config
        settings that would change with respect to some main config, e.g. in multi-agent
        setups and evaluation configs.

        .. testcode::

            from ray.rllib.algorithms.ppo import PPOConfig
            from ray.rllib.policy.policy import PolicySpec
            config = (
                PPOConfig()
                .multi_agent(
                    policies={
                        "pol0": PolicySpec(config=PPOConfig.overrides(lambda_=0.95))
                    },
                )
            )


        .. testcode::

            from ray.rllib.algorithms.algorithm_config import AlgorithmConfig
            from ray.rllib.algorithms.ppo import PPOConfig
            config = (
                PPOConfig()
                .evaluation(
                    evaluation_num_env_runners=1,
                    evaluation_interval=1,
                    evaluation_config=AlgorithmConfig.overrides(explore=False),
                )
            )

        Returns:
            A dict mapping valid config property-names to values.

        Raises:
            KeyError: In case a non-existing property name (kwargs key) is being
                passed in. Valid property names are taken from a default
                AlgorithmConfig object of `cls`.
        """
        default_config = cls()
        config_overrides = {}
        for key, value in kwargs.items():
            if not hasattr(default_config, key):
                raise KeyError(
                    f"Invalid property name {key} for config class {cls.__name__}!"
                )
            # Allow things like "lambda" as well.
            key = cls._translate_special_keys(key, warn_deprecated=True)
            config_overrides[key] = value

        return config_overrides

    def __init__(self, algo_class: Optional[type] = None):
        """Initializes an AlgorithmConfig instance.

        Args:
            algo_class: An optional Algorithm class that this config class belongs to.
                Used (if provided) to build a respective Algorithm instance from this
                config.
        """
        # Define all settings and their default values.

        # Define the default RLlib Algorithm class that this AlgorithmConfig is applied
        # to.
        self.algo_class = algo_class

        # `self.python_environment()`
        self.extra_python_environs_for_driver = {}
        self.extra_python_environs_for_worker = {}

        # `self.resources()`
        self.placement_strategy = "PACK"
        self.num_gpus = 0  # @OldAPIStack
        self._fake_gpus = False  # @OldAPIStack
        self.num_cpus_for_main_process = 1

        # `self.framework()`
        self.framework_str = "torch"
        self.eager_tracing = True
        self.eager_max_retraces = 20
        self.tf_session_args = {
            # note: overridden by `local_tf_session_args`
            "intra_op_parallelism_threads": 2,
            "inter_op_parallelism_threads": 2,
            "gpu_options": {
                "allow_growth": True,
            },
            "log_device_placement": False,
            "device_count": {"CPU": 1},
            # Required by multi-GPU (num_gpus > 1).
            "allow_soft_placement": True,
        }
        self.local_tf_session_args = {
            # Allow a higher level of parallelism by default, but not unlimited
            # since that can cause crashes with many concurrent drivers.
            "intra_op_parallelism_threads": 8,
            "inter_op_parallelism_threads": 8,
        }
        # Torch compile settings
        self.torch_compile_learner = False
        self.torch_compile_learner_what_to_compile = (
            TorchCompileWhatToCompile.FORWARD_TRAIN
        )
        # AOT Eager is a dummy backend and doesn't result in speedups.
        self.torch_compile_learner_dynamo_backend = (
            "aot_eager" if sys.platform == "darwin" else "inductor"
        )
        self.torch_compile_learner_dynamo_mode = None
        self.torch_compile_worker = False
        # AOT Eager is a dummy backend and doesn't result in speedups.
        self.torch_compile_worker_dynamo_backend = (
            "aot_eager" if sys.platform == "darwin" else "onnxrt"
        )
        self.torch_compile_worker_dynamo_mode = None
        # Default kwargs for `torch.nn.parallel.DistributedDataParallel`.
        self.torch_ddp_kwargs = {}
        # Default setting for skipping `nan` gradient updates.
        self.torch_skip_nan_gradients = False

        # `self.environment()`
        self.env = None
        self.env_config = {}
        self.observation_space = None
        self.action_space = None
        self.clip_rewards = None
        self.normalize_actions = True
        self.clip_actions = False
        self._is_atari = None
        self.disable_env_checking = False
        # Deprecated settings:
        self.render_env = False
        self.action_mask_key = "action_mask"

        # `self.env_runners()`
        self.env_runner_cls = None
        self.num_env_runners = 0
<<<<<<< HEAD
        self.create_local_env_runner = False
=======
        self.create_local_env_runner = True
>>>>>>> ee3c75c5
        self.num_envs_per_env_runner = 1
        # TODO (sven): Once new ormsgpack system in place, reaplce the string
        #  with proper `gym.envs.registration.VectorizeMode.SYNC`.
        self.gym_env_vectorize_mode = "SYNC"
        self.num_cpus_per_env_runner = 1
        self.num_gpus_per_env_runner = 0
        self.custom_resources_per_env_runner = {}
        self.validate_env_runners_after_construction = True
        self.episodes_to_numpy = True
        self.max_requests_in_flight_per_env_runner = 1
        self.sample_timeout_s = 60.0
        self._env_to_module_connector = None
        self.add_default_connectors_to_env_to_module_pipeline = True
        self._module_to_env_connector = None
        self.add_default_connectors_to_module_to_env_pipeline = True
        self.merge_env_runner_states = "training_only"
        self.broadcast_env_runner_states = True
        self.episode_lookback_horizon = 1
        # TODO (sven): Rename into `sample_timesteps` (or `sample_duration`
        #  and `sample_duration_unit` (replacing batch_mode), like we do it
        #  in the evaluation config).
        self.rollout_fragment_length = 200
        # TODO (sven): Rename into `sample_mode`.
        self.batch_mode = "truncate_episodes"
        self.compress_observations = False
        # @OldAPIStack
        self.remote_worker_envs = False
        self.remote_env_batch_wait_ms = 0
        self.enable_tf1_exec_eagerly = False
        self.sample_collector = SimpleListCollector
        self.preprocessor_pref = "deepmind"
        self.observation_filter = "NoFilter"
        self.update_worker_filter_stats = True
        self.use_worker_filter_stats = True
        self.sampler_perf_stats_ema_coef = None

        # `self.learners()`
        self.num_learners = 0
        self.num_gpus_per_learner = 0
        self.num_cpus_per_learner = "auto"
        self.num_aggregator_actors_per_learner = 0
        self.max_requests_in_flight_per_aggregator_actor = 3
        self.local_gpu_idx = 0
        # TODO (sven): This probably works even without any restriction
        #  (allowing for any arbitrary number of requests in-flight). Test with
        #  3 first, then with unlimited, and if both show the same behavior on
        #  an async algo, remove this restriction entirely.
        self.max_requests_in_flight_per_learner = 3

        # `self.training()`
        self.gamma = 0.99
        self.lr = 0.001
        self.grad_clip = None
        self.grad_clip_by = "global_norm"
        # Simple logic for now: If None, use `train_batch_size`.
        self._train_batch_size_per_learner = None
        self.train_batch_size = 32  # @OldAPIStack

        # These setting have been adopted from the original PPO batch settings:
        # num_sgd_iter, minibatch_size, and shuffle_sequences.
        self.num_epochs = 1
        self.minibatch_size = None
        self.shuffle_batch_per_epoch = False

        # TODO (sven): Unsolved problem with RLModules sometimes requiring settings from
        #  the main AlgorithmConfig. We should not require the user to provide those
        #  settings in both, the AlgorithmConfig (as property) AND the model config
        #  dict. We should generally move to a world, in which there exists an
        #  AlgorithmConfig that a) has-a user provided model config object and b)
        #  is given a chance to compile a final model config (dict or object) that is
        #  then passed into the RLModule/Catalog. This design would then match our
        #  "compilation" pattern, where we compile automatically those settings that
        #  should NOT be touched by the user.
        #  In case, an Algorithm already uses the above described pattern (and has
        #  `self.model` as a @property, ignore AttributeError (for trying to set this
        #  property).
        try:
            self.model = copy.deepcopy(MODEL_DEFAULTS)
        except AttributeError:
            pass

        self._learner_connector = None
        self.add_default_connectors_to_learner_pipeline = True
        self.learner_config_dict = {}
        self.optimizer = {}  # @OldAPIStack
        self._learner_class = None

        # `self.callbacks()`
        # TODO (sven): Set this default to None, once the old API stack has been
        #  deprecated.
        self.callbacks_class = RLlibCallback
        self.callbacks_on_algorithm_init = None
        self.callbacks_on_env_runners_recreated = None
        self.callbacks_on_checkpoint_loaded = None
        self.callbacks_on_environment_created = None
        self.callbacks_on_episode_created = None
        self.callbacks_on_episode_start = None
        self.callbacks_on_episode_step = None
        self.callbacks_on_episode_end = None
        self.callbacks_on_evaluate_start = None
        self.callbacks_on_evaluate_end = None
        self.callbacks_on_sample_end = None
        self.callbacks_on_train_result = None

        # `self.explore()`
        self.explore = True
        # This is not compatible with RLModules, which have a method
        # `forward_exploration` to specify custom exploration behavior.
        if not hasattr(self, "exploration_config"):
            # Helper to keep track of the original exploration config when dis-/enabling
            # rl modules.
            self._prior_exploration_config = None
            self.exploration_config = {}

        # `self.api_stack()`
        self.enable_rl_module_and_learner = True
        self.enable_env_runner_and_connector_v2 = True
        self.api_stack(
            enable_rl_module_and_learner=True,
            enable_env_runner_and_connector_v2=True,
        )

        # `self.multi_agent()`
        # TODO (sven): Prepare multi-agent setup for logging each agent's and each
        #  RLModule's steps taken thus far (and passing this information into the
        #  EnvRunner metrics and the RLModule's forward pass). Thereby, deprecate the
        #  `count_steps_by` config setting AND - at the same time - allow users to
        #  specify the batch size unit instead (agent- vs env steps).
        self.count_steps_by = "env_steps"
        # self.agent_to_module_mapping_fn = self.DEFAULT_AGENT_TO_MODULE_MAPPING_FN
        # Soon to be Deprecated.
        self.policies = {DEFAULT_POLICY_ID: PolicySpec()}
        self.policy_map_capacity = 100
        self.policy_mapping_fn = self.DEFAULT_POLICY_MAPPING_FN
        self.policies_to_train = None
        self.policy_states_are_swappable = False
        self.observation_fn = None

        # `self.offline_data()`
        self.input_ = "sampler"
        self.offline_data_class = None
        self.offline_data_class = None
        self.input_read_method = "read_parquet"
        self.input_read_method_kwargs = {}
        self.input_read_schema = {}
        self.input_read_episodes = False
        self.input_read_sample_batches = False
        self.input_read_batch_size = None
        self.input_filesystem = None
        self.input_filesystem_kwargs = {}
        self.input_compress_columns = [Columns.OBS, Columns.NEXT_OBS]
        self.input_spaces_jsonable = True
        self.materialize_data = False
        self.materialize_mapped_data = True
        self.map_batches_kwargs = {}
        self.iter_batches_kwargs = {}
        # Use always the final observation until the user explicitly ask
        # to ignore it.
        self.ignore_final_observation = False
        self.prelearner_class = None
        self.prelearner_buffer_class = None
        self.prelearner_buffer_kwargs = {}
        self.prelearner_module_synch_period = 10
        self.dataset_num_iters_per_learner = None
        self.input_config = {}
        self.actions_in_input_normalized = False
        self.postprocess_inputs = False
        self.shuffle_buffer_size = 0
        self.output = None
        self.output_config = {}
        self.output_compress_columns = [Columns.OBS, Columns.NEXT_OBS]
        self.output_max_file_size = 64 * 1024 * 1024
        self.output_max_rows_per_file = None
        self.output_write_remaining_data = False
        self.output_write_method = "write_parquet"
        self.output_write_method_kwargs = {}
        self.output_filesystem = None
        self.output_filesystem_kwargs = {}
        self.output_write_episodes = True
        self.offline_sampling = False

        # `self.evaluation()`
        self.evaluation_interval = None
        self.evaluation_duration = 10
        self.evaluation_duration_unit = "episodes"
        self.evaluation_sample_timeout_s = 120.0
        self.evaluation_auto_duration_min_env_steps_per_sample = 100
        self.evaluation_auto_duration_max_env_steps_per_sample = 2000
        self.evaluation_parallel_to_training = False
        self.evaluation_force_reset_envs_before_iteration = True
        self.evaluation_config = None
        self.off_policy_estimation_methods = {}
        self.ope_split_batch_by_episode = True
        self.evaluation_num_env_runners = 0
        self.custom_evaluation_function = None
        # TODO: Set this flag still in the config or - much better - in the
        #  RolloutWorker as a property.
        self.in_evaluation = False
        # TODO (sven): Deprecate this setting (it's not user-accessible right now any
        #  way). Replace by logic within `training_step` to merge and broadcast the
        #  EnvRunner (connector) states.
        self.sync_filters_on_rollout_workers_timeout_s = 10.0

        # `self.reporting()`
        self.keep_per_episode_custom_metrics = False
        self.metrics_episode_collection_timeout_s = 60.0
        self.metrics_num_episodes_for_smoothing = 100
        self.min_time_s_per_iteration = None
        self.min_train_timesteps_per_iteration = 0
        self.min_sample_timesteps_per_iteration = 0
        self.log_gradients = True

        # `self.checkpointing()`
        self.export_native_model_files = False
        self.checkpoint_trainable_policies_only = False

        # `self.debugging()`
        self.logger_creator = None
        self.logger_config = None
        self.log_level = "WARN"
        self.log_sys_usage = True
        self.fake_sampler = False
        self.seed = None

        # `self.fault_tolerance()`
        self.restart_failed_env_runners = True
        self.ignore_env_runner_failures = False
        # By default, restart failed worker a thousand times.
        # This should be enough to handle normal transient failures.
        # This also prevents infinite number of restarts in case the worker or env has
        # a bug.
        self.max_num_env_runner_restarts = 1000
        # Small delay between worker restarts. In case EnvRunners or eval EnvRunners
        # have remote dependencies, this delay can be adjusted to make sure we don't
        # flood them with re-connection requests, and allow them enough time to recover.
        # This delay also gives Ray time to stream back error logging and exceptions.
        self.delay_between_env_runner_restarts_s = 60.0
        self.restart_failed_sub_environments = False
        self.num_consecutive_env_runner_failures_tolerance = 100
        self.env_runner_health_probe_timeout_s = 30.0
        self.env_runner_restore_timeout_s = 1800.0

        # `self.rl_module()`
        self._model_config = {}
        self._rl_module_spec = None
        # Module ID specific config overrides.
        self.algorithm_config_overrides_per_module = {}
        # Cached, actual AlgorithmConfig objects derived from
        # `self.algorithm_config_overrides_per_module`.
        self._per_module_overrides: Dict[ModuleID, "AlgorithmConfig"] = {}

        # `self.experimental()`
        self._validate_config = True
        self._use_msgpack_checkpoints = False
        self._torch_grad_scaler_class = None
        self._torch_lr_scheduler_classes = None
        self._tf_policy_handles_more_than_one_loss = False
        self._disable_preprocessor_api = False
        self._disable_action_flattening = False
        self._disable_initialize_loss_from_dummy_batch = False
        self._dont_auto_sync_env_runner_states = False

        # Has this config object been frozen (cannot alter its attributes anymore).
        self._is_frozen = False

        # TODO: Remove, once all deprecation_warning calls upon using these keys
        #  have been removed.
        # === Deprecated keys ===
        self.env_task_fn = DEPRECATED_VALUE
        self.enable_connectors = DEPRECATED_VALUE
        self.simple_optimizer = DEPRECATED_VALUE
        self.monitor = DEPRECATED_VALUE
        self.evaluation_num_episodes = DEPRECATED_VALUE
        self.metrics_smoothing_episodes = DEPRECATED_VALUE
        self.timesteps_per_iteration = DEPRECATED_VALUE
        self.min_iter_time_s = DEPRECATED_VALUE
        self.collect_metrics_timeout = DEPRECATED_VALUE
        self.min_time_s_per_reporting = DEPRECATED_VALUE
        self.min_train_timesteps_per_reporting = DEPRECATED_VALUE
        self.min_sample_timesteps_per_reporting = DEPRECATED_VALUE
        self.input_evaluation = DEPRECATED_VALUE
        self.policy_map_cache = DEPRECATED_VALUE
        self.worker_cls = DEPRECATED_VALUE
        self.synchronize_filters = DEPRECATED_VALUE
        self.enable_async_evaluation = DEPRECATED_VALUE
        self.custom_async_evaluation_function = DEPRECATED_VALUE
        self._enable_rl_module_api = DEPRECATED_VALUE
        self.auto_wrap_old_gym_envs = DEPRECATED_VALUE
        self.always_attach_evaluation_results = DEPRECATED_VALUE

        # The following values have moved because of the new ReplayBuffer API
        self.buffer_size = DEPRECATED_VALUE
        self.prioritized_replay = DEPRECATED_VALUE
        self.learning_starts = DEPRECATED_VALUE
        self.replay_batch_size = DEPRECATED_VALUE
        # -1 = DEPRECATED_VALUE is a valid value for replay_sequence_length
        self.replay_sequence_length = None
        self.replay_mode = DEPRECATED_VALUE
        self.prioritized_replay_alpha = DEPRECATED_VALUE
        self.prioritized_replay_beta = DEPRECATED_VALUE
        self.prioritized_replay_eps = DEPRECATED_VALUE
        self.min_time_s_per_reporting = DEPRECATED_VALUE
        self.min_train_timesteps_per_reporting = DEPRECATED_VALUE
        self.min_sample_timesteps_per_reporting = DEPRECATED_VALUE
        self._disable_execution_plan_api = DEPRECATED_VALUE

    def to_dict(self) -> AlgorithmConfigDict:
        """Converts all settings into a legacy config dict for backward compatibility.

        Returns:
            A complete AlgorithmConfigDict, usable in backward-compatible Tune/RLlib
            use cases.
        """
        config = copy.deepcopy(vars(self))
        config.pop("algo_class")
        config.pop("_is_frozen")

        # Worst naming convention ever: NEVER EVER use reserved key-words...
        if "lambda_" in config:
            assert hasattr(self, "lambda_")
            config["lambda"] = self.lambda_
            config.pop("lambda_")
        if "input_" in config:
            assert hasattr(self, "input_")
            config["input"] = self.input_
            config.pop("input_")

        # Convert `policies` (PolicySpecs?) into dict.
        # Convert policies dict such that each policy ID maps to a old-style.
        # 4-tuple: class, obs-, and action space, config.
        if "policies" in config and isinstance(config["policies"], dict):
            policies_dict = {}
            for policy_id, policy_spec in config.pop("policies").items():
                if isinstance(policy_spec, PolicySpec):
                    policies_dict[policy_id] = policy_spec.get_state()
                else:
                    policies_dict[policy_id] = policy_spec
            config["policies"] = policies_dict

        # Switch out deprecated vs new config keys.
        config["callbacks"] = config.pop("callbacks_class", None)
        config["create_env_on_driver"] = config.pop("create_local_env_runner", 1)
        config["custom_eval_function"] = config.pop("custom_evaluation_function", None)
        config["framework"] = config.pop("framework_str", None)

        # Simplify: Remove all deprecated keys that have as value `DEPRECATED_VALUE`.
        # These would be useless in the returned dict anyways.
        for dep_k in [
            "monitor",
            "evaluation_num_episodes",
            "metrics_smoothing_episodes",
            "timesteps_per_iteration",
            "min_iter_time_s",
            "collect_metrics_timeout",
            "buffer_size",
            "prioritized_replay",
            "learning_starts",
            "replay_batch_size",
            "replay_mode",
            "prioritized_replay_alpha",
            "prioritized_replay_beta",
            "prioritized_replay_eps",
            "min_time_s_per_reporting",
            "min_train_timesteps_per_reporting",
            "min_sample_timesteps_per_reporting",
            "input_evaluation",
            "_enable_new_api_stack",
        ]:
            if config.get(dep_k) == DEPRECATED_VALUE:
                config.pop(dep_k, None)

        return config

    def update_from_dict(
        self,
        config_dict: PartialAlgorithmConfigDict,
    ) -> "AlgorithmConfig":
        """Modifies this AlgorithmConfig via the provided python config dict.

        Warns if `config_dict` contains deprecated keys.
        Silently sets even properties of `self` that do NOT exist. This way, this method
        may be used to configure custom Policies which do not have their own specific
        AlgorithmConfig classes, e.g.
        `ray.rllib.examples.policy.random_policy::RandomPolicy`.

        Args:
            config_dict: The old-style python config dict (PartialAlgorithmConfigDict)
                to use for overriding some properties defined in there.

        Returns:
            This updated AlgorithmConfig object.
        """
        eval_call = {}

        # We deal with this special key before all others because it may influence
        # stuff like "exploration_config".
        # Namely, we want to re-instantiate the exploration config this config had
        # inside `self.experimental()` before potentially overwriting it in the
        # following.
        enable_new_api_stack = config_dict.get(
            "enable_rl_module_and_learner",
            config_dict.get("enable_env_runner_and_connector_v2"),
        )
        if enable_new_api_stack is not None:
            self.api_stack(
                enable_rl_module_and_learner=enable_new_api_stack,
                enable_env_runner_and_connector_v2=enable_new_api_stack,
            )

        # Modify our properties one by one.
        for key, value in config_dict.items():
            key = self._translate_special_keys(key, warn_deprecated=False)

            # Ray Tune saves additional data under this magic keyword.
            # This should not get treated as AlgorithmConfig field.
            if key == TRIAL_INFO:
                continue

            if key in ["_enable_new_api_stack"]:
                # We've dealt with this above.
                continue
            # Set our multi-agent settings.
            elif key == "multiagent":
                kwargs = {
                    k: value[k]
                    for k in [
                        "policies",
                        "policy_map_capacity",
                        "policy_mapping_fn",
                        "policies_to_train",
                        "policy_states_are_swappable",
                        "observation_fn",
                        "count_steps_by",
                    ]
                    if k in value
                }
                self.multi_agent(**kwargs)
            # Some keys specify config sub-dicts and therefore should go through the
            # correct methods to properly `.update()` those from given config dict
            # (to not lose any sub-keys).
            elif key == "callbacks_class" and value != NOT_SERIALIZABLE:
                # For backward compatibility reasons, only resolve possible
                # classpath if value is a str type.
                if isinstance(value, str):
                    value = deserialize_type(value, error=True)
                self.callbacks(callbacks_class=value)
            elif key == "env_config":
                self.environment(env_config=value)
            elif key.startswith("evaluation_"):
                eval_call[key] = value
            elif key == "exploration_config":
                if enable_new_api_stack:
                    self.exploration_config = value
                    continue
                if isinstance(value, dict) and "type" in value:
                    value["type"] = deserialize_type(value["type"])
                self.env_runners(exploration_config=value)
            elif key == "model":
                # Resolve possible classpath.
                if isinstance(value, dict) and value.get("custom_model"):
                    value["custom_model"] = deserialize_type(value["custom_model"])
                self.training(**{key: value})
            elif key == "optimizer":
                self.training(**{key: value})
            elif key == "replay_buffer_config":
                if isinstance(value, dict) and "type" in value:
                    value["type"] = deserialize_type(value["type"])
                self.training(**{key: value})
            elif key == "sample_collector":
                # Resolve possible classpath.
                value = deserialize_type(value)
                self.env_runners(sample_collector=value)
            # Set the property named `key` to `value`.
            else:
                setattr(self, key, value)

        self.evaluation(**eval_call)

        return self

    def get_state(self) -> Dict[str, Any]:
        """Returns a dict state that can be pickled.

        Returns:
            A dictionary containing all attributes of the instance.
        """

        state = self.__dict__.copy()
        state["class"] = type(self)
        state.pop("algo_class")
        state.pop("_is_frozen")
        state = {k: v for k, v in state.items() if v != DEPRECATED_VALUE}

        # Convert `policies` (PolicySpecs?) into dict.
        # Convert policies dict such that each policy ID maps to a old-style.
        # 4-tuple: class, obs-, and action space, config.
        # TODO (simon, sven): Remove when deprecating old stack.
        if "policies" in state and isinstance(state["policies"], dict):
            policies_dict = {}
            for policy_id, policy_spec in state.pop("policies").items():
                if isinstance(policy_spec, PolicySpec):
                    policies_dict[policy_id] = policy_spec.get_state()
                else:
                    policies_dict[policy_id] = policy_spec
            state["policies"] = policies_dict

        # state = self._serialize_dict(state)

        return state

    @classmethod
    def from_state(cls, state: Dict[str, Any]) -> "AlgorithmConfig":
        """Returns an instance constructed from the state.

        Args:
            cls: An `AlgorithmConfig` class.
            state: A dictionary containing the state of an `AlgorithmConfig`.
                See `AlgorithmConfig.get_state` for creating a state.

        Returns:
            An `AlgorithmConfig` instance with attributes from the `state`.
        """

        ctor = state["class"]
        config = ctor()

        config.__dict__.update(state)

        return config

    # TODO(sven): We might want to have a `deserialize` method as well. Right now,
    #  simply using the from_dict() API works in this same (deserializing) manner,
    #  whether the dict used is actually code-free (already serialized) or not
    #  (i.e. a classic RLlib config dict with e.g. "callbacks" key still pointing to
    #  a class).
    def serialize(self) -> Dict[str, Any]:
        """Returns a mapping from str to JSON'able values representing this config.

        The resulting values don't have any code in them.
        Classes (such as `callbacks_class`) are converted to their full
        classpath, e.g. `ray.rllib.callbacks.callbacks.RLlibCallback`.
        Actual code such as lambda functions ware written as their source
        code (str) plus any closure information for properly restoring the
        code inside the AlgorithmConfig object made from the returned dict data.
        Dataclass objects get converted to dicts.

        Returns:
            A dict mapping from str to JSON'able values.
        """
        config = self.to_dict()
        return self._serialize_dict(config)

    def copy(self, copy_frozen: Optional[bool] = None) -> "AlgorithmConfig":
        """Creates a deep copy of this config and (un)freezes if necessary.

        Args:
            copy_frozen: Whether the created deep copy is frozen or not. If None,
                keep the same frozen status that `self` currently has.

        Returns:
            A deep copy of `self` that is (un)frozen.
        """
        cp = copy.deepcopy(self)
        if copy_frozen is True:
            cp.freeze()
        elif copy_frozen is False:
            cp._is_frozen = False
            if isinstance(cp.evaluation_config, AlgorithmConfig):
                cp.evaluation_config._is_frozen = False
        return cp

    def freeze(self) -> None:
        """Freezes this config object, such that no attributes can be set anymore.

        Algorithms should use this method to make sure that their config objects
        remain read-only after this.
        """
        if self._is_frozen:
            return
        self._is_frozen = True

        # Also freeze underlying eval config, if applicable.
        if isinstance(self.evaluation_config, AlgorithmConfig):
            self.evaluation_config.freeze()

        # TODO: Flip out all set/dict/list values into frozen versions
        #  of themselves? This way, users won't even be able to alter those values
        #  directly anymore.

    @OverrideToImplementCustomLogic_CallToSuperRecommended
    def validate(self) -> None:
        """Validates all values in this config."""

        # Validation is blocked.
        if not self._validate_config:
            return

        self._validate_env_runner_settings()
        self._validate_callbacks_settings()
        self._validate_framework_settings()
        self._validate_resources_settings()
        self._validate_multi_agent_settings()
        self._validate_input_settings()
        self._validate_evaluation_settings()
        self._validate_offline_settings()
        self._validate_new_api_stack_settings()
        self._validate_to_be_deprecated_settings()

    def build_algo(
        self,
        env: Optional[Union[str, EnvType]] = None,
        logger_creator: Optional[Callable[[], Logger]] = None,
        use_copy: bool = True,
    ) -> "Algorithm":
        """Builds an Algorithm from this AlgorithmConfig (or a copy thereof).

        Args:
            env: Name of the environment to use (e.g. a gym-registered str),
                a full class path (e.g.
                "ray.rllib.examples.envs.classes.random_env.RandomEnv"), or an Env
                class directly. Note that this arg can also be specified via
                the "env" key in `config`.
            logger_creator: Callable that creates a ray.tune.Logger
                object. If unspecified, a default logger is created.
            use_copy: Whether to deepcopy `self` and pass the copy to the Algorithm
                (instead of `self`) as config. This is useful in case you would like to
                recycle the same AlgorithmConfig over and over, e.g. in a test case, in
                which we loop over different DL-frameworks.

        Returns:
            A ray.rllib.algorithms.algorithm.Algorithm object.
        """
        if env is not None:
            self.env = env
            if self.evaluation_config is not None:
                self.evaluation_config["env"] = env
        if logger_creator is not None:
            self.logger_creator = logger_creator

        algo_class = self.algo_class
        if isinstance(self.algo_class, str):
            algo_class = get_trainable_cls(self.algo_class)

        return algo_class(
            config=self if not use_copy else copy.deepcopy(self),
            logger_creator=self.logger_creator,
        )

    def build_env_to_module_connector(self, env=None, spaces=None, device=None):
        from ray.rllib.connectors.env_to_module import (
            AddObservationsFromEpisodesToBatch,
            AddStatesFromEpisodesToBatch,
            AddTimeDimToBatchAndZeroPad,
            AgentToModuleMapping,
            BatchIndividualItems,
            EnvToModulePipeline,
            NumpyToTensor,
        )

        custom_connectors = []
        # Create an env-to-module connector pipeline (including RLlib's default
        # env->module connector piece) and return it.
        if self._env_to_module_connector is not None:
            val_ = self._env_to_module_connector(env)

            from ray.rllib.connectors.connector_v2 import ConnectorV2

            # ConnectorV2 (piece or pipeline).
            if isinstance(val_, ConnectorV2):
                custom_connectors = [val_]
            # Sequence of individual ConnectorV2 pieces.
            elif isinstance(val_, (list, tuple)):
                custom_connectors = list(val_)
            # Unsupported return value.
            else:
                raise ValueError(
                    "`AlgorithmConfig.env_runners(env_to_module_connector=..)` must "
                    "return a ConnectorV2 object or a list thereof (to be added to a "
                    f"pipeline)! Your function returned {val_}."
                )

        if env is not None:
            obs_space = getattr(env, "single_observation_space", env.observation_space)
        else:
            assert spaces is not None
            obs_space = spaces[INPUT_ENV_SINGLE_SPACES][0]
        if obs_space is None and self.is_multi_agent:
            obs_space = gym.spaces.Dict(
                {
                    aid: env.envs[0].unwrapped.get_observation_space(aid)
                    for aid in env.envs[0].unwrapped.possible_agents
                }
            )
        if env is not None:
            act_space = getattr(env, "single_action_space", env.action_space)
        else:
            assert spaces is not None
            act_space = spaces[INPUT_ENV_SINGLE_SPACES][1]
        if act_space is None and self.is_multi_agent:
            act_space = gym.spaces.Dict(
                {
                    aid: env.envs[0].unwrapped.get_action_space(aid)
                    for aid in env.envs[0].unwrapped.possible_agents
                }
            )
        pipeline = EnvToModulePipeline(
            input_observation_space=obs_space,
            input_action_space=act_space,
            connectors=custom_connectors,
        )

        if self.add_default_connectors_to_env_to_module_pipeline:
            # Append OBS handling.
            pipeline.append(AddObservationsFromEpisodesToBatch())
            # Append time-rank handler.
            pipeline.append(AddTimeDimToBatchAndZeroPad())
            # Append STATE_IN/STATE_OUT handler.
            pipeline.append(AddStatesFromEpisodesToBatch())
            # If multi-agent -> Map from AgentID-based data to ModuleID based data.
            if self.is_multi_agent:
                pipeline.append(
                    AgentToModuleMapping(
                        rl_module_specs=(
                            self.rl_module_spec.rl_module_specs
                            if isinstance(self.rl_module_spec, MultiRLModuleSpec)
                            else set(self.policies)
                        ),
                        agent_to_module_mapping_fn=self.policy_mapping_fn,
                    )
                )
            # Batch all data.
            pipeline.append(BatchIndividualItems(multi_agent=self.is_multi_agent))
            # Convert to Tensors.
            pipeline.append(NumpyToTensor(device=device))

        return pipeline

    def build_module_to_env_connector(self, env=None, spaces=None):
        from ray.rllib.connectors.module_to_env import (
            GetActions,
            ListifyDataForVectorEnv,
            ModuleToAgentUnmapping,
            ModuleToEnvPipeline,
            NormalizeAndClipActions,
            RemoveSingleTsTimeRankFromBatch,
            TensorToNumpy,
            UnBatchToIndividualItems,
        )

        custom_connectors = []
        # Create a module-to-env connector pipeline (including RLlib's default
        # module->env connector piece) and return it.
        if self._module_to_env_connector is not None:
            val_ = self._module_to_env_connector(env)

            from ray.rllib.connectors.connector_v2 import ConnectorV2

            # ConnectorV2 (piece or pipeline).
            if isinstance(val_, ConnectorV2):
                custom_connectors = [val_]
            # Sequence of individual ConnectorV2 pieces.
            elif isinstance(val_, (list, tuple)):
                custom_connectors = list(val_)
            # Unsupported return value.
            else:
                raise ValueError(
                    "`AlgorithmConfig.env_runners(module_to_env_connector=..)` must "
                    "return a ConnectorV2 object or a list thereof (to be added to a "
                    f"pipeline)! Your function returned {val_}."
                )

        if env is not None:
            obs_space = getattr(env, "single_observation_space", env.observation_space)
        else:
            assert spaces is not None
            obs_space = spaces[INPUT_ENV_SINGLE_SPACES][0]
        if obs_space is None and self.is_multi_agent:
            obs_space = gym.spaces.Dict(
                {
                    aid: env.envs[0].unwrapped.get_observation_space(aid)
                    for aid in env.envs[0].unwrapped.possible_agents
                }
            )
        if env is not None:
            act_space = getattr(env, "single_action_space", env.action_space)
        else:
            assert spaces is not None
            act_space = spaces[INPUT_ENV_SINGLE_SPACES][1]
        if act_space is None and self.is_multi_agent:
            act_space = gym.spaces.Dict(
                {
                    aid: env.envs[0].unwrapped.get_action_space(aid)
                    for aid in env.envs[0].unwrapped.possible_agents
                }
            )
        pipeline = ModuleToEnvPipeline(
            input_observation_space=obs_space,
            input_action_space=act_space,
            connectors=custom_connectors,
        )

        if self.add_default_connectors_to_module_to_env_pipeline:
            # Prepend: Anything that has to do with plain data processing (not
            # particularly with the actions).

            # Remove extra time-rank, if applicable.
            pipeline.prepend(RemoveSingleTsTimeRankFromBatch())

            # If multi-agent -> Map from ModuleID-based data to AgentID based data.
            if self.is_multi_agent:
                pipeline.prepend(ModuleToAgentUnmapping())

            # Unbatch all data.
            pipeline.prepend(UnBatchToIndividualItems())

            # Convert to numpy.
            pipeline.prepend(TensorToNumpy())

            # Sample actions from ACTION_DIST_INPUTS (if ACTIONS not present).
            pipeline.prepend(GetActions())

            # Append: Anything that has to do with action sampling.
            # Unsquash/clip actions based on config and action space.
            pipeline.append(
                NormalizeAndClipActions(
                    normalize_actions=self.normalize_actions,
                    clip_actions=self.clip_actions,
                )
            )
            # Listify data from ConnectorV2-data format to normal lists that we can
            # index into by env vector index. These lists contain individual items
            # for single-agent and multi-agent dicts for multi-agent.
            pipeline.append(ListifyDataForVectorEnv())

        return pipeline

    def build_learner_connector(
        self,
        input_observation_space,
        input_action_space,
        device=None,
    ):
        from ray.rllib.connectors.learner import (
            AddColumnsFromEpisodesToTrainBatch,
            AddObservationsFromEpisodesToBatch,
            AddStatesFromEpisodesToBatch,
            AddTimeDimToBatchAndZeroPad,
            AgentToModuleMapping,
            BatchIndividualItems,
            LearnerConnectorPipeline,
            NumpyToTensor,
        )

        custom_connectors = []
        # Create a learner connector pipeline (including RLlib's default
        # learner connector piece) and return it.
        if self._learner_connector is not None:
            val_ = self._learner_connector(
                input_observation_space,
                input_action_space,
                # device,  # TODO (sven): Also pass device into custom builder.
            )

            from ray.rllib.connectors.connector_v2 import ConnectorV2

            # ConnectorV2 (piece or pipeline).
            if isinstance(val_, ConnectorV2):
                custom_connectors = [val_]
            # Sequence of individual ConnectorV2 pieces.
            elif isinstance(val_, (list, tuple)):
                custom_connectors = list(val_)
            # Unsupported return value.
            else:
                raise ValueError(
                    "`AlgorithmConfig.training(learner_connector=..)` must return "
                    "a ConnectorV2 object or a list thereof (to be added to a "
                    f"pipeline)! Your function returned {val_}."
                )

        pipeline = LearnerConnectorPipeline(
            connectors=custom_connectors,
            input_observation_space=input_observation_space,
            input_action_space=input_action_space,
        )
        if self.add_default_connectors_to_learner_pipeline:
            # Append OBS handling.
            pipeline.append(
                AddObservationsFromEpisodesToBatch(as_learner_connector=True)
            )
            # Append all other columns handling.
            pipeline.append(AddColumnsFromEpisodesToTrainBatch())
            # Append time-rank handler.
            pipeline.append(AddTimeDimToBatchAndZeroPad(as_learner_connector=True))
            # Append STATE_IN/STATE_OUT handler.
            pipeline.append(AddStatesFromEpisodesToBatch(as_learner_connector=True))
            # If multi-agent -> Map from AgentID-based data to ModuleID based data.
            if self.is_multi_agent:
                pipeline.append(
                    AgentToModuleMapping(
                        rl_module_specs=(
                            self.rl_module_spec.rl_module_specs
                            if isinstance(self.rl_module_spec, MultiRLModuleSpec)
                            else set(self.policies)
                        ),
                        agent_to_module_mapping_fn=self.policy_mapping_fn,
                    )
                )
            # Batch all data.
            pipeline.append(BatchIndividualItems(multi_agent=self.is_multi_agent))
            # Convert to Tensors.
            pipeline.append(NumpyToTensor(as_learner_connector=True, device=device))
        return pipeline

    def build_learner_group(
        self,
        *,
        env: Optional[EnvType] = None,
        spaces: Optional[Dict[ModuleID, Tuple[gym.Space, gym.Space]]] = None,
        rl_module_spec: Optional[RLModuleSpecType] = None,
    ) -> "LearnerGroup":
        """Builds and returns a new LearnerGroup object based on settings in `self`.

        Args:
            env: An optional EnvType object (e.g. a gym.Env) useful for extracting space
                information for the to-be-constructed RLModule inside the LearnerGroup's
                Learner workers. Note that if RLlib cannot infer any space information
                either from this `env` arg, from the optional `spaces` arg or from
                `self`, the LearnerGroup cannot be created.
            spaces: An optional dict mapping ModuleIDs to
                (observation-space, action-space)-tuples for the to-be-constructed
                RLModule inside the LearnerGroup's Learner workers. Note that if RLlib
                cannot infer any space information either from this `spces` arg,
                from the optional `env` arg or from `self`, the LearnerGroup cannot
                be created.
            rl_module_spec: An optional (single-agent or multi-agent) RLModuleSpec to
                use for the constructed LearnerGroup. If None, RLlib tries to infer
                the RLModuleSpec using the other information given and stored in this
                `AlgorithmConfig` object.

        Returns:
            The newly created `LearnerGroup` object.
        """
        from ray.rllib.core.learner.learner_group import LearnerGroup

        # If `spaces` or `env` provided -> Create a MultiRLModuleSpec first to be
        # passed into the LearnerGroup constructor.
        if rl_module_spec is None:
            rl_module_spec = self.get_multi_rl_module_spec(env=env, spaces=spaces)

        # Construct the actual LearnerGroup.
        learner_group = LearnerGroup(config=self.copy(), module_spec=rl_module_spec)

        return learner_group

    def build_learner(
        self,
        *,
        env: Optional[EnvType] = None,
        spaces: Optional[Dict[PolicyID, Tuple[gym.Space, gym.Space]]] = None,
    ) -> "Learner":
        """Builds and returns a new Learner object based on settings in `self`.

        This Learner object already has its `build()` method called, meaning
        its RLModule is already constructed.

        Args:
            env: An optional EnvType object (e.g. a gym.Env) useful for extracting space
                information for the to-be-constructed RLModule inside the Learner.
                Note that if RLlib cannot infer any space information
                either from this `env` arg, from the optional `spaces` arg or from
                `self`, the Learner cannot be created.
            spaces: An optional dict mapping ModuleIDs to
                (observation-space, action-space)-tuples for the to-be-constructed
                RLModule inside the Learner. Note that if RLlib cannot infer any
                space information either from this `spces` arg, from the optional
                `env` arg or from `self`, the Learner cannot be created.

        Returns:
            The newly created (and already built) Learner object.
        """
        # If `spaces` or `env` provided -> Create a MultiRLModuleSpec first to be
        # passed into the LearnerGroup constructor.
        rl_module_spec = None
        if env is not None or spaces is not None:
            rl_module_spec = self.get_multi_rl_module_spec(env=env, spaces=spaces)
        # Construct the actual Learner object.
        learner = self.learner_class(config=self, module_spec=rl_module_spec)
        # `build()` the Learner (internal structures such as RLModule, etc..).
        learner.build()

        return learner

    def get_config_for_module(self, module_id: ModuleID) -> "AlgorithmConfig":
        """Returns an AlgorithmConfig object, specific to the given module ID.

        In a multi-agent setup, individual modules might override one or more
        AlgorithmConfig properties (e.g. `train_batch_size`, `lr`) using the
        `overrides()` method.

        In order to retrieve a full AlgorithmConfig instance (with all these overrides
        already translated and built-in), users can call this method with the respective
        module ID.

        Args:
            module_id: The module ID for which to get the final AlgorithmConfig object.

        Returns:
            A new AlgorithmConfig object for the specific module ID.
        """
        # ModuleID NOT found in cached ModuleID, but in overrides dict.
        # Create new algo config object and cache it.
        if (
            module_id not in self._per_module_overrides
            and module_id in self.algorithm_config_overrides_per_module
        ):
            self._per_module_overrides[module_id] = self.copy().update_from_dict(
                self.algorithm_config_overrides_per_module[module_id]
            )

        # Return the module specific algo config object.
        if module_id in self._per_module_overrides:
            return self._per_module_overrides[module_id]
        # No overrides for ModuleID -> return self.
        else:
            return self

    def python_environment(
        self,
        *,
        extra_python_environs_for_driver: Optional[dict] = NotProvided,
        extra_python_environs_for_worker: Optional[dict] = NotProvided,
    ) -> "AlgorithmConfig":
        """Sets the config's python environment settings.

        Args:
            extra_python_environs_for_driver: Any extra python env vars to set in the
                algorithm's process, e.g., {"OMP_NUM_THREADS": "16"}.
            extra_python_environs_for_worker: The extra python environments need to set
                for worker processes.

        Returns:
            This updated AlgorithmConfig object.
        """
        if extra_python_environs_for_driver is not NotProvided:
            self.extra_python_environs_for_driver = extra_python_environs_for_driver
        if extra_python_environs_for_worker is not NotProvided:
            self.extra_python_environs_for_worker = extra_python_environs_for_worker
        return self

    def resources(
        self,
        *,
        num_cpus_for_main_process: Optional[int] = NotProvided,
        num_gpus: Optional[Union[float, int]] = NotProvided,  # @OldAPIStack
        _fake_gpus: Optional[bool] = NotProvided,  # @OldAPIStack
        placement_strategy: Optional[str] = NotProvided,
        # Deprecated args.
        num_cpus_per_worker=DEPRECATED_VALUE,  # moved to `env_runners`
        num_gpus_per_worker=DEPRECATED_VALUE,  # moved to `env_runners`
        custom_resources_per_worker=DEPRECATED_VALUE,  # moved to `env_runners`
        num_learner_workers=DEPRECATED_VALUE,  # moved to `learners`
        num_cpus_per_learner_worker=DEPRECATED_VALUE,  # moved to `learners`
        num_gpus_per_learner_worker=DEPRECATED_VALUE,  # moved to `learners`
        local_gpu_idx=DEPRECATED_VALUE,  # moved to `learners`
        num_cpus_for_local_worker=DEPRECATED_VALUE,
    ) -> "AlgorithmConfig":
        """Specifies resources allocated for an Algorithm and its ray actors/workers.

        Args:
            num_cpus_for_main_process: Number of CPUs to allocate for the main algorithm
                process that runs `Algorithm.training_step()`.
                Note: This is only relevant when running RLlib through Tune. Otherwise,
                `Algorithm.training_step()` runs in the main program (driver).
            num_gpus: Number of GPUs to allocate to the algorithm process.
                Note that not all algorithms can take advantage of GPUs.
                Support for multi-GPU is currently only available for
                tf-[PPO/IMPALA/DQN/PG]. This can be fractional (e.g., 0.3 GPUs).
            _fake_gpus: Set to True for debugging (multi-)?GPU funcitonality on a
                CPU machine. GPU towers are simulated by graphs located on
                CPUs in this case. Use `num_gpus` to test for different numbers of
                fake GPUs.
            placement_strategy: The strategy for the placement group factory returned by
                `Algorithm.default_resource_request()`. A PlacementGroup defines, which
                devices (resources) should always be co-located on the same node.
                For example, an Algorithm with 2 EnvRunners and 1 Learner (with
                1 GPU) requests a placement group with the bundles:
                [{"cpu": 1}, {"gpu": 1, "cpu": 1}, {"cpu": 1}, {"cpu": 1}], where the
                first bundle is for the local (main Algorithm) process, the second one
                for the 1 Learner worker and the last 2 bundles are for the two
                EnvRunners. These bundles can now be "placed" on the same or different
                nodes depending on the value of `placement_strategy`:
                "PACK": Packs bundles into as few nodes as possible.
                "SPREAD": Places bundles across distinct nodes as even as possible.
                "STRICT_PACK": Packs bundles into one node. The group is not allowed
                to span multiple nodes.
                "STRICT_SPREAD": Packs bundles across distinct nodes.

        Returns:
            This updated AlgorithmConfig object.
        """
        if num_cpus_per_worker != DEPRECATED_VALUE:
            deprecation_warning(
                old="AlgorithmConfig.resources(num_cpus_per_worker)",
                new="AlgorithmConfig.env_runners(num_cpus_per_env_runner)",
                error=False,
            )
            self.num_cpus_per_env_runner = num_cpus_per_worker

        if num_gpus_per_worker != DEPRECATED_VALUE:
            deprecation_warning(
                old="AlgorithmConfig.resources(num_gpus_per_worker)",
                new="AlgorithmConfig.env_runners(num_gpus_per_env_runner)",
                error=False,
            )
            self.num_gpus_per_env_runner = num_gpus_per_worker

        if custom_resources_per_worker != DEPRECATED_VALUE:
            deprecation_warning(
                old="AlgorithmConfig.resources(custom_resources_per_worker)",
                new="AlgorithmConfig.env_runners(custom_resources_per_env_runner)",
                error=False,
            )
            self.custom_resources_per_env_runner = custom_resources_per_worker

        if num_learner_workers != DEPRECATED_VALUE:
            deprecation_warning(
                old="AlgorithmConfig.resources(num_learner_workers)",
                new="AlgorithmConfig.learners(num_learner)",
                error=False,
            )
            self.num_learners = num_learner_workers

        if num_cpus_per_learner_worker != DEPRECATED_VALUE:
            deprecation_warning(
                old="AlgorithmConfig.resources(num_cpus_per_learner_worker)",
                new="AlgorithmConfig.learners(num_cpus_per_learner)",
                error=False,
            )
            self.num_cpus_per_learner = num_cpus_per_learner_worker

        if num_gpus_per_learner_worker != DEPRECATED_VALUE:
            deprecation_warning(
                old="AlgorithmConfig.resources(num_gpus_per_learner_worker)",
                new="AlgorithmConfig.learners(num_gpus_per_learner)",
                error=False,
            )
            self.num_gpus_per_learner = num_gpus_per_learner_worker

        if local_gpu_idx != DEPRECATED_VALUE:
            deprecation_warning(
                old="AlgorithmConfig.resources(local_gpu_idx)",
                new="AlgorithmConfig.learners(local_gpu_idx)",
                error=False,
            )
            self.local_gpu_idx = local_gpu_idx

        if num_cpus_for_local_worker != DEPRECATED_VALUE:
            deprecation_warning(
                old="AlgorithmConfig.resources(num_cpus_for_local_worker)",
                new="AlgorithmConfig.resources(num_cpus_for_main_process)",
                error=False,
            )
            self.num_cpus_for_main_process = num_cpus_for_local_worker

        if num_cpus_for_main_process is not NotProvided:
            self.num_cpus_for_main_process = num_cpus_for_main_process
        if num_gpus is not NotProvided:
            self.num_gpus = num_gpus
        if _fake_gpus is not NotProvided:
            self._fake_gpus = _fake_gpus
        if placement_strategy is not NotProvided:
            self.placement_strategy = placement_strategy

        return self

    def framework(
        self,
        framework: Optional[str] = NotProvided,
        *,
        eager_tracing: Optional[bool] = NotProvided,
        eager_max_retraces: Optional[int] = NotProvided,
        tf_session_args: Optional[Dict[str, Any]] = NotProvided,
        local_tf_session_args: Optional[Dict[str, Any]] = NotProvided,
        torch_compile_learner: Optional[bool] = NotProvided,
        torch_compile_learner_what_to_compile: Optional[str] = NotProvided,
        torch_compile_learner_dynamo_mode: Optional[str] = NotProvided,
        torch_compile_learner_dynamo_backend: Optional[str] = NotProvided,
        torch_compile_worker: Optional[bool] = NotProvided,
        torch_compile_worker_dynamo_backend: Optional[str] = NotProvided,
        torch_compile_worker_dynamo_mode: Optional[str] = NotProvided,
        torch_ddp_kwargs: Optional[Dict[str, Any]] = NotProvided,
        torch_skip_nan_gradients: Optional[bool] = NotProvided,
    ) -> "AlgorithmConfig":
        """Sets the config's DL framework settings.

        Args:
            framework: torch: PyTorch; tf2: TensorFlow 2.x (eager execution or traced
                if eager_tracing=True); tf: TensorFlow (static-graph);
            eager_tracing: Enable tracing in eager mode. This greatly improves
                performance (speedup ~2x), but makes it slightly harder to debug
                since Python code won't be evaluated after the initial eager pass.
                Only possible if framework=tf2.
            eager_max_retraces: Maximum number of tf.function re-traces before a
                runtime error is raised. This is to prevent unnoticed retraces of
                methods inside the `..._eager_traced` Policy, which could slow down
                execution by a factor of 4, without the user noticing what the root
                cause for this slowdown could be.
                Only necessary for framework=tf2.
                Set to None to ignore the re-trace count and never throw an error.
            tf_session_args: Configures TF for single-process operation by default.
            local_tf_session_args: Override the following tf session args on the local
                worker
            torch_compile_learner: If True, forward_train methods on TorchRLModules
                on the learner are compiled. If not specified, the default is to compile
                forward train on the learner.
            torch_compile_learner_what_to_compile: A TorchCompileWhatToCompile
                mode specifying what to compile on the learner side if
                torch_compile_learner is True. See TorchCompileWhatToCompile for
                details and advice on its usage.
            torch_compile_learner_dynamo_backend: The torch dynamo backend to use on
                the learner.
            torch_compile_learner_dynamo_mode: The torch dynamo mode to use on the
                learner.
            torch_compile_worker: If True, forward exploration and inference methods on
                TorchRLModules on the workers are compiled. If not specified,
                the default is to not compile forward methods on the workers because
                retracing can be expensive.
            torch_compile_worker_dynamo_backend: The torch dynamo backend to use on
                the workers.
            torch_compile_worker_dynamo_mode: The torch dynamo mode to use on the
                workers.
            torch_ddp_kwargs: The kwargs to pass into
                `torch.nn.parallel.DistributedDataParallel` when using `num_learners
                > 1`. This is specifically helpful when searching for unused parameters
                that are not used in the backward pass. This can give hints for errors
                in custom models where some parameters do not get touched in the
                backward pass although they should.
            torch_skip_nan_gradients: If updates with `nan` gradients should be entirely
                skipped. This skips updates in the optimizer entirely if they contain
                any `nan` gradient. This can help to avoid biasing moving-average based
                optimizers - like Adam. This can help in training phases where policy
                updates can be highly unstable such as during the early stages of
                training or with highly exploratory policies. In such phases many
                gradients might turn `nan` and setting them to zero could corrupt the
                optimizer's internal state. The default is `False` and turns `nan`
                gradients to zero. If many `nan` gradients are encountered consider (a)
                monitoring gradients by setting `log_gradients` in `AlgorithmConfig` to
                `True`, (b) use proper weight initialization (e.g. Xavier, Kaiming) via
                the `model_config_dict` in `AlgorithmConfig.rl_module` and/or (c)
                gradient clipping via `grad_clip` in `AlgorithmConfig.training`.

        Returns:
            This updated AlgorithmConfig object.
        """
        if framework is not NotProvided:
            if framework == "tfe":
                deprecation_warning(
                    old="AlgorithmConfig.framework('tfe')",
                    new="AlgorithmConfig.framework('tf2')",
                    error=True,
                )
            self.framework_str = framework
        if eager_tracing is not NotProvided:
            self.eager_tracing = eager_tracing
        if eager_max_retraces is not NotProvided:
            self.eager_max_retraces = eager_max_retraces
        if tf_session_args is not NotProvided:
            self.tf_session_args = tf_session_args
        if local_tf_session_args is not NotProvided:
            self.local_tf_session_args = local_tf_session_args

        if torch_compile_learner is not NotProvided:
            self.torch_compile_learner = torch_compile_learner
        if torch_compile_learner_dynamo_backend is not NotProvided:
            self.torch_compile_learner_dynamo_backend = (
                torch_compile_learner_dynamo_backend
            )
        if torch_compile_learner_dynamo_mode is not NotProvided:
            self.torch_compile_learner_dynamo_mode = torch_compile_learner_dynamo_mode
        if torch_compile_learner_what_to_compile is not NotProvided:
            self.torch_compile_learner_what_to_compile = (
                torch_compile_learner_what_to_compile
            )
        if torch_compile_worker is not NotProvided:
            self.torch_compile_worker = torch_compile_worker
        if torch_compile_worker_dynamo_backend is not NotProvided:
            self.torch_compile_worker_dynamo_backend = (
                torch_compile_worker_dynamo_backend
            )
        if torch_compile_worker_dynamo_mode is not NotProvided:
            self.torch_compile_worker_dynamo_mode = torch_compile_worker_dynamo_mode
        if torch_ddp_kwargs is not NotProvided:
            self.torch_ddp_kwargs = torch_ddp_kwargs
        if torch_skip_nan_gradients is not NotProvided:
            self.torch_skip_nan_gradients = torch_skip_nan_gradients

        return self

    def api_stack(
        self,
        enable_rl_module_and_learner: Optional[bool] = NotProvided,
        enable_env_runner_and_connector_v2: Optional[bool] = NotProvided,
    ) -> "AlgorithmConfig":
        """Sets the config's API stack settings.

        Args:
            enable_rl_module_and_learner: Enables the usage of `RLModule` (instead of
                `ModelV2`) and Learner (instead of the training-related parts of
                `Policy`). Must be used with `enable_env_runner_and_connector_v2=True`.
                Together, these two settings activate the "new API stack" of RLlib.
            enable_env_runner_and_connector_v2: Enables the usage of EnvRunners
                (SingleAgentEnvRunner and MultiAgentEnvRunner) and ConnectorV2.
                When setting this to True, `enable_rl_module_and_learner` must be True
                as well. Together, these two settings activate the "new API stack" of
                RLlib.

        Returns:
            This updated AlgorithmConfig object.
        """
        if enable_rl_module_and_learner is not NotProvided:
            self.enable_rl_module_and_learner = enable_rl_module_and_learner

            if enable_rl_module_and_learner is True and self.exploration_config:
                self._prior_exploration_config = self.exploration_config
                self.exploration_config = {}

            elif enable_rl_module_and_learner is False and not self.exploration_config:
                if self._prior_exploration_config is not None:
                    self.exploration_config = self._prior_exploration_config
                    self._prior_exploration_config = None
                else:
                    logger.warning(
                        "config.enable_rl_module_and_learner was set to False, but no "
                        "prior exploration config was found to be restored."
                    )

        if enable_env_runner_and_connector_v2 is not NotProvided:
            self.enable_env_runner_and_connector_v2 = enable_env_runner_and_connector_v2

        return self

    def environment(
        self,
        env: Optional[Union[str, EnvType]] = NotProvided,
        *,
        env_config: Optional[EnvConfigDict] = NotProvided,
        observation_space: Optional[gym.spaces.Space] = NotProvided,
        action_space: Optional[gym.spaces.Space] = NotProvided,
        render_env: Optional[bool] = NotProvided,
        clip_rewards: Optional[Union[bool, float]] = NotProvided,
        normalize_actions: Optional[bool] = NotProvided,
        clip_actions: Optional[bool] = NotProvided,
        disable_env_checking: Optional[bool] = NotProvided,
        is_atari: Optional[bool] = NotProvided,
        action_mask_key: Optional[str] = NotProvided,
        # Deprecated args.
        env_task_fn=DEPRECATED_VALUE,
    ) -> "AlgorithmConfig":
        """Sets the config's RL-environment settings.

        Args:
            env: The environment specifier. This can either be a tune-registered env,
                via `tune.register_env([name], lambda env_ctx: [env object])`,
                or a string specifier of an RLlib supported type. In the latter case,
                RLlib tries to interpret the specifier as either an Farama-Foundation
                gymnasium env, a PyBullet env, or a fully qualified classpath to an Env
                class, e.g. "ray.rllib.examples.envs.classes.random_env.RandomEnv".
            env_config: Arguments dict passed to the env creator as an EnvContext
                object (which is a dict plus the properties: `num_env_runners`,
                `worker_index`, `vector_index`, and `remote`).
            observation_space: The observation space for the Policies of this Algorithm.
            action_space: The action space for the Policies of this Algorithm.
            render_env: If True, try to render the environment on the local worker or on
                worker 1 (if num_env_runners > 0). For vectorized envs, this usually
                means that only the first sub-environment is rendered.
                In order for this to work, your env has to implement the
                `render()` method which either:
                a) handles window generation and rendering itself (returning True) or
                b) returns a numpy uint8 image of shape [height x width x 3 (RGB)].
            clip_rewards: Whether to clip rewards during Policy's postprocessing.
                None (default): Clip for Atari only (r=sign(r)).
                True: r=sign(r): Fixed rewards -1.0, 1.0, or 0.0.
                False: Never clip.
                [float value]: Clip at -value and + value.
                Tuple[value1, value2]: Clip at value1 and value2.
            normalize_actions: If True, RLlib learns entirely inside a normalized
                action space (0.0 centered with small stddev; only affecting Box
                components). RLlib unsquashes actions (and clip, just in case) to the
                bounds of the env's action space before sending actions back to the env.
            clip_actions: If True, the RLlib default ModuleToEnv connector clips
                actions according to the env's bounds (before sending them into the
                `env.step()` call).
            disable_env_checking: Disable RLlib's env checks after a gymnasium.Env
                instance has been constructed in an EnvRunner. Note that the checks
                include an `env.reset()` and `env.step()` (with a random action), which
                might tinker with your env's logic and behavior and thus negatively
                influence sample collection- and/or learning behavior.
            is_atari: This config can be used to explicitly specify whether the env is
                an Atari env or not. If not specified, RLlib tries to auto-detect
                this.
            action_mask_key: If observation is a dictionary, expect the value by
                the key `action_mask_key` to contain a valid actions mask (`numpy.int8`
                array of zeros and ones). Defaults to "action_mask".

        Returns:
            This updated AlgorithmConfig object.
        """
        if env_task_fn != DEPRECATED_VALUE:
            deprecation_warning(
                old="AlgorithmConfig.environment(env_task_fn=..)",
                error=True,
            )
        if env is not NotProvided:
            self.env = env
        if env_config is not NotProvided:
            deep_update(self.env_config, env_config, True)
        if observation_space is not NotProvided:
            self.observation_space = observation_space
        if action_space is not NotProvided:
            self.action_space = action_space
        if render_env is not NotProvided:
            self.render_env = render_env
        if clip_rewards is not NotProvided:
            self.clip_rewards = clip_rewards
        if normalize_actions is not NotProvided:
            self.normalize_actions = normalize_actions
        if clip_actions is not NotProvided:
            self.clip_actions = clip_actions
        if disable_env_checking is not NotProvided:
            self.disable_env_checking = disable_env_checking
        if is_atari is not NotProvided:
            self._is_atari = is_atari
        if action_mask_key is not NotProvided:
            self.action_mask_key = action_mask_key

        return self

    def env_runners(
        self,
        *,
        env_runner_cls: Optional[type] = NotProvided,
        num_env_runners: Optional[int] = NotProvided,
        create_local_env_runner: Optional[bool] = NotProvided,
<<<<<<< HEAD
=======
        create_env_on_local_worker: Optional[bool] = NotProvided,
>>>>>>> ee3c75c5
        num_envs_per_env_runner: Optional[int] = NotProvided,
        gym_env_vectorize_mode: Optional[str] = NotProvided,
        num_cpus_per_env_runner: Optional[int] = NotProvided,
        num_gpus_per_env_runner: Optional[Union[float, int]] = NotProvided,
        custom_resources_per_env_runner: Optional[dict] = NotProvided,
        validate_env_runners_after_construction: Optional[bool] = NotProvided,
        sample_timeout_s: Optional[float] = NotProvided,
        max_requests_in_flight_per_env_runner: Optional[int] = NotProvided,
        env_to_module_connector: Optional[
            Callable[[EnvType], Union["ConnectorV2", List["ConnectorV2"]]]
        ] = NotProvided,
        module_to_env_connector: Optional[
            Callable[[EnvType, "RLModule"], Union["ConnectorV2", List["ConnectorV2"]]]
        ] = NotProvided,
        add_default_connectors_to_env_to_module_pipeline: Optional[bool] = NotProvided,
        add_default_connectors_to_module_to_env_pipeline: Optional[bool] = NotProvided,
        episode_lookback_horizon: Optional[int] = NotProvided,
        merge_env_runner_states: Optional[Union[str, bool]] = NotProvided,
        broadcast_env_runner_states: Optional[bool] = NotProvided,
        compress_observations: Optional[bool] = NotProvided,
        rollout_fragment_length: Optional[Union[int, str]] = NotProvided,
        batch_mode: Optional[str] = NotProvided,
        explore: Optional[bool] = NotProvided,
        episodes_to_numpy: Optional[bool] = NotProvided,
        # @OldAPIStack settings.
        use_worker_filter_stats: Optional[bool] = NotProvided,
        update_worker_filter_stats: Optional[bool] = NotProvided,
        exploration_config: Optional[dict] = NotProvided,  # @OldAPIStack
        sample_collector: Optional[Type[SampleCollector]] = NotProvided,  # @OldAPIStack
        remote_worker_envs: Optional[bool] = NotProvided,  # @OldAPIStack
        remote_env_batch_wait_ms: Optional[float] = NotProvided,  # @OldAPIStack
        preprocessor_pref: Optional[str] = NotProvided,  # @OldAPIStack
        observation_filter: Optional[str] = NotProvided,  # @OldAPIStack
        enable_tf1_exec_eagerly: Optional[bool] = NotProvided,  # @OldAPIStack
        sampler_perf_stats_ema_coef: Optional[float] = NotProvided,  # @OldAPIStack
        # Deprecated args.
        create_env_on_local_worker=DEPRECATED_VALUE,
        num_rollout_workers=DEPRECATED_VALUE,
        num_envs_per_worker=DEPRECATED_VALUE,
        validate_workers_after_construction=DEPRECATED_VALUE,
        ignore_worker_failures=DEPRECATED_VALUE,
        recreate_failed_workers=DEPRECATED_VALUE,
        restart_failed_sub_environments=DEPRECATED_VALUE,
        num_consecutive_worker_failures_tolerance=DEPRECATED_VALUE,
        worker_health_probe_timeout_s=DEPRECATED_VALUE,
        worker_restore_timeout_s=DEPRECATED_VALUE,
        synchronize_filter=DEPRECATED_VALUE,
        enable_connectors=DEPRECATED_VALUE,
    ) -> "AlgorithmConfig":
        """Sets the rollout worker configuration.

        Args:
            env_runner_cls: The EnvRunner class to use for environment rollouts (data
                collection).
            num_env_runners: Number of EnvRunner actors to create for parallel sampling.
                Setting this to 0 forces sampling to be done in the local
                EnvRunner (main process or the Algorithm's actor when using Tune).
            num_envs_per_env_runner: Number of environments to step through
                (vector-wise) per EnvRunner. This enables batching when computing
                actions through RLModule inference, which can improve performance
                for inference-bottlenecked workloads.
            gym_env_vectorize_mode: The gymnasium vectorization mode for vector envs.
                Must be a `gymnasium.envs.registration.VectorizeMode` (enum) value.
                Default is SYNC. Set this to ASYNC to parallelize the individual sub
                environments within the vector. This can speed up your EnvRunners
                significantly when using heavier environments.
            num_cpus_per_env_runner: Number of CPUs to allocate per EnvRunner.
            num_gpus_per_env_runner: Number of GPUs to allocate per EnvRunner. This can
                be fractional. This is usually needed only if your env itself requires a
                GPU (i.e., it is a GPU-intensive video game), or model inference is
                unusually expensive.
            custom_resources_per_env_runner: Any custom Ray resources to allocate per
                EnvRunner.
            sample_timeout_s: The timeout in seconds for calling `sample()` on remote
                EnvRunner workers. Results (episode list) from workers that take longer
                than this time are discarded. Only used by algorithms that sample
                synchronously in turn with their update step (e.g., PPO or DQN). Not
                relevant for any algos that sample asynchronously, such as APPO or
                IMPALA.
            max_requests_in_flight_per_env_runner: Max number of in-flight requests
                to each EnvRunner (actor)). See the
                `ray.rllib.utils.actor_manager.FaultTolerantActorManager` class for more
                details.
                Tuning these values is important when running experiments with
                large sample batches, where there is the risk that the object store may
                fill up, causing spilling of objects to disk. This can cause any
                asynchronous requests to become very slow, making your experiment run
                slowly as well. You can inspect the object store during your experiment
                through a call to `ray memory` on your head node, and by using the Ray
                dashboard. If you're seeing that the object store is filling up,
                turn down the number of remote requests in flight or enable compression
                or increase the object store memory through, for example:
                `ray.init(object_store_memory=10 * 1024 * 1024 * 1024)  # =10 GB`
            sample_collector: For the old API stack only. The SampleCollector class to
                be used to collect and retrieve environment-, model-, and sampler data.
                Override the SampleCollector base class to implement your own
                collection/buffering/retrieval logic.
            create_local_env_runner: If True, create a local EnvRunner instance, besides
                the `num_env_runners` remote EnvRunner actors. If `num_env_runners` is
                0, this setting is ignored and one local EnvRunner is created
                regardless.
<<<<<<< HEAD
=======
            create_env_on_local_worker: When `num_env_runners` > 0, the driver
                (local_worker; worker-idx=0) does not need an environment. This is
                because it doesn't have to sample (done by remote_workers;
                worker_indices > 0) nor evaluate (done by evaluation workers;
                see below).
>>>>>>> ee3c75c5
            env_to_module_connector: A callable taking an Env as input arg and returning
                an env-to-module ConnectorV2 (might be a pipeline) object.
            module_to_env_connector: A callable taking an Env and an RLModule as input
                args and returning a module-to-env ConnectorV2 (might be a pipeline)
                object.
            add_default_connectors_to_env_to_module_pipeline: If True (default), RLlib's
                EnvRunners automatically add the default env-to-module ConnectorV2
                pieces to the EnvToModulePipeline. These automatically perform adding
                observations and states (in case of stateful Module(s)), agent-to-module
                mapping, batching, and conversion to tensor data. Only if you know
                exactly what you are doing, you should set this setting to False.
                Note that this setting is only relevant if the new API stack is used
                (including the new EnvRunner classes).
            add_default_connectors_to_module_to_env_pipeline: If True (default), RLlib's
                EnvRunners automatically add the default module-to-env ConnectorV2
                pieces to the ModuleToEnvPipeline. These automatically perform removing
                the additional time-rank (if applicable, in case of stateful
                Module(s)), module-to-agent unmapping, un-batching (to lists), and
                conversion from tensor data to numpy. Only if you know exactly what you
                are doing, you should set this setting to False.
                Note that this setting is only relevant if the new API stack is used
                (including the new EnvRunner classes).
            episode_lookback_horizon: The amount of data (in timesteps) to keep from the
                preceeding episode chunk when a new chunk (for the same episode) is
                generated to continue sampling at a later time. The larger this value,
                the more an env-to-module connector can look back in time
                and compile RLModule input data from this information. For example, if
                your custom env-to-module connector (and your custom RLModule) requires
                the previous 10 rewards as inputs, you must set this to at least 10.
            merge_env_runner_states: True, if remote EnvRunner actor states should be
                merged into central connector pipelines. Use "training_only" (default)
                for only doing this for the training EnvRunners, NOT for the evaluation
                EnvRunners.
            broadcast_env_runner_states: True, if merged EnvRunner states (from the
                central connector pipelines) should be broadcast back to all remote
                EnvRunner actors.
            use_worker_filter_stats: Whether to use the workers in the EnvRunnerGroup to
                update the central filters (held by the local worker). If False, stats
                from the workers aren't used and are discarded.
            update_worker_filter_stats: Whether to push filter updates from the central
                filters (held by the local worker) to the remote workers' filters.
                Setting this to True might be useful within the evaluation config in
                order to disable the usage of evaluation trajectories for synching
                the central filter (used for training).
            rollout_fragment_length: Divide episodes into fragments of this many steps
                each during sampling. Trajectories of this size are collected from
                EnvRunners and combined into a larger batch of `train_batch_size`
                for learning.
                For example, given rollout_fragment_length=100 and
                train_batch_size=1000:
                1. RLlib collects 10 fragments of 100 steps each from rollout workers.
                2. These fragments are concatenated and we perform an epoch of SGD.
                When using multiple envs per worker, the fragment size is multiplied by
                `num_envs_per_env_runner`. This is since we are collecting steps from
                multiple envs in parallel. For example, if num_envs_per_env_runner=5,
                then EnvRunners return experiences in chunks of 5*100 = 500 steps.
                The dataflow here can vary per algorithm. For example, PPO further
                divides the train batch into minibatches for multi-epoch SGD.
                Set `rollout_fragment_length` to "auto" to have RLlib compute an exact
                value to match the given batch size.
            batch_mode: How to build individual batches with the EnvRunner(s). Batches
                coming from distributed EnvRunners are usually concat'd to form the
                train batch. Note that "steps" below can mean different things (either
                env- or agent-steps) and depends on the `count_steps_by` setting,
                adjustable via `AlgorithmConfig.multi_agent(count_steps_by=..)`:
                1) "truncate_episodes": Each call to `EnvRunner.sample()` returns a
                batch of at most `rollout_fragment_length * num_envs_per_env_runner` in
                size. The batch is exactly `rollout_fragment_length * num_envs`
                in size if postprocessing does not change batch sizes. Episodes
                may be truncated in order to meet this size requirement.
                This mode guarantees evenly sized batches, but increases
                variance as the future return must now be estimated at truncation
                boundaries.
                2) "complete_episodes": Each call to `EnvRunner.sample()` returns a
                batch of at least `rollout_fragment_length * num_envs_per_env_runner` in
                size. Episodes aren't truncated, but multiple episodes
                may be packed within one batch to meet the (minimum) batch size.
                Note that when `num_envs_per_env_runner > 1`, episode steps are
                buffered until the episode completes, and hence batches may contain
                significant amounts of off-policy data.
            explore: Default exploration behavior, iff `explore=None` is passed into
                compute_action(s). Set to False for no exploration behavior (e.g.,
                for evaluation).
            episodes_to_numpy: Whether to numpy'ize episodes before
                returning them from an EnvRunner. False by default. If True, EnvRunners
                call `to_numpy()` on those episode (chunks) to be returned by
                `EnvRunners.sample()`.
            exploration_config: A dict specifying the Exploration object's config.
            remote_worker_envs: If using num_envs_per_env_runner > 1, whether to create
                those new envs in remote processes instead of in the same worker.
                This adds overheads, but can make sense if your envs can take much
                time to step / reset (e.g., for StarCraft). Use this cautiously;
                overheads are significant.
            remote_env_batch_wait_ms: Timeout that remote workers are waiting when
                polling environments. 0 (continue when at least one env is ready) is
                a reasonable default, but optimal value could be obtained by measuring
                your environment step / reset and model inference perf.
            validate_env_runners_after_construction: Whether to validate that each
                created remote EnvRunner is healthy after its construction process.
            preprocessor_pref: Whether to use "rllib" or "deepmind" preprocessors by
                default. Set to None for using no preprocessor. In this case, the
                model has to handle possibly complex observations from the
                environment.
            observation_filter: Element-wise observation filter, either "NoFilter"
                or "MeanStdFilter".
            compress_observations: Whether to LZ4 compress individual observations
                in the SampleBatches collected during rollouts.
            enable_tf1_exec_eagerly: Explicitly tells the rollout worker to enable
                TF eager execution. This is useful for example when framework is
                "torch", but a TF2 policy needs to be restored for evaluation or
                league-based purposes.
            sampler_perf_stats_ema_coef: If specified, perf stats are in EMAs. This
                is the coeff of how much new data points contribute to the averages.
                Default is None, which uses simple global average instead.
                The EMA update rule is: updated = (1 - ema_coef) * old + ema_coef * new

        Returns:
            This updated AlgorithmConfig object.
        """
        if create_env_on_local_worker != DEPRECATED_VALUE:
            deprecation_warning(
                old="AlgorithmConfig.env_runners(create_local_env_runner=...)",
                error=True,
            )
        if enable_connectors != DEPRECATED_VALUE:
            deprecation_warning(
                old="AlgorithmConfig.env_runners(enable_connectors=...)",
                error=False,
            )
        if num_rollout_workers != DEPRECATED_VALUE:
            deprecation_warning(
                old="AlgorithmConfig.env_runners(num_rollout_workers)",
                new="AlgorithmConfig.env_runners(num_env_runners)",
                error=True,
            )
        if num_envs_per_worker != DEPRECATED_VALUE:
            deprecation_warning(
                old="AlgorithmConfig.env_runners(num_envs_per_worker)",
                new="AlgorithmConfig.env_runners(num_envs_per_env_runner)",
                error=True,
            )
        if validate_workers_after_construction != DEPRECATED_VALUE:
            deprecation_warning(
                old="AlgorithmConfig.env_runners(validate_workers_after_construction)",
                new="AlgorithmConfig.env_runners(validate_env_runners_after_"
                "construction)",
                error=True,
            )

        if env_runner_cls is not NotProvided:
            self.env_runner_cls = env_runner_cls
        if num_env_runners is not NotProvided:
            self.num_env_runners = num_env_runners
        if num_envs_per_env_runner is not NotProvided:
            if num_envs_per_env_runner <= 0:
                raise ValueError(
                    f"`num_envs_per_env_runner` ({num_envs_per_env_runner}) must be "
                    "larger 0!"
                )
            self.num_envs_per_env_runner = num_envs_per_env_runner
        if gym_env_vectorize_mode is not NotProvided:
            self.gym_env_vectorize_mode = gym_env_vectorize_mode
        if num_cpus_per_env_runner is not NotProvided:
            self.num_cpus_per_env_runner = num_cpus_per_env_runner
        if num_gpus_per_env_runner is not NotProvided:
            self.num_gpus_per_env_runner = num_gpus_per_env_runner
        if custom_resources_per_env_runner is not NotProvided:
            self.custom_resources_per_env_runner = custom_resources_per_env_runner

        if sample_timeout_s is not NotProvided:
            self.sample_timeout_s = sample_timeout_s
        if max_requests_in_flight_per_env_runner is not NotProvided:
            self.max_requests_in_flight_per_env_runner = (
                max_requests_in_flight_per_env_runner
            )
        if sample_collector is not NotProvided:
            self.sample_collector = sample_collector
        if create_local_env_runner is not NotProvided:
            self.create_local_env_runner = create_local_env_runner
<<<<<<< HEAD
=======
        if create_env_on_local_worker is not NotProvided:
            self.create_env_on_local_worker = create_env_on_local_worker
>>>>>>> ee3c75c5
        if env_to_module_connector is not NotProvided:
            self._env_to_module_connector = env_to_module_connector
        if module_to_env_connector is not NotProvided:
            self._module_to_env_connector = module_to_env_connector
        if add_default_connectors_to_env_to_module_pipeline is not NotProvided:
            self.add_default_connectors_to_env_to_module_pipeline = (
                add_default_connectors_to_env_to_module_pipeline
            )
        if add_default_connectors_to_module_to_env_pipeline is not NotProvided:
            self.add_default_connectors_to_module_to_env_pipeline = (
                add_default_connectors_to_module_to_env_pipeline
            )
        if episode_lookback_horizon is not NotProvided:
            self.episode_lookback_horizon = episode_lookback_horizon
        if merge_env_runner_states is not NotProvided:
            self.merge_env_runner_states = merge_env_runner_states
        if broadcast_env_runner_states is not NotProvided:
            self.broadcast_env_runner_states = broadcast_env_runner_states
        if use_worker_filter_stats is not NotProvided:
            self.use_worker_filter_stats = use_worker_filter_stats
        if update_worker_filter_stats is not NotProvided:
            self.update_worker_filter_stats = update_worker_filter_stats
        if rollout_fragment_length is not NotProvided:
            if not (
                (
                    isinstance(rollout_fragment_length, int)
                    and rollout_fragment_length > 0
                )
                or rollout_fragment_length == "auto"
            ):
                raise ValueError("`rollout_fragment_length` must be int >0 or 'auto'!")
            self.rollout_fragment_length = rollout_fragment_length
        if batch_mode is not NotProvided:
            if batch_mode not in ["truncate_episodes", "complete_episodes"]:
                raise ValueError(
                    f"`batch_mode` ({batch_mode}) must be one of [truncate_episodes|"
                    "complete_episodes]!"
                )
            self.batch_mode = batch_mode
        if explore is not NotProvided:
            self.explore = explore
        if episodes_to_numpy is not NotProvided:
            self.episodes_to_numpy = episodes_to_numpy

        # @OldAPIStack
        if exploration_config is not NotProvided:
            # Override entire `exploration_config` if `type` key changes.
            # Update, if `type` key remains the same or is not specified.
            new_exploration_config = deep_update(
                {"exploration_config": self.exploration_config},
                {"exploration_config": exploration_config},
                False,
                ["exploration_config"],
                ["exploration_config"],
            )
            self.exploration_config = new_exploration_config["exploration_config"]
        if remote_worker_envs is not NotProvided:
            self.remote_worker_envs = remote_worker_envs
        if remote_env_batch_wait_ms is not NotProvided:
            self.remote_env_batch_wait_ms = remote_env_batch_wait_ms
        if validate_env_runners_after_construction is not NotProvided:
            self.validate_env_runners_after_construction = (
                validate_env_runners_after_construction
            )
        if preprocessor_pref is not NotProvided:
            self.preprocessor_pref = preprocessor_pref
        if observation_filter is not NotProvided:
            self.observation_filter = observation_filter
        if synchronize_filter is not NotProvided:
            self.synchronize_filters = synchronize_filter
        if compress_observations is not NotProvided:
            self.compress_observations = compress_observations
        if enable_tf1_exec_eagerly is not NotProvided:
            self.enable_tf1_exec_eagerly = enable_tf1_exec_eagerly
        if sampler_perf_stats_ema_coef is not NotProvided:
            self.sampler_perf_stats_ema_coef = sampler_perf_stats_ema_coef

        # Deprecated settings.
        if synchronize_filter != DEPRECATED_VALUE:
            deprecation_warning(
                old="AlgorithmConfig.env_runners(synchronize_filter=..)",
                new="AlgorithmConfig.env_runners(update_worker_filter_stats=..)",
                error=True,
            )
        if ignore_worker_failures != DEPRECATED_VALUE:
            deprecation_warning(
                old="ignore_worker_failures is deprecated, and will soon be a no-op",
                error=True,
            )
        if recreate_failed_workers != DEPRECATED_VALUE:
            deprecation_warning(
                old="AlgorithmConfig.env_runners(recreate_failed_workers=..)",
                new="AlgorithmConfig.fault_tolerance(recreate_failed_workers=..)",
                error=True,
            )
        if restart_failed_sub_environments != DEPRECATED_VALUE:
            deprecation_warning(
                old="AlgorithmConfig.env_runners(restart_failed_sub_environments=..)",
                new=(
                    "AlgorithmConfig.fault_tolerance("
                    "restart_failed_sub_environments=..)"
                ),
                error=True,
            )
        if num_consecutive_worker_failures_tolerance != DEPRECATED_VALUE:
            deprecation_warning(
                old=(
                    "AlgorithmConfig.env_runners("
                    "num_consecutive_worker_failures_tolerance=..)"
                ),
                new=(
                    "AlgorithmConfig.fault_tolerance("
                    "num_consecutive_worker_failures_tolerance=..)"
                ),
                error=True,
            )
        if worker_health_probe_timeout_s != DEPRECATED_VALUE:
            deprecation_warning(
                old="AlgorithmConfig.env_runners(worker_health_probe_timeout_s=..)",
                new="AlgorithmConfig.fault_tolerance(worker_health_probe_timeout_s=..)",
                error=True,
            )
        if worker_restore_timeout_s != DEPRECATED_VALUE:
            deprecation_warning(
                old="AlgorithmConfig.env_runners(worker_restore_timeout_s=..)",
                new="AlgorithmConfig.fault_tolerance(worker_restore_timeout_s=..)",
                error=True,
            )

        return self

    def learners(
        self,
        *,
        num_learners: Optional[int] = NotProvided,
        num_cpus_per_learner: Optional[Union[str, float, int]] = NotProvided,
        num_gpus_per_learner: Optional[Union[float, int]] = NotProvided,
        num_aggregator_actors_per_learner: Optional[int] = NotProvided,
        max_requests_in_flight_per_aggregator_actor: Optional[float] = NotProvided,
        local_gpu_idx: Optional[int] = NotProvided,
        max_requests_in_flight_per_learner: Optional[int] = NotProvided,
    ):
        """Sets LearnerGroup and Learner worker related configurations.

        Args:
            num_learners: Number of Learner workers used for updating the RLModule.
                A value of 0 means training takes place on a local Learner on main
                process CPUs or 1 GPU (determined by `num_gpus_per_learner`).
                For multi-gpu training, you have to set `num_learners` to > 1 and set
                `num_gpus_per_learner` accordingly (e.g., 4 GPUs total and model fits on
                1 GPU: `num_learners=4; num_gpus_per_learner=1` OR 4 GPUs total and
                model requires 2 GPUs: `num_learners=2; num_gpus_per_learner=2`).
            num_cpus_per_learner: Number of CPUs allocated per Learner worker.
                If "auto" (default), use 1 if `num_gpus_per_learner=0`, otherwise 0.
                Only necessary for custom processing pipeline inside each Learner
                requiring multiple CPU cores.
                If `num_learners=0`, RLlib creates only one local Learner instance and
                the number of CPUs on the main process is
                `max(num_cpus_per_learner, num_cpus_for_main_process)`.
            num_gpus_per_learner: Number of GPUs allocated per Learner worker. If
                `num_learners=0`, any value greater than 0 runs the
                training on a single GPU on the main process, while a value of 0 runs
                the training on main process CPUs.
            num_aggregator_actors_per_learner: The number of aggregator actors per
                Learner (if num_learners=0, one local learner is created). Must be at
                least 1. Aggregator actors perform the task of a) converting episodes
                into a train batch and b) move that train batch to the same GPU that
                the corresponding learner is located on. Good values are 1 or 2, but
                this strongly depends on your setup and `EnvRunner` throughput.
            max_requests_in_flight_per_aggregator_actor: How many in-flight requests
                are allowed per aggregator actor before new requests are dropped?
            local_gpu_idx: If `num_gpus_per_learner` > 0, and
                `num_learners` < 2, then RLlib uses this GPU index for training. This is
                an index into the available
                CUDA devices. For example if `os.environ["CUDA_VISIBLE_DEVICES"] = "1"`
                and `local_gpu_idx=0`, RLlib uses the GPU with ID=1 on the node.
            max_requests_in_flight_per_learner: Max number of in-flight requests
                to each Learner (actor). You normally do not have to tune this setting
                (default is 3), however, for asynchronous algorithms, this determines
                the "queue" size for incoming batches (or lists of episodes) into each
                Learner worker, thus also determining, how much off-policy'ness would be
                acceptable. The off-policy'ness is the difference between the numbers of
                updates a policy has undergone on the Learner vs the EnvRunners.
                See the `ray.rllib.utils.actor_manager.FaultTolerantActorManager` class
                for more details.

        Returns:
            This updated AlgorithmConfig object.
        """
        if num_learners is not NotProvided:
            self.num_learners = num_learners
        if num_cpus_per_learner is not NotProvided:
            self.num_cpus_per_learner = num_cpus_per_learner
        if num_gpus_per_learner is not NotProvided:
            self.num_gpus_per_learner = num_gpus_per_learner
        if num_aggregator_actors_per_learner is not NotProvided:
            self.num_aggregator_actors_per_learner = num_aggregator_actors_per_learner
        if max_requests_in_flight_per_aggregator_actor is not NotProvided:
            self.max_requests_in_flight_per_aggregator_actor = (
                max_requests_in_flight_per_aggregator_actor
            )
        if local_gpu_idx is not NotProvided:
            self.local_gpu_idx = local_gpu_idx
        if max_requests_in_flight_per_learner is not NotProvided:
            self.max_requests_in_flight_per_learner = max_requests_in_flight_per_learner

        return self

    def training(
        self,
        *,
        gamma: Optional[float] = NotProvided,
        lr: Optional[LearningRateOrSchedule] = NotProvided,
        grad_clip: Optional[float] = NotProvided,
        grad_clip_by: Optional[str] = NotProvided,
        train_batch_size: Optional[int] = NotProvided,
        train_batch_size_per_learner: Optional[int] = NotProvided,
        num_epochs: Optional[int] = NotProvided,
        minibatch_size: Optional[int] = NotProvided,
        shuffle_batch_per_epoch: Optional[bool] = NotProvided,
        model: Optional[dict] = NotProvided,
        optimizer: Optional[dict] = NotProvided,
        learner_class: Optional[Type["Learner"]] = NotProvided,
        learner_connector: Optional[
            Callable[["RLModule"], Union["ConnectorV2", List["ConnectorV2"]]]
        ] = NotProvided,
        add_default_connectors_to_learner_pipeline: Optional[bool] = NotProvided,
        learner_config_dict: Optional[Dict[str, Any]] = NotProvided,
        # Deprecated args.
        num_aggregator_actors_per_learner=DEPRECATED_VALUE,
        max_requests_in_flight_per_aggregator_actor=DEPRECATED_VALUE,
        num_sgd_iter=DEPRECATED_VALUE,
        max_requests_in_flight_per_sampler_worker=DEPRECATED_VALUE,
    ) -> "AlgorithmConfig":
        """Sets the training related configuration.

        Args:
            gamma: Float specifying the discount factor of the Markov Decision process.
            lr: The learning rate (float) or learning rate schedule in the format of
                [[timestep, lr-value], [timestep, lr-value], ...]
                In case of a schedule, intermediary timesteps are assigned to
                linearly interpolated learning rate values. A schedule config's first
                entry must start with timestep 0, i.e.: [[0, initial_value], [...]].
                Note: If you require a) more than one optimizer (per RLModule),
                b) optimizer types that are not Adam, c) a learning rate schedule that
                is not a linearly interpolated, piecewise schedule as described above,
                or d) specifying c'tor arguments of the optimizer that are not the
                learning rate (e.g. Adam's epsilon), then you must override your
                Learner's `configure_optimizer_for_module()` method and handle
                lr-scheduling yourself.
            grad_clip: If None, no gradient clipping is applied. Otherwise,
                depending on the setting of `grad_clip_by`, the (float) value of
                `grad_clip` has the following effect:
                If `grad_clip_by=value`: Clips all computed gradients individually
                inside the interval [-`grad_clip`, +`grad_clip`].
                If `grad_clip_by=norm`, computes the L2-norm of each weight/bias
                gradient tensor individually and then clip all gradients such that these
                L2-norms do not exceed `grad_clip`. The L2-norm of a tensor is computed
                via: `sqrt(SUM(w0^2, w1^2, ..., wn^2))` where w[i] are the elements of
                the tensor (no matter what the shape of this tensor is).
                If `grad_clip_by=global_norm`, computes the square of the L2-norm of
                each weight/bias gradient tensor individually, sum up all these squared
                L2-norms across all given gradient tensors (e.g. the entire module to
                be updated), square root that overall sum, and then clip all gradients
                such that this global L2-norm does not exceed the given value.
                The global L2-norm over a list of tensors (e.g. W and V) is computed
                via:
                `sqrt[SUM(w0^2, w1^2, ..., wn^2) + SUM(v0^2, v1^2, ..., vm^2)]`, where
                w[i] and v[j] are the elements of the tensors W and V (no matter what
                the shapes of these tensors are).
            grad_clip_by: See `grad_clip` for the effect of this setting on gradient
                clipping. Allowed values are `value`, `norm`, and `global_norm`.
            train_batch_size_per_learner: Train batch size per individual Learner
                worker. This setting only applies to the new API stack. The number
                of Learner workers can be set via `config.resources(
                num_learners=...)`. The total effective batch size is then
                `num_learners` x `train_batch_size_per_learner` and you can
                access it with the property `AlgorithmConfig.total_train_batch_size`.
            train_batch_size: Training batch size, if applicable. When on the new API
                stack, this setting should no longer be used. Instead, use
                `train_batch_size_per_learner` (in combination with
                `num_learners`).
            num_epochs: The number of complete passes over the entire train batch (per
                Learner). Each pass might be further split into n minibatches (if
                `minibatch_size` provided).
            minibatch_size: The size of minibatches to use to further split the train
                batch into.
            shuffle_batch_per_epoch: Whether to shuffle the train batch once per epoch.
                If the train batch has a time rank (axis=1), shuffling only takes
                place along the batch axis to not disturb any intact (episode)
                trajectories.
            model: Arguments passed into the policy model. See models/catalog.py for a
                full list of the available model options.
                TODO: Provide ModelConfig objects instead of dicts.
            optimizer: Arguments to pass to the policy optimizer. This setting is not
                used when `enable_rl_module_and_learner=True`.
            learner_class: The `Learner` class to use for (distributed) updating of the
                RLModule. Only used when `enable_rl_module_and_learner=True`.
            learner_connector: A callable taking an env observation space and an env
                action space as inputs and returning a learner ConnectorV2 (might be
                a pipeline) object.
            add_default_connectors_to_learner_pipeline: If True (default), RLlib's
                Learners automatically add the default Learner ConnectorV2
                pieces to the LearnerPipeline. These automatically perform:
                a) adding observations from episodes to the train batch, if this has not
                already been done by a user-provided connector piece
                b) if RLModule is stateful, add a time rank to the train batch, zero-pad
                the data, and add the correct state inputs, if this has not already been
                done by a user-provided connector piece.
                c) add all other information (actions, rewards, terminateds, etc..) to
                the train batch, if this has not already been done by a user-provided
                connector piece.
                Only if you know exactly what you are doing, you
                should set this setting to False.
                Note that this setting is only relevant if the new API stack is used
                (including the new EnvRunner classes).
            learner_config_dict: A dict to insert any settings accessible from within
                the Learner instance. This should only be used in connection with custom
                Learner subclasses and in case the user doesn't want to write an extra
                `AlgorithmConfig` subclass just to add a few settings to the base Algo's
                own config class.

        Returns:
            This updated AlgorithmConfig object.
        """
        if num_aggregator_actors_per_learner != DEPRECATED_VALUE:
            deprecation_warning(
                old="config.training(num_aggregator_actors_per_learner=..)",
                new="config.learners(num_aggregator_actors_per_learner=..)",
                error=False,
            )
            self.num_aggregator_actors_per_learner = num_aggregator_actors_per_learner
        if max_requests_in_flight_per_aggregator_actor != DEPRECATED_VALUE:
            deprecation_warning(
                old="config.training(max_requests_in_flight_per_aggregator_actor=..)",
                new="config.learners(max_requests_in_flight_per_aggregator_actor=..)",
                error=False,
            )
            self.max_requests_in_flight_per_aggregator_actor = (
                max_requests_in_flight_per_aggregator_actor
            )

        if num_sgd_iter != DEPRECATED_VALUE:
            deprecation_warning(
                old="config.training(num_sgd_iter=..)",
                new="config.training(num_epochs=..)",
                error=False,
            )
            num_epochs = num_sgd_iter
        if max_requests_in_flight_per_sampler_worker != DEPRECATED_VALUE:
            deprecation_warning(
                old="AlgorithmConfig.training("
                "max_requests_in_flight_per_sampler_worker=...)",
                new="AlgorithmConfig.env_runners("
                "max_requests_in_flight_per_env_runner=...)",
                error=False,
            )
            self.env_runners(
                max_requests_in_flight_per_env_runner=(
                    max_requests_in_flight_per_sampler_worker
                ),
            )

        if gamma is not NotProvided:
            self.gamma = gamma
        if lr is not NotProvided:
            self.lr = lr
        if grad_clip is not NotProvided:
            self.grad_clip = grad_clip
        if grad_clip_by is not NotProvided:
            if grad_clip_by not in ["value", "norm", "global_norm"]:
                raise ValueError(
                    f"`grad_clip_by` ({grad_clip_by}) must be one of: 'value', 'norm', "
                    "or 'global_norm'!"
                )
            self.grad_clip_by = grad_clip_by
        if train_batch_size_per_learner is not NotProvided:
            self._train_batch_size_per_learner = train_batch_size_per_learner
        if train_batch_size is not NotProvided:
            self.train_batch_size = train_batch_size
        if num_epochs is not NotProvided:
            self.num_epochs = num_epochs
        if minibatch_size is not NotProvided:
            self.minibatch_size = minibatch_size
        if shuffle_batch_per_epoch is not NotProvided:
            self.shuffle_batch_per_epoch = shuffle_batch_per_epoch

        if model is not NotProvided:
            self.model.update(model)
            if (
                model.get("_use_default_native_models", DEPRECATED_VALUE)
                != DEPRECATED_VALUE
            ):
                deprecation_warning(
                    old="AlgorithmConfig.training(_use_default_native_models=True)",
                    help="_use_default_native_models is not supported "
                    "anymore. To get rid of this error, set `config.api_stack("
                    "enable_rl_module_and_learner=True)`. Native models will "
                    "be better supported by the upcoming RLModule API.",
                    # Error out if user tries to enable this.
                    error=model["_use_default_native_models"],
                )

        if optimizer is not NotProvided:
            self.optimizer = merge_dicts(self.optimizer, optimizer)
        if learner_class is not NotProvided:
            self._learner_class = learner_class
        if learner_connector is not NotProvided:
            self._learner_connector = learner_connector
        if add_default_connectors_to_learner_pipeline is not NotProvided:
            self.add_default_connectors_to_learner_pipeline = (
                add_default_connectors_to_learner_pipeline
            )
        if learner_config_dict is not NotProvided:
            self.learner_config_dict.update(learner_config_dict)

        return self

    def callbacks(
        self,
        callbacks_class: Optional[
            Union[Type[RLlibCallback], List[Type[RLlibCallback]]]
        ] = NotProvided,
        *,
        on_algorithm_init: Optional[Union[Callable, List[Callable]]] = NotProvided,
        on_train_result: Optional[Union[Callable, List[Callable]]] = NotProvided,
        on_evaluate_start: Optional[Union[Callable, List[Callable]]] = NotProvided,
        on_evaluate_end: Optional[Union[Callable, List[Callable]]] = NotProvided,
        on_env_runners_recreated: Optional[
            Union[Callable, List[Callable]]
        ] = NotProvided,
        on_checkpoint_loaded: Optional[Union[Callable, List[Callable]]] = NotProvided,
        on_environment_created: Optional[Union[Callable, List[Callable]]] = NotProvided,
        on_episode_created: Optional[Union[Callable, List[Callable]]] = NotProvided,
        on_episode_start: Optional[Union[Callable, List[Callable]]] = NotProvided,
        on_episode_step: Optional[Union[Callable, List[Callable]]] = NotProvided,
        on_episode_end: Optional[Union[Callable, List[Callable]]] = NotProvided,
        on_sample_end: Optional[Union[Callable, List[Callable]]] = NotProvided,
    ) -> "AlgorithmConfig":
        """Sets the callbacks configuration.

        Args:
            callbacks_class: RLlibCallback class, whose methods are called during
                various phases of training and RL environment sample collection.
                TODO (sven): Change the link to new rst callbacks page.
                See the `RLlibCallback` class and
                `examples/metrics/custom_metrics_and_callbacks.py` for more information.
            on_algorithm_init: A callable or a list of callables. If a list, RLlib calls
                the items in the same sequence. `on_algorithm_init` methods overridden
                in `callbacks_class` take precedence and are called first.
                See
                :py:meth:`~ray.rllib.callbacks.callbacks.RLlibCallback.on_algorithm_init`  # noqa
                for more information.
            on_evaluate_start: A callable or a list of callables. If a list, RLlib calls
                the items in the same sequence. `on_evaluate_start` methods overridden
                in `callbacks_class` take precedence and are called first.
                See :py:meth:`~ray.rllib.callbacks.callbacks.RLlibCallback.on_evaluate_start`  # noqa
                for more information.
            on_evaluate_end: A callable or a list of callables. If a list, RLlib calls
                the items in the same sequence. `on_evaluate_end` methods overridden
                in `callbacks_class` take precedence and are called first.
                See :py:meth:`~ray.rllib.callbacks.callbacks.RLlibCallback.on_evaluate_end`  # noqa
                for more information.
            on_env_runners_recreated: A callable or a list of callables. If a list,
                RLlib calls the items in the same sequence. `on_env_runners_recreated`
                methods overridden in `callbacks_class` take precedence and are called
                first.
                See :py:meth:`~ray.rllib.callbacks.callbacks.RLlibCallback.on_env_runners_recreated`  # noqa
                for more information.
            on_checkpoint_loaded: A callable or a list of callables. If a list,
                RLlib calls the items in the same sequence. `on_checkpoint_loaded`
                methods overridden in `callbacks_class` take precedence and are called
                first.
                See :py:meth:`~ray.rllib.callbacks.callbacks.RLlibCallback.on_checkpoint_loaded`  # noqa
                for more information.
            on_environment_created: A callable or a list of callables. If a list,
                RLlib calls the items in the same sequence. `on_environment_created`
                methods overridden in `callbacks_class` take precedence and are called
                first.
                See :py:meth:`~ray.rllib.callbacks.callbacks.RLlibCallback.on_environment_created`  # noqa
                for more information.
            on_episode_created: A callable or a list of callables. If a list,
                RLlib calls the items in the same sequence. `on_episode_created` methods
                overridden in `callbacks_class` take precedence and are called first.
                See :py:meth:`~ray.rllib.callbacks.callbacks.RLlibCallback.on_episode_created`  # noqa
                for more information.
            on_episode_start: A callable or a list of callables. If a list,
                RLlib calls the items in the same sequence. `on_episode_start` methods
                overridden in `callbacks_class` take precedence and are called first.
                See :py:meth:`~ray.rllib.callbacks.callbacks.RLlibCallback.on_episode_start`  # noqa
                for more information.
            on_episode_step: A callable or a list of callables. If a list,
                RLlib calls the items in the same sequence. `on_episode_step` methods
                overridden in `callbacks_class` take precedence and are called first.
                See :py:meth:`~ray.rllib.callbacks.callbacks.RLlibCallback.on_episode_step`  # noqa
                for more information.
            on_episode_end: A callable or a list of callables. If a list,
                RLlib calls the items in the same sequence. `on_episode_end` methods
                overridden in `callbacks_class` take precedence and are called first.
                See :py:meth:`~ray.rllib.callbacks.callbacks.RLlibCallback.on_episode_end`  # noqa
                for more information.
            on_sample_end: A callable or a list of callables. If a list,
                RLlib calls the items in the same sequence. `on_sample_end` methods
                overridden in `callbacks_class` take precedence and are called first.
                See :py:meth:`~ray.rllib.callbacks.callbacks.RLlibCallback.on_sample_end`  # noqa
                for more information.

        Returns:
            This updated AlgorithmConfig object.
        """
        if callbacks_class is None:
            callbacks_class = RLlibCallback

        if callbacks_class is not NotProvided:
            # Check, whether given `callbacks` is a callable.
            # TODO (sven): Once the old API stack is deprecated, this can also be None
            #  (which should then become the default value for this attribute).
            to_check = force_list(callbacks_class)
            if not all(callable(c) for c in to_check):
                raise ValueError(
                    "`config.callbacks_class` must be a callable or list of callables that "
                    "returns a subclass of DefaultCallbacks, got "
                    f"{callbacks_class}!"
                )
            self.callbacks_class = callbacks_class
        if on_algorithm_init is not NotProvided:
            self.callbacks_on_algorithm_init = on_algorithm_init
        if on_train_result is not NotProvided:
            self.callbacks_on_train_result = on_train_result
        if on_evaluate_start is not NotProvided:
            self.callbacks_on_evaluate_start = on_evaluate_start
        if on_evaluate_end is not NotProvided:
            self.callbacks_on_evaluate_end = on_evaluate_end
        if on_env_runners_recreated is not NotProvided:
            self.callbacks_on_env_runners_recreated = on_env_runners_recreated
        if on_checkpoint_loaded is not NotProvided:
            self.callbacks_on_checkpoint_loaded = on_checkpoint_loaded
        if on_environment_created is not NotProvided:
            self.callbacks_on_environment_created = on_environment_created
        if on_episode_created is not NotProvided:
            self.callbacks_on_episode_created = on_episode_created
        if on_episode_start is not NotProvided:
            self.callbacks_on_episode_start = on_episode_start
        if on_episode_step is not NotProvided:
            self.callbacks_on_episode_step = on_episode_step
        if on_episode_end is not NotProvided:
            self.callbacks_on_episode_end = on_episode_end
        if on_sample_end is not NotProvided:
            self.callbacks_on_sample_end = on_sample_end

        return self

    def evaluation(
        self,
        *,
        evaluation_interval: Optional[int] = NotProvided,
        evaluation_duration: Optional[Union[int, str]] = NotProvided,
        evaluation_duration_unit: Optional[str] = NotProvided,
        evaluation_auto_duration_min_env_steps_per_sample: Optional[int] = NotProvided,
        evaluation_auto_duration_max_env_steps_per_sample: Optional[int] = NotProvided,
        evaluation_sample_timeout_s: Optional[float] = NotProvided,
        evaluation_parallel_to_training: Optional[bool] = NotProvided,
        evaluation_force_reset_envs_before_iteration: Optional[bool] = NotProvided,
        evaluation_config: Optional[
            Union["AlgorithmConfig", PartialAlgorithmConfigDict]
        ] = NotProvided,
        off_policy_estimation_methods: Optional[Dict] = NotProvided,
        ope_split_batch_by_episode: Optional[bool] = NotProvided,
        evaluation_num_env_runners: Optional[int] = NotProvided,
        custom_evaluation_function: Optional[Callable] = NotProvided,
        # Deprecated args.
        always_attach_evaluation_results=DEPRECATED_VALUE,
        evaluation_num_workers=DEPRECATED_VALUE,
    ) -> "AlgorithmConfig":
        """Sets the config's evaluation settings.

        Args:
            evaluation_interval: Evaluate with every `evaluation_interval` training
                iterations. The evaluation stats are reported under the "evaluation"
                metric key. Set to None (or 0) for no evaluation.
            evaluation_duration: Duration for which to run evaluation each
                `evaluation_interval`. The unit for the duration can be set via
                `evaluation_duration_unit` to either "episodes" (default) or
                "timesteps". If using multiple evaluation workers (EnvRunners) in the
                `evaluation_num_env_runners > 1` setting, the amount of
                episodes/timesteps to run are split amongst these.
                A special value of "auto" can be used in case
                `evaluation_parallel_to_training=True`. This is the recommended way when
                trying to save as much time on evaluation as possible. The Algorithm
                then runs as many timesteps via the evaluation workers as possible,
                while not taking longer than the parallely running training step and
                thus, never wasting any idle time on either training- or evaluation
                workers. When using this setting (`evaluation_duration="auto"`), it is
                strongly advised to set `evaluation_interval=1` and
                `evaluation_force_reset_envs_before_iteration=True` at the same time.
            evaluation_duration_unit: The unit, with which to count the evaluation
                duration. Either "episodes" (default) or "timesteps". Note that this
                setting is ignored if `evaluation_duration="auto"`.
            evaluation_auto_duration_min_env_steps_per_sample: If `evaluation_duration`
                is "auto" (in which case `evaluation_duration_unit` is always
                "timesteps"), at least how many timesteps should be done per remote
                `sample()` call.
            evaluation_auto_duration_max_env_steps_per_sample: If `evaluation_duration`
                is "auto" (in which case `evaluation_duration_unit` is always
                "timesteps"), at most how many timesteps should be done per remote
                `sample()` call.
            evaluation_sample_timeout_s: The timeout (in seconds) for evaluation workers
                to sample a complete episode in the case your config settings are:
                `evaluation_duration != auto` and `evaluation_duration_unit=episode`.
                After this time, the user receives a warning and instructions on how
                to fix the issue.
            evaluation_parallel_to_training: Whether to run evaluation in parallel to
                the `Algorithm.training_step()` call, using threading. Default=False.
                E.g. for evaluation_interval=1 -> In every call to `Algorithm.train()`,
                the `Algorithm.training_step()` and `Algorithm.evaluate()` calls
                run in parallel. Note that this setting - albeit extremely efficient b/c
                it wastes no extra time for evaluation - causes the evaluation results
                to lag one iteration behind the rest of the training results. This is
                important when picking a good checkpoint. For example, if iteration 42
                reports a good evaluation `episode_return_mean`, be aware that these
                results were achieved on the weights trained in iteration 41, so you
                should probably pick the iteration 41 checkpoint instead.
            evaluation_force_reset_envs_before_iteration: Whether all environments
                should be force-reset (even if they are not done yet) right before
                the evaluation step of the iteration begins. Setting this to True
                (default) makes sure that the evaluation results aren't polluted with
                episode statistics that were actually (at least partially) achieved with
                an earlier set of weights. Note that this setting is only
                supported on the new API stack w/ EnvRunners and ConnectorV2
                (`config.enable_rl_module_and_learner=True` AND
                `config.enable_env_runner_and_connector_v2=True`).
            evaluation_config: Typical usage is to pass extra args to evaluation env
                creator and to disable exploration by computing deterministic actions.
                IMPORTANT NOTE: Policy gradient algorithms are able to find the optimal
                policy, even if this is a stochastic one. Setting "explore=False" here
                results in the evaluation workers not using this optimal policy!
            off_policy_estimation_methods: Specify how to evaluate the current policy,
                along with any optional config parameters. This only has an effect when
                reading offline experiences ("input" is not "sampler").
                Available keys:
                {ope_method_name: {"type": ope_type, ...}} where `ope_method_name`
                is a user-defined string to save the OPE results under, and
                `ope_type` can be any subclass of OffPolicyEstimator, e.g.
                ray.rllib.offline.estimators.is::ImportanceSampling
                or your own custom subclass, or the full class path to the subclass.
                You can also add additional config arguments to be passed to the
                OffPolicyEstimator in the dict, e.g.
                {"qreg_dr": {"type": DoublyRobust, "q_model_type": "qreg", "k": 5}}
            ope_split_batch_by_episode: Whether to use SampleBatch.split_by_episode() to
                split the input batch to episodes before estimating the ope metrics. In
                case of bandits you should make this False to see improvements in ope
                evaluation speed. In case of bandits, it is ok to not split by episode,
                since each record is one timestep already. The default is True.
            evaluation_num_env_runners: Number of parallel EnvRunners to use for
                evaluation. Note that this is set to zero by default, which means
                evaluation is run in the algorithm process (only if
                `evaluation_interval` is not 0 or None). If you increase this, also
                increases the Ray resource usage of the algorithm since evaluation
                workers are created separately from those EnvRunners used to sample data
                for training.
            custom_evaluation_function: Customize the evaluation method. This must be a
                function of signature (algo: Algorithm, eval_workers: EnvRunnerGroup) ->
                (metrics: dict, env_steps: int, agent_steps: int) (metrics: dict if
                `enable_env_runner_and_connector_v2=True`), where `env_steps` and
                `agent_steps` define the number of sampled steps during the evaluation
                iteration. See the Algorithm.evaluate() method to see the default
                implementation. The Algorithm guarantees all eval workers have the
                latest policy state before this function is called.

        Returns:
            This updated AlgorithmConfig object.
        """
        if always_attach_evaluation_results != DEPRECATED_VALUE:
            deprecation_warning(
                old="AlgorithmConfig.evaluation(always_attach_evaluation_results=..)",
                help="This setting is no longer needed, b/c Tune does not error "
                "anymore (only warns) when a metrics key can't be found in the "
                "results.",
                error=True,
            )
        if evaluation_num_workers != DEPRECATED_VALUE:
            deprecation_warning(
                old="AlgorithmConfig.evaluation(evaluation_num_workers=..)",
                new="AlgorithmConfig.evaluation(evaluation_num_env_runners=..)",
                error=False,
            )
            self.evaluation_num_env_runners = evaluation_num_workers

        if evaluation_interval is not NotProvided:
            self.evaluation_interval = evaluation_interval
        if evaluation_duration is not NotProvided:
            self.evaluation_duration = evaluation_duration
        if evaluation_duration_unit is not NotProvided:
            self.evaluation_duration_unit = evaluation_duration_unit
        if evaluation_auto_duration_min_env_steps_per_sample is not NotProvided:
            self.evaluation_auto_duration_min_env_steps_per_sample = (
                evaluation_auto_duration_min_env_steps_per_sample
            )
        if evaluation_auto_duration_max_env_steps_per_sample is not NotProvided:
            self.evaluation_auto_duration_max_env_steps_per_sample = (
                evaluation_auto_duration_max_env_steps_per_sample
            )
        if evaluation_sample_timeout_s is not NotProvided:
            self.evaluation_sample_timeout_s = evaluation_sample_timeout_s
        if evaluation_parallel_to_training is not NotProvided:
            self.evaluation_parallel_to_training = evaluation_parallel_to_training
        if evaluation_force_reset_envs_before_iteration is not NotProvided:
            self.evaluation_force_reset_envs_before_iteration = (
                evaluation_force_reset_envs_before_iteration
            )
        if evaluation_config is not NotProvided:
            # If user really wants to set this to None, we should allow this here,
            # instead of creating an empty dict.
            if evaluation_config is None:
                self.evaluation_config = None
            # Update (don't replace) the existing overrides with the provided ones.
            else:
                from ray.rllib.algorithms.algorithm import Algorithm

                self.evaluation_config = deep_update(
                    self.evaluation_config or {},
                    evaluation_config,
                    True,
                    Algorithm._allow_unknown_subkeys,
                    Algorithm._override_all_subkeys_if_type_changes,
                    Algorithm._override_all_key_list,
                )
        if off_policy_estimation_methods is not NotProvided:
            self.off_policy_estimation_methods = off_policy_estimation_methods
        if evaluation_num_env_runners is not NotProvided:
            self.evaluation_num_env_runners = evaluation_num_env_runners
        if custom_evaluation_function is not NotProvided:
            self.custom_evaluation_function = custom_evaluation_function
        if ope_split_batch_by_episode is not NotProvided:
            self.ope_split_batch_by_episode = ope_split_batch_by_episode

        return self

    def offline_data(
        self,
        *,
        input_: Optional[Union[str, Callable[[IOContext], InputReader]]] = NotProvided,
        offline_data_class: Optional[Type] = NotProvided,
        input_read_method: Optional[Union[str, Callable]] = NotProvided,
        input_read_method_kwargs: Optional[Dict] = NotProvided,
        input_read_schema: Optional[Dict[str, str]] = NotProvided,
        input_read_episodes: Optional[bool] = NotProvided,
        input_read_sample_batches: Optional[bool] = NotProvided,
        input_read_batch_size: Optional[int] = NotProvided,
        input_filesystem: Optional[str] = NotProvided,
        input_filesystem_kwargs: Optional[Dict] = NotProvided,
        input_compress_columns: Optional[List[str]] = NotProvided,
        materialize_data: Optional[bool] = NotProvided,
        materialize_mapped_data: Optional[bool] = NotProvided,
        map_batches_kwargs: Optional[Dict] = NotProvided,
        iter_batches_kwargs: Optional[Dict] = NotProvided,
        ignore_final_observation: Optional[bool] = NotProvided,
        prelearner_class: Optional[Type] = NotProvided,
        prelearner_buffer_class: Optional[Type] = NotProvided,
        prelearner_buffer_kwargs: Optional[Dict] = NotProvided,
        prelearner_module_synch_period: Optional[int] = NotProvided,
        dataset_num_iters_per_learner: Optional[int] = NotProvided,
        input_config: Optional[Dict] = NotProvided,
        actions_in_input_normalized: Optional[bool] = NotProvided,
        postprocess_inputs: Optional[bool] = NotProvided,
        shuffle_buffer_size: Optional[int] = NotProvided,
        output: Optional[str] = NotProvided,
        output_config: Optional[Dict] = NotProvided,
        output_compress_columns: Optional[List[str]] = NotProvided,
        output_max_file_size: Optional[float] = NotProvided,
        output_max_rows_per_file: Optional[int] = NotProvided,
        output_write_remaining_data: Optional[bool] = NotProvided,
        output_write_method: Optional[str] = NotProvided,
        output_write_method_kwargs: Optional[Dict] = NotProvided,
        output_filesystem: Optional[str] = NotProvided,
        output_filesystem_kwargs: Optional[Dict] = NotProvided,
        output_write_episodes: Optional[bool] = NotProvided,
        offline_sampling: Optional[str] = NotProvided,
    ) -> "AlgorithmConfig":
        """Sets the config's offline data settings.

        Args:
            input_: Specify how to generate experiences:
                - "sampler": Generate experiences via online (env) simulation (default).
                - A local directory or file glob expression (e.g., "/tmp/*.json").
                - A list of individual file paths/URIs (e.g., ["/tmp/1.json",
                "s3://bucket/2.json"]).
                - A dict with string keys and sampling probabilities as values (e.g.,
                {"sampler": 0.4, "/tmp/*.json": 0.4, "s3://bucket/expert.json": 0.2}).
                - A callable that takes an `IOContext` object as only arg and returns a
                `ray.rllib.offline.InputReader`.
                - A string key that indexes a callable with
                `tune.registry.register_input`
            offline_data_class: An optional `OfflineData` class that is used to define
                the offline data pipeline, including the dataset and the sampling
                methodology. Override the `OfflineData` class and pass your derived
                class here, if you need some primer transformations specific to your
                data or your loss. Usually overriding the `OfflinePreLearner` and using
                the resulting customization via `prelearner_class` suffices for most
                cases. The default is `None` which uses the base `OfflineData` defined
                in `ray.rllib.offline.offline_data.OfflineData`.
            input_read_method: Read method for the `ray.data.Dataset` to read in the
                offline data from `input_`. The default is `read_parquet` for Parquet
                files. See https://docs.ray.io/en/latest/data/api/input_output.html for
                more info about available read methods in `ray.data`.
            input_read_method_kwargs: Keyword args for `input_read_method`. These
                are passed by RLlib into the read method without checking. Use these
                keyword args together with `map_batches_kwargs` and
                `iter_batches_kwargs` to tune the performance of the data pipeline.
                It is strongly recommended to rely on Ray Data's automatic read
                performance tuning.
            input_read_schema: Table schema for converting offline data to episodes.
                This schema maps the offline data columns to
                ray.rllib.core.columns.Columns:
                `{Columns.OBS: 'o_t', Columns.ACTIONS: 'a_t', ...}`. Columns in
                the data set that are not mapped via this schema are sorted into
                episodes' `extra_model_outputs`. If no schema is passed in the default
                schema used is `ray.rllib.offline.offline_data.SCHEMA`. If your data set
                contains already the names in this schema, no `input_read_schema` is
                needed. The same applies if the data is in RLlib's `EpisodeType` or its
                old `SampleBatch` format.
            input_read_episodes: Whether offline data is already stored in RLlib's
                `EpisodeType` format, i.e. `ray.rllib.env.SingleAgentEpisode` (multi
                -agent is planned but not supported, yet). Reading episodes directly
                avoids additional transform steps and is usually faster and
                therefore the recommended format when your application remains fully
                inside of RLlib's schema. The other format is a columnar format and is
                agnostic to the RL framework used. Use the latter format, if you are
                unsure when to use the data or in which RL framework. The default is
                to read column data, for example, `False`. `input_read_episodes`, and
                `input_read_sample_batches` can't be `True` at the same time. See
                also `output_write_episodes` to define the output data format when
                recording.
            input_read_sample_batches: Whether offline data is stored in RLlib's old
                stack `SampleBatch` type. This is usually the case for older data
                recorded with RLlib in JSON line format. Reading in `SampleBatch`
                data needs extra transforms and might not concatenate episode chunks
                contained in different `SampleBatch`es in the data. If possible avoid
                to read `SampleBatch`es and convert them in a controlled form into
                RLlib's `EpisodeType` (i.e. `SingleAgentEpisode`). The default is
                `False`. `input_read_episodes`, and `input_read_sample_batches` can't
                be `True` at the same time.
            input_read_batch_size: Batch size to pull from the data set. This could
                differ from the `train_batch_size_per_learner`, if a dataset holds
                `EpisodeType` (i.e., `SingleAgentEpisode`) or `SampleBatch`, or any
                other data type that contains multiple timesteps in a single row of
                the dataset. In such cases a single batch of size
                `train_batch_size_per_learner` will potentially pull a multiple of
                `train_batch_size_per_learner` timesteps from the offline dataset. The
                default is `None` in which the `train_batch_size_per_learner` is pulled.
            input_filesystem: A cloud filesystem to handle access to cloud storage when
                reading experiences. Can be either "gcs" for Google Cloud Storage,
                "s3" for AWS S3 buckets, "abs" for Azure Blob Storage, or any
                filesystem supported by PyArrow. In general the file path is sufficient
                for accessing data from public or local storage systems. See
                https://arrow.apache.org/docs/python/filesystems.html for details.
            input_filesystem_kwargs: A dictionary holding the kwargs for the filesystem
                given by `input_filesystem`. See `gcsfs.GCSFilesystem` for GCS,
                `pyarrow.fs.S3FileSystem`, for S3, and `ablfs.AzureBlobFilesystem` for
                ABS filesystem arguments.
            input_compress_columns: What input columns are compressed with LZ4 in the
                input data. If data is stored in RLlib's `SingleAgentEpisode` (
                `MultiAgentEpisode` not supported, yet). Note the providing
                `rllib.core.columns.Columns.OBS` also tries to decompress
                `rllib.core.columns.Columns.NEXT_OBS`.
            materialize_data: Whether the raw data should be materialized in memory.
                This boosts performance, but requires enough memory to avoid an OOM, so
                make sure that your cluster has the resources available. For very large
                data you might want to switch to streaming mode by setting this to
                `False` (default). If your algorithm does not need the RLModule in the
                Learner connector pipeline or all (learner) connectors are stateless
                you should consider setting `materialize_mapped_data` to `True`
                instead (and set `materialize_data` to `False`). If your data does not
                fit into memory and your Learner connector pipeline requires an RLModule
                or is stateful, set both `materialize_data` and
                `materialize_mapped_data` to `False`.
            materialize_mapped_data: Whether the data should be materialized after
                running it through the Learner connector pipeline (i.e. after running
                the `OfflinePreLearner`). This improves performance, but should only be
                used in case the (learner) connector pipeline does not require an
                RLModule and the (learner) connector pipeline is stateless. For example,
                MARWIL's Learner connector pipeline requires the RLModule for value
                function predictions and training batches would become stale after some
                iterations causing learning degradation or divergence. Also ensure that
                your cluster has enough memory available to avoid an OOM. If set to
                `True` (True), make sure that `materialize_data` is set to `False` to
                avoid materialization of two datasets. If your data does not fit into
                memory and your Learner connector pipeline requires an RLModule or is
                stateful, set both `materialize_data` and `materialize_mapped_data` to
                `False`.
            map_batches_kwargs: Keyword args for the `map_batches` method. These are
                passed into the `ray.data.Dataset.map_batches` method when sampling
                without checking. If no arguments passed in the default arguments
                `{'concurrency': max(2, num_learners), 'zero_copy_batch': True}` is
                used. Use these keyword args together with `input_read_method_kwargs`
                and `iter_batches_kwargs` to tune the performance of the data pipeline.
            iter_batches_kwargs: Keyword args for the `iter_batches` method. These are
                passed into the `ray.data.Dataset.iter_batches` method when sampling
                without checking. If no arguments are passed in, the default argument
                `{'prefetch_batches': 2}` is used. Use these keyword args
                together with `input_read_method_kwargs` and `map_batches_kwargs` to
                tune the performance of the data pipeline.
            ignore_final_observation: If the final observation in an episode chunk should
                be ignored. This concerns mainly column-based data and instead of using a
                user-provided `NEXT_OBS` sets final observations to zero. This should be
                used with BC only, as in true Offline RL algorithms the final observation
                is important.
            prelearner_class: An optional `OfflinePreLearner` class that is used to
                transform data batches in `ray.data.map_batches` used in the
                `OfflineData` class to transform data from columns to batches that can
                be used in the `Learner.update...()` methods. Override the
                `OfflinePreLearner` class and pass your derived class in here, if you
                need to make some further transformations specific for your data or
                loss. The default is None which uses the base `OfflinePreLearner`
                defined in `ray.rllib.offline.offline_prelearner`.
            prelearner_buffer_class: An optional `EpisodeReplayBuffer` class that RLlib
                uses to buffer experiences when data is in `EpisodeType` or
                RLlib's previous `SampleBatch` type format. In this case, a single
                data row may contain multiple timesteps and the buffer serves two
                purposes: (a) to store intermediate data in memory, and (b) to ensure
                that RLlib samples exactly `train_batch_size_per_learner` experiences
                per batch. The default is RLlib's `EpisodeReplayBuffer`.
            prelearner_buffer_kwargs: Optional keyword arguments for intializing the
                `EpisodeReplayBuffer`. In most cases this value is simply the `capacity`
                for the default buffer that RLlib uses (`EpisodeReplayBuffer`), but it
                may differ if the `prelearner_buffer_class` uses a custom buffer.
            prelearner_module_synch_period: The period (number of batches converted)
                after which the `RLModule` held by the `PreLearner` should sync weights.
                The `PreLearner` is used to preprocess batches for the learners. The
                higher this value, the more off-policy the `PreLearner`'s module is.
                Values too small force the `PreLearner` to sync more frequently
                and thus might slow down the data pipeline. The default value chosen
                by the `OfflinePreLearner` is 10.
            dataset_num_iters_per_learner: Number of updates to run in each learner
                during a single training iteration. If None, each learner runs a
                complete epoch over its data block (the dataset is partitioned into
                at least as many blocks as there are learners). The default is `None`.
                This value must be set to `1`, if RLlib uses a single (local) learner.
            input_config: Arguments that describe the settings for reading the input.
                If input is "sample", this is the environment configuration, e.g.
                `env_name` and `env_config`, etc. See `EnvContext` for more info.
                If the input is "dataset", this contains e.g. `format`, `path`.
            actions_in_input_normalized: True, if the actions in a given offline "input"
                are already normalized (between -1.0 and 1.0). This is usually the case
                when the offline file has been generated by another RLlib algorithm
                (e.g. PPO or SAC), while "normalize_actions" was set to True.
            postprocess_inputs: Whether to run postprocess_trajectory() on the
                trajectory fragments from offline inputs. Note that postprocessing is
                done using the *current* policy, not the *behavior* policy, which
                is typically undesirable for on-policy algorithms.
            shuffle_buffer_size: If positive, input batches are shuffled via a
                sliding window buffer of this number of batches. Use this if the input
                data is not in random enough order. Input is delayed until the shuffle
                buffer is filled.
            output: Specify where experiences should be saved:
                 - None: don't save any experiences
                 - "logdir" to save to the agent log dir
                 - a path/URI to save to a custom output directory (e.g., "s3://bckt/")
                 - a function that returns a rllib.offline.OutputWriter
            output_config: Arguments accessible from the IOContext for configuring
                custom output.
            output_compress_columns: What sample batch columns to LZ4 compress in the
                output data. Note that providing `rllib.core.columns.Columns.OBS` also
                compresses `rllib.core.columns.Columns.NEXT_OBS`.
            output_max_file_size: Max output file size (in bytes) before rolling over
                to a new file.
            output_max_rows_per_file: Max output row numbers before rolling over to a
                new file.
            output_write_remaining_data: Determines whether any remaining data in the
                recording buffers should be stored to disk. It is only applicable if
                `output_max_rows_per_file` is defined. When sampling data, it is
                buffered until the threshold specified by `output_max_rows_per_file`
                is reached. Only complete multiples of `output_max_rows_per_file` are
                written to disk, while any leftover data remains in the buffers. If a
                recording session is stopped, residual data may still reside in these
                buffers. Setting `output_write_remaining_data` to `True` ensures this
                data is flushed to disk. By default, this attribute is set to `False`.
            output_write_method: Write method for the `ray.data.Dataset` to write the
                offline data to `output`. The default is `read_parquet` for Parquet
                files. See https://docs.ray.io/en/latest/data/api/input_output.html for
                more info about available read methods in `ray.data`.
            output_write_method_kwargs: `kwargs` for the `output_write_method`. These
                are passed into the write method without checking.
            output_filesystem: A cloud filesystem to handle access to cloud storage when
                writing experiences. Should be either "gcs" for Google Cloud Storage,
                "s3" for AWS S3 buckets, or "abs" for Azure Blob Storage.
            output_filesystem_kwargs: A dictionary holding the kwargs for the filesystem
                given by `output_filesystem`. See `gcsfs.GCSFilesystem` for GCS,
                `pyarrow.fs.S3FileSystem`, for S3, and `ablfs.AzureBlobFilesystem` for
                ABS filesystem arguments.
            output_write_episodes: If RLlib should record data in its RLlib's
                `EpisodeType` format (that is, `SingleAgentEpisode` objects). Use this
                format, if you need RLlib to order data in time and directly group by
                episodes for example to train stateful modules or if you plan to use
                recordings exclusively in RLlib. Otherwise RLlib records data in tabular
                (columnar) format. Default is `True`.
            offline_sampling: Whether sampling for the Algorithm happens via
                reading from offline data. If True, EnvRunners don't limit the number
                of collected batches within the same `sample()` call based on
                the number of sub-environments within the worker (no sub-environments
                present).

        Returns:
            This updated AlgorithmConfig object.
        """
        if input_ is not NotProvided:
            self.input_ = input_
        if offline_data_class is not NotProvided:
            self.offline_data_class = offline_data_class
        if input_read_method is not NotProvided:
            self.input_read_method = input_read_method
        if input_read_method_kwargs is not NotProvided:
            self.input_read_method_kwargs = input_read_method_kwargs
        if input_read_schema is not NotProvided:
            self.input_read_schema = input_read_schema
        if input_read_episodes is not NotProvided:
            self.input_read_episodes = input_read_episodes
        if input_read_sample_batches is not NotProvided:
            self.input_read_sample_batches = input_read_sample_batches
        if input_read_batch_size is not NotProvided:
            self.input_read_batch_size = input_read_batch_size
        if input_filesystem is not NotProvided:
            self.input_filesystem = input_filesystem
        if input_filesystem_kwargs is not NotProvided:
            self.input_filesystem_kwargs = input_filesystem_kwargs
        if input_compress_columns is not NotProvided:
            self.input_compress_columns = input_compress_columns
        if materialize_data is not NotProvided:
            self.materialize_data = materialize_data
        if materialize_mapped_data is not NotProvided:
            self.materialize_mapped_data = materialize_mapped_data
        if map_batches_kwargs is not NotProvided:
            self.map_batches_kwargs = map_batches_kwargs
        if iter_batches_kwargs is not NotProvided:
            self.iter_batches_kwargs = iter_batches_kwargs
        if ignore_final_observation is not NotProvided:
            self.ignore_final_observation = ignore_final_observation
        if prelearner_class is not NotProvided:
            self.prelearner_class = prelearner_class
        if prelearner_buffer_class is not NotProvided:
            self.prelearner_buffer_class = prelearner_buffer_class
        if prelearner_buffer_kwargs is not NotProvided:
            self.prelearner_buffer_kwargs = prelearner_buffer_kwargs
        if prelearner_module_synch_period is not NotProvided:
            self.prelearner_module_synch_period = prelearner_module_synch_period
        if dataset_num_iters_per_learner is not NotProvided:
            self.dataset_num_iters_per_learner = dataset_num_iters_per_learner
        if input_config is not NotProvided:
            if not isinstance(input_config, dict):
                raise ValueError(
                    f"input_config must be a dict, got {type(input_config)}."
                )
            # TODO (Kourosh) Once we use a complete separation between rollout worker
            #  and input dataset reader we can remove this.
            #  For now Error out if user attempts to set these parameters.
            msg = "{} should not be set in the input_config. RLlib uses {} instead."
            if input_config.get("num_cpus_per_read_task") is not None:
                raise ValueError(
                    msg.format(
                        "num_cpus_per_read_task",
                        "config.env_runners(num_cpus_per_env_runner=..)",
                    )
                )
            if input_config.get("parallelism") is not None:
                if self.in_evaluation:
                    raise ValueError(
                        msg.format(
                            "parallelism",
                            "config.evaluation(evaluation_num_env_runners=..)",
                        )
                    )
                else:
                    raise ValueError(
                        msg.format(
                            "parallelism", "config.env_runners(num_env_runners=..)"
                        )
                    )
            self.input_config = input_config
        if actions_in_input_normalized is not NotProvided:
            self.actions_in_input_normalized = actions_in_input_normalized
        if postprocess_inputs is not NotProvided:
            self.postprocess_inputs = postprocess_inputs
        if shuffle_buffer_size is not NotProvided:
            self.shuffle_buffer_size = shuffle_buffer_size
        # TODO (simon): Enable storing to general log-directory.
        if output is not NotProvided:
            self.output = output
        if output_config is not NotProvided:
            self.output_config = output_config
        if output_compress_columns is not NotProvided:
            self.output_compress_columns = output_compress_columns
        if output_max_file_size is not NotProvided:
            self.output_max_file_size = output_max_file_size
        if output_max_rows_per_file is not NotProvided:
            self.output_max_rows_per_file = output_max_rows_per_file
        if output_write_remaining_data is not NotProvided:
            self.output_write_remaining_data = output_write_remaining_data
        if output_write_method is not NotProvided:
            self.output_write_method = output_write_method
        if output_write_method_kwargs is not NotProvided:
            self.output_write_method_kwargs = output_write_method_kwargs
        if output_filesystem is not NotProvided:
            self.output_filesystem = output_filesystem
        if output_filesystem_kwargs is not NotProvided:
            self.output_filesystem_kwargs = output_filesystem_kwargs
        if output_write_episodes is not NotProvided:
            self.output_write_episodes = output_write_episodes
        if offline_sampling is not NotProvided:
            self.offline_sampling = offline_sampling

        return self

    def multi_agent(
        self,
        *,
        policies: Optional[
            Union[MultiAgentPolicyConfigDict, Collection[PolicyID]]
        ] = NotProvided,
        policy_map_capacity: Optional[int] = NotProvided,
        policy_mapping_fn: Optional[
            Callable[[AgentID, "EpisodeType"], PolicyID]
        ] = NotProvided,
        policies_to_train: Optional[
            Union[Collection[PolicyID], Callable[[PolicyID, SampleBatchType], bool]]
        ] = NotProvided,
        policy_states_are_swappable: Optional[bool] = NotProvided,
        observation_fn: Optional[Callable] = NotProvided,
        count_steps_by: Optional[str] = NotProvided,
        # Deprecated args:
        algorithm_config_overrides_per_module=DEPRECATED_VALUE,
        replay_mode=DEPRECATED_VALUE,
        # Now done via Ray object store, which has its own cloud-supported
        # spillover mechanism.
        policy_map_cache=DEPRECATED_VALUE,
    ) -> "AlgorithmConfig":
        """Sets the config's multi-agent settings.

        Validates the new multi-agent settings and translates everything into
        a unified multi-agent setup format. For example a `policies` list or set
        of IDs is properly converted into a dict mapping these IDs to PolicySpecs.

        Args:
            policies: Map of type MultiAgentPolicyConfigDict from policy ids to either
                4-tuples of (policy_cls, obs_space, act_space, config) or PolicySpecs.
                These tuples or PolicySpecs define the class of the policy, the
                observation- and action spaces of the policies, and any extra config.
            policy_map_capacity: Keep this many policies in the "policy_map" (before
                writing least-recently used ones to disk/S3).
            policy_mapping_fn: Function mapping agent ids to policy ids. The signature
                is: `(agent_id, episode, worker, **kwargs) -> PolicyID`.
            policies_to_train: Determines those policies that should be updated.
                Options are:
                - None, for training all policies.
                - An iterable of PolicyIDs that should be trained.
                - A callable, taking a PolicyID and a SampleBatch or MultiAgentBatch
                and returning a bool (indicating whether the given policy is trainable
                or not, given the particular batch). This allows you to have a policy
                trained only on certain data (e.g. when playing against a certain
                opponent).
            policy_states_are_swappable: Whether all Policy objects in this map can be
                "swapped out" via a simple `state = A.get_state(); B.set_state(state)`,
                where `A` and `B` are policy instances in this map. You should set
                this to True for significantly speeding up the PolicyMap's cache lookup
                times, iff your policies all share the same neural network
                architecture and optimizer types. If True, the PolicyMap doesn't
                have to garbage collect old, least recently used policies, but instead
                keeps them in memory and simply override their state with the state of
                the most recently accessed one.
                For example, in a league-based training setup, you might have 100s of
                the same policies in your map (playing against each other in various
                combinations), but all of them share the same state structure
                (are "swappable").
            observation_fn: Optional function that can be used to enhance the local
                agent observations to include more state. See
                rllib/evaluation/observation_function.py for more info.
            count_steps_by: Which metric to use as the "batch size" when building a
                MultiAgentBatch. The two supported values are:
                "env_steps": Count each time the env is "stepped" (no matter how many
                multi-agent actions are passed/how many multi-agent observations
                have been returned in the previous step).
                "agent_steps": Count each individual agent step as one step.

        Returns:
            This updated AlgorithmConfig object.
        """
        if policies is not NotProvided:
            # Make sure our Policy IDs are ok (this should work whether `policies`
            # is a dict or just any Sequence).
            for pid in policies:
                validate_module_id(pid, error=True)

            # Collection: Convert to dict.
            if isinstance(policies, (set, tuple, list)):
                policies = {p: PolicySpec() for p in policies}
            # Validate each policy spec in a given dict.
            if isinstance(policies, dict):
                for pid, spec in policies.items():
                    # If not a PolicySpec object, values must be lists/tuples of len 4.
                    if not isinstance(spec, PolicySpec):
                        if not isinstance(spec, (list, tuple)) or len(spec) != 4:
                            raise ValueError(
                                "Policy specs must be tuples/lists of "
                                "(cls or None, obs_space, action_space, config), "
                                f"got {spec} for PolicyID={pid}"
                            )
                    # TODO: Switch from dict to AlgorithmConfigOverride, once available.
                    # Config not a dict.
                    elif (
                        not isinstance(spec.config, (AlgorithmConfig, dict))
                        and spec.config is not None
                    ):
                        raise ValueError(
                            f"Multi-agent policy config for {pid} must be a dict or "
                            f"AlgorithmConfig object, but got {type(spec.config)}!"
                        )
                self.policies = policies
            else:
                raise ValueError(
                    "`policies` must be dict mapping PolicyID to PolicySpec OR a "
                    "set/tuple/list of PolicyIDs!"
                )

        if algorithm_config_overrides_per_module != DEPRECATED_VALUE:
            deprecation_warning(old="", error=False)
            self.rl_module(
                algorithm_config_overrides_per_module=(
                    algorithm_config_overrides_per_module
                )
            )

        if policy_map_capacity is not NotProvided:
            self.policy_map_capacity = policy_map_capacity

        if policy_mapping_fn is not NotProvided:
            # Create `policy_mapping_fn` from a config dict.
            # Helpful if users would like to specify custom callable classes in
            # yaml files.
            if isinstance(policy_mapping_fn, dict):
                policy_mapping_fn = from_config(policy_mapping_fn)
            self.policy_mapping_fn = policy_mapping_fn

        if observation_fn is not NotProvided:
            self.observation_fn = observation_fn

        if policy_map_cache != DEPRECATED_VALUE:
            deprecation_warning(
                old="AlgorithmConfig.multi_agent(policy_map_cache=..)",
                error=True,
            )

        if replay_mode != DEPRECATED_VALUE:
            deprecation_warning(
                old="AlgorithmConfig.multi_agent(replay_mode=..)",
                new="AlgorithmConfig.training("
                "replay_buffer_config={'replay_mode': ..})",
                error=True,
            )

        if count_steps_by is not NotProvided:
            if count_steps_by not in ["env_steps", "agent_steps"]:
                raise ValueError(
                    "config.multi_agent(count_steps_by=..) must be one of "
                    f"[env_steps|agent_steps], not {count_steps_by}!"
                )
            self.count_steps_by = count_steps_by

        if policies_to_train is not NotProvided:
            assert (
                isinstance(policies_to_train, (list, set, tuple))
                or callable(policies_to_train)
                or policies_to_train is None
            ), (
                "ERROR: `policies_to_train` must be a [list|set|tuple] or a "
                "callable taking PolicyID and SampleBatch and returning "
                "True|False (trainable or not?) or None (for always training all "
                "policies)."
            )
            # Check `policies_to_train` for invalid entries.
            if isinstance(policies_to_train, (list, set, tuple)):
                if len(policies_to_train) == 0:
                    logger.warning(
                        "`config.multi_agent(policies_to_train=..)` is empty! "
                        "Make sure - if you would like to learn at least one policy - "
                        "to add its ID to that list."
                    )
            self.policies_to_train = policies_to_train

        if policy_states_are_swappable is not NotProvided:
            self.policy_states_are_swappable = policy_states_are_swappable

        return self

    def reporting(
        self,
        *,
        keep_per_episode_custom_metrics: Optional[bool] = NotProvided,
        metrics_episode_collection_timeout_s: Optional[float] = NotProvided,
        metrics_num_episodes_for_smoothing: Optional[int] = NotProvided,
        min_time_s_per_iteration: Optional[float] = NotProvided,
        min_train_timesteps_per_iteration: Optional[int] = NotProvided,
        min_sample_timesteps_per_iteration: Optional[int] = NotProvided,
        log_gradients: Optional[bool] = NotProvided,
    ) -> "AlgorithmConfig":
        """Sets the config's reporting settings.

        Args:
            keep_per_episode_custom_metrics: Store raw custom metrics without
                calculating max, min, mean
            metrics_episode_collection_timeout_s: Wait for metric batches for at most
                this many seconds. Those that have not returned in time are collected
                in the next train iteration.
            metrics_num_episodes_for_smoothing: Smooth rollout metrics over this many
                episodes, if possible.
                In case rollouts (sample collection) just started, there may be fewer
                than this many episodes in the buffer and we'll compute metrics
                over this smaller number of available episodes.
                In case there are more than this many episodes collected in a single
                training iteration, use all of these episodes for metrics computation,
                meaning don't ever cut any "excess" episodes.
                Set this to 1 to disable smoothing and to always report only the most
                recently collected episode's return.
            min_time_s_per_iteration: Minimum time (in sec) to accumulate within a
                single `Algorithm.train()` call. This value does not affect learning,
                only the number of times `Algorithm.training_step()` is called by
                `Algorithm.train()`. If - after one such step attempt, the time taken
                has not reached `min_time_s_per_iteration`, performs n more
                `Algorithm.training_step()` calls until the minimum time has been
                consumed. Set to 0 or None for no minimum time.
            min_train_timesteps_per_iteration: Minimum training timesteps to accumulate
                within a single `train()` call. This value does not affect learning,
                only the number of times `Algorithm.training_step()` is called by
                `Algorithm.train()`. If - after one such step attempt, the training
                timestep count has not been reached, performs n more
                `training_step()` calls until the minimum timesteps have been
                executed. Set to 0 or None for no minimum timesteps.
            min_sample_timesteps_per_iteration: Minimum env sampling timesteps to
                accumulate within a single `train()` call. This value does not affect
                learning, only the number of times `Algorithm.training_step()` is
                called by `Algorithm.train()`. If - after one such step attempt, the env
                sampling timestep count has not been reached, performs n more
                `training_step()` calls until the minimum timesteps have been
                executed. Set to 0 or None for no minimum timesteps.
            log_gradients: Log gradients to results. If this is `True` the global norm
                of the gradients dictionariy for each optimizer is logged to results.
                The default is `True`.

        Returns:
            This updated AlgorithmConfig object.
        """
        if keep_per_episode_custom_metrics is not NotProvided:
            self.keep_per_episode_custom_metrics = keep_per_episode_custom_metrics
        if metrics_episode_collection_timeout_s is not NotProvided:
            self.metrics_episode_collection_timeout_s = (
                metrics_episode_collection_timeout_s
            )
        if metrics_num_episodes_for_smoothing is not NotProvided:
            self.metrics_num_episodes_for_smoothing = metrics_num_episodes_for_smoothing
        if min_time_s_per_iteration is not NotProvided:
            self.min_time_s_per_iteration = min_time_s_per_iteration
        if min_train_timesteps_per_iteration is not NotProvided:
            self.min_train_timesteps_per_iteration = min_train_timesteps_per_iteration
        if min_sample_timesteps_per_iteration is not NotProvided:
            self.min_sample_timesteps_per_iteration = min_sample_timesteps_per_iteration
        if log_gradients is not NotProvided:
            self.log_gradients = log_gradients

        return self

    def checkpointing(
        self,
        export_native_model_files: Optional[bool] = NotProvided,
        checkpoint_trainable_policies_only: Optional[bool] = NotProvided,
    ) -> "AlgorithmConfig":
        """Sets the config's checkpointing settings.

        Args:
            export_native_model_files: Whether an individual Policy-
                or the Algorithm's checkpoints also contain (tf or torch) native
                model files. These could be used to restore just the NN models
                from these files w/o requiring RLlib. These files are generated
                by calling the tf- or torch- built-in saving utility methods on
                the actual models.
            checkpoint_trainable_policies_only: Whether to only add Policies to the
                Algorithm checkpoint (in sub-directory "policies/") that are trainable
                according to the `is_trainable_policy` callable of the local worker.

        Returns:
            This updated AlgorithmConfig object.
        """

        if export_native_model_files is not NotProvided:
            self.export_native_model_files = export_native_model_files
        if checkpoint_trainable_policies_only is not NotProvided:
            self.checkpoint_trainable_policies_only = checkpoint_trainable_policies_only

        return self

    def debugging(
        self,
        *,
        logger_creator: Optional[Callable[[], Logger]] = NotProvided,
        logger_config: Optional[dict] = NotProvided,
        log_level: Optional[str] = NotProvided,
        log_sys_usage: Optional[bool] = NotProvided,
        fake_sampler: Optional[bool] = NotProvided,
        seed: Optional[int] = NotProvided,
    ) -> "AlgorithmConfig":
        """Sets the config's debugging settings.

        Args:
            logger_creator: Callable that creates a ray.tune.Logger
                object. If unspecified, a default logger is created.
            logger_config: Define logger-specific configuration to be used inside Logger
                Default value None allows overwriting with nested dicts.
            log_level: Set the ray.rllib.* log level for the agent process and its
                workers. Should be one of DEBUG, INFO, WARN, or ERROR. The DEBUG level
                also periodically prints out summaries of relevant internal dataflow
                (this is also printed out once at startup at the INFO level).
            log_sys_usage: Log system resource metrics to results. This requires
                `psutil` to be installed for sys stats, and `gputil` for GPU metrics.
            fake_sampler: Use fake (infinite speed) sampler. For testing only.
            seed: This argument, in conjunction with worker_index, sets the random
                seed of each worker, so that identically configured trials have
                identical results. This makes experiments reproducible.

        Returns:
            This updated AlgorithmConfig object.
        """
        if logger_creator is not NotProvided:
            self.logger_creator = logger_creator
        if logger_config is not NotProvided:
            self.logger_config = logger_config
        if log_level is not NotProvided:
            self.log_level = log_level
        if log_sys_usage is not NotProvided:
            self.log_sys_usage = log_sys_usage
        if fake_sampler is not NotProvided:
            self.fake_sampler = fake_sampler
        if seed is not NotProvided:
            self.seed = seed

        return self

    def fault_tolerance(
        self,
        *,
        restart_failed_env_runners: Optional[bool] = NotProvided,
        ignore_env_runner_failures: Optional[bool] = NotProvided,
        max_num_env_runner_restarts: Optional[int] = NotProvided,
        delay_between_env_runner_restarts_s: Optional[float] = NotProvided,
        restart_failed_sub_environments: Optional[bool] = NotProvided,
        num_consecutive_env_runner_failures_tolerance: Optional[int] = NotProvided,
        env_runner_health_probe_timeout_s: Optional[float] = NotProvided,
        env_runner_restore_timeout_s: Optional[float] = NotProvided,
        # Deprecated args.
        recreate_failed_env_runners=DEPRECATED_VALUE,
        ignore_worker_failures=DEPRECATED_VALUE,
        recreate_failed_workers=DEPRECATED_VALUE,
        max_num_worker_restarts=DEPRECATED_VALUE,
        delay_between_worker_restarts_s=DEPRECATED_VALUE,
        num_consecutive_worker_failures_tolerance=DEPRECATED_VALUE,
        worker_health_probe_timeout_s=DEPRECATED_VALUE,
        worker_restore_timeout_s=DEPRECATED_VALUE,
    ):
        """Sets the config's fault tolerance settings.

        Args:
            restart_failed_env_runners: Whether - upon an EnvRunner failure - RLlib
                tries to restart the lost EnvRunner(s) as an identical copy of the
                failed one(s). You should set this to True when training on SPOT
                instances that may preempt any time. The new, recreated EnvRunner(s)
                only differ from the failed one in their `self.recreated_worker=True`
                property value and have the same `worker_index` as the original(s).
                If this setting is True, the value of the `ignore_env_runner_failures`
                setting is ignored.
            ignore_env_runner_failures: Whether to ignore any EnvRunner failures
                and continue running with the remaining EnvRunners. This setting is
                ignored, if `restart_failed_env_runners=True`.
            max_num_env_runner_restarts: The maximum number of times any EnvRunner
                is allowed to be restarted (if `restart_failed_env_runners` is True).
            delay_between_env_runner_restarts_s: The delay (in seconds) between two
                consecutive EnvRunner restarts (if `restart_failed_env_runners` is
                True).
            restart_failed_sub_environments: If True and any sub-environment (within
                a vectorized env) throws any error during env stepping, the
                Sampler tries to restart the faulty sub-environment. This is done
                without disturbing the other (still intact) sub-environment and without
                the EnvRunner crashing.
            num_consecutive_env_runner_failures_tolerance: The number of consecutive
                times an EnvRunner failure (also for evaluation) is tolerated before
                finally crashing the Algorithm. Only useful if either
                `ignore_env_runner_failures` or `restart_failed_env_runners` is True.
                Note that for `restart_failed_sub_environments` and sub-environment
                failures, the EnvRunner itself is NOT affected and won't throw any
                errors as the flawed sub-environment is silently restarted under the
                hood.
            env_runner_health_probe_timeout_s: Max amount of time in seconds, we should
                spend waiting for EnvRunner health probe calls
                (`EnvRunner.ping.remote()`) to respond. Health pings are very cheap,
                however, we perform the health check via a blocking `ray.get()`, so the
                default value should not be too large.
            env_runner_restore_timeout_s: Max amount of time we should wait to restore
                states on recovered EnvRunner actors. Default is 30 mins.

        Returns:
            This updated AlgorithmConfig object.
        """
        if recreate_failed_env_runners != DEPRECATED_VALUE:
            deprecation_warning(
                old="AlgorithmConfig.fault_tolerance(recreate_failed_env_runners)",
                new="AlgorithmConfig.fault_tolerance(restart_failed_env_runners)",
                error=True,
            )
        if ignore_worker_failures != DEPRECATED_VALUE:
            deprecation_warning(
                old="AlgorithmConfig.fault_tolerance(ignore_worker_failures)",
                new="AlgorithmConfig.fault_tolerance(ignore_env_runner_failures)",
                error=True,
            )
        if recreate_failed_workers != DEPRECATED_VALUE:
            deprecation_warning(
                old="AlgorithmConfig.fault_tolerance(recreate_failed_workers)",
                new="AlgorithmConfig.fault_tolerance(restart_failed_env_runners)",
                error=True,
            )
        if max_num_worker_restarts != DEPRECATED_VALUE:
            deprecation_warning(
                old="AlgorithmConfig.fault_tolerance(max_num_worker_restarts)",
                new="AlgorithmConfig.fault_tolerance(max_num_env_runner_restarts)",
                error=True,
            )
        if delay_between_worker_restarts_s != DEPRECATED_VALUE:
            deprecation_warning(
                old="AlgorithmConfig.fault_tolerance(delay_between_worker_restarts_s)",
                new="AlgorithmConfig.fault_tolerance(delay_between_env_runner_"
                "restarts_s)",
                error=True,
            )
        if num_consecutive_worker_failures_tolerance != DEPRECATED_VALUE:
            deprecation_warning(
                old="AlgorithmConfig.fault_tolerance(num_consecutive_worker_"
                "failures_tolerance)",
                new="AlgorithmConfig.fault_tolerance(num_consecutive_env_runner_"
                "failures_tolerance)",
                error=True,
            )
        if worker_health_probe_timeout_s != DEPRECATED_VALUE:
            deprecation_warning(
                old="AlgorithmConfig.fault_tolerance(worker_health_probe_timeout_s)",
                new="AlgorithmConfig.fault_tolerance("
                "env_runner_health_probe_timeout_s)",
                error=True,
            )
        if worker_restore_timeout_s != DEPRECATED_VALUE:
            deprecation_warning(
                old="AlgorithmConfig.fault_tolerance(worker_restore_timeout_s)",
                new="AlgorithmConfig.fault_tolerance(env_runner_restore_timeout_s)",
                error=True,
            )

        if ignore_env_runner_failures is not NotProvided:
            self.ignore_env_runner_failures = ignore_env_runner_failures
        if restart_failed_env_runners is not NotProvided:
            self.restart_failed_env_runners = restart_failed_env_runners
        if max_num_env_runner_restarts is not NotProvided:
            self.max_num_env_runner_restarts = max_num_env_runner_restarts
        if delay_between_env_runner_restarts_s is not NotProvided:
            self.delay_between_env_runner_restarts_s = (
                delay_between_env_runner_restarts_s
            )
        if restart_failed_sub_environments is not NotProvided:
            self.restart_failed_sub_environments = restart_failed_sub_environments
        if num_consecutive_env_runner_failures_tolerance is not NotProvided:
            self.num_consecutive_env_runner_failures_tolerance = (
                num_consecutive_env_runner_failures_tolerance
            )
        if env_runner_health_probe_timeout_s is not NotProvided:
            self.env_runner_health_probe_timeout_s = env_runner_health_probe_timeout_s
        if env_runner_restore_timeout_s is not NotProvided:
            self.env_runner_restore_timeout_s = env_runner_restore_timeout_s

        return self

    def rl_module(
        self,
        *,
        model_config: Optional[Union[Dict[str, Any], DefaultModelConfig]] = NotProvided,
        rl_module_spec: Optional[RLModuleSpecType] = NotProvided,
        algorithm_config_overrides_per_module: Optional[
            Dict[ModuleID, PartialAlgorithmConfigDict]
        ] = NotProvided,
        # Deprecated arg.
        model_config_dict=DEPRECATED_VALUE,
        _enable_rl_module_api=DEPRECATED_VALUE,
    ) -> "AlgorithmConfig":
        """Sets the config's RLModule settings.

        Args:
            model_config: The DefaultModelConfig object (or a config dictionary) passed
                as `model_config` arg into each RLModule's constructor. This is used
                for all RLModules, if not otherwise specified through `rl_module_spec`.
            rl_module_spec: The RLModule spec to use for this config. It can be either
                a RLModuleSpec or a MultiRLModuleSpec. If the
                observation_space, action_space, catalog_class, or the model config is
                not specified it is inferred from the env and other parts of the
                algorithm config object.
            algorithm_config_overrides_per_module: Only used if
                `enable_rl_module_and_learner=True`.
                A mapping from ModuleIDs to per-module AlgorithmConfig override dicts,
                which apply certain settings,
                e.g. the learning rate, from the main AlgorithmConfig only to this
                particular module (within a MultiRLModule).
                You can create override dicts by using the `AlgorithmConfig.overrides`
                utility. For example, to override your learning rate and (PPO) lambda
                setting just for a single RLModule with your MultiRLModule, do:
                config.multi_agent(algorithm_config_overrides_per_module={
                "module_1": PPOConfig.overrides(lr=0.0002, lambda_=0.75),
                })

        Returns:
            This updated AlgorithmConfig object.
        """
        if _enable_rl_module_api != DEPRECATED_VALUE:
            deprecation_warning(
                old="AlgorithmConfig.rl_module(_enable_rl_module_api=..)",
                new="AlgorithmConfig.api_stack(enable_rl_module_and_learner=..)",
                error=True,
            )
        if model_config_dict != DEPRECATED_VALUE:
            deprecation_warning(
                old="AlgorithmConfig.rl_module(model_config_dict=..)",
                new="AlgorithmConfig.rl_module(model_config=..)",
                error=False,
            )
            model_config = model_config_dict

        if model_config is not NotProvided:
            self._model_config = model_config
        if rl_module_spec is not NotProvided:
            self._rl_module_spec = rl_module_spec
        if algorithm_config_overrides_per_module is not NotProvided:
            if not isinstance(algorithm_config_overrides_per_module, dict):
                raise ValueError(
                    "`algorithm_config_overrides_per_module` must be a dict mapping "
                    "module IDs to config override dicts! You provided "
                    f"{algorithm_config_overrides_per_module}."
                )
            self.algorithm_config_overrides_per_module.update(
                algorithm_config_overrides_per_module
            )

        return self

    def experimental(
        self,
        *,
        _validate_config: Optional[bool] = True,
        _use_msgpack_checkpoints: Optional[bool] = NotProvided,
        _torch_grad_scaler_class: Optional[Type] = NotProvided,
        _torch_lr_scheduler_classes: Optional[
            Union[List[Type], Dict[ModuleID, List[Type]]]
        ] = NotProvided,
        _tf_policy_handles_more_than_one_loss: Optional[bool] = NotProvided,
        _disable_preprocessor_api: Optional[bool] = NotProvided,
        _disable_action_flattening: Optional[bool] = NotProvided,
        _disable_initialize_loss_from_dummy_batch: Optional[bool] = NotProvided,
    ) -> "AlgorithmConfig":
        """Sets the config's experimental settings.

        Args:
            _validate_config: Whether to run `validate()` on this config. True by
                default. If False, ignores any calls to `self.validate()`.
            _use_msgpack_checkpoints: Create state files in all checkpoints through
                msgpack rather than pickle.
            _torch_grad_scaler_class: Class to use for torch loss scaling (and gradient
                unscaling). The class must implement the following methods to be
                compatible with a `TorchLearner`. These methods/APIs match exactly those
                of torch's own `torch.amp.GradScaler` (see here for more details
                https://pytorch.org/docs/stable/amp.html#gradient-scaling):
                `scale([loss])` to scale the loss by some factor.
                `get_scale()` to get the current scale factor value.
                `step([optimizer])` to unscale the grads (divide by the scale factor)
                and step the given optimizer.
                `update()` to update the scaler after an optimizer step (for example to
                adjust the scale factor).
            _torch_lr_scheduler_classes: A list of `torch.lr_scheduler.LRScheduler`
                (see here for more details
                https://pytorch.org/docs/stable/optim.html#how-to-adjust-learning-rate)
                classes or a dictionary mapping module IDs to such a list of respective
                scheduler classes. Multiple scheduler classes can be applied in sequence
                and are stepped in the same sequence as defined here. Note, most
                learning rate schedulers need arguments to be configured, that is, you
                might have to partially initialize the schedulers in the list(s) using
                `functools.partial`.
            _tf_policy_handles_more_than_one_loss: Experimental flag.
                If True, TFPolicy handles more than one loss or optimizer.
                Set this to True, if you would like to return more than
                one loss term from your `loss_fn` and an equal number of optimizers
                from your `optimizer_fn`.
            _disable_preprocessor_api: Experimental flag.
                If True, no (observation) preprocessor is created and
                observations arrive in model as they are returned by the env.
            _disable_action_flattening: Experimental flag.
                If True, RLlib doesn't flatten the policy-computed actions into
                a single tensor (for storage in SampleCollectors/output files/etc..),
                but leave (possibly nested) actions as-is. Disabling flattening affects:
                - SampleCollectors: Have to store possibly nested action structs.
                - Models that have the previous action(s) as part of their input.
                - Algorithms reading from offline files (incl. action information).

        Returns:
            This updated AlgorithmConfig object.
        """
        if _validate_config is not NotProvided:
            self._validate_config = _validate_config
        if _use_msgpack_checkpoints is not NotProvided:
            self._use_msgpack_checkpoints = _use_msgpack_checkpoints
        if _tf_policy_handles_more_than_one_loss is not NotProvided:
            self._tf_policy_handles_more_than_one_loss = (
                _tf_policy_handles_more_than_one_loss
            )
        if _disable_preprocessor_api is not NotProvided:
            self._disable_preprocessor_api = _disable_preprocessor_api
        if _disable_action_flattening is not NotProvided:
            self._disable_action_flattening = _disable_action_flattening
        if _disable_initialize_loss_from_dummy_batch is not NotProvided:
            self._disable_initialize_loss_from_dummy_batch = (
                _disable_initialize_loss_from_dummy_batch
            )
        if _torch_grad_scaler_class is not NotProvided:
            self._torch_grad_scaler_class = _torch_grad_scaler_class
        if _torch_lr_scheduler_classes is not NotProvided:
            self._torch_lr_scheduler_classes = _torch_lr_scheduler_classes

        return self

    @property
    def is_atari(self) -> bool:
        """True if if specified env is an Atari env."""

        # Not yet determined, try to figure this out.
        if self._is_atari is None:
            # Atari envs are usually specified via a string like "PongNoFrameskip-v4"
            # or "ale_py:ALE/Breakout-v5".
            # We do NOT attempt to auto-detect Atari env for other specified types like
            # a callable, to avoid running heavy logics in validate().
            # For these cases, users can explicitly set `environment(atari=True)`.
            if type(self.env) is not str:
                return False
            try:
                env = gym.make(self.env)
            # Any gymnasium error -> Cannot be an Atari env.
            except gym.error.Error:
                return False

            self._is_atari = is_atari(env)
            # Clean up env's resources, if any.
            env.close()

        return self._is_atari

    @property
    def is_multi_agent(self) -> bool:
        """Returns whether this config specifies a multi-agent setup.

        Returns:
            True, if a) >1 policies defined OR b) 1 policy defined, but its ID is NOT
            DEFAULT_POLICY_ID.
        """
        return len(self.policies) > 1 or DEFAULT_POLICY_ID not in self.policies

    @property
    def learner_class(self) -> Type["Learner"]:
        """Returns the Learner sub-class to use by this Algorithm.

        Either
        a) User sets a specific learner class via calling `.training(learner_class=...)`
        b) User leaves learner class unset (None) and the AlgorithmConfig itself
        figures out the actual learner class by calling its own
        `.get_default_learner_class()` method.
        """
        return self._learner_class or self.get_default_learner_class()

    @property
    def model_config(self):
        """Defines the model configuration used.

        This method combines the auto configuration `self _model_config_auto_includes`
        defined by an algorithm with the user-defined configuration in
        `self._model_config`.This configuration dictionary is used to
        configure the `RLModule` in the new stack and the `ModelV2` in the old
        stack.

        Returns:
            A dictionary with the model configuration.
        """
        return self._model_config_auto_includes | (
            self._model_config
            if isinstance(self._model_config, dict)
            else dataclasses.asdict(self._model_config)
        )

    @property
    def rl_module_spec(self):
        default_rl_module_spec = self.get_default_rl_module_spec()
        _check_rl_module_spec(default_rl_module_spec)

        # `self._rl_module_spec` has been user defined (via call to `self.rl_module()`).
        if self._rl_module_spec is not None:
            # Merge provided RL Module spec class with defaults.
            _check_rl_module_spec(self._rl_module_spec)
            # Merge given spec with default one (in case items are missing, such as
            # spaces, module class, etc.)
            if isinstance(self._rl_module_spec, RLModuleSpec):
                if isinstance(default_rl_module_spec, RLModuleSpec):
                    default_rl_module_spec.update(self._rl_module_spec)
                    return default_rl_module_spec
                elif isinstance(default_rl_module_spec, MultiRLModuleSpec):
                    raise ValueError(
                        "Cannot merge MultiRLModuleSpec with RLModuleSpec!"
                    )
            else:
                multi_rl_module_spec = copy.deepcopy(self._rl_module_spec)
                multi_rl_module_spec.update(default_rl_module_spec)
                return multi_rl_module_spec

        # `self._rl_module_spec` has not been user defined -> return default one.
        else:
            return default_rl_module_spec

    @property
    def train_batch_size_per_learner(self) -> int:
        # If not set explicitly, try to infer the value.
        if self._train_batch_size_per_learner is None:
            return self.train_batch_size // (self.num_learners or 1)
        return self._train_batch_size_per_learner

    @train_batch_size_per_learner.setter
    def train_batch_size_per_learner(self, value: int) -> None:
        self._train_batch_size_per_learner = value

    @property
    def total_train_batch_size(self) -> int:
        """Returns the effective total train batch size.

        New API stack: `train_batch_size_per_learner` * [effective num Learners].

        @OldAPIStack: User never touches `train_batch_size_per_learner` or
        `num_learners`) -> `train_batch_size`.
        """
        return self.train_batch_size_per_learner * (self.num_learners or 1)

    # TODO: Make rollout_fragment_length as read-only property and replace the current
    #  self.rollout_fragment_length a private variable.
    def get_rollout_fragment_length(self, worker_index: int = 0) -> int:
        """Automatically infers a proper rollout_fragment_length setting if "auto".

        Uses the simple formula:
        `rollout_fragment_length` = `total_train_batch_size` /
        (`num_envs_per_env_runner` * `num_env_runners`)

        If result is a fraction AND `worker_index` is provided, makes
        those workers add additional timesteps, such that the overall batch size (across
        the workers) adds up to exactly the `total_train_batch_size`.

        Returns:
            The user-provided `rollout_fragment_length` or a computed one (if user
            provided value is "auto"), making sure `total_train_batch_size` is reached
            exactly in each iteration.
        """
        if self.rollout_fragment_length == "auto":
            # Example:
            # 2 workers, 2 envs per worker, 2000 train batch size:
            # -> 2000 / 4 -> 500
            # 4 workers, 3 envs per worker, 2500 train batch size:
            # -> 2500 / 12 -> 208.333 -> diff=4 (208 * 12 = 2496)
            # -> worker 1, 2: 209, workers 3, 4: 208
            # 2 workers, 20 envs per worker, 512 train batch size:
            # -> 512 / 40 -> 12.8 -> diff=32 (12 * 40 = 480)
            # -> worker 1: 13, workers 2: 12
            rollout_fragment_length = self.total_train_batch_size / (
                self.num_envs_per_env_runner * (self.num_env_runners or 1)
            )
            if int(rollout_fragment_length) != rollout_fragment_length:
                diff = self.total_train_batch_size - int(
                    rollout_fragment_length
                ) * self.num_envs_per_env_runner * (self.num_env_runners or 1)
                if ((worker_index - 1) * self.num_envs_per_env_runner) >= diff:
                    return int(rollout_fragment_length)
                else:
                    return int(rollout_fragment_length) + 1
            return int(rollout_fragment_length)
        else:
            return self.rollout_fragment_length

    # TODO: Make evaluation_config as read-only property and replace the current
    #  self.evaluation_config a private variable.
    def get_evaluation_config_object(
        self,
    ) -> Optional["AlgorithmConfig"]:
        """Creates a full AlgorithmConfig object from `self.evaluation_config`.

        Returns:
            A fully valid AlgorithmConfig object that can be used for the evaluation
            EnvRunnerGroup. If `self` is already an evaluation config object, return
            None.
        """
        if self.in_evaluation:
            assert self.evaluation_config is None
            return None

        evaluation_config = self.evaluation_config
        # Already an AlgorithmConfig -> copy and use as-is.
        if isinstance(evaluation_config, AlgorithmConfig):
            eval_config_obj = evaluation_config.copy(copy_frozen=False)
        # Create unfrozen copy of self to be used as the to-be-returned eval
        # AlgorithmConfig.
        else:
            eval_config_obj = self.copy(copy_frozen=False)
            # Update with evaluation override settings:
            eval_config_obj.update_from_dict(evaluation_config or {})

        # Switch on the `in_evaluation` flag and remove `evaluation_config`
        # (set to None).
        eval_config_obj.in_evaluation = True
        eval_config_obj.evaluation_config = None

        # Force-set the `num_env_runners` setting to `self.evaluation_num_env_runners`.
        # Actually, the `self.evaluation_num_env_runners` is merely a convenience
        # attribute and might be set instead through:
        # `config.evaluation(evaluation_config={"num_env_runners": ...})`
        eval_config_obj.num_env_runners = self.evaluation_num_env_runners

        # NOTE: The following if-block is only relevant for the old API stack.
        # For the new API stack (EnvRunners), the evaluation methods of Algorithm
        # explicitly tell each EnvRunner on each sample call, how many timesteps
        # of episodes to collect.
        # Evaluation duration unit: episodes.
        # Switch on `complete_episode` rollouts. Also, make sure
        # rollout fragments are short so we never have more than one
        # episode in one rollout.
        if self.evaluation_duration_unit == "episodes":
            eval_config_obj.batch_mode = "complete_episodes"
            eval_config_obj.rollout_fragment_length = 1
        # Evaluation duration unit: timesteps.
        # - Set `batch_mode=truncate_episodes` so we don't perform rollouts
        #   strictly along episode borders.
        # Set `rollout_fragment_length` such that desired steps are divided
        # equally amongst workers or - in "auto" duration mode - set it
        # to a reasonably small number (10), such that a single `sample()`
        # call doesn't take too much time and we can stop evaluation as soon
        # as possible after the train step is completed.
        else:
            eval_config_obj.batch_mode = "truncate_episodes"
            eval_config_obj.rollout_fragment_length = (
                # Set to a moderately small (but not too small) value in order
                # to a) not overshoot too much the parallelly running `training_step`
                # but also to b) avoid too many `sample()` remote calls.
                # 100 seems like a good middle ground.
                100
                if self.evaluation_duration == "auto"
                else int(
                    math.ceil(
                        self.evaluation_duration
                        / (self.evaluation_num_env_runners or 1)
                    )
                )
            )

        return eval_config_obj

    def validate_train_batch_size_vs_rollout_fragment_length(self) -> None:
        """Detects mismatches for `train_batch_size` vs `rollout_fragment_length`.

        Only applicable for algorithms, whose train_batch_size should be directly
        dependent on rollout_fragment_length (synchronous sampling, on-policy PG algos).

        If rollout_fragment_length != "auto", makes sure that the product of
        `rollout_fragment_length` x `num_env_runners` x `num_envs_per_env_runner`
        roughly (10%) matches the provided `train_batch_size`. Otherwise, errors with
        asking the user to set rollout_fragment_length to `auto` or to a matching
        value.

        Raises:
            ValueError: If there is a mismatch between user provided
                `rollout_fragment_length` and `total_train_batch_size`.
        """
        if self.rollout_fragment_length != "auto" and not self.in_evaluation:
            min_batch_size = (
                max(self.num_env_runners, 1)
                * self.num_envs_per_env_runner
                * self.rollout_fragment_length
            )
            batch_size = min_batch_size
            while batch_size < self.total_train_batch_size:
                batch_size += min_batch_size
            if batch_size - self.total_train_batch_size > (
                0.1 * self.total_train_batch_size
            ) or batch_size - min_batch_size - self.total_train_batch_size > (
                0.1 * self.total_train_batch_size
            ):
                suggested_rollout_fragment_length = self.total_train_batch_size // (
                    self.num_envs_per_env_runner * (self.num_env_runners or 1)
                )
                self._value_error(
                    "Your desired `total_train_batch_size` "
                    f"({self.total_train_batch_size}={self.num_learners} "
                    f"learners x {self.train_batch_size_per_learner}) "
                    "or a value 10% off of that cannot be achieved with your other "
                    f"settings (num_env_runners={self.num_env_runners}; "
                    f"num_envs_per_env_runner={self.num_envs_per_env_runner}; "
                    f"rollout_fragment_length={self.rollout_fragment_length})! "
                    "Try setting `rollout_fragment_length` to 'auto' OR to a value of "
                    f"{suggested_rollout_fragment_length}."
                )

    def get_torch_compile_worker_config(self):
        """Returns the TorchCompileConfig to use on workers."""

        from ray.rllib.core.rl_module.torch.torch_compile_config import (
            TorchCompileConfig,
        )

        return TorchCompileConfig(
            torch_dynamo_backend=self.torch_compile_worker_dynamo_backend,
            torch_dynamo_mode=self.torch_compile_worker_dynamo_mode,
        )

    def get_default_rl_module_spec(self) -> RLModuleSpecType:
        """Returns the RLModule spec to use for this algorithm.

        Override this method in the subclass to return the RLModule spec, given
        the input framework.

        Returns:
            The RLModuleSpec (or MultiRLModuleSpec) to
            use for this algorithm's RLModule.
        """
        raise NotImplementedError

    def get_default_learner_class(self) -> Union[Type["Learner"], str]:
        """Returns the Learner class to use for this algorithm.

        Override this method in the sub-class to return the Learner class type given
        the input framework.

        Returns:
            The Learner class to use for this algorithm either as a class type or as
            a string (e.g. "ray.rllib.algorithms.ppo.ppo_learner.PPOLearner").
        """
        raise NotImplementedError

    def get_rl_module_spec(
        self,
        env: Optional[EnvType] = None,
        spaces: Optional[Dict[str, gym.Space]] = None,
        inference_only: Optional[bool] = None,
    ) -> RLModuleSpec:
        """Returns the RLModuleSpec based on the given env/spaces.

        Args:
            env: An optional environment instance, from which to infer the observation-
                and action spaces for the RLModule. If not provided, tries to infer
                from `spaces`, otherwise from `self.observation_space` and
                `self.action_space`. Raises an error, if no information on spaces can be
                inferred.
            spaces: Optional dict mapping ModuleIDs to 2-tuples of observation- and
                action space that should be used for the respective RLModule.
                These spaces are usually provided by an already instantiated remote
                EnvRunner (call `EnvRunner.get_spaces()`). If not provided, tries
                to infer from `env`, otherwise from `self.observation_space` and
                `self.action_space`. Raises an error, if no information on spaces can be
                inferred.
            inference_only: If `True`, the returned module spec is used in an
                inference-only setting (sampling) and the RLModule can thus be built in
                its light version (if available). For example, the `inference_only`
                version of an RLModule might only contain the networks required for
                computing actions, but misses additional target- or critic networks.

        Returns:
            A new RLModuleSpec instance that can be used to build an RLModule.
        """
        rl_module_spec = copy.deepcopy(self.rl_module_spec)

        # If a MultiRLModuleSpec -> Reduce to single-agent (and assert that
        # all non DEFAULT_MODULE_IDs are `learner_only` (so they are not built on
        # EnvRunner).
        if isinstance(rl_module_spec, MultiRLModuleSpec):
            error = False
            if DEFAULT_MODULE_ID not in rl_module_spec:
                error = True
            if inference_only:
                for mid, spec in rl_module_spec.rl_module_specs.items():
                    if mid != DEFAULT_MODULE_ID:
                        if not spec.learner_only:
                            error = True
            elif len(rl_module_spec) > 1:
                error = True
            if error:
                raise ValueError(
                    "When calling `AlgorithmConfig.get_rl_module_spec()`, the "
                    "configuration must contain the `DEFAULT_MODULE_ID` key and all "
                    "other keys' specs must have the setting `learner_only=True`! If "
                    "you are using a more complex setup, call "
                    "`AlgorithmConfig.get_multi_rl_module_spec(...)` instead."
                )
            rl_module_spec = rl_module_spec[DEFAULT_MODULE_ID]

        if spaces is not None:
            rl_module_spec.observation_space = spaces[DEFAULT_MODULE_ID][0]
            rl_module_spec.action_space = spaces[DEFAULT_MODULE_ID][1]
        elif env is not None:
            if isinstance(env, gym.vector.VectorEnv):
                rl_module_spec.observation_space = env.single_observation_space
            rl_module_spec.action_space = env.single_action_space

        # If module_config_dict is not defined, set to our generic one.
        if rl_module_spec.model_config is None:
            rl_module_spec.model_config = self.model_config

        if inference_only is not None:
            rl_module_spec.inference_only = inference_only

        return rl_module_spec

    def get_multi_rl_module_spec(
        self,
        *,
        env: Optional[EnvType] = None,
        spaces: Optional[Dict[PolicyID, Tuple[Space, Space]]] = None,
        inference_only: bool = False,
        # @HybridAPIStack
        policy_dict: Optional[Dict[str, PolicySpec]] = None,
        single_agent_rl_module_spec: Optional[RLModuleSpec] = None,
    ) -> MultiRLModuleSpec:
        """Returns the MultiRLModuleSpec based on the given env/spaces.

        Args:
            env: An optional environment instance, from which to infer the different
                spaces for the individual RLModules. If not provided, tries to infer
                from `spaces`, otherwise from `self.observation_space` and
                `self.action_space`. Raises an error, if no information on spaces can be
                inferred.
            spaces: Optional dict mapping ModuleIDs to 2-tuples of observation- and
                action space that should be used for the respective RLModule.
                These spaces are usually provided by an already instantiated remote
                EnvRunner (call `EnvRunner.get_spaces()`). If not provided, tries
                to infer from `env`, otherwise from `self.observation_space` and
                `self.action_space`. Raises an error, if no information on spaces can be
                inferred.
            inference_only: If `True`, the returned module spec is used in an
                inference-only setting (sampling) and the RLModule can thus be built in
                its light version (if available). For example, the `inference_only`
                version of an RLModule might only contain the networks required for
                computing actions, but misses additional target- or critic networks.
                Also, if `True`, the returned spec does NOT contain those (sub)
                RLModuleSpecs that have their `learner_only` flag set to True.

        Returns:
            A new MultiRLModuleSpec instance that can be used to build a MultiRLModule.
        """
        # TODO (Kourosh,sven): When we replace policy entirely there is no need for
        #  this function to map policy_dict to multi_rl_module_specs anymore. The module
        #  spec is directly given by the user or inferred from env and spaces.
        if policy_dict is None:
            policy_dict, _ = self.get_multi_agent_setup(env=env, spaces=spaces)

        # TODO (Kourosh): Raise an error if the config is not frozen
        # If the module is single-agent convert it to multi-agent spec

        # The default RLModuleSpec (might be multi-agent or single-agent).
        default_rl_module_spec = self.get_default_rl_module_spec()
        # The currently configured RLModuleSpec (might be multi-agent or single-agent).
        # If None, use the default one.
        current_rl_module_spec = self._rl_module_spec or default_rl_module_spec

        # Algorithm is currently setup as a single-agent one.
        if isinstance(current_rl_module_spec, RLModuleSpec):
            # Use either the provided `single_agent_rl_module_spec` (a
            # RLModuleSpec), the currently configured one of this
            # AlgorithmConfig object, or the default one.
            single_agent_rl_module_spec = (
                single_agent_rl_module_spec or current_rl_module_spec
            )
            single_agent_rl_module_spec.inference_only = inference_only
            # Now construct the proper MultiRLModuleSpec.
            multi_rl_module_spec = MultiRLModuleSpec(
                rl_module_specs={
                    k: copy.deepcopy(single_agent_rl_module_spec)
                    for k in policy_dict.keys()
                },
            )

        # Algorithm is currently setup as a multi-agent one.
        else:
            # The user currently has a MultiAgentSpec setup (either via
            # self._rl_module_spec or the default spec of this AlgorithmConfig).
            assert isinstance(current_rl_module_spec, MultiRLModuleSpec)

            # Default is single-agent but the user has provided a multi-agent spec
            # so the use-case is multi-agent.
            if isinstance(default_rl_module_spec, RLModuleSpec):
                # The individual (single-agent) module specs are defined by the user
                # in the currently setup MultiRLModuleSpec -> Use that
                # RLModuleSpec.
                if isinstance(current_rl_module_spec.rl_module_specs, RLModuleSpec):
                    single_agent_spec = single_agent_rl_module_spec or (
                        current_rl_module_spec.rl_module_specs
                    )
                    single_agent_spec.inference_only = inference_only
                    module_specs = {
                        k: copy.deepcopy(single_agent_spec) for k in policy_dict.keys()
                    }

                # The individual (single-agent) module specs have not been configured
                # via this AlgorithmConfig object -> Use provided single-agent spec or
                # the the default spec (which is also a RLModuleSpec in this
                # case).
                else:
                    single_agent_spec = (
                        single_agent_rl_module_spec or default_rl_module_spec
                    )
                    single_agent_spec.inference_only = inference_only
                    module_specs = {
                        k: copy.deepcopy(
                            current_rl_module_spec.rl_module_specs.get(
                                k, single_agent_spec
                            )
                        )
                        for k in (
                            policy_dict | current_rl_module_spec.rl_module_specs
                        ).keys()
                    }

                # Now construct the proper MultiRLModuleSpec.
                # We need to infer the multi-agent class from `current_rl_module_spec`
                # and fill in the module_specs dict.
                multi_rl_module_spec = current_rl_module_spec.__class__(
                    multi_rl_module_class=current_rl_module_spec.multi_rl_module_class,
                    rl_module_specs=module_specs,
                    modules_to_load=current_rl_module_spec.modules_to_load,
                    load_state_path=current_rl_module_spec.load_state_path,
                )

            # Default is multi-agent and user wants to override it -> Don't use the
            # default.
            else:
                # User provided an override RLModuleSpec -> Use this to
                # construct the individual RLModules within the MultiRLModuleSpec.
                if single_agent_rl_module_spec is not None:
                    pass
                # User has NOT provided an override RLModuleSpec.
                else:
                    # But the currently setup multi-agent spec has a SingleAgentRLModule
                    # spec defined -> Use that to construct the individual RLModules
                    # within the MultiRLModuleSpec.
                    if isinstance(current_rl_module_spec.rl_module_specs, RLModuleSpec):
                        # The individual module specs are not given, it is given as one
                        # RLModuleSpec to be re-used for all
                        single_agent_rl_module_spec = (
                            current_rl_module_spec.rl_module_specs
                        )
                    # The currently set up multi-agent spec has NO
                    # RLModuleSpec in it -> Error (there is no way we can
                    # infer this information from anywhere at this point).
                    else:
                        raise ValueError(
                            "We have a MultiRLModuleSpec "
                            f"({current_rl_module_spec}), but no "
                            "`RLModuleSpec`s to compile the individual "
                            "RLModules' specs! Use "
                            "`AlgorithmConfig.get_multi_rl_module_spec("
                            "policy_dict=.., rl_module_spec=..)`."
                        )

                single_agent_rl_module_spec.inference_only = inference_only

                # Now construct the proper MultiRLModuleSpec.
                multi_rl_module_spec = current_rl_module_spec.__class__(
                    multi_rl_module_class=current_rl_module_spec.multi_rl_module_class,
                    rl_module_specs={
                        k: copy.deepcopy(single_agent_rl_module_spec)
                        for k in policy_dict.keys()
                    },
                    modules_to_load=current_rl_module_spec.modules_to_load,
                    load_state_path=current_rl_module_spec.load_state_path,
                )

        # Fill in the missing values from the specs that we already have. By combining
        # PolicySpecs and the default RLModuleSpec.
        for module_id in policy_dict | multi_rl_module_spec.rl_module_specs:

            # Remove/skip `learner_only=True` RLModules if `inference_only` is True.
            module_spec = multi_rl_module_spec.rl_module_specs[module_id]
            if inference_only and module_spec.learner_only:
                multi_rl_module_spec.remove_modules(module_id)
                continue

            policy_spec = policy_dict.get(module_id)
            if policy_spec is None:
                policy_spec = policy_dict[DEFAULT_MODULE_ID]

            if module_spec.module_class is None:
                if isinstance(default_rl_module_spec, RLModuleSpec):
                    module_spec.module_class = default_rl_module_spec.module_class
                elif isinstance(default_rl_module_spec.rl_module_specs, RLModuleSpec):
                    module_class = default_rl_module_spec.rl_module_specs.module_class
                    # This should be already checked in validate() but we check it
                    # again here just in case
                    if module_class is None:
                        raise ValueError(
                            "The default rl_module spec cannot have an empty "
                            "module_class under its RLModuleSpec."
                        )
                    module_spec.module_class = module_class
                elif module_id in default_rl_module_spec.rl_module_specs:
                    module_spec.module_class = default_rl_module_spec.rl_module_specs[
                        module_id
                    ].module_class
                else:
                    raise ValueError(
                        f"Module class for module {module_id} cannot be inferred. "
                        f"It is neither provided in the rl_module_spec that "
                        "is passed in nor in the default module spec used in "
                        "the algorithm."
                    )
            if module_spec.catalog_class is None:
                if isinstance(default_rl_module_spec, RLModuleSpec):
                    module_spec.catalog_class = default_rl_module_spec.catalog_class
                elif isinstance(default_rl_module_spec.rl_module_specs, RLModuleSpec):
                    catalog_class = default_rl_module_spec.rl_module_specs.catalog_class
                    module_spec.catalog_class = catalog_class
                elif module_id in default_rl_module_spec.rl_module_specs:
                    module_spec.catalog_class = default_rl_module_spec.rl_module_specs[
                        module_id
                    ].catalog_class
                else:
                    raise ValueError(
                        f"Catalog class for module {module_id} cannot be inferred. "
                        f"It is neither provided in the rl_module_spec that "
                        "is passed in nor in the default module spec used in "
                        "the algorithm."
                    )
            # TODO (sven): Find a good way to pack module specific parameters from
            # the algorithms into the `model_config_dict`.
            if module_spec.observation_space is None:
                module_spec.observation_space = policy_spec.observation_space
            if module_spec.action_space is None:
                module_spec.action_space = policy_spec.action_space
            # In case the `RLModuleSpec` does not have a model config dict, we use the
            # the one defined by the auto keys and the `model_config_dict` arguments in
            # `self.rl_module()`.
            if module_spec.model_config is None:
                module_spec.model_config = self.model_config
            # Otherwise we combine the two dictionaries where settings from the
            # `RLModuleSpec` have higher priority.
            else:
                module_spec.model_config = (
                    self.model_config | module_spec._get_model_config()
                )

        return multi_rl_module_spec

    def __setattr__(self, key, value):
        """Gatekeeper in case we are in frozen state and need to error."""

        # If we are frozen, do not allow to set any attributes anymore.
        if hasattr(self, "_is_frozen") and self._is_frozen:
            # TODO: Remove `simple_optimizer` entirely.
            #  Remove need to set `worker_index` in RolloutWorker's c'tor.
            if key not in ["simple_optimizer", "worker_index", "_is_frozen"]:
                raise AttributeError(
                    f"Cannot set attribute ({key}) of an already frozen "
                    "AlgorithmConfig!"
                )
        # Backward compatibility for checkpoints taken with wheels, in which
        # `self.rl_module_spec` was still settable (now it's a property).
        if key == "rl_module_spec":
            key = "_rl_module_spec"

        super().__setattr__(key, value)

    def __getitem__(self, item):
        """Shim method to still support accessing properties by key lookup.

        This way, an AlgorithmConfig object can still be used as if a dict, e.g.
        by Ray Tune.

        Examples:
            .. testcode::

                from ray.rllib.algorithms.algorithm_config import AlgorithmConfig
                config = AlgorithmConfig()
                print(config["lr"])

            .. testoutput::

                0.001
        """
        # TODO: Uncomment this once all algorithms use AlgorithmConfigs under the
        #  hood (as well as Ray Tune).
        # if log_once("algo_config_getitem"):
        #    logger.warning(
        #        "AlgorithmConfig objects should NOT be used as dict! "
        #        f"Try accessing `{item}` directly as a property."
        #    )
        # In case user accesses "old" keys, e.g. "num_workers", which need to
        # be translated to their correct property names.
        item = self._translate_special_keys(item)
        return getattr(self, item)

    def __setitem__(self, key, value):
        # TODO: Remove comments once all methods/functions only support
        #  AlgorithmConfigs and there is no more ambiguity anywhere in the code
        #  on whether an AlgorithmConfig is used or an old python config dict.
        # raise AttributeError(
        #    "AlgorithmConfig objects should not have their values set like dicts"
        #    f"(`config['{key}'] = {value}`), "
        #    f"but via setting their properties directly (config.{prop} = {value})."
        # )
        if key == "multiagent":
            raise AttributeError(
                "Cannot set `multiagent` key in an AlgorithmConfig!\nTry setting "
                "the multi-agent components of your AlgorithmConfig object via the "
                "`multi_agent()` method and its arguments.\nE.g. `config.multi_agent("
                "policies=.., policy_mapping_fn.., policies_to_train=..)`."
            )
        super().__setattr__(key, value)

    def __contains__(self, item) -> bool:
        """Shim method to help pretend we are a dict."""
        prop = self._translate_special_keys(item, warn_deprecated=False)
        return hasattr(self, prop)

    def get(self, key, default=None):
        """Shim method to help pretend we are a dict."""
        prop = self._translate_special_keys(key, warn_deprecated=False)
        return getattr(self, prop, default)

    def pop(self, key, default=None):
        """Shim method to help pretend we are a dict."""
        return self.get(key, default)

    def keys(self):
        """Shim method to help pretend we are a dict."""
        return self.to_dict().keys()

    def values(self):
        """Shim method to help pretend we are a dict."""
        return self.to_dict().values()

    def items(self):
        """Shim method to help pretend we are a dict."""
        return self.to_dict().items()

    @property
    def _model_config_auto_includes(self) -> Dict[str, Any]:
        """Defines which `AlgorithmConfig` settings/properties should be
        auto-included into `self.model_config`.

        The dictionary in this property contains the default configuration of an
        algorithm. Together with the `self._model`, this method is used to
        define the configuration sent to the `RLModule`.

        Returns:
            A dictionary with the automatically included properties/settings of this
            `AlgorithmConfig` object into `self.model_config`.
        """
        return {}

    # -----------------------------------------------------------
    # Various validation methods for different types of settings.
    # -----------------------------------------------------------
    def _value_error(self, errmsg) -> None:
        msg = errmsg + (
            "\nTo suppress all validation errors, set "
            "`config.experimental(_validate_config=False)` at your own risk."
        )
        if self._validate_config:
            raise ValueError(msg)
        else:
            logger.warning(errmsg)

    def _validate_env_runner_settings(self) -> None:
        allowed_vectorize_modes = set(
            list(gym.envs.registration.VectorizeMode.__members__.keys())
            + list(gym.envs.registration.VectorizeMode.__members__.values())
        )
        if self.gym_env_vectorize_mode not in allowed_vectorize_modes:
            self._value_error(
                f"`gym_env_vectorize_mode` ({self.gym_env_vectorize_mode}) must be a "
                "member of `gym.envs.registration.VectorizeMode`! Allowed values "
                f"are {allowed_vectorize_modes}."
            )

    def _validate_callbacks_settings(self) -> None:
        """Validates callbacks settings."""
        # Old API stack:
        # - self.callbacks_cls must be a subclass of RLlibCallback.
        # - All self.callbacks_... attributes must be None.
        if not self.enable_env_runner_and_connector_v2:
            if (
                self.callbacks_on_environment_created is not None
                or self.callbacks_on_algorithm_init is not None
                or self.callbacks_on_train_result is not None
                or self.callbacks_on_evaluate_start is not None
                or self.callbacks_on_evaluate_end is not None
                or self.callbacks_on_sample_end is not None
                or self.callbacks_on_environment_created is not None
                or self.callbacks_on_episode_created is not None
                or self.callbacks_on_episode_start is not None
                or self.callbacks_on_episode_step is not None
                or self.callbacks_on_episode_end is not None
                or self.callbacks_on_checkpoint_loaded is not None
                or self.callbacks_on_env_runners_recreated is not None
            ):
                self._value_error(
                    "Config settings `config.callbacks(on_....=lambda ..)` aren't "
                    "supported on the old API stack! Switch to the new API stack "
                    "through `config.api_stack(enable_env_runner_and_connector_v2=True,"
                    " enable_rl_module_and_learner=True)`."
                )

    def _validate_framework_settings(self) -> None:
        """Validates framework settings and checks whether framework is installed."""
        _tf1, _tf, _tfv = None, None, None
        _torch = None
        if self.framework_str not in {"tf", "tf2"} and self.framework_str != "torch":
            return
        elif self.framework_str in {"tf", "tf2"}:
            _tf1, _tf, _tfv = try_import_tf()
        else:
            _torch, _ = try_import_torch()

        # Can not use "tf" with learner API.
        if self.framework_str == "tf" and self.enable_rl_module_and_learner:
            self._value_error(
                "Cannot use `framework=tf` with the new API stack! Either switch to tf2"
                " via `config.framework('tf2')` OR disable the new API stack via "
                "`config.api_stack(enable_rl_module_and_learner=False)`."
            )

        # Check if torch framework supports torch.compile.
        if (
            _torch is not None
            and self.framework_str == "torch"
            and version.parse(_torch.__version__) < TORCH_COMPILE_REQUIRED_VERSION
            and (self.torch_compile_learner or self.torch_compile_worker)
        ):
            self._value_error("torch.compile is only supported from torch 2.0.0")

        # Make sure the Learner's torch-what-to-compile setting is supported.
        if self.torch_compile_learner:
            from ray.rllib.core.learner.torch.torch_learner import (
                TorchCompileWhatToCompile,
            )

            if self.torch_compile_learner_what_to_compile not in [
                TorchCompileWhatToCompile.FORWARD_TRAIN,
                TorchCompileWhatToCompile.COMPLETE_UPDATE,
            ]:
                self._value_error(
                    f"`config.torch_compile_learner_what_to_compile` must be one of ["
                    f"TorchCompileWhatToCompile.forward_train, "
                    f"TorchCompileWhatToCompile.complete_update] but is"
                    f" {self.torch_compile_learner_what_to_compile}"
                )

        self._check_if_correct_nn_framework_installed(_tf1, _tf, _torch)
        self._resolve_tf_settings(_tf1, _tfv)

    def _validate_resources_settings(self):
        """Checks, whether resources related settings make sense."""
        pass

    def _validate_multi_agent_settings(self):
        """Checks, whether multi-agent related settings make sense."""

        # Check `policies_to_train` for invalid entries.
        if isinstance(self.policies_to_train, (list, set, tuple)):
            for pid in self.policies_to_train:
                if pid not in self.policies:
                    self._value_error(
                        "`config.multi_agent(policies_to_train=..)` contains "
                        f"policy ID ({pid}) that was not defined in "
                        f"`config.multi_agent(policies=..)`!"
                    )

    def _validate_evaluation_settings(self):
        """Checks, whether evaluation related settings make sense."""

        # Async evaluation has been deprecated. Use "simple" parallel mode instead
        # (which is also async):
        # `config.evaluation(evaluation_parallel_to_training=True)`.
        if self.enable_async_evaluation is True:
            self._value_error(
                "`enable_async_evaluation` has been deprecated (you should set this to "
                "False)! Use `config.evaluation(evaluation_parallel_to_training=True)` "
                "instead."
            )

        # If `evaluation_num_env_runners` > 0, warn if `evaluation_interval` is 0 or
        # None.
        if self.evaluation_num_env_runners > 0 and not self.evaluation_interval:
            logger.warning(
                f"You have specified {self.evaluation_num_env_runners} "
                "evaluation workers, but your `evaluation_interval` is 0 or None! "
                "Therefore, evaluation doesn't occur automatically with each"
                " call to `Algorithm.train()`. Instead, you have to call "
                "`Algorithm.evaluate()` manually in order to trigger an "
                "evaluation run."
            )
        # If `evaluation_num_env_runners=0` and
        # `evaluation_parallel_to_training=True`, warn that you need
        # at least one remote eval worker for parallel training and
        # evaluation, and set `evaluation_parallel_to_training` to False.
        if (
            self.evaluation_num_env_runners == 0
            and self.evaluation_parallel_to_training
        ):
            self._value_error(
                "`evaluation_parallel_to_training` can only be done if "
                "`evaluation_num_env_runners` > 0! Try setting "
                "`config.evaluation_parallel_to_training` to False."
            )

        # If `evaluation_duration=auto`, error if
        # `evaluation_parallel_to_training=False`.
        if self.evaluation_duration == "auto":
            if not self.evaluation_parallel_to_training:
                self._value_error(
                    "`evaluation_duration=auto` not supported for "
                    "`evaluation_parallel_to_training=False`!"
                )
            elif self.evaluation_duration_unit == "episodes":
                logger.warning(
                    "When using `config.evaluation_duration='auto'`, the sampling unit "
                    "used is always 'timesteps'! You have set "
                    "`config.evaluation_duration_unit='episodes'`, which is ignored."
                )

        # Make sure, `evaluation_duration` is an int otherwise.
        elif (
            not isinstance(self.evaluation_duration, int)
            or self.evaluation_duration <= 0
        ):
            self._value_error(
                f"`evaluation_duration` ({self.evaluation_duration}) must be an "
                f"int and >0!"
            )

    def _validate_input_settings(self):
        """Checks, whether input related settings make sense."""

        if self.input_ == "sampler" and self.off_policy_estimation_methods:
            self._value_error(
                "Off-policy estimation methods can only be used if the input is a "
                "dataset. We currently do not support applying off_policy_estimation_"
                "method on a sampler input."
            )

        if self.input_ == "dataset":
            # If you need to read a Ray dataset set the parallelism and
            # num_cpus_per_read_task from rollout worker settings
            self.input_config["num_cpus_per_read_task"] = self.num_cpus_per_env_runner
            if self.in_evaluation:
                # If using dataset for evaluation, the parallelism gets set to
                # evaluation_num_env_runners for backward compatibility and num_cpus
                # gets set to num_cpus_per_env_runner from rollout worker. User only
                # needs to set evaluation_num_env_runners.
                self.input_config["parallelism"] = self.evaluation_num_env_runners or 1
            else:
                # If using dataset for training, the parallelism and num_cpus gets set
                # based on rollout worker parameters. This is for backwards
                # compatibility for now. User only needs to set num_env_runners.
                self.input_config["parallelism"] = self.num_env_runners or 1

    def _validate_new_api_stack_settings(self):
        """Checks, whether settings related to the new API stack make sense."""

        # Old API stack checks.
        if not self.enable_rl_module_and_learner:
            # Throw a warning if the user has used `self.rl_module(rl_module_spec=...)`
            # but has not enabled the new API stack at the same time.
            if self._rl_module_spec is not None:
                logger.warning(
                    "You have setup a RLModuleSpec (via calling "
                    "`config.rl_module(...)`), but have not enabled the new API stack. "
                    "To enable it, call `config.api_stack(enable_rl_module_and_learner="
                    "True)`."
                )
            # Throw a warning if the user has used `self.training(learner_class=...)`
            # but has not enabled the new API stack at the same time.
            if self._learner_class is not None:
                logger.warning(
                    "You specified a custom Learner class (via "
                    f"`AlgorithmConfig.training(learner_class={self._learner_class})`, "
                    f"but have the new API stack disabled. You need to enable it via "
                    "`AlgorithmConfig.api_stack(enable_rl_module_and_learner=True)`."
                )
            # User is using the new EnvRunners, but forgot to switch on
            # `enable_rl_module_and_learner`.
            if self.enable_env_runner_and_connector_v2:
                self._value_error(
                    "You are using the new API stack EnvRunners (SingleAgentEnvRunner "
                    "or MultiAgentEnvRunner), but have forgotten to switch on the new "
                    "API stack! Try setting "
                    "`config.api_stack(enable_rl_module_and_learner=True)`."
                )
            # Early out. The rest of this method is only for
            # `enable_rl_module_and_learner=True`.
            return

        # Warn about new API stack on by default.
        if log_once(f"{self.algo_class.__name__}_on_new_api_stack"):
            logger.warning(
                f"You are running {self.algo_class.__name__} on the new API stack! "
                "This is the new default behavior for this algorithm. If you don't "
                "want to use the new API stack, set `config.api_stack("
                "enable_rl_module_and_learner=False,"
                "enable_env_runner_and_connector_v2=False)`. For a detailed migration "
                "guide, see here: https://docs.ray.io/en/master/rllib/new-api-stack-migration-guide.html"  # noqa
            )

        # Disabled hybrid API stack. Now, both `enable_rl_module_and_learner` and
        # `enable_env_runner_and_connector_v2` must be True or both False.
        if not self.enable_env_runner_and_connector_v2:
            self._value_error(
                "Setting `enable_rl_module_and_learner` to True and "
                "`enable_env_runner_and_connector_v2` to False ('hybrid API stack'"
                ") is not longer supported! Set both to True (new API stack) or both "
                "to False (old API stack), instead."
            )

        # For those users that accidentally use the new API stack (because it's the
        # default now for many algos), we need to make sure they are warned.
        try:
            tree.assert_same_structure(self.model, MODEL_DEFAULTS)
            # Create copies excluding the specified key
            check(
                {k: v for k, v in self.model.items() if k != "vf_share_layers"},
                {k: v for k, v in MODEL_DEFAULTS.items() if k != "vf_share_layers"},
            )
        except Exception:
            logger.warning(
                "You configured a custom `model` config (probably through calling "
                "config.training(model=..), whereas your config uses the new API "
                "stack! In order to switch off the new API stack, set in your config: "
                "`config.api_stack(enable_rl_module_and_learner=False, "
                "enable_env_runner_and_connector_v2=False)`. If you DO want to use "
                "the new API stack, configure your model, instead, through: "
                "`config.rl_module(model_config={..})`."
            )

        # LR-schedule checking.
        Scheduler.validate(
            fixed_value_or_schedule=self.lr,
            setting_name="lr",
            description="learning rate",
        )

        # This is not compatible with RLModules, which all have a method
        # `forward_exploration` to specify custom exploration behavior.
        if self.exploration_config:
            self._value_error(
                "When the RLModule API is enabled, exploration_config can not be "
                "set. If you want to implement custom exploration behaviour, "
                "please modify the `forward_exploration` method of the "
                "RLModule at hand. On configs that have a default exploration "
                "config, this must be done via "
                "`config.exploration_config={}`."
            )

        not_compatible_w_rlm_msg = (
            "Cannot use `{}` option with the new API stack (RLModule and "
            "Learner APIs)! `{}` is part of the ModelV2 API and Policy API,"
            " which are not compatible with the new API stack. You can either "
            "deactivate the new stack via `config.api_stack( "
            "enable_rl_module_and_learner=False)`,"
            "or use the new stack (incl. RLModule API) and implement your "
            "custom model as an RLModule."
        )

        if self.model["custom_model"] is not None:
            self._value_error(
                not_compatible_w_rlm_msg.format("custom_model", "custom_model")
            )

        if self.model["custom_model_config"] != {}:
            self._value_error(
                not_compatible_w_rlm_msg.format(
                    "custom_model_config", "custom_model_config"
                )
            )

    # TODO (sven): Once everything is on the new API stack, we won't need this method
    #  anymore.
    def _validate_to_be_deprecated_settings(self):
        # `render_env` is deprecated on new API stack.
        if self.enable_env_runner_and_connector_v2 and self.render_env is not False:
            deprecation_warning(
                old="AlgorithmConfig.render_env",
                help="The `render_env` setting is not supported on the new API stack! "
                "In order to log videos to WandB (or other loggers), take a look at "
                "this example here: "
                "https://github.com/ray-project/ray/blob/master/rllib/examples/envs/env_rendering_and_recording.py",  # noqa
            )

        if self.preprocessor_pref not in ["rllib", "deepmind", None]:
            self._value_error(
                "`config.preprocessor_pref` must be either 'rllib', 'deepmind' or None!"
            )

        # Check model config.
        # If no preprocessing, propagate into model's config as well
        # (so model knows whether inputs are preprocessed or not).
        if self._disable_preprocessor_api is True:
            self.model["_disable_preprocessor_api"] = True
        # If no action flattening, propagate into model's config as well
        # (so model knows whether action inputs are already flattened or not).
        if self._disable_action_flattening is True:
            self.model["_disable_action_flattening"] = True
        if self.model.get("custom_preprocessor"):
            deprecation_warning(
                old="AlgorithmConfig.training(model={'custom_preprocessor': ...})",
                help="Custom preprocessors are deprecated, "
                "since they sometimes conflict with the built-in "
                "preprocessors for handling complex observation spaces. "
                "Please use wrapper classes around your environment "
                "instead.",
                error=True,
            )

        # Multi-GPU settings.
        if self.simple_optimizer is True:
            pass
        # Multi-GPU setting: Must use MultiGPUTrainOneStep.
        elif not self.enable_rl_module_and_learner and self.num_gpus > 1:
            # TODO: AlphaStar uses >1 GPUs differently (1 per policy actor), so this is
            #  ok for tf2 here.
            #  Remove this hacky check, once we have fully moved to the Learner API.
            if self.framework_str == "tf2" and type(self).__name__ != "AlphaStar":
                self._value_error(
                    "`num_gpus` > 1 not supported yet for "
                    f"framework={self.framework_str}!"
                )
            elif self.simple_optimizer is True:
                self._value_error(
                    "Cannot use `simple_optimizer` if `num_gpus` > 1! "
                    "Consider not setting `simple_optimizer` in your config."
                )
            self.simple_optimizer = False
        # Auto-setting: Use simple-optimizer for tf-eager or multiagent,
        # otherwise: MultiGPUTrainOneStep (if supported by the algo's execution
        # plan).
        elif self.simple_optimizer == DEPRECATED_VALUE:
            # tf-eager: Must use simple optimizer.
            if self.framework_str not in ["tf", "torch"]:
                self.simple_optimizer = True
            # Multi-agent case: Try using MultiGPU optimizer (only
            # if all policies used are DynamicTFPolicies or TorchPolicies).
            elif self.is_multi_agent:
                from ray.rllib.policy.dynamic_tf_policy import DynamicTFPolicy
                from ray.rllib.policy.torch_policy import TorchPolicy

                default_policy_cls = None
                if self.algo_class:
                    default_policy_cls = self.algo_class.get_default_policy_class(self)

                policies = self.policies
                policy_specs = (
                    [
                        PolicySpec(*spec) if isinstance(spec, (tuple, list)) else spec
                        for spec in policies.values()
                    ]
                    if isinstance(policies, dict)
                    else [PolicySpec() for _ in policies]
                )

                if any(
                    (spec.policy_class or default_policy_cls) is None
                    or not issubclass(
                        spec.policy_class or default_policy_cls,
                        (DynamicTFPolicy, TorchPolicy),
                    )
                    for spec in policy_specs
                ):
                    self.simple_optimizer = True
                else:
                    self.simple_optimizer = False
            else:
                self.simple_optimizer = False

        # User manually set simple-optimizer to False -> Error if tf-eager.
        elif self.simple_optimizer is False:
            if self.framework_str == "tf2":
                self._value_error(
                    "`simple_optimizer=False` not supported for "
                    f"config.framework({self.framework_str})!"
                )

    def _validate_offline_settings(self):
        # If a user does not have an environment and cannot run evaluation,
        # or does not want to run evaluation, she needs to provide at least
        # action and observation spaces. Note, we require here the spaces,
        # i.e. a user cannot provide an environment instead because we do
        # not want to create the environment to receive spaces.
        if self.is_offline and (
            not (self.evaluation_num_env_runners > 0 or self.evaluation_interval)
            and (self.action_space is None or self.observation_space is None)
        ):
            self._value_error(
                "If no evaluation should be run, `action_space` and "
                "`observation_space` must be provided."
            )

        if self.ignore_final_observation and self.algo_class.__name__ != "BC":
            logger.warning(
                "`ignore_final_observation=True` (zeros-out truncation observations), "
                "but the algorithm isn't `BC`. It is recommended to use this "
                "setting only with `BC`, b/c other RL algorithms rely on truncation-"
                "observations due to value function estimates."
            )

        from ray.rllib.offline.offline_data import OfflineData
        from ray.rllib.offline.offline_prelearner import OfflinePreLearner

        if self.offline_data_class and not issubclass(
            self.offline_data_class, OfflineData
        ):
            self._value_error(
                "Unknown `offline_data_class`. OfflineData class needs to inherit "
                "from `OfflineData` class."
            )
        if self.prelearner_class and not issubclass(
            self.prelearner_class, OfflinePreLearner
        ):
            self._value_error(
                "Unknown `prelearner_class`. PreLearner class needs to inherit "
                "from `OfflinePreLearner` class."
            )

        from ray.rllib.utils.replay_buffers.episode_replay_buffer import (
            EpisodeReplayBuffer,
        )

        if self.prelearner_buffer_class and not issubclass(
            self.prelearner_buffer_class, EpisodeReplayBuffer
        ):
            self._value_error(
                "Unknown `prelearner_buffer_class`. The buffer class for the "
                "prelearner needs to inherit from `EpisodeReplayBuffer`. "
                "Specifically it needs to store and sample lists of "
                "`Single-/MultiAgentEpisode`s."
            )

        if self.input_read_batch_size and not (
            self.input_read_episodes or self.input_read_sample_batches
        ):
            self._value_error(
                "Setting `input_read_batch_size` is only allowed in case of a "
                "dataset that holds either `EpisodeType` or `BatchType` data (i.e. "
                "rows that contains multiple timesteps), but neither "
                "`input_read_episodes` nor `input_read_sample_batches` is set to "
                "`True`."
            )

        if (
            self.output
            and self.output_write_episodes
            and self.batch_mode != "complete_episodes"
        ):
            self._value_error(
                "When recording episodes only complete episodes should be "
                "recorded (i.e. `batch_mode=='complete_episodes'`). Otherwise "
                "recorded episodes cannot be read in for training."
            )

    @property
    def is_offline(self) -> bool:
        """Defines, if this config is for offline RL."""
        return (
            # Does the user provide any input path/class?
            bool(self.input_)
            # Is it a real string path or list of such paths.
            and (
                isinstance(self.input_, str)
                or (isinstance(self.input_, list) and isinstance(self.input_[0], str))
            )
            # Could be old stack - which is considered very differently.
            and self.input_ != "sampler"
            and self.enable_rl_module_and_learner
        )

    @staticmethod
    def _serialize_dict(config):
        # Serialize classes to classpaths:
        if "callbacks_class" in config:
            config["callbacks"] = config.pop("callbacks_class")
        if "class" in config:
            config["class"] = serialize_type(config["class"])
        config["callbacks"] = serialize_type(config["callbacks"])
        config["sample_collector"] = serialize_type(config["sample_collector"])
        if isinstance(config["env"], type):
            config["env"] = serialize_type(config["env"])
        if "replay_buffer_config" in config and (
            isinstance(config["replay_buffer_config"].get("type"), type)
        ):
            config["replay_buffer_config"]["type"] = serialize_type(
                config["replay_buffer_config"]["type"]
            )
        if isinstance(config["exploration_config"].get("type"), type):
            config["exploration_config"]["type"] = serialize_type(
                config["exploration_config"]["type"]
            )
        if isinstance(config["model"].get("custom_model"), type):
            config["model"]["custom_model"] = serialize_type(
                config["model"]["custom_model"]
            )

        # List'ify `policies`, iff a set or tuple (these types are not JSON'able).
        ma_config = config.get("multiagent")
        if ma_config is not None:
            if isinstance(ma_config.get("policies"), (set, tuple)):
                ma_config["policies"] = list(ma_config["policies"])
            # Do NOT serialize functions/lambdas.
            if ma_config.get("policy_mapping_fn"):
                ma_config["policy_mapping_fn"] = NOT_SERIALIZABLE
            if ma_config.get("policies_to_train"):
                ma_config["policies_to_train"] = NOT_SERIALIZABLE
        # However, if these "multiagent" settings have been provided directly
        # on the top-level (as they should), we override the settings under
        # "multiagent". Note that the "multiagent" key should no longer be used anyways.
        if isinstance(config.get("policies"), (set, tuple)):
            config["policies"] = list(config["policies"])
        # Do NOT serialize functions/lambdas.
        if config.get("policy_mapping_fn"):
            config["policy_mapping_fn"] = NOT_SERIALIZABLE
        if config.get("policies_to_train"):
            config["policies_to_train"] = NOT_SERIALIZABLE

        return config

    @staticmethod
    def _translate_special_keys(key: str, warn_deprecated: bool = True) -> str:
        # Handle special key (str) -> `AlgorithmConfig.[some_property]` cases.
        if key == "callbacks":
            key = "callbacks_class"
        elif key == "create_env_on_driver":
            key = "create_local_env_runner"
        elif key == "create_env_on_local_worker":
            key = "create_local_env_runner"
        elif key == "custom_eval_function":
            key = "custom_evaluation_function"
        elif key == "framework":
            key = "framework_str"
        elif key == "input":
            key = "input_"
        elif key == "lambda":
            key = "lambda_"
        elif key == "num_cpus_for_driver":
            key = "num_cpus_for_main_process"
        elif key == "num_workers":
            key = "num_env_runners"

        # Deprecated keys.
        if warn_deprecated:
            if key == "collect_metrics_timeout":
                deprecation_warning(
                    old="collect_metrics_timeout",
                    new="metrics_episode_collection_timeout_s",
                    error=True,
                )
            elif key == "metrics_smoothing_episodes":
                deprecation_warning(
                    old="config.metrics_smoothing_episodes",
                    new="config.metrics_num_episodes_for_smoothing",
                    error=True,
                )
            elif key == "min_iter_time_s":
                deprecation_warning(
                    old="config.min_iter_time_s",
                    new="config.min_time_s_per_iteration",
                    error=True,
                )
            elif key == "min_time_s_per_reporting":
                deprecation_warning(
                    old="config.min_time_s_per_reporting",
                    new="config.min_time_s_per_iteration",
                    error=True,
                )
            elif key == "min_sample_timesteps_per_reporting":
                deprecation_warning(
                    old="config.min_sample_timesteps_per_reporting",
                    new="config.min_sample_timesteps_per_iteration",
                    error=True,
                )
            elif key == "min_train_timesteps_per_reporting":
                deprecation_warning(
                    old="config.min_train_timesteps_per_reporting",
                    new="config.min_train_timesteps_per_iteration",
                    error=True,
                )
            elif key == "timesteps_per_iteration":
                deprecation_warning(
                    old="config.timesteps_per_iteration",
                    new="`config.min_sample_timesteps_per_iteration` OR "
                    "`config.min_train_timesteps_per_iteration`",
                    error=True,
                )
            elif key == "evaluation_num_episodes":
                deprecation_warning(
                    old="config.evaluation_num_episodes",
                    new="`config.evaluation_duration` and "
                    "`config.evaluation_duration_unit=episodes`",
                    error=True,
                )

        return key

    def _check_if_correct_nn_framework_installed(self, _tf1, _tf, _torch):
        """Check if tf/torch experiment is running and tf/torch installed."""
        if self.framework_str in {"tf", "tf2"}:
            if not (_tf1 or _tf):
                raise ImportError(
                    (
                        "TensorFlow was specified as the framework to use (via `config."
                        "framework([tf|tf2])`)! However, no installation was "
                        "found. You can install TensorFlow via `pip install tensorflow`"
                    )
                )
        elif self.framework_str == "torch":
            if not _torch:
                raise ImportError(
                    (
                        "PyTorch was specified as the framework to use (via `config."
                        "framework('torch')`)! However, no installation was found. You "
                        "can install PyTorch via `pip install torch`."
                    )
                )

    def _resolve_tf_settings(self, _tf1, _tfv):
        """Check and resolve tf settings."""
        if _tf1 and self.framework_str == "tf2":
            if self.framework_str == "tf2" and _tfv < 2:
                raise ValueError(
                    "You configured `framework`=tf2, but your installed "
                    "pip tf-version is < 2.0! Make sure your TensorFlow "
                    "version is >= 2.x."
                )
            if not _tf1.executing_eagerly():
                _tf1.enable_eager_execution()
            # Recommend setting tracing to True for speedups.
            logger.info(
                f"Executing eagerly (framework='{self.framework_str}'),"
                f" with eager_tracing={self.eager_tracing}. For "
                "production workloads, make sure to set eager_tracing=True"
                "  in order to match the speed of tf-static-graph "
                "(framework='tf'). For debugging purposes, "
                "`eager_tracing=False` is the best choice."
            )
        # Tf-static-graph (framework=tf): Recommend upgrading to tf2 and
        # enabling eager tracing for similar speed.
        elif _tf1 and self.framework_str == "tf":
            logger.info(
                "Your framework setting is 'tf', meaning you are using "
                "static-graph mode. Set framework='tf2' to enable eager "
                "execution with tf2.x. You may also then want to set "
                "eager_tracing=True in order to reach similar execution "
                "speed as with static-graph mode."
            )

    @OldAPIStack
    def get_multi_agent_setup(
        self,
        *,
        policies: Optional[MultiAgentPolicyConfigDict] = None,
        env: Optional[EnvType] = None,
        spaces: Optional[Dict[PolicyID, Tuple[Space, Space]]] = None,
        default_policy_class: Optional[Type[Policy]] = None,
    ) -> Tuple[MultiAgentPolicyConfigDict, Callable[[PolicyID, SampleBatchType], bool]]:
        r"""Compiles complete multi-agent config (dict) from the information in `self`.

        Infers the observation- and action spaces, the policy classes, and the policy's
        configs. The returned `MultiAgentPolicyConfigDict` is fully unified and strictly
        maps PolicyIDs to complete PolicySpec objects (with all their fields not-None).

        Examples:
        .. testcode::

            import gymnasium as gym
            from ray.rllib.algorithms.ppo import PPOConfig
            config = (
              PPOConfig()
              .environment("CartPole-v1")
              .framework("torch")
              .multi_agent(policies={"pol1", "pol2"}, policies_to_train=["pol1"])
            )
            policy_dict, is_policy_to_train = config.get_multi_agent_setup(
                env=gym.make("CartPole-v1"))
            is_policy_to_train("pol1")
            is_policy_to_train("pol2")

        Args:
            policies: An optional multi-agent `policies` dict, mapping policy IDs
                to PolicySpec objects. If not provided uses `self.policies`
                instead. Note that the `policy_class`, `observation_space`, and
                `action_space` properties in these PolicySpecs may be None and must
                therefore be inferred here.
            env: An optional env instance, from which to infer the different spaces for
                the different policies. If not provided, tries to infer from
                `spaces`. Otherwise from `self.observation_space` and
                `self.action_space`. Raises an error, if no information on spaces can be
                infered.
            spaces: Optional dict mapping policy IDs to tuples of 1) observation space
                and 2) action space that should be used for the respective policy.
                These spaces were usually provided by an already instantiated remote
                EnvRunner. Note that if the `env` argument is provided, tries to
                infer spaces from `env` first.
            default_policy_class: The Policy class to use should a PolicySpec have its
                policy_class property set to None.

        Returns:
            A tuple consisting of 1) a MultiAgentPolicyConfigDict and 2) a
            `is_policy_to_train(PolicyID, SampleBatchType) -> bool` callable.

        Raises:
            ValueError: In case, no spaces can be infered for the policy/ies.
            ValueError: In case, two agents in the env map to the same PolicyID
                (according to `self.policy_mapping_fn`), but have different action- or
                observation spaces according to the infered space information.
        """
        policies = copy.deepcopy(policies or self.policies)

        # Policies given as set/list/tuple (of PolicyIDs) -> Setup each policy
        # automatically via empty PolicySpec (makes RLlib infer observation- and
        # action spaces as well as the Policy's class).
        if isinstance(policies, (set, list, tuple)):
            policies = {pid: PolicySpec() for pid in policies}

        # Try extracting spaces from env or from given spaces dict.
        env_obs_space = None
        env_act_space = None

        # Env is a ray.remote: Get spaces via its (automatically added)
        # `_get_spaces()` method.
        if isinstance(env, ray.actor.ActorHandle):
            env_obs_space, env_act_space = ray.get(env._get_spaces.remote())
        # Normal env (gym.Env or MultiAgentEnv): These should have the
        # `observation_space` and `action_space` properties.
        elif env is not None:
            # `env` is a gymnasium.vector.Env.
            if hasattr(env, "single_observation_space") and isinstance(
                env.single_observation_space, gym.Space
            ):
                env_obs_space = env.single_observation_space
            # `env` is a gymnasium.Env.
            elif hasattr(env, "observation_space") and isinstance(
                env.observation_space, gym.Space
            ):
                env_obs_space = env.observation_space

            # `env` is a gymnasium.vector.Env.
            if hasattr(env, "single_action_space") and isinstance(
                env.single_action_space, gym.Space
            ):
                env_act_space = env.single_action_space
            # `env` is a gymnasium.Env.
            elif hasattr(env, "action_space") and isinstance(
                env.action_space, gym.Space
            ):
                env_act_space = env.action_space

        # Last resort: Try getting the env's spaces from the spaces
        # dict's special __env__ key.
        if spaces is not None:
            if env_obs_space is None:
                env_obs_space = spaces.get(INPUT_ENV_SPACES, [None])[0]
            if env_act_space is None:
                env_act_space = spaces.get(INPUT_ENV_SPACES, [None, None])[1]

        # Check each defined policy ID and unify its spec.
        for pid, policy_spec in policies.copy().items():
            # Convert to PolicySpec if plain list/tuple.
            if not isinstance(policy_spec, PolicySpec):
                policies[pid] = policy_spec = PolicySpec(*policy_spec)

            # Infer policy classes for policies dict, if not provided (None).
            if policy_spec.policy_class is None and default_policy_class is not None:
                policies[pid].policy_class = default_policy_class

            # Infer observation space.
            if policy_spec.observation_space is None:
                env_unwrapped = env.unwrapped if hasattr(env, "unwrapped") else env
                # Module's space is provided -> Use it as-is.
                if spaces is not None and pid in spaces:
                    obs_space = spaces[pid][0]
                # MultiAgentEnv -> Check, whether agents have different spaces.
                elif isinstance(env_unwrapped, MultiAgentEnv):
                    obs_space = None
                    mapping_fn = self.policy_mapping_fn
                    aids = list(
                        env_unwrapped.possible_agents
                        if hasattr(env_unwrapped, "possible_agents")
                        and env_unwrapped.possible_agents
                        else env_unwrapped.get_agent_ids()
                    )
                    if len(aids) == 0:
                        one_obs_space = env_unwrapped.observation_space
                    else:
                        one_obs_space = env_unwrapped.get_observation_space(aids[0])
                    # If all obs spaces are the same, just use the first space.
                    if all(
                        env_unwrapped.get_observation_space(aid) == one_obs_space
                        for aid in aids
                    ):
                        obs_space = one_obs_space
                    # Need to reverse-map spaces (for the different agents) to certain
                    # policy IDs. We have to compare the ModuleID with all possible
                    # AgentIDs and find the agent ID that matches.
                    elif mapping_fn:
                        for aid in aids:
                            # Match: Assign spaces for this agentID to the PolicyID.
                            if mapping_fn(aid, None, worker=None) == pid:
                                # Make sure, different agents that map to the same
                                # policy don't have different spaces.
                                if (
                                    obs_space is not None
                                    and env_unwrapped.get_observation_space(aid)
                                    != obs_space
                                ):
                                    raise ValueError(
                                        "Two agents in your environment map to the "
                                        "same policyID (as per your `policy_mapping"
                                        "_fn`), however, these agents also have "
                                        "different observation spaces!"
                                    )
                                obs_space = env_unwrapped.get_observation_space(aid)
                # Just use env's obs space as-is.
                elif env_obs_space is not None:
                    obs_space = env_obs_space
                # Space given directly in config.
                elif self.observation_space:
                    obs_space = self.observation_space
                else:
                    raise ValueError(
                        "`observation_space` not provided in PolicySpec for "
                        f"{pid} and env does not have an observation space OR "
                        "no spaces received from other workers' env(s) OR no "
                        "`observation_space` specified in config!"
                    )

                policies[pid].observation_space = obs_space

            # Infer action space.
            if policy_spec.action_space is None:
                env_unwrapped = env.unwrapped if hasattr(env, "unwrapped") else env
                # Module's space is provided -> Use it as-is.
                if spaces is not None and pid in spaces:
                    act_space = spaces[pid][1]
                # MultiAgentEnv -> Check, whether agents have different spaces.
                elif isinstance(env_unwrapped, MultiAgentEnv):
                    act_space = None
                    mapping_fn = self.policy_mapping_fn
                    aids = list(
                        env_unwrapped.possible_agents
                        if hasattr(env_unwrapped, "possible_agents")
                        and env_unwrapped.possible_agents
                        else env_unwrapped.get_agent_ids()
                    )
                    if len(aids) == 0:
                        one_act_space = env_unwrapped.action_space
                    else:
                        one_act_space = env_unwrapped.get_action_space(aids[0])
                    # If all obs spaces are the same, just use the first space.
                    if all(
                        env_unwrapped.get_action_space(aid) == one_act_space
                        for aid in aids
                    ):
                        act_space = one_act_space
                    # Need to reverse-map spaces (for the different agents) to certain
                    # policy IDs. We have to compare the ModuleID with all possible
                    # AgentIDs and find the agent ID that matches.
                    elif mapping_fn:
                        for aid in aids:
                            # Match: Assign spaces for this AgentID to the PolicyID.
                            if mapping_fn(aid, None, worker=None) == pid:
                                # Make sure, different agents that map to the same
                                # policy don't have different spaces.
                                if (
                                    act_space is not None
                                    and env_unwrapped.get_action_space(aid) != act_space
                                ):
                                    raise ValueError(
                                        "Two agents in your environment map to the "
                                        "same policyID (as per your `policy_mapping"
                                        "_fn`), however, these agents also have "
                                        "different action spaces!"
                                    )
                                act_space = env_unwrapped.get_action_space(aid)
                # Just use env's action space as-is.
                elif env_act_space is not None:
                    act_space = env_act_space
                elif self.action_space:
                    act_space = self.action_space
                else:
                    raise ValueError(
                        "`action_space` not provided in PolicySpec for "
                        f"{pid} and env does not have an action space OR "
                        "no spaces received from other workers' env(s) OR no "
                        "`action_space` specified in config!"
                    )
                policies[pid].action_space = act_space

            # Create entire AlgorithmConfig object from the provided override.
            # If None, use {} as override.
            if not isinstance(policies[pid].config, AlgorithmConfig):
                assert policies[pid].config is None or isinstance(
                    policies[pid].config, dict
                )
                policies[pid].config = self.copy(copy_frozen=False).update_from_dict(
                    policies[pid].config or {}
                )

        # If collection given, construct a simple default callable returning True
        # if the PolicyID is found in the list/set of IDs.
        if self.policies_to_train is not None and not callable(self.policies_to_train):
            pols = set(self.policies_to_train)

            def is_policy_to_train(pid, batch=None):
                return pid in pols

        else:
            is_policy_to_train = self.policies_to_train

        return policies, is_policy_to_train

    @Deprecated(new="AlgorithmConfig.build_algo", error=False)
    def build(self, *args, **kwargs):
        return self.build_algo(*args, **kwargs)

    @Deprecated(new="AlgorithmConfig.get_multi_rl_module_spec()", error=True)
    def get_marl_module_spec(self, *args, **kwargs):
        pass

    @Deprecated(new="AlgorithmConfig.env_runners(..)", error=True)
    def rollouts(self, *args, **kwargs):
        pass

    @Deprecated(new="AlgorithmConfig.env_runners(..)", error=True)
    def exploration(self, *args, **kwargs):
        pass

    @property
    @Deprecated(
        new="AlgorithmConfig.env_runners(create_local_env_runner=..)",
        error=False,
    )
    def create_env_on_local_worker(self):
        return self.create_local_env_runner

    @create_env_on_local_worker.setter
    def create_env_on_local_worker(self, value):
        deprecation_warning(
            old="AlgorithmConfig.create_env_on_local_worker",
            new="AlgorithmConfig.create_local_env_runner",
            error=False,
        )
        self.create_local_env_runner = value

    @property
    @Deprecated(
        new="AlgorithmConfig.fault_tolerance(restart_failed_env_runners=..)",
        error=True,
    )
    def recreate_failed_env_runners(self):
        pass

    @recreate_failed_env_runners.setter
    def recreate_failed_env_runners(self, value):
        deprecation_warning(
            old="AlgorithmConfig.recreate_failed_env_runners",
            new="AlgorithmConfig.restart_failed_env_runners",
            error=True,
        )

    @property
    @Deprecated(new="AlgorithmConfig._enable_new_api_stack", error=True)
    def _enable_new_api_stack(self):
        pass

    @_enable_new_api_stack.setter
    def _enable_new_api_stack(self, value):
        deprecation_warning(
            old="AlgorithmConfig._enable_new_api_stack",
            new="AlgorithmConfig.enable_rl_module_and_learner",
            error=True,
        )

    @property
    @Deprecated(new="AlgorithmConfig.enable_env_runner_and_connector_v2", error=True)
    def uses_new_env_runners(self):
        pass

    @property
    @Deprecated(new="AlgorithmConfig.num_env_runners", error=True)
    def num_rollout_workers(self):
        pass

    @num_rollout_workers.setter
    def num_rollout_workers(self, value):
        deprecation_warning(
            old="AlgorithmConfig.num_rollout_workers",
            new="AlgorithmConfig.num_env_runners",
            error=True,
        )

    @property
    @Deprecated(new="AlgorithmConfig.evaluation_num_workers", error=True)
    def evaluation_num_workers(self):
        pass

    @evaluation_num_workers.setter
    def evaluation_num_workers(self, value):
        deprecation_warning(
            old="AlgorithmConfig.evaluation_num_workers",
            new="AlgorithmConfig.evaluation_num_env_runners",
            error=True,
        )
        pass

    @property
    @Deprecated(new="AlgorithmConfig.num_envs_per_env_runner", error=True)
    def num_envs_per_worker(self):
        pass

    @num_envs_per_worker.setter
    def num_envs_per_worker(self, value):
        deprecation_warning(
            old="AlgorithmConfig.num_envs_per_worker",
            new="AlgorithmConfig.num_envs_per_env_runner",
            error=True,
        )
        pass

    @property
    @Deprecated(new="AlgorithmConfig.ignore_env_runner_failures", error=True)
    def ignore_worker_failures(self):
        pass

    @ignore_worker_failures.setter
    def ignore_worker_failures(self, value):
        deprecation_warning(
            old="AlgorithmConfig.ignore_worker_failures",
            new="AlgorithmConfig.ignore_env_runner_failures",
            error=True,
        )
        pass

    @property
    @Deprecated(new="AlgorithmConfig.restart_failed_env_runners", error=True)
    def recreate_failed_workers(self):
        pass

    @recreate_failed_workers.setter
    def recreate_failed_workers(self, value):
        deprecation_warning(
            old="AlgorithmConfig.recreate_failed_workers",
            new="AlgorithmConfig.restart_failed_env_runners",
            error=True,
        )
        pass

    @property
    @Deprecated(new="AlgorithmConfig.max_num_env_runner_restarts", error=True)
    def max_num_worker_restarts(self):
        pass

    @max_num_worker_restarts.setter
    def max_num_worker_restarts(self, value):
        deprecation_warning(
            old="AlgorithmConfig.max_num_worker_restarts",
            new="AlgorithmConfig.max_num_env_runner_restarts",
            error=True,
        )
        pass

    @property
    @Deprecated(new="AlgorithmConfig.delay_between_env_runner_restarts_s", error=True)
    def delay_between_worker_restarts_s(self):
        pass

    @delay_between_worker_restarts_s.setter
    def delay_between_worker_restarts_s(self, value):
        deprecation_warning(
            old="AlgorithmConfig.delay_between_worker_restarts_s",
            new="AlgorithmConfig.delay_between_env_runner_restarts_s",
            error=True,
        )
        pass

    @property
    @Deprecated(
        new="AlgorithmConfig.num_consecutive_env_runner_failures_tolerance", error=True
    )
    def num_consecutive_worker_failures_tolerance(self):
        pass

    @num_consecutive_worker_failures_tolerance.setter
    def num_consecutive_worker_failures_tolerance(self, value):
        deprecation_warning(
            old="AlgorithmConfig.num_consecutive_worker_failures_tolerance",
            new="AlgorithmConfig.num_consecutive_env_runner_failures_tolerance",
            error=True,
        )
        pass

    @property
    @Deprecated(new="AlgorithmConfig.env_runner_health_probe_timeout_s", error=True)
    def worker_health_probe_timeout_s(self):
        pass

    @worker_health_probe_timeout_s.setter
    def worker_health_probe_timeout_s(self, value):
        deprecation_warning(
            old="AlgorithmConfig.worker_health_probe_timeout_s",
            new="AlgorithmConfig.env_runner_health_probe_timeout_s",
            error=True,
        )
        pass

    @property
    @Deprecated(new="AlgorithmConfig.env_runner_restore_timeout_s", error=True)
    def worker_restore_timeout_s(self):
        pass

    @worker_restore_timeout_s.setter
    def worker_restore_timeout_s(self, value):
        deprecation_warning(
            old="AlgorithmConfig.worker_restore_timeout_s",
            new="AlgorithmConfig.env_runner_restore_timeout_s",
            error=True,
        )
        pass

    @property
    @Deprecated(
        new="AlgorithmConfig.validate_env_runners_after_construction",
        error=True,
    )
    def validate_workers_after_construction(self):
        pass

    @validate_workers_after_construction.setter
    def validate_workers_after_construction(self, value):
        deprecation_warning(
            old="AlgorithmConfig.validate_workers_after_construction",
            new="AlgorithmConfig.validate_env_runners_after_construction",
            error=True,
        )
        pass

    # Cleanups from `resources()`.
    @property
    @Deprecated(new="AlgorithmConfig.num_cpus_per_env_runner", error=True)
    def num_cpus_per_worker(self):
        pass

    @num_cpus_per_worker.setter
    def num_cpus_per_worker(self, value):
        deprecation_warning(
            old="AlgorithmConfig.num_cpus_per_worker",
            new="AlgorithmConfig.num_cpus_per_env_runner",
            error=True,
        )
        pass

    @property
    @Deprecated(new="AlgorithmConfig.num_gpus_per_env_runner", error=True)
    def num_gpus_per_worker(self):
        pass

    @num_gpus_per_worker.setter
    def num_gpus_per_worker(self, value):
        deprecation_warning(
            old="AlgorithmConfig.num_gpus_per_worker",
            new="AlgorithmConfig.num_gpus_per_env_runner",
            error=True,
        )
        pass

    @property
    @Deprecated(new="AlgorithmConfig.custom_resources_per_env_runner", error=True)
    def custom_resources_per_worker(self):
        pass

    @custom_resources_per_worker.setter
    def custom_resources_per_worker(self, value):
        deprecation_warning(
            old="AlgorithmConfig.custom_resources_per_worker",
            new="AlgorithmConfig.custom_resources_per_env_runner",
            error=True,
        )
        pass

    @property
    @Deprecated(new="AlgorithmConfig.num_learners", error=True)
    def num_learner_workers(self):
        pass

    @num_learner_workers.setter
    def num_learner_workers(self, value):
        deprecation_warning(
            old="AlgorithmConfig.num_learner_workers",
            new="AlgorithmConfig.num_learners",
            error=True,
        )
        pass

    @property
    @Deprecated(new="AlgorithmConfig.num_cpus_per_learner", error=True)
    def num_cpus_per_learner_worker(self):
        pass

    @num_cpus_per_learner_worker.setter
    def num_cpus_per_learner_worker(self, value):
        deprecation_warning(
            old="AlgorithmConfig.num_cpus_per_learner_worker",
            new="AlgorithmConfig.num_cpus_per_learner",
            error=True,
        )
        pass

    @property
    @Deprecated(new="AlgorithmConfig.num_gpus_per_learner", error=True)
    def num_gpus_per_learner_worker(self):
        pass

    @num_gpus_per_learner_worker.setter
    def num_gpus_per_learner_worker(self, value):
        deprecation_warning(
            old="AlgorithmConfig.num_gpus_per_learner_worker",
            new="AlgorithmConfig.num_gpus_per_learner",
            error=True,
        )
        pass

    @property
    @Deprecated(new="AlgorithmConfig.num_cpus_for_local_worker", error=True)
    def num_cpus_for_local_worker(self):
        pass

    @num_cpus_for_local_worker.setter
    def num_cpus_for_local_worker(self, value):
        deprecation_warning(
            old="AlgorithmConfig.num_cpus_for_local_worker",
            new="AlgorithmConfig.num_cpus_for_main_process",
            error=True,
        )
        pass


class DifferentiableAlgorithmConfig(AlgorithmConfig):
    """An RLlib DifferentiableAlgorithmConfig builds a Meta algorithm from a given
    configuration

    .. testcode::

        from ray.rllib.algorithm.algorithm_config import DifferentiableAlgorithmConfig
        # Construct a generic config for an algorithm that needs differentiable Learners.
        config = (
            DifferentiableAlgorithmConfig()
            .training(lr=3e-4)
            .environment(env="CartPole-v1")
            .learners(
                differentiable_learner_configs=[
                    DifferentiableLearnerConfig(
                        DifferentiableTorchLearner,
                        lr=1e-4,
                    )
                ]
            )
        )
        # Similar to `AlgorithmConfig` the config using differentiable Learners can be
        # used to build a respective `Algorithm`.
        algo = config.build()


    """

    # A list of `DifferentiableLearnerConfig` instances that define differentiable
    # `Learner`'s. Note, each of them needs to implement the `DifferentiableLearner`
    # API.
    differentiable_learner_configs: List[DifferentiableLearnerConfig]

    def __init__(self, algo_class=None):
        """Initializes the DifferentiableLearnerConfig instance.

        Args:
            algo_class: An optional Algorithm class that this config class belongs to.
                Used (if provided) to build a respective Algorithm instance from this
                config.
        """
        # Initialize the `AlgorithmConfig` first.
        super().__init__(algo_class=algo_class)

        # Initialize the list of differentiable learner configs to an empty list, which
        # defines the default, i.e. the `MetaLearner` will have no nested updates.
        self.differentiable_learner_configs: List[DifferentiableLearnerConfig] = []

    def learners(
        self,
        *,
        differentiable_learner_configs: List[DifferentiableLearnerConfig] = NotProvided,
    ) -> "DifferentiableAlgorithmConfig":
        """Sets the configurations for differentiable learners.

        Args:
            differentiable_learner_configs: A list of `DifferentiableLearnerConfig` instances
                defining the `DifferentiableLearner` classes used for the nested updates in
                `Algorithm`'s learner.
        """
        if differentiable_learner_configs is not NotProvided:
            self.differentiable_learner_configs = differentiable_learner_configs

        return self

    def validate(self):
        """Validates all values in this config."""

        # First, call the `validate` method of super.
        super().validate()

        # TODO (simon): Maybe moving this to a private method?
        # Ensure that the default learner class is derived from `TorchMetaLearner`.
        from ray.rllib.core.learner.torch.torch_meta_learner import TorchMetaLearner

        if not issubclass(self.get_default_learner_class(), TorchMetaLearner):
            self._value_error(
                "`get_default_learner_class` must return a `MetaLearner` class "
                f"or sublass but got {self.get_default_learner_class()}."
            )
        # Make sure that the differentiable learner configs are contained in a list.
        if not isinstance(self.differentiable_learner_configs, list):
            self._value_error(
                "`differentiable_learner_configs` must be a list of "
                "`DifferentiableLearnerConfig` instances, but is "
                f"{type(self.differentiable_learner_configs)}."
            )
        # In addition, check, if all configurations are wrapped in a
        # `DifferentiableLearnerConfig`.
        elif not all(
            isinstance(learner_cfg, DifferentiableLearnerConfig)
            for learner_cfg in self.differentiable_learner_configs
        ):
            self._value_error(
                "`differentiable_learner_configs` must be a list of "
                "`DifferentiableLearnerConfig` instances, but at least "
                "one instance is not a `DifferentiableLearnerConfig`."
            )

    def get_default_learner_class(self):
        """Returns the Learner class to use for this algorithm.

        Override this method in the sub-class to return the `MetaLearner`.

        Returns:
            The `MetaLearner` class to use for this algorithm either as a class
            type or as a string. (e.g. "ray.rllib.core.learner.torch.torch_meta_learner.TorchMetaLearner")
        """
        from ray.rllib.core.learner.torch.torch_meta_learner import TorchMetaLearner

        return TorchMetaLearner


class TorchCompileWhatToCompile(str, Enum):
    """Enumerates schemes of what parts of the TorchLearner can be compiled.

    This can be either the entire update step of the learner or only the forward
    methods (and therein the forward_train method) of the RLModule.

    .. note::
        - torch.compiled code can become slow on graph breaks or even raise
            errors on unsupported operations. Empirically, compiling
            `forward_train` should introduce little graph breaks, raise no
            errors but result in a speedup comparable to compiling the
            complete update.
        - Using `complete_update` is experimental and may result in errors.
    """

    # Compile the entire update step of the learner.
    # This includes the forward pass of the RLModule, the loss computation, and the
    # optimizer step.
    COMPLETE_UPDATE = "complete_update"
    # Only compile the forward methods (and therein the forward_train method) of the
    # RLModule.
    FORWARD_TRAIN = "forward_train"<|MERGE_RESOLUTION|>--- conflicted
+++ resolved
@@ -322,11 +322,7 @@
         # `self.env_runners()`
         self.env_runner_cls = None
         self.num_env_runners = 0
-<<<<<<< HEAD
-        self.create_local_env_runner = False
-=======
         self.create_local_env_runner = True
->>>>>>> ee3c75c5
         self.num_envs_per_env_runner = 1
         # TODO (sven): Once new ormsgpack system in place, reaplce the string
         #  with proper `gym.envs.registration.VectorizeMode.SYNC`.
@@ -338,6 +334,7 @@
         self.episodes_to_numpy = True
         self.max_requests_in_flight_per_env_runner = 1
         self.sample_timeout_s = 60.0
+        self.create_env_on_local_worker = False
         self._env_to_module_connector = None
         self.add_default_connectors_to_env_to_module_pipeline = True
         self._module_to_env_connector = None
@@ -668,7 +665,7 @@
 
         # Switch out deprecated vs new config keys.
         config["callbacks"] = config.pop("callbacks_class", None)
-        config["create_env_on_driver"] = config.pop("create_local_env_runner", 1)
+        config["create_env_on_driver"] = config.pop("create_env_on_local_worker", 1)
         config["custom_eval_function"] = config.pop("custom_evaluation_function", None)
         config["framework"] = config.pop("framework_str", None)
 
@@ -1770,10 +1767,7 @@
         env_runner_cls: Optional[type] = NotProvided,
         num_env_runners: Optional[int] = NotProvided,
         create_local_env_runner: Optional[bool] = NotProvided,
-<<<<<<< HEAD
-=======
         create_env_on_local_worker: Optional[bool] = NotProvided,
->>>>>>> ee3c75c5
         num_envs_per_env_runner: Optional[int] = NotProvided,
         gym_env_vectorize_mode: Optional[str] = NotProvided,
         num_cpus_per_env_runner: Optional[int] = NotProvided,
@@ -1810,7 +1804,6 @@
         enable_tf1_exec_eagerly: Optional[bool] = NotProvided,  # @OldAPIStack
         sampler_perf_stats_ema_coef: Optional[float] = NotProvided,  # @OldAPIStack
         # Deprecated args.
-        create_env_on_local_worker=DEPRECATED_VALUE,
         num_rollout_workers=DEPRECATED_VALUE,
         num_envs_per_worker=DEPRECATED_VALUE,
         validate_workers_after_construction=DEPRECATED_VALUE,
@@ -1875,14 +1868,11 @@
                 the `num_env_runners` remote EnvRunner actors. If `num_env_runners` is
                 0, this setting is ignored and one local EnvRunner is created
                 regardless.
-<<<<<<< HEAD
-=======
             create_env_on_local_worker: When `num_env_runners` > 0, the driver
                 (local_worker; worker-idx=0) does not need an environment. This is
                 because it doesn't have to sample (done by remote_workers;
                 worker_indices > 0) nor evaluate (done by evaluation workers;
                 see below).
->>>>>>> ee3c75c5
             env_to_module_connector: A callable taking an Env as input arg and returning
                 an env-to-module ConnectorV2 (might be a pipeline) object.
             module_to_env_connector: A callable taking an Env and an RLModule as input
@@ -2002,11 +1992,6 @@
         Returns:
             This updated AlgorithmConfig object.
         """
-        if create_env_on_local_worker != DEPRECATED_VALUE:
-            deprecation_warning(
-                old="AlgorithmConfig.env_runners(create_local_env_runner=...)",
-                error=True,
-            )
         if enable_connectors != DEPRECATED_VALUE:
             deprecation_warning(
                 old="AlgorithmConfig.env_runners(enable_connectors=...)",
@@ -2062,11 +2047,8 @@
             self.sample_collector = sample_collector
         if create_local_env_runner is not NotProvided:
             self.create_local_env_runner = create_local_env_runner
-<<<<<<< HEAD
-=======
         if create_env_on_local_worker is not NotProvided:
             self.create_env_on_local_worker = create_env_on_local_worker
->>>>>>> ee3c75c5
         if env_to_module_connector is not NotProvided:
             self._env_to_module_connector = env_to_module_connector
         if module_to_env_connector is not NotProvided:
@@ -5116,9 +5098,7 @@
         if key == "callbacks":
             key = "callbacks_class"
         elif key == "create_env_on_driver":
-            key = "create_local_env_runner"
-        elif key == "create_env_on_local_worker":
-            key = "create_local_env_runner"
+            key = "create_env_on_local_worker"
         elif key == "custom_eval_function":
             key = "custom_evaluation_function"
         elif key == "framework":
@@ -5522,23 +5502,6 @@
 
     @property
     @Deprecated(
-        new="AlgorithmConfig.env_runners(create_local_env_runner=..)",
-        error=False,
-    )
-    def create_env_on_local_worker(self):
-        return self.create_local_env_runner
-
-    @create_env_on_local_worker.setter
-    def create_env_on_local_worker(self, value):
-        deprecation_warning(
-            old="AlgorithmConfig.create_env_on_local_worker",
-            new="AlgorithmConfig.create_local_env_runner",
-            error=False,
-        )
-        self.create_local_env_runner = value
-
-    @property
-    @Deprecated(
         new="AlgorithmConfig.fault_tolerance(restart_failed_env_runners=..)",
         error=True,
     )
