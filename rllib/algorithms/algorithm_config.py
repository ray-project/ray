import copy
from typing import TYPE_CHECKING, Any, Callable, Dict, Optional, Type, Union

import gym

from ray.rllib.algorithms.callbacks import DefaultCallbacks
from ray.rllib.env.env_context import EnvContext
from ray.rllib.evaluation.collectors.sample_collector import SampleCollector
from ray.rllib.evaluation.collectors.simple_list_collector import SimpleListCollector
from ray.rllib.models import MODEL_DEFAULTS
from ray.rllib.utils import deep_update, merge_dicts
from ray.rllib.utils.deprecation import DEPRECATED_VALUE, deprecation_warning
from ray.rllib.utils.typing import (
    AlgorithmConfigDict,
    EnvConfigDict,
    EnvType,
    PartialAlgorithmConfigDict,
    ResultDict,
)
from ray.tune.logger import Logger

if TYPE_CHECKING:
    from ray.rllib.algorithms.algorithm import Algorithm


class AlgorithmConfig:
    """A RLlib AlgorithmConfig builds an RLlib Algorithm from a given configuration.

    Example:
        >>> from ray.rllib.algorithms.callbacks import MemoryTrackingCallbacks
        >>> # Construct a generic config object, specifying values within different
        >>> # sub-categories, e.g. "training".
        >>> config = AlgorithmConfig().training(gamma=0.9, lr=0.01)
        ...              .environment(env="CartPole-v1")
        ...              .resources(num_gpus=0)
        ...              .rollouts(num_rollout_workers=4)
        ...              .callbacks(MemoryTrackingCallbacks)
        >>> # A config object can be used to construct the respective Trainer.
        >>> rllib_trainer = config.build()

    Example:
        >>> from ray import tune
        >>> # In combination with a tune.grid_search:
        >>> config = AlgorithmConfig()
        >>> config.training(lr=tune.grid_search([0.01, 0.001]))
        >>> # Use `to_dict()` method to get the legacy plain python config dict
        >>> # for usage with `tune.run()`.
        >>> tune.run("[registered trainer class]", config=config.to_dict())
    """

    def __init__(self, algo_class=None):
        # Define all settings and their default values.

        # Define the default RLlib Trainer class that this AlgorithmConfig will be
        # applied to.
        self.algo_class = algo_class

        # `self.python_environment()`
        self.extra_python_environs_for_driver = {}
        self.extra_python_environs_for_worker = {}

        # `self.resources()`
        self.num_gpus = 0
        self.num_cpus_per_worker = 1
        self.num_gpus_per_worker = 0
        self._fake_gpus = False
        self.num_cpus_for_local_worker = 1
        self.custom_resources_per_worker = {}
        self.placement_strategy = "PACK"

        # `self.framework()`
        self.framework_str = "tf"
        self.eager_tracing = False
        self.eager_max_retraces = 20
        self.tf_session_args = {
            # note: overridden by `local_tf_session_args`
            "intra_op_parallelism_threads": 2,
            "inter_op_parallelism_threads": 2,
            "gpu_options": {
                "allow_growth": True,
            },
            "log_device_placement": False,
            "device_count": {"CPU": 1},
            # Required by multi-GPU (num_gpus > 1).
            "allow_soft_placement": True,
        }
        self.local_tf_session_args = {
            # Allow a higher level of parallelism by default, but not unlimited
            # since that can cause crashes with many concurrent drivers.
            "intra_op_parallelism_threads": 8,
            "inter_op_parallelism_threads": 8,
        }

        # `self.environment()`
        self.env = None
        self.env_config = {}
        self.observation_space = None
        self.action_space = None
        self.env_task_fn = None
        self.render_env = False
        self.clip_rewards = None
        self.normalize_actions = True
        self.clip_actions = False
        self.disable_env_checking = False

        # `self.rollouts()`
        self.num_workers = 2
        self.num_envs_per_worker = 1
        self.sample_collector = SimpleListCollector
        self.create_env_on_local_worker = False
        self.sample_async = False
        self.enable_connectors = False
        self.rollout_fragment_length = 200
        self.batch_mode = "truncate_episodes"
        self.remote_worker_envs = False
        self.remote_env_batch_wait_ms = 0
        self.validate_workers_after_construction = True
        self.ignore_worker_failures = False
        self.recreate_failed_workers = False
        self.restart_failed_sub_environments = False
        self.num_consecutive_worker_failures_tolerance = 100
        self.horizon = None
        self.soft_horizon = False
        self.no_done_at_end = False
        self.preprocessor_pref = "deepmind"
        self.observation_filter = "NoFilter"
        self.synchronize_filters = True
        self.compress_observations = False

        # `self.training()`
        self.gamma = 0.99
        self.lr = 0.001
        self.train_batch_size = 32
        self.model = copy.deepcopy(MODEL_DEFAULTS)
        self.optimizer = {}

        # `self.callbacks()`
        self.callbacks_class = DefaultCallbacks

        # `self.explore()`
        self.explore = True
        self.exploration_config = {
            # The Exploration class to use. In the simplest case, this is the name
            # (str) of any class present in the `rllib.utils.exploration` package.
            # You can also provide the python class directly or the full location
            # of your class (e.g. "ray.rllib.utils.exploration.epsilon_greedy.
            # EpsilonGreedy").
            "type": "StochasticSampling",
            # Add constructor kwargs here (if any).
        }

        # `self.multi_agent()`
        self.policies = {}
        self.policy_map_capacity = 100
        self.policy_map_cache = None
        self.policy_mapping_fn = None
        self.policies_to_train = None
        self.observation_fn = None
        self.count_steps_by = "env_steps"

        # `self.offline_data()`
        self.input_ = "sampler"
        self.input_config = {}
        self.actions_in_input_normalized = False
        self.postprocess_inputs = False
        self.shuffle_buffer_size = 0
        self.output = None
        self.output_config = {}
        self.output_compress_columns = ["obs", "new_obs"]
        self.output_max_file_size = 64 * 1024 * 1024

        # `self.evaluation()`
        self.evaluation_interval = None
        self.evaluation_duration = 10
        self.evaluation_duration_unit = "episodes"
        self.evaluation_sample_timeout_s = 180.0
        self.evaluation_parallel_to_training = False
        self.evaluation_config = {}
        self.off_policy_estimation_methods = {}
        self.evaluation_num_workers = 0
        self.custom_evaluation_function = None
        self.always_attach_evaluation_results = False
        # TODO: Set this flag still in the config or - much better - in the
        #  RolloutWorker as a property.
        self.in_evaluation = False
<<<<<<< HEAD
        self.sync_filters_on_rollout_workers_timeout_s = 60
=======
        self.sync_filters_on_rollout_workers_timeout_s = 60.0
>>>>>>> b20f5f51

        # `self.reporting()`
        self.keep_per_episode_custom_metrics = False
        self.metrics_episode_collection_timeout_s = 60.0
        self.metrics_num_episodes_for_smoothing = 100
        self.min_time_s_per_iteration = None
        self.min_train_timesteps_per_iteration = 0
        self.min_sample_timesteps_per_iteration = 0

        # `self.debugging()`
        self.logger_creator = None
        self.logger_config = None
        self.log_level = "WARN"
        self.log_sys_usage = True
        self.fake_sampler = False
        self.seed = None

        # `self.experimental()`
        self._tf_policy_handles_more_than_one_loss = False
        self._disable_preprocessor_api = False
        self._disable_action_flattening = False
        self._disable_execution_plan_api = True

        # TODO: Remove, once all deprecation_warning calls upon using these keys
        #  have been removed.
        # === Deprecated keys ===
        self.simple_optimizer = DEPRECATED_VALUE
        self.monitor = DEPRECATED_VALUE
        self.evaluation_num_episodes = DEPRECATED_VALUE
        self.metrics_smoothing_episodes = DEPRECATED_VALUE
        self.timesteps_per_iteration = DEPRECATED_VALUE
        self.min_iter_time_s = DEPRECATED_VALUE
        self.collect_metrics_timeout = DEPRECATED_VALUE
        # The following values have moved because of the new ReplayBuffer API
        self.buffer_size = DEPRECATED_VALUE
        self.prioritized_replay = DEPRECATED_VALUE
        self.learning_starts = DEPRECATED_VALUE
        self.replay_batch_size = DEPRECATED_VALUE
        # -1 = DEPRECATED_VALUE is a valid value for replay_sequence_length
        self.replay_sequence_length = None
        self.prioritized_replay_alpha = DEPRECATED_VALUE
        self.prioritized_replay_beta = DEPRECATED_VALUE
        self.prioritized_replay_eps = DEPRECATED_VALUE
        self.min_time_s_per_reporting = DEPRECATED_VALUE
        self.min_train_timesteps_per_reporting = DEPRECATED_VALUE
        self.min_sample_timesteps_per_reporting = DEPRECATED_VALUE
        self.input_evaluation = DEPRECATED_VALUE

    def to_dict(self) -> AlgorithmConfigDict:
        """Converts all settings into a legacy config dict for backward compatibility.

        Returns:
            A complete AlgorithmConfigDict, usable in backward-compatible Tune/RLlib
            use cases, e.g. w/ `tune.run()`.
        """
        config = copy.deepcopy(vars(self))
        config.pop("algo_class")

        # Worst naming convention ever: NEVER EVER use reserved key-words...
        if "lambda_" in config:
            assert hasattr(self, "lambda_")
            config["lambda"] = getattr(self, "lambda_")
            config.pop("lambda_")
        if "input_" in config:
            assert hasattr(self, "input_")
            config["input"] = getattr(self, "input_")
            config.pop("input_")

        # Setup legacy multiagent sub-dict:
        config["multiagent"] = {}
        for k in [
            "policies",
            "policy_map_capacity",
            "policy_map_cache",
            "policy_mapping_fn",
            "policies_to_train",
            "observation_fn",
            "count_steps_by",
        ]:
            config["multiagent"][k] = config.pop(k)

        # Switch out deprecated vs new config keys.
        config["callbacks"] = config.pop("callbacks_class", DefaultCallbacks)
        config["create_env_on_driver"] = config.pop("create_env_on_local_worker", 1)
        config["custom_eval_function"] = config.pop("custom_evaluation_function", None)
        config["framework"] = config.pop("framework_str", None)
        config["num_cpus_for_driver"] = config.pop("num_cpus_for_local_worker", 1)

        return config

    def build(
        self,
        env: Optional[Union[str, EnvType]] = None,
        logger_creator: Optional[Callable[[], Logger]] = None,
    ) -> "Algorithm":
        """Builds an Algorithm from the AlgorithmConfig.

        Args:
            env: Name of the environment to use (e.g. a gym-registered str),
                a full class path (e.g.
                "ray.rllib.examples.env.random_env.RandomEnv"), or an Env
                class directly. Note that this arg can also be specified via
                the "env" key in `config`.
            logger_creator: Callable that creates a ray.tune.Logger
                object. If unspecified, a default logger is created.

        Returns:
            A ray.rllib.algorithms.algorithm.Algorithm object.
        """
        if env is not None:
            self.env = env
            if self.evaluation_config is not None:
                self.evaluation_config["env"] = env
        if logger_creator is not None:
            self.logger_creator = logger_creator

        return self.algo_class(
            config=self.to_dict(),
            env=self.env,
            logger_creator=self.logger_creator,
        )

    def python_environment(
        self,
        *,
        extra_python_environs_for_driver: Optional[dict] = None,
        extra_python_environs_for_worker: Optional[dict] = None,
    ) -> "AlgorithmConfig":
        """Sets the config's python environment settings.

        Args:
            extra_python_environs_for_driver: Any extra python env vars to set in the
                algorithm's process, e.g., {"OMP_NUM_THREADS": "16"}.
            extra_python_environs_for_worker: The extra python environments need to set
                for worker processes.

        Returns:
            This updated AlgorithmConfig object.
        """
        if extra_python_environs_for_driver is not None:
            self.extra_python_environs_for_driver = extra_python_environs_for_driver
        if extra_python_environs_for_worker is not None:
            self.extra_python_environs_for_worker = extra_python_environs_for_worker
        return self

    def resources(
        self,
        *,
        num_gpus: Optional[Union[float, int]] = None,
        _fake_gpus: Optional[bool] = None,
        num_cpus_per_worker: Optional[int] = None,
        num_gpus_per_worker: Optional[Union[float, int]] = None,
        num_cpus_for_local_worker: Optional[int] = None,
        custom_resources_per_worker: Optional[dict] = None,
        placement_strategy: Optional[str] = None,
    ) -> "AlgorithmConfig":
        """Specifies resources allocated for an Algorithm and its ray actors/workers.

        Args:
            num_gpus: Number of GPUs to allocate to the algorithm process.
                Note that not all algorithms can take advantage of GPUs.
                Support for multi-GPU is currently only available for
                tf-[PPO/IMPALA/DQN/PG]. This can be fractional (e.g., 0.3 GPUs).
            _fake_gpus: Set to True for debugging (multi-)?GPU funcitonality on a
                CPU machine. GPU towers will be simulated by graphs located on
                CPUs in this case. Use `num_gpus` to test for different numbers of
                fake GPUs.
            num_cpus_per_worker: Number of CPUs to allocate per worker.
            num_gpus_per_worker: Number of GPUs to allocate per worker. This can be
                fractional. This is usually needed only if your env itself requires a
                GPU (i.e., it is a GPU-intensive video game), or model inference is
                unusually expensive.
            custom_resources_per_worker: Any custom Ray resources to allocate per
                worker.
            num_cpus_for_local_worker: Number of CPUs to allocate for the algorithm.
                Note: this only takes effect when running in Tune. Otherwise,
                the algorithm runs in the main program (driver).
            custom_resources_per_worker: Any custom Ray resources to allocate per
                worker.
            placement_strategy: The strategy for the placement group factory returned by
                `Algorithm.default_resource_request()`. A PlacementGroup defines, which
                devices (resources) should always be co-located on the same node.
                For example, an Algorithm with 2 rollout workers, running with
                num_gpus=1 will request a placement group with the bundles:
                [{"gpu": 1, "cpu": 1}, {"cpu": 1}, {"cpu": 1}], where the first bundle
                is for the driver and the other 2 bundles are for the two workers.
                These bundles can now be "placed" on the same or different
                nodes depending on the value of `placement_strategy`:
                "PACK": Packs bundles into as few nodes as possible.
                "SPREAD": Places bundles across distinct nodes as even as possible.
                "STRICT_PACK": Packs bundles into one node. The group is not allowed
                    to span multiple nodes.
                "STRICT_SPREAD": Packs bundles across distinct nodes.

        Returns:
            This updated AlgorithmConfig object.
        """
        if num_gpus is not None:
            self.num_gpus = num_gpus
        if _fake_gpus is not None:
            self._fake_gpus = _fake_gpus
        if num_cpus_per_worker is not None:
            self.num_cpus_per_worker = num_cpus_per_worker
        if num_gpus_per_worker is not None:
            self.num_gpus_per_worker = num_gpus_per_worker
        if num_cpus_for_local_worker is not None:
            self.num_cpus_for_local_worker = num_cpus_for_local_worker
        if custom_resources_per_worker is not None:
            self.custom_resources_per_worker = custom_resources_per_worker
        if placement_strategy is not None:
            self.placement_strategy = placement_strategy

        return self

    def framework(
        self,
        framework: Optional[str] = None,
        *,
        eager_tracing: Optional[bool] = None,
        eager_max_retraces: Optional[int] = None,
        tf_session_args: Optional[Dict[str, Any]] = None,
        local_tf_session_args: Optional[Dict[str, Any]] = None,
    ) -> "AlgorithmConfig":
        """Sets the config's DL framework settings.

        Args:
            framework: tf: TensorFlow (static-graph); tf2: TensorFlow 2.x
                (eager or traced, if eager_tracing=True); torch: PyTorch
            eager_tracing: Enable tracing in eager mode. This greatly improves
                performance (speedup ~2x), but makes it slightly harder to debug
                since Python code won't be evaluated after the initial eager pass.
                Only possible if framework=tf2.
            eager_max_retraces: Maximum number of tf.function re-traces before a
                runtime error is raised. This is to prevent unnoticed retraces of
                methods inside the `..._eager_traced` Policy, which could slow down
                execution by a factor of 4, without the user noticing what the root
                cause for this slowdown could be.
                Only necessary for framework=[tf2|tfe].
                Set to None to ignore the re-trace count and never throw an error.
            tf_session_args: Configures TF for single-process operation by default.
            local_tf_session_args: Override the following tf session args on the local
                worker

        Returns:
            This updated AlgorithmConfig object.
        """
        if framework is not None:
            self.framework_str = framework
        if eager_tracing is not None:
            self.eager_tracing = eager_tracing
        if eager_max_retraces is not None:
            self.eager_max_retraces = eager_max_retraces
        if tf_session_args is not None:
            self.tf_session_args = tf_session_args
        if local_tf_session_args is not None:
            self.local_tf_session_args = local_tf_session_args

        return self

    def environment(
        self,
        *,
        env: Optional[Union[str, EnvType]] = None,
        env_config: Optional[EnvConfigDict] = None,
        observation_space: Optional[gym.spaces.Space] = None,
        action_space: Optional[gym.spaces.Space] = None,
        env_task_fn: Optional[Callable[[ResultDict, EnvType, EnvContext], Any]] = None,
        render_env: Optional[bool] = None,
        clip_rewards: Optional[Union[bool, float]] = None,
        normalize_actions: Optional[bool] = None,
        clip_actions: Optional[bool] = None,
        disable_env_checking: Optional[bool] = None,
    ) -> "AlgorithmConfig":
        """Sets the config's RL-environment settings.

        Args:
            env: The environment specifier. This can either be a tune-registered env,
                via `tune.register_env([name], lambda env_ctx: [env object])`,
                or a string specifier of an RLlib supported type. In the latter case,
                RLlib will try to interpret the specifier as either an openAI gym env,
                a PyBullet env, a ViZDoomGym env, or a fully qualified classpath to an
                Env class, e.g. "ray.rllib.examples.env.random_env.RandomEnv".
            env_config: Arguments dict passed to the env creator as an EnvContext
                object (which is a dict plus the properties: num_workers, worker_index,
                vector_index, and remote).
            observation_space: The observation space for the Policies of this Algorithm.
            action_space: The action space for the Policies of this Algorithm.
            env_task_fn: A callable taking the last train results, the base env and the
                env context as args and returning a new task to set the env to.
                The env must be a `TaskSettableEnv` sub-class for this to work.
                See `examples/curriculum_learning.py` for an example.
            render_env: If True, try to render the environment on the local worker or on
                worker 1 (if num_workers > 0). For vectorized envs, this usually means
                that only the first sub-environment will be rendered.
                In order for this to work, your env will have to implement the
                `render()` method which either:
                a) handles window generation and rendering itself (returning True) or
                b) returns a numpy uint8 image of shape [height x width x 3 (RGB)].
            clip_rewards: Whether to clip rewards during Policy's postprocessing.
                None (default): Clip for Atari only (r=sign(r)).
                True: r=sign(r): Fixed rewards -1.0, 1.0, or 0.0.
                False: Never clip.
                [float value]: Clip at -value and + value.
                Tuple[value1, value2]: Clip at value1 and value2.
            normalize_actions: If True, RLlib will learn entirely inside a normalized
                action space (0.0 centered with small stddev; only affecting Box
                components). We will unsquash actions (and clip, just in case) to the
                bounds of the env's action space before sending actions back to the env.
            clip_actions: If True, RLlib will clip actions according to the env's bounds
                before sending them back to the env.
                TODO: (sven) This option should be deprecated and always be False.
            disable_env_checking: If True, disable the environment pre-checking module.

        Returns:
            This updated AlgorithmConfig object.
        """
        if env is not None:
            self.env = env
        if env_config is not None:
            self.env_config = env_config
        if observation_space is not None:
            self.observation_space = observation_space
        if action_space is not None:
            self.action_space = action_space
        if env_task_fn is not None:
            self.env_task_fn = env_task_fn
        if render_env is not None:
            self.render_env = render_env
        if clip_rewards is not None:
            self.clip_rewards = clip_rewards
        if normalize_actions is not None:
            self.normalize_actions = normalize_actions
        if clip_actions is not None:
            self.clip_actions = clip_actions
        if disable_env_checking is not None:
            self.disable_env_checking = disable_env_checking

        return self

    def rollouts(
        self,
        *,
        num_rollout_workers: Optional[int] = None,
        num_envs_per_worker: Optional[int] = None,
        create_env_on_local_worker: Optional[bool] = None,
        sample_collector: Optional[Type[SampleCollector]] = None,
        sample_async: Optional[bool] = None,
        enable_connectors: Optional[bool] = None,
        rollout_fragment_length: Optional[int] = None,
        batch_mode: Optional[str] = None,
        remote_worker_envs: Optional[bool] = None,
        remote_env_batch_wait_ms: Optional[float] = None,
        validate_workers_after_construction: Optional[bool] = None,
        ignore_worker_failures: Optional[bool] = None,
        recreate_failed_workers: Optional[bool] = None,
        restart_failed_sub_environments: Optional[bool] = None,
        num_consecutive_worker_failures_tolerance: Optional[int] = None,
        horizon: Optional[int] = None,
        soft_horizon: Optional[bool] = None,
        no_done_at_end: Optional[bool] = None,
        preprocessor_pref: Optional[str] = None,
        observation_filter: Optional[str] = None,
        synchronize_filter: Optional[bool] = None,
        compress_observations: Optional[bool] = None,
    ) -> "AlgorithmConfig":
        """Sets the rollout worker configuration.

        Args:
            num_rollout_workers: Number of rollout worker actors to create for
                parallel sampling. Setting this to 0 will force rollouts to be done in
                the local worker (driver process or the Algorithm's actor when using
                Tune).
            num_envs_per_worker: Number of environments to evaluate vector-wise per
                worker. This enables model inference batching, which can improve
                performance for inference bottlenecked workloads.
            sample_collector: The SampleCollector class to be used to collect and
                retrieve environment-, model-, and sampler data. Override the
                SampleCollector base class to implement your own
                collection/buffering/retrieval logic.
            create_env_on_local_worker: When `num_workers` > 0, the driver
                (local_worker; worker-idx=0) does not need an environment. This is
                because it doesn't have to sample (done by remote_workers;
                worker_indices > 0) nor evaluate (done by evaluation workers;
                see below).
            sample_async: Use a background thread for sampling (slightly off-policy,
                usually not advisable to turn on unless your env specifically requires
                it).
            enable_connectors: Use connector based environment runner, so that all
                preprocessing of obs and postprocessing of actions are done in agent
                and action connectors.
            rollout_fragment_length: Divide episodes into fragments of this many steps
                each during rollouts. Sample batches of this size are collected from
                rollout workers and combined into a larger batch of `train_batch_size`
                for learning.
                For example, given rollout_fragment_length=100 and
                train_batch_size=1000:
                1. RLlib collects 10 fragments of 100 steps each from rollout workers.
                2. These fragments are concatenated and we perform an epoch of SGD.
                When using multiple envs per worker, the fragment size is multiplied by
                `num_envs_per_worker`. This is since we are collecting steps from
                multiple envs in parallel. For example, if num_envs_per_worker=5, then
                rollout workers will return experiences in chunks of 5*100 = 500 steps.
                The dataflow here can vary per algorithm. For example, PPO further
                divides the train batch into minibatches for multi-epoch SGD.
            batch_mode: How to build per-Sampler (RolloutWorker) batches, which are then
                usually concat'd to form the train batch. Note that "steps" below can
                mean different things (either env- or agent-steps) and depends on the
                `count_steps_by` (multiagent) setting below.
                "truncate_episodes": Each produced batch (when calling
                RolloutWorker.sample()) will contain exactly `rollout_fragment_length`
                steps. This mode guarantees evenly sized batches, but increases
                variance as the future return must now be estimated at truncation
                boundaries.
                "complete_episodes": Each unroll happens exactly over one episode, from
                beginning to end. Data collection will not stop unless the episode
                terminates or a configured horizon (hard or soft) is hit.
            remote_worker_envs: If using num_envs_per_worker > 1, whether to create
                those new envs in remote processes instead of in the same worker.
                This adds overheads, but can make sense if your envs can take much
                time to step / reset (e.g., for StarCraft). Use this cautiously;
                overheads are significant.
            remote_env_batch_wait_ms: Timeout that remote workers are waiting when
                polling environments. 0 (continue when at least one env is ready) is
                a reasonable default, but optimal value could be obtained by measuring
                your environment step / reset and model inference perf.
            validate_workers_after_construction: Whether to validate that each created
                remote worker is healthy after its construction process.
            ignore_worker_failures: Whether to attempt to continue training if a worker
                crashes. The number of currently healthy workers is reported as the
                "num_healthy_workers" metric.
            recreate_failed_workers: Whether - upon a worker failure - RLlib will try to
                recreate the lost worker as an identical copy of the failed one. The new
                worker will only differ from the failed one in its
                `self.recreated_worker=True` property value. It will have the same
                `worker_index` as the original one. If True, the
                `ignore_worker_failures` setting will be ignored.
            restart_failed_sub_environments: If True and any sub-environment (within
                a vectorized env) throws any error during env stepping, the
                Sampler will try to restart the faulty sub-environment. This is done
                without disturbing the other (still intact) sub-environment and without
                the RolloutWorker crashing.
            num_consecutive_worker_failures_tolerance: The number of consecutive times
                a rollout worker (or evaluation worker) failure is tolerated before
                finally crashing the Algorithm. Only useful if either
                `ignore_worker_failures` or `recreate_failed_workers` is True.
                Note that for `restart_failed_sub_environments` and sub-environment
                failures, the worker itself is NOT affected and won't throw any errors
                as the flawed sub-environment is silently restarted under the hood.
            horizon: Number of steps after which the episode is forced to terminate.
                Defaults to `env.spec.max_episode_steps` (if present) for Gym envs.
            soft_horizon: Calculate rewards but don't reset the environment when the
                horizon is hit. This allows value estimation and RNN state to span
                across logical episodes denoted by horizon. This only has an effect
                if horizon != inf.
            no_done_at_end: Don't set 'done' at the end of the episode.
                In combination with `soft_horizon`, this works as follows:
                - no_done_at_end=False soft_horizon=False:
                Reset env and add `done=True` at end of each episode.
                - no_done_at_end=True soft_horizon=False:
                Reset env, but do NOT add `done=True` at end of the episode.
                - no_done_at_end=False soft_horizon=True:
                Do NOT reset env at horizon, but add `done=True` at the horizon
                (pretending the episode has terminated).
                - no_done_at_end=True soft_horizon=True:
                Do NOT reset env at horizon and do NOT add `done=True` at the horizon.
            preprocessor_pref: Whether to use "rllib" or "deepmind" preprocessors by
                default. Set to None for using no preprocessor. In this case, the
                model will have to handle possibly complex observations from the
                environment.
            observation_filter: Element-wise observation filter, either "NoFilter"
                or "MeanStdFilter".
            synchronize_filter: Whether to synchronize the statistics of remote filters.
            compress_observations: Whether to LZ4 compress individual observations
                in the SampleBatches collected during rollouts.

        Returns:
            This updated AlgorithmConfig object.
        """
        if num_rollout_workers is not None:
            self.num_workers = num_rollout_workers
        if num_envs_per_worker is not None:
            self.num_envs_per_worker = num_envs_per_worker
        if sample_collector is not None:
            self.sample_collector = sample_collector
        if create_env_on_local_worker is not None:
            self.create_env_on_local_worker = create_env_on_local_worker
        if sample_async is not None:
            self.sample_async = sample_async
        if enable_connectors is not None:
            self.enable_connectors = enable_connectors
        if rollout_fragment_length is not None:
            self.rollout_fragment_length = rollout_fragment_length
        if batch_mode is not None:
            self.batch_mode = batch_mode
        if remote_worker_envs is not None:
            self.remote_worker_envs = remote_worker_envs
        if remote_env_batch_wait_ms is not None:
            self.remote_env_batch_wait_ms = remote_env_batch_wait_ms
        if validate_workers_after_construction is not None:
            self.validate_workers_after_construction = (
                validate_workers_after_construction
            )
        if ignore_worker_failures is not None:
            self.ignore_worker_failures = ignore_worker_failures
        if recreate_failed_workers is not None:
            self.recreate_failed_workers = recreate_failed_workers
        if restart_failed_sub_environments is not None:
            self.restart_failed_sub_environments = restart_failed_sub_environments
        if num_consecutive_worker_failures_tolerance is not None:
            self.num_consecutive_worker_failures_tolerance = (
                num_consecutive_worker_failures_tolerance
            )
        if horizon is not None:
            self.horizon = horizon
        if soft_horizon is not None:
            self.soft_horizon = soft_horizon
        if no_done_at_end is not None:
            self.no_done_at_end = no_done_at_end
        if preprocessor_pref is not None:
            self.preprocessor_pref = preprocessor_pref
        if observation_filter is not None:
            self.observation_filter = observation_filter
        if synchronize_filter is not None:
            self.synchronize_filters = synchronize_filter
        if compress_observations is not None:
            self.compress_observations = compress_observations

        return self

    def training(
        self,
        gamma: Optional[float] = None,
        lr: Optional[float] = None,
        train_batch_size: Optional[int] = None,
        model: Optional[dict] = None,
        optimizer: Optional[dict] = None,
    ) -> "AlgorithmConfig":
        """Sets the training related configuration.

        Args:
            gamma: Float specifying the discount factor of the Markov Decision process.
            lr: The default learning rate.
            train_batch_size: Training batch size, if applicable.
            model: Arguments passed into the policy model. See models/catalog.py for a
                full list of the available model options.
            optimizer: Arguments to pass to the policy optimizer.

        Returns:
            This updated AlgorithmConfig object.
        """
        if gamma is not None:
            self.gamma = gamma
        if lr is not None:
            self.lr = lr
        if train_batch_size is not None:
            self.train_batch_size = train_batch_size
        if model is not None:
            self.model = model
        if optimizer is not None:
            self.optimizer = merge_dicts(self.optimizer, optimizer)

        return self

    def callbacks(self, callbacks_class) -> "AlgorithmConfig":
        """Sets the callbacks configuration.

        Args:
            callbacks_class: Callbacks class, whose methods will be run during
                various phases of training and environment sample collection.
                See the `DefaultCallbacks` class and
                `examples/custom_metrics_and_callbacks.py` for more usage information.

        Returns:
            This updated AlgorithmConfig object.
        """
        self.callbacks_class = callbacks_class

        return self

    def exploration(
        self,
        *,
        explore: Optional[bool] = None,
        exploration_config: Optional[dict] = None,
    ) -> "AlgorithmConfig":
        """Sets the config's exploration settings.

        Args:
            explore: Default exploration behavior, iff `explore`=None is passed into
                compute_action(s). Set to False for no exploration behavior (e.g.,
                for evaluation).
            exploration_config: A dict specifying the Exploration object's config.

        Returns:
            This updated AlgorithmConfig object.
        """
        if explore is not None:
            self.explore = explore
        if exploration_config is not None:
            # Override entire `exploration_config` if `type` key changes.
            # Update, if `type` key remains the same or is not specified.
            new_exploration_config = deep_update(
                {"exploration_config": self.exploration_config},
                {"exploration_config": exploration_config},
                False,
                ["exploration_config"],
                ["exploration_config"],
            )
            self.exploration_config = new_exploration_config["exploration_config"]

        return self

    def evaluation(
        self,
        *,
        evaluation_interval: Optional[int] = None,
        evaluation_duration: Optional[int] = None,
        evaluation_duration_unit: Optional[str] = None,
        evaluation_sample_timeout_s: Optional[float] = None,
        evaluation_parallel_to_training: Optional[bool] = None,
        evaluation_config: Optional[
            Union["AlgorithmConfig", PartialAlgorithmConfigDict]
        ] = None,
        off_policy_estimation_methods: Optional[Dict] = None,
        evaluation_num_workers: Optional[int] = None,
        custom_evaluation_function: Optional[Callable] = None,
        always_attach_evaluation_results: Optional[bool] = None,
    ) -> "AlgorithmConfig":
        """Sets the config's evaluation settings.

        Args:
            evaluation_interval: Evaluate with every `evaluation_interval` training
                iterations. The evaluation stats will be reported under the "evaluation"
                metric key. Note that for Ape-X metrics are already only reported for
                the lowest epsilon workers (least random workers).
                Set to None (or 0) for no evaluation.
            evaluation_duration: Duration for which to run evaluation each
                `evaluation_interval`. The unit for the duration can be set via
                `evaluation_duration_unit` to either "episodes" (default) or
                "timesteps". If using multiple evaluation workers
                (evaluation_num_workers > 1), the load to run will be split amongst
                these.
                If the value is "auto":
                - For `evaluation_parallel_to_training=True`: Will run as many
                episodes/timesteps that fit into the (parallel) training step.
                - For `evaluation_parallel_to_training=False`: Error.
            evaluation_duration_unit: The unit, with which to count the evaluation
                duration. Either "episodes" (default) or "timesteps".
            evaluation_sample_timeout_s: The timeout (in seconds) for the ray.get call
                to the remote evaluation worker(s) `sample()` method. After this time,
                the user will receive a warning and instructions on how to fix the
                issue. This could be either to make sure the episode ends, increasing
                the timeout, or switching to `evaluation_duration_unit=timesteps`.
            evaluation_parallel_to_training: Whether to run evaluation in parallel to
                a Algorithm.train() call using threading. Default=False.
                E.g. evaluation_interval=2 -> For every other training iteration,
                the Algorithm.train() and Algorithm.evaluate() calls run in parallel.
                Note: This is experimental. Possible pitfalls could be race conditions
                for weight synching at the beginning of the evaluation loop.
            evaluation_config: Typical usage is to pass extra args to evaluation env
                creator and to disable exploration by computing deterministic actions.
                IMPORTANT NOTE: Policy gradient algorithms are able to find the optimal
                policy, even if this is a stochastic one. Setting "explore=False" here
                will result in the evaluation workers not using this optimal policy!
            off_policy_estimation_methods: Specify how to evaluate the current policy,
                along with any optional config parameters. This only has an effect when
                reading offline experiences ("input" is not "sampler").
                Available keys:
                {ope_method_name: {"type": ope_type, ...}} where `ope_method_name`
                is a user-defined string to save the OPE results under, and
                `ope_type` can be any subclass of OffPolicyEstimator, e.g.
                ray.rllib.offline.estimators.is::ImportanceSampling
                or your own custom subclass, or the full class path to the subclass.
                You can also add additional config arguments to be passed to the
                OffPolicyEstimator in the dict, e.g.
                {"qreg_dr": {"type": DoublyRobust, "q_model_type": "qreg", "k": 5}}
            evaluation_num_workers: Number of parallel workers to use for evaluation.
                Note that this is set to zero by default, which means evaluation will
                be run in the algorithm process (only if evaluation_interval is not
                None). If you increase this, it will increase the Ray resource usage of
                the algorithm since evaluation workers are created separately from
                rollout workers (used to sample data for training).
            custom_evaluation_function: Customize the evaluation method. This must be a
                function of signature (algo: Algorithm, eval_workers: WorkerSet) ->
                metrics: dict. See the Algorithm.evaluate() method to see the default
                implementation. The Algorithm guarantees all eval workers have the
                latest policy state before this function is called.
            always_attach_evaluation_results: Make sure the latest available evaluation
                results are always attached to a step result dict. This may be useful
                if Tune or some other meta controller needs access to evaluation metrics
                all the time.

        Returns:
            This updated AlgorithmConfig object.
        """
        if evaluation_interval is not None:
            self.evaluation_interval = evaluation_interval
        if evaluation_duration is not None:
            self.evaluation_duration = evaluation_duration
        if evaluation_duration_unit is not None:
            self.evaluation_duration_unit = evaluation_duration_unit
        if evaluation_sample_timeout_s is not None:
            self.evaluation_sample_timeout_s = evaluation_sample_timeout_s
        if evaluation_parallel_to_training is not None:
            self.evaluation_parallel_to_training = evaluation_parallel_to_training
        if evaluation_config is not None:
            # Convert another AlgorithmConfig into dict.
            if isinstance(evaluation_config, AlgorithmConfig):
                self.evaluation_config = evaluation_config.to_dict()
            else:
                self.evaluation_config = evaluation_config
        if off_policy_estimation_methods is not None:
            self.off_policy_estimation_methods = off_policy_estimation_methods
        if evaluation_num_workers is not None:
            self.evaluation_num_workers = evaluation_num_workers
        if custom_evaluation_function is not None:
            self.custom_evaluation_function = custom_evaluation_function
        if always_attach_evaluation_results:
            self.always_attach_evaluation_results = always_attach_evaluation_results

        return self

    def offline_data(
        self,
        *,
        input_=None,
        input_config=None,
        actions_in_input_normalized=None,
        input_evaluation=None,
        postprocess_inputs=None,
        shuffle_buffer_size=None,
        output=None,
        output_config=None,
        output_compress_columns=None,
        output_max_file_size=None,
    ) -> "AlgorithmConfig":
        """Sets the config's offline data settings.

        TODO(jungong, sven): we can potentially unify all input types
          under input and input_config keys. E.g.
          input: sample
          input_config {
            env: Cartpole-v0
          }
          or:
          input: json_reader
          input_config {
            path: /tmp/
          }
          or:
          input: dataset
          input_config {
            format: parquet
            path: /tmp/
          }

        Args:
            input_: Specify how to generate experiences:
             - "sampler": Generate experiences via online (env) simulation (default).
             - A local directory or file glob expression (e.g., "/tmp/*.json").
             - A list of individual file paths/URIs (e.g., ["/tmp/1.json",
               "s3://bucket/2.json"]).
             - A dict with string keys and sampling probabilities as values (e.g.,
               {"sampler": 0.4, "/tmp/*.json": 0.4, "s3://bucket/expert.json": 0.2}).
             - A callable that takes an `IOContext` object as only arg and returns a
               ray.rllib.offline.InputReader.
             - A string key that indexes a callable with tune.registry.register_input
            input_config: Arguments accessible from the IOContext for configuring custom
                input.
            actions_in_input_normalized: True, if the actions in a given offline "input"
                are already normalized (between -1.0 and 1.0). This is usually the case
                when the offline file has been generated by another RLlib algorithm
                (e.g. PPO or SAC), while "normalize_actions" was set to True.
            postprocess_inputs: Whether to run postprocess_trajectory() on the
                trajectory fragments from offline inputs. Note that postprocessing will
                be done using the *current* policy, not the *behavior* policy, which
                is typically undesirable for on-policy algorithms.
            shuffle_buffer_size: If positive, input batches will be shuffled via a
                sliding window buffer of this number of batches. Use this if the input
                data is not in random enough order. Input is delayed until the shuffle
                buffer is filled.
            output: Specify where experiences should be saved:
                 - None: don't save any experiences
                 - "logdir" to save to the agent log dir
                 - a path/URI to save to a custom output directory (e.g., "s3://bckt/")
                 - a function that returns a rllib.offline.OutputWriter
            output_config: Arguments accessible from the IOContext for configuring
                custom output.
            output_compress_columns: What sample batch columns to LZ4 compress in the
                output data.
            output_max_file_size: Max output file size before rolling over to a
                new file.

        Returns:
            This updated AlgorithmConfig object.
        """
        if input_ is not None:
            self.input_ = input_
        if input_config is not None:
            self.input_config = input_config
        if actions_in_input_normalized is not None:
            self.actions_in_input_normalized = actions_in_input_normalized
        if input_evaluation is not None:
            deprecation_warning(
                old="offline_data(input_evaluation={})".format(input_evaluation),
                new="evaluation(off_policy_estimation_methods={})".format(
                    input_evaluation
                ),
                error=True,
                help="Running OPE during training is not recommended.",
            )
        if postprocess_inputs is not None:
            self.postprocess_inputs = postprocess_inputs
        if shuffle_buffer_size is not None:
            self.shuffle_buffer_size = shuffle_buffer_size
        if output is not None:
            self.output = output
        if output_config is not None:
            self.output_config = output_config
        if output_compress_columns is not None:
            self.output_compress_columns = output_compress_columns
        if output_max_file_size is not None:
            self.output_max_file_size = output_max_file_size

        return self

    def multi_agent(
        self,
        *,
        policies=None,
        policy_map_capacity=None,
        policy_map_cache=None,
        policy_mapping_fn=None,
        policies_to_train=None,
        observation_fn=None,
        count_steps_by=None,
    ) -> "AlgorithmConfig":
        """Sets the config's multi-agent settings.

        Args:
            policies: Map of type MultiAgentPolicyConfigDict from policy ids to tuples
                of (policy_cls, obs_space, act_space, config). This defines the
                observation and action spaces of the policies and any extra config.
            policy_map_capacity: Keep this many policies in the "policy_map" (before
                writing least-recently used ones to disk/S3).
            policy_map_cache: Where to store overflowing (least-recently used) policies?
                Could be a directory (str) or an S3 location. None for using the
                default output dir.
            policy_mapping_fn: Function mapping agent ids to policy ids.
            policies_to_train: Determines those policies that should be updated.
                Options are:
                - None, for all policies.
                - An iterable of PolicyIDs that should be updated.
                - A callable, taking a PolicyID and a SampleBatch or MultiAgentBatch
                and returning a bool (indicating whether the given policy is trainable
                or not, given the particular batch). This allows you to have a policy
                trained only on certain data (e.g. when playing against a certain
                opponent).
            observation_fn: Optional function that can be used to enhance the local
                agent observations to include more state. See
                rllib/evaluation/observation_function.py for more info.
            count_steps_by: Which metric to use as the "batch size" when building a
                MultiAgentBatch. The two supported values are:
                "env_steps": Count each time the env is "stepped" (no matter how many
                multi-agent actions are passed/how many multi-agent observations
                have been returned in the previous step).
                "agent_steps": Count each individual agent step as one step.

        Returns:
            This updated AlgorithmConfig object.
        """
        if policies is not None:
            self.policies = policies
        if policy_map_capacity is not None:
            self.policy_map_capacity = policy_map_capacity
        if policy_map_cache is not None:
            self.policy_map_cache = policy_map_cache
        if policy_mapping_fn is not None:
            self.policy_mapping_fn = policy_mapping_fn
        if policies_to_train is not None:
            self.policies_to_train = policies_to_train
        if observation_fn is not None:
            self.observation_fn = observation_fn
        if count_steps_by is not None:
            self.count_steps_by = count_steps_by

        return self

    def reporting(
        self,
        *,
        keep_per_episode_custom_metrics: Optional[bool] = None,
        metrics_episode_collection_timeout_s: Optional[float] = None,
        metrics_num_episodes_for_smoothing: Optional[int] = None,
        min_time_s_per_iteration: Optional[int] = None,
        min_train_timesteps_per_iteration: Optional[int] = None,
        min_sample_timesteps_per_iteration: Optional[int] = None,
    ) -> "AlgorithmConfig":
        """Sets the config's reporting settings.

        Args:
            keep_per_episode_custom_metrics: Store raw custom metrics without
                calculating max, min, mean
            metrics_episode_collection_timeout_s: Wait for metric batches for at most
                this many seconds. Those that have not returned in time will be
                collected in the next train iteration.
            metrics_num_episodes_for_smoothing: Smooth rollout metrics over this many
                episodes, if possible.
                In case rollouts (sample collection) just started, there may be fewer
                than this many episodes in the buffer and we'll compute metrics
                over this smaller number of available episodes.
                In case there are more than this many episodes collected in a single
                training iteration, use all of these episodes for metrics computation,
                meaning don't ever cut any "excess" episodes.
            min_time_s_per_iteration: Minimum time to accumulate within a single
                `train()` call. This value does not affect learning,
                only the number of times `Algorithm.training_step()` is called by
                `Algorithm.train()`. If - after one such step attempt, the time taken
                has not reached `min_time_s_per_iteration`, will perform n more
                `training_step()` calls until the minimum time has been
                consumed. Set to 0 or None for no minimum time.
            min_train_timesteps_per_iteration: Minimum training timesteps to accumulate
                within a single `train()` call. This value does not affect learning,
                only the number of times `Algorithm.training_step()` is called by
                `Algorithm.train()`. If - after one such step attempt, the training
                timestep count has not been reached, will perform n more
                `training_step()` calls until the minimum timesteps have been
                executed. Set to 0 or None for no minimum timesteps.
            min_sample_timesteps_per_iteration: Minimum env sampling timesteps to
                accumulate within a single `train()` call. This value does not affect
                learning, only the number of times `Algorithm.training_step()` is
                called by `Algorithm.train()`. If - after one such step attempt, the env
                sampling timestep count has not been reached, will perform n more
                `training_step()` calls until the minimum timesteps have been
                executed. Set to 0 or None for no minimum timesteps.

        Returns:
            This updated AlgorithmConfig object.
        """
        if keep_per_episode_custom_metrics is not None:
            self.keep_per_episode_custom_metrics = keep_per_episode_custom_metrics
        if metrics_episode_collection_timeout_s is not None:
            self.metrics_episode_collection_timeout_s = (
                metrics_episode_collection_timeout_s
            )
        if metrics_num_episodes_for_smoothing is not None:
            self.metrics_num_episodes_for_smoothing = metrics_num_episodes_for_smoothing
        if min_time_s_per_iteration is not None:
            self.min_time_s_per_iteration = min_time_s_per_iteration
        if min_train_timesteps_per_iteration is not None:
            self.min_train_timesteps_per_iteration = min_train_timesteps_per_iteration
        if min_sample_timesteps_per_iteration is not None:
            self.min_sample_timesteps_per_iteration = min_sample_timesteps_per_iteration

        return self

    def debugging(
        self,
        *,
        logger_creator: Optional[Callable[[], Logger]] = None,
        logger_config: Optional[dict] = None,
        log_level: Optional[str] = None,
        log_sys_usage: Optional[bool] = None,
        fake_sampler: Optional[bool] = None,
        seed: Optional[int] = None,
    ) -> "AlgorithmConfig":
        """Sets the config's debugging settings.

        Args:
            logger_creator: Callable that creates a ray.tune.Logger
                object. If unspecified, a default logger is created.
            logger_config: Define logger-specific configuration to be used inside Logger
                Default value None allows overwriting with nested dicts.
            log_level: Set the ray.rllib.* log level for the agent process and its
                workers. Should be one of DEBUG, INFO, WARN, or ERROR. The DEBUG level
                will also periodically print out summaries of relevant internal dataflow
                (this is also printed out once at startup at the INFO level). When using
                the `rllib train` command, you can also use the `-v` and `-vv` flags as
                shorthand for INFO and DEBUG.
            log_sys_usage: Log system resource metrics to results. This requires
                `psutil` to be installed for sys stats, and `gputil` for GPU metrics.
            fake_sampler: Use fake (infinite speed) sampler. For testing only.
            seed: This argument, in conjunction with worker_index, sets the random
                seed of each worker, so that identically configured trials will have
                identical results. This makes experiments reproducible.

        Returns:
            This updated AlgorithmConfig object.
        """
        if logger_creator is not None:
            self.logger_creator = logger_creator
        if logger_config is not None:
            self.logger_config = logger_config
        if log_level is not None:
            self.log_level = log_level
        if log_sys_usage is not None:
            self.log_sys_usage = log_sys_usage
        if fake_sampler is not None:
            self.fake_sampler = fake_sampler
        if seed is not None:
            self.seed = seed

        return self

    def experimental(
        self,
        *,
        _tf_policy_handles_more_than_one_loss=None,
        _disable_preprocessor_api=None,
        _disable_action_flattening=None,
        _disable_execution_plan_api=None,
    ) -> "AlgorithmConfig":
        """Sets the config's experimental settings.

        Args:
            _tf_policy_handles_more_than_one_loss: Experimental flag.
                If True, TFPolicy will handle more than one loss/optimizer.
                Set this to True, if you would like to return more than
                one loss term from your `loss_fn` and an equal number of optimizers
                from your `optimizer_fn`. In the future, the default for this will be
                True.
            _disable_preprocessor_api: Experimental flag.
                If True, no (observation) preprocessor will be created and
                observations will arrive in model as they are returned by the env.
                In the future, the default for this will be True.
            _disable_action_flattening: Experimental flag.
                If True, RLlib will no longer flatten the policy-computed actions into
                a single tensor (for storage in SampleCollectors/output files/etc..),
                but leave (possibly nested) actions as-is. Disabling flattening affects:
                - SampleCollectors: Have to store possibly nested action structs.
                - Models that have the previous action(s) as part of their input.
                - Algorithms reading from offline files (incl. action information).
            _disable_execution_plan_api: Experimental flag.
                If True, the execution plan API will not be used. Instead,
                a Algorithm's `training_iteration` method will be called as-is each
                training iteration.

        Returns:
            This updated AlgorithmConfig object.
        """
        if _tf_policy_handles_more_than_one_loss is not None:
            self._tf_policy_handles_more_than_one_loss = (
                _tf_policy_handles_more_than_one_loss
            )
        if _disable_preprocessor_api is not None:
            self._disable_preprocessor_api = _disable_preprocessor_api
        if _disable_action_flattening is not None:
            self._disable_action_flattening = _disable_action_flattening
        if _disable_execution_plan_api is not None:
            self._disable_execution_plan_api = _disable_execution_plan_api

        return self<|MERGE_RESOLUTION|>--- conflicted
+++ resolved
@@ -183,11 +183,7 @@
         # TODO: Set this flag still in the config or - much better - in the
         #  RolloutWorker as a property.
         self.in_evaluation = False
-<<<<<<< HEAD
-        self.sync_filters_on_rollout_workers_timeout_s = 60
-=======
         self.sync_filters_on_rollout_workers_timeout_s = 60.0
->>>>>>> b20f5f51
 
         # `self.reporting()`
         self.keep_per_episode_custom_metrics = False
