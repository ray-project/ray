--- conflicted
+++ resolved
@@ -2901,11 +2901,7 @@
             )
 
         # Fill in the missing values from the specs that we already have. By combining
-<<<<<<< HEAD
-        # PolicySpecs and the defaul RLModuleSpec.
-=======
         # PolicySpecs and the default RLModuleSpec.
->>>>>>> 8f30f61a
         default_spec = self.get_default_rl_module_spec()
         for module_id in policy_dict:
             policy_spec = policy_dict[module_id]
@@ -2934,8 +2930,6 @@
                         "is passed in nor in the default module spec used in "
                         "the algorithm."
                     )
-<<<<<<< HEAD
-=======
             if module_spec.catalog_class is None:
                 if isinstance(default_spec, SingleAgentRLModuleSpec):
                     module_spec.catalog_class = default_spec.catalog_class
@@ -2954,7 +2948,6 @@
                         "the algorithm."
                     )
 
->>>>>>> 8f30f61a
             if module_spec.observation_space is None:
                 module_spec.observation_space = policy_spec.observation_space
             if module_spec.action_space is None:
