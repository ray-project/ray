import copy
import dataclasses
from enum import Enum
import logging
import math
import sys
from typing import (
    Any,
    Callable,
    Collection,
    Dict,
    List,
    Optional,
    Tuple,
    Type,
    TYPE_CHECKING,
    Union,
)

import gymnasium as gym
import tree
from packaging import version

import ray
from ray.rllib.callbacks.callbacks import RLlibCallback
from ray.rllib.core import DEFAULT_MODULE_ID
from ray.rllib.core.columns import Columns
from ray.rllib.core.rl_module import validate_module_id
from ray.rllib.core.rl_module.default_model_config import DefaultModelConfig
from ray.rllib.core.rl_module.multi_rl_module import MultiRLModuleSpec
from ray.rllib.core.rl_module.rl_module import RLModuleSpec
from ray.rllib.env import INPUT_ENV_SPACES
from ray.rllib.env.multi_agent_env import MultiAgentEnv
from ray.rllib.env.wrappers.atari_wrappers import is_atari
from ray.rllib.evaluation.collectors.sample_collector import SampleCollector
from ray.rllib.evaluation.collectors.simple_list_collector import SimpleListCollector
from ray.rllib.models import MODEL_DEFAULTS
from ray.rllib.offline.input_reader import InputReader
from ray.rllib.offline.io_context import IOContext
from ray.rllib.policy.policy import Policy, PolicySpec
from ray.rllib.policy.sample_batch import DEFAULT_POLICY_ID
from ray.rllib.utils import deep_update, merge_dicts
from ray.rllib.utils.annotations import (
    OldAPIStack,
    OverrideToImplementCustomLogic_CallToSuperRecommended,
)
from ray.rllib.utils.deprecation import (
    DEPRECATED_VALUE,
    Deprecated,
    deprecation_warning,
)
from ray.rllib.utils.framework import try_import_tf, try_import_torch
from ray.rllib.utils.from_config import NotProvided, from_config
from ray.rllib.utils.schedules.scheduler import Scheduler
from ray.rllib.utils.serialization import (
    NOT_SERIALIZABLE,
    deserialize_type,
    serialize_type,
)
from ray.rllib.utils.test_utils import check
from ray.rllib.utils.torch_utils import TORCH_COMPILE_REQUIRED_VERSION
from ray.rllib.utils.typing import (
    AgentID,
    AlgorithmConfigDict,
    EnvConfigDict,
    EnvType,
    LearningRateOrSchedule,
    ModuleID,
    MultiAgentPolicyConfigDict,
    PartialAlgorithmConfigDict,
    PolicyID,
    RLModuleSpecType,
    SampleBatchType,
)
from ray.tune.logger import Logger
from ray.tune.registry import get_trainable_cls
from ray.tune.result import TRIAL_INFO
from ray.tune.tune import _Config

Space = gym.Space


if TYPE_CHECKING:
    from ray.rllib.algorithms.algorithm import Algorithm
    from ray.rllib.connectors.connector_v2 import ConnectorV2
    from ray.rllib.core.learner import Learner
    from ray.rllib.core.learner.learner_group import LearnerGroup
    from ray.rllib.core.rl_module.rl_module import RLModule
    from ray.rllib.utils.typing import EpisodeType

logger = logging.getLogger(__name__)


def _check_rl_module_spec(module_spec: RLModuleSpecType) -> None:
    if not isinstance(module_spec, (RLModuleSpec, MultiRLModuleSpec)):
        raise ValueError(
            "rl_module_spec must be an instance of "
            "RLModuleSpec or MultiRLModuleSpec."
            f"Got {type(module_spec)} instead."
        )


class AlgorithmConfig(_Config):
    """A RLlib AlgorithmConfig builds an RLlib Algorithm from a given configuration.

    .. testcode::

        from ray.rllib.algorithms.ppo import PPOConfig
        from ray.rllib.algorithms.callbacks import MemoryTrackingCallbacks
        # Construct a generic config object, specifying values within different
        # sub-categories, e.g. "training".
        config = (
            PPOConfig()
            .training(gamma=0.9, lr=0.01)
            .environment(env="CartPole-v1")
            .env_runners(num_env_runners=0)
            .callbacks(MemoryTrackingCallbacks)
        )
        # A config object can be used to construct the respective Algorithm.
        rllib_algo = config.build()

    .. testcode::

        from ray.rllib.algorithms.ppo import PPOConfig
        from ray import tune
        # In combination with a tune.grid_search:
        config = PPOConfig()
        config.training(lr=tune.grid_search([0.01, 0.001]))
        # Use `to_dict()` method to get the legacy plain python config dict
        # for usage with `tune.Tuner().fit()`.
        tune.Tuner("PPO", param_space=config.to_dict())
    """

    @staticmethod
    def DEFAULT_AGENT_TO_MODULE_MAPPING_FN(agent_id, episode):
        # The default agent ID to module ID mapping function to use in the multi-agent
        # case if None is provided.
        # Map any agent ID to "default_policy".
        return DEFAULT_MODULE_ID

    # TODO (sven): Deprecate in new API stack.
    @staticmethod
    def DEFAULT_POLICY_MAPPING_FN(aid, episode, worker, **kwargs):
        # The default policy mapping function to use if None provided.
        # Map any agent ID to "default_policy".
        return DEFAULT_POLICY_ID

    @classmethod
    def from_dict(cls, config_dict: dict) -> "AlgorithmConfig":
        """Creates an AlgorithmConfig from a legacy python config dict.

        .. testcode::

            from ray.rllib.algorithms.ppo.ppo import PPOConfig
            # pass a RLlib config dict
            ppo_config = PPOConfig.from_dict({})
            ppo = ppo_config.build(env="Pendulum-v1")

        Args:
            config_dict: The legacy formatted python config dict for some algorithm.

        Returns:
            A new AlgorithmConfig object that matches the given python config dict.
        """
        # Create a default config object of this class.
        config_obj = cls()
        # Remove `_is_frozen` flag from config dict in case the AlgorithmConfig that
        # the dict was derived from was already frozen (we don't want to copy the
        # frozenness).
        config_dict.pop("_is_frozen", None)
        config_obj.update_from_dict(config_dict)
        return config_obj

    @classmethod
    def overrides(cls, **kwargs):
        """Generates and validates a set of config key/value pairs (passed via kwargs).

        Validation whether given config keys are valid is done immediately upon
        construction (by comparing against the properties of a default AlgorithmConfig
        object of this class).
        Allows combination with a full AlgorithmConfig object to yield a new
        AlgorithmConfig object.

        Used anywhere, we would like to enable the user to only define a few config
        settings that would change with respect to some main config, e.g. in multi-agent
        setups and evaluation configs.

        .. testcode::

            from ray.rllib.algorithms.ppo import PPOConfig
            from ray.rllib.policy.policy import PolicySpec
            config = (
                PPOConfig()
                .multi_agent(
                    policies={
                        "pol0": PolicySpec(config=PPOConfig.overrides(lambda_=0.95))
                    },
                )
            )


        .. testcode::

            from ray.rllib.algorithms.algorithm_config import AlgorithmConfig
            from ray.rllib.algorithms.ppo import PPOConfig
            config = (
                PPOConfig()
                .evaluation(
                    evaluation_num_env_runners=1,
                    evaluation_interval=1,
                    evaluation_config=AlgorithmConfig.overrides(explore=False),
                )
            )

        Returns:
            A dict mapping valid config property-names to values.

        Raises:
            KeyError: In case a non-existing property name (kwargs key) is being
                passed in. Valid property names are taken from a default
                AlgorithmConfig object of `cls`.
        """
        default_config = cls()
        config_overrides = {}
        for key, value in kwargs.items():
            if not hasattr(default_config, key):
                raise KeyError(
                    f"Invalid property name {key} for config class {cls.__name__}!"
                )
            # Allow things like "lambda" as well.
            key = cls._translate_special_keys(key, warn_deprecated=True)
            config_overrides[key] = value

        return config_overrides

    def __init__(self, algo_class: Optional[type] = None):
        """Initializes an AlgorithmConfig instance.

        Args:
            algo_class: An optional Algorithm class that this config class belongs to.
                Used (if provided) to build a respective Algorithm instance from this
                config.
        """
        # Define all settings and their default values.

        # Define the default RLlib Algorithm class that this AlgorithmConfig is applied
        # to.
        self.algo_class = algo_class

        # `self.python_environment()`
        self.extra_python_environs_for_driver = {}
        self.extra_python_environs_for_worker = {}

        # `self.resources()`
        self.placement_strategy = "PACK"
        self.num_gpus = 0  # @OldAPIStack
        self._fake_gpus = False  # @OldAPIStack
        self.num_cpus_for_main_process = 1

        # `self.framework()`
        self.framework_str = "torch"
        self.eager_tracing = True
        self.eager_max_retraces = 20
        self.tf_session_args = {
            # note: overridden by `local_tf_session_args`
            "intra_op_parallelism_threads": 2,
            "inter_op_parallelism_threads": 2,
            "gpu_options": {
                "allow_growth": True,
            },
            "log_device_placement": False,
            "device_count": {"CPU": 1},
            # Required by multi-GPU (num_gpus > 1).
            "allow_soft_placement": True,
        }
        self.local_tf_session_args = {
            # Allow a higher level of parallelism by default, but not unlimited
            # since that can cause crashes with many concurrent drivers.
            "intra_op_parallelism_threads": 8,
            "inter_op_parallelism_threads": 8,
        }
        # Torch compile settings
        self.torch_compile_learner = False
        self.torch_compile_learner_what_to_compile = (
            TorchCompileWhatToCompile.FORWARD_TRAIN
        )
        # AOT Eager is a dummy backend and doesn't result in speedups.
        self.torch_compile_learner_dynamo_backend = (
            "aot_eager" if sys.platform == "darwin" else "inductor"
        )
        self.torch_compile_learner_dynamo_mode = None
        self.torch_compile_worker = False
        # AOT Eager is a dummy backend and doesn't result in speedups.
        self.torch_compile_worker_dynamo_backend = (
            "aot_eager" if sys.platform == "darwin" else "onnxrt"
        )
        self.torch_compile_worker_dynamo_mode = None
        # Default kwargs for `torch.nn.parallel.DistributedDataParallel`.
        self.torch_ddp_kwargs = {}
        # Default setting for skipping `nan` gradient updates.
        self.torch_skip_nan_gradients = False

        # `self.environment()`
        self.env = None
        self.env_config = {}
        self.observation_space = None
        self.action_space = None
        self.clip_rewards = None
        self.normalize_actions = True
        self.clip_actions = False
        self._is_atari = None
        self.disable_env_checking = False
        # Deprecated settings:
        self.render_env = False
        self.action_mask_key = "action_mask"

        # `self.env_runners()`
        self.env_runner_cls = None
        self.num_env_runners = 0
        self.num_envs_per_env_runner = 1
        # TODO (sven): Once new ormsgpack system in place, reaplce the string
        #  with proper `gym.envs.registration.VectorizeMode.SYNC`.
        self.gym_env_vectorize_mode = "SYNC"
        self.num_cpus_per_env_runner = 1
        self.num_gpus_per_env_runner = 0
        self.custom_resources_per_env_runner = {}
        self.validate_env_runners_after_construction = True
        self.max_requests_in_flight_per_env_runner = 1
        self.sample_timeout_s = 60.0
        self.create_env_on_local_worker = False
        self._env_to_module_connector = None
        self.add_default_connectors_to_env_to_module_pipeline = True
        self._module_to_env_connector = None
        self.add_default_connectors_to_module_to_env_pipeline = True
        self.episode_lookback_horizon = 1
        # TODO (sven): Rename into `sample_timesteps` (or `sample_duration`
        #  and `sample_duration_unit` (replacing batch_mode), like we do it
        #  in the evaluation config).
        self.rollout_fragment_length = 200
        # TODO (sven): Rename into `sample_mode`.
        self.batch_mode = "truncate_episodes"
        self.compress_observations = False
        # @OldAPIStack
        self.remote_worker_envs = False
        self.remote_env_batch_wait_ms = 0
        self.enable_tf1_exec_eagerly = False
        self.sample_collector = SimpleListCollector
        self.preprocessor_pref = "deepmind"
        self.observation_filter = "NoFilter"
        self.update_worker_filter_stats = True
        self.use_worker_filter_stats = True
        self.sampler_perf_stats_ema_coef = None

        # `self.learners()`
        self.num_learners = 0
        self.num_gpus_per_learner = 0
        self.num_cpus_per_learner = 1
        self.local_gpu_idx = 0
        # TODO (sven): This probably works even without any restriction
        #  (allowing for any arbitrary number of requests in-flight). Test with
        #  3 first, then with unlimited, and if both show the same behavior on
        #  an async algo, remove this restriction entirely.
        self.max_requests_in_flight_per_learner = 3

        # `self.training()`
        self.gamma = 0.99
        self.lr = 0.001
        self.grad_clip = None
        self.grad_clip_by = "global_norm"
        # Simple logic for now: If None, use `train_batch_size`.
        self._train_batch_size_per_learner = None
        self.train_batch_size = 32  # @OldAPIStack

        # These setting have been adopted from the original PPO batch settings:
        # num_sgd_iter, minibatch_size, and shuffle_sequences.
        self.num_epochs = 1
        self.minibatch_size = None
        self.shuffle_batch_per_epoch = False

        # TODO (sven): Unsolved problem with RLModules sometimes requiring settings from
        #  the main AlgorithmConfig. We should not require the user to provide those
        #  settings in both, the AlgorithmConfig (as property) AND the model config
        #  dict. We should generally move to a world, in which there exists an
        #  AlgorithmConfig that a) has-a user provided model config object and b)
        #  is given a chance to compile a final model config (dict or object) that is
        #  then passed into the RLModule/Catalog. This design would then match our
        #  "compilation" pattern, where we compile automatically those settings that
        #  should NOT be touched by the user.
        #  In case, an Algorithm already uses the above described pattern (and has
        #  `self.model` as a @property, ignore AttributeError (for trying to set this
        #  property).
        try:
            self.model = copy.deepcopy(MODEL_DEFAULTS)
        except AttributeError:
            pass

        self._learner_connector = None
        self.add_default_connectors_to_learner_pipeline = True
        self.learner_config_dict = {}
        self.optimizer = {}  # @OldAPIStack
        self._learner_class = None
        # New API stack's aggregator actors.
        self.num_aggregator_actors_per_learner = 0
        self.max_requests_in_flight_per_aggregator_actor = 100

        # `self.callbacks()`
        # TODO (sven): Set this default to None, once the old API stack has been
        #  deprecated.
        self.callbacks_class = RLlibCallback
        self.callbacks_on_algorithm_init = None
        self.callbacks_on_env_runners_recreated = None
        self.callbacks_on_checkpoint_loaded = None
        self.callbacks_on_environment_created = None
        self.callbacks_on_episode_created = None
        self.callbacks_on_episode_start = None
        self.callbacks_on_episode_step = None
        self.callbacks_on_episode_end = None
        self.callbacks_on_evaluate_start = None
        self.callbacks_on_evaluate_end = None
        self.callbacks_on_sample_end = None
        self.callbacks_on_train_result = None

        # `self.explore()`
        self.explore = True
        # This is not compatible with RLModules, which have a method
        # `forward_exploration` to specify custom exploration behavior.
        if not hasattr(self, "exploration_config"):
            # Helper to keep track of the original exploration config when dis-/enabling
            # rl modules.
            self._prior_exploration_config = None
            self.exploration_config = {}

        # `self.api_stack()`
        self.enable_rl_module_and_learner = True
        self.enable_env_runner_and_connector_v2 = True
        self.api_stack(
            enable_rl_module_and_learner=True,
            enable_env_runner_and_connector_v2=True,
        )

        # `self.multi_agent()`
        # TODO (sven): Prepare multi-agent setup for logging each agent's and each
        #  RLModule's steps taken thus far (and passing this information into the
        #  EnvRunner metrics and the RLModule's forward pass). Thereby, deprecate the
        #  `count_steps_by` config setting AND - at the same time - allow users to
        #  specify the batch size unit instead (agent- vs env steps).
        self.count_steps_by = "env_steps"
        # self.agent_to_module_mapping_fn = self.DEFAULT_AGENT_TO_MODULE_MAPPING_FN
        # Soon to be Deprecated.
        self.policies = {DEFAULT_POLICY_ID: PolicySpec()}
        self.policy_map_capacity = 100
        self.policy_mapping_fn = self.DEFAULT_POLICY_MAPPING_FN
        self.policies_to_train = None
        self.policy_states_are_swappable = False
        self.observation_fn = None

        # `self.offline_data()`
        self.input_ = "sampler"
        self.offline_data_class = None
        self.offline_data_class = None
        self.input_read_method = "read_parquet"
        self.input_read_method_kwargs = {}
        self.input_read_schema = {}
        self.input_read_episodes = False
        self.input_read_sample_batches = False
        self.input_read_batch_size = None
        self.input_filesystem = None
        self.input_filesystem_kwargs = {}
        self.input_compress_columns = [Columns.OBS, Columns.NEXT_OBS]
        self.input_spaces_jsonable = True
        self.materialize_data = False
        self.materialize_mapped_data = True
        self.map_batches_kwargs = {}
        self.iter_batches_kwargs = {}
        self.prelearner_class = None
        self.prelearner_buffer_class = None
        self.prelearner_buffer_kwargs = {}
        self.prelearner_module_synch_period = 10
        self.dataset_num_iters_per_learner = None
        self.input_config = {}
        self.actions_in_input_normalized = False
        self.postprocess_inputs = False
        self.shuffle_buffer_size = 0
        self.output = None
        self.output_config = {}
        self.output_compress_columns = [Columns.OBS, Columns.NEXT_OBS]
        self.output_max_file_size = 64 * 1024 * 1024
        self.output_max_rows_per_file = None
        self.output_write_remaining_data = False
        self.output_write_method = "write_parquet"
        self.output_write_method_kwargs = {}
        self.output_filesystem = None
        self.output_filesystem_kwargs = {}
        self.output_write_episodes = True
        self.offline_sampling = False

        # `self.evaluation()`
        self.evaluation_interval = None
        self.evaluation_duration = 10
        self.evaluation_duration_unit = "episodes"
        self.evaluation_sample_timeout_s = 120.0
        self.evaluation_parallel_to_training = False
        self.evaluation_force_reset_envs_before_iteration = True
        self.evaluation_config = None
        self.off_policy_estimation_methods = {}
        self.ope_split_batch_by_episode = True
        self.evaluation_num_env_runners = 0
        self.custom_evaluation_function = None
        # TODO: Set this flag still in the config or - much better - in the
        #  RolloutWorker as a property.
        self.in_evaluation = False
        # TODO (sven): Deprecate this setting (it's not user-accessible right now any
        #  way). Replace by logic within `training_step` to merge and broadcast the
        #  EnvRunner (connector) states.
        self.sync_filters_on_rollout_workers_timeout_s = 10.0

        # `self.reporting()`
        self.keep_per_episode_custom_metrics = False
        self.metrics_episode_collection_timeout_s = 60.0
        self.metrics_num_episodes_for_smoothing = 100
        self.min_time_s_per_iteration = None
        self.min_train_timesteps_per_iteration = 0
        self.min_sample_timesteps_per_iteration = 0
        self.log_gradients = True

        # `self.checkpointing()`
        self.export_native_model_files = False
        self.checkpoint_trainable_policies_only = False

        # `self.debugging()`
        self.logger_creator = None
        self.logger_config = None
        self.log_level = "WARN"
        self.log_sys_usage = True
        self.fake_sampler = False
        self.seed = None

        # `self.fault_tolerance()`
        self.restart_failed_env_runners = True
        self.ignore_env_runner_failures = False
        # By default, restart failed worker a thousand times.
        # This should be enough to handle normal transient failures.
        # This also prevents infinite number of restarts in case the worker or env has
        # a bug.
        self.max_num_env_runner_restarts = 1000
        # Small delay between worker restarts. In case EnvRunners or eval EnvRunners
        # have remote dependencies, this delay can be adjusted to make sure we don't
        # flood them with re-connection requests, and allow them enough time to recover.
        # This delay also gives Ray time to stream back error logging and exceptions.
        self.delay_between_env_runner_restarts_s = 60.0
        self.restart_failed_sub_environments = False
        self.num_consecutive_env_runner_failures_tolerance = 100
        self.env_runner_health_probe_timeout_s = 30.0
        self.env_runner_restore_timeout_s = 1800.0

        # `self.rl_module()`
        self._model_config = {}
        self._rl_module_spec = None
        # Module ID specific config overrides.
        self.algorithm_config_overrides_per_module = {}
        # Cached, actual AlgorithmConfig objects derived from
        # `self.algorithm_config_overrides_per_module`.
        self._per_module_overrides: Dict[ModuleID, "AlgorithmConfig"] = {}

        # `self.experimental()`
        self._validate_config = True
        self._use_msgpack_checkpoints = False
        self._torch_grad_scaler_class = None
        self._torch_lr_scheduler_classes = None
        self._tf_policy_handles_more_than_one_loss = False
        self._disable_preprocessor_api = False
        self._disable_action_flattening = False
        self._disable_initialize_loss_from_dummy_batch = False
        self._dont_auto_sync_env_runner_states = False
        self._dont_build_learner_connector_on_learner = False

        # Has this config object been frozen (cannot alter its attributes anymore).
        self._is_frozen = False

        # TODO: Remove, once all deprecation_warning calls upon using these keys
        #  have been removed.
        # === Deprecated keys ===
        self.env_task_fn = DEPRECATED_VALUE
        self.enable_connectors = DEPRECATED_VALUE
        self.simple_optimizer = DEPRECATED_VALUE
        self.monitor = DEPRECATED_VALUE
        self.evaluation_num_episodes = DEPRECATED_VALUE
        self.metrics_smoothing_episodes = DEPRECATED_VALUE
        self.timesteps_per_iteration = DEPRECATED_VALUE
        self.min_iter_time_s = DEPRECATED_VALUE
        self.collect_metrics_timeout = DEPRECATED_VALUE
        self.min_time_s_per_reporting = DEPRECATED_VALUE
        self.min_train_timesteps_per_reporting = DEPRECATED_VALUE
        self.min_sample_timesteps_per_reporting = DEPRECATED_VALUE
        self.input_evaluation = DEPRECATED_VALUE
        self.policy_map_cache = DEPRECATED_VALUE
        self.worker_cls = DEPRECATED_VALUE
        self.synchronize_filters = DEPRECATED_VALUE
        self.enable_async_evaluation = DEPRECATED_VALUE
        self.custom_async_evaluation_function = DEPRECATED_VALUE
        self._enable_rl_module_api = DEPRECATED_VALUE
        self.auto_wrap_old_gym_envs = DEPRECATED_VALUE
        self.always_attach_evaluation_results = DEPRECATED_VALUE

        # The following values have moved because of the new ReplayBuffer API
        self.buffer_size = DEPRECATED_VALUE
        self.prioritized_replay = DEPRECATED_VALUE
        self.learning_starts = DEPRECATED_VALUE
        self.replay_batch_size = DEPRECATED_VALUE
        # -1 = DEPRECATED_VALUE is a valid value for replay_sequence_length
        self.replay_sequence_length = None
        self.replay_mode = DEPRECATED_VALUE
        self.prioritized_replay_alpha = DEPRECATED_VALUE
        self.prioritized_replay_beta = DEPRECATED_VALUE
        self.prioritized_replay_eps = DEPRECATED_VALUE
        self.min_time_s_per_reporting = DEPRECATED_VALUE
        self.min_train_timesteps_per_reporting = DEPRECATED_VALUE
        self.min_sample_timesteps_per_reporting = DEPRECATED_VALUE
        self._disable_execution_plan_api = DEPRECATED_VALUE

    def to_dict(self) -> AlgorithmConfigDict:
        """Converts all settings into a legacy config dict for backward compatibility.

        Returns:
            A complete AlgorithmConfigDict, usable in backward-compatible Tune/RLlib
            use cases.
        """
        config = copy.deepcopy(vars(self))
        config.pop("algo_class")
        config.pop("_is_frozen")

        # Worst naming convention ever: NEVER EVER use reserved key-words...
        if "lambda_" in config:
            assert hasattr(self, "lambda_")
            config["lambda"] = getattr(self, "lambda_")
            config.pop("lambda_")
        if "input_" in config:
            assert hasattr(self, "input_")
            config["input"] = getattr(self, "input_")
            config.pop("input_")

        # Convert `policies` (PolicySpecs?) into dict.
        # Convert policies dict such that each policy ID maps to a old-style.
        # 4-tuple: class, obs-, and action space, config.
        if "policies" in config and isinstance(config["policies"], dict):
            policies_dict = {}
            for policy_id, policy_spec in config.pop("policies").items():
                if isinstance(policy_spec, PolicySpec):
                    policies_dict[policy_id] = policy_spec.get_state()
                else:
                    policies_dict[policy_id] = policy_spec
            config["policies"] = policies_dict

        # Switch out deprecated vs new config keys.
        config["callbacks"] = config.pop("callbacks_class", None)
        config["create_env_on_driver"] = config.pop("create_env_on_local_worker", 1)
        config["custom_eval_function"] = config.pop("custom_evaluation_function", None)
        config["framework"] = config.pop("framework_str", None)

        # Simplify: Remove all deprecated keys that have as value `DEPRECATED_VALUE`.
        # These would be useless in the returned dict anyways.
        for dep_k in [
            "monitor",
            "evaluation_num_episodes",
            "metrics_smoothing_episodes",
            "timesteps_per_iteration",
            "min_iter_time_s",
            "collect_metrics_timeout",
            "buffer_size",
            "prioritized_replay",
            "learning_starts",
            "replay_batch_size",
            "replay_mode",
            "prioritized_replay_alpha",
            "prioritized_replay_beta",
            "prioritized_replay_eps",
            "min_time_s_per_reporting",
            "min_train_timesteps_per_reporting",
            "min_sample_timesteps_per_reporting",
            "input_evaluation",
            "_enable_new_api_stack",
        ]:
            if config.get(dep_k) == DEPRECATED_VALUE:
                config.pop(dep_k, None)

        return config

    def update_from_dict(
        self,
        config_dict: PartialAlgorithmConfigDict,
    ) -> "AlgorithmConfig":
        """Modifies this AlgorithmConfig via the provided python config dict.

        Warns if `config_dict` contains deprecated keys.
        Silently sets even properties of `self` that do NOT exist. This way, this method
        may be used to configure custom Policies which do not have their own specific
        AlgorithmConfig classes, e.g.
        `ray.rllib.examples.policy.random_policy::RandomPolicy`.

        Args:
            config_dict: The old-style python config dict (PartialAlgorithmConfigDict)
                to use for overriding some properties defined in there.

        Returns:
            This updated AlgorithmConfig object.
        """
        eval_call = {}

        # We deal with this special key before all others because it may influence
        # stuff like "exploration_config".
        # Namely, we want to re-instantiate the exploration config this config had
        # inside `self.experimental()` before potentially overwriting it in the
        # following.
        enable_new_api_stack = config_dict.get(
            "enable_rl_module_and_learner",
            config_dict.get("enable_env_runner_and_connector_v2"),
        )
        if enable_new_api_stack is not None:
            self.api_stack(
                enable_rl_module_and_learner=enable_new_api_stack,
                enable_env_runner_and_connector_v2=enable_new_api_stack,
            )

        # Modify our properties one by one.
        for key, value in config_dict.items():
            key = self._translate_special_keys(key, warn_deprecated=False)

            # Ray Tune saves additional data under this magic keyword.
            # This should not get treated as AlgorithmConfig field.
            if key == TRIAL_INFO:
                continue

            if key in ["_enable_new_api_stack"]:
                # We've dealt with this above.
                continue
            # Set our multi-agent settings.
            elif key == "multiagent":
                kwargs = {
                    k: value[k]
                    for k in [
                        "policies",
                        "policy_map_capacity",
                        "policy_mapping_fn",
                        "policies_to_train",
                        "policy_states_are_swappable",
                        "observation_fn",
                        "count_steps_by",
                    ]
                    if k in value
                }
                self.multi_agent(**kwargs)
            # Some keys specify config sub-dicts and therefore should go through the
            # correct methods to properly `.update()` those from given config dict
            # (to not lose any sub-keys).
            elif key == "callbacks_class" and value != NOT_SERIALIZABLE:
                # For backward compatibility reasons, only resolve possible
                # classpath if value is a str type.
                if isinstance(value, str):
                    value = deserialize_type(value, error=True)
                self.callbacks(callbacks_class=value)
            elif key == "env_config":
                self.environment(env_config=value)
            elif key.startswith("evaluation_"):
                eval_call[key] = value
            elif key == "exploration_config":
                if enable_new_api_stack:
                    self.exploration_config = value
                    continue
                if isinstance(value, dict) and "type" in value:
                    value["type"] = deserialize_type(value["type"])
                self.env_runners(exploration_config=value)
            elif key == "model":
                # Resolve possible classpath.
                if isinstance(value, dict) and value.get("custom_model"):
                    value["custom_model"] = deserialize_type(value["custom_model"])
                self.training(**{key: value})
            elif key == "optimizer":
                self.training(**{key: value})
            elif key == "replay_buffer_config":
                if isinstance(value, dict) and "type" in value:
                    value["type"] = deserialize_type(value["type"])
                self.training(**{key: value})
            elif key == "sample_collector":
                # Resolve possible classpath.
                value = deserialize_type(value)
                self.env_runners(sample_collector=value)
            # Set the property named `key` to `value`.
            else:
                setattr(self, key, value)

        self.evaluation(**eval_call)

        return self

    def get_state(self) -> Dict[str, Any]:
        """Returns a dict state that can be pickled.

        Returns:
            A dictionary containing all attributes of the instance.
        """

        state = self.__dict__.copy()
        state["class"] = type(self)
        state.pop("algo_class")
        state.pop("_is_frozen")
        state = {k: v for k, v in state.items() if v != DEPRECATED_VALUE}

        # Convert `policies` (PolicySpecs?) into dict.
        # Convert policies dict such that each policy ID maps to a old-style.
        # 4-tuple: class, obs-, and action space, config.
        # TODO (simon, sven): Remove when deprecating old stack.
        if "policies" in state and isinstance(state["policies"], dict):
            policies_dict = {}
            for policy_id, policy_spec in state.pop("policies").items():
                if isinstance(policy_spec, PolicySpec):
                    policies_dict[policy_id] = policy_spec.get_state()
                else:
                    policies_dict[policy_id] = policy_spec
            state["policies"] = policies_dict

        # state = self._serialize_dict(state)

        return state

    @classmethod
    def from_state(cls, state: Dict[str, Any]) -> "AlgorithmConfig":
        """Returns an instance constructed from the state.

        Args:
            cls: An `AlgorithmConfig` class.
            state: A dictionary containing the state of an `AlgorithmConfig`.
                See `AlgorithmConfig.get_state` for creating a state.

        Returns:
            An `AlgorithmConfig` instance with attributes from the `state`.
        """

        ctor = state["class"]
        config = ctor()

        config.__dict__.update(state)

        return config

    # TODO(sven): We might want to have a `deserialize` method as well. Right now,
    #  simply using the from_dict() API works in this same (deserializing) manner,
    #  whether the dict used is actually code-free (already serialized) or not
    #  (i.e. a classic RLlib config dict with e.g. "callbacks" key still pointing to
    #  a class).
    def serialize(self) -> Dict[str, Any]:
        """Returns a mapping from str to JSON'able values representing this config.

        The resulting values don't have any code in them.
        Classes (such as `callbacks_class`) are converted to their full
        classpath, e.g. `ray.rllib.callbacks.callbacks.RLlibCallback`.
        Actual code such as lambda functions ware written as their source
        code (str) plus any closure information for properly restoring the
        code inside the AlgorithmConfig object made from the returned dict data.
        Dataclass objects get converted to dicts.

        Returns:
            A dict mapping from str to JSON'able values.
        """
        config = self.to_dict()
        return self._serialize_dict(config)

    def copy(self, copy_frozen: Optional[bool] = None) -> "AlgorithmConfig":
        """Creates a deep copy of this config and (un)freezes if necessary.

        Args:
            copy_frozen: Whether the created deep copy is frozen or not. If None,
                keep the same frozen status that `self` currently has.

        Returns:
            A deep copy of `self` that is (un)frozen.
        """
        cp = copy.deepcopy(self)
        if copy_frozen is True:
            cp.freeze()
        elif copy_frozen is False:
            cp._is_frozen = False
            if isinstance(cp.evaluation_config, AlgorithmConfig):
                cp.evaluation_config._is_frozen = False
        return cp

    def freeze(self) -> None:
        """Freezes this config object, such that no attributes can be set anymore.

        Algorithms should use this method to make sure that their config objects
        remain read-only after this.
        """
        if self._is_frozen:
            return
        self._is_frozen = True

        # Also freeze underlying eval config, if applicable.
        if isinstance(self.evaluation_config, AlgorithmConfig):
            self.evaluation_config.freeze()

        # TODO: Flip out all set/dict/list values into frozen versions
        #  of themselves? This way, users won't even be able to alter those values
        #  directly anymore.

    @OverrideToImplementCustomLogic_CallToSuperRecommended
    def validate(self) -> None:
        """Validates all values in this config."""

        # Validation is blocked.
        if not self._validate_config:
            return

        self._validate_env_runner_settings()
        self._validate_callbacks_settings()
        self._validate_framework_settings()
        self._validate_resources_settings()
        self._validate_multi_agent_settings()
        self._validate_input_settings()
        self._validate_evaluation_settings()
        self._validate_offline_settings()
        self._validate_new_api_stack_settings()
        self._validate_to_be_deprecated_settings()

    def build_algo(
        self,
        env: Optional[Union[str, EnvType]] = None,
        logger_creator: Optional[Callable[[], Logger]] = None,
        use_copy: bool = True,
    ) -> "Algorithm":
        """Builds an Algorithm from this AlgorithmConfig (or a copy thereof).

        Args:
            env: Name of the environment to use (e.g. a gym-registered str),
                a full class path (e.g.
                "ray.rllib.examples.envs.classes.random_env.RandomEnv"), or an Env
                class directly. Note that this arg can also be specified via
                the "env" key in `config`.
            logger_creator: Callable that creates a ray.tune.Logger
                object. If unspecified, a default logger is created.
            use_copy: Whether to deepcopy `self` and pass the copy to the Algorithm
                (instead of `self`) as config. This is useful in case you would like to
                recycle the same AlgorithmConfig over and over, e.g. in a test case, in
                which we loop over different DL-frameworks.

        Returns:
            A ray.rllib.algorithms.algorithm.Algorithm object.
        """
        if env is not None:
            self.env = env
            if self.evaluation_config is not None:
                self.evaluation_config["env"] = env
        if logger_creator is not None:
            self.logger_creator = logger_creator

        algo_class = self.algo_class
        if isinstance(self.algo_class, str):
            algo_class = get_trainable_cls(self.algo_class)

        return algo_class(
            config=self if not use_copy else copy.deepcopy(self),
            logger_creator=self.logger_creator,
        )

    def build_env_to_module_connector(self, env, device=None):
        from ray.rllib.connectors.env_to_module import (
            AddObservationsFromEpisodesToBatch,
            AddStatesFromEpisodesToBatch,
            AgentToModuleMapping,
            BatchIndividualItems,
            EnvToModulePipeline,
            NumpyToTensor,
        )

        custom_connectors = []
        # Create an env-to-module connector pipeline (including RLlib's default
        # env->module connector piece) and return it.
        if self._env_to_module_connector is not None:
            val_ = self._env_to_module_connector(env)

            from ray.rllib.connectors.connector_v2 import ConnectorV2

            # ConnectorV2 (piece or pipeline).
            if isinstance(val_, ConnectorV2):
                custom_connectors = [val_]
            # Sequence of individual ConnectorV2 pieces.
            elif isinstance(val_, (list, tuple)):
                custom_connectors = list(val_)
            # Unsupported return value.
            else:
                raise ValueError(
                    "`AlgorithmConfig.env_runners(env_to_module_connector=..)` must "
                    "return a ConnectorV2 object or a list thereof (to be added to a "
                    f"pipeline)! Your function returned {val_}."
                )

        obs_space = getattr(env, "single_observation_space", env.observation_space)
        if obs_space is None and self.is_multi_agent:
            obs_space = gym.spaces.Dict(
                {
                    aid: env.get_observation_space(aid)
                    for aid in env.unwrapped.possible_agents
                }
            )
        act_space = getattr(env, "single_action_space", env.action_space)
        if act_space is None and self.is_multi_agent:
            act_space = gym.spaces.Dict(
                {
                    aid: env.get_action_space(aid)
                    for aid in env.unwrapped.possible_agents
                }
            )
        pipeline = EnvToModulePipeline(
            input_observation_space=obs_space,
            input_action_space=act_space,
            connectors=custom_connectors,
        )

        if self.add_default_connectors_to_env_to_module_pipeline:
            # Append OBS handling.
            pipeline.append(AddObservationsFromEpisodesToBatch())
            # Append STATE_IN/STATE_OUT (and time-rank) handler.
            pipeline.append(AddStatesFromEpisodesToBatch())
            # If multi-agent -> Map from AgentID-based data to ModuleID based data.
            if self.is_multi_agent:
                pipeline.append(
                    AgentToModuleMapping(
                        rl_module_specs=(
                            self.rl_module_spec.rl_module_specs
                            if isinstance(self.rl_module_spec, MultiRLModuleSpec)
                            else set(self.policies)
                        ),
                        agent_to_module_mapping_fn=self.policy_mapping_fn,
                    )
                )
            # Batch all data.
            pipeline.append(BatchIndividualItems(multi_agent=self.is_multi_agent))
            # Convert to Tensors.
            pipeline.append(NumpyToTensor(device=device))

        return pipeline

    def build_module_to_env_connector(self, env):
        from ray.rllib.connectors.module_to_env import (
            GetActions,
            ListifyDataForVectorEnv,
            ModuleToAgentUnmapping,
            ModuleToEnvPipeline,
            NormalizeAndClipActions,
            RemoveSingleTsTimeRankFromBatch,
            TensorToNumpy,
            UnBatchToIndividualItems,
        )

        custom_connectors = []
        # Create a module-to-env connector pipeline (including RLlib's default
        # module->env connector piece) and return it.
        if self._module_to_env_connector is not None:
            val_ = self._module_to_env_connector(env)

            from ray.rllib.connectors.connector_v2 import ConnectorV2

            # ConnectorV2 (piece or pipeline).
            if isinstance(val_, ConnectorV2):
                custom_connectors = [val_]
            # Sequence of individual ConnectorV2 pieces.
            elif isinstance(val_, (list, tuple)):
                custom_connectors = list(val_)
            # Unsupported return value.
            else:
                raise ValueError(
                    "`AlgorithmConfig.env_runners(module_to_env_connector=..)` must "
                    "return a ConnectorV2 object or a list thereof (to be added to a "
                    f"pipeline)! Your function returned {val_}."
                )

        obs_space = getattr(env, "single_observation_space", env.observation_space)
        if obs_space is None and self.is_multi_agent:
            obs_space = gym.spaces.Dict(
                {
                    aid: env.get_observation_space(aid)
                    for aid in env.unwrapped.possible_agents
                }
            )
        act_space = getattr(env, "single_action_space", env.action_space)
        if act_space is None and self.is_multi_agent:
            act_space = gym.spaces.Dict(
                {
                    aid: env.get_action_space(aid)
                    for aid in env.unwrapped.possible_agents
                }
            )
        pipeline = ModuleToEnvPipeline(
            input_observation_space=obs_space,
            input_action_space=act_space,
            connectors=custom_connectors,
        )

        if self.add_default_connectors_to_module_to_env_pipeline:
            # Prepend: Anything that has to do with plain data processing (not
            # particularly with the actions).

            # Remove extra time-rank, if applicable.
            pipeline.prepend(RemoveSingleTsTimeRankFromBatch())

            # If multi-agent -> Map from ModuleID-based data to AgentID based data.
            if self.is_multi_agent:
                pipeline.prepend(ModuleToAgentUnmapping())

            # Unbatch all data.
            pipeline.prepend(UnBatchToIndividualItems())

            # Convert to numpy.
            pipeline.prepend(TensorToNumpy())

            # Sample actions from ACTION_DIST_INPUTS (if ACTIONS not present).
            pipeline.prepend(GetActions())

            # Append: Anything that has to do with action sampling.
            # Unsquash/clip actions based on config and action space.
            pipeline.append(
                NormalizeAndClipActions(
                    normalize_actions=self.normalize_actions,
                    clip_actions=self.clip_actions,
                )
            )
            # Listify data from ConnectorV2-data format to normal lists that we can
            # index into by env vector index. These lists contain individual items
            # for single-agent and multi-agent dicts for multi-agent.
            pipeline.append(ListifyDataForVectorEnv())

        return pipeline

    def build_learner_connector(
        self,
        input_observation_space,
        input_action_space,
        device=None,
    ):
        from ray.rllib.connectors.learner import (
            AddColumnsFromEpisodesToTrainBatch,
            AddObservationsFromEpisodesToBatch,
            AddStatesFromEpisodesToBatch,
            AgentToModuleMapping,
            BatchIndividualItems,
            LearnerConnectorPipeline,
            NumpyToTensor,
        )

        custom_connectors = []
        # Create a learner connector pipeline (including RLlib's default
        # learner connector piece) and return it.
        if self._learner_connector is not None:
            val_ = self._learner_connector(
                input_observation_space,
                input_action_space,
                # device,  # TODO (sven): Also pass device into custom builder.
            )

            from ray.rllib.connectors.connector_v2 import ConnectorV2

            # ConnectorV2 (piece or pipeline).
            if isinstance(val_, ConnectorV2):
                custom_connectors = [val_]
            # Sequence of individual ConnectorV2 pieces.
            elif isinstance(val_, (list, tuple)):
                custom_connectors = list(val_)
            # Unsupported return value.
            else:
                raise ValueError(
                    "`AlgorithmConfig.training(learner_connector=..)` must return "
                    "a ConnectorV2 object or a list thereof (to be added to a "
                    f"pipeline)! Your function returned {val_}."
                )

        pipeline = LearnerConnectorPipeline(
            connectors=custom_connectors,
            input_observation_space=input_observation_space,
            input_action_space=input_action_space,
        )
        if self.add_default_connectors_to_learner_pipeline:
            # Append OBS handling.
            pipeline.append(
                AddObservationsFromEpisodesToBatch(as_learner_connector=True)
            )
            # Append all other columns handling.
            pipeline.append(AddColumnsFromEpisodesToTrainBatch())
            # Append STATE_IN/STATE_OUT (and time-rank) handler.
            pipeline.append(AddStatesFromEpisodesToBatch(as_learner_connector=True))
            # If multi-agent -> Map from AgentID-based data to ModuleID based data.
            if self.is_multi_agent:
                pipeline.append(
                    AgentToModuleMapping(
                        rl_module_specs=(
                            self.rl_module_spec.rl_module_specs
                            if isinstance(self.rl_module_spec, MultiRLModuleSpec)
                            else set(self.policies)
                        ),
                        agent_to_module_mapping_fn=self.policy_mapping_fn,
                    )
                )
            # Batch all data.
            pipeline.append(BatchIndividualItems(multi_agent=self.is_multi_agent))
            # Convert to Tensors.
            pipeline.append(NumpyToTensor(as_learner_connector=True, device=device))
        return pipeline

    def build_learner_group(
        self,
        *,
        env: Optional[EnvType] = None,
        spaces: Optional[Dict[ModuleID, Tuple[gym.Space, gym.Space]]] = None,
        rl_module_spec: Optional[RLModuleSpecType] = None,
    ) -> "LearnerGroup":
        """Builds and returns a new LearnerGroup object based on settings in `self`.

        Args:
            env: An optional EnvType object (e.g. a gym.Env) useful for extracting space
                information for the to-be-constructed RLModule inside the LearnerGroup's
                Learner workers. Note that if RLlib cannot infer any space information
                either from this `env` arg, from the optional `spaces` arg or from
                `self`, the LearnerGroup cannot be created.
            spaces: An optional dict mapping ModuleIDs to
                (observation-space, action-space)-tuples for the to-be-constructed
                RLModule inside the LearnerGroup's Learner workers. Note that if RLlib
                cannot infer any space information either from this `spces` arg,
                from the optional `env` arg or from `self`, the LearnerGroup cannot
                be created.
            rl_module_spec: An optional (single-agent or multi-agent) RLModuleSpec to
                use for the constructed LearnerGroup. If None, RLlib tries to infer
                the RLModuleSpec using the other information given and stored in this
                `AlgorithmConfig` object.

        Returns:
            The newly created `LearnerGroup` object.
        """
        from ray.rllib.core.learner.learner_group import LearnerGroup

        # If `spaces` or `env` provided -> Create a MultiRLModuleSpec first to be
        # passed into the LearnerGroup constructor.
        if rl_module_spec is None:
            rl_module_spec = self.get_multi_rl_module_spec(env=env, spaces=spaces)

        # Construct the actual LearnerGroup.
        learner_group = LearnerGroup(config=self.copy(), module_spec=rl_module_spec)

        return learner_group

    def build_learner(
        self,
        *,
        env: Optional[EnvType] = None,
        spaces: Optional[Dict[PolicyID, Tuple[gym.Space, gym.Space]]] = None,
    ) -> "Learner":
        """Builds and returns a new Learner object based on settings in `self`.

        This Learner object already has its `build()` method called, meaning
        its RLModule is already constructed.

        Args:
            env: An optional EnvType object (e.g. a gym.Env) useful for extracting space
                information for the to-be-constructed RLModule inside the Learner.
                Note that if RLlib cannot infer any space information
                either from this `env` arg, from the optional `spaces` arg or from
                `self`, the Learner cannot be created.
            spaces: An optional dict mapping ModuleIDs to
                (observation-space, action-space)-tuples for the to-be-constructed
                RLModule inside the Learner. Note that if RLlib cannot infer any
                space information either from this `spces` arg, from the optional
                `env` arg or from `self`, the Learner cannot be created.

        Returns:
            The newly created (and already built) Learner object.
        """
        # If `spaces` or `env` provided -> Create a MultiRLModuleSpec first to be
        # passed into the LearnerGroup constructor.
        rl_module_spec = None
        if env is not None or spaces is not None:
            rl_module_spec = self.get_multi_rl_module_spec(env=env, spaces=spaces)
        # Construct the actual Learner object.
        learner = self.learner_class(config=self, module_spec=rl_module_spec)
        # `build()` the Learner (internal structures such as RLModule, etc..).
        learner.build()

        return learner

    def get_config_for_module(self, module_id: ModuleID) -> "AlgorithmConfig":
        """Returns an AlgorithmConfig object, specific to the given module ID.

        In a multi-agent setup, individual modules might override one or more
        AlgorithmConfig properties (e.g. `train_batch_size`, `lr`) using the
        `overrides()` method.

        In order to retrieve a full AlgorithmConfig instance (with all these overrides
        already translated and built-in), users can call this method with the respective
        module ID.

        Args:
            module_id: The module ID for which to get the final AlgorithmConfig object.

        Returns:
            A new AlgorithmConfig object for the specific module ID.
        """
        # ModuleID NOT found in cached ModuleID, but in overrides dict.
        # Create new algo config object and cache it.
        if (
            module_id not in self._per_module_overrides
            and module_id in self.algorithm_config_overrides_per_module
        ):
            self._per_module_overrides[module_id] = self.copy().update_from_dict(
                self.algorithm_config_overrides_per_module[module_id]
            )

        # Return the module specific algo config object.
        if module_id in self._per_module_overrides:
            return self._per_module_overrides[module_id]
        # No overrides for ModuleID -> return self.
        else:
            return self

    def python_environment(
        self,
        *,
        extra_python_environs_for_driver: Optional[dict] = NotProvided,
        extra_python_environs_for_worker: Optional[dict] = NotProvided,
    ) -> "AlgorithmConfig":
        """Sets the config's python environment settings.

        Args:
            extra_python_environs_for_driver: Any extra python env vars to set in the
                algorithm's process, e.g., {"OMP_NUM_THREADS": "16"}.
            extra_python_environs_for_worker: The extra python environments need to set
                for worker processes.

        Returns:
            This updated AlgorithmConfig object.
        """
        if extra_python_environs_for_driver is not NotProvided:
            self.extra_python_environs_for_driver = extra_python_environs_for_driver
        if extra_python_environs_for_worker is not NotProvided:
            self.extra_python_environs_for_worker = extra_python_environs_for_worker
        return self

    def resources(
        self,
        *,
        num_cpus_for_main_process: Optional[int] = NotProvided,
        num_gpus: Optional[Union[float, int]] = NotProvided,  # @OldAPIStack
        _fake_gpus: Optional[bool] = NotProvided,  # @OldAPIStack
        placement_strategy: Optional[str] = NotProvided,
        # Deprecated args.
        num_cpus_per_worker=DEPRECATED_VALUE,  # moved to `env_runners`
        num_gpus_per_worker=DEPRECATED_VALUE,  # moved to `env_runners`
        custom_resources_per_worker=DEPRECATED_VALUE,  # moved to `env_runners`
        num_learner_workers=DEPRECATED_VALUE,  # moved to `learners`
        num_cpus_per_learner_worker=DEPRECATED_VALUE,  # moved to `learners`
        num_gpus_per_learner_worker=DEPRECATED_VALUE,  # moved to `learners`
        local_gpu_idx=DEPRECATED_VALUE,  # moved to `learners`
        num_cpus_for_local_worker=DEPRECATED_VALUE,
    ) -> "AlgorithmConfig":
        """Specifies resources allocated for an Algorithm and its ray actors/workers.

        Args:
            num_cpus_for_main_process: Number of CPUs to allocate for the main algorithm
                process that runs `Algorithm.training_step()`.
                Note: This is only relevant when running RLlib through Tune. Otherwise,
                `Algorithm.training_step()` runs in the main program (driver).
            num_gpus: Number of GPUs to allocate to the algorithm process.
                Note that not all algorithms can take advantage of GPUs.
                Support for multi-GPU is currently only available for
                tf-[PPO/IMPALA/DQN/PG]. This can be fractional (e.g., 0.3 GPUs).
            _fake_gpus: Set to True for debugging (multi-)?GPU funcitonality on a
                CPU machine. GPU towers are simulated by graphs located on
                CPUs in this case. Use `num_gpus` to test for different numbers of
                fake GPUs.
            placement_strategy: The strategy for the placement group factory returned by
                `Algorithm.default_resource_request()`. A PlacementGroup defines, which
                devices (resources) should always be co-located on the same node.
                For example, an Algorithm with 2 EnvRunners and 1 Learner (with
                1 GPU) requests a placement group with the bundles:
                [{"cpu": 1}, {"gpu": 1, "cpu": 1}, {"cpu": 1}, {"cpu": 1}], where the
                first bundle is for the local (main Algorithm) process, the second one
                for the 1 Learner worker and the last 2 bundles are for the two
                EnvRunners. These bundles can now be "placed" on the same or different
                nodes depending on the value of `placement_strategy`:
                "PACK": Packs bundles into as few nodes as possible.
                "SPREAD": Places bundles across distinct nodes as even as possible.
                "STRICT_PACK": Packs bundles into one node. The group is not allowed
                to span multiple nodes.
                "STRICT_SPREAD": Packs bundles across distinct nodes.

        Returns:
            This updated AlgorithmConfig object.
        """
        if num_cpus_per_worker != DEPRECATED_VALUE:
            deprecation_warning(
                old="AlgorithmConfig.resources(num_cpus_per_worker)",
                new="AlgorithmConfig.env_runners(num_cpus_per_env_runner)",
                error=False,
            )
            self.num_cpus_per_env_runner = num_cpus_per_worker

        if num_gpus_per_worker != DEPRECATED_VALUE:
            deprecation_warning(
                old="AlgorithmConfig.resources(num_gpus_per_worker)",
                new="AlgorithmConfig.env_runners(num_gpus_per_env_runner)",
                error=False,
            )
            self.num_gpus_per_env_runner = num_gpus_per_worker

        if custom_resources_per_worker != DEPRECATED_VALUE:
            deprecation_warning(
                old="AlgorithmConfig.resources(custom_resources_per_worker)",
                new="AlgorithmConfig.env_runners(custom_resources_per_env_runner)",
                error=False,
            )
            self.custom_resources_per_env_runner = custom_resources_per_worker

        if num_learner_workers != DEPRECATED_VALUE:
            deprecation_warning(
                old="AlgorithmConfig.resources(num_learner_workers)",
                new="AlgorithmConfig.learners(num_learner)",
                error=False,
            )
            self.num_learners = num_learner_workers

        if num_cpus_per_learner_worker != DEPRECATED_VALUE:
            deprecation_warning(
                old="AlgorithmConfig.resources(num_cpus_per_learner_worker)",
                new="AlgorithmConfig.learners(num_cpus_per_learner)",
                error=False,
            )
            self.num_cpus_per_learner = num_cpus_per_learner_worker

        if num_gpus_per_learner_worker != DEPRECATED_VALUE:
            deprecation_warning(
                old="AlgorithmConfig.resources(num_gpus_per_learner_worker)",
                new="AlgorithmConfig.learners(num_gpus_per_learner)",
                error=False,
            )
            self.num_gpus_per_learner = num_gpus_per_learner_worker

        if local_gpu_idx != DEPRECATED_VALUE:
            deprecation_warning(
                old="AlgorithmConfig.resources(local_gpu_idx)",
                new="AlgorithmConfig.learners(local_gpu_idx)",
                error=False,
            )
            self.local_gpu_idx = local_gpu_idx

        if num_cpus_for_local_worker != DEPRECATED_VALUE:
            deprecation_warning(
                old="AlgorithmConfig.resources(num_cpus_for_local_worker)",
                new="AlgorithmConfig.resources(num_cpus_for_main_process)",
                error=False,
            )
            self.num_cpus_for_main_process = num_cpus_for_local_worker

        if num_cpus_for_main_process is not NotProvided:
            self.num_cpus_for_main_process = num_cpus_for_main_process
        if num_gpus is not NotProvided:
            self.num_gpus = num_gpus
        if _fake_gpus is not NotProvided:
            self._fake_gpus = _fake_gpus
        if placement_strategy is not NotProvided:
            self.placement_strategy = placement_strategy

        return self

    def framework(
        self,
        framework: Optional[str] = NotProvided,
        *,
        eager_tracing: Optional[bool] = NotProvided,
        eager_max_retraces: Optional[int] = NotProvided,
        tf_session_args: Optional[Dict[str, Any]] = NotProvided,
        local_tf_session_args: Optional[Dict[str, Any]] = NotProvided,
        torch_compile_learner: Optional[bool] = NotProvided,
        torch_compile_learner_what_to_compile: Optional[str] = NotProvided,
        torch_compile_learner_dynamo_mode: Optional[str] = NotProvided,
        torch_compile_learner_dynamo_backend: Optional[str] = NotProvided,
        torch_compile_worker: Optional[bool] = NotProvided,
        torch_compile_worker_dynamo_backend: Optional[str] = NotProvided,
        torch_compile_worker_dynamo_mode: Optional[str] = NotProvided,
        torch_ddp_kwargs: Optional[Dict[str, Any]] = NotProvided,
        torch_skip_nan_gradients: Optional[bool] = NotProvided,
    ) -> "AlgorithmConfig":
        """Sets the config's DL framework settings.

        Args:
            framework: torch: PyTorch; tf2: TensorFlow 2.x (eager execution or traced
                if eager_tracing=True); tf: TensorFlow (static-graph);
            eager_tracing: Enable tracing in eager mode. This greatly improves
                performance (speedup ~2x), but makes it slightly harder to debug
                since Python code won't be evaluated after the initial eager pass.
                Only possible if framework=tf2.
            eager_max_retraces: Maximum number of tf.function re-traces before a
                runtime error is raised. This is to prevent unnoticed retraces of
                methods inside the `..._eager_traced` Policy, which could slow down
                execution by a factor of 4, without the user noticing what the root
                cause for this slowdown could be.
                Only necessary for framework=tf2.
                Set to None to ignore the re-trace count and never throw an error.
            tf_session_args: Configures TF for single-process operation by default.
            local_tf_session_args: Override the following tf session args on the local
                worker
            torch_compile_learner: If True, forward_train methods on TorchRLModules
                on the learner are compiled. If not specified, the default is to compile
                forward train on the learner.
            torch_compile_learner_what_to_compile: A TorchCompileWhatToCompile
                mode specifying what to compile on the learner side if
                torch_compile_learner is True. See TorchCompileWhatToCompile for
                details and advice on its usage.
            torch_compile_learner_dynamo_backend: The torch dynamo backend to use on
                the learner.
            torch_compile_learner_dynamo_mode: The torch dynamo mode to use on the
                learner.
            torch_compile_worker: If True, forward exploration and inference methods on
                TorchRLModules on the workers are compiled. If not specified,
                the default is to not compile forward methods on the workers because
                retracing can be expensive.
            torch_compile_worker_dynamo_backend: The torch dynamo backend to use on
                the workers.
            torch_compile_worker_dynamo_mode: The torch dynamo mode to use on the
                workers.
            torch_ddp_kwargs: The kwargs to pass into
                `torch.nn.parallel.DistributedDataParallel` when using `num_learners
                > 1`. This is specifically helpful when searching for unused parameters
                that are not used in the backward pass. This can give hints for errors
                in custom models where some parameters do not get touched in the
                backward pass although they should.
            torch_skip_nan_gradients: If updates with `nan` gradients should be entirely
                skipped. This skips updates in the optimizer entirely if they contain
                any `nan` gradient. This can help to avoid biasing moving-average based
                optimizers - like Adam. This can help in training phases where policy
                updates can be highly unstable such as during the early stages of
                training or with highly exploratory policies. In such phases many
                gradients might turn `nan` and setting them to zero could corrupt the
                optimizer's internal state. The default is `False` and turns `nan`
                gradients to zero. If many `nan` gradients are encountered consider (a)
                monitoring gradients by setting `log_gradients` in `AlgorithmConfig` to
                `True`, (b) use proper weight initialization (e.g. Xavier, Kaiming) via
                the `model_config_dict` in `AlgorithmConfig.rl_module` and/or (c)
                gradient clipping via `grad_clip` in `AlgorithmConfig.training`.

        Returns:
            This updated AlgorithmConfig object.
        """
        if framework is not NotProvided:
            if framework == "tfe":
                deprecation_warning(
                    old="AlgorithmConfig.framework('tfe')",
                    new="AlgorithmConfig.framework('tf2')",
                    error=True,
                )
            self.framework_str = framework
        if eager_tracing is not NotProvided:
            self.eager_tracing = eager_tracing
        if eager_max_retraces is not NotProvided:
            self.eager_max_retraces = eager_max_retraces
        if tf_session_args is not NotProvided:
            self.tf_session_args = tf_session_args
        if local_tf_session_args is not NotProvided:
            self.local_tf_session_args = local_tf_session_args

        if torch_compile_learner is not NotProvided:
            self.torch_compile_learner = torch_compile_learner
        if torch_compile_learner_dynamo_backend is not NotProvided:
            self.torch_compile_learner_dynamo_backend = (
                torch_compile_learner_dynamo_backend
            )
        if torch_compile_learner_dynamo_mode is not NotProvided:
            self.torch_compile_learner_dynamo_mode = torch_compile_learner_dynamo_mode
        if torch_compile_learner_what_to_compile is not NotProvided:
            self.torch_compile_learner_what_to_compile = (
                torch_compile_learner_what_to_compile
            )
        if torch_compile_worker is not NotProvided:
            self.torch_compile_worker = torch_compile_worker
        if torch_compile_worker_dynamo_backend is not NotProvided:
            self.torch_compile_worker_dynamo_backend = (
                torch_compile_worker_dynamo_backend
            )
        if torch_compile_worker_dynamo_mode is not NotProvided:
            self.torch_compile_worker_dynamo_mode = torch_compile_worker_dynamo_mode
        if torch_ddp_kwargs is not NotProvided:
            self.torch_ddp_kwargs = torch_ddp_kwargs
        if torch_skip_nan_gradients is not NotProvided:
            self.torch_skip_nan_gradients = torch_skip_nan_gradients

        return self

    def api_stack(
        self,
        enable_rl_module_and_learner: Optional[bool] = NotProvided,
        enable_env_runner_and_connector_v2: Optional[bool] = NotProvided,
    ) -> "AlgorithmConfig":
        """Sets the config's API stack settings.

        Args:
            enable_rl_module_and_learner: Enables the usage of `RLModule` (instead of
                `ModelV2`) and Learner (instead of the training-related parts of
                `Policy`). Must be used with `enable_env_runner_and_connector_v2=True`.
                Together, these two settings activate the "new API stack" of RLlib.
            enable_env_runner_and_connector_v2: Enables the usage of EnvRunners
                (SingleAgentEnvRunner and MultiAgentEnvRunner) and ConnectorV2.
                When setting this to True, `enable_rl_module_and_learner` must be True
                as well. Together, these two settings activate the "new API stack" of
                RLlib.

        Returns:
            This updated AlgorithmConfig object.
        """
        if enable_rl_module_and_learner is not NotProvided:
            self.enable_rl_module_and_learner = enable_rl_module_and_learner

            if enable_rl_module_and_learner is True and self.exploration_config:
                self._prior_exploration_config = self.exploration_config
                self.exploration_config = {}

            elif enable_rl_module_and_learner is False and not self.exploration_config:
                if self._prior_exploration_config is not None:
                    self.exploration_config = self._prior_exploration_config
                    self._prior_exploration_config = None
                else:
                    logger.warning(
                        "config.enable_rl_module_and_learner was set to False, but no "
                        "prior exploration config was found to be restored."
                    )

        if enable_env_runner_and_connector_v2 is not NotProvided:
            self.enable_env_runner_and_connector_v2 = enable_env_runner_and_connector_v2

        return self

    def environment(
        self,
        env: Optional[Union[str, EnvType]] = NotProvided,
        *,
        env_config: Optional[EnvConfigDict] = NotProvided,
        observation_space: Optional[gym.spaces.Space] = NotProvided,
        action_space: Optional[gym.spaces.Space] = NotProvided,
        render_env: Optional[bool] = NotProvided,
        clip_rewards: Optional[Union[bool, float]] = NotProvided,
        normalize_actions: Optional[bool] = NotProvided,
        clip_actions: Optional[bool] = NotProvided,
        disable_env_checking: Optional[bool] = NotProvided,
        is_atari: Optional[bool] = NotProvided,
        action_mask_key: Optional[str] = NotProvided,
        # Deprecated args.
        env_task_fn=DEPRECATED_VALUE,
    ) -> "AlgorithmConfig":
        """Sets the config's RL-environment settings.

        Args:
            env: The environment specifier. This can either be a tune-registered env,
                via `tune.register_env([name], lambda env_ctx: [env object])`,
                or a string specifier of an RLlib supported type. In the latter case,
                RLlib tries to interpret the specifier as either an Farama-Foundation
                gymnasium env, a PyBullet env, or a fully qualified classpath to an Env
                class, e.g. "ray.rllib.examples.envs.classes.random_env.RandomEnv".
            env_config: Arguments dict passed to the env creator as an EnvContext
                object (which is a dict plus the properties: `num_env_runners`,
                `worker_index`, `vector_index`, and `remote`).
            observation_space: The observation space for the Policies of this Algorithm.
            action_space: The action space for the Policies of this Algorithm.
            render_env: If True, try to render the environment on the local worker or on
                worker 1 (if num_env_runners > 0). For vectorized envs, this usually
                means that only the first sub-environment is rendered.
                In order for this to work, your env has to implement the
                `render()` method which either:
                a) handles window generation and rendering itself (returning True) or
                b) returns a numpy uint8 image of shape [height x width x 3 (RGB)].
            clip_rewards: Whether to clip rewards during Policy's postprocessing.
                None (default): Clip for Atari only (r=sign(r)).
                True: r=sign(r): Fixed rewards -1.0, 1.0, or 0.0.
                False: Never clip.
                [float value]: Clip at -value and + value.
                Tuple[value1, value2]: Clip at value1 and value2.
            normalize_actions: If True, RLlib learns entirely inside a normalized
                action space (0.0 centered with small stddev; only affecting Box
                components). RLlib unsquashes actions (and clip, just in case) to the
                bounds of the env's action space before sending actions back to the env.
            clip_actions: If True, the RLlib default ModuleToEnv connector clips
                actions according to the env's bounds (before sending them into the
                `env.step()` call).
            disable_env_checking: Disable RLlib's env checks after a gymnasium.Env
                instance has been constructed in an EnvRunner. Note that the checks
                include an `env.reset()` and `env.step()` (with a random action), which
                might tinker with your env's logic and behavior and thus negatively
                influence sample collection- and/or learning behavior.
            is_atari: This config can be used to explicitly specify whether the env is
                an Atari env or not. If not specified, RLlib tries to auto-detect
                this.
            action_mask_key: If observation is a dictionary, expect the value by
                the key `action_mask_key` to contain a valid actions mask (`numpy.int8`
                array of zeros and ones). Defaults to "action_mask".

        Returns:
            This updated AlgorithmConfig object.
        """
        if env_task_fn != DEPRECATED_VALUE:
            deprecation_warning(
                old="AlgorithmConfig.environment(env_task_fn=..)",
                error=True,
            )
        if env is not NotProvided:
            self.env = env
        if env_config is not NotProvided:
            deep_update(self.env_config, env_config, True)
        if observation_space is not NotProvided:
            self.observation_space = observation_space
        if action_space is not NotProvided:
            self.action_space = action_space
        if render_env is not NotProvided:
            self.render_env = render_env
        if clip_rewards is not NotProvided:
            self.clip_rewards = clip_rewards
        if normalize_actions is not NotProvided:
            self.normalize_actions = normalize_actions
        if clip_actions is not NotProvided:
            self.clip_actions = clip_actions
        if disable_env_checking is not NotProvided:
            self.disable_env_checking = disable_env_checking
        if is_atari is not NotProvided:
            self._is_atari = is_atari
        if action_mask_key is not NotProvided:
            self.action_mask_key = action_mask_key

        return self

    def env_runners(
        self,
        *,
        env_runner_cls: Optional[type] = NotProvided,
        num_env_runners: Optional[int] = NotProvided,
        num_envs_per_env_runner: Optional[int] = NotProvided,
        gym_env_vectorize_mode: Optional[str] = NotProvided,
        num_cpus_per_env_runner: Optional[int] = NotProvided,
        num_gpus_per_env_runner: Optional[Union[float, int]] = NotProvided,
        custom_resources_per_env_runner: Optional[dict] = NotProvided,
        validate_env_runners_after_construction: Optional[bool] = NotProvided,
        sample_timeout_s: Optional[float] = NotProvided,
        max_requests_in_flight_per_env_runner: Optional[int] = NotProvided,
        env_to_module_connector: Optional[
            Callable[[EnvType], Union["ConnectorV2", List["ConnectorV2"]]]
        ] = NotProvided,
        module_to_env_connector: Optional[
            Callable[[EnvType, "RLModule"], Union["ConnectorV2", List["ConnectorV2"]]]
        ] = NotProvided,
        add_default_connectors_to_env_to_module_pipeline: Optional[bool] = NotProvided,
        add_default_connectors_to_module_to_env_pipeline: Optional[bool] = NotProvided,
        episode_lookback_horizon: Optional[int] = NotProvided,
        use_worker_filter_stats: Optional[bool] = NotProvided,
        update_worker_filter_stats: Optional[bool] = NotProvided,
        compress_observations: Optional[bool] = NotProvided,
        rollout_fragment_length: Optional[Union[int, str]] = NotProvided,
        batch_mode: Optional[str] = NotProvided,
        explore: Optional[bool] = NotProvided,
        # @OldAPIStack settings.
        exploration_config: Optional[dict] = NotProvided,  # @OldAPIStack
        create_env_on_local_worker: Optional[bool] = NotProvided,  # @OldAPIStack
        sample_collector: Optional[Type[SampleCollector]] = NotProvided,  # @OldAPIStack
        remote_worker_envs: Optional[bool] = NotProvided,  # @OldAPIStack
        remote_env_batch_wait_ms: Optional[float] = NotProvided,  # @OldAPIStack
        preprocessor_pref: Optional[str] = NotProvided,  # @OldAPIStack
        observation_filter: Optional[str] = NotProvided,  # @OldAPIStack
        enable_tf1_exec_eagerly: Optional[bool] = NotProvided,  # @OldAPIStack
        sampler_perf_stats_ema_coef: Optional[float] = NotProvided,  # @OldAPIStack
        # Deprecated args.
        num_rollout_workers=DEPRECATED_VALUE,
        num_envs_per_worker=DEPRECATED_VALUE,
        validate_workers_after_construction=DEPRECATED_VALUE,
        ignore_worker_failures=DEPRECATED_VALUE,
        recreate_failed_workers=DEPRECATED_VALUE,
        restart_failed_sub_environments=DEPRECATED_VALUE,
        num_consecutive_worker_failures_tolerance=DEPRECATED_VALUE,
        worker_health_probe_timeout_s=DEPRECATED_VALUE,
        worker_restore_timeout_s=DEPRECATED_VALUE,
        synchronize_filter=DEPRECATED_VALUE,
        enable_connectors=DEPRECATED_VALUE,
    ) -> "AlgorithmConfig":
        """Sets the rollout worker configuration.

        Args:
            env_runner_cls: The EnvRunner class to use for environment rollouts (data
                collection).
            num_env_runners: Number of EnvRunner actors to create for parallel sampling.
                Setting this to 0 forces sampling to be done in the local
                EnvRunner (main process or the Algorithm's actor when using Tune).
            num_envs_per_env_runner: Number of environments to step through
                (vector-wise) per EnvRunner. This enables batching when computing
                actions through RLModule inference, which can improve performance
                for inference-bottlenecked workloads.
            gym_env_vectorize_mode: The gymnasium vectorization mode for vector envs.
                Must be a `gymnasium.envs.registration.VectorizeMode` (enum) value.
                Default is SYNC. Set this to ASYNC to parallelize the individual sub
                environments within the vector. This can speed up your EnvRunners
                significantly when using heavier environments.
            num_cpus_per_env_runner: Number of CPUs to allocate per EnvRunner.
            num_gpus_per_env_runner: Number of GPUs to allocate per EnvRunner. This can
                be fractional. This is usually needed only if your env itself requires a
                GPU (i.e., it is a GPU-intensive video game), or model inference is
                unusually expensive.
            custom_resources_per_env_runner: Any custom Ray resources to allocate per
                EnvRunner.
            sample_timeout_s: The timeout in seconds for calling `sample()` on remote
                EnvRunner workers. Results (episode list) from workers that take longer
                than this time are discarded. Only used by algorithms that sample
                synchronously in turn with their update step (e.g., PPO or DQN). Not
                relevant for any algos that sample asynchronously, such as APPO or
                IMPALA.
            max_requests_in_flight_per_env_runner: Max number of in-flight requests
                to each EnvRunner (actor)). See the
                `ray.rllib.utils.actor_manager.FaultTolerantActorManager` class for more
                details.
                Tuning these values is important when running experiments with
                large sample batches, where there is the risk that the object store may
                fill up, causing spilling of objects to disk. This can cause any
                asynchronous requests to become very slow, making your experiment run
                slowly as well. You can inspect the object store during your experiment
                through a call to `ray memory` on your head node, and by using the Ray
                dashboard. If you're seeing that the object store is filling up,
                turn down the number of remote requests in flight or enable compression
                or increase the object store memory through, for example:
                `ray.init(object_store_memory=10 * 1024 * 1024 * 1024)  # =10 GB`
            sample_collector: For the old API stack only. The SampleCollector class to
                be used to collect and retrieve environment-, model-, and sampler data.
                Override the SampleCollector base class to implement your own
                collection/buffering/retrieval logic.
            create_env_on_local_worker: When `num_env_runners` > 0, the driver
                (local_worker; worker-idx=0) does not need an environment. This is
                because it doesn't have to sample (done by remote_workers;
                worker_indices > 0) nor evaluate (done by evaluation workers;
                see below).
            env_to_module_connector: A callable taking an Env as input arg and returning
                an env-to-module ConnectorV2 (might be a pipeline) object.
            module_to_env_connector: A callable taking an Env and an RLModule as input
                args and returning a module-to-env ConnectorV2 (might be a pipeline)
                object.
            add_default_connectors_to_env_to_module_pipeline: If True (default), RLlib's
                EnvRunners automatically add the default env-to-module ConnectorV2
                pieces to the EnvToModulePipeline. These automatically perform adding
                observations and states (in case of stateful Module(s)), agent-to-module
                mapping, batching, and conversion to tensor data. Only if you know
                exactly what you are doing, you should set this setting to False.
                Note that this setting is only relevant if the new API stack is used
                (including the new EnvRunner classes).
            add_default_connectors_to_module_to_env_pipeline: If True (default), RLlib's
                EnvRunners automatically add the default module-to-env ConnectorV2
                pieces to the ModuleToEnvPipeline. These automatically perform removing
                the additional time-rank (if applicable, in case of stateful
                Module(s)), module-to-agent unmapping, un-batching (to lists), and
                conversion from tensor data to numpy. Only if you know exactly what you
                are doing, you should set this setting to False.
                Note that this setting is only relevant if the new API stack is used
                (including the new EnvRunner classes).
            episode_lookback_horizon: The amount of data (in timesteps) to keep from the
                preceeding episode chunk when a new chunk (for the same episode) is
                generated to continue sampling at a later time. The larger this value,
                the more an env-to-module connector can look back in time
                and compile RLModule input data from this information. For example, if
                your custom env-to-module connector (and your custom RLModule) requires
                the previous 10 rewards as inputs, you must set this to at least 10.
            use_worker_filter_stats: Whether to use the workers in the EnvRunnerGroup to
                update the central filters (held by the local worker). If False, stats
                from the workers aren't used and are discarded.
            update_worker_filter_stats: Whether to push filter updates from the central
                filters (held by the local worker) to the remote workers' filters.
                Setting this to True might be useful within the evaluation config in
                order to disable the usage of evaluation trajectories for synching
                the central filter (used for training).
            rollout_fragment_length: Divide episodes into fragments of this many steps
                each during sampling. Trajectories of this size are collected from
                EnvRunners and combined into a larger batch of `train_batch_size`
                for learning.
                For example, given rollout_fragment_length=100 and
                train_batch_size=1000:
                1. RLlib collects 10 fragments of 100 steps each from rollout workers.
                2. These fragments are concatenated and we perform an epoch of SGD.
                When using multiple envs per worker, the fragment size is multiplied by
                `num_envs_per_env_runner`. This is since we are collecting steps from
                multiple envs in parallel. For example, if num_envs_per_env_runner=5,
                then EnvRunners return experiences in chunks of 5*100 = 500 steps.
                The dataflow here can vary per algorithm. For example, PPO further
                divides the train batch into minibatches for multi-epoch SGD.
                Set `rollout_fragment_length` to "auto" to have RLlib compute an exact
                value to match the given batch size.
            batch_mode: How to build individual batches with the EnvRunner(s). Batches
                coming from distributed EnvRunners are usually concat'd to form the
                train batch. Note that "steps" below can mean different things (either
                env- or agent-steps) and depends on the `count_steps_by` setting,
                adjustable via `AlgorithmConfig.multi_agent(count_steps_by=..)`:
                1) "truncate_episodes": Each call to `EnvRunner.sample()` returns a
                batch of at most `rollout_fragment_length * num_envs_per_env_runner` in
                size. The batch is exactly `rollout_fragment_length * num_envs`
                in size if postprocessing does not change batch sizes. Episodes
                may be truncated in order to meet this size requirement.
                This mode guarantees evenly sized batches, but increases
                variance as the future return must now be estimated at truncation
                boundaries.
                2) "complete_episodes": Each call to `EnvRunner.sample()` returns a
                batch of at least `rollout_fragment_length * num_envs_per_env_runner` in
                size. Episodes aren't truncated, but multiple episodes
                may be packed within one batch to meet the (minimum) batch size.
                Note that when `num_envs_per_env_runner > 1`, episode steps are
                buffered until the episode completes, and hence batches may contain
                significant amounts of off-policy data.
            explore: Default exploration behavior, iff `explore=None` is passed into
                compute_action(s). Set to False for no exploration behavior (e.g.,
                for evaluation).
            exploration_config: A dict specifying the Exploration object's config.
            remote_worker_envs: If using num_envs_per_env_runner > 1, whether to create
                those new envs in remote processes instead of in the same worker.
                This adds overheads, but can make sense if your envs can take much
                time to step / reset (e.g., for StarCraft). Use this cautiously;
                overheads are significant.
            remote_env_batch_wait_ms: Timeout that remote workers are waiting when
                polling environments. 0 (continue when at least one env is ready) is
                a reasonable default, but optimal value could be obtained by measuring
                your environment step / reset and model inference perf.
            validate_env_runners_after_construction: Whether to validate that each
                created remote EnvRunner is healthy after its construction process.
            preprocessor_pref: Whether to use "rllib" or "deepmind" preprocessors by
                default. Set to None for using no preprocessor. In this case, the
                model has to handle possibly complex observations from the
                environment.
            observation_filter: Element-wise observation filter, either "NoFilter"
                or "MeanStdFilter".
            compress_observations: Whether to LZ4 compress individual observations
                in the SampleBatches collected during rollouts.
            enable_tf1_exec_eagerly: Explicitly tells the rollout worker to enable
                TF eager execution. This is useful for example when framework is
                "torch", but a TF2 policy needs to be restored for evaluation or
                league-based purposes.
            sampler_perf_stats_ema_coef: If specified, perf stats are in EMAs. This
                is the coeff of how much new data points contribute to the averages.
                Default is None, which uses simple global average instead.
                The EMA update rule is: updated = (1 - ema_coef) * old + ema_coef * new

        Returns:
            This updated AlgorithmConfig object.
        """
        if enable_connectors != DEPRECATED_VALUE:
            deprecation_warning(
                old="AlgorithmConfig.env_runners(enable_connectors=...)",
                error=False,
            )
        if num_rollout_workers != DEPRECATED_VALUE:
            deprecation_warning(
                old="AlgorithmConfig.env_runners(num_rollout_workers)",
                new="AlgorithmConfig.env_runners(num_env_runners)",
                error=True,
            )
        if num_envs_per_worker != DEPRECATED_VALUE:
            deprecation_warning(
                old="AlgorithmConfig.env_runners(num_envs_per_worker)",
                new="AlgorithmConfig.env_runners(num_envs_per_env_runner)",
                error=True,
            )
        if validate_workers_after_construction != DEPRECATED_VALUE:
            deprecation_warning(
                old="AlgorithmConfig.env_runners(validate_workers_after_construction)",
                new="AlgorithmConfig.env_runners(validate_env_runners_after_"
                "construction)",
                error=True,
            )

        if env_runner_cls is not NotProvided:
            self.env_runner_cls = env_runner_cls
        if num_env_runners is not NotProvided:
            self.num_env_runners = num_env_runners
        if num_envs_per_env_runner is not NotProvided:
            if num_envs_per_env_runner <= 0:
                raise ValueError(
                    f"`num_envs_per_env_runner` ({num_envs_per_env_runner}) must be "
                    "larger 0!"
                )
            self.num_envs_per_env_runner = num_envs_per_env_runner
        if gym_env_vectorize_mode is not NotProvided:
            self.gym_env_vectorize_mode = gym_env_vectorize_mode
        if num_cpus_per_env_runner is not NotProvided:
            self.num_cpus_per_env_runner = num_cpus_per_env_runner
        if num_gpus_per_env_runner is not NotProvided:
            self.num_gpus_per_env_runner = num_gpus_per_env_runner
        if custom_resources_per_env_runner is not NotProvided:
            self.custom_resources_per_env_runner = custom_resources_per_env_runner

        if sample_timeout_s is not NotProvided:
            self.sample_timeout_s = sample_timeout_s
        if max_requests_in_flight_per_env_runner is not NotProvided:
            self.max_requests_in_flight_per_env_runner = (
                max_requests_in_flight_per_env_runner
            )
        if sample_collector is not NotProvided:
            self.sample_collector = sample_collector
        if create_env_on_local_worker is not NotProvided:
            self.create_env_on_local_worker = create_env_on_local_worker
        if env_to_module_connector is not NotProvided:
            self._env_to_module_connector = env_to_module_connector
        if module_to_env_connector is not NotProvided:
            self._module_to_env_connector = module_to_env_connector
        if add_default_connectors_to_env_to_module_pipeline is not NotProvided:
            self.add_default_connectors_to_env_to_module_pipeline = (
                add_default_connectors_to_env_to_module_pipeline
            )
        if add_default_connectors_to_module_to_env_pipeline is not NotProvided:
            self.add_default_connectors_to_module_to_env_pipeline = (
                add_default_connectors_to_module_to_env_pipeline
            )
        if episode_lookback_horizon is not NotProvided:
            self.episode_lookback_horizon = episode_lookback_horizon
        if use_worker_filter_stats is not NotProvided:
            self.use_worker_filter_stats = use_worker_filter_stats
        if update_worker_filter_stats is not NotProvided:
            self.update_worker_filter_stats = update_worker_filter_stats
        if rollout_fragment_length is not NotProvided:
            if not (
                (
                    isinstance(rollout_fragment_length, int)
                    and rollout_fragment_length > 0
                )
                or rollout_fragment_length == "auto"
            ):
                raise ValueError("`rollout_fragment_length` must be int >0 or 'auto'!")
            self.rollout_fragment_length = rollout_fragment_length
        if batch_mode is not NotProvided:
            if batch_mode not in ["truncate_episodes", "complete_episodes"]:
                raise ValueError(
                    f"`batch_mode` ({batch_mode}) must be one of [truncate_episodes|"
                    "complete_episodes]!"
                )
            self.batch_mode = batch_mode
        if explore is not NotProvided:
            self.explore = explore
        if exploration_config is not NotProvided:
            # Override entire `exploration_config` if `type` key changes.
            # Update, if `type` key remains the same or is not specified.
            new_exploration_config = deep_update(
                {"exploration_config": self.exploration_config},
                {"exploration_config": exploration_config},
                False,
                ["exploration_config"],
                ["exploration_config"],
            )
            self.exploration_config = new_exploration_config["exploration_config"]
        if remote_worker_envs is not NotProvided:
            self.remote_worker_envs = remote_worker_envs
        if remote_env_batch_wait_ms is not NotProvided:
            self.remote_env_batch_wait_ms = remote_env_batch_wait_ms
        if validate_env_runners_after_construction is not NotProvided:
            self.validate_env_runners_after_construction = (
                validate_env_runners_after_construction
            )
        if preprocessor_pref is not NotProvided:
            self.preprocessor_pref = preprocessor_pref
        if observation_filter is not NotProvided:
            self.observation_filter = observation_filter
        if synchronize_filter is not NotProvided:
            self.synchronize_filters = synchronize_filter
        if compress_observations is not NotProvided:
            self.compress_observations = compress_observations
        if enable_tf1_exec_eagerly is not NotProvided:
            self.enable_tf1_exec_eagerly = enable_tf1_exec_eagerly
        if sampler_perf_stats_ema_coef is not NotProvided:
            self.sampler_perf_stats_ema_coef = sampler_perf_stats_ema_coef

        # Deprecated settings.
        if synchronize_filter != DEPRECATED_VALUE:
            deprecation_warning(
                old="AlgorithmConfig.env_runners(synchronize_filter=..)",
                new="AlgorithmConfig.env_runners(update_worker_filter_stats=..)",
                error=True,
            )
        if ignore_worker_failures != DEPRECATED_VALUE:
            deprecation_warning(
                old="ignore_worker_failures is deprecated, and will soon be a no-op",
                error=True,
            )
        if recreate_failed_workers != DEPRECATED_VALUE:
            deprecation_warning(
                old="AlgorithmConfig.env_runners(recreate_failed_workers=..)",
                new="AlgorithmConfig.fault_tolerance(recreate_failed_workers=..)",
                error=True,
            )
        if restart_failed_sub_environments != DEPRECATED_VALUE:
            deprecation_warning(
                old="AlgorithmConfig.env_runners(restart_failed_sub_environments=..)",
                new=(
                    "AlgorithmConfig.fault_tolerance("
                    "restart_failed_sub_environments=..)"
                ),
                error=True,
            )
        if num_consecutive_worker_failures_tolerance != DEPRECATED_VALUE:
            deprecation_warning(
                old=(
                    "AlgorithmConfig.env_runners("
                    "num_consecutive_worker_failures_tolerance=..)"
                ),
                new=(
                    "AlgorithmConfig.fault_tolerance("
                    "num_consecutive_worker_failures_tolerance=..)"
                ),
                error=True,
            )
        if worker_health_probe_timeout_s != DEPRECATED_VALUE:
            deprecation_warning(
                old="AlgorithmConfig.env_runners(worker_health_probe_timeout_s=..)",
                new="AlgorithmConfig.fault_tolerance(worker_health_probe_timeout_s=..)",
                error=True,
            )
        if worker_restore_timeout_s != DEPRECATED_VALUE:
            deprecation_warning(
                old="AlgorithmConfig.env_runners(worker_restore_timeout_s=..)",
                new="AlgorithmConfig.fault_tolerance(worker_restore_timeout_s=..)",
                error=True,
            )

        return self

    def learners(
        self,
        *,
        num_learners: Optional[int] = NotProvided,
        num_cpus_per_learner: Optional[Union[float, int]] = NotProvided,
        num_gpus_per_learner: Optional[Union[float, int]] = NotProvided,
        local_gpu_idx: Optional[int] = NotProvided,
        max_requests_in_flight_per_learner: Optional[int] = NotProvided,
    ):
        """Sets LearnerGroup and Learner worker related configurations.

        Args:
            num_learners: Number of Learner workers used for updating the RLModule.
                A value of 0 means training takes place on a local Learner on main
                process CPUs or 1 GPU (determined by `num_gpus_per_learner`).
                For multi-gpu training, you have to set `num_learners` to > 1 and set
                `num_gpus_per_learner` accordingly (e.g., 4 GPUs total and model fits on
                1 GPU: `num_learners=4; num_gpus_per_learner=1` OR 4 GPUs total and
                model requires 2 GPUs: `num_learners=2; num_gpus_per_learner=2`).
            num_cpus_per_learner: Number of CPUs allocated per Learner worker.
                Only necessary for custom processing pipeline inside each Learner
                requiring multiple CPU cores. Ignored if `num_learners=0`.
            num_gpus_per_learner: Number of GPUs allocated per Learner worker. If
                `num_learners=0`, any value greater than 0 runs the
                training on a single GPU on the main process, while a value of 0 runs
                the training on main process CPUs. If `num_gpus_per_learner` is > 0,
                then you shouldn't change `num_cpus_per_learner` (from its default
                value of 1).
            local_gpu_idx: If `num_gpus_per_learner` > 0, and
                `num_learners` < 2, then RLlib uses this GPU index for training. This is
                an index into the available
                CUDA devices. For example if `os.environ["CUDA_VISIBLE_DEVICES"] = "1"`
                and `local_gpu_idx=0`, RLlib uses the GPU with ID=1 on the node.
            max_requests_in_flight_per_learner: Max number of in-flight requests
                to each Learner (actor). You normally do not have to tune this setting
                (default is 3), however, for asynchronous algorithms, this determines
                the "queue" size for incoming batches (or lists of episodes) into each
                Learner worker, thus also determining, how much off-policy'ness would be
                acceptable. The off-policy'ness is the difference between the numbers of
                updates a policy has undergone on the Learner vs the EnvRunners.
                See the `ray.rllib.utils.actor_manager.FaultTolerantActorManager` class
                for more details.

        Returns:
            This updated AlgorithmConfig object.
        """
        if num_learners is not NotProvided:
            self.num_learners = num_learners
        if num_cpus_per_learner is not NotProvided:
            self.num_cpus_per_learner = num_cpus_per_learner
        if num_gpus_per_learner is not NotProvided:
            self.num_gpus_per_learner = num_gpus_per_learner
        if local_gpu_idx is not NotProvided:
            self.local_gpu_idx = local_gpu_idx
        if max_requests_in_flight_per_learner is not NotProvided:
            self.max_requests_in_flight_per_learner = max_requests_in_flight_per_learner

        return self

    def training(
        self,
        *,
        gamma: Optional[float] = NotProvided,
        lr: Optional[LearningRateOrSchedule] = NotProvided,
        grad_clip: Optional[float] = NotProvided,
        grad_clip_by: Optional[str] = NotProvided,
        train_batch_size: Optional[int] = NotProvided,
        train_batch_size_per_learner: Optional[int] = NotProvided,
        num_epochs: Optional[int] = NotProvided,
        minibatch_size: Optional[int] = NotProvided,
        shuffle_batch_per_epoch: Optional[bool] = NotProvided,
        model: Optional[dict] = NotProvided,
        optimizer: Optional[dict] = NotProvided,
        learner_class: Optional[Type["Learner"]] = NotProvided,
        learner_connector: Optional[
            Callable[["RLModule"], Union["ConnectorV2", List["ConnectorV2"]]]
        ] = NotProvided,
        add_default_connectors_to_learner_pipeline: Optional[bool] = NotProvided,
        learner_config_dict: Optional[Dict[str, Any]] = NotProvided,
        num_aggregator_actors_per_learner: Optional[int] = NotProvided,
        max_requests_in_flight_per_aggregator_actor: Optional[float] = NotProvided,
        # Deprecated args.
        num_sgd_iter=DEPRECATED_VALUE,
        max_requests_in_flight_per_sampler_worker=DEPRECATED_VALUE,
    ) -> "AlgorithmConfig":
        """Sets the training related configuration.

        Args:
            gamma: Float specifying the discount factor of the Markov Decision process.
            lr: The learning rate (float) or learning rate schedule in the format of
                [[timestep, lr-value], [timestep, lr-value], ...]
                In case of a schedule, intermediary timesteps are assigned to
                linearly interpolated learning rate values. A schedule config's first
                entry must start with timestep 0, i.e.: [[0, initial_value], [...]].
                Note: If you require a) more than one optimizer (per RLModule),
                b) optimizer types that are not Adam, c) a learning rate schedule that
                is not a linearly interpolated, piecewise schedule as described above,
                or d) specifying c'tor arguments of the optimizer that are not the
                learning rate (e.g. Adam's epsilon), then you must override your
                Learner's `configure_optimizer_for_module()` method and handle
                lr-scheduling yourself.
            grad_clip: If None, no gradient clipping is applied. Otherwise,
                depending on the setting of `grad_clip_by`, the (float) value of
                `grad_clip` has the following effect:
                If `grad_clip_by=value`: Clips all computed gradients individually
                inside the interval [-`grad_clip`, +`grad_clip`].
                If `grad_clip_by=norm`, computes the L2-norm of each weight/bias
                gradient tensor individually and then clip all gradients such that these
                L2-norms do not exceed `grad_clip`. The L2-norm of a tensor is computed
                via: `sqrt(SUM(w0^2, w1^2, ..., wn^2))` where w[i] are the elements of
                the tensor (no matter what the shape of this tensor is).
                If `grad_clip_by=global_norm`, computes the square of the L2-norm of
                each weight/bias gradient tensor individually, sum up all these squared
                L2-norms across all given gradient tensors (e.g. the entire module to
                be updated), square root that overall sum, and then clip all gradients
                such that this global L2-norm does not exceed the given value.
                The global L2-norm over a list of tensors (e.g. W and V) is computed
                via:
                `sqrt[SUM(w0^2, w1^2, ..., wn^2) + SUM(v0^2, v1^2, ..., vm^2)]`, where
                w[i] and v[j] are the elements of the tensors W and V (no matter what
                the shapes of these tensors are).
            grad_clip_by: See `grad_clip` for the effect of this setting on gradient
                clipping. Allowed values are `value`, `norm`, and `global_norm`.
            train_batch_size_per_learner: Train batch size per individual Learner
                worker. This setting only applies to the new API stack. The number
                of Learner workers can be set via `config.resources(
                num_learners=...)`. The total effective batch size is then
                `num_learners` x `train_batch_size_per_learner` and you can
                access it with the property `AlgorithmConfig.total_train_batch_size`.
            train_batch_size: Training batch size, if applicable. When on the new API
                stack, this setting should no longer be used. Instead, use
                `train_batch_size_per_learner` (in combination with
                `num_learners`).
            num_epochs: The number of complete passes over the entire train batch (per
                Learner). Each pass might be further split into n minibatches (if
                `minibatch_size` provided).
            minibatch_size: The size of minibatches to use to further split the train
                batch into.
            shuffle_batch_per_epoch: Whether to shuffle the train batch once per epoch.
                If the train batch has a time rank (axis=1), shuffling only takes
                place along the batch axis to not disturb any intact (episode)
                trajectories.
            model: Arguments passed into the policy model. See models/catalog.py for a
                full list of the available model options.
                TODO: Provide ModelConfig objects instead of dicts.
            optimizer: Arguments to pass to the policy optimizer. This setting is not
                used when `enable_rl_module_and_learner=True`.
            learner_class: The `Learner` class to use for (distributed) updating of the
                RLModule. Only used when `enable_rl_module_and_learner=True`.
            learner_connector: A callable taking an env observation space and an env
                action space as inputs and returning a learner ConnectorV2 (might be
                a pipeline) object.
            add_default_connectors_to_learner_pipeline: If True (default), RLlib's
                Learners automatically add the default Learner ConnectorV2
                pieces to the LearnerPipeline. These automatically perform:
                a) adding observations from episodes to the train batch, if this has not
                already been done by a user-provided connector piece
                b) if RLModule is stateful, add a time rank to the train batch, zero-pad
                the data, and add the correct state inputs, if this has not already been
                done by a user-provided connector piece.
                c) add all other information (actions, rewards, terminateds, etc..) to
                the train batch, if this has not already been done by a user-provided
                connector piece.
                Only if you know exactly what you are doing, you
                should set this setting to False.
                Note that this setting is only relevant if the new API stack is used
                (including the new EnvRunner classes).
            learner_config_dict: A dict to insert any settings accessible from within
                the Learner instance. This should only be used in connection with custom
                Learner subclasses and in case the user doesn't want to write an extra
                `AlgorithmConfig` subclass just to add a few settings to the base Algo's
                own config class.
            num_aggregator_actors_per_learner: The number of aggregator actors per
                Learner (if num_learners=0, one local learner is created). Must be at
                least 1. Aggregator actors perform the task of a) converting episodes
                into a train batch and b) move that train batch to the same GPU that
                the corresponding learner is located on. Good values are 1 or 2, but
                this strongly depends on your setup and `EnvRunner` throughput.
            max_requests_in_flight_per_aggregator_actor: How many in-flight requests
                are allowed per aggregator actor before new requests are dropped?

        Returns:
            This updated AlgorithmConfig object.
        """
        if num_sgd_iter != DEPRECATED_VALUE:
            deprecation_warning(
                old="config.training(num_sgd_iter=..)",
                new="config.training(num_epochs=..)",
                error=False,
            )
            num_epochs = num_sgd_iter
        if max_requests_in_flight_per_sampler_worker != DEPRECATED_VALUE:
            deprecation_warning(
                old="AlgorithmConfig.training("
                "max_requests_in_flight_per_sampler_worker=...)",
                new="AlgorithmConfig.env_runners("
                "max_requests_in_flight_per_env_runner=...)",
                error=False,
            )
            self.env_runners(
                max_requests_in_flight_per_env_runner=(
                    max_requests_in_flight_per_sampler_worker
                ),
            )

        if gamma is not NotProvided:
            self.gamma = gamma
        if lr is not NotProvided:
            self.lr = lr
        if grad_clip is not NotProvided:
            self.grad_clip = grad_clip
        if grad_clip_by is not NotProvided:
            if grad_clip_by not in ["value", "norm", "global_norm"]:
                raise ValueError(
                    f"`grad_clip_by` ({grad_clip_by}) must be one of: 'value', 'norm', "
                    "or 'global_norm'!"
                )
            self.grad_clip_by = grad_clip_by
        if train_batch_size_per_learner is not NotProvided:
            self._train_batch_size_per_learner = train_batch_size_per_learner
        if train_batch_size is not NotProvided:
            self.train_batch_size = train_batch_size
        if num_epochs is not NotProvided:
            self.num_epochs = num_epochs
        if minibatch_size is not NotProvided:
            self.minibatch_size = minibatch_size
        if shuffle_batch_per_epoch is not NotProvided:
            self.shuffle_batch_per_epoch = shuffle_batch_per_epoch

        if model is not NotProvided:
            self.model.update(model)
            if (
                model.get("_use_default_native_models", DEPRECATED_VALUE)
                != DEPRECATED_VALUE
            ):
                deprecation_warning(
                    old="AlgorithmConfig.training(_use_default_native_models=True)",
                    help="_use_default_native_models is not supported "
                    "anymore. To get rid of this error, set `config.api_stack("
                    "enable_rl_module_and_learner=True)`. Native models will "
                    "be better supported by the upcoming RLModule API.",
                    # Error out if user tries to enable this.
                    error=model["_use_default_native_models"],
                )

        if optimizer is not NotProvided:
            self.optimizer = merge_dicts(self.optimizer, optimizer)
        if learner_class is not NotProvided:
            self._learner_class = learner_class
        if learner_connector is not NotProvided:
            self._learner_connector = learner_connector
        if add_default_connectors_to_learner_pipeline is not NotProvided:
            self.add_default_connectors_to_learner_pipeline = (
                add_default_connectors_to_learner_pipeline
            )
        if learner_config_dict is not NotProvided:
            self.learner_config_dict.update(learner_config_dict)
        if num_aggregator_actors_per_learner is not NotProvided:
            self.num_aggregator_actors_per_learner = num_aggregator_actors_per_learner
        if max_requests_in_flight_per_aggregator_actor is not NotProvided:
            self.max_requests_in_flight_per_aggregator_actor = (
                max_requests_in_flight_per_aggregator_actor
            )

        return self

    def callbacks(
        self,
        callbacks_class: Optional[
            Union[Type[RLlibCallback], List[Type[RLlibCallback]]]
        ] = NotProvided,
        *,
        on_algorithm_init: Optional[Union[Callable, List[Callable]]] = NotProvided,
        on_train_result: Optional[Union[Callable, List[Callable]]] = NotProvided,
        on_evaluate_start: Optional[Union[Callable, List[Callable]]] = NotProvided,
        on_evaluate_end: Optional[Union[Callable, List[Callable]]] = NotProvided,
        on_env_runners_recreated: Optional[
            Union[Callable, List[Callable]]
        ] = NotProvided,
        on_checkpoint_loaded: Optional[Union[Callable, List[Callable]]] = NotProvided,
        on_environment_created: Optional[Union[Callable, List[Callable]]] = NotProvided,
        on_episode_created: Optional[Union[Callable, List[Callable]]] = NotProvided,
        on_episode_start: Optional[Union[Callable, List[Callable]]] = NotProvided,
        on_episode_step: Optional[Union[Callable, List[Callable]]] = NotProvided,
        on_episode_end: Optional[Union[Callable, List[Callable]]] = NotProvided,
        on_sample_end: Optional[Union[Callable, List[Callable]]] = NotProvided,
    ) -> "AlgorithmConfig":
        """Sets the callbacks configuration.

        Args:
            callbacks_class: RLlibCallback class, whose methods are called during
                various phases of training and RL environment sample collection.
                TODO (sven): Change the link to new rst callbacks page.
                See the `RLlibCallback` class and
                `examples/metrics/custom_metrics_and_callbacks.py` for more information.
            on_algorithm_init: A callable or a list of callables. If a list, RLlib calls
                the items in the same sequence. `on_algorithm_init` methods overridden
                in `callbacks_class` take precedence and are called first.
                See
                :py:meth:`~ray.rllib.callbacks.callbacks.RLlibCallback.on_algorithm_init`  # noqa
                for more information.
            on_evaluate_start: A callable or a list of callables. If a list, RLlib calls
                the items in the same sequence. `on_evaluate_start` methods overridden
                in `callbacks_class` take precedence and are called first.
                See :py:meth:`~ray.rllib.callbacks.callbacks.RLlibCallback.on_evaluate_start`  # noqa
                for more information.
            on_evaluate_end: A callable or a list of callables. If a list, RLlib calls
                the items in the same sequence. `on_evaluate_end` methods overridden
                in `callbacks_class` take precedence and are called first.
                See :py:meth:`~ray.rllib.callbacks.callbacks.RLlibCallback.on_evaluate_end`  # noqa
                for more information.
            on_env_runners_recreated: A callable or a list of callables. If a list,
                RLlib calls the items in the same sequence. `on_env_runners_recreated`
                methods overridden in `callbacks_class` take precedence and are called
                first.
                See :py:meth:`~ray.rllib.callbacks.callbacks.RLlibCallback.on_env_runners_recreated`  # noqa
                for more information.
            on_checkpoint_loaded: A callable or a list of callables. If a list,
                RLlib calls the items in the same sequence. `on_checkpoint_loaded`
                methods overridden in `callbacks_class` take precedence and are called
                first.
                See :py:meth:`~ray.rllib.callbacks.callbacks.RLlibCallback.on_checkpoint_loaded`  # noqa
                for more information.
            on_environment_created: A callable or a list of callables. If a list,
                RLlib calls the items in the same sequence. `on_environment_created`
                methods overridden in `callbacks_class` take precedence and are called
                first.
                See :py:meth:`~ray.rllib.callbacks.callbacks.RLlibCallback.on_environment_created`  # noqa
                for more information.
            on_episode_created: A callable or a list of callables. If a list,
                RLlib calls the items in the same sequence. `on_episode_created` methods
                overridden in `callbacks_class` take precedence and are called first.
                See :py:meth:`~ray.rllib.callbacks.callbacks.RLlibCallback.on_episode_created`  # noqa
                for more information.
            on_episode_start: A callable or a list of callables. If a list,
                RLlib calls the items in the same sequence. `on_episode_start` methods
                overridden in `callbacks_class` take precedence and are called first.
                See :py:meth:`~ray.rllib.callbacks.callbacks.RLlibCallback.on_episode_start`  # noqa
                for more information.
            on_episode_step: A callable or a list of callables. If a list,
                RLlib calls the items in the same sequence. `on_episode_step` methods
                overridden in `callbacks_class` take precedence and are called first.
                See :py:meth:`~ray.rllib.callbacks.callbacks.RLlibCallback.on_episode_step`  # noqa
                for more information.
            on_episode_end: A callable or a list of callables. If a list,
                RLlib calls the items in the same sequence. `on_episode_end` methods
                overridden in `callbacks_class` take precedence and are called first.
                See :py:meth:`~ray.rllib.callbacks.callbacks.RLlibCallback.on_episode_end`  # noqa
                for more information.
            on_sample_end: A callable or a list of callables. If a list,
                RLlib calls the items in the same sequence. `on_sample_end` methods
                overridden in `callbacks_class` take precedence and are called first.
                See :py:meth:`~ray.rllib.callbacks.callbacks.RLlibCallback.on_sample_end`  # noqa
                for more information.

        Returns:
            This updated AlgorithmConfig object.
        """
        if callbacks_class is None:
            callbacks_class = RLlibCallback

        if callbacks_class is not NotProvided:
            # Check, whether given `callbacks` is a callable.
            # TODO (sven): Once the old API stack is deprecated, this can also be None
            #  (which should then become the default value for this attribute).
            if not callable(callbacks_class):
                raise ValueError(
                    "`config.callbacks_class` must be a callable method that "
                    "returns a subclass of DefaultCallbacks, got "
                    f"{callbacks_class}!"
                )
            self.callbacks_class = callbacks_class
        if on_algorithm_init is not NotProvided:
            self.callbacks_on_algorithm_init = on_algorithm_init
        if on_train_result is not NotProvided:
            self.callbacks_on_train_result = on_train_result
        if on_evaluate_start is not NotProvided:
            self.callbacks_on_evaluate_start = on_evaluate_start
        if on_evaluate_end is not NotProvided:
            self.callbacks_on_evaluate_end = on_evaluate_end
        if on_env_runners_recreated is not NotProvided:
            self.callbacks_on_env_runners_recreated = on_env_runners_recreated
        if on_checkpoint_loaded is not NotProvided:
            self.callbacks_on_checkpoint_loaded = on_checkpoint_loaded
        if on_environment_created is not NotProvided:
            self.callbacks_on_environment_created = on_environment_created
        if on_episode_created is not NotProvided:
            self.callbacks_on_episode_created = on_episode_created
        if on_episode_start is not NotProvided:
            self.callbacks_on_episode_start = on_episode_start
        if on_episode_step is not NotProvided:
            self.callbacks_on_episode_step = on_episode_step
        if on_episode_end is not NotProvided:
            self.callbacks_on_episode_end = on_episode_end
        if on_sample_end is not NotProvided:
            self.callbacks_on_sample_end = on_sample_end

        return self

    def evaluation(
        self,
        *,
        evaluation_interval: Optional[int] = NotProvided,
        evaluation_duration: Optional[Union[int, str]] = NotProvided,
        evaluation_duration_unit: Optional[str] = NotProvided,
        evaluation_sample_timeout_s: Optional[float] = NotProvided,
        evaluation_parallel_to_training: Optional[bool] = NotProvided,
        evaluation_force_reset_envs_before_iteration: Optional[bool] = NotProvided,
        evaluation_config: Optional[
            Union["AlgorithmConfig", PartialAlgorithmConfigDict]
        ] = NotProvided,
        off_policy_estimation_methods: Optional[Dict] = NotProvided,
        ope_split_batch_by_episode: Optional[bool] = NotProvided,
        evaluation_num_env_runners: Optional[int] = NotProvided,
        custom_evaluation_function: Optional[Callable] = NotProvided,
        # Deprecated args.
        always_attach_evaluation_results=DEPRECATED_VALUE,
        evaluation_num_workers=DEPRECATED_VALUE,
    ) -> "AlgorithmConfig":
        """Sets the config's evaluation settings.

        Args:
            evaluation_interval: Evaluate with every `evaluation_interval` training
                iterations. The evaluation stats are reported under the "evaluation"
                metric key. Set to None (or 0) for no evaluation.
            evaluation_duration: Duration for which to run evaluation each
                `evaluation_interval`. The unit for the duration can be set via
                `evaluation_duration_unit` to either "episodes" (default) or
                "timesteps". If using multiple evaluation workers (EnvRunners) in the
                `evaluation_num_env_runners > 1` setting, the amount of
                episodes/timesteps to run are split amongst these.
                A special value of "auto" can be used in case
                `evaluation_parallel_to_training=True`. This is the recommended way when
                trying to save as much time on evaluation as possible. The Algorithm
                then runs as many timesteps via the evaluation workers as possible,
                while not taking longer than the parallely running training step and
                thus, never wasting any idle time on either training- or evaluation
                workers. When using this setting (`evaluation_duration="auto"`), it is
                strongly advised to set `evaluation_interval=1` and
                `evaluation_force_reset_envs_before_iteration=True` at the same time.
            evaluation_duration_unit: The unit, with which to count the evaluation
                duration. Either "episodes" (default) or "timesteps". Note that this
                setting is ignored if `evaluation_duration="auto"`.
            evaluation_sample_timeout_s: The timeout (in seconds) for evaluation workers
                to sample a complete episode in the case your config settings are:
                `evaluation_duration != auto` and `evaluation_duration_unit=episode`.
                After this time, the user receives a warning and instructions on how
                to fix the issue.
            evaluation_parallel_to_training: Whether to run evaluation in parallel to
                the `Algorithm.training_step()` call, using threading. Default=False.
                E.g. for evaluation_interval=1 -> In every call to `Algorithm.train()`,
                the `Algorithm.training_step()` and `Algorithm.evaluate()` calls
                run in parallel. Note that this setting - albeit extremely efficient b/c
                it wastes no extra time for evaluation - causes the evaluation results
                to lag one iteration behind the rest of the training results. This is
                important when picking a good checkpoint. For example, if iteration 42
                reports a good evaluation `episode_return_mean`, be aware that these
                results were achieved on the weights trained in iteration 41, so you
                should probably pick the iteration 41 checkpoint instead.
            evaluation_force_reset_envs_before_iteration: Whether all environments
                should be force-reset (even if they are not done yet) right before
                the evaluation step of the iteration begins. Setting this to True
                (default) makes sure that the evaluation results aren't polluted with
                episode statistics that were actually (at least partially) achieved with
                an earlier set of weights. Note that this setting is only
                supported on the new API stack w/ EnvRunners and ConnectorV2
                (`config.enable_rl_module_and_learner=True` AND
                `config.enable_env_runner_and_connector_v2=True`).
            evaluation_config: Typical usage is to pass extra args to evaluation env
                creator and to disable exploration by computing deterministic actions.
                IMPORTANT NOTE: Policy gradient algorithms are able to find the optimal
                policy, even if this is a stochastic one. Setting "explore=False" here
                results in the evaluation workers not using this optimal policy!
            off_policy_estimation_methods: Specify how to evaluate the current policy,
                along with any optional config parameters. This only has an effect when
                reading offline experiences ("input" is not "sampler").
                Available keys:
                {ope_method_name: {"type": ope_type, ...}} where `ope_method_name`
                is a user-defined string to save the OPE results under, and
                `ope_type` can be any subclass of OffPolicyEstimator, e.g.
                ray.rllib.offline.estimators.is::ImportanceSampling
                or your own custom subclass, or the full class path to the subclass.
                You can also add additional config arguments to be passed to the
                OffPolicyEstimator in the dict, e.g.
                {"qreg_dr": {"type": DoublyRobust, "q_model_type": "qreg", "k": 5}}
            ope_split_batch_by_episode: Whether to use SampleBatch.split_by_episode() to
                split the input batch to episodes before estimating the ope metrics. In
                case of bandits you should make this False to see improvements in ope
                evaluation speed. In case of bandits, it is ok to not split by episode,
                since each record is one timestep already. The default is True.
            evaluation_num_env_runners: Number of parallel EnvRunners to use for
                evaluation. Note that this is set to zero by default, which means
                evaluation is run in the algorithm process (only if
                `evaluation_interval` is not 0 or None). If you increase this, also
                increases the Ray resource usage of the algorithm since evaluation
                workers are created separately from those EnvRunners used to sample data
                for training.
            custom_evaluation_function: Customize the evaluation method. This must be a
                function of signature (algo: Algorithm, eval_workers: EnvRunnerGroup) ->
                (metrics: dict, env_steps: int, agent_steps: int) (metrics: dict if
                `enable_env_runner_and_connector_v2=True`), where `env_steps` and
                `agent_steps` define the number of sampled steps during the evaluation
                iteration. See the Algorithm.evaluate() method to see the default
                implementation. The Algorithm guarantees all eval workers have the
                latest policy state before this function is called.

        Returns:
            This updated AlgorithmConfig object.
        """
        if always_attach_evaluation_results != DEPRECATED_VALUE:
            deprecation_warning(
                old="AlgorithmConfig.evaluation(always_attach_evaluation_results=..)",
                help="This setting is no longer needed, b/c Tune does not error "
                "anymore (only warns) when a metrics key can't be found in the "
                "results.",
                error=True,
            )
        if evaluation_num_workers != DEPRECATED_VALUE:
            deprecation_warning(
                old="AlgorithmConfig.evaluation(evaluation_num_workers=..)",
                new="AlgorithmConfig.evaluation(evaluation_num_env_runners=..)",
                error=False,
            )
            self.evaluation_num_env_runners = evaluation_num_workers

        if evaluation_interval is not NotProvided:
            self.evaluation_interval = evaluation_interval
        if evaluation_duration is not NotProvided:
            self.evaluation_duration = evaluation_duration
        if evaluation_duration_unit is not NotProvided:
            self.evaluation_duration_unit = evaluation_duration_unit
        if evaluation_sample_timeout_s is not NotProvided:
            self.evaluation_sample_timeout_s = evaluation_sample_timeout_s
        if evaluation_parallel_to_training is not NotProvided:
            self.evaluation_parallel_to_training = evaluation_parallel_to_training
        if evaluation_force_reset_envs_before_iteration is not NotProvided:
            self.evaluation_force_reset_envs_before_iteration = (
                evaluation_force_reset_envs_before_iteration
            )
        if evaluation_config is not NotProvided:
            # If user really wants to set this to None, we should allow this here,
            # instead of creating an empty dict.
            if evaluation_config is None:
                self.evaluation_config = None
            # Update (don't replace) the existing overrides with the provided ones.
            else:
                from ray.rllib.algorithms.algorithm import Algorithm

                self.evaluation_config = deep_update(
                    self.evaluation_config or {},
                    evaluation_config,
                    True,
                    Algorithm._allow_unknown_subkeys,
                    Algorithm._override_all_subkeys_if_type_changes,
                    Algorithm._override_all_key_list,
                )
        if off_policy_estimation_methods is not NotProvided:
            self.off_policy_estimation_methods = off_policy_estimation_methods
        if evaluation_num_env_runners is not NotProvided:
            self.evaluation_num_env_runners = evaluation_num_env_runners
        if custom_evaluation_function is not NotProvided:
            self.custom_evaluation_function = custom_evaluation_function
        if ope_split_batch_by_episode is not NotProvided:
            self.ope_split_batch_by_episode = ope_split_batch_by_episode

        return self

    def offline_data(
        self,
        *,
        input_: Optional[Union[str, Callable[[IOContext], InputReader]]] = NotProvided,
        offline_data_class: Optional[Type] = NotProvided,
        input_read_method: Optional[Union[str, Callable]] = NotProvided,
        input_read_method_kwargs: Optional[Dict] = NotProvided,
        input_read_schema: Optional[Dict[str, str]] = NotProvided,
        input_read_episodes: Optional[bool] = NotProvided,
        input_read_sample_batches: Optional[bool] = NotProvided,
        input_read_batch_size: Optional[int] = NotProvided,
        input_filesystem: Optional[str] = NotProvided,
        input_filesystem_kwargs: Optional[Dict] = NotProvided,
        input_compress_columns: Optional[List[str]] = NotProvided,
        materialize_data: Optional[bool] = NotProvided,
        materialize_mapped_data: Optional[bool] = NotProvided,
        map_batches_kwargs: Optional[Dict] = NotProvided,
        iter_batches_kwargs: Optional[Dict] = NotProvided,
        prelearner_class: Optional[Type] = NotProvided,
        prelearner_buffer_class: Optional[Type] = NotProvided,
        prelearner_buffer_kwargs: Optional[Dict] = NotProvided,
        prelearner_module_synch_period: Optional[int] = NotProvided,
        dataset_num_iters_per_learner: Optional[int] = NotProvided,
        input_config: Optional[Dict] = NotProvided,
        actions_in_input_normalized: Optional[bool] = NotProvided,
        postprocess_inputs: Optional[bool] = NotProvided,
        shuffle_buffer_size: Optional[int] = NotProvided,
        output: Optional[str] = NotProvided,
        output_config: Optional[Dict] = NotProvided,
        output_compress_columns: Optional[List[str]] = NotProvided,
        output_max_file_size: Optional[float] = NotProvided,
        output_max_rows_per_file: Optional[int] = NotProvided,
        output_write_remaining_data: Optional[bool] = NotProvided,
        output_write_method: Optional[str] = NotProvided,
        output_write_method_kwargs: Optional[Dict] = NotProvided,
        output_filesystem: Optional[str] = NotProvided,
        output_filesystem_kwargs: Optional[Dict] = NotProvided,
        output_write_episodes: Optional[bool] = NotProvided,
        offline_sampling: Optional[str] = NotProvided,
    ) -> "AlgorithmConfig":
        """Sets the config's offline data settings.

        Args:
            input_: Specify how to generate experiences:
                - "sampler": Generate experiences via online (env) simulation (default).
                - A local directory or file glob expression (e.g., "/tmp/*.json").
                - A list of individual file paths/URIs (e.g., ["/tmp/1.json",
                "s3://bucket/2.json"]).
                - A dict with string keys and sampling probabilities as values (e.g.,
                {"sampler": 0.4, "/tmp/*.json": 0.4, "s3://bucket/expert.json": 0.2}).
                - A callable that takes an `IOContext` object as only arg and returns a
                `ray.rllib.offline.InputReader`.
                - A string key that indexes a callable with
                `tune.registry.register_input`
            offline_data_class: An optional `OfflineData` class that is used to define
                the offline data pipeline, including the dataset and the sampling
                methodology. Override the `OfflineData` class and pass your derived
                class here, if you need some primer transformations specific to your
                data or your loss. Usually overriding the `OfflinePreLearner` and using
                the resulting customization via `prelearner_class` suffices for most
                cases. The default is `None` which uses the base `OfflineData` defined
                in `ray.rllib.offline.offline_data.OfflineData`.
            input_read_method: Read method for the `ray.data.Dataset` to read in the
                offline data from `input_`. The default is `read_parquet` for Parquet
                files. See https://docs.ray.io/en/latest/data/api/input_output.html for
                more info about available read methods in `ray.data`.
            input_read_method_kwargs: Keyword args for `input_read_method`. These
                are passed by RLlib into the read method without checking. Use these
                keyword args together with `map_batches_kwargs` and
                `iter_batches_kwargs` to tune the performance of the data pipeline.
                It is strongly recommended to rely on Ray Data's automatic read
                performance tuning.
            input_read_schema: Table schema for converting offline data to episodes.
                This schema maps the offline data columns to
                ray.rllib.core.columns.Columns:
                `{Columns.OBS: 'o_t', Columns.ACTIONS: 'a_t', ...}`. Columns in
                the data set that are not mapped via this schema are sorted into
                episodes' `extra_model_outputs`. If no schema is passed in the default
                schema used is `ray.rllib.offline.offline_data.SCHEMA`. If your data set
                contains already the names in this schema, no `input_read_schema` is
                needed. The same applies if the data is in RLlib's `EpisodeType` or its
                old `SampleBatch` format.
            input_read_episodes: Whether offline data is already stored in RLlib's
                `EpisodeType` format, i.e. `ray.rllib.env.SingleAgentEpisode` (multi
                -agent is planned but not supported, yet). Reading episodes directly
                avoids additional transform steps and is usually faster and
                therefore the recommended format when your application remains fully
                inside of RLlib's schema. The other format is a columnar format and is
                agnostic to the RL framework used. Use the latter format, if you are
                unsure when to use the data or in which RL framework. The default is
                to read column data, for example, `False`. `input_read_episodes`, and
                `input_read_sample_batches` can't be `True` at the same time. See
                also `output_write_episodes` to define the output data format when
                recording.
            input_read_sample_batches: Whether offline data is stored in RLlib's old
                stack `SampleBatch` type. This is usually the case for older data
                recorded with RLlib in JSON line format. Reading in `SampleBatch`
                data needs extra transforms and might not concatenate episode chunks
                contained in different `SampleBatch`es in the data. If possible avoid
                to read `SampleBatch`es and convert them in a controlled form into
                RLlib's `EpisodeType` (i.e. `SingleAgentEpisode`). The default is
                `False`. `input_read_episodes`, and `input_read_sample_batches` can't
                be `True` at the same time.
            input_read_batch_size: Batch size to pull from the data set. This could
                differ from the `train_batch_size_per_learner`, if a dataset holds
                `EpisodeType` (i.e., `SingleAgentEpisode`) or `SampleBatch`, or any
                other data type that contains multiple timesteps in a single row of
                the dataset. In such cases a single batch of size
                `train_batch_size_per_learner` will potentially pull a multiple of
                `train_batch_size_per_learner` timesteps from the offline dataset. The
                default is `None` in which the `train_batch_size_per_learner` is pulled.
            input_filesystem: A cloud filesystem to handle access to cloud storage when
                reading experiences. Can be either "gcs" for Google Cloud Storage,
                "s3" for AWS S3 buckets, "abs" for Azure Blob Storage, or any
                filesystem supported by PyArrow. In general the file path is sufficient
                for accessing data from public or local storage systems. See
                https://arrow.apache.org/docs/python/filesystems.html for details.
            input_filesystem_kwargs: A dictionary holding the kwargs for the filesystem
                given by `input_filesystem`. See `gcsfs.GCSFilesystem` for GCS,
                `pyarrow.fs.S3FileSystem`, for S3, and `ablfs.AzureBlobFilesystem` for
                ABS filesystem arguments.
            input_compress_columns: What input columns are compressed with LZ4 in the
                input data. If data is stored in RLlib's `SingleAgentEpisode` (
                `MultiAgentEpisode` not supported, yet). Note the providing
                `rllib.core.columns.Columns.OBS` also tries to decompress
                `rllib.core.columns.Columns.NEXT_OBS`.
            materialize_data: Whether the raw data should be materialized in memory.
                This boosts performance, but requires enough memory to avoid an OOM, so
                make sure that your cluster has the resources available. For very large
                data you might want to switch to streaming mode by setting this to
                `False` (default). If your algorithm does not need the RLModule in the
                Learner connector pipeline or all (learner) connectors are stateless
                you should consider setting `materialize_mapped_data` to `True`
                instead (and set `materialize_data` to `False`). If your data does not
                fit into memory and your Learner connector pipeline requires an RLModule
                or is stateful, set both `materialize_data` and
                `materialize_mapped_data` to `False`.
            materialize_mapped_data: Whether the data should be materialized after
                running it through the Learner connector pipeline (i.e. after running
                the `OfflinePreLearner`). This improves performance, but should only be
                used in case the (learner) connector pipeline does not require an
                RLModule and the (learner) connector pipeline is stateless. For example,
                MARWIL's Learner connector pipeline requires the RLModule for value
                function predictions and training batches would become stale after some
                iterations causing learning degradation or divergence. Also ensure that
                your cluster has enough memory available to avoid an OOM. If set to
                `True` (True), make sure that `materialize_data` is set to `False` to
                avoid materialization of two datasets. If your data does not fit into
                memory and your Learner connector pipeline requires an RLModule or is
                stateful, set both `materialize_data` and `materialize_mapped_data` to
                `False`.
            map_batches_kwargs: Keyword args for the `map_batches` method. These are
                passed into the `ray.data.Dataset.map_batches` method when sampling
                without checking. If no arguments passed in the default arguments
                `{'concurrency': max(2, num_learners), 'zero_copy_batch': True}` is
                used. Use these keyword args together with `input_read_method_kwargs`
                and `iter_batches_kwargs` to tune the performance of the data pipeline.
            iter_batches_kwargs: Keyword args for the `iter_batches` method. These are
                passed into the `ray.data.Dataset.iter_batches` method when sampling
                without checking. If no arguments are passed in, the default argument
                `{'prefetch_batches': 2}` is used. Use these keyword args
                together with `input_read_method_kwargs` and `map_batches_kwargs` to
                tune the performance of the data pipeline.
            prelearner_class: An optional `OfflinePreLearner` class that is used to
                transform data batches in `ray.data.map_batches` used in the
                `OfflineData` class to transform data from columns to batches that can
                be used in the `Learner.update...()` methods. Override the
                `OfflinePreLearner` class and pass your derived class in here, if you
                need to make some further transformations specific for your data or
                loss. The default is None which uses the base `OfflinePreLearner`
                defined in `ray.rllib.offline.offline_prelearner`.
            prelearner_buffer_class: An optional `EpisodeReplayBuffer` class that RLlib
                uses to buffer experiences when data is in `EpisodeType` or
                RLlib's previous `SampleBatch` type format. In this case, a single
                data row may contain multiple timesteps and the buffer serves two
                purposes: (a) to store intermediate data in memory, and (b) to ensure
                that RLlib samples exactly `train_batch_size_per_learner` experiences
                per batch. The default is RLlib's `EpisodeReplayBuffer`.
            prelearner_buffer_kwargs: Optional keyword arguments for intializing the
                `EpisodeReplayBuffer`. In most cases this value is simply the `capacity`
                for the default buffer that RLlib uses (`EpisodeReplayBuffer`), but it
                may differ if the `prelearner_buffer_class` uses a custom buffer.
            prelearner_module_synch_period: The period (number of batches converted)
                after which the `RLModule` held by the `PreLearner` should sync weights.
                The `PreLearner` is used to preprocess batches for the learners. The
                higher this value, the more off-policy the `PreLearner`'s module is.
                Values too small force the `PreLearner` to sync more frequently
                and thus might slow down the data pipeline. The default value chosen
                by the `OfflinePreLearner` is 10.
            dataset_num_iters_per_learner: Number of updates to run in each learner
                during a single training iteration. If None, each learner runs a
                complete epoch over its data block (the dataset is partitioned into
                at least as many blocks as there are learners). The default is `None`.
                This value must be set to `1`, if RLlib uses a single (local) learner.
            input_config: Arguments that describe the settings for reading the input.
                If input is "sample", this is the environment configuration, e.g.
                `env_name` and `env_config`, etc. See `EnvContext` for more info.
                If the input is "dataset", this contains e.g. `format`, `path`.
            actions_in_input_normalized: True, if the actions in a given offline "input"
                are already normalized (between -1.0 and 1.0). This is usually the case
                when the offline file has been generated by another RLlib algorithm
                (e.g. PPO or SAC), while "normalize_actions" was set to True.
            postprocess_inputs: Whether to run postprocess_trajectory() on the
                trajectory fragments from offline inputs. Note that postprocessing is
                done using the *current* policy, not the *behavior* policy, which
                is typically undesirable for on-policy algorithms.
            shuffle_buffer_size: If positive, input batches are shuffled via a
                sliding window buffer of this number of batches. Use this if the input
                data is not in random enough order. Input is delayed until the shuffle
                buffer is filled.
            output: Specify where experiences should be saved:
                 - None: don't save any experiences
                 - "logdir" to save to the agent log dir
                 - a path/URI to save to a custom output directory (e.g., "s3://bckt/")
                 - a function that returns a rllib.offline.OutputWriter
            output_config: Arguments accessible from the IOContext for configuring
                custom output.
            output_compress_columns: What sample batch columns to LZ4 compress in the
                output data. Note that providing `rllib.core.columns.Columns.OBS` also
                compresses `rllib.core.columns.Columns.NEXT_OBS`.
            output_max_file_size: Max output file size (in bytes) before rolling over
                to a new file.
            output_max_rows_per_file: Max output row numbers before rolling over to a
                new file.
            output_write_remaining_data: Determines whether any remaining data in the
                recording buffers should be stored to disk. It is only applicable if
                `output_max_rows_per_file` is defined. When sampling data, it is
                buffered until the threshold specified by `output_max_rows_per_file`
                is reached. Only complete multiples of `output_max_rows_per_file` are
                written to disk, while any leftover data remains in the buffers. If a
                recording session is stopped, residual data may still reside in these
                buffers. Setting `output_write_remaining_data` to `True` ensures this
                data is flushed to disk. By default, this attribute is set to `False`.
            output_write_method: Write method for the `ray.data.Dataset` to write the
                offline data to `output`. The default is `read_parquet` for Parquet
                files. See https://docs.ray.io/en/latest/data/api/input_output.html for
                more info about available read methods in `ray.data`.
            output_write_method_kwargs: `kwargs` for the `output_write_method`. These
                are passed into the write method without checking.
            output_filesystem: A cloud filesystem to handle access to cloud storage when
                writing experiences. Should be either "gcs" for Google Cloud Storage,
                "s3" for AWS S3 buckets, or "abs" for Azure Blob Storage.
            output_filesystem_kwargs: A dictionary holding the kwargs for the filesystem
                given by `output_filesystem`. See `gcsfs.GCSFilesystem` for GCS,
                `pyarrow.fs.S3FileSystem`, for S3, and `ablfs.AzureBlobFilesystem` for
                ABS filesystem arguments.
            output_write_episodes: If RLlib should record data in its RLlib's
                `EpisodeType` format (that is, `SingleAgentEpisode` objects). Use this
                format, if you need RLlib to order data in time and directly group by
                episodes for example to train stateful modules or if you plan to use
                recordings exclusively in RLlib. Otherwise RLlib records data in tabular
                (columnar) format. Default is `True`.
            offline_sampling: Whether sampling for the Algorithm happens via
                reading from offline data. If True, EnvRunners don't limit the number
                of collected batches within the same `sample()` call based on
                the number of sub-environments within the worker (no sub-environments
                present).

        Returns:
            This updated AlgorithmConfig object.
        """
        if input_ is not NotProvided:
            self.input_ = input_
        if offline_data_class is not NotProvided:
            self.offline_data_class = offline_data_class
        if input_read_method is not NotProvided:
            self.input_read_method = input_read_method
        if input_read_method_kwargs is not NotProvided:
            self.input_read_method_kwargs = input_read_method_kwargs
        if input_read_schema is not NotProvided:
            self.input_read_schema = input_read_schema
        if input_read_episodes is not NotProvided:
            self.input_read_episodes = input_read_episodes
        if input_read_sample_batches is not NotProvided:
            self.input_read_sample_batches = input_read_sample_batches
        if input_read_batch_size is not NotProvided:
            self.input_read_batch_size = input_read_batch_size
        if input_filesystem is not NotProvided:
            self.input_filesystem = input_filesystem
        if input_filesystem_kwargs is not NotProvided:
            self.input_filesystem_kwargs = input_filesystem_kwargs
        if input_compress_columns is not NotProvided:
            self.input_compress_columns = input_compress_columns
        if materialize_data is not NotProvided:
            self.materialize_data = materialize_data
        if materialize_mapped_data is not NotProvided:
            self.materialize_mapped_data = materialize_mapped_data
        if map_batches_kwargs is not NotProvided:
            self.map_batches_kwargs = map_batches_kwargs
        if iter_batches_kwargs is not NotProvided:
            self.iter_batches_kwargs = iter_batches_kwargs
        if prelearner_class is not NotProvided:
            self.prelearner_class = prelearner_class
        if prelearner_buffer_class is not NotProvided:
            self.prelearner_buffer_class = prelearner_buffer_class
        if prelearner_buffer_kwargs is not NotProvided:
            self.prelearner_buffer_kwargs = prelearner_buffer_kwargs
        if prelearner_module_synch_period is not NotProvided:
            self.prelearner_module_synch_period = prelearner_module_synch_period
        if dataset_num_iters_per_learner is not NotProvided:
            self.dataset_num_iters_per_learner = dataset_num_iters_per_learner
        if input_config is not NotProvided:
            if not isinstance(input_config, dict):
                raise ValueError(
                    f"input_config must be a dict, got {type(input_config)}."
                )
            # TODO (Kourosh) Once we use a complete separation between rollout worker
            #  and input dataset reader we can remove this.
            #  For now Error out if user attempts to set these parameters.
            msg = "{} should not be set in the input_config. RLlib uses {} instead."
            if input_config.get("num_cpus_per_read_task") is not None:
                raise ValueError(
                    msg.format(
                        "num_cpus_per_read_task",
                        "config.env_runners(num_cpus_per_env_runner=..)",
                    )
                )
            if input_config.get("parallelism") is not None:
                if self.in_evaluation:
                    raise ValueError(
                        msg.format(
                            "parallelism",
                            "config.evaluation(evaluation_num_env_runners=..)",
                        )
                    )
                else:
                    raise ValueError(
                        msg.format(
                            "parallelism", "config.env_runners(num_env_runners=..)"
                        )
                    )
            self.input_config = input_config
        if actions_in_input_normalized is not NotProvided:
            self.actions_in_input_normalized = actions_in_input_normalized
        if postprocess_inputs is not NotProvided:
            self.postprocess_inputs = postprocess_inputs
        if shuffle_buffer_size is not NotProvided:
            self.shuffle_buffer_size = shuffle_buffer_size
        # TODO (simon): Enable storing to general log-directory.
        if output is not NotProvided:
            self.output = output
        if output_config is not NotProvided:
            self.output_config = output_config
        if output_compress_columns is not NotProvided:
            self.output_compress_columns = output_compress_columns
        if output_max_file_size is not NotProvided:
            self.output_max_file_size = output_max_file_size
        if output_max_rows_per_file is not NotProvided:
            self.output_max_rows_per_file = output_max_rows_per_file
        if output_write_remaining_data is not NotProvided:
            self.output_write_remaining_data = output_write_remaining_data
        if output_write_method is not NotProvided:
            self.output_write_method = output_write_method
        if output_write_method_kwargs is not NotProvided:
            self.output_write_method_kwargs = output_write_method_kwargs
        if output_filesystem is not NotProvided:
            self.output_filesystem = output_filesystem
        if output_filesystem_kwargs is not NotProvided:
            self.output_filesystem_kwargs = output_filesystem_kwargs
        if output_write_episodes is not NotProvided:
            self.output_write_episodes = output_write_episodes
        if offline_sampling is not NotProvided:
            self.offline_sampling = offline_sampling

        return self

    def multi_agent(
        self,
        *,
        policies: Optional[
            Union[MultiAgentPolicyConfigDict, Collection[PolicyID]]
        ] = NotProvided,
        policy_map_capacity: Optional[int] = NotProvided,
        policy_mapping_fn: Optional[
            Callable[[AgentID, "EpisodeType"], PolicyID]
        ] = NotProvided,
        policies_to_train: Optional[
            Union[Collection[PolicyID], Callable[[PolicyID, SampleBatchType], bool]]
        ] = NotProvided,
        policy_states_are_swappable: Optional[bool] = NotProvided,
        observation_fn: Optional[Callable] = NotProvided,
        count_steps_by: Optional[str] = NotProvided,
        # Deprecated args:
        algorithm_config_overrides_per_module=DEPRECATED_VALUE,
        replay_mode=DEPRECATED_VALUE,
        # Now done via Ray object store, which has its own cloud-supported
        # spillover mechanism.
        policy_map_cache=DEPRECATED_VALUE,
    ) -> "AlgorithmConfig":
        """Sets the config's multi-agent settings.

        Validates the new multi-agent settings and translates everything into
        a unified multi-agent setup format. For example a `policies` list or set
        of IDs is properly converted into a dict mapping these IDs to PolicySpecs.

        Args:
            policies: Map of type MultiAgentPolicyConfigDict from policy ids to either
                4-tuples of (policy_cls, obs_space, act_space, config) or PolicySpecs.
                These tuples or PolicySpecs define the class of the policy, the
                observation- and action spaces of the policies, and any extra config.
            policy_map_capacity: Keep this many policies in the "policy_map" (before
                writing least-recently used ones to disk/S3).
            policy_mapping_fn: Function mapping agent ids to policy ids. The signature
                is: `(agent_id, episode, worker, **kwargs) -> PolicyID`.
            policies_to_train: Determines those policies that should be updated.
                Options are:
                - None, for training all policies.
                - An iterable of PolicyIDs that should be trained.
                - A callable, taking a PolicyID and a SampleBatch or MultiAgentBatch
                and returning a bool (indicating whether the given policy is trainable
                or not, given the particular batch). This allows you to have a policy
                trained only on certain data (e.g. when playing against a certain
                opponent).
            policy_states_are_swappable: Whether all Policy objects in this map can be
                "swapped out" via a simple `state = A.get_state(); B.set_state(state)`,
                where `A` and `B` are policy instances in this map. You should set
                this to True for significantly speeding up the PolicyMap's cache lookup
                times, iff your policies all share the same neural network
                architecture and optimizer types. If True, the PolicyMap doesn't
                have to garbage collect old, least recently used policies, but instead
                keeps them in memory and simply override their state with the state of
                the most recently accessed one.
                For example, in a league-based training setup, you might have 100s of
                the same policies in your map (playing against each other in various
                combinations), but all of them share the same state structure
                (are "swappable").
            observation_fn: Optional function that can be used to enhance the local
                agent observations to include more state. See
                rllib/evaluation/observation_function.py for more info.
            count_steps_by: Which metric to use as the "batch size" when building a
                MultiAgentBatch. The two supported values are:
                "env_steps": Count each time the env is "stepped" (no matter how many
                multi-agent actions are passed/how many multi-agent observations
                have been returned in the previous step).
                "agent_steps": Count each individual agent step as one step.

        Returns:
            This updated AlgorithmConfig object.
        """
        if policies is not NotProvided:
            # Make sure our Policy IDs are ok (this should work whether `policies`
            # is a dict or just any Sequence).
            for pid in policies:
                validate_module_id(pid, error=True)

            # Collection: Convert to dict.
            if isinstance(policies, (set, tuple, list)):
                policies = {p: PolicySpec() for p in policies}
            # Validate each policy spec in a given dict.
            if isinstance(policies, dict):
                for pid, spec in policies.items():
                    # If not a PolicySpec object, values must be lists/tuples of len 4.
                    if not isinstance(spec, PolicySpec):
                        if not isinstance(spec, (list, tuple)) or len(spec) != 4:
                            raise ValueError(
                                "Policy specs must be tuples/lists of "
                                "(cls or None, obs_space, action_space, config), "
                                f"got {spec} for PolicyID={pid}"
                            )
                    # TODO: Switch from dict to AlgorithmConfigOverride, once available.
                    # Config not a dict.
                    elif (
                        not isinstance(spec.config, (AlgorithmConfig, dict))
                        and spec.config is not None
                    ):
                        raise ValueError(
                            f"Multi-agent policy config for {pid} must be a dict or "
                            f"AlgorithmConfig object, but got {type(spec.config)}!"
                        )
                self.policies = policies
            else:
                raise ValueError(
                    "`policies` must be dict mapping PolicyID to PolicySpec OR a "
                    "set/tuple/list of PolicyIDs!"
                )

        if algorithm_config_overrides_per_module != DEPRECATED_VALUE:
            deprecation_warning(old="", error=False)
            self.rl_module(
                algorithm_config_overrides_per_module=(
                    algorithm_config_overrides_per_module
                )
            )

        if policy_map_capacity is not NotProvided:
            self.policy_map_capacity = policy_map_capacity

        if policy_mapping_fn is not NotProvided:
            # Create `policy_mapping_fn` from a config dict.
            # Helpful if users would like to specify custom callable classes in
            # yaml files.
            if isinstance(policy_mapping_fn, dict):
                policy_mapping_fn = from_config(policy_mapping_fn)
            self.policy_mapping_fn = policy_mapping_fn

        if observation_fn is not NotProvided:
            self.observation_fn = observation_fn

        if policy_map_cache != DEPRECATED_VALUE:
            deprecation_warning(
                old="AlgorithmConfig.multi_agent(policy_map_cache=..)",
                error=True,
            )

        if replay_mode != DEPRECATED_VALUE:
            deprecation_warning(
                old="AlgorithmConfig.multi_agent(replay_mode=..)",
                new="AlgorithmConfig.training("
                "replay_buffer_config={'replay_mode': ..})",
                error=True,
            )

        if count_steps_by is not NotProvided:
            if count_steps_by not in ["env_steps", "agent_steps"]:
                raise ValueError(
                    "config.multi_agent(count_steps_by=..) must be one of "
                    f"[env_steps|agent_steps], not {count_steps_by}!"
                )
            self.count_steps_by = count_steps_by

        if policies_to_train is not NotProvided:
            assert (
                isinstance(policies_to_train, (list, set, tuple))
                or callable(policies_to_train)
                or policies_to_train is None
            ), (
                "ERROR: `policies_to_train` must be a [list|set|tuple] or a "
                "callable taking PolicyID and SampleBatch and returning "
                "True|False (trainable or not?) or None (for always training all "
                "policies)."
            )
            # Check `policies_to_train` for invalid entries.
            if isinstance(policies_to_train, (list, set, tuple)):
                if len(policies_to_train) == 0:
                    logger.warning(
                        "`config.multi_agent(policies_to_train=..)` is empty! "
                        "Make sure - if you would like to learn at least one policy - "
                        "to add its ID to that list."
                    )
            self.policies_to_train = policies_to_train

        if policy_states_are_swappable is not NotProvided:
            self.policy_states_are_swappable = policy_states_are_swappable

        return self

    def reporting(
        self,
        *,
        keep_per_episode_custom_metrics: Optional[bool] = NotProvided,
        metrics_episode_collection_timeout_s: Optional[float] = NotProvided,
        metrics_num_episodes_for_smoothing: Optional[int] = NotProvided,
        min_time_s_per_iteration: Optional[float] = NotProvided,
        min_train_timesteps_per_iteration: Optional[int] = NotProvided,
        min_sample_timesteps_per_iteration: Optional[int] = NotProvided,
        log_gradients: Optional[bool] = NotProvided,
    ) -> "AlgorithmConfig":
        """Sets the config's reporting settings.

        Args:
            keep_per_episode_custom_metrics: Store raw custom metrics without
                calculating max, min, mean
            metrics_episode_collection_timeout_s: Wait for metric batches for at most
                this many seconds. Those that have not returned in time are collected
                in the next train iteration.
            metrics_num_episodes_for_smoothing: Smooth rollout metrics over this many
                episodes, if possible.
                In case rollouts (sample collection) just started, there may be fewer
                than this many episodes in the buffer and we'll compute metrics
                over this smaller number of available episodes.
                In case there are more than this many episodes collected in a single
                training iteration, use all of these episodes for metrics computation,
                meaning don't ever cut any "excess" episodes.
                Set this to 1 to disable smoothing and to always report only the most
                recently collected episode's return.
            min_time_s_per_iteration: Minimum time (in sec) to accumulate within a
                single `Algorithm.train()` call. This value does not affect learning,
                only the number of times `Algorithm.training_step()` is called by
                `Algorithm.train()`. If - after one such step attempt, the time taken
                has not reached `min_time_s_per_iteration`, performs n more
                `Algorithm.training_step()` calls until the minimum time has been
                consumed. Set to 0 or None for no minimum time.
            min_train_timesteps_per_iteration: Minimum training timesteps to accumulate
                within a single `train()` call. This value does not affect learning,
                only the number of times `Algorithm.training_step()` is called by
                `Algorithm.train()`. If - after one such step attempt, the training
                timestep count has not been reached, performs n more
                `training_step()` calls until the minimum timesteps have been
                executed. Set to 0 or None for no minimum timesteps.
            min_sample_timesteps_per_iteration: Minimum env sampling timesteps to
                accumulate within a single `train()` call. This value does not affect
                learning, only the number of times `Algorithm.training_step()` is
                called by `Algorithm.train()`. If - after one such step attempt, the env
                sampling timestep count has not been reached, performs n more
                `training_step()` calls until the minimum timesteps have been
                executed. Set to 0 or None for no minimum timesteps.
            log_gradients: Log gradients to results. If this is `True` the global norm
                of the gradients dictionariy for each optimizer is logged to results.
                The default is `True`.

        Returns:
            This updated AlgorithmConfig object.
        """
        if keep_per_episode_custom_metrics is not NotProvided:
            self.keep_per_episode_custom_metrics = keep_per_episode_custom_metrics
        if metrics_episode_collection_timeout_s is not NotProvided:
            self.metrics_episode_collection_timeout_s = (
                metrics_episode_collection_timeout_s
            )
        if metrics_num_episodes_for_smoothing is not NotProvided:
            self.metrics_num_episodes_for_smoothing = metrics_num_episodes_for_smoothing
        if min_time_s_per_iteration is not NotProvided:
            self.min_time_s_per_iteration = min_time_s_per_iteration
        if min_train_timesteps_per_iteration is not NotProvided:
            self.min_train_timesteps_per_iteration = min_train_timesteps_per_iteration
        if min_sample_timesteps_per_iteration is not NotProvided:
            self.min_sample_timesteps_per_iteration = min_sample_timesteps_per_iteration
        if log_gradients is not NotProvided:
            self.log_gradients = log_gradients

        return self

    def checkpointing(
        self,
        export_native_model_files: Optional[bool] = NotProvided,
        checkpoint_trainable_policies_only: Optional[bool] = NotProvided,
    ) -> "AlgorithmConfig":
        """Sets the config's checkpointing settings.

        Args:
            export_native_model_files: Whether an individual Policy-
                or the Algorithm's checkpoints also contain (tf or torch) native
                model files. These could be used to restore just the NN models
                from these files w/o requiring RLlib. These files are generated
                by calling the tf- or torch- built-in saving utility methods on
                the actual models.
            checkpoint_trainable_policies_only: Whether to only add Policies to the
                Algorithm checkpoint (in sub-directory "policies/") that are trainable
                according to the `is_trainable_policy` callable of the local worker.

        Returns:
            This updated AlgorithmConfig object.
        """

        if export_native_model_files is not NotProvided:
            self.export_native_model_files = export_native_model_files
        if checkpoint_trainable_policies_only is not NotProvided:
            self.checkpoint_trainable_policies_only = checkpoint_trainable_policies_only

        return self

    def debugging(
        self,
        *,
        logger_creator: Optional[Callable[[], Logger]] = NotProvided,
        logger_config: Optional[dict] = NotProvided,
        log_level: Optional[str] = NotProvided,
        log_sys_usage: Optional[bool] = NotProvided,
        fake_sampler: Optional[bool] = NotProvided,
        seed: Optional[int] = NotProvided,
    ) -> "AlgorithmConfig":
        """Sets the config's debugging settings.

        Args:
            logger_creator: Callable that creates a ray.tune.Logger
                object. If unspecified, a default logger is created.
            logger_config: Define logger-specific configuration to be used inside Logger
                Default value None allows overwriting with nested dicts.
            log_level: Set the ray.rllib.* log level for the agent process and its
                workers. Should be one of DEBUG, INFO, WARN, or ERROR. The DEBUG level
                also periodically prints out summaries of relevant internal dataflow
                (this is also printed out once at startup at the INFO level).
            log_sys_usage: Log system resource metrics to results. This requires
                `psutil` to be installed for sys stats, and `gputil` for GPU metrics.
            fake_sampler: Use fake (infinite speed) sampler. For testing only.
            seed: This argument, in conjunction with worker_index, sets the random
                seed of each worker, so that identically configured trials have
                identical results. This makes experiments reproducible.

        Returns:
            This updated AlgorithmConfig object.
        """
        if logger_creator is not NotProvided:
            self.logger_creator = logger_creator
        if logger_config is not NotProvided:
            self.logger_config = logger_config
        if log_level is not NotProvided:
            self.log_level = log_level
        if log_sys_usage is not NotProvided:
            self.log_sys_usage = log_sys_usage
        if fake_sampler is not NotProvided:
            self.fake_sampler = fake_sampler
        if seed is not NotProvided:
            self.seed = seed

        return self

    def fault_tolerance(
        self,
        *,
        restart_failed_env_runners: Optional[bool] = NotProvided,
        ignore_env_runner_failures: Optional[bool] = NotProvided,
        max_num_env_runner_restarts: Optional[int] = NotProvided,
        delay_between_env_runner_restarts_s: Optional[float] = NotProvided,
        restart_failed_sub_environments: Optional[bool] = NotProvided,
        num_consecutive_env_runner_failures_tolerance: Optional[int] = NotProvided,
        env_runner_health_probe_timeout_s: Optional[float] = NotProvided,
        env_runner_restore_timeout_s: Optional[float] = NotProvided,
        # Deprecated args.
        recreate_failed_env_runners=DEPRECATED_VALUE,
        ignore_worker_failures=DEPRECATED_VALUE,
        recreate_failed_workers=DEPRECATED_VALUE,
        max_num_worker_restarts=DEPRECATED_VALUE,
        delay_between_worker_restarts_s=DEPRECATED_VALUE,
        num_consecutive_worker_failures_tolerance=DEPRECATED_VALUE,
        worker_health_probe_timeout_s=DEPRECATED_VALUE,
        worker_restore_timeout_s=DEPRECATED_VALUE,
    ):
        """Sets the config's fault tolerance settings.

        Args:
            restart_failed_env_runners: Whether - upon an EnvRunner failure - RLlib
                tries to restart the lost EnvRunner(s) as an identical copy of the
                failed one(s). You should set this to True when training on SPOT
                instances that may preempt any time. The new, recreated EnvRunner(s)
                only differ from the failed one in their `self.recreated_worker=True`
                property value and have the same `worker_index` as the original(s).
                If this setting is True, the value of the `ignore_env_runner_failures`
                setting is ignored.
            ignore_env_runner_failures: Whether to ignore any EnvRunner failures
                and continue running with the remaining EnvRunners. This setting is
                ignored, if `restart_failed_env_runners=True`.
            max_num_env_runner_restarts: The maximum number of times any EnvRunner
                is allowed to be restarted (if `restart_failed_env_runners` is True).
            delay_between_env_runner_restarts_s: The delay (in seconds) between two
                consecutive EnvRunner restarts (if `restart_failed_env_runners` is
                True).
            restart_failed_sub_environments: If True and any sub-environment (within
                a vectorized env) throws any error during env stepping, the
                Sampler tries to restart the faulty sub-environment. This is done
                without disturbing the other (still intact) sub-environment and without
                the EnvRunner crashing.
            num_consecutive_env_runner_failures_tolerance: The number of consecutive
                times an EnvRunner failure (also for evaluation) is tolerated before
                finally crashing the Algorithm. Only useful if either
                `ignore_env_runner_failures` or `restart_failed_env_runners` is True.
                Note that for `restart_failed_sub_environments` and sub-environment
                failures, the EnvRunner itself is NOT affected and won't throw any
                errors as the flawed sub-environment is silently restarted under the
                hood.
            env_runner_health_probe_timeout_s: Max amount of time in seconds, we should
                spend waiting for EnvRunner health probe calls
                (`EnvRunner.ping.remote()`) to respond. Health pings are very cheap,
                however, we perform the health check via a blocking `ray.get()`, so the
                default value should not be too large.
            env_runner_restore_timeout_s: Max amount of time we should wait to restore
                states on recovered EnvRunner actors. Default is 30 mins.

        Returns:
            This updated AlgorithmConfig object.
        """
        if recreate_failed_env_runners != DEPRECATED_VALUE:
            deprecation_warning(
                old="AlgorithmConfig.fault_tolerance(recreate_failed_env_runners)",
                new="AlgorithmConfig.fault_tolerance(restart_failed_env_runners)",
                error=True,
            )
        if ignore_worker_failures != DEPRECATED_VALUE:
            deprecation_warning(
                old="AlgorithmConfig.fault_tolerance(ignore_worker_failures)",
                new="AlgorithmConfig.fault_tolerance(ignore_env_runner_failures)",
                error=True,
            )
        if recreate_failed_workers != DEPRECATED_VALUE:
            deprecation_warning(
                old="AlgorithmConfig.fault_tolerance(recreate_failed_workers)",
                new="AlgorithmConfig.fault_tolerance(restart_failed_env_runners)",
                error=True,
            )
        if max_num_worker_restarts != DEPRECATED_VALUE:
            deprecation_warning(
                old="AlgorithmConfig.fault_tolerance(max_num_worker_restarts)",
                new="AlgorithmConfig.fault_tolerance(max_num_env_runner_restarts)",
                error=True,
            )
        if delay_between_worker_restarts_s != DEPRECATED_VALUE:
            deprecation_warning(
                old="AlgorithmConfig.fault_tolerance(delay_between_worker_restarts_s)",
                new="AlgorithmConfig.fault_tolerance(delay_between_env_runner_"
                "restarts_s)",
                error=True,
            )
        if num_consecutive_worker_failures_tolerance != DEPRECATED_VALUE:
            deprecation_warning(
                old="AlgorithmConfig.fault_tolerance(num_consecutive_worker_"
                "failures_tolerance)",
                new="AlgorithmConfig.fault_tolerance(num_consecutive_env_runner_"
                "failures_tolerance)",
                error=True,
            )
        if worker_health_probe_timeout_s != DEPRECATED_VALUE:
            deprecation_warning(
                old="AlgorithmConfig.fault_tolerance(worker_health_probe_timeout_s)",
                new="AlgorithmConfig.fault_tolerance("
                "env_runner_health_probe_timeout_s)",
                error=True,
            )
        if worker_restore_timeout_s != DEPRECATED_VALUE:
            deprecation_warning(
                old="AlgorithmConfig.fault_tolerance(worker_restore_timeout_s)",
                new="AlgorithmConfig.fault_tolerance(env_runner_restore_timeout_s)",
                error=True,
            )

        if ignore_env_runner_failures is not NotProvided:
            self.ignore_env_runner_failures = ignore_env_runner_failures
        if restart_failed_env_runners is not NotProvided:
            self.restart_failed_env_runners = restart_failed_env_runners
        if max_num_env_runner_restarts is not NotProvided:
            self.max_num_env_runner_restarts = max_num_env_runner_restarts
        if delay_between_env_runner_restarts_s is not NotProvided:
            self.delay_between_env_runner_restarts_s = (
                delay_between_env_runner_restarts_s
            )
        if restart_failed_sub_environments is not NotProvided:
            self.restart_failed_sub_environments = restart_failed_sub_environments
        if num_consecutive_env_runner_failures_tolerance is not NotProvided:
            self.num_consecutive_env_runner_failures_tolerance = (
                num_consecutive_env_runner_failures_tolerance
            )
        if env_runner_health_probe_timeout_s is not NotProvided:
            self.env_runner_health_probe_timeout_s = env_runner_health_probe_timeout_s
        if env_runner_restore_timeout_s is not NotProvided:
            self.env_runner_restore_timeout_s = env_runner_restore_timeout_s

        return self

    def rl_module(
        self,
        *,
        model_config: Optional[Union[Dict[str, Any], DefaultModelConfig]] = NotProvided,
        rl_module_spec: Optional[RLModuleSpecType] = NotProvided,
        algorithm_config_overrides_per_module: Optional[
            Dict[ModuleID, PartialAlgorithmConfigDict]
        ] = NotProvided,
        # Deprecated arg.
        model_config_dict=DEPRECATED_VALUE,
        _enable_rl_module_api=DEPRECATED_VALUE,
    ) -> "AlgorithmConfig":
        """Sets the config's RLModule settings.

        Args:
            model_config: The DefaultModelConfig object (or a config dictionary) passed
                as `model_config` arg into each RLModule's constructor. This is used
                for all RLModules, if not otherwise specified through `rl_module_spec`.
            rl_module_spec: The RLModule spec to use for this config. It can be either
                a RLModuleSpec or a MultiRLModuleSpec. If the
                observation_space, action_space, catalog_class, or the model config is
                not specified it is inferred from the env and other parts of the
                algorithm config object.
            algorithm_config_overrides_per_module: Only used if
                `enable_rl_module_and_learner=True`.
                A mapping from ModuleIDs to per-module AlgorithmConfig override dicts,
                which apply certain settings,
                e.g. the learning rate, from the main AlgorithmConfig only to this
                particular module (within a MultiRLModule).
                You can create override dicts by using the `AlgorithmConfig.overrides`
                utility. For example, to override your learning rate and (PPO) lambda
                setting just for a single RLModule with your MultiRLModule, do:
                config.multi_agent(algorithm_config_overrides_per_module={
                "module_1": PPOConfig.overrides(lr=0.0002, lambda_=0.75),
                })

        Returns:
            This updated AlgorithmConfig object.
        """
        if _enable_rl_module_api != DEPRECATED_VALUE:
            deprecation_warning(
                old="AlgorithmConfig.rl_module(_enable_rl_module_api=..)",
                new="AlgorithmConfig.api_stack(enable_rl_module_and_learner=..)",
                error=True,
            )
        if model_config_dict != DEPRECATED_VALUE:
            deprecation_warning(
                old="AlgorithmConfig.rl_module(model_config_dict=..)",
                new="AlgorithmConfig.rl_module(model_config=..)",
                error=False,
            )
            model_config = model_config_dict

        if model_config is not NotProvided:
            self._model_config = model_config
        if rl_module_spec is not NotProvided:
            self._rl_module_spec = rl_module_spec
        if algorithm_config_overrides_per_module is not NotProvided:
            if not isinstance(algorithm_config_overrides_per_module, dict):
                raise ValueError(
                    "`algorithm_config_overrides_per_module` must be a dict mapping "
                    "module IDs to config override dicts! You provided "
                    f"{algorithm_config_overrides_per_module}."
                )
            self.algorithm_config_overrides_per_module.update(
                algorithm_config_overrides_per_module
            )

        return self

    def experimental(
        self,
        *,
        _validate_config: Optional[bool] = True,
        _use_msgpack_checkpoints: Optional[bool] = NotProvided,
        _torch_grad_scaler_class: Optional[Type] = NotProvided,
        _torch_lr_scheduler_classes: Optional[
            Union[List[Type], Dict[ModuleID, List[Type]]]
        ] = NotProvided,
        _tf_policy_handles_more_than_one_loss: Optional[bool] = NotProvided,
        _disable_preprocessor_api: Optional[bool] = NotProvided,
        _disable_action_flattening: Optional[bool] = NotProvided,
        _disable_initialize_loss_from_dummy_batch: Optional[bool] = NotProvided,
    ) -> "AlgorithmConfig":
        """Sets the config's experimental settings.

        Args:
            _validate_config: Whether to run `validate()` on this config. True by
                default. If False, ignores any calls to `self.validate()`.
            _use_msgpack_checkpoints: Create state files in all checkpoints through
                msgpack rather than pickle.
            _torch_grad_scaler_class: Class to use for torch loss scaling (and gradient
                unscaling). The class must implement the following methods to be
                compatible with a `TorchLearner`. These methods/APIs match exactly those
                of torch's own `torch.amp.GradScaler` (see here for more details
                https://pytorch.org/docs/stable/amp.html#gradient-scaling):
                `scale([loss])` to scale the loss by some factor.
                `get_scale()` to get the current scale factor value.
                `step([optimizer])` to unscale the grads (divide by the scale factor)
                and step the given optimizer.
                `update()` to update the scaler after an optimizer step (for example to
                adjust the scale factor).
            _torch_lr_scheduler_classes: A list of `torch.lr_scheduler.LRScheduler`
                (see here for more details
                https://pytorch.org/docs/stable/optim.html#how-to-adjust-learning-rate)
                classes or a dictionary mapping module IDs to such a list of respective
                scheduler classes. Multiple scheduler classes can be applied in sequence
                and are stepped in the same sequence as defined here. Note, most
                learning rate schedulers need arguments to be configured, that is, you
                might have to partially initialize the schedulers in the list(s) using
                `functools.partial`.
            _tf_policy_handles_more_than_one_loss: Experimental flag.
                If True, TFPolicy handles more than one loss or optimizer.
                Set this to True, if you would like to return more than
                one loss term from your `loss_fn` and an equal number of optimizers
                from your `optimizer_fn`.
            _disable_preprocessor_api: Experimental flag.
                If True, no (observation) preprocessor is created and
                observations arrive in model as they are returned by the env.
            _disable_action_flattening: Experimental flag.
                If True, RLlib doesn't flatten the policy-computed actions into
                a single tensor (for storage in SampleCollectors/output files/etc..),
                but leave (possibly nested) actions as-is. Disabling flattening affects:
                - SampleCollectors: Have to store possibly nested action structs.
                - Models that have the previous action(s) as part of their input.
                - Algorithms reading from offline files (incl. action information).

        Returns:
            This updated AlgorithmConfig object.
        """
        if _validate_config is not NotProvided:
            self._validate_config = _validate_config
        if _use_msgpack_checkpoints is not NotProvided:
            self._use_msgpack_checkpoints = _use_msgpack_checkpoints
        if _tf_policy_handles_more_than_one_loss is not NotProvided:
            self._tf_policy_handles_more_than_one_loss = (
                _tf_policy_handles_more_than_one_loss
            )
        if _disable_preprocessor_api is not NotProvided:
            self._disable_preprocessor_api = _disable_preprocessor_api
        if _disable_action_flattening is not NotProvided:
            self._disable_action_flattening = _disable_action_flattening
        if _disable_initialize_loss_from_dummy_batch is not NotProvided:
            self._disable_initialize_loss_from_dummy_batch = (
                _disable_initialize_loss_from_dummy_batch
            )
        if _torch_grad_scaler_class is not NotProvided:
            self._torch_grad_scaler_class = _torch_grad_scaler_class
        if _torch_lr_scheduler_classes is not NotProvided:
            self._torch_lr_scheduler_classes = _torch_lr_scheduler_classes

        return self

    @property
    def is_atari(self) -> bool:
        """True if if specified env is an Atari env."""

        # Not yet determined, try to figure this out.
        if self._is_atari is None:
            # Atari envs are usually specified via a string like "PongNoFrameskip-v4"
            # or "ale_py:ALE/Breakout-v5".
            # We do NOT attempt to auto-detect Atari env for other specified types like
            # a callable, to avoid running heavy logics in validate().
            # For these cases, users can explicitly set `environment(atari=True)`.
            if type(self.env) is not str:
                return False
            try:
                env = gym.make(self.env)
            # Any gymnasium error -> Cannot be an Atari env.
            except gym.error.Error:
                return False

            self._is_atari = is_atari(env)
            # Clean up env's resources, if any.
            env.close()

        return self._is_atari

    @property
    def is_multi_agent(self) -> bool:
        """Returns whether this config specifies a multi-agent setup.

        Returns:
            True, if a) >1 policies defined OR b) 1 policy defined, but its ID is NOT
            DEFAULT_POLICY_ID.
        """
        return len(self.policies) > 1 or DEFAULT_POLICY_ID not in self.policies

    @property
    def learner_class(self) -> Type["Learner"]:
        """Returns the Learner sub-class to use by this Algorithm.

        Either
        a) User sets a specific learner class via calling `.training(learner_class=...)`
        b) User leaves learner class unset (None) and the AlgorithmConfig itself
        figures out the actual learner class by calling its own
        `.get_default_learner_class()` method.
        """
        return self._learner_class or self.get_default_learner_class()

    @property
    def model_config(self):
        """Defines the model configuration used.

        This method combines the auto configuration `self _model_config_auto_includes`
        defined by an algorithm with the user-defined configuration in
        `self._model_config`.This configuration dictionary is used to
        configure the `RLModule` in the new stack and the `ModelV2` in the old
        stack.

        Returns:
            A dictionary with the model configuration.
        """
        return self._model_config_auto_includes | (
            self._model_config
            if isinstance(self._model_config, dict)
            else dataclasses.asdict(self._model_config)
        )

    @property
    def rl_module_spec(self):
        default_rl_module_spec = self.get_default_rl_module_spec()
        _check_rl_module_spec(default_rl_module_spec)

        # `self._rl_module_spec` has been user defined (via call to `self.rl_module()`).
        if self._rl_module_spec is not None:
            # Merge provided RL Module spec class with defaults.
            _check_rl_module_spec(self._rl_module_spec)
            # Merge given spec with default one (in case items are missing, such as
            # spaces, module class, etc.)
            if isinstance(self._rl_module_spec, RLModuleSpec):
                if isinstance(default_rl_module_spec, RLModuleSpec):
                    default_rl_module_spec.update(self._rl_module_spec)
                    return default_rl_module_spec
                elif isinstance(default_rl_module_spec, MultiRLModuleSpec):
                    raise ValueError(
                        "Cannot merge MultiRLModuleSpec with RLModuleSpec!"
                    )
            else:
                multi_rl_module_spec = copy.deepcopy(self._rl_module_spec)
                multi_rl_module_spec.update(default_rl_module_spec)
                return multi_rl_module_spec

        # `self._rl_module_spec` has not been user defined -> return default one.
        else:
            return default_rl_module_spec

    @property
<<<<<<< HEAD
    def train_batch_size_per_learner(self):
=======
    def train_batch_size_per_learner(self) -> int:
>>>>>>> a3b12655
        # If not set explicitly, try to infer the value.
        if self._train_batch_size_per_learner is None:
            return self.train_batch_size // (self.num_learners or 1)
        return self._train_batch_size_per_learner

    @train_batch_size_per_learner.setter
<<<<<<< HEAD
    def train_batch_size_per_learner(self, value):
        self._train_batch_size_per_learner = value

    @property
    def total_train_batch_size(self):
=======
    def train_batch_size_per_learner(self, value: int) -> None:
        self._train_batch_size_per_learner = value

    @property
    def total_train_batch_size(self) -> int:
        """Returns the effective total train batch size.

        New API stack: `train_batch_size_per_learner` * [effective num Learners].

        @OldAPIStack: User never touches `train_batch_size_per_learner` or
        `num_learners`) -> `train_batch_size`.
        """
>>>>>>> a3b12655
        return self.train_batch_size_per_learner * (self.num_learners or 1)

    # TODO: Make rollout_fragment_length as read-only property and replace the current
    #  self.rollout_fragment_length a private variable.
    def get_rollout_fragment_length(self, worker_index: int = 0) -> int:
        """Automatically infers a proper rollout_fragment_length setting if "auto".

        Uses the simple formula:
        `rollout_fragment_length` = `total_train_batch_size` /
        (`num_envs_per_env_runner` * `num_env_runners`)

        If result is a fraction AND `worker_index` is provided, makes
        those workers add additional timesteps, such that the overall batch size (across
        the workers) adds up to exactly the `total_train_batch_size`.

        Returns:
            The user-provided `rollout_fragment_length` or a computed one (if user
            provided value is "auto"), making sure `total_train_batch_size` is reached
            exactly in each iteration.
        """
        if self.rollout_fragment_length == "auto":
            # Example:
            # 2 workers, 2 envs per worker, 2000 train batch size:
            # -> 2000 / 4 -> 500
            # 4 workers, 3 envs per worker, 2500 train batch size:
            # -> 2500 / 12 -> 208.333 -> diff=4 (208 * 12 = 2496)
            # -> worker 1, 2: 209, workers 3, 4: 208
            # 2 workers, 20 envs per worker, 512 train batch size:
            # -> 512 / 40 -> 12.8 -> diff=32 (12 * 40 = 480)
            # -> worker 1: 13, workers 2: 12
            rollout_fragment_length = self.total_train_batch_size / (
                self.num_envs_per_env_runner * (self.num_env_runners or 1)
            )
            if int(rollout_fragment_length) != rollout_fragment_length:
                diff = self.total_train_batch_size - int(
                    rollout_fragment_length
                ) * self.num_envs_per_env_runner * (self.num_env_runners or 1)
                if ((worker_index - 1) * self.num_envs_per_env_runner) >= diff:
                    return int(rollout_fragment_length)
                else:
                    return int(rollout_fragment_length) + 1
            return int(rollout_fragment_length)
        else:
            return self.rollout_fragment_length

    # TODO: Make evaluation_config as read-only property and replace the current
    #  self.evaluation_config a private variable.
    def get_evaluation_config_object(
        self,
    ) -> Optional["AlgorithmConfig"]:
        """Creates a full AlgorithmConfig object from `self.evaluation_config`.

        Returns:
            A fully valid AlgorithmConfig object that can be used for the evaluation
            EnvRunnerGroup. If `self` is already an evaluation config object, return
            None.
        """
        if self.in_evaluation:
            assert self.evaluation_config is None
            return None

        evaluation_config = self.evaluation_config
        # Already an AlgorithmConfig -> copy and use as-is.
        if isinstance(evaluation_config, AlgorithmConfig):
            eval_config_obj = evaluation_config.copy(copy_frozen=False)
        # Create unfrozen copy of self to be used as the to-be-returned eval
        # AlgorithmConfig.
        else:
            eval_config_obj = self.copy(copy_frozen=False)
            # Update with evaluation override settings:
            eval_config_obj.update_from_dict(evaluation_config or {})

        # Switch on the `in_evaluation` flag and remove `evaluation_config`
        # (set to None).
        eval_config_obj.in_evaluation = True
        eval_config_obj.evaluation_config = None

        # Force-set the `num_env_runners` setting to `self.evaluation_num_env_runners`.
        # Actually, the `self.evaluation_num_env_runners` is merely a convenience
        # attribute and might be set instead through:
        # `config.evaluation(evaluation_config={"num_env_runners": ...})`
        eval_config_obj.num_env_runners = self.evaluation_num_env_runners

        # NOTE: The following if-block is only relevant for the old API stack.
        # For the new API stack (EnvRunners), the evaluation methods of Algorithm
        # explicitly tell each EnvRunner on each sample call, how many timesteps
        # of episodes to collect.
        # Evaluation duration unit: episodes.
        # Switch on `complete_episode` rollouts. Also, make sure
        # rollout fragments are short so we never have more than one
        # episode in one rollout.
        if self.evaluation_duration_unit == "episodes":
            eval_config_obj.batch_mode = "complete_episodes"
            eval_config_obj.rollout_fragment_length = 1
        # Evaluation duration unit: timesteps.
        # - Set `batch_mode=truncate_episodes` so we don't perform rollouts
        #   strictly along episode borders.
        # Set `rollout_fragment_length` such that desired steps are divided
        # equally amongst workers or - in "auto" duration mode - set it
        # to a reasonably small number (10), such that a single `sample()`
        # call doesn't take too much time and we can stop evaluation as soon
        # as possible after the train step is completed.
        else:
            eval_config_obj.batch_mode = "truncate_episodes"
            eval_config_obj.rollout_fragment_length = (
                # Set to a moderately small (but not too small) value in order
                # to a) not overshoot too much the parallelly running `training_step`
                # but also to b) avoid too many `sample()` remote calls.
                # 100 seems like a good middle ground.
                100
                if self.evaluation_duration == "auto"
                else int(
                    math.ceil(
                        self.evaluation_duration
                        / (self.evaluation_num_env_runners or 1)
                    )
                )
            )

        return eval_config_obj

    def validate_train_batch_size_vs_rollout_fragment_length(self) -> None:
        """Detects mismatches for `train_batch_size` vs `rollout_fragment_length`.

        Only applicable for algorithms, whose train_batch_size should be directly
        dependent on rollout_fragment_length (synchronous sampling, on-policy PG algos).

        If rollout_fragment_length != "auto", makes sure that the product of
        `rollout_fragment_length` x `num_env_runners` x `num_envs_per_env_runner`
        roughly (10%) matches the provided `train_batch_size`. Otherwise, errors with
        asking the user to set rollout_fragment_length to `auto` or to a matching
        value.

        Raises:
            ValueError: If there is a mismatch between user provided
                `rollout_fragment_length` and `total_train_batch_size`.
        """
        if self.rollout_fragment_length != "auto" and not self.in_evaluation:
            min_batch_size = (
                max(self.num_env_runners, 1)
                * self.num_envs_per_env_runner
                * self.rollout_fragment_length
            )
            batch_size = min_batch_size
            while batch_size < self.total_train_batch_size:
                batch_size += min_batch_size
            if batch_size - self.total_train_batch_size > (
                0.1 * self.total_train_batch_size
            ) or batch_size - min_batch_size - self.total_train_batch_size > (
                0.1 * self.total_train_batch_size
            ):
                suggested_rollout_fragment_length = self.total_train_batch_size // (
                    self.num_envs_per_env_runner * (self.num_env_runners or 1)
                )
                self._value_error(
                    "Your desired `total_train_batch_size` "
                    f"({self.total_train_batch_size}={self.num_learners} "
                    f"learners x {self.train_batch_size_per_learner}) "
                    "or a value 10% off of that cannot be achieved with your other "
                    f"settings (num_env_runners={self.num_env_runners}; "
                    f"num_envs_per_env_runner={self.num_envs_per_env_runner}; "
                    f"rollout_fragment_length={self.rollout_fragment_length})! "
                    "Try setting `rollout_fragment_length` to 'auto' OR to a value of "
                    f"{suggested_rollout_fragment_length}."
                )

    def get_torch_compile_worker_config(self):
        """Returns the TorchCompileConfig to use on workers."""

        from ray.rllib.core.rl_module.torch.torch_compile_config import (
            TorchCompileConfig,
        )

        return TorchCompileConfig(
            torch_dynamo_backend=self.torch_compile_worker_dynamo_backend,
            torch_dynamo_mode=self.torch_compile_worker_dynamo_mode,
        )

    def get_default_rl_module_spec(self) -> RLModuleSpecType:
        """Returns the RLModule spec to use for this algorithm.

        Override this method in the subclass to return the RLModule spec, given
        the input framework.

        Returns:
            The RLModuleSpec (or MultiRLModuleSpec) to
            use for this algorithm's RLModule.
        """
        raise NotImplementedError

    def get_default_learner_class(self) -> Union[Type["Learner"], str]:
        """Returns the Learner class to use for this algorithm.

        Override this method in the sub-class to return the Learner class type given
        the input framework.

        Returns:
            The Learner class to use for this algorithm either as a class type or as
            a string (e.g. "ray.rllib.algorithms.ppo.ppo_learner.PPOLearner").
        """
        raise NotImplementedError

    def get_rl_module_spec(
        self,
        env: Optional[EnvType] = None,
        spaces: Optional[Dict[str, gym.Space]] = None,
        inference_only: Optional[bool] = None,
    ) -> RLModuleSpec:
        """Returns the RLModuleSpec based on the given env/spaces.

        Args:
            env: An optional environment instance, from which to infer the observation-
                and action spaces for the RLModule. If not provided, tries to infer
                from `spaces`, otherwise from `self.observation_space` and
                `self.action_space`. Raises an error, if no information on spaces can be
                inferred.
            spaces: Optional dict mapping ModuleIDs to 2-tuples of observation- and
                action space that should be used for the respective RLModule.
                These spaces are usually provided by an already instantiated remote
                EnvRunner (call `EnvRunner.get_spaces()`). If not provided, tries
                to infer from `env`, otherwise from `self.observation_space` and
                `self.action_space`. Raises an error, if no information on spaces can be
                inferred.
            inference_only: If `True`, the returned module spec is used in an
                inference-only setting (sampling) and the RLModule can thus be built in
                its light version (if available). For example, the `inference_only`
                version of an RLModule might only contain the networks required for
                computing actions, but misses additional target- or critic networks.

        Returns:
            A new RLModuleSpec instance that can be used to build an RLModule.
        """
        rl_module_spec = copy.deepcopy(self.rl_module_spec)

        # If a MultiRLModuleSpec -> Reduce to single-agent (and assert that
        # all non DEFAULT_MODULE_IDs are `learner_only` (so they are not built on
        # EnvRunner).
        if isinstance(rl_module_spec, MultiRLModuleSpec):
            error = False
            if DEFAULT_MODULE_ID not in rl_module_spec:
                error = True
            if inference_only:
                for mid, spec in rl_module_spec.rl_module_specs.items():
                    if mid != DEFAULT_MODULE_ID:
                        if not spec.learner_only:
                            error = True
            elif len(rl_module_spec) > 1:
                error = True
            if error:
                raise ValueError(
                    "When calling `AlgorithmConfig.get_rl_module_spec()`, the "
                    "configuration must contain the `DEFAULT_MODULE_ID` key and all "
                    "other keys' specs must have the setting `learner_only=True`! If "
                    "you are using a more complex setup, call "
                    "`AlgorithmConfig.get_multi_rl_module_spec(...)` instead."
                )
            rl_module_spec = rl_module_spec[DEFAULT_MODULE_ID]

        if spaces is not None:
            rl_module_spec.observation_space = spaces[DEFAULT_MODULE_ID][0]
            rl_module_spec.action_space = spaces[DEFAULT_MODULE_ID][1]
        elif env is not None:
            if isinstance(env, gym.vector.VectorEnv):
                rl_module_spec.observation_space = env.single_observation_space
            rl_module_spec.action_space = env.single_action_space

        # If module_config_dict is not defined, set to our generic one.
        if rl_module_spec.model_config is None:
            rl_module_spec.model_config = self.model_config

        if inference_only is not None:
            rl_module_spec.inference_only = inference_only

        return rl_module_spec

    def get_multi_rl_module_spec(
        self,
        *,
        env: Optional[EnvType] = None,
        spaces: Optional[Dict[PolicyID, Tuple[Space, Space]]] = None,
        inference_only: bool = False,
        # @HybridAPIStack
        policy_dict: Optional[Dict[str, PolicySpec]] = None,
        single_agent_rl_module_spec: Optional[RLModuleSpec] = None,
    ) -> MultiRLModuleSpec:
        """Returns the MultiRLModuleSpec based on the given env/spaces.

        Args:
            env: An optional environment instance, from which to infer the different
                spaces for the individual RLModules. If not provided, tries to infer
                from `spaces`, otherwise from `self.observation_space` and
                `self.action_space`. Raises an error, if no information on spaces can be
                inferred.
            spaces: Optional dict mapping ModuleIDs to 2-tuples of observation- and
                action space that should be used for the respective RLModule.
                These spaces are usually provided by an already instantiated remote
                EnvRunner (call `EnvRunner.get_spaces()`). If not provided, tries
                to infer from `env`, otherwise from `self.observation_space` and
                `self.action_space`. Raises an error, if no information on spaces can be
                inferred.
            inference_only: If `True`, the returned module spec is used in an
                inference-only setting (sampling) and the RLModule can thus be built in
                its light version (if available). For example, the `inference_only`
                version of an RLModule might only contain the networks required for
                computing actions, but misses additional target- or critic networks.
                Also, if `True`, the returned spec does NOT contain those (sub)
                RLModuleSpecs that have their `learner_only` flag set to True.

        Returns:
            A new MultiRLModuleSpec instance that can be used to build a MultiRLModule.
        """
        # TODO (Kourosh,sven): When we replace policy entirely there is no need for
        #  this function to map policy_dict to multi_rl_module_specs anymore. The module
        #  spec is directly given by the user or inferred from env and spaces.
        if policy_dict is None:
            policy_dict, _ = self.get_multi_agent_setup(env=env, spaces=spaces)

        # TODO (Kourosh): Raise an error if the config is not frozen
        # If the module is single-agent convert it to multi-agent spec

        # The default RLModuleSpec (might be multi-agent or single-agent).
        default_rl_module_spec = self.get_default_rl_module_spec()
        # The currently configured RLModuleSpec (might be multi-agent or single-agent).
        # If None, use the default one.
        current_rl_module_spec = self._rl_module_spec or default_rl_module_spec

        # Algorithm is currently setup as a single-agent one.
        if isinstance(current_rl_module_spec, RLModuleSpec):
            # Use either the provided `single_agent_rl_module_spec` (a
            # RLModuleSpec), the currently configured one of this
            # AlgorithmConfig object, or the default one.
            single_agent_rl_module_spec = (
                single_agent_rl_module_spec or current_rl_module_spec
            )
            single_agent_rl_module_spec.inference_only = inference_only
            # Now construct the proper MultiRLModuleSpec.
            multi_rl_module_spec = MultiRLModuleSpec(
                rl_module_specs={
                    k: copy.deepcopy(single_agent_rl_module_spec)
                    for k in policy_dict.keys()
                },
            )

        # Algorithm is currently setup as a multi-agent one.
        else:
            # The user currently has a MultiAgentSpec setup (either via
            # self._rl_module_spec or the default spec of this AlgorithmConfig).
            assert isinstance(current_rl_module_spec, MultiRLModuleSpec)

            # Default is single-agent but the user has provided a multi-agent spec
            # so the use-case is multi-agent.
            if isinstance(default_rl_module_spec, RLModuleSpec):
                # The individual (single-agent) module specs are defined by the user
                # in the currently setup MultiRLModuleSpec -> Use that
                # RLModuleSpec.
                if isinstance(current_rl_module_spec.rl_module_specs, RLModuleSpec):
                    single_agent_spec = single_agent_rl_module_spec or (
                        current_rl_module_spec.rl_module_specs
                    )
                    single_agent_spec.inference_only = inference_only
                    module_specs = {
                        k: copy.deepcopy(single_agent_spec) for k in policy_dict.keys()
                    }

                # The individual (single-agent) module specs have not been configured
                # via this AlgorithmConfig object -> Use provided single-agent spec or
                # the the default spec (which is also a RLModuleSpec in this
                # case).
                else:
                    single_agent_spec = (
                        single_agent_rl_module_spec or default_rl_module_spec
                    )
                    single_agent_spec.inference_only = inference_only
                    module_specs = {
                        k: copy.deepcopy(
                            current_rl_module_spec.rl_module_specs.get(
                                k, single_agent_spec
                            )
                        )
                        for k in (
                            policy_dict | current_rl_module_spec.rl_module_specs
                        ).keys()
                    }

                # Now construct the proper MultiRLModuleSpec.
                # We need to infer the multi-agent class from `current_rl_module_spec`
                # and fill in the module_specs dict.
                multi_rl_module_spec = current_rl_module_spec.__class__(
                    multi_rl_module_class=current_rl_module_spec.multi_rl_module_class,
                    rl_module_specs=module_specs,
                    modules_to_load=current_rl_module_spec.modules_to_load,
                    load_state_path=current_rl_module_spec.load_state_path,
                )

            # Default is multi-agent and user wants to override it -> Don't use the
            # default.
            else:
                # User provided an override RLModuleSpec -> Use this to
                # construct the individual RLModules within the MultiRLModuleSpec.
                if single_agent_rl_module_spec is not None:
                    pass
                # User has NOT provided an override RLModuleSpec.
                else:
                    # But the currently setup multi-agent spec has a SingleAgentRLModule
                    # spec defined -> Use that to construct the individual RLModules
                    # within the MultiRLModuleSpec.
                    if isinstance(current_rl_module_spec.rl_module_specs, RLModuleSpec):
                        # The individual module specs are not given, it is given as one
                        # RLModuleSpec to be re-used for all
                        single_agent_rl_module_spec = (
                            current_rl_module_spec.rl_module_specs
                        )
                    # The currently set up multi-agent spec has NO
                    # RLModuleSpec in it -> Error (there is no way we can
                    # infer this information from anywhere at this point).
                    else:
                        raise ValueError(
                            "We have a MultiRLModuleSpec "
                            f"({current_rl_module_spec}), but no "
                            "`RLModuleSpec`s to compile the individual "
                            "RLModules' specs! Use "
                            "`AlgorithmConfig.get_multi_rl_module_spec("
                            "policy_dict=.., rl_module_spec=..)`."
                        )

                single_agent_rl_module_spec.inference_only = inference_only

                # Now construct the proper MultiRLModuleSpec.
                multi_rl_module_spec = current_rl_module_spec.__class__(
                    multi_rl_module_class=current_rl_module_spec.multi_rl_module_class,
                    rl_module_specs={
                        k: copy.deepcopy(single_agent_rl_module_spec)
                        for k in policy_dict.keys()
                    },
                    modules_to_load=current_rl_module_spec.modules_to_load,
                    load_state_path=current_rl_module_spec.load_state_path,
                )

        # Fill in the missing values from the specs that we already have. By combining
        # PolicySpecs and the default RLModuleSpec.
        for module_id in policy_dict | multi_rl_module_spec.rl_module_specs:

            # Remove/skip `learner_only=True` RLModules if `inference_only` is True.
            module_spec = multi_rl_module_spec.rl_module_specs[module_id]
            if inference_only and module_spec.learner_only:
                multi_rl_module_spec.remove_modules(module_id)
                continue

            policy_spec = policy_dict.get(module_id)
            if policy_spec is None:
                policy_spec = policy_dict[DEFAULT_MODULE_ID]

            if module_spec.module_class is None:
                if isinstance(default_rl_module_spec, RLModuleSpec):
                    module_spec.module_class = default_rl_module_spec.module_class
                elif isinstance(default_rl_module_spec.rl_module_specs, RLModuleSpec):
                    module_class = default_rl_module_spec.rl_module_specs.module_class
                    # This should be already checked in validate() but we check it
                    # again here just in case
                    if module_class is None:
                        raise ValueError(
                            "The default rl_module spec cannot have an empty "
                            "module_class under its RLModuleSpec."
                        )
                    module_spec.module_class = module_class
                elif module_id in default_rl_module_spec.rl_module_specs:
                    module_spec.module_class = default_rl_module_spec.rl_module_specs[
                        module_id
                    ].module_class
                else:
                    raise ValueError(
                        f"Module class for module {module_id} cannot be inferred. "
                        f"It is neither provided in the rl_module_spec that "
                        "is passed in nor in the default module spec used in "
                        "the algorithm."
                    )
            if module_spec.catalog_class is None:
                if isinstance(default_rl_module_spec, RLModuleSpec):
                    module_spec.catalog_class = default_rl_module_spec.catalog_class
                elif isinstance(default_rl_module_spec.rl_module_specs, RLModuleSpec):
                    catalog_class = default_rl_module_spec.rl_module_specs.catalog_class
                    module_spec.catalog_class = catalog_class
                elif module_id in default_rl_module_spec.rl_module_specs:
                    module_spec.catalog_class = default_rl_module_spec.rl_module_specs[
                        module_id
                    ].catalog_class
                else:
                    raise ValueError(
                        f"Catalog class for module {module_id} cannot be inferred. "
                        f"It is neither provided in the rl_module_spec that "
                        "is passed in nor in the default module spec used in "
                        "the algorithm."
                    )
            # TODO (sven): Find a good way to pack module specific parameters from
            # the algorithms into the `model_config_dict`.
            if module_spec.observation_space is None:
                module_spec.observation_space = policy_spec.observation_space
            if module_spec.action_space is None:
                module_spec.action_space = policy_spec.action_space
            # In case the `RLModuleSpec` does not have a model config dict, we use the
            # the one defined by the auto keys and the `model_config_dict` arguments in
            # `self.rl_module()`.
            if module_spec.model_config is None:
                module_spec.model_config = self.model_config
            # Otherwise we combine the two dictionaries where settings from the
            # `RLModuleSpec` have higher priority.
            else:
                module_spec.model_config = (
                    self.model_config | module_spec._get_model_config()
                )

        return multi_rl_module_spec

    def __setattr__(self, key, value):
        """Gatekeeper in case we are in frozen state and need to error."""

        # If we are frozen, do not allow to set any attributes anymore.
        if hasattr(self, "_is_frozen") and self._is_frozen:
            # TODO: Remove `simple_optimizer` entirely.
            #  Remove need to set `worker_index` in RolloutWorker's c'tor.
            if key not in ["simple_optimizer", "worker_index", "_is_frozen"]:
                raise AttributeError(
                    f"Cannot set attribute ({key}) of an already frozen "
                    "AlgorithmConfig!"
                )
        # Backward compatibility for checkpoints taken with wheels, in which
        # `self.rl_module_spec` was still settable (now it's a property).
        if key == "rl_module_spec":
            key = "_rl_module_spec"

        super().__setattr__(key, value)

    def __getitem__(self, item):
        """Shim method to still support accessing properties by key lookup.

        This way, an AlgorithmConfig object can still be used as if a dict, e.g.
        by Ray Tune.

        Examples:
            .. testcode::

                from ray.rllib.algorithms.algorithm_config import AlgorithmConfig
                config = AlgorithmConfig()
                print(config["lr"])

            .. testoutput::

                0.001
        """
        # TODO: Uncomment this once all algorithms use AlgorithmConfigs under the
        #  hood (as well as Ray Tune).
        # if log_once("algo_config_getitem"):
        #    logger.warning(
        #        "AlgorithmConfig objects should NOT be used as dict! "
        #        f"Try accessing `{item}` directly as a property."
        #    )
        # In case user accesses "old" keys, e.g. "num_workers", which need to
        # be translated to their correct property names.
        item = self._translate_special_keys(item)
        return getattr(self, item)

    def __setitem__(self, key, value):
        # TODO: Remove comments once all methods/functions only support
        #  AlgorithmConfigs and there is no more ambiguity anywhere in the code
        #  on whether an AlgorithmConfig is used or an old python config dict.
        # raise AttributeError(
        #    "AlgorithmConfig objects should not have their values set like dicts"
        #    f"(`config['{key}'] = {value}`), "
        #    f"but via setting their properties directly (config.{prop} = {value})."
        # )
        if key == "multiagent":
            raise AttributeError(
                "Cannot set `multiagent` key in an AlgorithmConfig!\nTry setting "
                "the multi-agent components of your AlgorithmConfig object via the "
                "`multi_agent()` method and its arguments.\nE.g. `config.multi_agent("
                "policies=.., policy_mapping_fn.., policies_to_train=..)`."
            )
        super().__setattr__(key, value)

    def __contains__(self, item) -> bool:
        """Shim method to help pretend we are a dict."""
        prop = self._translate_special_keys(item, warn_deprecated=False)
        return hasattr(self, prop)

    def get(self, key, default=None):
        """Shim method to help pretend we are a dict."""
        prop = self._translate_special_keys(key, warn_deprecated=False)
        return getattr(self, prop, default)

    def pop(self, key, default=None):
        """Shim method to help pretend we are a dict."""
        return self.get(key, default)

    def keys(self):
        """Shim method to help pretend we are a dict."""
        return self.to_dict().keys()

    def values(self):
        """Shim method to help pretend we are a dict."""
        return self.to_dict().values()

    def items(self):
        """Shim method to help pretend we are a dict."""
        return self.to_dict().items()

    @property
    def _model_config_auto_includes(self) -> Dict[str, Any]:
        """Defines which `AlgorithmConfig` settings/properties should be
        auto-included into `self.model_config`.

        The dictionary in this property contains the default configuration of an
        algorithm. Together with the `self._model`, this method is used to
        define the configuration sent to the `RLModule`.

        Returns:
            A dictionary with the automatically included properties/settings of this
            `AlgorithmConfig` object into `self.model_config`.
        """
        return {}

    # -----------------------------------------------------------
    # Various validation methods for different types of settings.
    # -----------------------------------------------------------
    def _value_error(self, errmsg) -> None:
        msg = errmsg + (
            "\nTo suppress all validation errors, set "
            "`config.experimental(_validate_config=False)` at your own risk."
        )
<<<<<<< HEAD
        if self._validate_config:
            raise ValueError(msg)
        else:
            logger.warning(errmsg)
=======
        raise ValueError(msg)
>>>>>>> a3b12655

    def _validate_env_runner_settings(self) -> None:
        allowed_vectorize_modes = set(
            list(gym.envs.registration.VectorizeMode.__members__.keys())
            + list(gym.envs.registration.VectorizeMode.__members__.values())
        )
        if self.gym_env_vectorize_mode not in allowed_vectorize_modes:
            self._value_error(
                f"`gym_env_vectorize_mode` ({self.gym_env_vectorize_mode}) must be a "
                "member of `gym.envs.registration.VectorizeMode`! Allowed values "
                f"are {allowed_vectorize_modes}."
            )

    def _validate_callbacks_settings(self) -> None:
        """Validates callbacks settings."""
        # Old API stack:
        # - self.callbacks_cls must be a subclass of RLlibCallback.
        # - All self.callbacks_... attributes must be None.
        if not self.enable_env_runner_and_connector_v2:
            if (
                self.callbacks_on_environment_created is not None
                or self.callbacks_on_algorithm_init is not None
                or self.callbacks_on_train_result is not None
                or self.callbacks_on_evaluate_start is not None
                or self.callbacks_on_evaluate_end is not None
                or self.callbacks_on_sample_end is not None
                or self.callbacks_on_environment_created is not None
                or self.callbacks_on_episode_created is not None
                or self.callbacks_on_episode_start is not None
                or self.callbacks_on_episode_step is not None
                or self.callbacks_on_episode_end is not None
                or self.callbacks_on_checkpoint_loaded is not None
                or self.callbacks_on_env_runners_recreated is not None
            ):
                self._value_error(
                    "Config settings `config.callbacks(on_....=lambda ..)` aren't "
                    "supported on the old API stack! Switch to the new API stack "
                    "through `config.api_stack(enable_env_runner_and_connector_v2=True,"
                    " enable_rl_module_and_learner=True)`."
                )

    def _validate_framework_settings(self) -> None:
        """Validates framework settings and checks whether framework is installed."""
        _tf1, _tf, _tfv = None, None, None
        _torch = None
        if self.framework_str not in {"tf", "tf2"} and self.framework_str != "torch":
            return
        elif self.framework_str in {"tf", "tf2"}:
            _tf1, _tf, _tfv = try_import_tf()
        else:
            _torch, _ = try_import_torch()

        # Can not use "tf" with learner API.
        if self.framework_str == "tf" and self.enable_rl_module_and_learner:
            self._value_error(
                "Cannot use `framework=tf` with the new API stack! Either switch to tf2"
                " via `config.framework('tf2')` OR disable the new API stack via "
                "`config.api_stack(enable_rl_module_and_learner=False)`."
            )

        # Check if torch framework supports torch.compile.
        if (
            _torch is not None
            and self.framework_str == "torch"
            and version.parse(_torch.__version__) < TORCH_COMPILE_REQUIRED_VERSION
            and (self.torch_compile_learner or self.torch_compile_worker)
        ):
            self._value_error("torch.compile is only supported from torch 2.0.0")

        # Make sure the Learner's torch-what-to-compile setting is supported.
        if self.torch_compile_learner:
            from ray.rllib.core.learner.torch.torch_learner import (
                TorchCompileWhatToCompile,
            )

            if self.torch_compile_learner_what_to_compile not in [
                TorchCompileWhatToCompile.FORWARD_TRAIN,
                TorchCompileWhatToCompile.COMPLETE_UPDATE,
            ]:
                self._value_error(
                    f"`config.torch_compile_learner_what_to_compile` must be one of ["
                    f"TorchCompileWhatToCompile.forward_train, "
                    f"TorchCompileWhatToCompile.complete_update] but is"
                    f" {self.torch_compile_learner_what_to_compile}"
                )

        self._check_if_correct_nn_framework_installed(_tf1, _tf, _torch)
        self._resolve_tf_settings(_tf1, _tfv)

    def _validate_resources_settings(self):
        """Checks, whether resources related settings make sense."""

        # TODO @Avnishn: This is a short-term work around due to
        #  https://github.com/ray-project/ray/issues/35409
        #  Remove this once we are able to specify placement group bundle index in RLlib
        if self.num_cpus_per_learner > 1 and self.num_gpus_per_learner > 0:
            self._value_error(
                "Can't set both `num_cpus_per_learner` > 1 and "
                " `num_gpus_per_learner` > 0! Either set "
                "`num_cpus_per_learner` > 1 (and `num_gpus_per_learner`"
                "=0) OR set `num_gpus_per_learner` > 0 (and leave "
                "`num_cpus_per_learner` at its default value of 1). "
                "This is due to issues with placement group fragmentation. See "
                "https://github.com/ray-project/ray/issues/35409 for more details."
            )

    def _validate_multi_agent_settings(self):
        """Checks, whether multi-agent related settings make sense."""

        # Check `policies_to_train` for invalid entries.
        if isinstance(self.policies_to_train, (list, set, tuple)):
            for pid in self.policies_to_train:
                if pid not in self.policies:
                    self._value_error(
                        "`config.multi_agent(policies_to_train=..)` contains "
                        f"policy ID ({pid}) that was not defined in "
                        f"`config.multi_agent(policies=..)`!"
                    )

        # TODO (sven): For now, vectorization is not allowed on new EnvRunners with
        #  multi-agent.
        if (
            self.is_multi_agent
            and self.enable_env_runner_and_connector_v2
            and self.num_envs_per_env_runner > 1
        ):
            self._value_error(
                "For now, using env vectorization "
                "(`config.num_envs_per_env_runner > 1`) in combination with "
                "multi-agent AND the new EnvRunners is not supported! Try setting "
                "`config.num_envs_per_env_runner = 1`."
            )

    def _validate_evaluation_settings(self):
        """Checks, whether evaluation related settings make sense."""

        # Async evaluation has been deprecated. Use "simple" parallel mode instead
        # (which is also async):
        # `config.evaluation(evaluation_parallel_to_training=True)`.
        if self.enable_async_evaluation is True:
            self._value_error(
                "`enable_async_evaluation` has been deprecated (you should set this to "
                "False)! Use `config.evaluation(evaluation_parallel_to_training=True)` "
                "instead."
            )

        # If `evaluation_num_env_runners` > 0, warn if `evaluation_interval` is 0 or
        # None.
        if self.evaluation_num_env_runners > 0 and not self.evaluation_interval:
            logger.warning(
                f"You have specified {self.evaluation_num_env_runners} "
                "evaluation workers, but your `evaluation_interval` is 0 or None! "
                "Therefore, evaluation doesn't occur automatically with each"
                " call to `Algorithm.train()`. Instead, you have to call "
                "`Algorithm.evaluate()` manually in order to trigger an "
                "evaluation run."
            )
        # If `evaluation_num_env_runners=0` and
        # `evaluation_parallel_to_training=True`, warn that you need
        # at least one remote eval worker for parallel training and
        # evaluation, and set `evaluation_parallel_to_training` to False.
        if (
            self.evaluation_num_env_runners == 0
            and self.evaluation_parallel_to_training
        ):
            self._value_error(
                "`evaluation_parallel_to_training` can only be done if "
                "`evaluation_num_env_runners` > 0! Try setting "
                "`config.evaluation_parallel_to_training` to False."
            )

        # If `evaluation_duration=auto`, error if
        # `evaluation_parallel_to_training=False`.
        if self.evaluation_duration == "auto":
            if not self.evaluation_parallel_to_training:
                self._value_error(
                    "`evaluation_duration=auto` not supported for "
                    "`evaluation_parallel_to_training=False`!"
                )
            elif self.evaluation_duration_unit == "episodes":
                logger.warning(
                    "When using `config.evaluation_duration='auto'`, the sampling unit "
                    "used is always 'timesteps'! You have set "
                    "`config.evaluation_duration_unit='episodes'`, which is ignored."
                )

        # Make sure, `evaluation_duration` is an int otherwise.
        elif (
            not isinstance(self.evaluation_duration, int)
            or self.evaluation_duration <= 0
        ):
            self._value_error(
                f"`evaluation_duration` ({self.evaluation_duration}) must be an "
                f"int and >0!"
            )

    def _validate_input_settings(self):
        """Checks, whether input related settings make sense."""

        if self.input_ == "sampler" and self.off_policy_estimation_methods:
            self._value_error(
                "Off-policy estimation methods can only be used if the input is a "
                "dataset. We currently do not support applying off_policy_estimation_"
                "method on a sampler input."
            )

        if self.input_ == "dataset":
            # If you need to read a Ray dataset set the parallelism and
            # num_cpus_per_read_task from rollout worker settings
            self.input_config["num_cpus_per_read_task"] = self.num_cpus_per_env_runner
            if self.in_evaluation:
                # If using dataset for evaluation, the parallelism gets set to
                # evaluation_num_env_runners for backward compatibility and num_cpus
                # gets set to num_cpus_per_env_runner from rollout worker. User only
                # needs to set evaluation_num_env_runners.
                self.input_config["parallelism"] = self.evaluation_num_env_runners or 1
            else:
                # If using dataset for training, the parallelism and num_cpus gets set
                # based on rollout worker parameters. This is for backwards
                # compatibility for now. User only needs to set num_env_runners.
                self.input_config["parallelism"] = self.num_env_runners or 1

    def _validate_new_api_stack_settings(self):
        """Checks, whether settings related to the new API stack make sense."""

        # Old API stack checks.
        if not self.enable_rl_module_and_learner:
            # Throw a warning if the user has used `self.rl_module(rl_module_spec=...)`
            # but has not enabled the new API stack at the same time.
            if self._rl_module_spec is not None:
                logger.warning(
                    "You have setup a RLModuleSpec (via calling "
                    "`config.rl_module(...)`), but have not enabled the new API stack. "
                    "To enable it, call `config.api_stack(enable_rl_module_and_learner="
                    "True)`."
                )
            # Throw a warning if the user has used `self.training(learner_class=...)`
            # but has not enabled the new API stack at the same time.
            if self._learner_class is not None:
                logger.warning(
                    "You specified a custom Learner class (via "
                    f"`AlgorithmConfig.training(learner_class={self._learner_class})`, "
                    f"but have the new API stack disabled. You need to enable it via "
                    "`AlgorithmConfig.api_stack(enable_rl_module_and_learner=True)`."
                )
            # User is using the new EnvRunners, but forgot to switch on
            # `enable_rl_module_and_learner`.
            if self.enable_env_runner_and_connector_v2:
                self._value_error(
                    "You are using the new API stack EnvRunners (SingleAgentEnvRunner "
                    "or MultiAgentEnvRunner), but have forgotten to switch on the new "
                    "API stack! Try setting "
                    "`config.api_stack(enable_rl_module_and_learner=True)`."
                )
            # Early out. The rest of this method is only for
            # `enable_rl_module_and_learner=True`.
            return

        # Warn about new API stack on by default.
        logger.warning(
            f"You are running {self.algo_class.__name__} on the new API stack! "
            "This is the new default behavior for this algorithm. If you don't "
            "want to use the new API stack, set `config.api_stack("
            "enable_rl_module_and_learner=False,"
            "enable_env_runner_and_connector_v2=False)`. For a detailed migration "
            "guide, see here: https://docs.ray.io/en/master/rllib/new-api-stack-migration-guide.html"  # noqa
        )

        # Disabled hybrid API stack. Now, both `enable_rl_module_and_learner` and
        # `enable_env_runner_and_connector_v2` must be True or both False.
        if not self.enable_env_runner_and_connector_v2:
            self._value_error(
                "Setting `enable_rl_module_and_learner` to True and "
                "`enable_env_runner_and_connector_v2` to False ('hybrid API stack'"
                ") is not longer supported! Set both to True (new API stack) or both "
                "to False (old API stack), instead."
            )

        # For those users that accidentally use the new API stack (because it's the
        # default now for many algos), we need to make sure they are warned.
        try:
            tree.assert_same_structure(self.model, MODEL_DEFAULTS)
            # Create copies excluding the specified key
            check(
                {k: v for k, v in self.model.items() if k != "vf_share_layers"},
                {k: v for k, v in MODEL_DEFAULTS.items() if k != "vf_share_layers"},
            )
        except Exception:
            logger.warning(
                "You configured a custom `model` config (probably through calling "
                "config.training(model=..), whereas your config uses the new API "
                "stack! In order to switch off the new API stack, set in your config: "
                "`config.api_stack(enable_rl_module_and_learner=False, "
                "enable_env_runner_and_connector_v2=False)`. If you DO want to use "
                "the new API stack, configure your model, instead, through: "
                "`config.rl_module(model_config={..})`."
            )

        # LR-schedule checking.
        Scheduler.validate(
            fixed_value_or_schedule=self.lr,
            setting_name="lr",
            description="learning rate",
        )

        # This is not compatible with RLModules, which all have a method
        # `forward_exploration` to specify custom exploration behavior.
        if self.exploration_config:
            self._value_error(
                "When the RLModule API is enabled, exploration_config can not be "
                "set. If you want to implement custom exploration behaviour, "
                "please modify the `forward_exploration` method of the "
                "RLModule at hand. On configs that have a default exploration "
                "config, this must be done via "
                "`config.exploration_config={}`."
            )

        not_compatible_w_rlm_msg = (
            "Cannot use `{}` option with the new API stack (RLModule and "
            "Learner APIs)! `{}` is part of the ModelV2 API and Policy API,"
            " which are not compatible with the new API stack. You can either "
            "deactivate the new stack via `config.api_stack( "
            "enable_rl_module_and_learner=False)`,"
            "or use the new stack (incl. RLModule API) and implement your "
            "custom model as an RLModule."
        )

        if self.model["custom_model"] is not None:
            self._value_error(
                not_compatible_w_rlm_msg.format("custom_model", "custom_model")
            )

        if self.model["custom_model_config"] != {}:
            self._value_error(
                not_compatible_w_rlm_msg.format(
                    "custom_model_config", "custom_model_config"
                )
            )

    # TODO (sven): Once everything is on the new API stack, we won't need this method
    #  anymore.
    def _validate_to_be_deprecated_settings(self):
        # `render_env` is deprecated on new API stack.
        if self.enable_env_runner_and_connector_v2 and self.render_env is not False:
            deprecation_warning(
                old="AlgorithmConfig.render_env",
                help="The `render_env` setting is not supported on the new API stack! "
                "In order to log videos to WandB (or other loggers), take a look at "
                "this example here: "
                "https://github.com/ray-project/ray/blob/master/rllib/examples/envs/env_rendering_and_recording.py",  # noqa
            )

        if self.preprocessor_pref not in ["rllib", "deepmind", None]:
            self._value_error(
                "`config.preprocessor_pref` must be either 'rllib', 'deepmind' or None!"
            )

        # Check model config.
        # If no preprocessing, propagate into model's config as well
        # (so model knows whether inputs are preprocessed or not).
        if self._disable_preprocessor_api is True:
            self.model["_disable_preprocessor_api"] = True
        # If no action flattening, propagate into model's config as well
        # (so model knows whether action inputs are already flattened or not).
        if self._disable_action_flattening is True:
            self.model["_disable_action_flattening"] = True
        if self.model.get("custom_preprocessor"):
            deprecation_warning(
                old="AlgorithmConfig.training(model={'custom_preprocessor': ...})",
                help="Custom preprocessors are deprecated, "
                "since they sometimes conflict with the built-in "
                "preprocessors for handling complex observation spaces. "
                "Please use wrapper classes around your environment "
                "instead.",
                error=True,
            )

        # Multi-GPU settings.
        if self.simple_optimizer is True:
            pass
        # Multi-GPU setting: Must use MultiGPUTrainOneStep.
        elif not self.enable_rl_module_and_learner and self.num_gpus > 1:
            # TODO: AlphaStar uses >1 GPUs differently (1 per policy actor), so this is
            #  ok for tf2 here.
            #  Remove this hacky check, once we have fully moved to the Learner API.
            if self.framework_str == "tf2" and type(self).__name__ != "AlphaStar":
                self._value_error(
                    "`num_gpus` > 1 not supported yet for "
                    f"framework={self.framework_str}!"
                )
            elif self.simple_optimizer is True:
                self._value_error(
                    "Cannot use `simple_optimizer` if `num_gpus` > 1! "
                    "Consider not setting `simple_optimizer` in your config."
                )
            self.simple_optimizer = False
        # Auto-setting: Use simple-optimizer for tf-eager or multiagent,
        # otherwise: MultiGPUTrainOneStep (if supported by the algo's execution
        # plan).
        elif self.simple_optimizer == DEPRECATED_VALUE:
            # tf-eager: Must use simple optimizer.
            if self.framework_str not in ["tf", "torch"]:
                self.simple_optimizer = True
            # Multi-agent case: Try using MultiGPU optimizer (only
            # if all policies used are DynamicTFPolicies or TorchPolicies).
            elif self.is_multi_agent:
                from ray.rllib.policy.dynamic_tf_policy import DynamicTFPolicy
                from ray.rllib.policy.torch_policy import TorchPolicy

                default_policy_cls = None
                if self.algo_class:
                    default_policy_cls = self.algo_class.get_default_policy_class(self)

                policies = self.policies
                policy_specs = (
                    [
                        PolicySpec(*spec) if isinstance(spec, (tuple, list)) else spec
                        for spec in policies.values()
                    ]
                    if isinstance(policies, dict)
                    else [PolicySpec() for _ in policies]
                )

                if any(
                    (spec.policy_class or default_policy_cls) is None
                    or not issubclass(
                        spec.policy_class or default_policy_cls,
                        (DynamicTFPolicy, TorchPolicy),
                    )
                    for spec in policy_specs
                ):
                    self.simple_optimizer = True
                else:
                    self.simple_optimizer = False
            else:
                self.simple_optimizer = False

        # User manually set simple-optimizer to False -> Error if tf-eager.
        elif self.simple_optimizer is False:
            if self.framework_str == "tf2":
                self._value_error(
                    "`simple_optimizer=False` not supported for "
                    f"config.framework({self.framework_str})!"
                )

    def _validate_offline_settings(self):
        # If a user does not have an environment and cannot run evaluation,
        # or does not want to run evaluation, she needs to provide at least
        # action and observation spaces. Note, we require here the spaces,
        # i.e. a user cannot provide an environment instead because we do
        # not want to create the environment to receive spaces.
        if self.is_offline and (
            not (self.evaluation_num_env_runners > 0 or self.evaluation_interval)
            and (self.action_space is None or self.observation_space is None)
        ):
            self._value_error(
                "If no evaluation should be run, `action_space` and "
                "`observation_space` must be provided."
            )

        from ray.rllib.offline.offline_data import OfflineData
        from ray.rllib.offline.offline_prelearner import OfflinePreLearner

        if self.offline_data_class and not issubclass(
            self.offline_data_class, OfflineData
        ):
            self._value_error(
                "Unknown `offline_data_class`. OfflineData class needs to inherit "
                "from `OfflineData` class."
            )
        if self.prelearner_class and not issubclass(
            self.prelearner_class, OfflinePreLearner
        ):
            self._value_error(
                "Unknown `prelearner_class`. PreLearner class needs to inherit "
                "from `OfflinePreLearner` class."
            )

        from ray.rllib.utils.replay_buffers.episode_replay_buffer import (
            EpisodeReplayBuffer,
        )

        if self.prelearner_buffer_class and not issubclass(
            self.prelearner_buffer_class, EpisodeReplayBuffer
        ):
            self._value_error(
                "Unknown `prelearner_buffer_class`. The buffer class for the "
                "prelearner needs to inherit from `EpisodeReplayBuffer`. "
                "Specifically it needs to store and sample lists of "
                "`Single-/MultiAgentEpisode`s."
            )

        if self.input_read_batch_size and not (
            self.input_read_episodes or self.input_read_sample_batches
        ):
            self._value_error(
                "Setting `input_read_batch_size` is only allowed in case of a "
                "dataset that holds either `EpisodeType` or `BatchType` data (i.e. "
                "rows that contains multiple timesteps), but neither "
                "`input_read_episodes` nor `input_read_sample_batches` is set to "
                "`True`."
            )

        if (
            self.output
            and self.output_write_episodes
            and self.batch_mode != "complete_episodes"
        ):
            self._value_error(
                "When recording episodes only complete episodes should be "
                "recorded (i.e. `batch_mode=='complete_episodes'`). Otherwise "
                "recorded episodes cannot be read in for training."
            )

    @property
    def is_offline(self) -> bool:
        """Defines, if this config is for offline RL."""
        return (
            # Does the user provide any input path/class?
            bool(self.input_)
            # Is it a real string path or list of such paths.
            and (
                isinstance(self.input_, str)
                or (isinstance(self.input_, list) and isinstance(self.input_[0], str))
            )
            # Could be old stack - which is considered very differently.
            and self.input_ != "sampler"
            and self.enable_rl_module_and_learner
        )

    @staticmethod
    def _serialize_dict(config):
        # Serialize classes to classpaths:
        if "callbacks_class" in config:
            config["callbacks"] = config.pop("callbacks_class")
        if "class" in config:
            config["class"] = serialize_type(config["class"])
        config["callbacks"] = serialize_type(config["callbacks"])
        config["sample_collector"] = serialize_type(config["sample_collector"])
        if isinstance(config["env"], type):
            config["env"] = serialize_type(config["env"])
        if "replay_buffer_config" in config and (
            isinstance(config["replay_buffer_config"].get("type"), type)
        ):
            config["replay_buffer_config"]["type"] = serialize_type(
                config["replay_buffer_config"]["type"]
            )
        if isinstance(config["exploration_config"].get("type"), type):
            config["exploration_config"]["type"] = serialize_type(
                config["exploration_config"]["type"]
            )
        if isinstance(config["model"].get("custom_model"), type):
            config["model"]["custom_model"] = serialize_type(
                config["model"]["custom_model"]
            )

        # List'ify `policies`, iff a set or tuple (these types are not JSON'able).
        ma_config = config.get("multiagent")
        if ma_config is not None:
            if isinstance(ma_config.get("policies"), (set, tuple)):
                ma_config["policies"] = list(ma_config["policies"])
            # Do NOT serialize functions/lambdas.
            if ma_config.get("policy_mapping_fn"):
                ma_config["policy_mapping_fn"] = NOT_SERIALIZABLE
            if ma_config.get("policies_to_train"):
                ma_config["policies_to_train"] = NOT_SERIALIZABLE
        # However, if these "multiagent" settings have been provided directly
        # on the top-level (as they should), we override the settings under
        # "multiagent". Note that the "multiagent" key should no longer be used anyways.
        if isinstance(config.get("policies"), (set, tuple)):
            config["policies"] = list(config["policies"])
        # Do NOT serialize functions/lambdas.
        if config.get("policy_mapping_fn"):
            config["policy_mapping_fn"] = NOT_SERIALIZABLE
        if config.get("policies_to_train"):
            config["policies_to_train"] = NOT_SERIALIZABLE

        return config

    @staticmethod
    def _translate_special_keys(key: str, warn_deprecated: bool = True) -> str:
        # Handle special key (str) -> `AlgorithmConfig.[some_property]` cases.
        if key == "callbacks":
            key = "callbacks_class"
        elif key == "create_env_on_driver":
            key = "create_env_on_local_worker"
        elif key == "custom_eval_function":
            key = "custom_evaluation_function"
        elif key == "framework":
            key = "framework_str"
        elif key == "input":
            key = "input_"
        elif key == "lambda":
            key = "lambda_"
        elif key == "num_cpus_for_driver":
            key = "num_cpus_for_main_process"
        elif key == "num_workers":
            key = "num_env_runners"

        # Deprecated keys.
        if warn_deprecated:
            if key == "collect_metrics_timeout":
                deprecation_warning(
                    old="collect_metrics_timeout",
                    new="metrics_episode_collection_timeout_s",
                    error=True,
                )
            elif key == "metrics_smoothing_episodes":
                deprecation_warning(
                    old="config.metrics_smoothing_episodes",
                    new="config.metrics_num_episodes_for_smoothing",
                    error=True,
                )
            elif key == "min_iter_time_s":
                deprecation_warning(
                    old="config.min_iter_time_s",
                    new="config.min_time_s_per_iteration",
                    error=True,
                )
            elif key == "min_time_s_per_reporting":
                deprecation_warning(
                    old="config.min_time_s_per_reporting",
                    new="config.min_time_s_per_iteration",
                    error=True,
                )
            elif key == "min_sample_timesteps_per_reporting":
                deprecation_warning(
                    old="config.min_sample_timesteps_per_reporting",
                    new="config.min_sample_timesteps_per_iteration",
                    error=True,
                )
            elif key == "min_train_timesteps_per_reporting":
                deprecation_warning(
                    old="config.min_train_timesteps_per_reporting",
                    new="config.min_train_timesteps_per_iteration",
                    error=True,
                )
            elif key == "timesteps_per_iteration":
                deprecation_warning(
                    old="config.timesteps_per_iteration",
                    new="`config.min_sample_timesteps_per_iteration` OR "
                    "`config.min_train_timesteps_per_iteration`",
                    error=True,
                )
            elif key == "evaluation_num_episodes":
                deprecation_warning(
                    old="config.evaluation_num_episodes",
                    new="`config.evaluation_duration` and "
                    "`config.evaluation_duration_unit=episodes`",
                    error=True,
                )

        return key

    def _check_if_correct_nn_framework_installed(self, _tf1, _tf, _torch):
        """Check if tf/torch experiment is running and tf/torch installed."""
        if self.framework_str in {"tf", "tf2"}:
            if not (_tf1 or _tf):
                raise ImportError(
                    (
                        "TensorFlow was specified as the framework to use (via `config."
                        "framework([tf|tf2])`)! However, no installation was "
                        "found. You can install TensorFlow via `pip install tensorflow`"
                    )
                )
        elif self.framework_str == "torch":
            if not _torch:
                raise ImportError(
                    (
                        "PyTorch was specified as the framework to use (via `config."
                        "framework('torch')`)! However, no installation was found. You "
                        "can install PyTorch via `pip install torch`."
                    )
                )

    def _resolve_tf_settings(self, _tf1, _tfv):
        """Check and resolve tf settings."""
        if _tf1 and self.framework_str == "tf2":
            if self.framework_str == "tf2" and _tfv < 2:
                raise ValueError(
                    "You configured `framework`=tf2, but your installed "
                    "pip tf-version is < 2.0! Make sure your TensorFlow "
                    "version is >= 2.x."
                )
            if not _tf1.executing_eagerly():
                _tf1.enable_eager_execution()
            # Recommend setting tracing to True for speedups.
            logger.info(
                f"Executing eagerly (framework='{self.framework_str}'),"
                f" with eager_tracing={self.eager_tracing}. For "
                "production workloads, make sure to set eager_tracing=True"
                "  in order to match the speed of tf-static-graph "
                "(framework='tf'). For debugging purposes, "
                "`eager_tracing=False` is the best choice."
            )
        # Tf-static-graph (framework=tf): Recommend upgrading to tf2 and
        # enabling eager tracing for similar speed.
        elif _tf1 and self.framework_str == "tf":
            logger.info(
                "Your framework setting is 'tf', meaning you are using "
                "static-graph mode. Set framework='tf2' to enable eager "
                "execution with tf2.x. You may also then want to set "
                "eager_tracing=True in order to reach similar execution "
                "speed as with static-graph mode."
            )

    @OldAPIStack
    def get_multi_agent_setup(
        self,
        *,
        policies: Optional[MultiAgentPolicyConfigDict] = None,
        env: Optional[EnvType] = None,
        spaces: Optional[Dict[PolicyID, Tuple[Space, Space]]] = None,
        default_policy_class: Optional[Type[Policy]] = None,
    ) -> Tuple[MultiAgentPolicyConfigDict, Callable[[PolicyID, SampleBatchType], bool]]:
        r"""Compiles complete multi-agent config (dict) from the information in `self`.

        Infers the observation- and action spaces, the policy classes, and the policy's
        configs. The returned `MultiAgentPolicyConfigDict` is fully unified and strictly
        maps PolicyIDs to complete PolicySpec objects (with all their fields not-None).

        Examples:
        .. testcode::

            import gymnasium as gym
            from ray.rllib.algorithms.ppo import PPOConfig
            config = (
              PPOConfig()
              .environment("CartPole-v1")
              .framework("torch")
              .multi_agent(policies={"pol1", "pol2"}, policies_to_train=["pol1"])
            )
            policy_dict, is_policy_to_train = config.get_multi_agent_setup(
                env=gym.make("CartPole-v1"))
            is_policy_to_train("pol1")
            is_policy_to_train("pol2")

        Args:
            policies: An optional multi-agent `policies` dict, mapping policy IDs
                to PolicySpec objects. If not provided uses `self.policies`
                instead. Note that the `policy_class`, `observation_space`, and
                `action_space` properties in these PolicySpecs may be None and must
                therefore be inferred here.
            env: An optional env instance, from which to infer the different spaces for
                the different policies. If not provided, tries to infer from
                `spaces`. Otherwise from `self.observation_space` and
                `self.action_space`. Raises an error, if no information on spaces can be
                infered.
            spaces: Optional dict mapping policy IDs to tuples of 1) observation space
                and 2) action space that should be used for the respective policy.
                These spaces were usually provided by an already instantiated remote
                EnvRunner. Note that if the `env` argument is provided, tries to
                infer spaces from `env` first.
            default_policy_class: The Policy class to use should a PolicySpec have its
                policy_class property set to None.

        Returns:
            A tuple consisting of 1) a MultiAgentPolicyConfigDict and 2) a
            `is_policy_to_train(PolicyID, SampleBatchType) -> bool` callable.

        Raises:
            ValueError: In case, no spaces can be infered for the policy/ies.
            ValueError: In case, two agents in the env map to the same PolicyID
                (according to `self.policy_mapping_fn`), but have different action- or
                observation spaces according to the infered space information.
        """
        policies = copy.deepcopy(policies or self.policies)

        # Policies given as set/list/tuple (of PolicyIDs) -> Setup each policy
        # automatically via empty PolicySpec (makes RLlib infer observation- and
        # action spaces as well as the Policy's class).
        if isinstance(policies, (set, list, tuple)):
            policies = {pid: PolicySpec() for pid in policies}

        # Try extracting spaces from env or from given spaces dict.
        env_obs_space = None
        env_act_space = None

        # Env is a ray.remote: Get spaces via its (automatically added)
        # `_get_spaces()` method.
        if isinstance(env, ray.actor.ActorHandle):
            env_obs_space, env_act_space = ray.get(env._get_spaces.remote())
        # Normal env (gym.Env or MultiAgentEnv): These should have the
        # `observation_space` and `action_space` properties.
        elif env is not None:
            # `env` is a gymnasium.vector.Env.
            if hasattr(env, "single_observation_space") and isinstance(
                env.single_observation_space, gym.Space
            ):
                env_obs_space = env.single_observation_space
            # `env` is a gymnasium.Env.
            elif hasattr(env, "observation_space") and isinstance(
                env.observation_space, gym.Space
            ):
                env_obs_space = env.observation_space

            # `env` is a gymnasium.vector.Env.
            if hasattr(env, "single_action_space") and isinstance(
                env.single_action_space, gym.Space
            ):
                env_act_space = env.single_action_space
            # `env` is a gymnasium.Env.
            elif hasattr(env, "action_space") and isinstance(
                env.action_space, gym.Space
            ):
                env_act_space = env.action_space

        # Last resort: Try getting the env's spaces from the spaces
        # dict's special __env__ key.
        if spaces is not None:
            if env_obs_space is None:
                env_obs_space = spaces.get(INPUT_ENV_SPACES, [None])[0]
            if env_act_space is None:
                env_act_space = spaces.get(INPUT_ENV_SPACES, [None, None])[1]

        # Check each defined policy ID and unify its spec.
        for pid, policy_spec in policies.copy().items():
            # Convert to PolicySpec if plain list/tuple.
            if not isinstance(policy_spec, PolicySpec):
                policies[pid] = policy_spec = PolicySpec(*policy_spec)

            # Infer policy classes for policies dict, if not provided (None).
            if policy_spec.policy_class is None and default_policy_class is not None:
                policies[pid].policy_class = default_policy_class

            # Infer observation space.
            if policy_spec.observation_space is None:
                env_unwrapped = env.unwrapped if hasattr(env, "unwrapped") else env
                # Module's space is provided -> Use it as-is.
                if spaces is not None and pid in spaces:
                    obs_space = spaces[pid][0]
                # MultiAgentEnv -> Check, whether agents have different spaces.
                elif isinstance(env_unwrapped, MultiAgentEnv):
                    obs_space = None
                    mapping_fn = self.policy_mapping_fn
                    aids = list(
                        env_unwrapped.possible_agents
                        if hasattr(env_unwrapped, "possible_agents")
                        and env_unwrapped.possible_agents
                        else env_unwrapped.get_agent_ids()
                    )
                    if len(aids) == 0:
                        one_obs_space = env_unwrapped.observation_space
                    else:
                        one_obs_space = env_unwrapped.get_observation_space(aids[0])
                    # If all obs spaces are the same, just use the first space.
                    if all(
                        env_unwrapped.get_observation_space(aid) == one_obs_space
                        for aid in aids
                    ):
                        obs_space = one_obs_space
                    # Need to reverse-map spaces (for the different agents) to certain
                    # policy IDs. We have to compare the ModuleID with all possible
                    # AgentIDs and find the agent ID that matches.
                    elif mapping_fn:
                        for aid in aids:
                            # Match: Assign spaces for this agentID to the PolicyID.
                            if mapping_fn(aid, None, worker=None) == pid:
                                # Make sure, different agents that map to the same
                                # policy don't have different spaces.
                                if (
                                    obs_space is not None
                                    and env_unwrapped.get_observation_space(aid)
                                    != obs_space
                                ):
                                    raise ValueError(
                                        "Two agents in your environment map to the "
                                        "same policyID (as per your `policy_mapping"
                                        "_fn`), however, these agents also have "
                                        "different observation spaces!"
                                    )
                                obs_space = env_unwrapped.get_observation_space(aid)
                # Just use env's obs space as-is.
                elif env_obs_space is not None:
                    obs_space = env_obs_space
                # Space given directly in config.
                elif self.observation_space:
                    obs_space = self.observation_space
                else:
                    raise ValueError(
                        "`observation_space` not provided in PolicySpec for "
                        f"{pid} and env does not have an observation space OR "
                        "no spaces received from other workers' env(s) OR no "
                        "`observation_space` specified in config!"
                    )

                policies[pid].observation_space = obs_space

            # Infer action space.
            if policy_spec.action_space is None:
                env_unwrapped = env.unwrapped if hasattr(env, "unwrapped") else env
                # Module's space is provided -> Use it as-is.
                if spaces is not None and pid in spaces:
                    act_space = spaces[pid][1]
                # MultiAgentEnv -> Check, whether agents have different spaces.
                elif isinstance(env_unwrapped, MultiAgentEnv):
                    act_space = None
                    mapping_fn = self.policy_mapping_fn
                    aids = list(
                        env_unwrapped.possible_agents
                        if hasattr(env_unwrapped, "possible_agents")
                        and env_unwrapped.possible_agents
                        else env_unwrapped.get_agent_ids()
                    )
                    if len(aids) == 0:
                        one_act_space = env_unwrapped.action_space
                    else:
                        one_act_space = env_unwrapped.get_action_space(aids[0])
                    # If all obs spaces are the same, just use the first space.
                    if all(
                        env_unwrapped.get_action_space(aid) == one_act_space
                        for aid in aids
                    ):
                        act_space = one_act_space
                    # Need to reverse-map spaces (for the different agents) to certain
                    # policy IDs. We have to compare the ModuleID with all possible
                    # AgentIDs and find the agent ID that matches.
                    elif mapping_fn:
                        for aid in aids:
                            # Match: Assign spaces for this AgentID to the PolicyID.
                            if mapping_fn(aid, None, worker=None) == pid:
                                # Make sure, different agents that map to the same
                                # policy don't have different spaces.
                                if (
                                    act_space is not None
                                    and env_unwrapped.get_action_space(aid) != act_space
                                ):
                                    raise ValueError(
                                        "Two agents in your environment map to the "
                                        "same policyID (as per your `policy_mapping"
                                        "_fn`), however, these agents also have "
                                        "different action spaces!"
                                    )
                                act_space = env_unwrapped.get_action_space(aid)
                # Just use env's action space as-is.
                elif env_act_space is not None:
                    act_space = env_act_space
                elif self.action_space:
                    act_space = self.action_space
                else:
                    raise ValueError(
                        "`action_space` not provided in PolicySpec for "
                        f"{pid} and env does not have an action space OR "
                        "no spaces received from other workers' env(s) OR no "
                        "`action_space` specified in config!"
                    )
                policies[pid].action_space = act_space

            # Create entire AlgorithmConfig object from the provided override.
            # If None, use {} as override.
            if not isinstance(policies[pid].config, AlgorithmConfig):
                assert policies[pid].config is None or isinstance(
                    policies[pid].config, dict
                )
                policies[pid].config = self.copy(copy_frozen=False).update_from_dict(
                    policies[pid].config or {}
                )

        # If collection given, construct a simple default callable returning True
        # if the PolicyID is found in the list/set of IDs.
        if self.policies_to_train is not None and not callable(self.policies_to_train):
            pols = set(self.policies_to_train)

            def is_policy_to_train(pid, batch=None):
                return pid in pols

        else:
            is_policy_to_train = self.policies_to_train

        return policies, is_policy_to_train

    @Deprecated(new="AlgorithmConfig.build_algo", error=False)
    def build(self, *args, **kwargs):
        return self.build_algo(*args, **kwargs)

    @Deprecated(new="AlgorithmConfig.get_multi_rl_module_spec()", error=True)
    def get_marl_module_spec(self, *args, **kwargs):
        pass

    @Deprecated(new="AlgorithmConfig.env_runners(..)", error=True)
    def rollouts(self, *args, **kwargs):
        pass

    @Deprecated(new="AlgorithmConfig.env_runners(..)", error=True)
    def exploration(self, *args, **kwargs):
        pass

    @property
    @Deprecated(
        new="AlgorithmConfig.fault_tolerance(restart_failed_env_runners=..)",
        error=True,
    )
    def recreate_failed_env_runners(self):
        pass

    @recreate_failed_env_runners.setter
    def recreate_failed_env_runners(self, value):
        deprecation_warning(
            old="AlgorithmConfig.recreate_failed_env_runners",
            new="AlgorithmConfig.restart_failed_env_runners",
            error=True,
        )

    @property
    @Deprecated(new="AlgorithmConfig._enable_new_api_stack", error=True)
    def _enable_new_api_stack(self):
        pass

    @_enable_new_api_stack.setter
    def _enable_new_api_stack(self, value):
        deprecation_warning(
            old="AlgorithmConfig._enable_new_api_stack",
            new="AlgorithmConfig.enable_rl_module_and_learner",
            error=True,
        )

    @property
    @Deprecated(new="AlgorithmConfig.enable_env_runner_and_connector_v2", error=True)
    def uses_new_env_runners(self):
        pass

    @property
    @Deprecated(new="AlgorithmConfig.num_env_runners", error=True)
    def num_rollout_workers(self):
        pass

    @num_rollout_workers.setter
    def num_rollout_workers(self, value):
        deprecation_warning(
            old="AlgorithmConfig.num_rollout_workers",
            new="AlgorithmConfig.num_env_runners",
            error=True,
        )

    @property
    @Deprecated(new="AlgorithmConfig.evaluation_num_workers", error=True)
    def evaluation_num_workers(self):
        pass

    @evaluation_num_workers.setter
    def evaluation_num_workers(self, value):
        deprecation_warning(
            old="AlgorithmConfig.evaluation_num_workers",
            new="AlgorithmConfig.evaluation_num_env_runners",
            error=True,
        )
        pass

    @property
    @Deprecated(new="AlgorithmConfig.num_envs_per_env_runner", error=True)
    def num_envs_per_worker(self):
        pass

    @num_envs_per_worker.setter
    def num_envs_per_worker(self, value):
        deprecation_warning(
            old="AlgorithmConfig.num_envs_per_worker",
            new="AlgorithmConfig.num_envs_per_env_runner",
            error=True,
        )
        pass

    @property
    @Deprecated(new="AlgorithmConfig.ignore_env_runner_failures", error=True)
    def ignore_worker_failures(self):
        pass

    @ignore_worker_failures.setter
    def ignore_worker_failures(self, value):
        deprecation_warning(
            old="AlgorithmConfig.ignore_worker_failures",
            new="AlgorithmConfig.ignore_env_runner_failures",
            error=True,
        )
        pass

    @property
    @Deprecated(new="AlgorithmConfig.restart_failed_env_runners", error=True)
    def recreate_failed_workers(self):
        pass

    @recreate_failed_workers.setter
    def recreate_failed_workers(self, value):
        deprecation_warning(
            old="AlgorithmConfig.recreate_failed_workers",
            new="AlgorithmConfig.restart_failed_env_runners",
            error=True,
        )
        pass

    @property
    @Deprecated(new="AlgorithmConfig.max_num_env_runner_restarts", error=True)
    def max_num_worker_restarts(self):
        pass

    @max_num_worker_restarts.setter
    def max_num_worker_restarts(self, value):
        deprecation_warning(
            old="AlgorithmConfig.max_num_worker_restarts",
            new="AlgorithmConfig.max_num_env_runner_restarts",
            error=True,
        )
        pass

    @property
    @Deprecated(new="AlgorithmConfig.delay_between_env_runner_restarts_s", error=True)
    def delay_between_worker_restarts_s(self):
        pass

    @delay_between_worker_restarts_s.setter
    def delay_between_worker_restarts_s(self, value):
        deprecation_warning(
            old="AlgorithmConfig.delay_between_worker_restarts_s",
            new="AlgorithmConfig.delay_between_env_runner_restarts_s",
            error=True,
        )
        pass

    @property
    @Deprecated(
        new="AlgorithmConfig.num_consecutive_env_runner_failures_tolerance", error=True
    )
    def num_consecutive_worker_failures_tolerance(self):
        pass

    @num_consecutive_worker_failures_tolerance.setter
    def num_consecutive_worker_failures_tolerance(self, value):
        deprecation_warning(
            old="AlgorithmConfig.num_consecutive_worker_failures_tolerance",
            new="AlgorithmConfig.num_consecutive_env_runner_failures_tolerance",
            error=True,
        )
        pass

    @property
    @Deprecated(new="AlgorithmConfig.env_runner_health_probe_timeout_s", error=True)
    def worker_health_probe_timeout_s(self):
        pass

    @worker_health_probe_timeout_s.setter
    def worker_health_probe_timeout_s(self, value):
        deprecation_warning(
            old="AlgorithmConfig.worker_health_probe_timeout_s",
            new="AlgorithmConfig.env_runner_health_probe_timeout_s",
            error=True,
        )
        pass

    @property
    @Deprecated(new="AlgorithmConfig.env_runner_restore_timeout_s", error=True)
    def worker_restore_timeout_s(self):
        pass

    @worker_restore_timeout_s.setter
    def worker_restore_timeout_s(self, value):
        deprecation_warning(
            old="AlgorithmConfig.worker_restore_timeout_s",
            new="AlgorithmConfig.env_runner_restore_timeout_s",
            error=True,
        )
        pass

    @property
    @Deprecated(
        new="AlgorithmConfig.validate_env_runners_after_construction",
        error=True,
    )
    def validate_workers_after_construction(self):
        pass

    @validate_workers_after_construction.setter
    def validate_workers_after_construction(self, value):
        deprecation_warning(
            old="AlgorithmConfig.validate_workers_after_construction",
            new="AlgorithmConfig.validate_env_runners_after_construction",
            error=True,
        )
        pass

    # Cleanups from `resources()`.
    @property
    @Deprecated(new="AlgorithmConfig.num_cpus_per_env_runner", error=True)
    def num_cpus_per_worker(self):
        pass

    @num_cpus_per_worker.setter
    def num_cpus_per_worker(self, value):
        deprecation_warning(
            old="AlgorithmConfig.num_cpus_per_worker",
            new="AlgorithmConfig.num_cpus_per_env_runner",
            error=True,
        )
        pass

    @property
    @Deprecated(new="AlgorithmConfig.num_gpus_per_env_runner", error=True)
    def num_gpus_per_worker(self):
        pass

    @num_gpus_per_worker.setter
    def num_gpus_per_worker(self, value):
        deprecation_warning(
            old="AlgorithmConfig.num_gpus_per_worker",
            new="AlgorithmConfig.num_gpus_per_env_runner",
            error=True,
        )
        pass

    @property
    @Deprecated(new="AlgorithmConfig.custom_resources_per_env_runner", error=True)
    def custom_resources_per_worker(self):
        pass

    @custom_resources_per_worker.setter
    def custom_resources_per_worker(self, value):
        deprecation_warning(
            old="AlgorithmConfig.custom_resources_per_worker",
            new="AlgorithmConfig.custom_resources_per_env_runner",
            error=True,
        )
        pass

    @property
    @Deprecated(new="AlgorithmConfig.num_learners", error=True)
    def num_learner_workers(self):
        pass

    @num_learner_workers.setter
    def num_learner_workers(self, value):
        deprecation_warning(
            old="AlgorithmConfig.num_learner_workers",
            new="AlgorithmConfig.num_learners",
            error=True,
        )
        pass

    @property
    @Deprecated(new="AlgorithmConfig.num_cpus_per_learner", error=True)
    def num_cpus_per_learner_worker(self):
        pass

    @num_cpus_per_learner_worker.setter
    def num_cpus_per_learner_worker(self, value):
        deprecation_warning(
            old="AlgorithmConfig.num_cpus_per_learner_worker",
            new="AlgorithmConfig.num_cpus_per_learner",
            error=True,
        )
        pass

    @property
    @Deprecated(new="AlgorithmConfig.num_gpus_per_learner", error=True)
    def num_gpus_per_learner_worker(self):
        pass

    @num_gpus_per_learner_worker.setter
    def num_gpus_per_learner_worker(self, value):
        deprecation_warning(
            old="AlgorithmConfig.num_gpus_per_learner_worker",
            new="AlgorithmConfig.num_gpus_per_learner",
            error=True,
        )
        pass

    @property
    @Deprecated(new="AlgorithmConfig.num_cpus_for_local_worker", error=True)
    def num_cpus_for_local_worker(self):
        pass

    @num_cpus_for_local_worker.setter
    def num_cpus_for_local_worker(self, value):
        deprecation_warning(
            old="AlgorithmConfig.num_cpus_for_local_worker",
            new="AlgorithmConfig.num_cpus_for_main_process",
            error=True,
        )
        pass


class TorchCompileWhatToCompile(str, Enum):
    """Enumerates schemes of what parts of the TorchLearner can be compiled.

    This can be either the entire update step of the learner or only the forward
    methods (and therein the forward_train method) of the RLModule.

    .. note::
        - torch.compiled code can become slow on graph breaks or even raise
            errors on unsupported operations. Empirically, compiling
            `forward_train` should introduce little graph breaks, raise no
            errors but result in a speedup comparable to compiling the
            complete update.
        - Using `complete_update` is experimental and may result in errors.
    """

    # Compile the entire update step of the learner.
    # This includes the forward pass of the RLModule, the loss computation, and the
    # optimizer step.
    COMPLETE_UPDATE = "complete_update"
    # Only compile the forward methods (and therein the forward_train method) of the
    # RLModule.
    FORWARD_TRAIN = "forward_train"<|MERGE_RESOLUTION|>--- conflicted
+++ resolved
@@ -3769,24 +3769,24 @@
             return default_rl_module_spec
 
     @property
-<<<<<<< HEAD
     def train_batch_size_per_learner(self):
-=======
-    def train_batch_size_per_learner(self) -> int:
->>>>>>> a3b12655
         # If not set explicitly, try to infer the value.
         if self._train_batch_size_per_learner is None:
             return self.train_batch_size // (self.num_learners or 1)
         return self._train_batch_size_per_learner
 
     @train_batch_size_per_learner.setter
-<<<<<<< HEAD
     def train_batch_size_per_learner(self, value):
         self._train_batch_size_per_learner = value
 
     @property
-    def total_train_batch_size(self):
-=======
+    def train_batch_size_per_learner(self) -> int:
+        # If not set explicitly, try to infer the value.
+        if self._train_batch_size_per_learner is None:
+            return self.train_batch_size // (self.num_learners or 1)
+        return self._train_batch_size_per_learner
+
+    @train_batch_size_per_learner.setter
     def train_batch_size_per_learner(self, value: int) -> None:
         self._train_batch_size_per_learner = value
 
@@ -3799,7 +3799,6 @@
         @OldAPIStack: User never touches `train_batch_size_per_learner` or
         `num_learners`) -> `train_batch_size`.
         """
->>>>>>> a3b12655
         return self.train_batch_size_per_learner * (self.num_learners or 1)
 
     # TODO: Make rollout_fragment_length as read-only property and replace the current
@@ -4428,14 +4427,10 @@
             "\nTo suppress all validation errors, set "
             "`config.experimental(_validate_config=False)` at your own risk."
         )
-<<<<<<< HEAD
         if self._validate_config:
             raise ValueError(msg)
         else:
             logger.warning(errmsg)
-=======
-        raise ValueError(msg)
->>>>>>> a3b12655
 
     def _validate_env_runner_settings(self) -> None:
         allowed_vectorize_modes = set(
