--- conflicted
+++ resolved
@@ -4071,18 +4071,6 @@
         return self._is_atari
 
     @property
-<<<<<<< HEAD
-    def share_module_between_env_runner_and_learner(self) -> bool:
-        # If we only have one local Learner (num_learners=0) and only
-        # one local EnvRunner (num_env_runners=0), share the RLModule
-        # between these two to avoid having to sync weights, ever.
-        return self.num_learners == 0 and self.num_env_runners == 0
-
-    @property
-    def total_train_batch_size(self):
-        if self.train_batch_size_per_learner is not None:
-            return self.train_batch_size_per_learner * (self.num_learners or 1)
-=======
     def is_multi_agent(self) -> bool:
         """Returns whether this config specifies a multi-agent setup.
 
@@ -4148,7 +4136,6 @@
                 return multi_rl_module_spec
 
         # `self._rl_module_spec` has not been user defined -> return default one.
->>>>>>> 5c06ef6e
         else:
             return default_rl_module_spec
 
