import copy
import gym
from gym.spaces import Space
import logging
import math
from typing import TYPE_CHECKING, Any, Callable, Dict, Optional, Tuple, Type, Union

import ray
from ray.util import log_once
from ray.rllib.algorithms.callbacks import DefaultCallbacks
from ray.rllib.env.env_context import EnvContext
from ray.rllib.env.multi_agent_env import MultiAgentEnv
from ray.rllib.evaluation.collectors.sample_collector import SampleCollector
from ray.rllib.evaluation.collectors.simple_list_collector import SimpleListCollector
from ray.rllib.models import MODEL_DEFAULTS
from ray.rllib.policy.policy import Policy, PolicySpec
from ray.rllib.policy.sample_batch import DEFAULT_POLICY_ID
from ray.rllib.utils import deep_update, merge_dicts
from ray.rllib.utils.deprecation import DEPRECATED_VALUE, deprecation_warning
from ray.rllib.utils.from_config import from_config
from ray.rllib.utils.policy import validate_policy_id
from ray.rllib.utils.typing import (
    AlgorithmConfigDict,
    EnvConfigDict,
    EnvType,
    MultiAgentPolicyConfigDict,
    PartialAlgorithmConfigDict,
    PolicyID,
    ResultDict,
    SampleBatchType,
)
from ray.tune.logger import Logger

if TYPE_CHECKING:
    from ray.rllib.algorithms.algorithm import Algorithm

logger = logging.getLogger(__name__)


class AlgorithmConfig:
    """A RLlib AlgorithmConfig builds an RLlib Algorithm from a given configuration.

    Example:
        >>> from ray.rllib.algorithms.algorithm_config import AlgorithmConfig
        >>> from ray.rllib.algorithms.callbacks import MemoryTrackingCallbacks
        >>> # Construct a generic config object, specifying values within different
        >>> # sub-categories, e.g. "training".
        >>> config = AlgorithmConfig().training(gamma=0.9, lr=0.01)
        ...              .environment(env="CartPole-v1")
        ...              .resources(num_gpus=0)
        ...              .rollouts(num_rollout_workers=4)
        ...              .callbacks(MemoryTrackingCallbacks)
        >>> # A config object can be used to construct the respective Trainer.
        >>> rllib_algo = config.build()

    Example:
        >>> from ray.rllib.algorithms.algorithm_config import AlgorithmConfig
        >>> from ray import tune
        >>> # In combination with a tune.grid_search:
        >>> config = AlgorithmConfig()
        >>> config.training(lr=tune.grid_search([0.01, 0.001]))
        >>> # Use `to_dict()` method to get the legacy plain python config dict
        >>> # for usage with `tune.Tuner().fit()`.
        >>> tune.Tuner("[registered trainer class]", param_space=config.to_dict()).fit()
    """

    def __init__(self, algo_class=None):
        # Define all settings and their default values.

        # Define the default RLlib Trainer class that this AlgorithmConfig will be
        # applied to.
        self.algo_class = algo_class

        # `self.python_environment()`
        self.extra_python_environs_for_driver = {}
        self.extra_python_environs_for_worker = {}

        # `self.resources()`
        self.num_gpus = 0
        self.num_cpus_per_worker = 1
        self.num_gpus_per_worker = 0
        self._fake_gpus = False
        self.num_cpus_for_local_worker = 1
        self.custom_resources_per_worker = {}
        self.placement_strategy = "PACK"

        # `self.framework()`
        self.framework_str = "tf"
        self.eager_tracing = False
        self.eager_max_retraces = 20
        self.tf_session_args = {
            # note: overridden by `local_tf_session_args`
            "intra_op_parallelism_threads": 2,
            "inter_op_parallelism_threads": 2,
            "gpu_options": {
                "allow_growth": True,
            },
            "log_device_placement": False,
            "device_count": {"CPU": 1},
            # Required by multi-GPU (num_gpus > 1).
            "allow_soft_placement": True,
        }
        self.local_tf_session_args = {
            # Allow a higher level of parallelism by default, but not unlimited
            # since that can cause crashes with many concurrent drivers.
            "intra_op_parallelism_threads": 8,
            "inter_op_parallelism_threads": 8,
        }

        # `self.environment()`
        self.env = None
        self.env_config = {}
        self.observation_space = None
        self.action_space = None
        self.env_task_fn = None
        self.render_env = False
        self.clip_rewards = None
        self.normalize_actions = True
        self.clip_actions = False
        self.disable_env_checking = False

        # `self.rollouts()`
        self.num_workers = 2
        self.num_envs_per_worker = 1
        self.sample_collector = SimpleListCollector
        self.create_env_on_local_worker = False
        self.sample_async = False
        self.enable_connectors = False
        self.rollout_fragment_length = 200
        self.batch_mode = "truncate_episodes"
        self.remote_worker_envs = False
        self.remote_env_batch_wait_ms = 0
        self.validate_workers_after_construction = True
        self.ignore_worker_failures = False
        self.recreate_failed_workers = False
        self.restart_failed_sub_environments = False
        self.num_consecutive_worker_failures_tolerance = 100
        self.horizon = None
        self.soft_horizon = False
        self.no_done_at_end = False
        self.preprocessor_pref = "deepmind"
        self.observation_filter = "NoFilter"
        self.synchronize_filters = True
        self.compress_observations = False
        self.enable_tf1_exec_eagerly = False
        self.sampler_perf_stats_ema_coef = None

        # `self.training()`
        self.gamma = 0.99
        self.lr = 0.001
        self.train_batch_size = 32
        self.model = copy.deepcopy(MODEL_DEFAULTS)
        self.optimizer = {}

        # `self.callbacks()`
        self.callbacks_class = DefaultCallbacks

        # `self.explore()`
        self.explore = True
        self.exploration_config = {
            # The Exploration class to use. In the simplest case, this is the name
            # (str) of any class present in the `rllib.utils.exploration` package.
            # You can also provide the python class directly or the full location
            # of your class (e.g. "ray.rllib.utils.exploration.epsilon_greedy.
            # EpsilonGreedy").
            "type": "StochasticSampling",
            # Add constructor kwargs here (if any).
        }

        # `self.multi_agent()`
        self._is_multi_agent = False
        self.policies = {DEFAULT_POLICY_ID: PolicySpec()}
        self.policy_map_capacity = 100
        self.policy_map_cache = None
        self.policy_mapping_fn = (
            lambda aid, episode, worker, **kwargs: DEFAULT_POLICY_ID
        )
        self.policies_to_train = None
        self.observation_fn = None
        self.count_steps_by = "env_steps"
        self._multi_agent_legacy_dict = {}
        self._set_ma_legacy_dict()

        # `self.offline_data()`
        self.input_ = "sampler"
        self.input_config = {}
        self.actions_in_input_normalized = False
        self.postprocess_inputs = False
        self.shuffle_buffer_size = 0
        self.output = None
        self.output_config = {}
        self.output_compress_columns = ["obs", "new_obs"]
        self.output_max_file_size = 64 * 1024 * 1024
        self.offline_sampling = False

        # `self.evaluation()`
        self.evaluation_interval = None
        self.evaluation_duration = 10
        self.evaluation_duration_unit = "episodes"
        self.evaluation_sample_timeout_s = 180.0
        self.evaluation_parallel_to_training = False
        self.evaluation_config = None
        self.off_policy_estimation_methods = {}
        self.ope_split_batch_by_episode = True
        self.evaluation_num_workers = 0
        self.custom_evaluation_function = None
        self.always_attach_evaluation_results = False
        self.enable_async_evaluation = False
        # TODO: Set this flag still in the config or - much better - in the
        #  RolloutWorker as a property.
        self.in_evaluation = False
        self.sync_filters_on_rollout_workers_timeout_s = 60.0

        # `self.reporting()`
        self.keep_per_episode_custom_metrics = False
        self.metrics_episode_collection_timeout_s = 60.0
        self.metrics_num_episodes_for_smoothing = 100
        self.min_time_s_per_iteration = None
        self.min_train_timesteps_per_iteration = 0
        self.min_sample_timesteps_per_iteration = 0

        # `self.checkpointing()`
        self.export_native_model_files = False

        # `self.debugging()`
        self.logger_creator = None
        self.logger_config = None
        self.log_level = "WARN"
        self.log_sys_usage = True
        self.fake_sampler = False
        self.seed = None

        # `self.experimental()`
        self._tf_policy_handles_more_than_one_loss = False
        self._disable_preprocessor_api = False
        self._disable_action_flattening = False
        self._disable_execution_plan_api = True

        # Has this config object been frozen (cannot alter its attributes anymore).
        self._is_frozen = False

        # TODO: Remove, once all deprecation_warning calls upon using these keys
        #  have been removed.
        # === Deprecated keys ===
        self.simple_optimizer = DEPRECATED_VALUE
        self.monitor = DEPRECATED_VALUE
        self.evaluation_num_episodes = DEPRECATED_VALUE
        self.metrics_smoothing_episodes = DEPRECATED_VALUE
        self.timesteps_per_iteration = DEPRECATED_VALUE
        self.min_iter_time_s = DEPRECATED_VALUE
        self.collect_metrics_timeout = DEPRECATED_VALUE
        # The following values have moved because of the new ReplayBuffer API
        self.buffer_size = DEPRECATED_VALUE
        self.prioritized_replay = DEPRECATED_VALUE
        self.learning_starts = DEPRECATED_VALUE
        self.replay_batch_size = DEPRECATED_VALUE
        # -1 = DEPRECATED_VALUE is a valid value for replay_sequence_length
        self.replay_sequence_length = None
        self.replay_mode = DEPRECATED_VALUE
        self.prioritized_replay_alpha = DEPRECATED_VALUE
        self.prioritized_replay_beta = DEPRECATED_VALUE
        self.prioritized_replay_eps = DEPRECATED_VALUE
        self.min_time_s_per_reporting = DEPRECATED_VALUE
        self.min_train_timesteps_per_reporting = DEPRECATED_VALUE
        self.min_sample_timesteps_per_reporting = DEPRECATED_VALUE
        self.input_evaluation = DEPRECATED_VALUE

    def to_dict(self) -> AlgorithmConfigDict:
        """Converts all settings into a legacy config dict for backward compatibility.

        Returns:
            A complete AlgorithmConfigDict, usable in backward-compatible Tune/RLlib
            use cases, e.g. w/ `tune.Tuner().fit()`.
        """
        config = copy.deepcopy(vars(self))
        config.pop("algo_class")
        config.pop("_is_frozen")

        # Worst naming convention ever: NEVER EVER use reserved key-words...
        if "lambda_" in config:
            assert hasattr(self, "lambda_")
            config["lambda"] = getattr(self, "lambda_")
            config.pop("lambda_")
        if "input_" in config:
            assert hasattr(self, "input_")
            config["input"] = getattr(self, "input_")
            config.pop("input_")

        # Setup legacy multi-agent sub-dict:
        config["multiagent"] = {}
        for k in self.multiagent.keys():
            config["multiagent"][k] = config.pop(k)

        # Switch out deprecated vs new config keys.
        config["callbacks"] = config.pop("callbacks_class", DefaultCallbacks)
        config["create_env_on_driver"] = config.pop("create_env_on_local_worker", 1)
        config["custom_eval_function"] = config.pop("custom_evaluation_function", None)
        config["framework"] = config.pop("framework_str", None)
        config["num_cpus_for_driver"] = config.pop("num_cpus_for_local_worker", 1)

        for dep_k in [
            "monitor",
            "evaluation_num_episodes",
            "metrics_smoothing_episodes",
            "timesteps_per_iteration",
            "min_iter_time_s",
            "collect_metrics_timeout",
            "buffer_size",
            "prioritized_replay",
            "learning_starts",
            "replay_batch_size",
            "replay_mode",
            "prioritized_replay_alpha",
            "prioritized_replay_beta",
            "prioritized_replay_eps",
            "min_time_s_per_reporting",
            "min_train_timesteps_per_reporting",
            "min_sample_timesteps_per_reporting",
            "input_evaluation",
        ]:
            if config.get(dep_k) == DEPRECATED_VALUE:
                config.pop(dep_k, None)

        return config

    @classmethod
    def from_dict(cls, config_dict: dict) -> "AlgorithmConfig":
        """Creates an AlgorithmConfig from a legacy python config dict.

        Examples:
            >>> from ray.rllib.algorithms.ppo.ppo import DEFAULT_CONFIG, PPOConfig
            >>> ppo_config = PPOConfig.from_dict(DEFAULT_CONFIG)
            >>> ppo = ppo_config.build(env="Pendulum-v1")

        Args:
            config_dict: The legacy formatted python config dict for some algorithm.

        Returns:
             A new AlgorithmConfig object that matches the given python config dict.
        """
        # Create a default config object of this class.
        config_obj = cls()
        # Remove `_is_frozen` flag from config dict in case the AlgorithmConfig that
        # the dict was derived from was already frozen (we don't want to copy the
        # frozenness).
        config_dict.pop("_is_frozen", None)
        config_obj.update_from_dict(config_dict)
        return config_obj

    def update_from_dict(
        self,
        config_dict: PartialAlgorithmConfigDict,
    ) -> "AlgorithmConfig":
        """Modifies this AlgorithmConfig via the provided python config dict.

        Warns if `config_dict` contains deprecated keys.
        Silently sets even properties of `self` that do NOT exist. This way, this method
        may be used to configure custom Policies which do not have their own specific
        AlgorithmConfig classes, e.g.
        `ray.rllib.examples.policy.random_policy::RandomPolicy`.

        Args:
            config_dict: The old-style python config dict (PartialAlgorithmConfigDict)
                to use for overriding some properties defined in there.

        Returns:
            This updated AlgorithmConfig object.
        """
        # Modify our properties one by one.
        for key, value in config_dict.items():
            key = self._translate_special_keys(key, warn_deprecated=False)

            # Set our multi-agent settings.
<<<<<<< HEAD
            if key == "_multi_agent_legacy_dict":
                for k in [
                    "policies",
                    "policy_map_capacity",
                    "policy_map_cache",
                    "policy_mapping_fn",
                    "policies_to_train",
                    "observation_fn",
                    "replay_mode",
                    "count_steps_by",
                ]:
                    if k in value:
                        setattr(self, k, value[k])
=======
            if key == "multiagent":
                kwargs = {
                    k: value[k]
                    for k in [
                        "policies",
                        "policy_map_capacity",
                        "policy_map_cache",
                        "policy_mapping_fn",
                        "policies_to_train",
                        "observation_fn",
                        "count_steps_by",
                    ]
                    if k in value
                }
                self.multi_agent(**kwargs)
            # Some keys must use `.update()` from given config dict (to not lose
            # any sub-keys).
            elif key == "callbacks_class":
                self.callbacks(callbacks_class=value)
            elif key == "env_config":
                self.environment(env_config=value)
            elif key == "model":
                self.training(model=value)
>>>>>>> 182744bb
            # If config key matches a property, just set it, otherwise, warn and set.
            else:
                if not hasattr(self, key) and log_once(
                    "unknown_property_in_algo_config"
                ):
                    logger.warning(
                        f"Cannot create {type(self).__name__} from given "
                        f"`config_dict`! Property {key} not supported."
                    )
                setattr(self, key, value)

        return self

<<<<<<< HEAD
=======
    def copy(self, copy_frozen: Optional[bool] = None) -> "AlgorithmConfig":
        """Creates a deep copy of this config and (un)freezes if necessary.

        Args:
            copy_frozen: Whether the created deep copy will be frozen or not. If None,
                keep the same frozen status that `self` currently has.

        Returns:
            A deep copy of `self` that is (un)frozen.
        """
        cp = copy.deepcopy(self)
        if copy_frozen is True:
            cp.freeze()
        elif copy_frozen is False:
            cp._is_frozen = False
            if isinstance(cp.evaluation_config, AlgorithmConfig):
                cp.evaluation_config._is_frozen = False
        return cp

>>>>>>> 182744bb
    def freeze(self) -> None:
        """Freezes this config object, such that no attributes can be set anymore.

        Algorithms should use this method to make sure that their config objects
        remain read-only after this.
        """
        if self._is_frozen:
            return
        self._is_frozen = True
        # Also freeze underlying eval config, if applicable.
        if isinstance(self.evaluation_config, AlgorithmConfig):
            self.evaluation_config.freeze()

    def build(
        self,
        env: Optional[Union[str, EnvType]] = None,
        logger_creator: Optional[Callable[[], Logger]] = None,
        use_copy: bool = True,
    ) -> "Algorithm":
        """Builds an Algorithm from this AlgorithmConfig (or a copy thereof).

        Args:
            env: Name of the environment to use (e.g. a gym-registered str),
                a full class path (e.g.
                "ray.rllib.examples.env.random_env.RandomEnv"), or an Env
                class directly. Note that this arg can also be specified via
                the "env" key in `config`.
            logger_creator: Callable that creates a ray.tune.Logger
                object. If unspecified, a default logger is created.
            use_copy: Whether to deepcopy `self` and pass the copy to the Algorithm
                (instead of `self`) as config. This is useful in case you would like to
                recycle the same AlgorithmConfig over and over, e.g. in a test case, in
                which we loop over different DL-frameworks.

        Returns:
            A ray.rllib.algorithms.algorithm.Algorithm object.
        """
        if env is not None:
            self.env = env
            if self.evaluation_config is not None:
                self.evaluation_config.env = env
        if logger_creator is not None:
            self.logger_creator = logger_creator

        return self.algo_class(
            config=self if not use_copy else copy.deepcopy(self),
            logger_creator=self.logger_creator,
        )

    def python_environment(
        self,
        *,
        extra_python_environs_for_driver: Optional[dict] = None,
        extra_python_environs_for_worker: Optional[dict] = None,
    ) -> "AlgorithmConfig":
        """Sets the config's python environment settings.

        Args:
            extra_python_environs_for_driver: Any extra python env vars to set in the
                algorithm's process, e.g., {"OMP_NUM_THREADS": "16"}.
            extra_python_environs_for_worker: The extra python environments need to set
                for worker processes.

        Returns:
            This updated AlgorithmConfig object.
        """
        if extra_python_environs_for_driver is not None:
            self.extra_python_environs_for_driver = extra_python_environs_for_driver
        if extra_python_environs_for_worker is not None:
            self.extra_python_environs_for_worker = extra_python_environs_for_worker
        return self

    def resources(
        self,
        *,
        num_gpus: Optional[Union[float, int]] = None,
        _fake_gpus: Optional[bool] = None,
        num_cpus_per_worker: Optional[Union[float, int]] = None,
        num_gpus_per_worker: Optional[Union[float, int]] = None,
        num_cpus_for_local_worker: Optional[int] = None,
        custom_resources_per_worker: Optional[dict] = None,
        placement_strategy: Optional[str] = None,
    ) -> "AlgorithmConfig":
        """Specifies resources allocated for an Algorithm and its ray actors/workers.

        Args:
            num_gpus: Number of GPUs to allocate to the algorithm process.
                Note that not all algorithms can take advantage of GPUs.
                Support for multi-GPU is currently only available for
                tf-[PPO/IMPALA/DQN/PG]. This can be fractional (e.g., 0.3 GPUs).
            _fake_gpus: Set to True for debugging (multi-)?GPU funcitonality on a
                CPU machine. GPU towers will be simulated by graphs located on
                CPUs in this case. Use `num_gpus` to test for different numbers of
                fake GPUs.
            num_cpus_per_worker: Number of CPUs to allocate per worker.
            num_gpus_per_worker: Number of GPUs to allocate per worker. This can be
                fractional. This is usually needed only if your env itself requires a
                GPU (i.e., it is a GPU-intensive video game), or model inference is
                unusually expensive.
            custom_resources_per_worker: Any custom Ray resources to allocate per
                worker.
            num_cpus_for_local_worker: Number of CPUs to allocate for the algorithm.
                Note: this only takes effect when running in Tune. Otherwise,
                the algorithm runs in the main program (driver).
            custom_resources_per_worker: Any custom Ray resources to allocate per
                worker.
            placement_strategy: The strategy for the placement group factory returned by
                `Algorithm.default_resource_request()`. A PlacementGroup defines, which
                devices (resources) should always be co-located on the same node.
                For example, an Algorithm with 2 rollout workers, running with
                num_gpus=1 will request a placement group with the bundles:
                [{"gpu": 1, "cpu": 1}, {"cpu": 1}, {"cpu": 1}], where the first bundle
                is for the driver and the other 2 bundles are for the two workers.
                These bundles can now be "placed" on the same or different
                nodes depending on the value of `placement_strategy`:
                "PACK": Packs bundles into as few nodes as possible.
                "SPREAD": Places bundles across distinct nodes as even as possible.
                "STRICT_PACK": Packs bundles into one node. The group is not allowed
                    to span multiple nodes.
                "STRICT_SPREAD": Packs bundles across distinct nodes.

        Returns:
            This updated AlgorithmConfig object.
        """
        if num_gpus is not None:
            self.num_gpus = num_gpus
        if _fake_gpus is not None:
            self._fake_gpus = _fake_gpus
        if num_cpus_per_worker is not None:
            self.num_cpus_per_worker = num_cpus_per_worker
        if num_gpus_per_worker is not None:
            self.num_gpus_per_worker = num_gpus_per_worker
        if num_cpus_for_local_worker is not None:
            self.num_cpus_for_local_worker = num_cpus_for_local_worker
        if custom_resources_per_worker is not None:
            self.custom_resources_per_worker = custom_resources_per_worker
        if placement_strategy is not None:
            self.placement_strategy = placement_strategy

        return self

    def framework(
        self,
        framework: Optional[str] = None,
        *,
        eager_tracing: Optional[bool] = None,
        eager_max_retraces: Optional[int] = None,
        tf_session_args: Optional[Dict[str, Any]] = None,
        local_tf_session_args: Optional[Dict[str, Any]] = None,
    ) -> "AlgorithmConfig":
        """Sets the config's DL framework settings.

        Args:
            framework: tf: TensorFlow (static-graph); tf2: TensorFlow 2.x
                (eager or traced, if eager_tracing=True); torch: PyTorch
            eager_tracing: Enable tracing in eager mode. This greatly improves
                performance (speedup ~2x), but makes it slightly harder to debug
                since Python code won't be evaluated after the initial eager pass.
                Only possible if framework=tf2.
            eager_max_retraces: Maximum number of tf.function re-traces before a
                runtime error is raised. This is to prevent unnoticed retraces of
                methods inside the `..._eager_traced` Policy, which could slow down
                execution by a factor of 4, without the user noticing what the root
                cause for this slowdown could be.
                Only necessary for framework=[tf2|tfe].
                Set to None to ignore the re-trace count and never throw an error.
            tf_session_args: Configures TF for single-process operation by default.
            local_tf_session_args: Override the following tf session args on the local
                worker

        Returns:
            This updated AlgorithmConfig object.
        """
        if framework is not None:
            self.framework_str = framework
        if eager_tracing is not None:
            self.eager_tracing = eager_tracing
        if eager_max_retraces is not None:
            self.eager_max_retraces = eager_max_retraces
        if tf_session_args is not None:
            self.tf_session_args = tf_session_args
        if local_tf_session_args is not None:
            self.local_tf_session_args = local_tf_session_args

        return self

    def environment(
        self,
        env: Optional[Union[str, EnvType]] = None,
        *,
        env_config: Optional[EnvConfigDict] = None,
        observation_space: Optional[gym.spaces.Space] = None,
        action_space: Optional[gym.spaces.Space] = None,
        env_task_fn: Optional[Callable[[ResultDict, EnvType, EnvContext], Any]] = None,
        render_env: Optional[bool] = None,
        clip_rewards: Optional[Union[bool, float]] = None,
        normalize_actions: Optional[bool] = None,
        clip_actions: Optional[bool] = None,
        disable_env_checking: Optional[bool] = None,
    ) -> "AlgorithmConfig":
        """Sets the config's RL-environment settings.

        Args:
            env: The environment specifier. This can either be a tune-registered env,
                via `tune.register_env([name], lambda env_ctx: [env object])`,
                or a string specifier of an RLlib supported type. In the latter case,
                RLlib will try to interpret the specifier as either an openAI gym env,
                a PyBullet env, a ViZDoomGym env, or a fully qualified classpath to an
                Env class, e.g. "ray.rllib.examples.env.random_env.RandomEnv".
            env_config: Arguments dict passed to the env creator as an EnvContext
                object (which is a dict plus the properties: num_workers, worker_index,
                vector_index, and remote).
            observation_space: The observation space for the Policies of this Algorithm.
            action_space: The action space for the Policies of this Algorithm.
            env_task_fn: A callable taking the last train results, the base env and the
                env context as args and returning a new task to set the env to.
                The env must be a `TaskSettableEnv` sub-class for this to work.
                See `examples/curriculum_learning.py` for an example.
            render_env: If True, try to render the environment on the local worker or on
                worker 1 (if num_workers > 0). For vectorized envs, this usually means
                that only the first sub-environment will be rendered.
                In order for this to work, your env will have to implement the
                `render()` method which either:
                a) handles window generation and rendering itself (returning True) or
                b) returns a numpy uint8 image of shape [height x width x 3 (RGB)].
            clip_rewards: Whether to clip rewards during Policy's postprocessing.
                None (default): Clip for Atari only (r=sign(r)).
                True: r=sign(r): Fixed rewards -1.0, 1.0, or 0.0.
                False: Never clip.
                [float value]: Clip at -value and + value.
                Tuple[value1, value2]: Clip at value1 and value2.
            normalize_actions: If True, RLlib will learn entirely inside a normalized
                action space (0.0 centered with small stddev; only affecting Box
                components). We will unsquash actions (and clip, just in case) to the
                bounds of the env's action space before sending actions back to the env.
            clip_actions: If True, RLlib will clip actions according to the env's bounds
                before sending them back to the env.
                TODO: (sven) This option should be deprecated and always be False.
            disable_env_checking: If True, disable the environment pre-checking module.

        Returns:
            This updated AlgorithmConfig object.
        """
        if env is not None:
            self.env = env
        if env_config is not None:
            deep_update(
                self.env_config,
                env_config,
                True,
            )
        if observation_space is not None:
            self.observation_space = observation_space
        if action_space is not None:
            self.action_space = action_space
        if env_task_fn is not None:
            self.env_task_fn = env_task_fn
        if render_env is not None:
            self.render_env = render_env
        if clip_rewards is not None:
            self.clip_rewards = clip_rewards
        if normalize_actions is not None:
            self.normalize_actions = normalize_actions
        if clip_actions is not None:
            self.clip_actions = clip_actions
        if disable_env_checking is not None:
            self.disable_env_checking = disable_env_checking

        return self

    def rollouts(
        self,
        *,
        num_rollout_workers: Optional[int] = None,
        num_envs_per_worker: Optional[int] = None,
        create_env_on_local_worker: Optional[bool] = None,
        sample_collector: Optional[Type[SampleCollector]] = None,
        sample_async: Optional[bool] = None,
        enable_connectors: Optional[bool] = None,
        rollout_fragment_length: Optional[int] = None,
        batch_mode: Optional[str] = None,
        remote_worker_envs: Optional[bool] = None,
        remote_env_batch_wait_ms: Optional[float] = None,
        validate_workers_after_construction: Optional[bool] = None,
        ignore_worker_failures: Optional[bool] = None,
        recreate_failed_workers: Optional[bool] = None,
        restart_failed_sub_environments: Optional[bool] = None,
        num_consecutive_worker_failures_tolerance: Optional[int] = None,
        horizon: Optional[int] = None,
        soft_horizon: Optional[bool] = None,
        no_done_at_end: Optional[bool] = None,
        preprocessor_pref: Optional[str] = None,
        observation_filter: Optional[str] = None,
        synchronize_filter: Optional[bool] = None,
        compress_observations: Optional[bool] = None,
        enable_tf1_exec_eagerly: Optional[bool] = None,
        sampler_perf_stats_ema_coef: Optional[float] = None,
    ) -> "AlgorithmConfig":
        """Sets the rollout worker configuration.

        Args:
            num_rollout_workers: Number of rollout worker actors to create for
                parallel sampling. Setting this to 0 will force rollouts to be done in
                the local worker (driver process or the Algorithm's actor when using
                Tune).
            num_envs_per_worker: Number of environments to evaluate vector-wise per
                worker. This enables model inference batching, which can improve
                performance for inference bottlenecked workloads.
            sample_collector: The SampleCollector class to be used to collect and
                retrieve environment-, model-, and sampler data. Override the
                SampleCollector base class to implement your own
                collection/buffering/retrieval logic.
            create_env_on_local_worker: When `num_workers` > 0, the driver
                (local_worker; worker-idx=0) does not need an environment. This is
                because it doesn't have to sample (done by remote_workers;
                worker_indices > 0) nor evaluate (done by evaluation workers;
                see below).
            sample_async: Use a background thread for sampling (slightly off-policy,
                usually not advisable to turn on unless your env specifically requires
                it).
            enable_connectors: Use connector based environment runner, so that all
                preprocessing of obs and postprocessing of actions are done in agent
                and action connectors.
            rollout_fragment_length: Divide episodes into fragments of this many steps
                each during rollouts. Sample batches of this size are collected from
                rollout workers and combined into a larger batch of `train_batch_size`
                for learning.
                For example, given rollout_fragment_length=100 and
                train_batch_size=1000:
                1. RLlib collects 10 fragments of 100 steps each from rollout workers.
                2. These fragments are concatenated and we perform an epoch of SGD.
                When using multiple envs per worker, the fragment size is multiplied by
                `num_envs_per_worker`. This is since we are collecting steps from
                multiple envs in parallel. For example, if num_envs_per_worker=5, then
                rollout workers will return experiences in chunks of 5*100 = 500 steps.
                The dataflow here can vary per algorithm. For example, PPO further
                divides the train batch into minibatches for multi-epoch SGD.
            batch_mode: How to build per-Sampler (RolloutWorker) batches, which are then
                usually concat'd to form the train batch. Note that "steps" below can
                mean different things (either env- or agent-steps) and depends on the
                `count_steps_by` setting, adjustable via
                `AlgorithmConfig.multi_agent(count_steps_by=..)`:
                1) "truncate_episodes": Each call to sample() will return a
                batch of at most `rollout_fragment_length * num_envs_per_worker` in
                size. The batch will be exactly `rollout_fragment_length * num_envs`
                in size if postprocessing does not change batch sizes. Episodes
                may be truncated in order to meet this size requirement.
                This mode guarantees evenly sized batches, but increases
                variance as the future return must now be estimated at truncation
                boundaries.
                2) "complete_episodes": Each call to sample() will return a
                batch of at least `rollout_fragment_length * num_envs_per_worker` in
                size. Episodes will not be truncated, but multiple episodes
                may be packed within one batch to meet the (minimum) batch size.
                Note that when `num_envs_per_worker > 1`, episode steps will be buffered
                until the episode completes, and hence batches may contain
                significant amounts of off-policy data.
            remote_worker_envs: If using num_envs_per_worker > 1, whether to create
                those new envs in remote processes instead of in the same worker.
                This adds overheads, but can make sense if your envs can take much
                time to step / reset (e.g., for StarCraft). Use this cautiously;
                overheads are significant.
            remote_env_batch_wait_ms: Timeout that remote workers are waiting when
                polling environments. 0 (continue when at least one env is ready) is
                a reasonable default, but optimal value could be obtained by measuring
                your environment step / reset and model inference perf.
            validate_workers_after_construction: Whether to validate that each created
                remote worker is healthy after its construction process.
            ignore_worker_failures: Whether to attempt to continue training if a worker
                crashes. The number of currently healthy workers is reported as the
                "num_healthy_workers" metric.
            recreate_failed_workers: Whether - upon a worker failure - RLlib will try to
                recreate the lost worker as an identical copy of the failed one. The new
                worker will only differ from the failed one in its
                `self.recreated_worker=True` property value. It will have the same
                `worker_index` as the original one. If True, the
                `ignore_worker_failures` setting will be ignored.
            restart_failed_sub_environments: If True and any sub-environment (within
                a vectorized env) throws any error during env stepping, the
                Sampler will try to restart the faulty sub-environment. This is done
                without disturbing the other (still intact) sub-environment and without
                the RolloutWorker crashing.
            num_consecutive_worker_failures_tolerance: The number of consecutive times
                a rollout worker (or evaluation worker) failure is tolerated before
                finally crashing the Algorithm. Only useful if either
                `ignore_worker_failures` or `recreate_failed_workers` is True.
                Note that for `restart_failed_sub_environments` and sub-environment
                failures, the worker itself is NOT affected and won't throw any errors
                as the flawed sub-environment is silently restarted under the hood.
            horizon: Number of steps after which the episode is forced to terminate.
                Defaults to `env.spec.max_episode_steps` (if present) for Gym envs.
            soft_horizon: Calculate rewards but don't reset the environment when the
                horizon is hit. This allows value estimation and RNN state to span
                across logical episodes denoted by horizon. This only has an effect
                if horizon != inf.
            no_done_at_end: Don't set 'done' at the end of the episode.
                In combination with `soft_horizon`, this works as follows:
                - no_done_at_end=False soft_horizon=False:
                Reset env and add `done=True` at end of each episode.
                - no_done_at_end=True soft_horizon=False:
                Reset env, but do NOT add `done=True` at end of the episode.
                - no_done_at_end=False soft_horizon=True:
                Do NOT reset env at horizon, but add `done=True` at the horizon
                (pretending the episode has terminated).
                - no_done_at_end=True soft_horizon=True:
                Do NOT reset env at horizon and do NOT add `done=True` at the horizon.
            preprocessor_pref: Whether to use "rllib" or "deepmind" preprocessors by
                default. Set to None for using no preprocessor. In this case, the
                model will have to handle possibly complex observations from the
                environment.
            observation_filter: Element-wise observation filter, either "NoFilter"
                or "MeanStdFilter".
            synchronize_filter: Whether to synchronize the statistics of remote filters.
            compress_observations: Whether to LZ4 compress individual observations
                in the SampleBatches collected during rollouts.
            enable_tf1_exec_eagerly: Explicitly tells the rollout worker to enable
                TF eager execution. This is useful for example when framework is
                "torch", but a TF2 policy needs to be restored for evaluation or
                league-based purposes.
            sampler_perf_stats_ema_coef: If specified, perf stats are in EMAs. This
                is the coeff of how much new data points contribute to the averages.
                Default is None, which uses simple global average instead.
                The EMA update rule is: updated = (1 - ema_coef) * old + ema_coef * new

        Returns:
            This updated AlgorithmConfig object.
        """
        if num_rollout_workers is not None:
            self.num_workers = num_rollout_workers
        if num_envs_per_worker is not None:
            self.num_envs_per_worker = num_envs_per_worker
        if sample_collector is not None:
            self.sample_collector = sample_collector
        if create_env_on_local_worker is not None:
            self.create_env_on_local_worker = create_env_on_local_worker
        if sample_async is not None:
            self.sample_async = sample_async
        if enable_connectors is not None:
            self.enable_connectors = enable_connectors
        if rollout_fragment_length is not None:
            self.rollout_fragment_length = rollout_fragment_length

        # Check batching/sample collection settings.
        if batch_mode is not None:
            if batch_mode not in ["truncate_episodes", "complete_episodes"]:
                raise ValueError(
                    "`config.batch_mode` must be one of [truncate_episodes|"
                    "complete_episodes]! Got {}".format(batch_mode)
                )
            self.batch_mode = batch_mode

        if remote_worker_envs is not None:
            self.remote_worker_envs = remote_worker_envs
        if remote_env_batch_wait_ms is not None:
            self.remote_env_batch_wait_ms = remote_env_batch_wait_ms
        if validate_workers_after_construction is not None:
            self.validate_workers_after_construction = (
                validate_workers_after_construction
            )
        if ignore_worker_failures is not None:
            self.ignore_worker_failures = ignore_worker_failures
        if recreate_failed_workers is not None:
            self.recreate_failed_workers = recreate_failed_workers
        if restart_failed_sub_environments is not None:
            self.restart_failed_sub_environments = restart_failed_sub_environments
        if num_consecutive_worker_failures_tolerance is not None:
            self.num_consecutive_worker_failures_tolerance = (
                num_consecutive_worker_failures_tolerance
            )
        if horizon is not None:
            self.horizon = horizon
        if soft_horizon is not None:
            self.soft_horizon = soft_horizon
        if no_done_at_end is not None:
            self.no_done_at_end = no_done_at_end
        if preprocessor_pref is not None:
            assert preprocessor_pref in ("rllib", "deepmind", None)
            self.preprocessor_pref = preprocessor_pref
        if observation_filter is not None:
            self.observation_filter = observation_filter
        if synchronize_filter is not None:
            self.synchronize_filters = synchronize_filter
        if compress_observations is not None:
            self.compress_observations = compress_observations
        if enable_tf1_exec_eagerly is not None:
            self.enable_tf1_exec_eagerly = enable_tf1_exec_eagerly
        if sampler_perf_stats_ema_coef is not None:
            self.sampler_perf_stats_ema_coef = sampler_perf_stats_ema_coef

        return self

    def training(
        self,
        gamma: Optional[float] = None,
        lr: Optional[float] = None,
        train_batch_size: Optional[int] = None,
        model: Optional[dict] = None,
        optimizer: Optional[dict] = None,
    ) -> "AlgorithmConfig":
        """Sets the training related configuration.

        Args:
            gamma: Float specifying the discount factor of the Markov Decision process.
            lr: The default learning rate.
            train_batch_size: Training batch size, if applicable.
            model: Arguments passed into the policy model. See models/catalog.py for a
                full list of the available model options.
                TODO: Provide ModelConfig objects instead of dicts.
            optimizer: Arguments to pass to the policy optimizer.

        Returns:
            This updated AlgorithmConfig object.
        """
        if gamma is not None:
            self.gamma = gamma
        if lr is not None:
            self.lr = lr
        if train_batch_size is not None:
            self.train_batch_size = train_batch_size
        if model is not None:
            self.model.update(model)
        if optimizer is not None:
            self.optimizer = merge_dicts(self.optimizer, optimizer)

        return self

    def callbacks(self, callbacks_class) -> "AlgorithmConfig":
        """Sets the callbacks configuration.

        Args:
            callbacks_class: Callbacks class, whose methods will be run during
                various phases of training and environment sample collection.
                See the `DefaultCallbacks` class and
                `examples/custom_metrics_and_callbacks.py` for more usage information.

        Returns:
            This updated AlgorithmConfig object.
        """
<<<<<<< HEAD
=======
        if callbacks_class is None:
            callbacks_class = DefaultCallbacks
>>>>>>> 182744bb
        # Check, whether given `callbacks` is a callable.
        if not callable(callbacks_class):
            raise ValueError(
                "`config.callbacks_class` must be a callable method that "
                "returns a subclass of DefaultCallbacks, got "
                f"{callbacks_class}!"
            )
        self.callbacks_class = callbacks_class

        return self

    def exploration(
        self,
        *,
        explore: Optional[bool] = None,
        exploration_config: Optional[dict] = None,
    ) -> "AlgorithmConfig":
        """Sets the config's exploration settings.

        Args:
            explore: Default exploration behavior, iff `explore`=None is passed into
                compute_action(s). Set to False for no exploration behavior (e.g.,
                for evaluation).
            exploration_config: A dict specifying the Exploration object's config.

        Returns:
            This updated AlgorithmConfig object.
        """
        if explore is not None:
            self.explore = explore
        if exploration_config is not None:
            # Override entire `exploration_config` if `type` key changes.
            # Update, if `type` key remains the same or is not specified.
            new_exploration_config = deep_update(
                {"exploration_config": self.exploration_config},
                {"exploration_config": exploration_config},
                False,
                ["exploration_config"],
                ["exploration_config"],
            )
            self.exploration_config = new_exploration_config["exploration_config"]

        return self

    def evaluation(
        self,
        *,
        evaluation_interval: Optional[int] = None,
        evaluation_duration: Optional[Union[int, str]] = None,
        evaluation_duration_unit: Optional[str] = None,
        evaluation_sample_timeout_s: Optional[float] = None,
        evaluation_parallel_to_training: Optional[bool] = None,
        evaluation_config: Optional[
            Union["AlgorithmConfig", PartialAlgorithmConfigDict]
        ] = None,
        off_policy_estimation_methods: Optional[Dict] = None,
        ope_split_batch_by_episode: Optional[bool] = None,
        evaluation_num_workers: Optional[int] = None,
        custom_evaluation_function: Optional[Callable] = None,
        always_attach_evaluation_results: Optional[bool] = None,
        enable_async_evaluation: Optional[bool] = None,
    ) -> "AlgorithmConfig":
        """Sets the config's evaluation settings.

        Args:
            evaluation_interval: Evaluate with every `evaluation_interval` training
                iterations. The evaluation stats will be reported under the "evaluation"
                metric key. Note that for Ape-X metrics are already only reported for
                the lowest epsilon workers (least random workers).
                Set to None (or 0) for no evaluation.
            evaluation_duration: Duration for which to run evaluation each
                `evaluation_interval`. The unit for the duration can be set via
                `evaluation_duration_unit` to either "episodes" (default) or
                "timesteps". If using multiple evaluation workers
                (evaluation_num_workers > 1), the load to run will be split amongst
                these.
                If the value is "auto":
                - For `evaluation_parallel_to_training=True`: Will run as many
                episodes/timesteps that fit into the (parallel) training step.
                - For `evaluation_parallel_to_training=False`: Error.
            evaluation_duration_unit: The unit, with which to count the evaluation
                duration. Either "episodes" (default) or "timesteps".
            evaluation_sample_timeout_s: The timeout (in seconds) for the ray.get call
                to the remote evaluation worker(s) `sample()` method. After this time,
                the user will receive a warning and instructions on how to fix the
                issue. This could be either to make sure the episode ends, increasing
                the timeout, or switching to `evaluation_duration_unit=timesteps`.
            evaluation_parallel_to_training: Whether to run evaluation in parallel to
                a Algorithm.train() call using threading. Default=False.
                E.g. evaluation_interval=2 -> For every other training iteration,
                the Algorithm.train() and Algorithm.evaluate() calls run in parallel.
                Note: This is experimental. Possible pitfalls could be race conditions
                for weight synching at the beginning of the evaluation loop.
            evaluation_config: Typical usage is to pass extra args to evaluation env
                creator and to disable exploration by computing deterministic actions.
                IMPORTANT NOTE: Policy gradient algorithms are able to find the optimal
                policy, even if this is a stochastic one. Setting "explore=False" here
                will result in the evaluation workers not using this optimal policy!
            off_policy_estimation_methods: Specify how to evaluate the current policy,
                along with any optional config parameters. This only has an effect when
                reading offline experiences ("input" is not "sampler").
                Available keys:
                {ope_method_name: {"type": ope_type, ...}} where `ope_method_name`
                is a user-defined string to save the OPE results under, and
                `ope_type` can be any subclass of OffPolicyEstimator, e.g.
                ray.rllib.offline.estimators.is::ImportanceSampling
                or your own custom subclass, or the full class path to the subclass.
                You can also add additional config arguments to be passed to the
                OffPolicyEstimator in the dict, e.g.
                {"qreg_dr": {"type": DoublyRobust, "q_model_type": "qreg", "k": 5}}
            ope_split_batch_by_episode: Whether to use SampleBatch.split_by_episode() to
                split the input batch to episodes before estimating the ope metrics. In
                case of bandits you should make this False to see improvements in ope
                evaluation speed. In case of bandits, it is ok to not split by episode,
                since each record is one timestep already. The default is True.
            evaluation_num_workers: Number of parallel workers to use for evaluation.
                Note that this is set to zero by default, which means evaluation will
                be run in the algorithm process (only if evaluation_interval is not
                None). If you increase this, it will increase the Ray resource usage of
                the algorithm since evaluation workers are created separately from
                rollout workers (used to sample data for training).
            custom_evaluation_function: Customize the evaluation method. This must be a
                function of signature (algo: Algorithm, eval_workers: WorkerSet) ->
                metrics: dict. See the Algorithm.evaluate() method to see the default
                implementation. The Algorithm guarantees all eval workers have the
                latest policy state before this function is called.
            always_attach_evaluation_results: Make sure the latest available evaluation
                results are always attached to a step result dict. This may be useful
                if Tune or some other meta controller needs access to evaluation metrics
                all the time.
            enable_async_evaluation: If True, use an AsyncRequestsManager for
                the evaluation workers and use this manager to send `sample()` requests
                to the evaluation workers. This way, the Algorithm becomes more robust
                against long running episodes and/or failing (and restarting) workers.

        Returns:
            This updated AlgorithmConfig object.
        """
        if evaluation_interval is not None:
            self.evaluation_interval = evaluation_interval
        if evaluation_duration is not None:
            self.evaluation_duration = evaluation_duration
        if evaluation_duration_unit is not None:
            self.evaluation_duration_unit = evaluation_duration_unit
        if evaluation_sample_timeout_s is not None:
            self.evaluation_sample_timeout_s = evaluation_sample_timeout_s
        if evaluation_parallel_to_training is not None:
            self.evaluation_parallel_to_training = evaluation_parallel_to_training
        if evaluation_config is not None:
<<<<<<< HEAD
            self.evaluation_config = evaluation_config
=======
            from ray.rllib.algorithms.algorithm import Algorithm

            self.evaluation_config = deep_update(
                self.evaluation_config or {},
                evaluation_config,
                True,
                Algorithm._allow_unknown_subkeys,
                Algorithm._override_all_subkeys_if_type_changes,
                Algorithm._override_all_key_list,
            )
>>>>>>> 182744bb
        if off_policy_estimation_methods is not None:
            self.off_policy_estimation_methods = off_policy_estimation_methods
        if evaluation_num_workers is not None:
            self.evaluation_num_workers = evaluation_num_workers
        if custom_evaluation_function is not None:
            self.custom_evaluation_function = custom_evaluation_function
        if always_attach_evaluation_results is not None:
            self.always_attach_evaluation_results = always_attach_evaluation_results
        if enable_async_evaluation is not None:
            self.enable_async_evaluation = enable_async_evaluation
        if ope_split_batch_by_episode is not None:
            self.ope_split_batch_by_episode = ope_split_batch_by_episode

        # If `evaluation_num_workers` > 0, warn if `evaluation_interval` is
        # None (also set `evaluation_interval` to 1).
        if self.evaluation_num_workers > 0 and not self.evaluation_interval:
            logger.warning(
                f"You have specified {self.evaluation_num_workers} "
                "evaluation workers, but your `evaluation_interval` is None! "
                "Therefore, evaluation will not occur automatically with each"
                " call to `Algorithm.train()`. Instead, you will have to call "
                "`Algorithm.evaluate()` manually in order to trigger an "
                "evaluation run."
            )
        # If `evaluation_num_workers=0` and
        # `evaluation_parallel_to_training=True`, warn that you need
        # at least one remote eval worker for parallel training and
        # evaluation, and set `evaluation_parallel_to_training` to False.
        elif self.evaluation_num_workers == 0 and self.evaluation_parallel_to_training:
            raise ValueError(
                "`evaluation_parallel_to_training` can only be done if "
                "`evaluation_num_workers` > 0! Try setting "
                "`config.evaluation_parallel_to_training` to False."
            )

        # If `evaluation_duration=auto`, error if
        # `evaluation_parallel_to_training=False`.
        if self.evaluation_duration == "auto":
            if not self.evaluation_parallel_to_training:
                raise ValueError(
                    "`evaluation_duration=auto` not supported for "
                    "`evaluation_parallel_to_training=False`!"
                )
        # Make sure, it's an int otherwise.
        elif (
            not isinstance(self.evaluation_duration, int)
            or self.evaluation_duration <= 0
        ):
            raise ValueError(
                f"`evaluation_duration` ({self.evaluation_duration}) must be an "
                f"int and >0!"
            )

<<<<<<< HEAD
        ## Merge user-provided eval config overrides with `self`. This makes sure
        ## the eval config is always complete, no matter whether we have eval
        ## workers or perform evaluation on the (non-eval) local worker.
        #self._recompile_eval_config(evaluation_config or self.evaluation_config)

=======
>>>>>>> 182744bb
        return self

    def offline_data(
        self,
        *,
        input_=None,
        input_config=None,
        actions_in_input_normalized=None,
        input_evaluation=None,
        postprocess_inputs=None,
        shuffle_buffer_size=None,
        output=None,
        output_config=None,
        output_compress_columns=None,
        output_max_file_size=None,
        offline_sampling=None,
    ) -> "AlgorithmConfig":
        """Sets the config's offline data settings.

        TODO(jungong, sven): we can potentially unify all input types
          under input and input_config keys. E.g.
          input: sample
          input_config {
            env: Cartpole-v0
          }
          or:
          input: json_reader
          input_config {
            path: /tmp/
          }
          or:
          input: dataset
          input_config {
            format: parquet
            path: /tmp/
          }

        Args:
            input_: Specify how to generate experiences:
             - "sampler": Generate experiences via online (env) simulation (default).
             - A local directory or file glob expression (e.g., "/tmp/*.json").
             - A list of individual file paths/URIs (e.g., ["/tmp/1.json",
               "s3://bucket/2.json"]).
             - A dict with string keys and sampling probabilities as values (e.g.,
               {"sampler": 0.4, "/tmp/*.json": 0.4, "s3://bucket/expert.json": 0.2}).
             - A callable that takes an `IOContext` object as only arg and returns a
               ray.rllib.offline.InputReader.
             - A string key that indexes a callable with tune.registry.register_input
            input_config: Arguments accessible from the IOContext for configuring custom
                input.
            actions_in_input_normalized: True, if the actions in a given offline "input"
                are already normalized (between -1.0 and 1.0). This is usually the case
                when the offline file has been generated by another RLlib algorithm
                (e.g. PPO or SAC), while "normalize_actions" was set to True.
            postprocess_inputs: Whether to run postprocess_trajectory() on the
                trajectory fragments from offline inputs. Note that postprocessing will
                be done using the *current* policy, not the *behavior* policy, which
                is typically undesirable for on-policy algorithms.
            shuffle_buffer_size: If positive, input batches will be shuffled via a
                sliding window buffer of this number of batches. Use this if the input
                data is not in random enough order. Input is delayed until the shuffle
                buffer is filled.
            output: Specify where experiences should be saved:
                 - None: don't save any experiences
                 - "logdir" to save to the agent log dir
                 - a path/URI to save to a custom output directory (e.g., "s3://bckt/")
                 - a function that returns a rllib.offline.OutputWriter
            output_config: Arguments accessible from the IOContext for configuring
                custom output.
            output_compress_columns: What sample batch columns to LZ4 compress in the
                output data.
            output_max_file_size: Max output file size before rolling over to a
                new file.
            offline_sampling: Whether sampling for the Algorithm happens via
                reading from offline data. If True, RolloutWorkers will NOT limit the
                number of collected batches within the same `sample()` call based on
                the number of sub-environments within the worker (no sub-environments
                present).

        Returns:
            This updated AlgorithmConfig object.
        """
        if input_ is not None:
            self.input_ = input_
        if input_config is not None:
            self.input_config = input_config
        if actions_in_input_normalized is not None:
            self.actions_in_input_normalized = actions_in_input_normalized
        if input_evaluation is not None:
            deprecation_warning(
                old="offline_data(input_evaluation={})".format(input_evaluation),
                new="evaluation(off_policy_estimation_methods={})".format(
                    input_evaluation
                ),
                error=True,
                help="Running OPE during training is not recommended.",
            )
        if postprocess_inputs is not None:
            self.postprocess_inputs = postprocess_inputs
        if shuffle_buffer_size is not None:
            self.shuffle_buffer_size = shuffle_buffer_size
        if output is not None:
            self.output = output
        if output_config is not None:
            self.output_config = output_config
        if output_compress_columns is not None:
            self.output_compress_columns = output_compress_columns
        if output_max_file_size is not None:
            self.output_max_file_size = output_max_file_size
        if offline_sampling is not None:
            self.offline_sampling = offline_sampling

        return self

    def multi_agent(
        self,
        *,
        policies=None,
        policy_map_capacity=None,
        policy_map_cache=None,
        policy_mapping_fn=None,
        policies_to_train=None,
        observation_fn=None,
        count_steps_by=None,
        replay_mode=DEPRECATED_VALUE,
    ) -> "AlgorithmConfig":
        """Sets the config's multi-agent settings.

        Validates the new multi-agent settings and translates everything into
        a unified multi-agent setup format. For example a `policies` list or set
        of IDs is properly converted into a dict mapping these IDs to PolicySpecs.

        Args:
            policies: Map of type MultiAgentPolicyConfigDict from policy ids to either
                4-tuples of (policy_cls, obs_space, act_space, config) or PolicySpecs.
                These tuples or PolicySpecs define the class of the policy, the
                observation- and action spaces of the policies, and any extra config.
            policy_map_capacity: Keep this many policies in the "policy_map" (before
                writing least-recently used ones to disk/S3).
            policy_map_cache: Where to store overflowing (least-recently used) policies?
                Could be a directory (str) or an S3 location. None for using the
                default output dir.
            policy_mapping_fn: Function mapping agent ids to policy ids. The signature
                is: (agent_id, episode, worker, **kwargs) -> PolicyID.
            policies_to_train: Determines those policies that should be updated.
                Options are:
                - None, for all policies.
                - An iterable of PolicyIDs that should be updated.
                - A callable, taking a PolicyID and a SampleBatch or MultiAgentBatch
                and returning a bool (indicating whether the given policy is trainable
                or not, given the particular batch). This allows you to have a policy
                trained only on certain data (e.g. when playing against a certain
                opponent).
            observation_fn: Optional function that can be used to enhance the local
                agent observations to include more state. See
                rllib/evaluation/observation_function.py for more info.
            count_steps_by: Which metric to use as the "batch size" when building a
                MultiAgentBatch. The two supported values are:
                "env_steps": Count each time the env is "stepped" (no matter how many
                multi-agent actions are passed/how many multi-agent observations
                have been returned in the previous step).
                "agent_steps": Count each individual agent step as one step.

        Returns:
            This updated AlgorithmConfig object.
        """
        if policies is not None:
            # Make sure our Policy IDs are ok (this should work whether `policies`
            # is a dict or just any Sequence).
            for pid in policies:
                validate_policy_id(pid, error=False)
                # Policy IDs must be strings.
                if not isinstance(pid, str):
                    raise KeyError(
                        f"Policy IDs must always be of type `str`, got {type(pid)}"
                    )
            # Validate each policy spec in a given dict.
            if isinstance(policies, dict):
<<<<<<< HEAD
                for pid, policy_spec in policies.items():
                    # If not a PolicySpec object, values must be lists/tuples of len 4.
                    if not isinstance(policy_spec, PolicySpec):
                        if not isinstance(policy_spec, (list, tuple)) or len(
                            policy_spec) != 4:
                            raise ValueError(
                                "Policy specs must be tuples/lists of "
                                "(cls or None, obs_space, action_space, config), "
                                f"got {policy_spec} for PolicyID={pid}"
                            )
                    # TODO: Switch from dict to AlgorithmConfigOverride, once available.
                    # Config not a dict.
                    elif not isinstance(policy_spec.config, dict) and policy_spec.config is not None:
                        raise ValueError(
                            f"Multi-agent policy config for {pid} must be a dict, "
                            f"but got {type(policy_spec.config)}!"
=======
                for pid, spec in policies.items():
                    # If not a PolicySpec object, values must be lists/tuples of len 4.
                    if not isinstance(spec, PolicySpec):
                        if not isinstance(spec, (list, tuple)) or len(spec) != 4:
                            raise ValueError(
                                "Policy specs must be tuples/lists of "
                                "(cls or None, obs_space, action_space, config), "
                                f"got {spec} for PolicyID={pid}"
                            )
                    # TODO: Switch from dict to AlgorithmConfigOverride, once available.
                    # Config not a dict.
                    elif (
                        not isinstance(spec.config, (AlgorithmConfig, dict))
                        and spec.config is not None
                    ):
                        raise ValueError(
                            f"Multi-agent policy config for {pid} must be a dict or "
                            f"AlgorithmConfig object, but got {type(spec.config)}!"
>>>>>>> 182744bb
                        )
            self.policies = policies

        if policy_map_capacity is not None:
            self.policy_map_capacity = policy_map_capacity

        if policy_map_cache is not None:
            self.policy_map_cache = policy_map_cache

        if policy_mapping_fn is not None:
            # Attempt to create a `policy_mapping_fn` from config dict. Helpful
            # is users would like to specify custom callable classes in yaml files.
            if isinstance(policy_mapping_fn, dict):
                policy_mapping_fn = from_config(policy_mapping_fn)
            self.policy_mapping_fn = policy_mapping_fn

        if observation_fn is not None:
            self.observation_fn = observation_fn

        if replay_mode != DEPRECATED_VALUE:
            deprecation_warning(
                old="AlgorithmConfig.multi_agent(replay_mode=..)",
                new="AlgorithmConfig.training("
                "replay_buffer_config={'replay_mode': ..})",
                error=True,
            )

        if count_steps_by is not None:
            if count_steps_by not in ["env_steps", "agent_steps"]:
                raise ValueError(
                    "config.multi_agent(count_steps_by=..) must be one of "
                    f"[env_steps|agent_steps], not {count_steps_by}!"
                )
            self.count_steps_by = count_steps_by

        if policies_to_train is not None:
<<<<<<< HEAD
            assert isinstance(policies_to_train, (list, set, tuple)) or callable(policies_to_train), (
=======
            assert isinstance(policies_to_train, (list, set, tuple)) or callable(
                policies_to_train
            ), (
>>>>>>> 182744bb
                "ERROR: `policies_to_train`must be a [list|set|tuple] or a "
                "callable taking PolicyID and SampleBatch and returning "
                "True|False (trainable or not?)."
            )
            # Check `policies_to_train` for invalid entries.
            if isinstance(policies_to_train, (list, set, tuple)):
                if len(policies_to_train) == 0:
                    logger.warning(
                        "`config.multi_agent(policies_to_train=..)` is empty! "
                        "Make sure - if you would like to learn at least one policy - "
                        "to add its ID to that list."
                    )
                for pid in policies_to_train:
                    if pid not in self.policies:
                        raise ValueError(
                            "`config.multi_agent(policies_to_train=..)` contains "
                            f"policy ID ({pid}) that was not defined in "
                            f"`config.multi_agent(policies=..)`!"
                        )
            self.policies_to_train = policies_to_train

        # Is this a multi-agent setup? True, iff DEFAULT_POLICY_ID is only
        # PolicyID found in policies dict.
        self._is_multi_agent = (
            len(self.policies) > 1 or DEFAULT_POLICY_ID not in self.policies
        )

<<<<<<< HEAD
        self._set_ma_legacy_dict()

=======
>>>>>>> 182744bb
        return self

    def is_multi_agent(self) -> bool:
        """Returns whether this config specifies a multi-agent setup.

        Returns:
            True, if a) >1 policies defined OR b) 1 policy defined, but its ID is NOT
            DEFAULT_POLICY_ID.
        """
        return self._is_multi_agent

    def reporting(
        self,
        *,
        keep_per_episode_custom_metrics: Optional[bool] = None,
        metrics_episode_collection_timeout_s: Optional[float] = None,
        metrics_num_episodes_for_smoothing: Optional[int] = None,
        min_time_s_per_iteration: Optional[int] = None,
        min_train_timesteps_per_iteration: Optional[int] = None,
        min_sample_timesteps_per_iteration: Optional[int] = None,
    ) -> "AlgorithmConfig":
        """Sets the config's reporting settings.

        Args:
            keep_per_episode_custom_metrics: Store raw custom metrics without
                calculating max, min, mean
            metrics_episode_collection_timeout_s: Wait for metric batches for at most
                this many seconds. Those that have not returned in time will be
                collected in the next train iteration.
            metrics_num_episodes_for_smoothing: Smooth rollout metrics over this many
                episodes, if possible.
                In case rollouts (sample collection) just started, there may be fewer
                than this many episodes in the buffer and we'll compute metrics
                over this smaller number of available episodes.
                In case there are more than this many episodes collected in a single
                training iteration, use all of these episodes for metrics computation,
                meaning don't ever cut any "excess" episodes.
            min_time_s_per_iteration: Minimum time to accumulate within a single
                `train()` call. This value does not affect learning,
                only the number of times `Algorithm.training_step()` is called by
                `Algorithm.train()`. If - after one such step attempt, the time taken
                has not reached `min_time_s_per_iteration`, will perform n more
                `training_step()` calls until the minimum time has been
                consumed. Set to 0 or None for no minimum time.
            min_train_timesteps_per_iteration: Minimum training timesteps to accumulate
                within a single `train()` call. This value does not affect learning,
                only the number of times `Algorithm.training_step()` is called by
                `Algorithm.train()`. If - after one such step attempt, the training
                timestep count has not been reached, will perform n more
                `training_step()` calls until the minimum timesteps have been
                executed. Set to 0 or None for no minimum timesteps.
            min_sample_timesteps_per_iteration: Minimum env sampling timesteps to
                accumulate within a single `train()` call. This value does not affect
                learning, only the number of times `Algorithm.training_step()` is
                called by `Algorithm.train()`. If - after one such step attempt, the env
                sampling timestep count has not been reached, will perform n more
                `training_step()` calls until the minimum timesteps have been
                executed. Set to 0 or None for no minimum timesteps.

        Returns:
            This updated AlgorithmConfig object.
        """
        if keep_per_episode_custom_metrics is not None:
            self.keep_per_episode_custom_metrics = keep_per_episode_custom_metrics
        if metrics_episode_collection_timeout_s is not None:
            self.metrics_episode_collection_timeout_s = (
                metrics_episode_collection_timeout_s
            )
        if metrics_num_episodes_for_smoothing is not None:
            self.metrics_num_episodes_for_smoothing = metrics_num_episodes_for_smoothing
        if min_time_s_per_iteration is not None:
            self.min_time_s_per_iteration = min_time_s_per_iteration
        if min_train_timesteps_per_iteration is not None:
            self.min_train_timesteps_per_iteration = min_train_timesteps_per_iteration
        if min_sample_timesteps_per_iteration is not None:
            self.min_sample_timesteps_per_iteration = min_sample_timesteps_per_iteration

        return self

    def checkpointing(
        self,
        export_native_model_files: Optional[bool] = None,
    ) -> "AlgorithmConfig":
        """Sets the config's checkpointing settings.

        Args:
            export_native_model_files: Whether an individual Policy-
                or the Algorithm's checkpoints also contain (tf or torch) native
                model files. These could be used to restore just the NN models
                from these files w/o requiring RLlib. These files are generated
                by calling the tf- or torch- built-in saving utility methods on
                the actual models.

        Returns:
            This updated AlgorithmConfig object.
        """

        if export_native_model_files is not None:
            self.export_native_model_files = export_native_model_files

        return self

    def debugging(
        self,
        *,
        logger_creator: Optional[Callable[[], Logger]] = None,
        logger_config: Optional[dict] = None,
        log_level: Optional[str] = None,
        log_sys_usage: Optional[bool] = None,
        fake_sampler: Optional[bool] = None,
        seed: Optional[int] = None,
    ) -> "AlgorithmConfig":
        """Sets the config's debugging settings.

        Args:
            logger_creator: Callable that creates a ray.tune.Logger
                object. If unspecified, a default logger is created.
            logger_config: Define logger-specific configuration to be used inside Logger
                Default value None allows overwriting with nested dicts.
            log_level: Set the ray.rllib.* log level for the agent process and its
                workers. Should be one of DEBUG, INFO, WARN, or ERROR. The DEBUG level
                will also periodically print out summaries of relevant internal dataflow
                (this is also printed out once at startup at the INFO level). When using
                the `rllib train` command, you can also use the `-v` and `-vv` flags as
                shorthand for INFO and DEBUG.
            log_sys_usage: Log system resource metrics to results. This requires
                `psutil` to be installed for sys stats, and `gputil` for GPU metrics.
            fake_sampler: Use fake (infinite speed) sampler. For testing only.
            seed: This argument, in conjunction with worker_index, sets the random
                seed of each worker, so that identically configured trials will have
                identical results. This makes experiments reproducible.

        Returns:
            This updated AlgorithmConfig object.
        """
        if logger_creator is not None:
            self.logger_creator = logger_creator
        if logger_config is not None:
            self.logger_config = logger_config
        if log_level is not None:
            self.log_level = log_level
        if log_sys_usage is not None:
            self.log_sys_usage = log_sys_usage
        if fake_sampler is not None:
            self.fake_sampler = fake_sampler
        if seed is not None:
            self.seed = seed

        return self

    def experimental(
        self,
        *,
        _tf_policy_handles_more_than_one_loss=None,
        _disable_preprocessor_api=None,
        _disable_action_flattening=None,
        _disable_execution_plan_api=None,
    ) -> "AlgorithmConfig":
        """Sets the config's experimental settings.

        Args:
            _tf_policy_handles_more_than_one_loss: Experimental flag.
                If True, TFPolicy will handle more than one loss/optimizer.
                Set this to True, if you would like to return more than
                one loss term from your `loss_fn` and an equal number of optimizers
                from your `optimizer_fn`. In the future, the default for this will be
                True.
            _disable_preprocessor_api: Experimental flag.
                If True, no (observation) preprocessor will be created and
                observations will arrive in model as they are returned by the env.
                In the future, the default for this will be True.
            _disable_action_flattening: Experimental flag.
                If True, RLlib will no longer flatten the policy-computed actions into
                a single tensor (for storage in SampleCollectors/output files/etc..),
                but leave (possibly nested) actions as-is. Disabling flattening affects:
                - SampleCollectors: Have to store possibly nested action structs.
                - Models that have the previous action(s) as part of their input.
                - Algorithms reading from offline files (incl. action information).
            _disable_execution_plan_api: Experimental flag.
                If True, the execution plan API will not be used. Instead,
                a Algorithm's `training_iteration` method will be called as-is each
                training iteration.

        Returns:
            This updated AlgorithmConfig object.
        """
        if _tf_policy_handles_more_than_one_loss is not None:
            self._tf_policy_handles_more_than_one_loss = (
                _tf_policy_handles_more_than_one_loss
            )
        if _disable_preprocessor_api is not None:
            self._disable_preprocessor_api = _disable_preprocessor_api
        if _disable_action_flattening is not None:
            self._disable_action_flattening = _disable_action_flattening
        if _disable_execution_plan_api is not None:
            self._disable_execution_plan_api = _disable_execution_plan_api

        return self

    def get_evaluation_config_object(
        self,
    ) -> Optional["AlgorithmConfig"]:
        """Creates a full AlgorithmConfig object from `self.evaluation_config`.

        Returns:
            A fully valid AlgorithmConfig object that can be used for the evaluation
            WorkerSet. If `self` is already an evaluation config object, return None.
        """
        if self.in_evaluation:
            assert self.evaluation_config is None
            return None

        # Convert AlgorithmConfig into dict (for later updating from dict).
        evaluation_config = self.evaluation_config
        if isinstance(evaluation_config, AlgorithmConfig):
            evaluation_config = evaluation_config.to_dict()

<<<<<<< HEAD
        # Update with evaluation settings:
        eval_config_obj = copy.deepcopy(self)
        # Switch on the `in_evaluation` flag.
        eval_config_obj.in_evaluation = True
        eval_config_obj.evaluation_config = None
=======
        # Create unfrozen copy of self to be used as the to-be-returned eval
        # AlgorithmConfig.
        eval_config_obj = self.copy(copy_frozen=False)
        # Switch on the `in_evaluation` flag and remove `evaluation_config`
        # (set to None).
        eval_config_obj.in_evaluation = True
        eval_config_obj.evaluation_config = None
        # Update with evaluation settings:
>>>>>>> 182744bb
        eval_config_obj.update_from_dict(evaluation_config or {})

        # Evaluation duration unit: episodes.
        # Switch on `complete_episode` rollouts. Also, make sure
        # rollout fragments are short so we never have more than one
        # episode in one rollout.
        if self.evaluation_duration_unit == "episodes":
            eval_config_obj.batch_mode = "complete_episodes"
            eval_config_obj.rollout_fragment_length = 1
        # Evaluation duration unit: timesteps.
        # - Set `batch_mode=truncate_episodes` so we don't perform rollouts
        #   strictly along episode borders.
        # Set `rollout_fragment_length` such that desired steps are divided
        # equally amongst workers or - in "auto" duration mode - set it
        # to a reasonably small number (10), such that a single `sample()`
        # call doesn't take too much time and we can stop evaluation as soon
        # as possible after the train step is completed.
        else:
            eval_config_obj.batch_mode = "truncate_episodes"
            eval_config_obj.rollout_fragment_length = (
                10
                if self.evaluation_duration == "auto"
                else int(
                    math.ceil(
                        self.evaluation_duration / (self.evaluation_num_workers or 1)
                    )
                )
            )

        return eval_config_obj

    def get_multi_agent_setup(
        self,
        *,
        policies: Optional[MultiAgentPolicyConfigDict] = None,
        env: Optional[EnvType] = None,
        spaces: Optional[Dict[PolicyID, Tuple[Space, Space]]] = None,
        default_policy_class: Optional[Type[Policy]] = None,
    ) -> Tuple[MultiAgentPolicyConfigDict, Callable[[PolicyID, SampleBatchType], bool]]:
        """Infers the observation- and action spaces in a multi-agent policy dict.

        Args:
            policies: The multi-agent `policies` dict mapping policy IDs
                to PolicySpec objects. Note that the `policy_class`,
                `observation_space`, and `action_space` properties in these PolicySpecs
                may be None and must therefore be inferred here.
            env: An optional env instance, from which to infer the different spaces for
                the different policies.
            spaces: Optional dict mapping policy IDs to tuples of 1) observation space
                and 2) action space that should be used for the respective policy.
                These spaces were usually provided by an already instantiated remote
                worker.
            default_policy_class: The Policy class to use should a PolicySpec have its
                policy_class property set to None.

        Returns:
<<<<<<< HEAD
            A new MultiAgentPolicyConfigDict.
=======
            A tuple consisting of 1) a MultiAgentPolicyConfigDict and 2) a
            `is_policy_to_train(PolicyID, SampleBatchType) -> bool` callable.
>>>>>>> 182744bb
        """
        policies = copy.deepcopy(policies or self.policies)

        # Policies given as set/list/tuple (of PolicyIDs) -> Setup each policy
        # automatically via empty PolicySpec (will make RLlib infer observation- and
        # action spaces as well as the Policy's class).
        if isinstance(policies, (set, list, tuple)):
            policies = {pid: PolicySpec() for pid in policies}

        # Try extracting spaces from env or from given spaces dict.
        env_obs_space = None
        env_act_space = None

        # Env is a ray.remote: Get spaces via its (automatically added)
        # `_get_spaces()` method.
        if isinstance(env, ray.actor.ActorHandle):
            env_obs_space, env_act_space = ray.get(env._get_spaces.remote())
        # Normal env (gym.Env or MultiAgentEnv): These should have the
        # `observation_space` and `action_space` properties.
        elif env is not None:
            if hasattr(env, "observation_space") and isinstance(
                env.observation_space, gym.Space
            ):
                env_obs_space = env.observation_space

<<<<<<< HEAD
            if hasattr(env, "action_space") and isinstance(env.action_space,
                                                           gym.Space):
=======
            if hasattr(env, "action_space") and isinstance(env.action_space, gym.Space):
>>>>>>> 182744bb
                env_act_space = env.action_space
        # Last resort: Try getting the env's spaces from the spaces
        # dict's special __env__ key.
        if spaces is not None:
            if env_obs_space is None:
                env_obs_space = spaces.get("__env__", [None])[0]
            if env_act_space is None:
                env_act_space = spaces.get("__env__", [None, None])[1]

        # Check each defined policy ID and unify its spec.
        for pid, policy_spec in policies.copy().items():
            # Convert to PolicySpec if plain list/tuple.
            if not isinstance(policy_spec, PolicySpec):
                policies[pid] = policy_spec = PolicySpec(*policy_spec)

            # Infer policy classes for policies dict, if not provided (None).
            if policy_spec.policy_class is None and default_policy_class is not None:
                policies[pid].policy_class = default_policy_class

            # Infer observation space.
            if policy_spec.observation_space is None:
                if spaces is not None and pid in spaces:
                    obs_space = spaces[pid][0]
                elif env_obs_space is not None:
                    # Multi-agent case AND different agents have different spaces:
                    # Need to reverse map spaces (for the different agents) to certain
                    # policy IDs.
                    if (
                        isinstance(env, MultiAgentEnv)
                        and hasattr(env, "_spaces_in_preferred_format")
                        and env._spaces_in_preferred_format
                    ):
                        obs_space = None
                        mapping_fn = self.policy_mapping_fn
                        if mapping_fn:
                            for aid in env.get_agent_ids():
<<<<<<< HEAD
                                # Match: Assign spaces for this agentID to the policy ID.
=======
                                # Match: Assign spaces for this agentID to the PolicyID.
>>>>>>> 182744bb
                                if mapping_fn(aid, None, None) == pid:
                                    # Make sure, different agents that map to the same
                                    # policy don't have different spaces.
                                    if (
                                        obs_space is not None
                                        and env_obs_space[aid] != obs_space
                                    ):
                                        raise ValueError(
<<<<<<< HEAD
                                            "Two agents in your environment map to the same"
                                            " policyID (as per your `policy_mapping_fn`), "
                                            "however, these agents also have different "
                                            "observation spaces!"
=======
                                            "Two agents in your environment map to the "
                                            "same policyID (as per your `policy_mapping"
                                            "_fn`), however, these agents also have "
                                            "different observation spaces!"
>>>>>>> 182744bb
                                        )
                                    obs_space = env_obs_space[aid]
                    # Otherwise, just use env's obs space as-is.
                    else:
                        obs_space = env_obs_space
                # Space given directly in config.
                elif self.observation_space:
                    obs_space = self.observation_space
                else:
                    raise ValueError(
                        "`observation_space` not provided in PolicySpec for "
                        f"{pid} and env does not have an observation space OR "
                        "no spaces received from other workers' env(s) OR no "
                        "`observation_space` specified in config!"
                    )

                policies[pid].observation_space = obs_space

            # Infer action space.
            if policy_spec.action_space is None:
                if spaces is not None and pid in spaces:
                    act_space = spaces[pid][1]
                elif env_act_space is not None:
                    # Multi-agent case AND different agents have different spaces:
                    # Need to reverse map spaces (for the different agents) to certain
                    # policy IDs.
                    if (
                        isinstance(env, MultiAgentEnv)
                        and hasattr(env, "_spaces_in_preferred_format")
                        and env._spaces_in_preferred_format
                    ):
                        act_space = None
                        mapping_fn = self.policy_mapping_fn
                        if mapping_fn:
                            for aid in env.get_agent_ids():
<<<<<<< HEAD
                                # Match: Assign spaces for this agentID to the policy ID.
=======
                                # Match: Assign spaces for this AgentID to the PolicyID.
>>>>>>> 182744bb
                                if mapping_fn(aid, None, None) == pid:
                                    # Make sure, different agents that map to the same
                                    # policy don't have different spaces.
                                    if (
                                        act_space is not None
                                        and env_act_space[aid] != act_space
                                    ):
                                        raise ValueError(
<<<<<<< HEAD
                                            "Two agents in your environment map to the same"
                                            " policyID (as per your `policy_mapping_fn`), "
                                            "however, these agents also have different "
                                            "action spaces!"
=======
                                            "Two agents in your environment map to the "
                                            "same policyID (as per your `policy_mapping"
                                            "_fn`), however, these agents also have "
                                            "different action spaces!"
>>>>>>> 182744bb
                                        )
                                    act_space = env_act_space[aid]
                    # Otherwise, just use env's action space as-is.
                    else:
                        act_space = env_act_space
                elif self.action_space:
                    act_space = self.action_space
                else:
                    raise ValueError(
                        "`action_space` not provided in PolicySpec for "
                        f"{pid} and env does not have an action space OR "
                        "no spaces received from other workers' env(s) OR no "
                        "`action_space` specified in config!"
                    )
                policies[pid].action_space = act_space

            # Config is None -> Set to {}.
            if policies[pid].config is None:
                policies[pid].config = {}

        # If container given, construct a simple default callable returning True
        # if the PolicyID is found in the list/set of IDs.
        is_policy_to_train = self.policies_to_train
        if self.policies_to_train is not None and not callable(self.policies_to_train):
            pols = set(self.policies_to_train)

            def is_policy_to_train(pid, batch=None):
                return pid in pols

        return policies, is_policy_to_train

    def __setattr__(self, key, value):
        if hasattr(self, "_is_frozen") and self._is_frozen:
            # TODO: Remove `simple_optimizer` entirely.
            #  Remove need to set `worker_index` in RolloutWorker's c'tor.
            if key not in ["simple_optimizer", "worker_index", "_is_frozen"]:
                raise AttributeError(
                    f"Cannot set attribute ({key}) of an already frozen "
                    "AlgorithmConfig!"
                )
        super().__setattr__(key, value)

    def __getitem__(self, item):
        # TODO: Uncomment this once all algorithms use AlgorithmConfigs under the
        #  hood (as well as Ray Tune).
        # if log_once("algo_config_getitem"):
        #    logger.warning(
        #        "AlgorithmConfig objects should NOT be used as dict! "
        #        f"Try accessing `{item}` directly as a property."
        #    )
        item = self._translate_special_keys(item)
        return getattr(self, item)

    def __setitem__(self, key, value):
        # TODO: Remove comments once all methods/functions only support
        #  AlgorithmConfigs and there is no more ambiguity anywhere in the code
        #  on whether an AlgorithmConfig is used or an old python config dict.
        # raise AttributeError(
        #    "AlgorithmConfig objects should not have their values set like dicts"
        #    f"(`config['{key}'] = {value}`), "
        #    f"but via setting their properties directly (config.{prop} = {value})."
        # )
        super().__setattr__(key, value)

    def __contains__(self, item) -> bool:
        prop = self._translate_special_keys(item, warn_deprecated=False)
        return hasattr(self, prop)

    def get(self, key, default=None):
        prop = self._translate_special_keys(key, warn_deprecated=False)
        return getattr(self, prop, default)

    def pop(self, key, default=None):
        return self.get(key, default)

<<<<<<< HEAD
=======
    def keys(self):
        return self.to_dict().keys()

    def values(self):
        return self.to_dict().values()

    def items(self):
        return self.to_dict().items()

>>>>>>> 182744bb
    @staticmethod
    def _translate_special_keys(key: str, warn_deprecated: bool = True) -> str:
        # Handle special key (str) -> `AlgorithmConfig.[some_property]` cases.
        if key == "callbacks":
            key = "callbacks_class"
        elif key == "create_env_on_driver":
            key = "create_env_on_local_worker"
        elif key == "custom_eval_function":
            key = "custom_evaluation_function"
        elif key == "framework":
            key = "framework_str"
        elif key == "input":
            key = "input_"
        elif key == "lambda":
            key = "lambda_"
        elif key == "num_cpus_for_driver":
            key = "num_cpus_for_local_worker"

        # Deprecated keys.
<<<<<<< HEAD
        elif key == "multiagent":
            key = "_multi_agent_legacy_dict"

=======
>>>>>>> 182744bb
        if warn_deprecated:
            if key == "collect_metrics_timeout":
                deprecation_warning(
                    old="collect_metrics_timeout",
                    new="metrics_episode_collection_timeout_s",
                    error=True,
                )
            elif key == "metrics_smoothing_episodes":
                deprecation_warning(
                    old="config.metrics_smoothing_episodes",
                    new="config.metrics_num_episodes_for_smoothing",
                    error=True,
                )
            elif key == "min_iter_time_s":
                deprecation_warning(
                    old="config.min_iter_time_s",
                    new="config.min_time_s_per_iteration",
                    error=True,
                )
            elif key == "min_time_s_per_reporting":
                deprecation_warning(
                    old="config.min_time_s_per_reporting",
                    new="config.min_time_s_per_iteration",
                    error=True,
                )
            elif key == "min_sample_timesteps_per_reporting":
                deprecation_warning(
                    old="config.min_sample_timesteps_per_reporting",
                    new="config.min_sample_timesteps_per_iteration",
                    error=True,
                )
            elif key == "min_train_timesteps_per_reporting":
                deprecation_warning(
                    old="config.min_train_timesteps_per_reporting",
                    new="config.min_train_timesteps_per_iteration",
                    error=True,
                )
            elif key == "timesteps_per_iteration":
                deprecation_warning(
                    old="config.timesteps_per_iteration",
                    new="`config.min_sample_timesteps_per_iteration` OR "
                    "`config.min_train_timesteps_per_iteration`",
                    error=True,
                )
            elif key == "evaluation_num_episodes":
                deprecation_warning(
                    old="config.evaluation_num_episodes",
                    new="`config.evaluation_duration` and "
                    "`config.evaluation_duration_unit=episodes`",
                    error=True,
                )

        return key

<<<<<<< HEAD
    def _set_ma_legacy_dict(self):
        self._multi_agent_legacy_dict.update(
            {
                "policies": self.policies,
                "policy_mapping_fn": self.policy_mapping_fn,
                "policies_to_train": self.policies_to_train,
                "policy_map_capacity": self.policy_map_capacity,
                "policy_map_cache": self.policy_map_cache,
                "count_steps_by": self.count_steps_by,
                "observation_fn": self.observation_fn,
            }
        )
=======
    @property
    def multiagent(self):
        return {
            "policies": self.policies,
            "policy_mapping_fn": self.policy_mapping_fn,
            "policies_to_train": self.policies_to_train,
            "policy_map_capacity": self.policy_map_capacity,
            "policy_map_cache": self.policy_map_cache,
            "count_steps_by": self.count_steps_by,
            "observation_fn": self.observation_fn,
        }
>>>>>>> 182744bb
<|MERGE_RESOLUTION|>--- conflicted
+++ resolved
@@ -371,21 +371,6 @@
             key = self._translate_special_keys(key, warn_deprecated=False)
 
             # Set our multi-agent settings.
-<<<<<<< HEAD
-            if key == "_multi_agent_legacy_dict":
-                for k in [
-                    "policies",
-                    "policy_map_capacity",
-                    "policy_map_cache",
-                    "policy_mapping_fn",
-                    "policies_to_train",
-                    "observation_fn",
-                    "replay_mode",
-                    "count_steps_by",
-                ]:
-                    if k in value:
-                        setattr(self, k, value[k])
-=======
             if key == "multiagent":
                 kwargs = {
                     k: value[k]
@@ -409,7 +394,6 @@
                 self.environment(env_config=value)
             elif key == "model":
                 self.training(model=value)
->>>>>>> 182744bb
             # If config key matches a property, just set it, otherwise, warn and set.
             else:
                 if not hasattr(self, key) and log_once(
@@ -423,8 +407,6 @@
 
         return self
 
-<<<<<<< HEAD
-=======
     def copy(self, copy_frozen: Optional[bool] = None) -> "AlgorithmConfig":
         """Creates a deep copy of this config and (un)freezes if necessary.
 
@@ -444,7 +426,6 @@
                 cp.evaluation_config._is_frozen = False
         return cp
 
->>>>>>> 182744bb
     def freeze(self) -> None:
         """Freezes this config object, such that no attributes can be set anymore.
 
@@ -983,11 +964,8 @@
         Returns:
             This updated AlgorithmConfig object.
         """
-<<<<<<< HEAD
-=======
         if callbacks_class is None:
             callbacks_class = DefaultCallbacks
->>>>>>> 182744bb
         # Check, whether given `callbacks` is a callable.
         if not callable(callbacks_class):
             raise ValueError(
@@ -1137,9 +1115,6 @@
         if evaluation_parallel_to_training is not None:
             self.evaluation_parallel_to_training = evaluation_parallel_to_training
         if evaluation_config is not None:
-<<<<<<< HEAD
-            self.evaluation_config = evaluation_config
-=======
             from ray.rllib.algorithms.algorithm import Algorithm
 
             self.evaluation_config = deep_update(
@@ -1150,7 +1125,6 @@
                 Algorithm._override_all_subkeys_if_type_changes,
                 Algorithm._override_all_key_list,
             )
->>>>>>> 182744bb
         if off_policy_estimation_methods is not None:
             self.off_policy_estimation_methods = off_policy_estimation_methods
         if evaluation_num_workers is not None:
@@ -1204,14 +1178,6 @@
                 f"int and >0!"
             )
 
-<<<<<<< HEAD
-        ## Merge user-provided eval config overrides with `self`. This makes sure
-        ## the eval config is always complete, no matter whether we have eval
-        ## workers or perform evaluation on the (non-eval) local worker.
-        #self._recompile_eval_config(evaluation_config or self.evaluation_config)
-
-=======
->>>>>>> 182744bb
         return self
 
     def offline_data(
@@ -1390,24 +1356,6 @@
                     )
             # Validate each policy spec in a given dict.
             if isinstance(policies, dict):
-<<<<<<< HEAD
-                for pid, policy_spec in policies.items():
-                    # If not a PolicySpec object, values must be lists/tuples of len 4.
-                    if not isinstance(policy_spec, PolicySpec):
-                        if not isinstance(policy_spec, (list, tuple)) or len(
-                            policy_spec) != 4:
-                            raise ValueError(
-                                "Policy specs must be tuples/lists of "
-                                "(cls or None, obs_space, action_space, config), "
-                                f"got {policy_spec} for PolicyID={pid}"
-                            )
-                    # TODO: Switch from dict to AlgorithmConfigOverride, once available.
-                    # Config not a dict.
-                    elif not isinstance(policy_spec.config, dict) and policy_spec.config is not None:
-                        raise ValueError(
-                            f"Multi-agent policy config for {pid} must be a dict, "
-                            f"but got {type(policy_spec.config)}!"
-=======
                 for pid, spec in policies.items():
                     # If not a PolicySpec object, values must be lists/tuples of len 4.
                     if not isinstance(spec, PolicySpec):
@@ -1426,7 +1374,6 @@
                         raise ValueError(
                             f"Multi-agent policy config for {pid} must be a dict or "
                             f"AlgorithmConfig object, but got {type(spec.config)}!"
->>>>>>> 182744bb
                         )
             self.policies = policies
 
@@ -1463,13 +1410,9 @@
             self.count_steps_by = count_steps_by
 
         if policies_to_train is not None:
-<<<<<<< HEAD
-            assert isinstance(policies_to_train, (list, set, tuple)) or callable(policies_to_train), (
-=======
             assert isinstance(policies_to_train, (list, set, tuple)) or callable(
                 policies_to_train
             ), (
->>>>>>> 182744bb
                 "ERROR: `policies_to_train`must be a [list|set|tuple] or a "
                 "callable taking PolicyID and SampleBatch and returning "
                 "True|False (trainable or not?)."
@@ -1497,11 +1440,6 @@
             len(self.policies) > 1 or DEFAULT_POLICY_ID not in self.policies
         )
 
-<<<<<<< HEAD
-        self._set_ma_legacy_dict()
-
-=======
->>>>>>> 182744bb
         return self
 
     def is_multi_agent(self) -> bool:
@@ -1719,13 +1657,6 @@
         if isinstance(evaluation_config, AlgorithmConfig):
             evaluation_config = evaluation_config.to_dict()
 
-<<<<<<< HEAD
-        # Update with evaluation settings:
-        eval_config_obj = copy.deepcopy(self)
-        # Switch on the `in_evaluation` flag.
-        eval_config_obj.in_evaluation = True
-        eval_config_obj.evaluation_config = None
-=======
         # Create unfrozen copy of self to be used as the to-be-returned eval
         # AlgorithmConfig.
         eval_config_obj = self.copy(copy_frozen=False)
@@ -1734,7 +1665,6 @@
         eval_config_obj.in_evaluation = True
         eval_config_obj.evaluation_config = None
         # Update with evaluation settings:
->>>>>>> 182744bb
         eval_config_obj.update_from_dict(evaluation_config or {})
 
         # Evaluation duration unit: episodes.
@@ -1791,12 +1721,8 @@
                 policy_class property set to None.
 
         Returns:
-<<<<<<< HEAD
-            A new MultiAgentPolicyConfigDict.
-=======
             A tuple consisting of 1) a MultiAgentPolicyConfigDict and 2) a
             `is_policy_to_train(PolicyID, SampleBatchType) -> bool` callable.
->>>>>>> 182744bb
         """
         policies = copy.deepcopy(policies or self.policies)
 
@@ -1822,12 +1748,7 @@
             ):
                 env_obs_space = env.observation_space
 
-<<<<<<< HEAD
-            if hasattr(env, "action_space") and isinstance(env.action_space,
-                                                           gym.Space):
-=======
             if hasattr(env, "action_space") and isinstance(env.action_space, gym.Space):
->>>>>>> 182744bb
                 env_act_space = env.action_space
         # Last resort: Try getting the env's spaces from the spaces
         # dict's special __env__ key.
@@ -1864,11 +1785,7 @@
                         mapping_fn = self.policy_mapping_fn
                         if mapping_fn:
                             for aid in env.get_agent_ids():
-<<<<<<< HEAD
-                                # Match: Assign spaces for this agentID to the policy ID.
-=======
                                 # Match: Assign spaces for this agentID to the PolicyID.
->>>>>>> 182744bb
                                 if mapping_fn(aid, None, None) == pid:
                                     # Make sure, different agents that map to the same
                                     # policy don't have different spaces.
@@ -1877,17 +1794,10 @@
                                         and env_obs_space[aid] != obs_space
                                     ):
                                         raise ValueError(
-<<<<<<< HEAD
-                                            "Two agents in your environment map to the same"
-                                            " policyID (as per your `policy_mapping_fn`), "
-                                            "however, these agents also have different "
-                                            "observation spaces!"
-=======
                                             "Two agents in your environment map to the "
                                             "same policyID (as per your `policy_mapping"
                                             "_fn`), however, these agents also have "
                                             "different observation spaces!"
->>>>>>> 182744bb
                                         )
                                     obs_space = env_obs_space[aid]
                     # Otherwise, just use env's obs space as-is.
@@ -1923,11 +1833,7 @@
                         mapping_fn = self.policy_mapping_fn
                         if mapping_fn:
                             for aid in env.get_agent_ids():
-<<<<<<< HEAD
-                                # Match: Assign spaces for this agentID to the policy ID.
-=======
                                 # Match: Assign spaces for this AgentID to the PolicyID.
->>>>>>> 182744bb
                                 if mapping_fn(aid, None, None) == pid:
                                     # Make sure, different agents that map to the same
                                     # policy don't have different spaces.
@@ -1936,17 +1842,10 @@
                                         and env_act_space[aid] != act_space
                                     ):
                                         raise ValueError(
-<<<<<<< HEAD
-                                            "Two agents in your environment map to the same"
-                                            " policyID (as per your `policy_mapping_fn`), "
-                                            "however, these agents also have different "
-                                            "action spaces!"
-=======
                                             "Two agents in your environment map to the "
                                             "same policyID (as per your `policy_mapping"
                                             "_fn`), however, these agents also have "
                                             "different action spaces!"
->>>>>>> 182744bb
                                         )
                                     act_space = env_act_space[aid]
                     # Otherwise, just use env's action space as-is.
@@ -2022,8 +1921,6 @@
     def pop(self, key, default=None):
         return self.get(key, default)
 
-<<<<<<< HEAD
-=======
     def keys(self):
         return self.to_dict().keys()
 
@@ -2033,7 +1930,6 @@
     def items(self):
         return self.to_dict().items()
 
->>>>>>> 182744bb
     @staticmethod
     def _translate_special_keys(key: str, warn_deprecated: bool = True) -> str:
         # Handle special key (str) -> `AlgorithmConfig.[some_property]` cases.
@@ -2053,12 +1949,6 @@
             key = "num_cpus_for_local_worker"
 
         # Deprecated keys.
-<<<<<<< HEAD
-        elif key == "multiagent":
-            key = "_multi_agent_legacy_dict"
-
-=======
->>>>>>> 182744bb
         if warn_deprecated:
             if key == "collect_metrics_timeout":
                 deprecation_warning(
@@ -2113,20 +2003,6 @@
 
         return key
 
-<<<<<<< HEAD
-    def _set_ma_legacy_dict(self):
-        self._multi_agent_legacy_dict.update(
-            {
-                "policies": self.policies,
-                "policy_mapping_fn": self.policy_mapping_fn,
-                "policies_to_train": self.policies_to_train,
-                "policy_map_capacity": self.policy_map_capacity,
-                "policy_map_cache": self.policy_map_cache,
-                "count_steps_by": self.count_steps_by,
-                "observation_fn": self.observation_fn,
-            }
-        )
-=======
     @property
     def multiagent(self):
         return {
@@ -2137,5 +2013,4 @@
             "policy_map_cache": self.policy_map_cache,
             "count_steps_by": self.count_steps_by,
             "observation_fn": self.observation_fn,
-        }
->>>>>>> 182744bb
+        }