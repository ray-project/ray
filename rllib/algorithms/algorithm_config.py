--- conflicted
+++ resolved
@@ -233,12 +233,6 @@
         self.recreate_failed_workers = False
         self.restart_failed_sub_environments = False
         self.num_consecutive_worker_failures_tolerance = 100
-<<<<<<< HEAD
-        self.horizon = None
-        self.soft_horizon = False
-=======
-        self.no_done_at_end = False
->>>>>>> 2a0d3fd6
         self.preprocessor_pref = "deepmind"
         self.observation_filter = "NoFilter"
         self.synchronize_filters = True
@@ -364,12 +358,9 @@
         self.min_train_timesteps_per_reporting = DEPRECATED_VALUE
         self.min_sample_timesteps_per_reporting = DEPRECATED_VALUE
         self.input_evaluation = DEPRECATED_VALUE
-<<<<<<< HEAD
-        self.no_done_at_end = DEPRECATED_VALUE
-=======
         self.horizon = DEPRECATED_VALUE
         self.soft_horizon = DEPRECATED_VALUE
->>>>>>> 2a0d3fd6
+        self.no_done_at_end = DEPRECATED_VALUE
 
     def to_dict(self) -> AlgorithmConfigDict:
         """Converts all settings into a legacy config dict for backward compatibility.
@@ -1004,24 +995,15 @@
         recreate_failed_workers: Optional[bool] = NotProvided,
         restart_failed_sub_environments: Optional[bool] = NotProvided,
         num_consecutive_worker_failures_tolerance: Optional[int] = NotProvided,
-<<<<<<< HEAD
-        horizon: Optional[int] = NotProvided,
-        soft_horizon: Optional[bool] = NotProvided,
-=======
-        no_done_at_end: Optional[bool] = NotProvided,
->>>>>>> 2a0d3fd6
         preprocessor_pref: Optional[str] = NotProvided,
         observation_filter: Optional[str] = NotProvided,
         synchronize_filter: Optional[bool] = NotProvided,
         compress_observations: Optional[bool] = NotProvided,
         enable_tf1_exec_eagerly: Optional[bool] = NotProvided,
         sampler_perf_stats_ema_coef: Optional[float] = NotProvided,
-<<<<<<< HEAD
-        no_done_at_end=DEPRECATED_VALUE,
-=======
         horizon=DEPRECATED_VALUE,
         soft_horizon=DEPRECATED_VALUE,
->>>>>>> 2a0d3fd6
+        no_done_at_end=DEPRECATED_VALUE,
     ) -> "AlgorithmConfig":
         """Sets the rollout worker configuration.
 
@@ -1116,16 +1098,6 @@
                 Note that for `restart_failed_sub_environments` and sub-environment
                 failures, the worker itself is NOT affected and won't throw any errors
                 as the flawed sub-environment is silently restarted under the hood.
-<<<<<<< HEAD
-            horizon: Number of steps after which the episode is forced to terminate.
-                Defaults to `env.spec.max_episode_steps` (if present) for Gym envs.
-            soft_horizon: Calculate rewards but don't reset the environment when the
-                horizon is hit. This allows value estimation and RNN state to span
-                across logical episodes denoted by horizon. This only has an effect
-                if horizon != inf.
-=======
-            no_done_at_end: If True, don't set a 'done=True' at the end of the episode.
->>>>>>> 2a0d3fd6
             preprocessor_pref: Whether to use "rllib" or "deepmind" preprocessors by
                 default. Set to None for using no preprocessor. In this case, the
                 model will have to handle possibly complex observations from the
@@ -1202,15 +1174,6 @@
             self.num_consecutive_worker_failures_tolerance = (
                 num_consecutive_worker_failures_tolerance
             )
-<<<<<<< HEAD
-        if horizon is not NotProvided:
-            self.horizon = horizon
-        if soft_horizon is not NotProvided:
-            self.soft_horizon = soft_horizon
-=======
-        if no_done_at_end is not NotProvided:
-            self.no_done_at_end = no_done_at_end
->>>>>>> 2a0d3fd6
         if preprocessor_pref is not NotProvided:
             assert preprocessor_pref in ("rllib", "deepmind", None)
             self.preprocessor_pref = preprocessor_pref
@@ -1226,12 +1189,6 @@
             self.sampler_perf_stats_ema_coef = sampler_perf_stats_ema_coef
 
         # Deprecated settings.
-<<<<<<< HEAD
-        if no_done_at_end != DEPRECATED_VALUE:
-            deprecation_warning(
-                old="AlgorithmConfig.rollouts(no_done_at_end=..)",
-                new="Your gymnasium.Env.step() should return a truncated=True flag",
-=======
         if horizon != DEPRECATED_VALUE:
             deprecation_warning(
                 old="AlgorithmConfig.rollouts(horizon=..)",
@@ -1243,7 +1200,12 @@
             deprecation_warning(
                 old="AlgorithmConfig.rollouts(soft_horizon=..)",
                 new="Your gymnasium.Env.step() should handle soft resets internally.",
->>>>>>> 2a0d3fd6
+                error=True,
+            )
+        if no_done_at_end != DEPRECATED_VALUE:
+            deprecation_warning(
+                old="AlgorithmConfig.rollouts(no_done_at_end=..)",
+                new="Your gymnasium.Env.step() should return a truncated=True flag",
                 error=True,
             )
 
