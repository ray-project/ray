--- conflicted
+++ resolved
@@ -1,12 +1,6 @@
-<<<<<<< HEAD
 import gymnasium as gym
 from gymnasium.spaces import Discrete, Box
-=======
-import gym
->>>>>>> 01b8c33c
 import numpy as np
-
-from gym.spaces import Discrete, Box
 
 from ray.rllib.evaluation.rollout_worker import get_global_worker
 from ray.rllib.execution.common import STEPS_SAMPLED_COUNTER
