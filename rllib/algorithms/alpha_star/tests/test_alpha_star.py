import pyspiel
import unittest

import ray
import ray.rllib.algorithms.alpha_star as alpha_star
from ray.rllib.env.wrappers.open_spiel import OpenSpielEnv
from ray.rllib.utils.test_utils import (
    check_compute_single_action,
    check_train_results,
    framework_iterator,
)
from ray.tune import register_env

# Connect-4 OpenSpiel env.
register_env("connect_four", lambda _: OpenSpielEnv(pyspiel.load_game("connect_four")))


class TestAlphaStar(unittest.TestCase):
    @classmethod
    def setUpClass(cls):
        ray.init(num_cpus=20)

    @classmethod
    def tearDownClass(cls):
        ray.shutdown()

    def test_alpha_star_compilation(self):
        """Test whether AlphaStar can be built with all frameworks."""
        config = (
            alpha_star.AlphaStarConfig()
            .environment(env="connect_four")
            .training(
                gamma=1.0,
                model={"fcnet_hiddens": [256, 256, 256]},
                vf_loss_coeff=0.01,
                entropy_coeff=0.004,
                league_builder_config={
                    "win_rate_threshold_for_new_snapshot": 0.8,
                    "num_random_policies": 2,
                    "num_learning_league_exploiters": 1,
                    "num_learning_main_exploiters": 1,
                },
                grad_clip=10.0,
                replay_buffer_capacity=10,
                replay_buffer_replay_ratio=0.0,
                use_kl_loss=True,
            )
            .rollouts(num_rollout_workers=4, num_envs_per_worker=5)
            .resources(num_gpus=4, _fake_gpus=True)
        )

        num_iterations = 2

        for _ in framework_iterator(config, with_eager_tracing=True):
<<<<<<< HEAD
=======
            config.policies = None
>>>>>>> 182744bb
            algo = config.build()
            for i in range(num_iterations):
                results = algo.train()
                print(results)
                check_train_results(results)
            check_compute_single_action(algo)
            algo.stop()


if __name__ == "__main__":
    import pytest
    import sys

    sys.exit(pytest.main(["-v", __file__]))<|MERGE_RESOLUTION|>--- conflicted
+++ resolved
@@ -52,10 +52,7 @@
         num_iterations = 2
 
         for _ in framework_iterator(config, with_eager_tracing=True):
-<<<<<<< HEAD
-=======
             config.policies = None
->>>>>>> 182744bb
             algo = config.build()
             for i in range(num_iterations):
                 results = algo.train()
