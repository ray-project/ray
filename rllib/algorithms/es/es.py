# Code in this file is copied and adapted from
# https://github.com/openai/evolution-strategies-starter.

from collections import namedtuple
import logging
import numpy as np
import random
import time
from typing import Optional

import ray
from ray.rllib.algorithms import Algorithm, AlgorithmConfig
from ray.rllib.algorithms.es import optimizers, utils
from ray.rllib.algorithms.es.es_tf_policy import ESTFPolicy, rollout
from ray.rllib.env.env_context import EnvContext
from ray.rllib.policy.sample_batch import DEFAULT_POLICY_ID
from ray.rllib.utils import FilterManager
from ray.rllib.utils.annotations import override
from ray.rllib.utils.deprecation import Deprecated
from ray.rllib.utils.metrics import (
    NUM_AGENT_STEPS_SAMPLED,
    NUM_AGENT_STEPS_TRAINED,
    NUM_ENV_STEPS_SAMPLED,
    NUM_ENV_STEPS_TRAINED,
)
from ray.rllib.utils.torch_utils import set_torch_seed
from ray.rllib.utils.typing import AlgorithmConfigDict

logger = logging.getLogger(__name__)

Result = namedtuple(
    "Result",
    [
        "noise_indices",
        "noisy_returns",
        "sign_noisy_returns",
        "noisy_lengths",
        "eval_returns",
        "eval_lengths",
    ],
)


class ESConfig(AlgorithmConfig):
    """Defines a configuration class from which an ES Algorithm can be built.

    Example:
        >>> from ray.rllib.algorithms.es import ESConfig
        >>> config = ESConfig().training(sgd_stepsize=0.02, report_length=20)\
        ...     .resources(num_gpus=0)\
        ...     .rollouts(num_rollout_workers=4)
        >>> print(config.to_dict())
        >>> # Build a Algorithm object from the config and run 1 training iteration.
        >>> trainer = config.build(env="CartPole-v1")
        >>> trainer.train()

    Example:
        >>> from ray.rllib.algorithms.es import ESConfig
        >>> from ray import tune
        >>> config = ESConfig()
        >>> # Print out some default values.
        >>> print(config.action_noise_std)
        >>> # Update the config object.
        >>> config.training(rollouts_used=tune.grid_search([32, 64]), eval_prob=0.5)
        >>> # Set the config object's env.
        >>> config.environment(env="CartPole-v1")
        >>> # Use to_dict() to get the old-style python config dict
        >>> # when running with tune.
        >>> tune.run(
        ...     "ES",
        ...     stop={"episode_reward_mean": 200},
        ...     config=config.to_dict(),
        ... )
    """

    def __init__(self):
        """Initializes a ESConfig instance."""
        super().__init__(algo_class=ES)

        # fmt: off
        # __sphinx_doc_begin__

        # ES specific settings:
        self.action_noise_std = 0.01
        self.l2_coeff = 0.005
        self.noise_stdev = 0.02
        self.episodes_per_batch = 1000
        self.eval_prob = 0.03
        # self.return_proc_mode = "centered_rank"  # only supported return_proc_mode
        self.stepsize = 0.01
        self.noise_size = 250000000
        self.report_length = 10

        # Override some of AlgorithmConfig's default values with ES-specific values.
        self.train_batch_size = 10000
        self.num_workers = 10
        self.observation_filter = "MeanStdFilter"
        # ARS will use Algorithm's evaluation WorkerSet (if evaluation_interval > 0).
        # Therefore, we must be careful not to use more than 1 env per eval worker
        # (would break ARSPolicy's compute_single_action method) and to not do
        # obs-filtering.
        self.evaluation_config["num_envs_per_worker"] = 1
        self.evaluation_config["observation_filter"] = "NoFilter"

        # __sphinx_doc_end__
        # fmt: on

    @override(AlgorithmConfig)
    def training(
        self,
        *,
        action_noise_std: Optional[float] = None,
        l2_coeff: Optional[float] = None,
        noise_stdev: Optional[int] = None,
        episodes_per_batch: Optional[int] = None,
        eval_prob: Optional[float] = None,
        # return_proc_mode: Optional[int] = None,
        stepsize: Optional[float] = None,
        noise_size: Optional[int] = None,
        report_length: Optional[int] = None,
        **kwargs,
    ) -> "ESConfig":
        """Sets the training related configuration.

        Args:
            action_noise_std: Std. deviation to be used when adding (standard normal)
                noise to computed actions. Action noise is only added, if
                `compute_actions` is called with the `add_noise` arg set to True.
            l2_coeff: Coefficient to multiply current weights with inside the globalg
                optimizer update term.
            noise_stdev: Std. deviation of parameter noise.
            episodes_per_batch: Minimum number of episodes to pack into the train batch.
            eval_prob: Probability of evaluating the parameter rewards.
            stepsize: SGD step-size used for the Adam optimizer.
            noise_size: Number of rows in the noise table (shared across workers).
                Each row contains a gaussian noise value for each model parameter.
            report_length: How many of the last rewards we average over.

        Returns:
            This updated AlgorithmConfig object.
        """
        # Pass kwargs onto super's `training()` method.
        super().training(**kwargs)

        if action_noise_std is not None:
            self.action_noise_std = action_noise_std
        if l2_coeff is not None:
            self.l2_coeff = l2_coeff
        if noise_stdev is not None:
            self.noise_stdev = noise_stdev
        if episodes_per_batch is not None:
            self.episodes_per_batch = episodes_per_batch
        if eval_prob is not None:
            self.eval_prob = eval_prob
        # Only supported return_proc mode is "centered_rank" right now. No need to
        # configure this.
        # if return_proc_mode is not None:
        #    self.return_proc_mode = return_proc_mode
        if stepsize is not None:
            self.stepsize = stepsize
        if noise_size is not None:
            self.noise_size = noise_size
        if report_length is not None:
            self.report_length = report_length

        return self


@ray.remote
def create_shared_noise(count):
    """Create a large array of noise to be shared by all workers."""
    seed = 123
    noise = np.random.RandomState(seed).randn(count).astype(np.float32)
    return noise


class SharedNoiseTable:
    def __init__(self, noise):
        self.noise = noise
        assert self.noise.dtype == np.float32

    def get(self, i, dim):
        return self.noise[i : i + dim]

    def sample_index(self, dim):
        return np.random.randint(0, len(self.noise) - dim + 1)


@ray.remote
class Worker:
    def __init__(
        self,
        config,
        policy_params,
        env_creator,
        noise,
        worker_index,
        min_task_runtime=0.2,
    ):

        # Set Python random, numpy, env, and torch/tf seeds.
        seed = config.get("seed")
        if seed is not None:
            # Python random module.
            random.seed(seed)
            # Numpy.
            np.random.seed(seed)
            # Torch.
            if config.get("framework") == "torch":
                set_torch_seed(seed)

        self.min_task_runtime = min_task_runtime
        self.config = config
        self.config.update(policy_params)
        self.config["single_threaded"] = True
        self.noise = SharedNoiseTable(noise)

        env_context = EnvContext(config["env_config"] or {}, worker_index)
        self.env = env_creator(env_context)
        # Seed the env, if gym.Env.
        if not hasattr(self.env, "seed"):
            logger.info("Env doesn't support env.seed(): {}".format(self.env))
        # Gym.env.
        else:
            self.env.seed(seed)

        from ray.rllib import models

        self.preprocessor = models.ModelCatalog.get_preprocessor(
            self.env, config["model"]
        )

        _policy_class = get_policy_class(config)
        self.policy = _policy_class(
            self.env.observation_space, self.env.action_space, config
        )

    @property
    def filters(self):
        return {DEFAULT_POLICY_ID: self.policy.observation_filter}

    def sync_filters(self, new_filters):
        for k in self.filters:
            self.filters[k].sync(new_filters[k])

    def get_filters(self, flush_after=False):
        return_filters = {}
        for k, f in self.filters.items():
            return_filters[k] = f.as_serializable()
            if flush_after:
                f.reset_buffer()
        return return_filters

    def rollout(self, timestep_limit, add_noise=True):
        rollout_rewards, rollout_fragment_length = rollout(
            self.policy, self.env, timestep_limit=timestep_limit, add_noise=add_noise
        )
        return rollout_rewards, rollout_fragment_length

    def do_rollouts(self, params, timestep_limit=None):
        # Set the network weights.
        self.policy.set_flat_weights(params)

        noise_indices, returns, sign_returns, lengths = [], [], [], []
        eval_returns, eval_lengths = [], []

        # Perform some rollouts with noise.
        task_tstart = time.time()
        while (
            len(noise_indices) == 0 or time.time() - task_tstart < self.min_task_runtime
        ):

            if np.random.uniform() < self.config["eval_prob"]:
                # Do an evaluation run with no perturbation.
                self.policy.set_flat_weights(params)
                rewards, length = self.rollout(timestep_limit, add_noise=False)
                eval_returns.append(rewards.sum())
                eval_lengths.append(length)
            else:
                # Do a regular run with parameter perturbations.
                noise_index = self.noise.sample_index(self.policy.num_params)

                perturbation = self.config["noise_stdev"] * self.noise.get(
                    noise_index, self.policy.num_params
                )

                # These two sampling steps could be done in parallel on
                # different actors letting us update twice as frequently.
                self.policy.set_flat_weights(params + perturbation)
                rewards_pos, lengths_pos = self.rollout(timestep_limit)

                self.policy.set_flat_weights(params - perturbation)
                rewards_neg, lengths_neg = self.rollout(timestep_limit)

                noise_indices.append(noise_index)
                returns.append([rewards_pos.sum(), rewards_neg.sum()])
                sign_returns.append(
                    [np.sign(rewards_pos).sum(), np.sign(rewards_neg).sum()]
                )
                lengths.append([lengths_pos, lengths_neg])

        return Result(
            noise_indices=noise_indices,
            noisy_returns=returns,
            sign_noisy_returns=sign_returns,
            noisy_lengths=lengths,
            eval_returns=eval_returns,
            eval_lengths=eval_lengths,
        )


def get_policy_class(config):
    if config["framework"] == "torch":
        from ray.rllib.algorithms.es.es_torch_policy import ESTorchPolicy

        policy_cls = ESTorchPolicy
    else:
        policy_cls = ESTFPolicy
    return policy_cls


class ES(Algorithm):
    """Large-scale implementation of Evolution Strategies in Ray."""

    @classmethod
    @override(Algorithm)
    def get_default_config(cls) -> AlgorithmConfigDict:
        return ESConfig().to_dict()

    @override(Algorithm)
    def validate_config(self, config: AlgorithmConfigDict) -> None:
        # Call super's validation method.
        super().validate_config(config)

        if config["num_gpus"] > 1:
            raise ValueError("`num_gpus` > 1 not yet supported for ES!")
        if config["num_workers"] <= 0:
            raise ValueError("`num_workers` must be > 0 for ES!")
        if config["evaluation_config"]["num_envs_per_worker"] != 1:
            raise ValueError(
                "`evaluation_config.num_envs_per_worker` must always be 1 for "
                "ES! To parallelize evaluation, increase "
                "`evaluation_num_workers` to > 1."
            )
        if config["evaluation_config"]["observation_filter"] != "NoFilter":
            raise ValueError(
                "`evaluation_config.observation_filter` must always be "
                "`NoFilter` for ES!"
            )

    @override(Algorithm)
    def setup(self, config):
        # Setup our config: Merge the user-supplied config (which could
        # be a partial config dict with the class' default).
        if isinstance(config, dict):
            self.config = self.merge_trainer_configs(
                self.get_default_config(), config, self._allow_unknown_configs
            )
        else:
            self.config = config.to_dict()

        # Call super's validation method.
        self.validate_config(self.config)

        # Generate the local env.
        env_context = EnvContext(self.config["env_config"] or {}, worker_index=0)
        env = self.env_creator(env_context)

        self.callbacks = self.config["callbacks"]()

        self._policy_class = get_policy_class(self.config)
        self.policy = self._policy_class(
            obs_space=env.observation_space,
            action_space=env.action_space,
            config=self.config,
        )
        self.optimizer = optimizers.Adam(self.policy, self.config["stepsize"])
        self.report_length = self.config["report_length"]

        # Create the shared noise table.
        logger.info("Creating shared noise table.")
        noise_id = create_shared_noise.remote(self.config["noise_size"])
        self.noise = SharedNoiseTable(ray.get(noise_id))

        # Create the actors.
        logger.info("Creating actors.")
        self.workers = [
            Worker.remote(self.config, {}, self.env_creator, noise_id, idx + 1)
            for idx in range(self.config["num_workers"])
        ]

        self.episodes_so_far = 0
        self.reward_list = []
        self.tstart = time.time()

    @override(Algorithm)
    def get_policy(self, policy=DEFAULT_POLICY_ID):
        if policy != DEFAULT_POLICY_ID:
            raise ValueError(
                "ES has no policy '{}'! Use {} "
                "instead.".format(policy, DEFAULT_POLICY_ID)
            )
        return self.policy

<<<<<<< HEAD
    @override(Algorithm)
    def step_attempt(self):
=======
    @override(Trainer)
    def step(self):
>>>>>>> 271c7d73
        config = self.config

        theta = self.policy.get_flat_weights()
        assert theta.dtype == np.float32
        assert len(theta.shape) == 1

        # Put the current policy weights in the object store.
        theta_id = ray.put(theta)
        # Use the actors to do rollouts. Note that we pass in the ID of the
        # policy weights as these are shared.
        results, num_episodes, num_timesteps = self._collect_results(
            theta_id, config["episodes_per_batch"], config["train_batch_size"]
        )
        # Update our sample steps counters.
        self._counters[NUM_AGENT_STEPS_SAMPLED] += num_timesteps
        self._counters[NUM_ENV_STEPS_SAMPLED] += num_timesteps

        all_noise_indices = []
        all_training_returns = []
        all_training_lengths = []
        all_eval_returns = []
        all_eval_lengths = []

        # Loop over the results.
        for result in results:
            all_eval_returns += result.eval_returns
            all_eval_lengths += result.eval_lengths

            all_noise_indices += result.noise_indices
            all_training_returns += result.noisy_returns
            all_training_lengths += result.noisy_lengths

        assert len(all_eval_returns) == len(all_eval_lengths)
        assert (
            len(all_noise_indices)
            == len(all_training_returns)
            == len(all_training_lengths)
        )

        self.episodes_so_far += num_episodes

        # Assemble the results.
        eval_returns = np.array(all_eval_returns)
        eval_lengths = np.array(all_eval_lengths)
        noise_indices = np.array(all_noise_indices)
        noisy_returns = np.array(all_training_returns)
        noisy_lengths = np.array(all_training_lengths)

        # Process the returns.
        proc_noisy_returns = utils.compute_centered_ranks(noisy_returns)

        # Compute and take a step.
        g, count = utils.batched_weighted_sum(
            proc_noisy_returns[:, 0] - proc_noisy_returns[:, 1],
            (self.noise.get(index, self.policy.num_params) for index in noise_indices),
            batch_size=500,
        )
        g /= noisy_returns.size
        assert (
            g.shape == (self.policy.num_params,)
            and g.dtype == np.float32
            and count == len(noise_indices)
        )
        # Compute the new weights theta.
        theta, update_ratio = self.optimizer.update(-g + config["l2_coeff"] * theta)

        # Update our train steps counters.
        self._counters[NUM_AGENT_STEPS_TRAINED] += num_timesteps
        self._counters[NUM_ENV_STEPS_TRAINED] += num_timesteps

        # Set the new weights in the local copy of the policy.
        self.policy.set_flat_weights(theta)
        # Store the rewards
        if len(all_eval_returns) > 0:
            self.reward_list.append(np.mean(eval_returns))

        # Now sync the filters
        FilterManager.synchronize(
            {DEFAULT_POLICY_ID: self.policy.observation_filter}, self.workers
        )

        info = {
            "weights_norm": np.square(theta).sum(),
            "grad_norm": np.square(g).sum(),
            "update_ratio": update_ratio,
            "episodes_this_iter": noisy_lengths.size,
            "episodes_so_far": self.episodes_so_far,
        }

        reward_mean = np.mean(self.reward_list[-self.report_length :])
        result = dict(
            episode_reward_mean=reward_mean,
            episode_len_mean=eval_lengths.mean(),
            timesteps_this_iter=noisy_lengths.sum(),
            info=info,
        )

        return result

    @override(Algorithm)
    def compute_single_action(self, observation, *args, **kwargs):
        action, _, _ = self.policy.compute_actions([observation], update=False)
        if kwargs.get("full_fetch"):
            return action[0], [], {}
        return action[0]

    @Deprecated(new="compute_single_action", error=False)
    def compute_action(self, observation, *args, **kwargs):
        return self.compute_single_action(observation, *args, **kwargs)

    @override(Algorithm)
    def _sync_weights_to_workers(self, *, worker_set=None, workers=None):
        # Broadcast the new policy weights to all evaluation workers.
        assert worker_set is not None
        logger.info("Synchronizing weights to evaluation workers.")
        weights = ray.put(self.policy.get_flat_weights())
        worker_set.foreach_policy(lambda p, pid: p.set_flat_weights(ray.get(weights)))

    @override(Algorithm)
    def cleanup(self):
        # workaround for https://github.com/ray-project/ray/issues/1516
        for w in self.workers:
            w.__ray_terminate__.remote()

    def _collect_results(self, theta_id, min_episodes, min_timesteps):
        num_episodes, num_timesteps = 0, 0
        results = []
        while num_episodes < min_episodes or num_timesteps < min_timesteps:
            logger.info(
                "Collected {} episodes {} timesteps so far this iter".format(
                    num_episodes, num_timesteps
                )
            )
            rollout_ids = [
                worker.do_rollouts.remote(theta_id) for worker in self.workers
            ]
            # Get the results of the rollouts.
            for result in ray.get(rollout_ids):
                results.append(result)
                # Update the number of episodes and the number of timesteps
                # keeping in mind that result.noisy_lengths is a list of lists,
                # where the inner lists have length 2.
                num_episodes += sum(len(pair) for pair in result.noisy_lengths)
                num_timesteps += sum(sum(pair) for pair in result.noisy_lengths)

        return results, num_episodes, num_timesteps

    def __getstate__(self):
        return {
            "weights": self.policy.get_flat_weights(),
            "filter": self.policy.observation_filter,
            "episodes_so_far": self.episodes_so_far,
        }

    def __setstate__(self, state):
        self.episodes_so_far = state["episodes_so_far"]
        self.policy.set_flat_weights(state["weights"])
        self.policy.observation_filter = state["filter"]
        FilterManager.synchronize(
            {DEFAULT_POLICY_ID: self.policy.observation_filter}, self.workers
        )


# Deprecated: Use ray.rllib.algorithms.es.ESConfig instead!
class _deprecated_default_config(dict):
    def __init__(self):
        super().__init__(ESConfig().to_dict())

    @Deprecated(
        old="ray.rllib.algorithms.es.es.DEFAULT_CONFIG",
        new="ray.rllib.algorithms.es.es.ESConfig(...)",
        error=False,
    )
    def __getitem__(self, item):
        return super().__getitem__(item)


DEFAULT_CONFIG = _deprecated_default_config()<|MERGE_RESOLUTION|>--- conflicted
+++ resolved
@@ -402,13 +402,8 @@
             )
         return self.policy
 
-<<<<<<< HEAD
-    @override(Algorithm)
-    def step_attempt(self):
-=======
-    @override(Trainer)
+    @override(Algorithm)
     def step(self):
->>>>>>> 271c7d73
         config = self.config
 
         theta = self.policy.get_flat_weights()
