import unittest

import ray
import ray.rllib.algorithms.es as es
from ray.rllib.utils.test_utils import (
    add_gpu_if_necessary,
    check_compute_single_action,
    framework_iterator,
)


class TestES(unittest.TestCase):
    def setUp(self):
        ray.init()

    def tearDown(self):
        ray.shutdown()

    def test_es_compilation(self):
<<<<<<< HEAD
        """Test whether an ESTrainer can be built on all frameworks."""
=======
        """Test whether an ESAlgorithm can be built on all frameworks."""
        ray.init(num_cpus=4)
>>>>>>> f597e21a
        config = es.ESConfig()
        # Keep it simple.
        config.training(
            model={
                "fcnet_hiddens": [10],
                "fcnet_activation": None,
            },
            noise_size=2500000,
            episodes_per_batch=10,
            train_batch_size=100,
        )
        config.rollouts(num_rollout_workers=1)
        # Test eval workers ("normal" WorkerSet, unlike ES' list of
        # RolloutWorkers used for collecting train batches).
        config.evaluation(evaluation_interval=1, evaluation_num_workers=2)
        config = add_gpu_if_necessary(config)

        num_iterations = 1

        for _ in framework_iterator(config):
            for env in ["CartPole-v0", "Pendulum-v1"]:
                trainer = config.build(env=env)
                for i in range(num_iterations):
                    results = trainer.train()
                    print(results)

                check_compute_single_action(trainer)
                trainer.stop()
        ray.shutdown()


if __name__ == "__main__":
    import pytest
    import sys

    sys.exit(pytest.main(["-v", __file__]))<|MERGE_RESOLUTION|>--- conflicted
+++ resolved
@@ -17,12 +17,7 @@
         ray.shutdown()
 
     def test_es_compilation(self):
-<<<<<<< HEAD
-        """Test whether an ESTrainer can be built on all frameworks."""
-=======
-        """Test whether an ESAlgorithm can be built on all frameworks."""
-        ray.init(num_cpus=4)
->>>>>>> f597e21a
+        """Test whether ES can be built on all frameworks."""
         config = es.ESConfig()
         # Keep it simple.
         config.training(
