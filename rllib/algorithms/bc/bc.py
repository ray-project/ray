--- conflicted
+++ resolved
@@ -1,33 +1,10 @@
 from ray.rllib.algorithms.algorithm_config import AlgorithmConfig
 from ray.rllib.algorithms.bc.bc_catalog import BCCatalog
 from ray.rllib.algorithms.marwil.marwil import MARWIL, MARWILConfig
-<<<<<<< HEAD
 from ray.rllib.core.rl_module.rl_module import SingleAgentRLModuleSpec
 from ray.rllib.offline.offline_prelearner import OfflinePreLearner
 from ray.rllib.utils.annotations import override
 from ray.rllib.utils.typing import RLModuleSpec, ResultDict
-=======
-from ray.rllib.core.rl_module.rl_module import RLModuleSpec
-from ray.rllib.execution.rollout_ops import synchronous_parallel_sample
-from ray.rllib.utils.annotations import override
-from ray.rllib.utils.metrics import (
-    ALL_MODULES,
-    LEARNER_RESULTS,
-    LEARNER_UPDATE_TIMER,
-    OFFLINE_SAMPLING_TIMER,
-    NUM_AGENT_STEPS_SAMPLED,
-    NUM_AGENT_STEPS_TRAINED,
-    NUM_ENV_STEPS_SAMPLED,
-    NUM_ENV_STEPS_TRAINED,
-    NUM_ENV_STEPS_TRAINED_LIFETIME,
-    NUM_MODULE_STEPS_TRAINED,
-    NUM_MODULE_STEPS_TRAINED_LIFETIME,
-    SAMPLE_TIMER,
-    SYNCH_WORKER_WEIGHTS_TIMER,
-    TIMERS,
-)
-from ray.rllib.utils.typing import RLModuleSpecType, ResultDict
->>>>>>> a13fc9a0
 
 
 class BCConfig(MARWILConfig):
@@ -101,19 +78,10 @@
                 module_class=BCTorchRLModule,
                 catalog_class=BCCatalog,
             )
-<<<<<<< HEAD
-=======
-        elif self.framework_str == "tf2":
-            from ray.rllib.algorithms.bc.tf.bc_tf_rl_module import BCTfRLModule
-
-            return RLModuleSpec(
-                module_class=BCTfRLModule,
-                catalog_class=BCCatalog,
-            )
         else:
             raise ValueError(
                 f"The framework {self.framework_str} is not supported. "
-                "Use either 'torch' or 'tf2'."
+                "Use `torch` instead."
             )
 
     @override(AlgorithmConfig)
@@ -126,11 +94,10 @@
             from ray.rllib.algorithms.bc.tf.bc_tf_learner import BCTfLearner
 
             return BCTfLearner
->>>>>>> a13fc9a0
         else:
             raise ValueError(
                 f"The framework {self.framework_str} is not supported. "
-                "Use either 'torch'."
+                "Use either 'torch' or 'tf2'."
             )
 
     @override(MARWILConfig)
