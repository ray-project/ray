from typing import Type, Union
from ray.rllib.algorithms.algorithm_config import AlgorithmConfig
from ray.rllib.algorithms.bc.bc_catalog import BCCatalog
from ray.rllib.algorithms.marwil.marwil import MARWIL, MARWILConfig
from ray.rllib.core.learner import Learner
from ray.rllib.core.learner.learner_group_config import ModuleSpec
from ray.rllib.core.rl_module.rl_module import SingleAgentRLModuleSpec
from ray.rllib.execution.rollout_ops import synchronous_parallel_sample
from ray.rllib.utils.annotations import override
from ray.rllib.utils.metrics import (
    ALL_MODULES,
    NUM_AGENT_STEPS_SAMPLED,
    NUM_ENV_STEPS_SAMPLED,
    SAMPLE_TIMER,
    SYNCH_WORKER_WEIGHTS_TIMER,
)
from ray.rllib.utils.typing import ResultDict


class BCConfig(MARWILConfig):
    """Defines a configuration class from which a new BC Algorithm can be built

    .. testcode::
        :skipif: True

        from ray.rllib.algorithms.bc import BCConfig
        # Run this from the ray directory root.
        config = BCConfig().training(lr=0.00001, gamma=0.99)
        config = config.offline_data(
            input_="./rllib/tests/data/cartpole/large.json")

        # Build an Algorithm object from the config and run 1 training iteration.
        algo = config.build()
        algo.train()

    .. testcode::
        :skipif: True

        from ray.rllib.algorithms.bc import BCConfig
        from ray import tune
        config = BCConfig()
        # Print out some default values.
        print(config.beta)
        # Update the config object.
        config.training(
            lr=tune.grid_search([0.001, 0.0001]), beta=0.75
        )
        # Set the config object's data path.
        # Run this from the ray directory root.
        config.offline_data(
            input_="./rllib/tests/data/cartpole/large.json"
        )
        # Set the config object's env, used for evaluation.
        config.environment(env="CartPole-v1")
        # Use to_dict() to get the old-style python config dict
        # when running with tune.
        tune.Tuner(
            "BC",
            param_space=config.to_dict(),
        ).fit()
    """

    def __init__(self, algo_class=None):
        super().__init__(algo_class=algo_class or BC)

        # fmt: off
        # __sphinx_doc_begin__
        # No need to calculate advantages (or do anything else with the rewards).
        self.beta = 0.0
        # Advantages (calculated during postprocessing)
        # not important for behavioral cloning.
        self.postprocess_inputs = False
        # Set RLModule as default.
        self.experimental(_enable_new_api_stack=True)
        # __sphinx_doc_end__
        # fmt: on

    @override(AlgorithmConfig)
    def get_default_rl_module_spec(self) -> ModuleSpec:
        if self.framework_str == "torch":
            from ray.rllib.algorithms.bc.torch.bc_torch_rl_module import BCTorchRLModule

            return SingleAgentRLModuleSpec(
                module_class=BCTorchRLModule,
                catalog_class=BCCatalog,
            )
        elif self.framework_str == "tf2":
            from ray.rllib.algorithms.bc.tf.bc_tf_rl_module import BCTfRLModule

            return SingleAgentRLModuleSpec(
                module_class=BCTfRLModule,
                catalog_class=BCCatalog,
            )
        else:
            raise ValueError(
                f"The framework {self.framework_str} is not supported. "
                "Use either 'torch' or 'tf2'."
            )

    @override(AlgorithmConfig)
    def get_default_learner_class(self) -> Union[Type[Learner], str]:
        if self.framework_str == "torch":
            from ray.rllib.algorithms.bc.torch.bc_torch_learner import BCTorchLearner

            return BCTorchLearner
        elif self.framework_str == "tf2":
            from ray.rllib.algorithms.bc.tf.bc_tf_learner import BCTfLearner

            return BCTfLearner
        else:
            raise ValueError(
                f"The framework {self.framework_str} is not supported. "
                "Use either 'torch' or 'tf2'."
            )

    @override(MARWILConfig)
    def validate(self) -> None:
        # Call super's validation method.
        super().validate()

        if self.beta != 0.0:
            raise ValueError("For behavioral cloning, `beta` parameter must be 0.0!")


class BC(MARWIL):
    """Behavioral Cloning (derived from MARWIL).

    Simply uses MARWIL with beta force-set to 0.0.
    """

    @classmethod
    @override(MARWIL)
    def get_default_config(cls) -> AlgorithmConfig:
        return BCConfig()

    @override(MARWIL)
    def training_step(self) -> ResultDict:
        if not self.config._enable_new_api_stack:
            # Using ModelV2.
            return super().training_step()
        else:
            # Implement logic using RLModule and Learner API.
            # TODO (sven): Remove RolloutWorkers/EnvRunners for
            # datasets. Use RolloutWorker/EnvRunner only for
            # env stepping.
            # TODO (simon): Take care of sampler metrics: right
            # now all rewards are `nan`, which possibly confuses
            # the user that sth. is not right, although it is as
            # we do not step the env.
            with self._timers[SAMPLE_TIMER]:
                # Sampling from offline data.
                # TODO (simon): We have to remove the `RolloutWorker`
                # here and just use the already distributed `dataset`
                # for sampling. Only in online evaluation
                # `RolloutWorker/EnvRunner` should be used.
                if self.config.count_steps_by == "agent_steps":
                    train_batch = synchronous_parallel_sample(
                        worker_set=self.workers,
                        max_agent_steps=self.config.train_batch_size,
                    )
                else:
                    train_batch = synchronous_parallel_sample(
                        worker_set=self.workers,
                        max_env_steps=self.config.train_batch_size,
                    )

                train_batch = train_batch.as_multi_agent()
                self._counters[NUM_AGENT_STEPS_SAMPLED] += train_batch.agent_steps()
                self._counters[NUM_ENV_STEPS_SAMPLED] += train_batch.env_steps()

            # Updating the policy.
<<<<<<< HEAD
            is_module_trainable = self.workers.local_worker().is_policy_to_train
            self.learner_group.set_is_module_trainable(is_module_trainable)
            train_results = self.learner_group.update(batch=train_batch)
=======
            train_results = self.learner_group.update(train_batch)
>>>>>>> 5ca101c5

            # Synchronize weights.
            # As the results contain for each policy the loss and in addition the
            # total loss over all policies is returned, this total loss has to be
            # removed.
            policies_to_update = set(train_results.keys()) - {ALL_MODULES}

            global_vars = {
                "timestep": self._counters[NUM_AGENT_STEPS_SAMPLED],
            }

            with self._timers[SYNCH_WORKER_WEIGHTS_TIMER]:
                if self.workers.num_remote_workers() > 0:
                    self.workers.sync_weights(
                        from_worker_or_learner_group=self.learner_group,
                        policies=policies_to_update,
                        global_vars=global_vars,
                    )
                # Get weights from Learner to local worker.
                else:
                    self.workers.local_worker().set_weights(
                        self.learner_group.get_weights()
                    )

            return train_results<|MERGE_RESOLUTION|>--- conflicted
+++ resolved
@@ -169,13 +169,7 @@
                 self._counters[NUM_ENV_STEPS_SAMPLED] += train_batch.env_steps()
 
             # Updating the policy.
-<<<<<<< HEAD
-            is_module_trainable = self.workers.local_worker().is_policy_to_train
-            self.learner_group.set_is_module_trainable(is_module_trainable)
             train_results = self.learner_group.update(batch=train_batch)
-=======
-            train_results = self.learner_group.update(train_batch)
->>>>>>> 5ca101c5
 
             # Synchronize weights.
             # As the results contain for each policy the loss and in addition the
