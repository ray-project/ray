from ray.rllib.algorithms.algorithm_config import AlgorithmConfig
from ray.rllib.algorithms.marwil.marwil import MARWIL, MARWILConfig
from ray.rllib.core.rl_module.rl_module import RLModuleSpec
from ray.rllib.utils.annotations import override
from ray.rllib.utils.typing import RLModuleSpecType


class BCConfig(MARWILConfig):
    """Defines a configuration class from which a new BC Algorithm can be built

    .. testcode::
        :skipif: True

        from ray.rllib.algorithms.bc import BCConfig
        # Run this from the ray directory root.
        config = BCConfig().training(lr=0.00001, gamma=0.99)
        config = config.offline_data(
            input_="./rllib/tests/data/cartpole/large.json")

        # Build an Algorithm object from the config and run 1 training iteration.
        algo = config.build()
        algo.train()

    .. testcode::
        :skipif: True

        from ray.rllib.algorithms.bc import BCConfig
        from ray import tune
        config = BCConfig()
        # Print out some default values.
        print(config.beta)
        # Update the config object.
        config.training(
            lr=tune.grid_search([0.001, 0.0001]), beta=0.75
        )
        # Set the config object's data path.
        # Run this from the ray directory root.
        config.offline_data(
            input_="./rllib/tests/data/cartpole/large.json"
        )
        # Set the config object's env, used for evaluation.
        config.environment(env="CartPole-v1")
        # Use to_dict() to get the old-style python config dict
        # when running with tune.
        tune.Tuner(
            "BC",
            param_space=config.to_dict(),
        ).fit()
    """

    def __init__(self, algo_class=None):
        super().__init__(algo_class=algo_class or BC)

        # fmt: off
        # __sphinx_doc_begin__
        # No need to calculate advantages (or do anything else with the rewards).
        self.beta = 0.0
        # Advantages (calculated during postprocessing)
        # not important for behavioral cloning.
        self.postprocess_inputs = False

        # Materialize only the mapped data. This is optimal as long
        # as no connector in the connector pipeline holds a state.
        self.materialize_data = False
        self.materialize_mapped_data = True
        # __sphinx_doc_end__
        # fmt: on

    @override(AlgorithmConfig)
    def get_default_rl_module_spec(self) -> RLModuleSpecType:
        if self.framework_str == "torch":
            from ray.rllib.algorithms.bc.torch.default_bc_torch_rl_module import (
                DefaultBCTorchRLModule,
            )

            return RLModuleSpec(module_class=DefaultBCTorchRLModule)
        else:
            raise ValueError(
                f"The framework {self.framework_str} is not supported. "
                "Use `torch` instead."
            )

    @override(AlgorithmConfig)
    def build_learner_connector(
        self,
        input_observation_space,
        input_action_space,
        device=None,
    ):
        pipeline = super().build_learner_connector(
            input_observation_space=input_observation_space,
            input_action_space=input_action_space,
            device=device,
        )

        # Remove unneeded connectors from the MARWIL connector pipeline.
        pipeline.remove("AddOneTsToEpisodesAndTruncate")
        pipeline.remove("GeneralAdvantageEstimation")

        return pipeline

    @override(MARWILConfig)
    def validate(self) -> None:
        # Call super's validation method.
        super().validate()

        if self.beta != 0.0:
            self._value_error("For behavioral cloning, `beta` parameter must be 0.0!")


class BC(MARWIL):
    """Behavioral Cloning (derived from MARWIL).

    Uses MARWIL with beta force-set to 0.0.
    """

    @classmethod
    @override(MARWIL)
    def get_default_config(cls) -> AlgorithmConfig:
<<<<<<< HEAD
        return BCConfig()

    @override(MARWIL)
    def training_step(self) -> ResultDict:
        if not self.config.enable_rl_module_and_learner:
            # Using ModelV2.
            return super().training_step()
        else:
            # Implement logic using RLModule and Learner API.
            # TODO (sven): Remove RolloutWorkers/EnvRunners for
            # datasets. Use RolloutWorker/EnvRunner only for
            # env stepping.
            # TODO (simon): Take care of sampler metrics: right
            # now all rewards are `nan`, which possibly confuses
            # the user that sth. is not right, although it is as
            # we do not step the env.
            with self._timers[SAMPLE_TIMER]:
                # Sampling from offline data.
                # TODO (simon): We have to remove the `RolloutWorker`
                # here and just use the already distributed `dataset`
                # for sampling. Only in online evaluation
                # `RolloutWorker/EnvRunner` should be used.
                if self.config.count_steps_by == "agent_steps":
                    train_batch = synchronous_parallel_sample(
                        worker_set=self.workers,
                        max_agent_steps=self.config.train_batch_size,
                    )
                else:
                    train_batch = synchronous_parallel_sample(
                        worker_set=self.workers,
                        max_env_steps=self.config.train_batch_size,
                    )

                train_batch = train_batch.as_multi_agent()
                self._counters[NUM_AGENT_STEPS_SAMPLED] += train_batch.agent_steps()
                self._counters[NUM_ENV_STEPS_SAMPLED] += train_batch.env_steps()

            # Updating the policy.
            train_results = self.learner_group.update_from_batch(batch=train_batch)

            # Synchronize weights.
            # As the results contain for each policy the loss and in addition the
            # total loss over all policies is returned, this total loss has to be
            # removed.
            policies_to_update = set(train_results.keys()) - {ALL_MODULES}

            global_vars = {
                "timestep": self._counters[NUM_AGENT_STEPS_SAMPLED],
            }

            with self._timers[SYNCH_WORKER_WEIGHTS_TIMER]:
                if self.workers.num_remote_workers() > 0:
                    self.workers.sync_weights(
                        from_worker_or_learner_group=self.learner_group,
                        policies=policies_to_update,
                        global_vars=global_vars,
                    )
                # Get weights from Learner to local worker.
                elif not self.config.shared_module_between_env_runner_and_learner:
                    self.workers.local_worker().set_weights(
                        self.learner_group.get_weights()
                    )

            return train_results
=======
        return BCConfig()
>>>>>>> 5c06ef6e
<|MERGE_RESOLUTION|>--- conflicted
+++ resolved
@@ -117,71 +117,4 @@
     @classmethod
     @override(MARWIL)
     def get_default_config(cls) -> AlgorithmConfig:
-<<<<<<< HEAD
-        return BCConfig()
-
-    @override(MARWIL)
-    def training_step(self) -> ResultDict:
-        if not self.config.enable_rl_module_and_learner:
-            # Using ModelV2.
-            return super().training_step()
-        else:
-            # Implement logic using RLModule and Learner API.
-            # TODO (sven): Remove RolloutWorkers/EnvRunners for
-            # datasets. Use RolloutWorker/EnvRunner only for
-            # env stepping.
-            # TODO (simon): Take care of sampler metrics: right
-            # now all rewards are `nan`, which possibly confuses
-            # the user that sth. is not right, although it is as
-            # we do not step the env.
-            with self._timers[SAMPLE_TIMER]:
-                # Sampling from offline data.
-                # TODO (simon): We have to remove the `RolloutWorker`
-                # here and just use the already distributed `dataset`
-                # for sampling. Only in online evaluation
-                # `RolloutWorker/EnvRunner` should be used.
-                if self.config.count_steps_by == "agent_steps":
-                    train_batch = synchronous_parallel_sample(
-                        worker_set=self.workers,
-                        max_agent_steps=self.config.train_batch_size,
-                    )
-                else:
-                    train_batch = synchronous_parallel_sample(
-                        worker_set=self.workers,
-                        max_env_steps=self.config.train_batch_size,
-                    )
-
-                train_batch = train_batch.as_multi_agent()
-                self._counters[NUM_AGENT_STEPS_SAMPLED] += train_batch.agent_steps()
-                self._counters[NUM_ENV_STEPS_SAMPLED] += train_batch.env_steps()
-
-            # Updating the policy.
-            train_results = self.learner_group.update_from_batch(batch=train_batch)
-
-            # Synchronize weights.
-            # As the results contain for each policy the loss and in addition the
-            # total loss over all policies is returned, this total loss has to be
-            # removed.
-            policies_to_update = set(train_results.keys()) - {ALL_MODULES}
-
-            global_vars = {
-                "timestep": self._counters[NUM_AGENT_STEPS_SAMPLED],
-            }
-
-            with self._timers[SYNCH_WORKER_WEIGHTS_TIMER]:
-                if self.workers.num_remote_workers() > 0:
-                    self.workers.sync_weights(
-                        from_worker_or_learner_group=self.learner_group,
-                        policies=policies_to_update,
-                        global_vars=global_vars,
-                    )
-                # Get weights from Learner to local worker.
-                elif not self.config.shared_module_between_env_runner_and_learner:
-                    self.workers.local_worker().set_weights(
-                        self.learner_group.get_weights()
-                    )
-
-            return train_results
-=======
-        return BCConfig()
->>>>>>> 5c06ef6e
+        return BCConfig()