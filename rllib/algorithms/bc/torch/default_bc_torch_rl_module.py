--- conflicted
+++ resolved
@@ -25,13 +25,6 @@
         catalog_class = kwargs.pop("catalog_class", BCCatalog)
         super().__init__(*args, **kwargs, catalog_class=catalog_class)
 
-<<<<<<< HEAD
-    def __init__(self, *args, **kwargs):
-        catalog_class = kwargs.pop("catalog_class", BCCatalog)
-        super().__init__(*args, **kwargs, catalog_class=catalog_class)
-
-=======
->>>>>>> 0809ed8e
     @override(RLModule)
     def setup(self):
         # Build model components (encoder and pi head) from catalog.
