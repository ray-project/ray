--- conflicted
+++ resolved
@@ -24,11 +24,8 @@
         data_path = "tests/data/cartpole/cartpole-v1_large"
         base_path = Path(__file__).parents[3]
         print(f"base_path={base_path}")
-<<<<<<< HEAD
         data_path = "local://" / base_path / data_path
-=======
-        data_path = "local://" / base_path.joinpath(data_path)
->>>>>>> b1818810
+
         print(f"data_path={data_path}")
 
         # Define the BC config.
