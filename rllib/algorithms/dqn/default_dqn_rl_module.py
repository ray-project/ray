import abc
from typing import Any, Dict, List, Tuple, Union

from ray.rllib.core.learner.utils import make_target_network
from ray.rllib.core.models.base import Encoder, Model
from ray.rllib.core.rl_module.apis import QNetAPI, InferenceOnlyAPI, TargetNetworkAPI
from ray.rllib.core.rl_module.rl_module import RLModule
from ray.rllib.utils.annotations import (
    override,
    OverrideToImplementCustomLogic,
)
from ray.rllib.utils.schedules.scheduler import Scheduler
from ray.rllib.utils.typing import NetworkType, TensorType
from ray.util.annotations import DeveloperAPI


QF_PREDS = "qf_preds"
ATOMS = "atoms"
QF_LOGITS = "qf_logits"
QF_NEXT_PREDS = "qf_next_preds"
QF_PROBS = "qf_probs"
QF_TARGET_NEXT_PREDS = "qf_target_next_preds"
QF_TARGET_NEXT_PROBS = "qf_target_next_probs"


@DeveloperAPI
class DefaultDQNRLModule(RLModule, InferenceOnlyAPI, TargetNetworkAPI, QNetAPI):
    @override(RLModule)
    def setup(self):
        # If a dueling architecture is used.
        self.uses_dueling: bool = self.model_config.get("dueling")
        # If double Q learning is used.
        self.uses_double_q: bool = self.model_config.get("double_q")
        # The number of atoms for a distribution support.
        self.num_atoms: int = self.model_config.get("num_atoms")
        # If distributional learning is requested configure the support.
        if self.num_atoms > 1:
            self.v_min: float = self.model_config.get("v_min")
            self.v_max: float = self.model_config.get("v_max")
        # The epsilon scheduler for epsilon greedy exploration.
        self.epsilon_schedule = Scheduler(
            fixed_value_or_schedule=self.model_config["epsilon"],
            framework=self.framework,
        )

        # Build the encoder for the advantage and value streams. Note,
        # the same encoder is used.
        # Note further, by using the base encoder the correct encoder
        # is chosen for the observation space used.
        self.encoder = self.catalog.build_encoder(framework=self.framework)

        # Build heads.
        self.af = self.catalog.build_af_head(framework=self.framework)
        if self.uses_dueling:
            # If in a dueling setting setup the value function head.
            self.vf = self.catalog.build_vf_head(framework=self.framework)

    @override(InferenceOnlyAPI)
    def get_non_inference_attributes(self) -> List[str]:
        return ["_target_encoder", "_target_af"] + (
            ["_target_vf"] if self.uses_dueling else []
        )

    @override(TargetNetworkAPI)
    def make_target_networks(self) -> None:
        self._target_encoder = make_target_network(self.encoder)
        self._target_af = make_target_network(self.af)
        if self.uses_dueling:
            self._target_vf = make_target_network(self.vf)

    @override(TargetNetworkAPI)
    def get_target_network_pairs(self) -> List[Tuple[NetworkType, NetworkType]]:
        return [(self.encoder, self._target_encoder), (self.af, self._target_af)] + (
            # If we have a dueling architecture we need to update the value stream
            # target, too.
            [
                (self.vf, self._target_vf),
            ]
            if self.uses_dueling
            else []
        )

    @override(TargetNetworkAPI)
    def forward_target(self, batch: Dict[str, Any]) -> Dict[str, Any]:
        """Computes Q-values from the target network.

        Note, these can be accompanied by logits and probabilities
        in case of distributional Q-learning, i.e. `self.num_atoms > 1`.

        Args:
            batch: The batch received in the forward pass.

        Results:
            A dictionary containing the target Q-value predictions ("qf_preds")
            and in case of distributional Q-learning in addition to the target
            Q-value predictions ("qf_preds") the support atoms ("atoms"), the target
            Q-logits  ("qf_logits"), and the probabilities ("qf_probs").
        """
        # If we have a dueling architecture we have to add the value stream.
        return self._qf_forward_helper(
            batch,
            self._target_encoder,
            (
                {"af": self._target_af, "vf": self._target_vf}
                if self.uses_dueling
                else self._target_af
            ),
        )

    @override(QNetAPI)
    def compute_q_values(self, batch: Dict[str, TensorType]) -> Dict[str, TensorType]:
        """Computes Q-values, given encoder, q-net and (optionally), advantage net.

        Note, these can be accompanied by logits and probabilities
        in case of distributional Q-learning, i.e. `self.num_atoms > 1`.

        Args:
            batch: The batch received in the forward pass.

        Results:
            A dictionary containing the Q-value predictions ("qf_preds")
            and in case of distributional Q-learning - in addition to the Q-value
            predictions ("qf_preds") - the support atoms ("atoms"), the Q-logits
            ("qf_logits"), and the probabilities ("qf_probs").
        """
        # If we have a dueling architecture we have to add the value stream.
        return self._qf_forward_helper(
            batch,
            self.encoder,
            {"af": self.af, "vf": self.vf} if self.uses_dueling else self.af,
        )

    @override(RLModule)
    def get_initial_state(self) -> dict:
        if hasattr(self.encoder, "get_initial_state"):
            return self.encoder.get_initial_state()
        else:
            return {}

<<<<<<< HEAD
    @override(RLModule)
    def input_specs_train(self):
        return [
            Columns.OBS,
            Columns.ACTIONS,
            Columns.NEXT_OBS,
        ]

    @override(RLModule)
    def output_specs_exploration(self):
        return [Columns.ACTIONS]

    @override(RLModule)
    def output_specs_inference(self):
        return [Columns.ACTIONS]

    @override(RLModule)
    def output_specs_train(self):
        return [
            QF_PREDS,
            QF_TARGET_NEXT_PREDS,
            # Add keys for double-Q setup.
            *([QF_NEXT_PREDS] if self.uses_double_q else []),
            # Add keys for distributional Q-learning.
            *(
                [
                    ATOMS,
                    QF_LOGITS,
                    QF_PROBS,
                    QF_TARGET_NEXT_PROBS,
                ]
                # We add these keys only when learning a distribution.
                if self.num_atoms > 1
                else []
            ),
        ]

=======
>>>>>>> 6f4f167d
    @abc.abstractmethod
    @OverrideToImplementCustomLogic
    def _qf_forward_helper(
        self,
        batch: Dict[str, TensorType],
        encoder: Encoder,
        head: Union[Model, Dict[str, Model]],
    ) -> Dict[str, TensorType]:
        """Computes Q-values.

        This is a helper function that takes care of all different cases,
        i.e. if we use a dueling architecture or not and if we use distributional
        Q-learning or not.

        Args:
            batch: The batch received in the forward pass.
            encoder: The encoder network to use. Here we have a single encoder
                for all heads (Q or advantages and value in case of a dueling
                architecture).
            head: Either a head model or a dictionary of head model (dueling
                architecture) containing advantage and value stream heads.

        Returns:
            In case of expectation learning the Q-value predictions ("qf_preds")
            and in case of distributional Q-learning in addition to the predictions
            the atoms ("atoms"), the Q-value predictions ("qf_preds"), the Q-logits
            ("qf_logits") and the probabilities for the support atoms ("qf_probs").
        """<|MERGE_RESOLUTION|>--- conflicted
+++ resolved
@@ -137,46 +137,6 @@
         else:
             return {}
 
-<<<<<<< HEAD
-    @override(RLModule)
-    def input_specs_train(self):
-        return [
-            Columns.OBS,
-            Columns.ACTIONS,
-            Columns.NEXT_OBS,
-        ]
-
-    @override(RLModule)
-    def output_specs_exploration(self):
-        return [Columns.ACTIONS]
-
-    @override(RLModule)
-    def output_specs_inference(self):
-        return [Columns.ACTIONS]
-
-    @override(RLModule)
-    def output_specs_train(self):
-        return [
-            QF_PREDS,
-            QF_TARGET_NEXT_PREDS,
-            # Add keys for double-Q setup.
-            *([QF_NEXT_PREDS] if self.uses_double_q else []),
-            # Add keys for distributional Q-learning.
-            *(
-                [
-                    ATOMS,
-                    QF_LOGITS,
-                    QF_PROBS,
-                    QF_TARGET_NEXT_PROBS,
-                ]
-                # We add these keys only when learning a distribution.
-                if self.num_atoms > 1
-                else []
-            ),
-        ]
-
-=======
->>>>>>> 6f4f167d
     @abc.abstractmethod
     @OverrideToImplementCustomLogic
     def _qf_forward_helper(
