--- conflicted
+++ resolved
@@ -61,7 +61,7 @@
         ).squeeze()
 
         # Use double Q learning.
-        if self.config.double_q:
+        if config.double_q:
             # Then we evaluate the target Q-function at the best action (greedy action)
             # over the online Q-function.
             # Mark the best online Q-value of the next state.
@@ -86,7 +86,7 @@
             ).squeeze()
 
         # If we learn a Q-distribution.
-        if self.config.num_atoms > 1:
+        if config.num_atoms > 1:
             # Extract the Q-logits evaluated at the selected actions.
             # (Note, `torch.gather` should be faster than multiplication
             # with a one-hot tensor.)
@@ -99,7 +99,7 @@
                 # (B, 1, num_atoms).
                 index=batch[Columns.ACTIONS]
                 .view(-1, 1, 1)
-                .expand(-1, 1, self.config.num_atoms)
+                .expand(-1, 1, config.num_atoms)
                 .long(),
             ).squeeze(dim=1)
             # Get the probabilies for the maximum Q-value(s).
@@ -110,7 +110,7 @@
                 # of the probabilities (dims 0 and 2, 1 should be reduced
                 # from 2 -> 1).
                 index=q_next_best_idx.view(-1, 1, 1).expand(
-                    -1, 1, self.config.num_atoms
+                    -1, 1, config.num_atoms
                 ),
             ).squeeze(dim=1)
 
@@ -123,17 +123,17 @@
             r_tau = torch.clamp(
                 batch[Columns.REWARDS].unsqueeze(dim=-1)
                 + (
-                    self.config.gamma ** batch["n_steps"]
+                    config.gamma ** batch["n_steps"]
                     * (1.0 - batch[Columns.TERMINATEDS].float())
                 ).unsqueeze(dim=-1)
                 * z,
-                self.config.v_min,
-                self.config.v_max,
+                config.v_min,
+                config.v_max,
             ).squeeze(dim=1)
             # (32, 10)
-            b = (r_tau - self.config.v_min) / (
-                (self.config.v_max - self.config.v_min)
-                / float(self.config.num_atoms - 1.0)
+            b = (r_tau - config.v_min) / (
+                (config.v_max - config.v_min)
+                / float(config.num_atoms - 1.0)
             )
             lower_bound = torch.floor(b)
             upper_bound = torch.ceil(b)
@@ -142,10 +142,10 @@
 
             # (B, num_atoms, num_atoms).
             lower_projection = nn.functional.one_hot(
-                lower_bound.long(), self.config.num_atoms
+                lower_bound.long(), config.num_atoms
             )
             upper_projection = nn.functional.one_hot(
-                upper_bound.long(), self.config.num_atoms
+                upper_bound.long(), config.num_atoms
             )
             # (32, 10)
             ml_delta = q_probs_next_best * (upper_bound - b + floor_equal_ceil)
@@ -174,13 +174,13 @@
             # backpropagate through the target network when optimizing the Q loss.
             q_selected_target = (
                 batch[Columns.REWARDS]
-                + (self.config.gamma ** batch["n_steps"]) * q_next_best_masked
+                + (config.gamma ** batch["n_steps"]) * q_next_best_masked
             ).detach()
 
             # Choose the requested loss function. Note, in case of the Huber loss
             # we fall back to the default of `delta=1.0`.
             loss_fn = (
-                nn.HuberLoss if self.config.td_error_loss_fn == "huber" else nn.MSELoss
+                nn.HuberLoss if config.td_error_loss_fn == "huber" else nn.MSELoss
             )
             # Compute the TD error.
             td_error = torch.abs(q_selected - q_selected_target)
@@ -214,15 +214,9 @@
         )
         # If we learn a Q-value distribution store the support and average
         # probabilities.
-<<<<<<< HEAD
-        if self.config.num_atoms > 1:
+        if config.num_atoms > 1:
             # Log important loss stats.
             self.metrics.log_dict(
-=======
-        if config.num_atoms > 1:
-            self.register_metrics(
-                module_id,
->>>>>>> a45bfe30
                 {
                     ATOMS: z,
                     # The absolute difference in expectation between the actions
