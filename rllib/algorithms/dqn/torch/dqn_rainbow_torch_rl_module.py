from typing import Any, Collection, Dict, Optional, Union

from ray.rllib.algorithms.dqn.dqn_rainbow_rl_module import (
    DQNRainbowRLModule,
    ATOMS,
    QF_LOGITS,
    QF_NEXT_PREDS,
    QF_PREDS,
    QF_PROBS,
    QF_TARGET_NEXT_PREDS,
    QF_TARGET_NEXT_PROBS,
)
from ray.rllib.algorithms.dqn.torch.dqn_rainbow_torch_noisy_net import (
    TorchNoisyMLPEncoder,
)
from ray.rllib.core.columns import Columns
from ray.rllib.core.models.base import Encoder, ENCODER_OUT, Model
from ray.rllib.core.rl_module.torch.torch_rl_module import TorchRLModule
from ray.rllib.core.rl_module.rl_module import RLModule
from ray.rllib.utils.annotations import override
from ray.rllib.utils.framework import try_import_torch
from ray.rllib.utils.typing import StateDict, TensorType, TensorStructType

torch, nn = try_import_torch()


class DQNRainbowTorchRLModule(TorchRLModule, DQNRainbowRLModule):
    framework: str = "torch"

    @override(DQNRainbowRLModule)
    def setup(self):
        super().setup()

        # If we use a noisy encoder. Note, only if the observation
        # space is a flat space we can use a noisy encoder.
        self.uses_noisy_encoder = isinstance(self.encoder, TorchNoisyMLPEncoder)

<<<<<<< HEAD
        # If not an inference-only module (e.g., for evaluation), set up the
        # parameter names to be removed or renamed when syncing from the state dict
        # when syncing.
        if not self.config.inference_only:
=======
        # If we have target networks ,we need to make them not trainable.
        if not self.config.inference_only:
            self.target_encoder.requires_grad_(False)
            self.af_target.requires_grad_(False)
            if self.uses_dueling:
                self.vf_target.requires_grad_(False)

>>>>>>> 4e759219
            # Set the expected and unexpected keys for the inference-only module.
            self._set_inference_only_state_dict_keys()

    # TODO (simon): Refactor to parent method.
    @override(TorchRLModule)
    @override(TorchRLModule)
    def get_state(
        self,
        components: Optional[Union[str, Collection[str]]] = None,
        *,
        not_components: Optional[Union[str, Collection[str]]] = None,
        inference_only: bool = False,
        **kwargs,
    ) -> StateDict:
        state = super(DQNRainbowTorchRLModule, self).get_state(
            components=components, not_components=not_components, **kwargs
        )
        # If this module is not for inference, but the state dict is.
        if not self.config.inference_only and inference_only:
            # Call the local hook to remove or rename the parameters.
            return self._inference_only_get_state_hook(state)
        # Otherwise, the state dict is for checkpointing or saving the model.
        else:
            # Return the state dict as is.
            return state

    @override(RLModule)
    def _forward_inference(self, batch: Dict[str, TensorType]) -> Dict[str, TensorType]:
        output = {}

        # Set the module into evaluation mode, if needed.
        if self.uses_noisy and self.training:
            # This sets the weigths and bias to their constant version.
            self.eval()

        # Q-network forward pass.
        qf_outs = self._qf(batch)

        # Get action distribution.
        action_dist_cls = self.get_exploration_action_dist_cls()
        action_dist = action_dist_cls.from_logits(qf_outs[QF_PREDS])
        # Note, the deterministic version of the categorical distribution
        # outputs directly the `argmax` of the logits.
        exploit_actions = action_dist.to_deterministic().sample()

        # In inference we only need the exploitation actions.
        output[Columns.ACTIONS] = exploit_actions

        return output

    @override(RLModule)
    def _forward_exploration(
        self, batch: Dict[str, TensorType], t: int
    ) -> Dict[str, TensorType]:
        output = {}

        # Resample the noise for the noisy layers, if needed.
        if self.uses_noisy:
            # We want to resample the noise everytime we step.
            self._reset_noise(target=False)
            if not self.training:
                # Set the module into training mode. This sets
                # the weigths and bias to their noisy version.
                self.train(True)

        # Q-network forward pass.
        qf_outs = self._qf(batch)

        # Get action distribution.
        action_dist_cls = self.get_exploration_action_dist_cls()
        action_dist = action_dist_cls.from_logits(qf_outs[QF_PREDS])
        # Note, the deterministic version of the categorical distribution
        # outputs directly the `argmax` of the logits.
        exploit_actions = action_dist.to_deterministic().sample()

        # In case of noisy networks the parameter noise is sufficient for
        # variation in exploration.
        if self.uses_noisy:
            # Use the exploitation action (coming from the noisy network).
            output[Columns.ACTIONS] = exploit_actions
        # Otherwise we need epsilon greedy to support exploration.
        else:
            # TODO (simon): Implement sampling for nested spaces.
            # Update scheduler.
            self.epsilon_schedule.update(t)
            # Get the actual epsilon,
            epsilon = self.epsilon_schedule.get_current_value()
            # Apply epsilon-greedy exploration.
            B = qf_outs[QF_PREDS].shape[0]
            random_actions = torch.squeeze(
                torch.multinomial(
                    (torch.nan_to_num(qf_outs[QF_PREDS], neginf=0.0) != 0.0).float(),
                    num_samples=1,
                ),
                dim=1,
            )
            output[Columns.ACTIONS] = torch.where(
                torch.rand((B,)) < epsilon,
                random_actions,
                exploit_actions,
            )

        return output

    @override(RLModule)
    def _forward_train(
        self, batch: Dict[str, TensorType]
    ) -> Dict[str, TensorStructType]:
<<<<<<< HEAD
=======
        if self.config.inference_only:
            raise RuntimeError(
                "Trying to train a module that is not a learner module. Set the "
                "flag `inference_only=False` when building the module."
            )
>>>>>>> 4e759219
        output = {}

        # Set module into training mode.
        if self.uses_noisy and not self.training:
            # This sets the weigths and bias to their noisy version.
            self.train(True)

        # If we use a double-Q setup.
        if self.uses_double_q:
            # Then we need to make a single forward pass with both,
            # current and next observations.
            batch_base = {
                Columns.OBS: torch.concat(
                    [batch[Columns.OBS], batch[Columns.NEXT_OBS]], dim=0
                ),
            }
        # Otherwise we can just use the current observations.
        else:
            batch_base = {Columns.OBS: batch[Columns.OBS]}
        batch_target = {Columns.OBS: batch[Columns.NEXT_OBS]}

        # Q-network forward passes.
        qf_outs = self._qf(batch_base)
        if self.uses_double_q:
            output[QF_PREDS], output[QF_NEXT_PREDS] = torch.chunk(
                qf_outs[QF_PREDS], chunks=2, dim=0
            )
        else:
            output[QF_PREDS] = qf_outs[QF_PREDS]
        # The target Q-values for the next observations.
        qf_target_next_outs = self._qf_target(batch_target)
        output[QF_TARGET_NEXT_PREDS] = qf_target_next_outs[QF_PREDS]
        # We are learning a Q-value distribution.
        if self.num_atoms > 1:
            # Add distribution artefacts to the output.
            # Distribution support.
            output[ATOMS] = qf_target_next_outs[ATOMS]
            # Original logits from the Q-head.
            output[QF_LOGITS] = qf_outs[QF_LOGITS]
            # Probabilities of the Q-value distribution of the current state.
            output[QF_PROBS] = qf_outs[QF_PROBS]
            # Probabilities of the target Q-value distribution of the next state.
            output[QF_TARGET_NEXT_PROBS] = qf_target_next_outs[QF_PROBS]

        return output

    @override(DQNRainbowRLModule)
    def _qf(self, batch: Dict[str, TensorType]) -> Dict[str, TensorType]:
        """Computes Q-values.

        Note, these can be accompanied by logits and probabilities
        in case of distributional Q-learning, i.e. `self.num_atoms > 1`.

        Args:
            batch: The batch recevied in the forward pass.

        Results:
            A dictionary containing the Q-value predictions ("qf_preds")
            and in case of distributional Q-learning in addition to the Q-value
            predictions ("qf_preds") the support atoms ("atoms"), the Q-logits
            ("qf_logits"), and the probabilities ("qf_probs").
        """
        # If we have a dueling architecture we have to add the value stream.
        return self._qf_forward_helper(
            batch,
            self.encoder,
            {"af": self.af, "vf": self.vf} if self.uses_dueling else self.af,
        )

    @override(DQNRainbowRLModule)
    def _qf_target(self, batch: Dict[str, TensorType]) -> Dict[str, TensorType]:
        """Computes Q-values from the target network.

        Note, these can be accompanied by logits and probabilities
        in case of distributional Q-learning, i.e. `self.num_atoms > 1`.

        Args:
            batch: The batch recevied in the forward pass.

        Results:
            A dictionary containing the target Q-value predictions ("qf_preds")
            and in case of distributional Q-learning in addition to the target
            Q-value predictions ("qf_preds") the support atoms ("atoms"), the target
            Q-logits  ("qf_logits"), and the probabilities ("qf_probs").
        """
        # If we have a dueling architecture we have to add the value stream.
        return self._qf_forward_helper(
            batch,
            self.target_encoder,
            (
                {"af": self.af_target, "vf": self.vf_target}
                if self.uses_dueling
                else self.af_target
            ),
        )

    @override(DQNRainbowRLModule)
    def _af_dist(self, batch: Dict[str, TensorType]) -> Dict[str, TensorType]:
        """Compute the advantage distribution.

        Note this distribution is identical to the Q-distribution in
        case no dueling architecture is used.

        Args:
            batch: A dictionary containing a tensor with the outputs of the
                forward pass of the Q-head or advantage stream head.

        Returns:
            A `dict` containing the support of the discrete distribution for
            either Q-values or advantages (in case of a dueling architecture),
            ("atoms"), the logits per action and atom and the probabilities
            of the discrete distribution (per action and atom of the support).
        """
        output = {}
        # Distributional Q-learning uses a discrete support `z`
        # to represent the action value distribution.
        # TODO (simon): Check, if we still need here the device for torch.
        z = torch.arange(0.0, self.num_atoms, dtype=torch.float32).to(
            batch.device,
        )
        # Rescale the support.
        z = self.v_min + z * (self.v_max - self.v_min) / float(self.num_atoms - 1)
        # Reshape the action values.
        # NOTE: Handcrafted action shape.
        logits_per_action_per_atom = torch.reshape(
            batch, shape=(-1, self.config.action_space.n, self.num_atoms)
        )
        # Calculate the probability for each action value atom. Note,
        # the sum along action value atoms of a single action value
        # must sum to one.
        prob_per_action_per_atom = nn.functional.softmax(
            logits_per_action_per_atom,
            dim=-1,
        )
        # Compute expected action value by weighted sum.
        output[ATOMS] = z
        output["logits"] = logits_per_action_per_atom
        output["probs"] = prob_per_action_per_atom

        return output

    # TODO (simon): Test, if providing the function with a `return_probs`
    # improves performance significantly.
    @override(DQNRainbowRLModule)
    def _qf_forward_helper(
        self,
        batch: Dict[str, TensorType],
        encoder: Encoder,
        head: Union[Model, Dict[str, Model]],
    ) -> Dict[str, TensorType]:
        """Computes Q-values.

        This is a helper function that takes care of all different cases,
        i.e. if we use a dueling architecture or not and if we use distributional
        Q-learning or not.

        Args:
            batch: The batch recevied in the forward pass.
            encoder: The encoder network to use. Here we have a single encoder
                for all heads (Q or advantages and value in case of a dueling
                architecture).
            head: Either a head model or a dictionary of head model (dueling
            architecture) containing advantage and value stream heads.

        Returns:
            In case of expectation learning the Q-value predictions ("qf_preds")
            and in case of distributional Q-learning in addition to the predictions
            the atoms ("atoms"), the Q-value predictions ("qf_preds"), the Q-logits
            ("qf_logits") and the probabilities for the support atoms ("qf_probs").
        """
        output = {}

        # Encoder forward pass.
        encoder_outs = encoder(batch)

        # Do we have a dueling architecture.
        if self.uses_dueling:
            # Head forward passes for advantage and value stream.
            qf_outs = head["af"](encoder_outs[ENCODER_OUT])
            vf_outs = head["vf"](encoder_outs[ENCODER_OUT])
            # We learn a Q-value distribution.
            if self.num_atoms > 1:
                # Compute the advantage stream distribution.
                af_dist_output = self._af_dist(qf_outs)
                # Center the advantage stream distribution.
                centered_af_logits = af_dist_output["logits"] - af_dist_output[
                    "logits"
                ].mean(dim=1, keepdim=True)
                # Calculate the Q-value distribution by adding advantage and
                # value stream.
                qf_logits = centered_af_logits + vf_outs.unsqueeze(dim=-1)
                # Calculate probabilites for the Q-value distribution along
                # the support given by the atoms.
                qf_probs = nn.functional.softmax(qf_logits, dim=-1)
                # Return also the support as we need it in the learner.
                output[ATOMS] = af_dist_output[ATOMS]
                # Calculate the Q-values by the weighted sum over the atoms.
                output[QF_PREDS] = torch.sum(af_dist_output[ATOMS] * qf_probs, dim=-1)
                output[QF_LOGITS] = qf_logits
                output[QF_PROBS] = qf_probs
            # Otherwise we learn an expectation.
            else:
                # Center advantages. Note, we cannot do an in-place operation here
                # b/c we backpropagate through these values. See for a discussion
                # https://discuss.pytorch.org/t/gradient-computation-issue-due-to-
                # inplace-operation-unsure-how-to-debug-for-custom-model/170133
                # Has to be a mean for each batch element.
                af_outs_mean = torch.unsqueeze(
                    torch.nan_to_num(qf_outs, neginf=torch.nan).nanmean(dim=1), dim=1
                )
                qf_outs = qf_outs - af_outs_mean
                # Add advantage and value stream. Note, we broadcast here.
                output[QF_PREDS] = qf_outs + vf_outs
        # No dueling architecture.
        else:
            # Note, in this case the advantage network is the Q-network.
            # Forward pass through Q-head.
            qf_outs = head(encoder_outs[ENCODER_OUT])
            # We learn a Q-value distribution.
            if self.num_atoms > 1:
                # Note in a non-dueling architecture the advantage distribution is
                # the Q-value distribution.
                # Get the Q-value distribution.
                qf_dist_outs = self._af_dist(qf_outs)
                # Get the support of the Q-value distribution.
                output[ATOMS] = qf_dist_outs[ATOMS]
                # Calculate the Q-values by the weighted sum over the atoms.
                output[QF_PREDS] = torch.sum(
                    qf_dist_outs[ATOMS] * qf_dist_outs["probs"], dim=-1
                )
                output[QF_LOGITS] = qf_dist_outs["logits"]
                output[QF_PROBS] = qf_dist_outs["probs"]
            # Otherwise we learn an expectation.
            else:
                # In this case we have a Q-head of dimension (1, action_space.n).
                output[QF_PREDS] = qf_outs

        return output

    @override(DQNRainbowRLModule)
    def _reset_noise(self, target: bool = False) -> None:
        """Reset the noise of all noisy layers.

        Args:
            target: Whether to reset the noise of the target networks.
        """
        if self.uses_noisy:
            if self.uses_noisy_encoder:
                self.encoder._reset_noise()
            self.af._reset_noise()
            # If we have a dueling architecture we need to reset the noise
            # of the value stream, too.
            if self.uses_dueling:
                self.vf._reset_noise()
            # Reset the noise of the target networks, if requested.
            if target:
                if self.uses_noisy_encoder:
                    self.target_encoder._reset_noise()
                self.af_target._reset_noise()
                # If we have a dueling architecture we need to reset the noise
                # of the value stream, too.
                if self.uses_dueling:
                    self.vf_target._reset_noise()

    @override(TorchRLModule)
    def _set_inference_only_state_dict_keys(self) -> None:
        # Get the model parameters.
        state_dict = self.state_dict()
        # Note, these keys are only known to the learner module. Furthermore,
        # we want this to be run once during setup and not for each worker.
        # TODO (simon): Check, if we can also remove the value network.
        self._inference_only_state_dict_keys["unexpected_keys"] = [
            name for name in state_dict if "target" in name
        ]

    @override(TorchRLModule)
    def _inference_only_get_state_hook(
        self, state_dict: Dict[str, Any]
    ) -> Dict[str, Any]:
        # If we have keys in the state dict to take care of.
        if self._inference_only_state_dict_keys:
            # If we have unexpected keys remove them.
            if self._inference_only_state_dict_keys.get("unexpected_keys"):
                for param in self._inference_only_state_dict_keys["unexpected_keys"]:
                    del state_dict[param]
            # If we have expected keys, rename.
            if self._inference_only_state_dict_keys.get("expected_keys"):
                for param in self._inference_only_state_dict_keys["expected_keys"]:
                    state_dict[
                        self._inference_only_state_dict_keys["expected_keys"][param]
                    ] = state_dict.pop(param)
        return state_dict<|MERGE_RESOLUTION|>--- conflicted
+++ resolved
@@ -35,20 +35,10 @@
         # space is a flat space we can use a noisy encoder.
         self.uses_noisy_encoder = isinstance(self.encoder, TorchNoisyMLPEncoder)
 
-<<<<<<< HEAD
         # If not an inference-only module (e.g., for evaluation), set up the
         # parameter names to be removed or renamed when syncing from the state dict
         # when syncing.
         if not self.config.inference_only:
-=======
-        # If we have target networks ,we need to make them not trainable.
-        if not self.config.inference_only:
-            self.target_encoder.requires_grad_(False)
-            self.af_target.requires_grad_(False)
-            if self.uses_dueling:
-                self.vf_target.requires_grad_(False)
-
->>>>>>> 4e759219
             # Set the expected and unexpected keys for the inference-only module.
             self._set_inference_only_state_dict_keys()
 
@@ -157,14 +147,11 @@
     def _forward_train(
         self, batch: Dict[str, TensorType]
     ) -> Dict[str, TensorStructType]:
-<<<<<<< HEAD
-=======
         if self.config.inference_only:
             raise RuntimeError(
                 "Trying to train a module that is not a learner module. Set the "
                 "flag `inference_only=False` when building the module."
             )
->>>>>>> 4e759219
         output = {}
 
         # Set module into training mode.
