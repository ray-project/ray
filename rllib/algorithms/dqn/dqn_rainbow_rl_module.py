<<<<<<< HEAD
from abc import abstractmethod
from typing import Any, Dict, List, Tuple, Type, Union
=======
import abc
from typing import Any, Dict, Type, Union
>>>>>>> d55a9d3e
from ray.rllib.algorithms.dqn.dqn_rainbow_catalog import DQNRainbowCatalog
from ray.rllib.algorithms.sac.sac_learner import QF_PREDS
from ray.rllib.core.columns import Columns
from ray.rllib.core.models.base import Encoder, Model
from ray.rllib.core.models.specs.typing import SpecType
from ray.rllib.core.rl_module.rl_module import RLModule
from ray.rllib.core.rl_module.rl_module_with_target_networks_interface import (
    RLModuleWithTargetNetworksInterface,
)
from ray.rllib.models.distributions import Distribution
from ray.rllib.utils.annotations import (
    ExperimentalAPI,
    override,
    OverrideToImplementCustomLogic,
)
from ray.rllib.utils.schedules.scheduler import Scheduler
from ray.rllib.utils.typing import NetworkType, TensorType

ATOMS = "atoms"
QF_LOGITS = "qf_logits"
QF_NEXT_PREDS = "qf_next_preds"
QF_PROBS = "qf_probs"
QF_TARGET_NEXT_PREDS = "qf_target_next_preds"
QF_TARGET_NEXT_PROBS = "qf_target_next_probs"


@ExperimentalAPI
class DQNRainbowRLModule(RLModule, RLModuleWithTargetNetworksInterface):
    @override(RLModule)
    def setup(self):
        # Get the DQN Rainbow catalog.
        catalog: DQNRainbowCatalog = self.config.get_catalog()

        # If a dueling architecture is used.
        self.uses_dueling: bool = self.config.model_config_dict.get("dueling")
        # If double Q learning is used.
        self.uses_double_q: bool = self.config.model_config_dict.get("double_q")
        # If we use noisy layers.
        self.uses_noisy: bool = self.config.model_config_dict.get("noisy")
        # If we use a noisy encoder.
        self.uses_noisy_encoder: bool = False
        # The number of atoms for a distribution support.
        self.num_atoms: int = self.config.model_config_dict.get("num_atoms")
        # If distributional learning is requested configure the support.
        if self.num_atoms > 1:
            self.v_min: float = self.config.model_config_dict.get("v_min")
            self.v_max: float = self.config.model_config_dict.get("v_max")
        # In case of noisy networks no need for epsilon greedy (see DQN Rainbow
        # paper).
        if not self.uses_noisy:
            # The epsilon scheduler for epsilon greedy exploration.
            self.epsilon_schedule = Scheduler(
                fixed_value_or_schedule=self.config.model_config_dict["epsilon"],
                framework=self.framework,
            )

        # Build the encoder for the advantage and value streams. Note,
        # the same encoder is used.
        # Note further, by using the base encoder the correct encoder
        # is chosen for the observation space used.
        self.encoder = catalog.build_encoder(framework=self.framework)
        # If not an inference-only module (e.g., for evaluation), set up the
        # target networks and state dict keys to be taken care of when syncing.
        if not self.inference_only or self.framework != "torch":
            # Build the same encoder for the target network(s).
            self.target_encoder = catalog.build_encoder(framework=self.framework)
            # Holds the parameter names to be removed or renamed when synching
            # from the learner to the inference module.
            self._inference_only_state_dict_keys = {}

        # Build heads.
        self.af = catalog.build_af_head(framework=self.framework)
        if self.uses_dueling:
            # If in a dueling setting setup the value function head.
            self.vf = catalog.build_vf_head(framework=self.framework)
        if not self.inference_only or self.framework != "torch":
            # Implement the same heads for the target network(s).
            self.af_target = catalog.build_af_head(framework=self.framework)
            if self.uses_dueling:
                # If in a dueling setting setup the target value function head.
                self.vf_target = catalog.build_vf_head(framework=self.framework)

        # Define the action distribution for sampling the exploit action
        # during exploration.
        self.action_dist_cls = catalog.get_action_dist_cls(framework=self.framework)

    @override(RLModuleWithTargetNetworksInterface)
    def get_target_network_pairs(self) -> List[Tuple[NetworkType, NetworkType]]:
        """Returns target Q and Q network(s) to update the target network(s)."""
        return [(self.target_encoder, self.encoder), (self.af_target, self.af)] + (
            # If we have a dueling architecture we need to update the value stream
            # target, too.
            [
                (self.vf_target, self.vf),
            ]
            if self.uses_dueling
            else []
        )

    @override(RLModule)
    def get_exploration_action_dist_cls(self) -> Type[Distribution]:
        """Returns the action distribution class for exploration.

        Note, this class is used to sample the exploit action during
        exploration.
        """
        return self.action_dist_cls

    # TODO (simon): DQN Rainbow does not support RNNs, yet.
    @override(RLModule)
    def get_initial_state(self) -> Any:
        return {}

    @override(RLModule)
    def input_specs_exploration(self) -> SpecType:
        return [Columns.OBS]

    @override(RLModule)
    def input_specs_inference(self) -> SpecType:
        return [Columns.OBS]

    @override(RLModule)
    def input_specs_train(self) -> SpecType:
        return [
            Columns.OBS,
            Columns.ACTIONS,
            Columns.NEXT_OBS,
        ]

    @override(RLModule)
    def output_specs_exploration(self) -> SpecType:
        return [Columns.ACTIONS]

    @override(RLModule)
    def output_specs_inference(self) -> SpecType:
        return [Columns.ACTIONS]

    @override(RLModule)
    def output_specs_train(self) -> SpecType:
        return [
            QF_PREDS,
            QF_TARGET_NEXT_PREDS,
            # Add keys for double-Q setup.
            *([QF_NEXT_PREDS] if self.uses_double_q else []),
            # Add keys for distributional Q-learning.
            *(
                [
                    ATOMS,
                    QF_LOGITS,
                    QF_PROBS,
                    QF_TARGET_NEXT_PROBS,
                ]
                # We add these keys only when learning a distribution.
                if self.num_atoms > 1
                else []
            ),
        ]

    @abc.abstractmethod
    @OverrideToImplementCustomLogic
    def _qf(self, batch: Dict[str, TensorType]) -> Dict[str, TensorType]:
        """Computes Q-values.

        Note, these can be accompanied with logits and pobabilities
        in case of distributional Q-learning, i.e. `self.num_atoms > 1`.

        Args:
            batch: The batch recevied in the forward pass.

        Results:
            A dictionary containing the Q-value predictions ("qf_preds")
            and in case of distributional Q-learning in addition to the Q-value
            predictions ("qf_preds") the support atoms ("atoms"), the Q-logits
            ("qf_logits"), and the probabilities ("qf_probs").
        """

    @abc.abstractmethod
    @OverrideToImplementCustomLogic
    def _qf_target(self, batch: Dict[str, TensorType]) -> Dict[str, TensorType]:
        """Computes Q-values from the target network.

        Note, these can be accompanied with logits and pobabilities
        in case of distributional Q-learning, i.e. `self.num_atoms > 1`.

        Args:
            batch: The batch recevied in the forward pass.

        Results:
            A dictionary containing the target Q-value predictions ("qf_preds")
            and in case of distributional Q-learning in addition to the target
            Q-value predictions ("qf_preds") the support atoms ("atoms"), the target
            Q-logits  ("qf_logits"), and the probabilities ("qf_probs").
        """

    @abc.abstractmethod
    @OverrideToImplementCustomLogic
    def _af_dist(self, batch: Dict[str, TensorType]) -> Dict[str, TensorType]:
        """Compute the advantage distribution.

        Note this distribution is identical to the Q-distribution in
        case no dueling architecture is used.

        Args:
            batch: A dictionary containing a tensor with the outputs of the
                forward pass of the Q-head or advantage stream head.

        Returns:
            A `dict` containing the support of the discrete distribution for
            either Q-values or advantages (in case of a dueling architecture),
            ("atoms"), the logits per action and atom and the probabilities
            of the discrete distribution (per action and atom of the support).
        """

    @abc.abstractmethod
    @OverrideToImplementCustomLogic
    def _qf_forward_helper(
        self,
        batch: Dict[str, TensorType],
        encoder: Encoder,
        head: Union[Model, Dict[str, Model]],
    ) -> Dict[str, TensorType]:
        """Computes Q-values.

        This is a helper function that takes care of all different cases,
        i.e. if we use a dueling architecture or not and if we use distributional
        Q-learning or not.

        Args:
            batch: The batch recevied in the forward pass.
            encoder: The encoder network to use. Here we have a single encoder
                for all heads (Q or advantages and value in case of a dueling
                architecture).
            head: Either a head model or a dictionary of head model (dueling
            architecture) containing advantage and value stream heads.

        Returns:
            In case of expectation learning the Q-value predictions ("qf_preds")
            and in case of distributional Q-learning in addition to the predictions
            the atoms ("atoms"), the Q-value predictions ("qf_preds"), the Q-logits
            ("qf_logits") and the probabilities for the support atoms ("qf_probs").
        """

    @abc.abstractmethod
    @OverrideToImplementCustomLogic
    def _reset_noise(self, target: bool = False):
        """Resets the noise for the noisy layers.

        In case of `uses_noisy=True` the noise of the noisy layers needs to be reset
        at each exploration step and before each training loop. This method is used
        to reset the noise at specific points in the `Algorithm.training_step()` or
        'RLModule.forward()` methods. For customization of noise resetting this
        function can be overridden (e.g. for resetting the noise at the beginning of
        each episode or at the beginning of each rollout).

        Args:
            target: If `True` the target network is reset.
        """<|MERGE_RESOLUTION|>--- conflicted
+++ resolved
@@ -1,10 +1,6 @@
-<<<<<<< HEAD
-from abc import abstractmethod
+import abc
 from typing import Any, Dict, List, Tuple, Type, Union
-=======
-import abc
-from typing import Any, Dict, Type, Union
->>>>>>> d55a9d3e
+
 from ray.rllib.algorithms.dqn.dqn_rainbow_catalog import DQNRainbowCatalog
 from ray.rllib.algorithms.sac.sac_learner import QF_PREDS
 from ray.rllib.core.columns import Columns
