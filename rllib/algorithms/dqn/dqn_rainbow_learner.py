import abc
from typing import Any, Dict

from ray.rllib.core.learner.learner import Learner
from ray.rllib.connectors.common.add_observations_from_episodes_to_batch import (
    AddObservationsFromEpisodesToBatch,
)
from ray.rllib.connectors.learner.add_next_observations_from_episodes_to_train_batch import (  # noqa
    AddNextObservationsFromEpisodesToTrainBatch,
)
from ray.rllib.utils.annotations import (
    override,
    OverrideToImplementCustomLogic_CallToSuperRecommended,
)
from ray.rllib.utils.metrics import (
    LAST_TARGET_UPDATE_TS,
    NUM_ENV_STEPS_SAMPLED_LIFETIME,
    NUM_TARGET_UPDATES,
)
from ray.rllib.utils.torch_utils import update_target_network

# Now, this is double defined: In `SACRLModule` and here. I would keep it here
# or push it into the `Learner` as these are recurring keys in RL.
ATOMS = "atoms"
QF_LOSS_KEY = "qf_loss"
QF_LOGITS = "qf_logits"
QF_MEAN_KEY = "qf_mean"
QF_MAX_KEY = "qf_max"
QF_MIN_KEY = "qf_min"
QF_NEXT_PREDS = "qf_next_preds"
QF_TARGET_NEXT_PREDS = "qf_target_next_preds"
QF_TARGET_NEXT_PROBS = "qf_target_next_probs"
QF_PREDS = "qf_preds"
QF_PROBS = "qf_probs"
TD_ERROR_MEAN_KEY = "td_error_mean"


class DQNRainbowLearner(Learner):
    @OverrideToImplementCustomLogic_CallToSuperRecommended
    @override(Learner)
    def build(self) -> None:
        super().build()

        # Initially sync target networks.
        self.module.foreach_module(
            lambda mid, module: module.sync_target_networks(tau=1.0)
        )

        # Prepend a NEXT_OBS from episodes to train batch connector piece (right
        # after the observation default piece).
        if self.config.add_default_connectors_to_learner_pipeline:
            self._learner_connector.insert_after(
                AddObservationsFromEpisodesToBatch,
                AddNextObservationsFromEpisodesToTrainBatch(),
            )

    @override(Learner)
    def _after_gradient_based_update(self, *, timesteps: Dict[str, Any]) -> None:
        """Updates the target Q Networks."""
<<<<<<< HEAD
        super()._after_gradient_based_update(timesteps=timesteps)

        timestep = timesteps.get(NUM_ENV_STEPS_SAMPLED_LIFETIME, 0)

        for module_id, module in self.module._rl_modules.items():
            config = self.config.get_config_for_module(module_id)
            # TODO (Sven): APPO uses `config.target_update_frequency`. Can we
            #  choose a standard here?
            last_update_ts_key = (module_id, LAST_TARGET_UPDATE_TS)
            if (
                timestep - self.metrics.peek(last_update_ts_key, default=0)
                >= config.target_network_update_freq
            ):
                # Note, we have pairs of encoder and head networks.
                for (
                    target_network,
                    current_network,
                ) in module.get_target_network_pairs():
                    update_target_network(
                        main_net=current_network,
                        target_net=target_network,
                        tau=config.tau,
                    )
                # Increase lifetime target network update counter by one.
                self.metrics.log_value((module_id, NUM_TARGET_UPDATES), 1, reduce="sum")
                # Update the (single-value -> window=1) last updated timestep metric.
                self.metrics.log_value(last_update_ts_key, timestep, window=1)
=======
        super().additional_update_for_module(
            module_id=module_id,
            config=config,
            timestep=timestep,
        )

        # TODO (Sven): APPO uses `config.target_update_frequency`. Can we
        #  choose a standard here?
        last_update_ts_key = (module_id, LAST_TARGET_UPDATE_TS)
        if (
            timestep - self.metrics.peek(last_update_ts_key, default=0)
            >= config.target_network_update_freq
        ):
            self.module[module_id].sync_target_networks(config.tau)
            # Increase lifetime target network update counter by one.
            self.metrics.log_value((module_id, NUM_TARGET_UPDATES), 1, reduce="sum")
            # Update the (single-value -> window=1) last updated timestep metric.
            self.metrics.log_value(last_update_ts_key, timestep, window=1)
>>>>>>> d55a9d3e

    @abc.abstractmethod
    def _reset_noise(self) -> None:
        """Resets the noise in the `Algorithm.training_step()`

        Note, this can be overridden by the user to reset the noise at different
        points in the training loop.
        """<|MERGE_RESOLUTION|>--- conflicted
+++ resolved
@@ -41,10 +41,8 @@
     def build(self) -> None:
         super().build()
 
-        # Initially sync target networks.
-        self.module.foreach_module(
-            lambda mid, module: module.sync_target_networks(tau=1.0)
-        )
+        # Initially sync target networks (w/ tau=1.0 -> full overwrite).
+        self.module.sync_target_networks(tau=1.0)
 
         # Prepend a NEXT_OBS from episodes to train batch connector piece (right
         # after the observation default piece).
@@ -57,11 +55,12 @@
     @override(Learner)
     def _after_gradient_based_update(self, *, timesteps: Dict[str, Any]) -> None:
         """Updates the target Q Networks."""
-<<<<<<< HEAD
         super()._after_gradient_based_update(timesteps=timesteps)
 
         timestep = timesteps.get(NUM_ENV_STEPS_SAMPLED_LIFETIME, 0)
 
+        # TODO (sven): Maybe we should have a `_after_gradient_based_update`
+        #  method per module?
         for module_id, module in self.module._rl_modules.items():
             config = self.config.get_config_for_module(module_id)
             # TODO (Sven): APPO uses `config.target_update_frequency`. Can we
@@ -71,40 +70,11 @@
                 timestep - self.metrics.peek(last_update_ts_key, default=0)
                 >= config.target_network_update_freq
             ):
-                # Note, we have pairs of encoder and head networks.
-                for (
-                    target_network,
-                    current_network,
-                ) in module.get_target_network_pairs():
-                    update_target_network(
-                        main_net=current_network,
-                        target_net=target_network,
-                        tau=config.tau,
-                    )
+                module.sync_target_networks(tau=config.tau)
                 # Increase lifetime target network update counter by one.
                 self.metrics.log_value((module_id, NUM_TARGET_UPDATES), 1, reduce="sum")
                 # Update the (single-value -> window=1) last updated timestep metric.
                 self.metrics.log_value(last_update_ts_key, timestep, window=1)
-=======
-        super().additional_update_for_module(
-            module_id=module_id,
-            config=config,
-            timestep=timestep,
-        )
-
-        # TODO (Sven): APPO uses `config.target_update_frequency`. Can we
-        #  choose a standard here?
-        last_update_ts_key = (module_id, LAST_TARGET_UPDATE_TS)
-        if (
-            timestep - self.metrics.peek(last_update_ts_key, default=0)
-            >= config.target_network_update_freq
-        ):
-            self.module[module_id].sync_target_networks(config.tau)
-            # Increase lifetime target network update counter by one.
-            self.metrics.log_value((module_id, NUM_TARGET_UPDATES), 1, reduce="sum")
-            # Update the (single-value -> window=1) last updated timestep metric.
-            self.metrics.log_value(last_update_ts_key, timestep, window=1)
->>>>>>> d55a9d3e
 
     @abc.abstractmethod
     def _reset_noise(self) -> None:
