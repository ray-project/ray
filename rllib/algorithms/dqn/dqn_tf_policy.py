--- conflicted
+++ resolved
@@ -2,135 +2,29 @@
 
 from typing import Dict, List, Tuple, Type, Union
 
-<<<<<<< HEAD
 import ray
 from ray.rllib.algorithms.dqn.utils import make_dqn_models, postprocess_nstep_and_prio
-=======
-import gym
-import numpy as np
-
-import ray
-from ray.rllib.algorithms.dqn.distributional_q_tf_model import DistributionalQTFModel
-from ray.rllib.algorithms.simple_q.utils import Q_SCOPE, Q_TARGET_SCOPE
-from ray.rllib.evaluation.postprocessing import adjust_nstep
-from ray.rllib.models import ModelCatalog
->>>>>>> d90c6cfb
 from ray.rllib.models.modelv2 import ModelV2
 from ray.rllib.models.tf.tf_action_dist import Categorical, TFActionDistribution
 from ray.rllib.policy.dynamic_tf_policy_v2 import DynamicTFPolicyV2
 from ray.rllib.policy.eager_tf_policy_v2 import EagerTFPolicyV2
 from ray.rllib.policy.sample_batch import SampleBatch
-<<<<<<< HEAD
 from ray.rllib.policy.tf_mixins import (
     ComputeTDErrorMixin,
     LearningRateSchedule,
     TargetNetworkMixin,
 )
 from ray.rllib.utils.annotations import override
-=======
-from ray.rllib.policy.tf_mixins import LearningRateSchedule, TargetNetworkMixin
-from ray.rllib.policy.tf_policy_template import build_tf_policy
-from ray.rllib.utils.error import UnsupportedSpaceException
-from ray.rllib.utils.exploration import ParameterNoise
->>>>>>> d90c6cfb
 from ray.rllib.utils.framework import try_import_tf
 from ray.rllib.utils.tf_utils import (
     huber_loss,
     minimize_and_clip,
     reduce_mean_ignore_inf,
 )
-<<<<<<< HEAD
-from ray.rllib.utils.typing import LocalOptimizer, ModelGradients, TensorType
+from ray.rllib.utils.typing import AlgorithmConfigDict, LocalOptimizer, ModelGradients, TensorType
 
 tf1, tf, tfv = try_import_tf()
 
-=======
-from ray.rllib.utils.typing import AlgorithmConfigDict, ModelGradients, TensorType
-
-tf1, tf, tfv = try_import_tf()
-
-# Importance sampling weights for prioritized replay
-PRIO_WEIGHTS = "weights"
-
-
-class QLoss:
-    def __init__(
-        self,
-        q_t_selected: TensorType,
-        q_logits_t_selected: TensorType,
-        q_tp1_best: TensorType,
-        q_dist_tp1_best: TensorType,
-        importance_weights: TensorType,
-        rewards: TensorType,
-        done_mask: TensorType,
-        gamma: float = 0.99,
-        n_step: int = 1,
-        num_atoms: int = 1,
-        v_min: float = -10.0,
-        v_max: float = 10.0,
-    ):
-
-        if num_atoms > 1:
-            # Distributional Q-learning which corresponds to an entropy loss
-
-            z = tf.range(num_atoms, dtype=tf.float32)
-            z = v_min + z * (v_max - v_min) / float(num_atoms - 1)
-
-            # (batch_size, 1) * (1, num_atoms) = (batch_size, num_atoms)
-            r_tau = tf.expand_dims(rewards, -1) + gamma ** n_step * tf.expand_dims(
-                1.0 - done_mask, -1
-            ) * tf.expand_dims(z, 0)
-            r_tau = tf.clip_by_value(r_tau, v_min, v_max)
-            b = (r_tau - v_min) / ((v_max - v_min) / float(num_atoms - 1))
-            lb = tf.floor(b)
-            ub = tf.math.ceil(b)
-            # indispensable judgement which is missed in most implementations
-            # when b happens to be an integer, lb == ub, so pr_j(s', a*) will
-            # be discarded because (ub-b) == (b-lb) == 0
-            floor_equal_ceil = tf.cast(tf.less(ub - lb, 0.5), tf.float32)
-
-            l_project = tf.one_hot(
-                tf.cast(lb, dtype=tf.int32), num_atoms
-            )  # (batch_size, num_atoms, num_atoms)
-            u_project = tf.one_hot(
-                tf.cast(ub, dtype=tf.int32), num_atoms
-            )  # (batch_size, num_atoms, num_atoms)
-            ml_delta = q_dist_tp1_best * (ub - b + floor_equal_ceil)
-            mu_delta = q_dist_tp1_best * (b - lb)
-            ml_delta = tf.reduce_sum(l_project * tf.expand_dims(ml_delta, -1), axis=1)
-            mu_delta = tf.reduce_sum(u_project * tf.expand_dims(mu_delta, -1), axis=1)
-            m = ml_delta + mu_delta
-
-            # Rainbow paper claims that using this cross entropy loss for
-            # priority is robust and insensitive to `prioritized_replay_alpha`
-            self.td_error = tf.nn.softmax_cross_entropy_with_logits(
-                labels=m, logits=q_logits_t_selected
-            )
-            self.loss = tf.reduce_mean(
-                self.td_error * tf.cast(importance_weights, tf.float32)
-            )
-            self.stats = {
-                # TODO: better Q stats for dist dqn
-                "mean_td_error": tf.reduce_mean(self.td_error),
-            }
-        else:
-            q_tp1_best_masked = (1.0 - done_mask) * q_tp1_best
-
-            # compute RHS of bellman equation
-            q_t_selected_target = rewards + gamma ** n_step * q_tp1_best_masked
-
-            # compute the error (potentially clipped)
-            self.td_error = q_t_selected - tf.stop_gradient(q_t_selected_target)
-            self.loss = tf.reduce_mean(
-                tf.cast(importance_weights, tf.float32) * huber_loss(self.td_error)
-            )
-            self.stats = {
-                "mean_q": tf.reduce_mean(q_t_selected),
-                "min_q": tf.reduce_min(q_t_selected),
-                "max_q": tf.reduce_max(q_t_selected),
-                "mean_td_error": tf.reduce_mean(self.td_error),
-            }
->>>>>>> d90c6cfb
 
 # We need this builder function because we want to share the same
 # custom logics between TF1 dynamic and TF2 eager policies.
