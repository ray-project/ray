"""
[1] Mastering Diverse Domains through World Models - 2023
D. Hafner, J. Pasukonis, J. Ba, T. Lillicrap
https://arxiv.org/pdf/2301.04104v1.pdf

[2] Mastering Atari with Discrete World Models - 2021
D. Hafner, T. Lillicrap, M. Norouzi, J. Ba
https://arxiv.org/pdf/2010.02193.pdf
"""
from collections import defaultdict
from functools import partial
from typing import List, Tuple

import gymnasium as gym
import numpy as np
import tree  # pip install dm_tree

from ray.rllib.algorithms.algorithm_config import AlgorithmConfig
from ray.rllib.core import DEFAULT_MODULE_ID
from ray.rllib.core.columns import Columns
from ray.rllib.env.env_runner import EnvRunner
from ray.rllib.env.wrappers.atari_wrappers import NoopResetEnv, MaxAndSkipEnv
from ray.rllib.env.wrappers.dm_control_wrapper import DMCEnv
from ray.rllib.env.utils import _gym_env_creator
from ray.rllib.evaluation.metrics import RolloutMetrics
<<<<<<< HEAD
from ray.rllib.policy.eager_tf_policy import _convert_to_tf
from ray.rllib.policy.sample_batch import DEFAULT_POLICY_ID, SampleBatch
from ray.rllib.utils.annotations import override
from ray.rllib.utils.framework import try_import_tf
from ray.rllib.utils.replay_buffers.episode_replay_buffer import _Episode as Episode
from ray.rllib.utils.numpy import convert_to_numpy, one_hot
from ray.rllib.utils.torch_utils import convert_to_torch_tensor
=======
from ray.rllib.utils.annotations import override
from ray.rllib.utils.framework import try_import_tf
from ray.rllib.env.single_agent_episode import SingleAgentEpisode
from ray.rllib.utils.numpy import one_hot
from ray.tune.registry import ENV_CREATOR, _global_registry
>>>>>>> be2272d3

_, tf, _ = try_import_tf()


# TODO (sven): Use SingleAgentEnvRunner instead of this as soon as we have the new
#  ConnectorV2 example classes to make Atari work properly with these (w/o requiring the
#  classes at the bottom of this file here, e.g. `ActionClip`).
class DreamerV3EnvRunner(EnvRunner):
    """An environment runner to collect data from vectorized gymnasium environments."""

    def __init__(
        self,
        config: AlgorithmConfig,
        **kwargs,
    ):
        """Initializes a DreamerV3EnvRunner instance.

        Args:
            config: The config to use to setup this EnvRunner.
        """
        super().__init__(config=config)

        # Create the gym.vector.Env object.
        # Atari env.
        if self.config.env.startswith("ALE/"):
            # TODO (sven): This import currently causes a Tune test to fail. Either way,
            #  we need to figure out how to properly setup the CI environment with
            #  the correct versions of all gymnasium-related packages.
            from supersuit.generic_wrappers import resize_v1

            # [2]: "We down-scale the 84 × 84 grayscale images to 64 × 64 pixels so that
            # we can apply the convolutional architecture of DreamerV1."
            # ...
            # "We follow the evaluation protocol of Machado et al. (2018) with 200M
            # environment steps, action repeat of 4, a time limit of 108,000 steps per
            # episode that correspond to 30 minutes of game play, no access to life
            # information, full action space, and sticky actions. Because the world
            # model integrates information over time, DreamerV2 does not use frame
            # stacking."
            # However, in Danijar's repo, Atari100k experiments are configured as:
            # noop=30, 64x64x3 (no grayscaling), sticky actions=False,
            # full action space=False,
            wrappers = [
                partial(gym.wrappers.TimeLimit, max_episode_steps=108000),
                partial(resize_v1, x_size=64, y_size=64),  # resize to 64x64
                NormalizedImageEnv,
                NoopResetEnv,
                MaxAndSkipEnv,
            ]

            self.env = gym.vector.make(
                "GymV26Environment-v0",
                env_id=self.config.env,
                wrappers=wrappers,
                num_envs=self.config.num_envs_per_env_runner,
                asynchronous=self.config.remote_worker_envs,
                make_kwargs=dict(
                    self.config.env_config, **{"render_mode": "rgb_array"}
                ),
            )
        # DeepMind Control.
        elif self.config.env.startswith("DMC/"):
            parts = self.config.env.split("/")
            assert len(parts) == 3, (
                "ERROR: DMC env must be formatted as 'DMC/[task]/[domain]', e.g. "
                f"'DMC/cartpole/swingup'! You provided '{self.config.env}'."
            )
            gym.register(
                "dmc_env-v0",
                lambda from_pixels=True: DMCEnv(
                    parts[1], parts[2], from_pixels=from_pixels, channels_first=False
                ),
            )
            self.env = gym.vector.make(
                "dmc_env-v0",
                wrappers=[ActionClip],
                num_envs=self.config.num_envs_per_env_runner,
                asynchronous=self.config.remote_worker_envs,
                **dict(self.config.env_config),
            )
        # All other envs (gym or `tune.register_env()`'d by the user).
        else:
            # Register the env in this local context here.
            gym.register(
                "dreamerv3-custom-env-v0",
                partial(
                    _global_registry.get(ENV_CREATOR, self.config.env),
                    self.config.env_config,
                )
                if _global_registry.contains(ENV_CREATOR, self.config.env)
                else partial(
                    _gym_env_creator,
                    env_context=self.config.env_config,
                    env_descriptor=self.config.env,
                ),
            )
            # Create the vectorized gymnasium env.
            self.env = gym.vector.make(
                "dreamerv3-custom-env-v0",
                num_envs=self.config.num_envs_per_env_runner,
                asynchronous=False,  # self.config.remote_worker_envs,
            )
        self.num_envs = self.env.num_envs
        assert self.num_envs == self.config.num_envs_per_env_runner

        # Create our RLModule to compute actions with.
        policy_dict, _ = self.config.get_multi_agent_setup(env=self.env)
        self.marl_module_spec = self.config.get_marl_module_spec(
            policy_dict=policy_dict
        )
        if self.config.share_module_between_env_runner_and_learner:
            # DreamerV3 Algorithm will set this to the local Learner's module.
            self.module = None
        # Create our own instance of a DreamerV3RLModule (which then needs to be
        # weight-synched each iteration).
        else:
            # TODO (sven): DreamerV3 is currently single-agent only.
            self.module = self.marl_module_spec.build()[DEFAULT_MODULE_ID]

        self.convert_to_tensor = (
            convert_to_torch_tensor
            if self.config.framework_str == "torch"
            else _convert_to_tf
        )

        self._needs_initial_reset = True
        self._episodes = [None for _ in range(self.num_envs)]
        self._states = [None for _ in range(self.num_envs)]

        # TODO (sven): Move metrics temp storage and collection out of EnvRunner
        #  and RolloutWorkers. These classes should not continue tracking some data
        #  that they have already returned (in a call to `sample()`). Instead, the
        #  episode data should be analyzed where it was sent to (the Algorithm itself
        #  via its replay buffer, etc..).
        self._done_episodes_for_metrics = []
        self._ongoing_episodes_for_metrics = defaultdict(list)
        self._ts_since_last_metrics = 0

    @override(EnvRunner)
    def sample(
        self,
        *,
        num_timesteps: int = None,
        num_episodes: int = None,
        explore: bool = True,
        random_actions: bool = False,
    ) -> Tuple[List[SingleAgentEpisode], List[SingleAgentEpisode]]:
        """Runs and returns a sample (n timesteps or m episodes) on the environment(s).

        Timesteps or episodes are counted in total (across all vectorized
        sub-environments). For example, if self.num_envs=2 and num_timesteps=10, each
        sub-environment will be sampled for 5 steps. If self.num_envs=3 and
        num_episodes=30, each sub-environment will be sampled for 10 episodes.

        Args:
            num_timesteps: The number of timesteps to sample from the environment(s).
                Note that only exactly one of `num_timesteps` or `num_episodes` must be
                provided.
            num_episodes: The number of full episodes to sample from the environment(s).
                Note that only exactly one of `num_timesteps` or `num_episodes` must be
                provided.
            explore: Indicates whether to utilize exploration when picking actions.
            random_actions: Whether to only use random actions. If True, the value of
                `explore` is ignored.
            force_reset: Whether to reset the environment(s) before starting to sample.
                If False, will still reset the environment(s) if they were left in
                a terminated or truncated state during previous sample calls.

        Returns:
            A tuple consisting of a) list of Episode instances that are done and
            b) list of Episode instances that are still ongoing.
        """
        # If no execution details are provided, use self.config.
        if num_timesteps is None and num_episodes is None:
            if self.config.batch_mode == "truncate_episodes":
                num_timesteps = self.config.rollout_fragment_length * self.num_envs
            else:
                num_episodes = self.num_envs

        # Sample n timesteps.
        if num_timesteps is not None:
            return self._sample_timesteps(
                num_timesteps=num_timesteps,
                explore=explore,
                random_actions=random_actions,
                force_reset=False,
            )
        # Sample n episodes.
        else:
            # `_sample_episodes` returns only one list (with completed episodes)
            # return empty list for incomplete ones.
            return (
                self._sample_episodes(
                    num_episodes=num_episodes,
                    explore=explore,
                    random_actions=random_actions,
                ),
                [],
            )

    def _sample_timesteps(
        self,
        num_timesteps: int,
        explore: bool = True,
        random_actions: bool = False,
        force_reset: bool = False,
    ) -> Tuple[List[SingleAgentEpisode], List[SingleAgentEpisode]]:
        """Helper method to run n timesteps.

        See docstring of self.sample() for more details.
        """
        done_episodes_to_return = []

        # Get initial states for all `batch_size_B` rows in the forward batch.
        initial_states = tree.map_structure(
            lambda s: np.repeat(s, self.num_envs, axis=0),
            convert_to_numpy(self.module.get_initial_state()),
        )

        # Have to reset the env (on all vector sub-envs).
        if force_reset or self._needs_initial_reset:
            obs, _ = self.env.reset()

            self._episodes = [SingleAgentEpisode() for _ in range(self.num_envs)]
            states = initial_states
            # Set is_first to True for all rows (all sub-envs just got reset).
            is_first = np.ones((self.num_envs,))
            self._needs_initial_reset = False

            # Set initial obs and states in the episodes.
            for i in range(self.num_envs):
                self._episodes[i].add_env_reset(observation=obs[i])
                self._states[i] = {k: s[i] for k, s in states.items()}
        # Don't reset existing envs; continue in already started episodes.
        else:
            # Pick up stored observations and states from previous timesteps.
            obs = np.stack([eps.observations[-1] for eps in self._episodes])
            # Compile the initial state for each batch row: If episode just started, use
            # model's initial state, if not, use state stored last in
            # SingleAgentEpisode.
            states = {
                k: np.stack(
                    [
                        initial_states[k][i]
                        if self._states[i] is None
                        else self._states[i][k]
                        for i, eps in enumerate(self._episodes)
                    ]
                )
                for k in initial_states.keys()
            }
            # If a batch row is at the beginning of an episode, set its `is_first` flag
            # to 1.0, otherwise 0.0.
            is_first = np.zeros((self.num_envs,))
            for i, eps in enumerate(self._episodes):
                if len(eps) == 0:
                    is_first[i] = 1.0

        # Loop through env for n timesteps.
        ts = 0
        while ts < num_timesteps:
            # Act randomly.
            if random_actions:
                actions = self.env.action_space.sample()
            # Compute an action using our RLModule.
            else:
                batch = {
<<<<<<< HEAD
                    STATE_IN: tree.map_structure(
                        lambda s: self.convert_to_tensor(s), states
                    ),
                    SampleBatch.OBS: self.convert_to_tensor(obs),
                    "is_first": self.convert_to_tensor(is_first),
=======
                    Columns.STATE_IN: tree.map_structure(
                        lambda s: tf.convert_to_tensor(s), states
                    ),
                    Columns.OBS: tf.convert_to_tensor(obs),
                    "is_first": tf.convert_to_tensor(is_first),
>>>>>>> be2272d3
                }
                # Explore or not.
                if explore:
                    outs = self.module.forward_exploration(batch)
                else:
                    outs = self.module.forward_inference(batch)

                # Model outputs one-hot actions (if discrete). Convert to int actions
                # as well.
<<<<<<< HEAD
                actions = convert_to_numpy(outs[SampleBatch.ACTIONS])
                if isinstance(self.env.single_action_space, gym.spaces.Discrete):
                    actions = np.argmax(actions, axis=-1)
                states = convert_to_numpy(outs[STATE_OUT])
=======
                actions = outs[Columns.ACTIONS].numpy()
                if isinstance(self.env.single_action_space, gym.spaces.Discrete):
                    actions = np.argmax(actions, axis=-1)
                states = tree.map_structure(
                    lambda s: s.numpy(), outs[Columns.STATE_OUT]
                )
>>>>>>> be2272d3

            obs, rewards, terminateds, truncateds, infos = self.env.step(actions)
            ts += self.num_envs

            for i in range(self.num_envs):
                s = {k: s[i] for k, s in states.items()}
                # The last entry in self.observations[i] is already the reset
                # obs of the new episode.
                if terminateds[i] or truncateds[i]:
                    # Finish the episode with the actual terminal observation stored in
                    # the info dict.
                    self._episodes[i].add_env_step(
                        observation=infos["final_observation"][i],
                        action=actions[i],
                        reward=rewards[i],
                        terminated=terminateds[i],
                        truncated=truncateds[i],
                    )
                    self._states[i] = s
                    # Reset h-states to the model's initial ones b/c we are starting a
                    # new episode.
                    for k, v in convert_to_numpy(
                        self.module.get_initial_state()
                    ).items():
                        states[k][i] = v
                    is_first[i] = True
                    done_episodes_to_return.append(self._episodes[i])
                    # Create a new episode object.
                    self._episodes[i] = SingleAgentEpisode(observations=[obs[i]])
                else:
                    self._episodes[i].add_env_step(
                        observation=obs[i],
                        action=actions[i],
                        reward=rewards[i],
                    )
                    is_first[i] = False

                self._states[i] = s

        # Return done episodes ...
        self._done_episodes_for_metrics.extend(done_episodes_to_return)
        # ... and all ongoing episode chunks. Also, make sure, we return
        # a copy and start new chunks so that callers of this function
        # don't alter our ongoing and returned Episode objects.
        ongoing_episodes = self._episodes
        self._episodes = [eps.cut() for eps in self._episodes]
        for eps in ongoing_episodes:
            self._ongoing_episodes_for_metrics[eps.id_].append(eps)

        self._ts_since_last_metrics += ts

        return done_episodes_to_return, ongoing_episodes

    def _sample_episodes(
        self,
        num_episodes: int,
        explore: bool = True,
        random_actions: bool = False,
    ) -> List[SingleAgentEpisode]:
        """Helper method to run n episodes.

        See docstring of `self.sample()` for more details.
        """
        done_episodes_to_return = []

        obs, _ = self.env.reset()
        episodes = [SingleAgentEpisode() for _ in range(self.num_envs)]

        # Multiply states n times according to our vector env batch size (num_envs).
        states = tree.map_structure(
            lambda s: np.repeat(s, self.num_envs, axis=0),
            convert_to_numpy(self.module.get_initial_state()),
        )
        is_first = np.ones((self.num_envs,))

        for i in range(self.num_envs):
            episodes[i].add_env_reset(observation=obs[i])

        eps = 0
        while eps < num_episodes:
            if random_actions:
                actions = self.env.action_space.sample()
            else:
                batch = {
<<<<<<< HEAD
                    STATE_IN: tree.map_structure(
                        lambda s: self.convert_to_tensor(s), states
                    ),
                    SampleBatch.OBS: self.convert_to_tensor(obs),
                    "is_first": self.convert_to_tensor(is_first),
=======
                    Columns.STATE_IN: tree.map_structure(
                        lambda s: tf.convert_to_tensor(s), states
                    ),
                    Columns.OBS: tf.convert_to_tensor(obs),
                    "is_first": tf.convert_to_tensor(is_first),
>>>>>>> be2272d3
                }

                if explore:
                    outs = self.module.forward_exploration(batch)
                else:
                    outs = self.module.forward_inference(batch)

<<<<<<< HEAD
                actions = convert_to_numpy(outs[SampleBatch.ACTIONS])
                if isinstance(self.env.single_action_space, gym.spaces.Discrete):
                    actions = np.argmax(actions, axis=-1)
                states = convert_to_numpy(outs[STATE_OUT])
=======
                actions = outs[Columns.ACTIONS].numpy()
                if isinstance(self.env.single_action_space, gym.spaces.Discrete):
                    actions = np.argmax(actions, axis=-1)
                states = tree.map_structure(
                    lambda s: s.numpy(), outs[Columns.STATE_OUT]
                )
>>>>>>> be2272d3

            obs, rewards, terminateds, truncateds, infos = self.env.step(actions)

            for i in range(self.num_envs):
                # The last entry in self.observations[i] is already the reset
                # obs of the new episode.
                if terminateds[i] or truncateds[i]:
                    eps += 1

                    episodes[i].add_env_step(
                        observation=infos["final_observation"][i],
                        action=actions[i],
                        reward=rewards[i],
                        terminated=terminateds[i],
                        truncated=truncateds[i],
                    )
                    done_episodes_to_return.append(episodes[i])

                    # Also early-out if we reach the number of episodes within this
                    # for-loop.
                    if eps == num_episodes:
                        break

                    # Reset h-states to the model's initial ones b/c we are starting a
                    # new episode.
                    for k, v in convert_to_numpy(
                        self.module.get_initial_state()
                    ).items():
                        states[k][i] = v
                    is_first[i] = True

                    episodes[i] = SingleAgentEpisode(observations=[obs[i]])
                else:
                    episodes[i].add_env_step(
                        observation=obs[i],
                        action=actions[i],
                        reward=rewards[i],
                    )
                    is_first[i] = False

        self._done_episodes_for_metrics.extend(done_episodes_to_return)
        self._ts_since_last_metrics += sum(len(eps) for eps in done_episodes_to_return)

        # If user calls sample(num_timesteps=..) after this, we must reset again
        # at the beginning.
        self._needs_initial_reset = True

        return done_episodes_to_return

    # TODO (sven): Remove the requirement for EnvRunners/RolloutWorkers to have this
    #  API. Instead Algorithm should compile episode metrics itself via its local
    #  buffer.
    def get_metrics(self) -> List[RolloutMetrics]:
        # Compute per-episode metrics (only on already completed episodes).
        metrics = []
        for eps in self._done_episodes_for_metrics:
            episode_length = len(eps)
            episode_reward = eps.get_return()
            # Don't forget about the already returned chunks of this episode.
            if eps.id_ in self._ongoing_episodes_for_metrics:
                for eps2 in self._ongoing_episodes_for_metrics[eps.id_]:
                    episode_length += len(eps2)
                    episode_reward += eps2.get_return()
                del self._ongoing_episodes_for_metrics[eps.id_]

            metrics.append(
                RolloutMetrics(
                    episode_length=episode_length,
                    episode_reward=episode_reward,
                )
            )

        self._done_episodes_for_metrics.clear()
        self._ts_since_last_metrics = 0

        return metrics

    # TODO (sven): Remove the requirement for EnvRunners/RolloutWorkers to have this
    #  API. Replace by proper state overriding via `EnvRunner.set_state()`
    def set_weights(self, weights, global_vars=None):
        """Writes the weights of our (single-agent) RLModule."""
        if self.module is None:
            assert self.config.share_module_between_env_runner_and_learner
        else:
            self.module.set_state(weights[DEFAULT_MODULE_ID])

    @override(EnvRunner)
    def assert_healthy(self):
        # Make sure, we have built our gym.vector.Env and RLModule properly.
        assert self.env and self.module

    @override(EnvRunner)
    def stop(self):
        # Close our env object via gymnasium's API.
        self.env.close()


class NormalizedImageEnv(gym.ObservationWrapper):
    def __init__(self, *args, **kwargs):
        super().__init__(*args, **kwargs)
        self.observation_space = gym.spaces.Box(
            -1.0,
            1.0,
            shape=self.observation_space.shape,
            dtype=np.float32,
        )

    # Divide by scale and center around 0.0, such that observations are in the range
    # of -1.0 and 1.0.
    def observation(self, observation):
        return (observation.astype(np.float32) / 128.0) - 1.0


class OneHot(gym.ObservationWrapper):
    def __init__(self, *args, **kwargs):
        super().__init__(*args, **kwargs)
        self.observation_space = gym.spaces.Box(
            0.0, 1.0, shape=(self.observation_space.n,), dtype=np.float32
        )

    def reset(self, **kwargs):
        ret = self.env.reset(**kwargs)
        return self._get_obs(ret[0]), ret[1]

    def step(self, action):
        ret = self.env.step(action)
        return self._get_obs(ret[0]), ret[1], ret[2], ret[3], ret[4]

    def _get_obs(self, obs):
        return one_hot(obs, depth=self.observation_space.shape[0])


class ActionClip(gym.ActionWrapper):
    def __init__(self, *args, **kwargs):
        super().__init__(*args, **kwargs)
        self._low = -1.0
        self._high = 1.0
        self.action_space = gym.spaces.Box(
            self._low,
            self._high,
            self.action_space.shape,
            self.action_space.dtype,
        )

    def action(self, action):
        return np.clip(action, self._low, self._high)<|MERGE_RESOLUTION|>--- conflicted
+++ resolved
@@ -23,21 +23,13 @@
 from ray.rllib.env.wrappers.dm_control_wrapper import DMCEnv
 from ray.rllib.env.utils import _gym_env_creator
 from ray.rllib.evaluation.metrics import RolloutMetrics
-<<<<<<< HEAD
 from ray.rllib.policy.eager_tf_policy import _convert_to_tf
-from ray.rllib.policy.sample_batch import DEFAULT_POLICY_ID, SampleBatch
-from ray.rllib.utils.annotations import override
-from ray.rllib.utils.framework import try_import_tf
-from ray.rllib.utils.replay_buffers.episode_replay_buffer import _Episode as Episode
-from ray.rllib.utils.numpy import convert_to_numpy, one_hot
-from ray.rllib.utils.torch_utils import convert_to_torch_tensor
-=======
 from ray.rllib.utils.annotations import override
 from ray.rllib.utils.framework import try_import_tf
 from ray.rllib.env.single_agent_episode import SingleAgentEpisode
-from ray.rllib.utils.numpy import one_hot
+from ray.rllib.utils.numpy import convert_to_numpy, one_hot
+from ray.rllib.utils.torch_utils import convert_to_torch_tensor
 from ray.tune.registry import ENV_CREATOR, _global_registry
->>>>>>> be2272d3
 
 _, tf, _ = try_import_tf()
 
@@ -305,19 +297,11 @@
             # Compute an action using our RLModule.
             else:
                 batch = {
-<<<<<<< HEAD
-                    STATE_IN: tree.map_structure(
+                    Columns.STATE_IN: tree.map_structure(
                         lambda s: self.convert_to_tensor(s), states
                     ),
-                    SampleBatch.OBS: self.convert_to_tensor(obs),
+                    Columns.OBS: self.convert_to_tensor(obs),
                     "is_first": self.convert_to_tensor(is_first),
-=======
-                    Columns.STATE_IN: tree.map_structure(
-                        lambda s: tf.convert_to_tensor(s), states
-                    ),
-                    Columns.OBS: tf.convert_to_tensor(obs),
-                    "is_first": tf.convert_to_tensor(is_first),
->>>>>>> be2272d3
                 }
                 # Explore or not.
                 if explore:
@@ -327,19 +311,10 @@
 
                 # Model outputs one-hot actions (if discrete). Convert to int actions
                 # as well.
-<<<<<<< HEAD
-                actions = convert_to_numpy(outs[SampleBatch.ACTIONS])
+                actions = convert_to_numpy(outs[Columns.ACTIONS])
                 if isinstance(self.env.single_action_space, gym.spaces.Discrete):
                     actions = np.argmax(actions, axis=-1)
-                states = convert_to_numpy(outs[STATE_OUT])
-=======
-                actions = outs[Columns.ACTIONS].numpy()
-                if isinstance(self.env.single_action_space, gym.spaces.Discrete):
-                    actions = np.argmax(actions, axis=-1)
-                states = tree.map_structure(
-                    lambda s: s.numpy(), outs[Columns.STATE_OUT]
-                )
->>>>>>> be2272d3
+                states = convert_to_numpy(outs[Columns.STATE_OUT])
 
             obs, rewards, terminateds, truncateds, infos = self.env.step(actions)
             ts += self.num_envs
@@ -424,19 +399,11 @@
                 actions = self.env.action_space.sample()
             else:
                 batch = {
-<<<<<<< HEAD
-                    STATE_IN: tree.map_structure(
+                    Columns.STATE_IN: tree.map_structure(
                         lambda s: self.convert_to_tensor(s), states
                     ),
-                    SampleBatch.OBS: self.convert_to_tensor(obs),
+                    Columns.OBS: self.convert_to_tensor(obs),
                     "is_first": self.convert_to_tensor(is_first),
-=======
-                    Columns.STATE_IN: tree.map_structure(
-                        lambda s: tf.convert_to_tensor(s), states
-                    ),
-                    Columns.OBS: tf.convert_to_tensor(obs),
-                    "is_first": tf.convert_to_tensor(is_first),
->>>>>>> be2272d3
                 }
 
                 if explore:
@@ -444,19 +411,10 @@
                 else:
                     outs = self.module.forward_inference(batch)
 
-<<<<<<< HEAD
-                actions = convert_to_numpy(outs[SampleBatch.ACTIONS])
+                actions = convert_to_numpy(outs[Columns.ACTIONS])
                 if isinstance(self.env.single_action_space, gym.spaces.Discrete):
                     actions = np.argmax(actions, axis=-1)
-                states = convert_to_numpy(outs[STATE_OUT])
-=======
-                actions = outs[Columns.ACTIONS].numpy()
-                if isinstance(self.env.single_action_space, gym.spaces.Discrete):
-                    actions = np.argmax(actions, axis=-1)
-                states = tree.map_structure(
-                    lambda s: s.numpy(), outs[Columns.STATE_OUT]
-                )
->>>>>>> be2272d3
+                states = convert_to_numpy(outs[Columns.STATE_OUT])
 
             obs, rewards, terminateds, truncateds, infos = self.env.step(actions)
 
