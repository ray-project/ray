--- conflicted
+++ resolved
@@ -20,10 +20,7 @@
 _, tf, _ = try_import_tf()
 
 
-<<<<<<< HEAD
-=======
 @DeveloperAPI(stability="alpha")
->>>>>>> 5c06ef6e
 class DreamerV3RLModule(RLModule, abc.ABC):
     @override(RLModule)
     def setup(self):
@@ -31,11 +28,6 @@
 
         # Gather model-relevant settings.
         B = 1
-<<<<<<< HEAD
-        T = self.config.model_config_dict["batch_length_T"]
-        horizon_H = self.config.model_config_dict["horizon_H"]
-        gamma = self.config.model_config_dict["gamma"]
-=======
         T = self.model_config["batch_length_T"]
         horizon_H = self.model_config["horizon_H"]
         gamma = self.model_config["gamma"]
@@ -44,7 +36,6 @@
             self.model_config.get("symlog_obs", "auto"),
         )
         model_size = self.model_config["model_size"]
->>>>>>> 5c06ef6e
 
         if self.model_config["use_float16"]:
             tf.compat.v1.keras.layers.enable_v2_dtype_behavior()
@@ -55,12 +46,6 @@
         self.decoder = self.catalog.build_decoder(framework=self.framework)
 
         # Build the world model (containing encoder and decoder).
-<<<<<<< HEAD
-        self.world_model = catalog.build_world_model(
-            framework=self.framework,
-            encoder=self.encoder,
-            decoder=self.decoder,
-=======
         self.world_model = WorldModel(
             model_size=model_size,
             observation_space=self.observation_space,
@@ -76,20 +61,11 @@
         )
         self.critic = CriticNetwork(
             model_size=model_size,
->>>>>>> 5c06ef6e
         )
-        self.actor = catalog.build_actor(framework=self.framework)
-        self.critic = catalog.build_critic(framework=self.framework)
-
         # Build the final dreamer model (containing the world model).
-<<<<<<< HEAD
-        self.dreamer_model = catalog.build_dreamer_model(
-            framework=self.framework,
-=======
         self.dreamer_model = DreamerModel(
             model_size=self.model_config["model_size"],
             action_space=self.action_space,
->>>>>>> 5c06ef6e
             world_model=self.world_model,
             actor=self.actor,
             critic=self.critic,
