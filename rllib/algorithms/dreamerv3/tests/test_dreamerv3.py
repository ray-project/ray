--- conflicted
+++ resolved
@@ -50,34 +50,22 @@
                 symlog_obs=True,
                 use_float16=False,
             )
-<<<<<<< HEAD
-            .resources(
-                num_learner_workers=2,  # Run with 2 Learners.
-                num_cpus_per_learner_worker=1,
-                num_gpus_per_learner_worker=0,
-=======
             .learners(
-                num_learners=2,  # Try with 2 Learners.
+                num_learners=2,  # Run with 2 Learners.
                 num_cpus_per_learner=1,
                 num_gpus_per_learner=0,
->>>>>>> be2272d3
             )
         )
 
         num_iterations = 2
 
-<<<<<<< HEAD
-        for _ in framework_iterator(config, frameworks=("torch", "tf2")):
-            for env in ["ALE/MsPacman-v5", "FrozenLake-v1", "CartPole-v1"]:
-=======
-        for _ in framework_iterator(config, frameworks="tf2"):
+        for _ in framework_iterator(config, frameworks="torch"):
             for env in [
                 "FrozenLake-v1",
                 "CartPole-v1",
                 "ALE/MsPacman-v5",
                 "Pendulum-v1",
             ]:
->>>>>>> be2272d3
                 print("Env={}".format(env))
                 # Add one-hot observations for FrozenLake env.
                 if env == "FrozenLake-v1":
@@ -197,19 +185,12 @@
             symlog_obs=True,
         )
 
-<<<<<<< HEAD
-        for fw in framework_iterator(config, frameworks=("torch", "tf2")):
-=======
-        for _ in framework_iterator(config, frameworks="tf2"):
->>>>>>> be2272d3
+        for fw in framework_iterator(config, frameworks="torch"):
             # Check all model_sizes described in the paper ([1]) on matching the number
             # of parameters to RLlib's implementation.
             for model_size in ["XS", "S", "M", "L", "XL"]:
                 config.model_size = model_size
-<<<<<<< HEAD
-                config.training(model={"model_size": model_size})
-=======
->>>>>>> be2272d3
+                # config.training(model={"model_size": model_size})
 
                 # Atari and CartPole spaces.
                 for obs_space, num_actions, env_name in [
@@ -225,8 +206,7 @@
                     # Create our RLModule to compute actions with.
                     policy_dict, _ = config.get_multi_agent_setup()
                     module_spec = config.get_marl_module_spec(policy_dict=policy_dict)
-<<<<<<< HEAD
-                    rl_module = module_spec.build()[DEFAULT_POLICY_ID]
+                    rl_module = module_spec.build()[DEFAULT_MODULE_ID]
 
                     # Count the generated RLModule's parameters and compare to the
                     # paper's reported numbers ([1] and [3]).
@@ -259,38 +239,15 @@
                             np.prod(v.shape.as_list())
                             for v in rl_module.critic.trainable_variables
                         )
-=======
-                    rl_module = module_spec.build()[DEFAULT_MODULE_ID]
-
-                    # Count the generated RLModule's parameters and compare to the
-                    # paper's reported numbers ([1] and [3]).
-                    num_params_world_model = sum(
-                        np.prod(v.shape.as_list())
-                        for v in rl_module.world_model.trainable_variables
-                    )
->>>>>>> be2272d3
+
                     self.assertEqual(
                         num_params_world_model,
                         expected_num_params_world_model[f"{model_size}_{env_name}"],
                     )
-<<<<<<< HEAD
-=======
-                    num_params_actor = sum(
-                        np.prod(v.shape.as_list())
-                        for v in rl_module.actor.trainable_variables
-                    )
->>>>>>> be2272d3
                     self.assertEqual(
                         num_params_actor,
                         expected_num_params_actor[f"{model_size}_{env_name}"],
                     )
-<<<<<<< HEAD
-=======
-                    num_params_critic = sum(
-                        np.prod(v.shape.as_list())
-                        for v in rl_module.critic.trainable_variables
-                    )
->>>>>>> be2272d3
                     self.assertEqual(
                         num_params_critic,
                         expected_num_params_critic[f"{model_size}_{env_name}"],
