--- conflicted
+++ resolved
@@ -35,11 +35,7 @@
 from ray.rllib.utils.numpy import one_hot
 from ray.rllib.utils.metrics import (
     ENV_RUNNER_RESULTS,
-<<<<<<< HEAD
     #GARBAGE_COLLECTION_TIMER,
-=======
-    GARBAGE_COLLECTION_TIMER,
->>>>>>> a95ec7fa
     LEARN_ON_BATCH_TIMER,
     LEARNER_RESULTS,
     NUM_AGENT_STEPS_SAMPLED,
@@ -559,13 +555,9 @@
                     _uses_new_env_runners=True,
                     _return_metrics=True,
                 )
-<<<<<<< HEAD
-                self.metrics.log_n_dicts(env_runner_results, key=ENV_RUNNER_RESULTS)
-=======
                 self.metrics.merge_and_log_n_dicts(
                     env_runner_results, key=ENV_RUNNER_RESULTS
                 )
->>>>>>> a95ec7fa
                 # Add ongoing and finished episodes into buffer. The buffer will
                 # automatically take care of properly concatenating (by episode IDs)
                 # the different chunks of the same episodes, even if they come in via
@@ -591,11 +583,7 @@
                         _uses_new_env_runners=True,
                         _return_metrics=True,
                     )
-<<<<<<< HEAD
-                    self.metrics.log_n_dicts(
-=======
                     self.metrics.merge_and_log_n_dicts(
->>>>>>> a95ec7fa
                         _env_runner_results, key=ENV_RUNNER_RESULTS
                     )
                     self.replay_buffer.add(episodes=_episodes)
@@ -668,11 +656,7 @@
                         )
                     },
                 )
-<<<<<<< HEAD
-                self.metrics.log_n_dicts(learner_results, key=LEARNER_RESULTS)
-=======
                 self.metrics.merge_and_log_n_dicts(learner_results, key=LEARNER_RESULTS)
->>>>>>> a95ec7fa
                 self.metrics.log_value(
                     NUM_ENV_STEPS_TRAINED_LIFETIME, replayed_steps, reduce="sum"
                 )
@@ -697,11 +681,7 @@
             do_report=(
                 self.config.report_images_and_videos
                 and self.training_iteration % 100 == 0
-<<<<<<< HEAD
-            )
-=======
             ),
->>>>>>> a95ec7fa
         )
 
         # Log videos showing some of the dreamed trajectories and compare them with the
@@ -720,14 +700,8 @@
                 self.config.symlog_obs,
             ),
             do_report=(
-<<<<<<< HEAD
-                self.config.report_dream_data
-                and self.training_iteration % 100 == 0
-            )
-=======
                 self.config.report_dream_data and self.training_iteration % 100 == 0
             ),
->>>>>>> a95ec7fa
         )
 
         # Update weights - after learning on the LearnerGroup - on all EnvRunner
@@ -745,26 +719,14 @@
         # TODO (sven): Remove this comment here: Probably only ever useful for tf2.
         # Try trick from https://medium.com/dive-into-ml-ai/dealing-with-memory-leak-
         # issue-in-keras-model-training-e703907a6501
-<<<<<<< HEAD
-        # if self.config.gc_frequency_train_steps and (
+        #if self.config.gc_frequency_train_steps and (
         #    self.training_iteration % self.config.gc_frequency_train_steps == 0
-        # ):
+        #):
         #    with self.metrics.log_time((TIMERS, GARBAGE_COLLECTION_TIMER)):
         #        gc.collect()
 
         # Add train results and the actual training ratio to stats. The latter should
         # be close to the configured `training_ratio`.
-        # results.update(train_results)
-=======
-        if self.config.gc_frequency_train_steps and (
-            self.training_iteration % self.config.gc_frequency_train_steps == 0
-        ):
-            with self.metrics.log_time((TIMERS, GARBAGE_COLLECTION_TIMER)):
-                gc.collect()
-
-        # Add train results and the actual training ratio to stats. The latter should
-        # be close to the configured `training_ratio`.
->>>>>>> a95ec7fa
         self.metrics.log_value("actual_training_ratio", self.training_ratio, window=1)
 
         # Return all results.
