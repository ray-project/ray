"""
[1] Mastering Diverse Domains through World Models - 2023
D. Hafner, J. Pasukonis, J. Ba, T. Lillicrap
https://arxiv.org/pdf/2301.04104v1.pdf

[2] Mastering Atari with Discrete World Models - 2021
D. Hafner, T. Lillicrap, M. Norouzi, J. Ba
https://arxiv.org/pdf/2010.02193.pdf
"""
from typing import Any, Dict, Tuple

import gymnasium as gym

from ray.rllib.algorithms.dreamerv3.dreamerv3 import DreamerV3Config
from ray.rllib.algorithms.dreamerv3.dreamerv3_learner import DreamerV3Learner
from ray.rllib.core import DEFAULT_MODULE_ID
from ray.rllib.core.columns import Columns
from ray.rllib.core.learner.learner import ParamDict
from ray.rllib.core.learner.tf.tf_learner import TfLearner
from ray.rllib.utils.annotations import override
from ray.rllib.utils.framework import try_import_tf, try_import_tfp
from ray.rllib.utils.tf_utils import symlog, two_hot, clip_gradients
from ray.rllib.utils.typing import ModuleID, TensorType

_, tf, _ = try_import_tf()
tfp = try_import_tfp()


class DreamerV3TfLearner(DreamerV3Learner, TfLearner):
    """Implements DreamerV3 losses and gradient-based update logic in TensorFlow.

    The critic EMA-copy update step can be found in the `DreamerV3Learner` base class,
    as it is framework independent.

    We define 3 local TensorFlow optimizers for the sub components "world_model",
    "actor", and "critic". Each of these optimizers might use a different learning rate,
    epsilon parameter, and gradient clipping thresholds and procedures.
    """

    @override(TfLearner)
    def configure_optimizers_for_module(
        self, module_id: ModuleID, config: DreamerV3Config = None
    ):
        """Create the 3 optimizers for Dreamer learning: world_model, actor, critic.

        The learning rates used are described in [1] and the epsilon values used here
        - albeit probably not that important - are used by the author's own
        implementation.
        """

        dreamerv3_module = self._module[module_id]

        # World Model optimizer.
        optim_world_model = tf.keras.optimizers.Adam(epsilon=1e-8)
        optim_world_model.build(dreamerv3_module.world_model.trainable_variables)
        params_world_model = self.get_parameters(dreamerv3_module.world_model)
        self.register_optimizer(
            module_id=module_id,
            optimizer_name="world_model",
            optimizer=optim_world_model,
            params=params_world_model,
            lr_or_lr_schedule=config.world_model_lr,
        )

        # Actor optimizer.
        optim_actor = tf.keras.optimizers.Adam(epsilon=1e-5)
        optim_actor.build(dreamerv3_module.actor.trainable_variables)
        params_actor = self.get_parameters(dreamerv3_module.actor)
        self.register_optimizer(
            module_id=module_id,
            optimizer_name="actor",
            optimizer=optim_actor,
            params=params_actor,
            lr_or_lr_schedule=config.actor_lr,
        )

        # Critic optimizer.
        optim_critic = tf.keras.optimizers.Adam(epsilon=1e-5)
        optim_critic.build(dreamerv3_module.critic.trainable_variables)
        params_critic = self.get_parameters(dreamerv3_module.critic)
        self.register_optimizer(
            module_id=module_id,
            optimizer_name="critic",
            optimizer=optim_critic,
            params=params_critic,
            lr_or_lr_schedule=config.critic_lr,
        )

    @override(TfLearner)
    def postprocess_gradients_for_module(
        self,
        *,
        module_id: ModuleID,
        config: DreamerV3Config,
        module_gradients_dict: Dict[str, Any],
    ) -> ParamDict:
        """Performs gradient clipping on the 3 module components' computed grads.

        Note that different grad global-norm clip values are used for the 3
        module components: world model, actor, and critic.
        """
        for optimizer_name, optimizer in self.get_optimizers_for_module(
            module_id=module_id
        ):
            grads_sub_dict = self.filter_param_dict_for_optimizer(
                module_gradients_dict, optimizer
            )
            # Figure out, which grad clip setting to use.
            grad_clip = (
                config.world_model_grad_clip_by_global_norm
                if optimizer_name == "world_model"
                else config.actor_grad_clip_by_global_norm
                if optimizer_name == "actor"
                else config.critic_grad_clip_by_global_norm
            )
            global_norm = clip_gradients(
                grads_sub_dict,
                grad_clip=grad_clip,
                grad_clip_by="global_norm",
            )
            module_gradients_dict.update(grads_sub_dict)

            # DreamerV3 stats have the format: [WORLD_MODEL|ACTOR|CRITIC]_[stats name].
            self.metrics.log_dict(
                {
                    optimizer_name.upper() + "_gradients_global_norm": global_norm,
                    optimizer_name.upper()
                    + "_gradients_maxabs_after_clipping": (
                        tf.reduce_max(
                            [
                                tf.reduce_max(tf.math.abs(g))
                                for g in grads_sub_dict.values()
                            ]
                        )
                    ),
                },
                key=module_id,
                window=1,  # <- single items (should not be mean/ema-reduced over time).
            )

        return module_gradients_dict

    @override(TfLearner)
    def compute_gradients(
        self,
        loss_per_module,
        gradient_tape,
        **kwargs,
    ):
        # Override of the default gradient computation method.
        # For DreamerV3, we need to compute gradients over the individual loss terms
        # as otherwise, the world model's parameters would have their gradients also
        # be influenced by the actor- and critic loss terms/gradient computations.
        grads = {}
        for component in ["world_model", "actor", "critic"]:
            grads.update(
                gradient_tape.gradient(
                    # Take individual loss term from the registered metrics for
                    # the main module.
                    self.metrics.peek(
                        DEFAULT_MODULE_ID, component.upper() + "_L_total"
                    ),
                    self.filter_param_dict_for_optimizer(
                        self._params, self.get_optimizer(optimizer_name=component)
                    ),
                )
            )
        del gradient_tape
        return grads

    @override(TfLearner)
    def compute_loss_for_module(
        self,
        module_id: ModuleID,
        config: DreamerV3Config,
        batch: Dict[str, TensorType],
        fwd_out: Dict[str, TensorType],
    ) -> TensorType:
        # World model losses.
        prediction_losses = self._compute_world_model_prediction_losses(
            config=config,
            rewards_B_T=batch[Columns.REWARDS],
            continues_B_T=(1.0 - tf.cast(batch["is_terminated"], tf.float32)),
            fwd_out=fwd_out,
        )

        (
            L_dyn_B_T,
            L_rep_B_T,
        ) = self._compute_world_model_dynamics_and_representation_loss(
            config=config, fwd_out=fwd_out
        )
        L_dyn = tf.reduce_mean(L_dyn_B_T)
        L_rep = tf.reduce_mean(L_rep_B_T)
        # Make sure values for L_rep and L_dyn are the same (they only differ in their
        # gradients).
        tf.assert_equal(L_dyn, L_rep)

        # Compute the actual total loss using fixed weights described in [1] eq. 4.
        L_world_model_total_B_T = (
            1.0 * prediction_losses["L_prediction_B_T"]
            + 0.5 * L_dyn_B_T
            + 0.1 * L_rep_B_T
        )

        # In the paper, it says to sum up timesteps, and average over
        # batch (see eq. 4 in [1]). But Danijar's implementation only does
        # averaging (over B and T), so we'll do this here as well. This is generally
        # true for all other loss terms as well (we'll always just average, no summing
        # over T axis!).
        L_world_model_total = tf.reduce_mean(L_world_model_total_B_T)

        # Log world model loss stats.
        self.metrics.log_dict(
            {
                "WORLD_MODEL_learned_initial_h": (
                    self.module[module_id].world_model.initial_h
                ),
                # Prediction losses.
                # Decoder (obs) loss.
                "WORLD_MODEL_L_decoder": prediction_losses["L_decoder"],
                # Reward loss.
                "WORLD_MODEL_L_reward": prediction_losses["L_reward"],
                # Continue loss.
                "WORLD_MODEL_L_continue": prediction_losses["L_continue"],
                # Total.
                "WORLD_MODEL_L_prediction": prediction_losses["L_prediction"],
                # Dynamics loss.
                "WORLD_MODEL_L_dynamics": L_dyn,
                # Representation loss.
                "WORLD_MODEL_L_representation": L_rep,
                # Total loss.
                "WORLD_MODEL_L_total": L_world_model_total,
            },
            key=module_id,
            window=1,  # <- single items (should not be mean/ema-reduced over time).
        )

        # Add the predicted obs distributions for possible (video) summarization.
        if config.report_images_and_videos:
            self.metrics.log_value(
                (module_id, "WORLD_MODEL_fwd_out_obs_distribution_means_b0xT"),
<<<<<<< HEAD
                fwd_out["obs_distribution_means_BxT"][:self.config.batch_length_T],
=======
                fwd_out["obs_distribution_means_BxT"][: self.config.batch_length_T],
>>>>>>> a95ec7fa
                reduce=None,  # No reduction, we want the tensor to stay in-tact.
                window=1,  # <- single items (should not be mean/ema-reduced over time).
            )

        if config.report_individual_batch_item_stats:
            # Log important world-model loss stats.
            self.metrics.log_dict(
                {
                    "WORLD_MODEL_L_decoder_B_T": prediction_losses["L_decoder_B_T"],
                    "WORLD_MODEL_L_reward_B_T": prediction_losses["L_reward_B_T"],
                    "WORLD_MODEL_L_continue_B_T": prediction_losses["L_continue_B_T"],
                    "WORLD_MODEL_L_prediction_B_T": (
                        prediction_losses["L_prediction_B_T"]
                    ),
                    "WORLD_MODEL_L_dynamics_B_T": L_dyn_B_T,
                    "WORLD_MODEL_L_representation_B_T": L_rep_B_T,
                    "WORLD_MODEL_L_total_B_T": L_world_model_total_B_T,
                },
                key=module_id,
                window=1,  # <- single items (should not be mean/ema-reduced over time).
            )

        # Dream trajectories starting in all internal states (h + z_posterior) that were
        # computed during world model training.
        # Everything goes in as BxT: We are starting a new dream trajectory at every
        # actually encountered timestep in the batch, so we are creating B*T
        # trajectories of len `horizon_H`.
        dream_data = self.module[module_id].dreamer_model.dream_trajectory(
            start_states={
                "h": fwd_out["h_states_BxT"],
                "z": fwd_out["z_posterior_states_BxT"],
            },
            start_is_terminated=tf.reshape(batch["is_terminated"], [-1]),  # -> BxT
        )
        if config.report_dream_data:
            # To reduce this massive amount of data a little, slice out a T=1 piece
            # from each stats that has the shape (H, BxT), meaning convert e.g.
            # `rewards_dreamed_t0_to_H_BxT` into `rewards_dreamed_t0_to_H_Bx1`.
            # This will reduce the amount of data to be transferred and reported
            # by the factor of `batch_length_T`.
            self.metrics.log_dict(
                {
                    # Replace 'T' with '1'.
                    f"DREAM_DATA_{key[:-1]}1": (
                        value[:, config.batch_size_B_per_learner]
                    )
                    for key, value in dream_data.items()
                    if key.endswith("H_BxT")
                },
                key=module_id,
                window=1,  # <- single items (should not be mean/ema-reduced over time).
            )

        value_targets_t0_to_Hm1_BxT = self._compute_value_targets(
            config=config,
            # Learn critic in symlog'd space.
            rewards_t0_to_H_BxT=dream_data["rewards_dreamed_t0_to_H_BxT"],
            intrinsic_rewards_t1_to_H_BxT=(
                dream_data["rewards_intrinsic_t1_to_H_B"]
                if config.use_curiosity
                else None
            ),
            continues_t0_to_H_BxT=dream_data["continues_dreamed_t0_to_H_BxT"],
            value_predictions_t0_to_H_BxT=dream_data["values_dreamed_t0_to_H_BxT"],
        )
        self.metrics.log_value(
            key=(module_id, "VALUE_TARGETS_H_BxT"),
            value=value_targets_t0_to_Hm1_BxT,
            window=1,  # <- single items (should not be mean/ema-reduced over time).
        )

        CRITIC_L_total = self._compute_critic_loss(
            module_id=module_id,
            config=config,
            dream_data=dream_data,
            value_targets_t0_to_Hm1_BxT=value_targets_t0_to_Hm1_BxT,
        )
        if config.train_actor:
            ACTOR_L_total = self._compute_actor_loss(
                module_id=module_id,
                config=config,
                dream_data=dream_data,
                value_targets_t0_to_Hm1_BxT=value_targets_t0_to_Hm1_BxT,
            )
        else:
            ACTOR_L_total = 0.0

        # Return the total loss as a sum of all individual losses.
        return L_world_model_total + CRITIC_L_total + ACTOR_L_total

    def _compute_world_model_prediction_losses(
        self,
        *,
        config: DreamerV3Config,
        rewards_B_T: TensorType,
        continues_B_T: TensorType,
        fwd_out: Dict[str, TensorType],
    ) -> Dict[str, TensorType]:
        """Helper method computing all world-model related prediction losses.

        Prediction losses are used to train the predictors of the world model, which
        are: Reward predictor, continue predictor, and the decoder (which predicts
        observations).

        Args:
            config: The DreamerV3Config to use.
            rewards_B_T: The rewards batch in the shape (B, T) and of type float32.
            continues_B_T: The continues batch in the shape (B, T) and of type float32
                (1.0 -> continue; 0.0 -> end of episode).
            fwd_out: The `forward_train` outputs of the DreamerV3RLModule.
        """

        # Learn to produce symlog'd observation predictions.
        # If symlog is disabled (e.g. for uint8 image inputs), `obs_symlog_BxT` is the
        # same as `obs_BxT`.
        obs_BxT = fwd_out["sampled_obs_symlog_BxT"]
        obs_distr_means = fwd_out["obs_distribution_means_BxT"]
        # In case we wanted to construct a distribution object from the fwd out data,
        # we would have to do it like this:
        # obs_distr = tfp.distributions.MultivariateNormalDiag(
        #    loc=obs_distr_means,
        #    # Scale == 1.0.
        #    # [2]: "Distributions The image predictor outputs the mean of a diagonal
        #    # Gaussian likelihood with **unit variance** ..."
        #    scale_diag=tf.ones_like(obs_distr_means),
        # )

        # Leave time dim folded (BxT) and flatten all other (e.g. image) dims.
        obs_BxT = tf.reshape(obs_BxT, shape=[-1, tf.reduce_prod(obs_BxT.shape[1:])])

        # Squared diff loss w/ sum(!) over all (already folded) obs dims.
        # decoder_loss_BxT = SUM[ (obs_distr.loc - observations)^2 ]
        # Note: This is described strangely in the paper (stating a neglogp loss here),
        # but the author's own implementation actually uses simple MSE with the loc
        # of the Gaussian.
        decoder_loss_BxT = tf.reduce_sum(
            tf.math.square(obs_distr_means - obs_BxT), axis=-1
        )

        # Unfold time rank back in.
        decoder_loss_B_T = tf.reshape(
            decoder_loss_BxT, (config.batch_size_B_per_learner, config.batch_length_T)
        )
        L_decoder = tf.reduce_mean(decoder_loss_B_T)

        # The FiniteDiscrete reward bucket distribution computed by our reward
        # predictor.
        # [B x num_buckets].
        reward_logits_BxT = fwd_out["reward_logits_BxT"]
        # Learn to produce symlog'd reward predictions.
        rewards_symlog_B_T = symlog(tf.cast(rewards_B_T, tf.float32))
        # Fold time dim.
        rewards_symlog_BxT = tf.reshape(rewards_symlog_B_T, shape=[-1])

        # Two-hot encode.
        two_hot_rewards_symlog_BxT = two_hot(rewards_symlog_BxT)
        # two_hot_rewards_symlog_BxT=[B*T, num_buckets]
        reward_log_pred_BxT = reward_logits_BxT - tf.math.reduce_logsumexp(
            reward_logits_BxT, axis=-1, keepdims=True
        )
        # Multiply with two-hot targets and neg.
        reward_loss_two_hot_BxT = -tf.reduce_sum(
            reward_log_pred_BxT * two_hot_rewards_symlog_BxT, axis=-1
        )
        # Unfold time rank back in.
        reward_loss_two_hot_B_T = tf.reshape(
            reward_loss_two_hot_BxT,
            (config.batch_size_B_per_learner, config.batch_length_T),
        )
        L_reward_two_hot = tf.reduce_mean(reward_loss_two_hot_B_T)

        # Probabilities that episode continues, computed by our continue predictor.
        # [B]
        continue_distr = fwd_out["continue_distribution_BxT"]
        # -log(p) loss
        # Fold time dim.
        continues_BxT = tf.reshape(continues_B_T, shape=[-1])
        continue_loss_BxT = -continue_distr.log_prob(continues_BxT)
        # Unfold time rank back in.
        continue_loss_B_T = tf.reshape(
            continue_loss_BxT, (config.batch_size_B_per_learner, config.batch_length_T)
        )
        L_continue = tf.reduce_mean(continue_loss_B_T)

        # Sum all losses together as the "prediction" loss.
        L_pred_B_T = decoder_loss_B_T + reward_loss_two_hot_B_T + continue_loss_B_T
        L_pred = tf.reduce_mean(L_pred_B_T)

        return {
            "L_decoder_B_T": decoder_loss_B_T,
            "L_decoder": L_decoder,
            "L_reward": L_reward_two_hot,
            "L_reward_B_T": reward_loss_two_hot_B_T,
            "L_continue": L_continue,
            "L_continue_B_T": continue_loss_B_T,
            "L_prediction": L_pred,
            "L_prediction_B_T": L_pred_B_T,
        }

    def _compute_world_model_dynamics_and_representation_loss(
        self, *, config: DreamerV3Config, fwd_out: Dict[str, Any]
    ) -> Tuple[TensorType, TensorType]:
        """Helper method computing the world-model's dynamics and representation losses.

        Args:
            config: The DreamerV3Config to use.
            fwd_out: The `forward_train` outputs of the DreamerV3RLModule.

        Returns:
            Tuple consisting of a) dynamics loss: Trains the prior network, predicting
            z^ prior states from h-states and b) representation loss: Trains posterior
            network, predicting z posterior states from h-states and (encoded)
            observations.
        """

        # Actual distribution over stochastic internal states (z) produced by the
        # encoder.
        z_posterior_probs_BxT = fwd_out["z_posterior_probs_BxT"]
        z_posterior_distr_BxT = tfp.distributions.Independent(
            tfp.distributions.OneHotCategorical(probs=z_posterior_probs_BxT),
            reinterpreted_batch_ndims=1,
        )

        # Actual distribution over stochastic internal states (z) produced by the
        # dynamics network.
        z_prior_probs_BxT = fwd_out["z_prior_probs_BxT"]
        z_prior_distr_BxT = tfp.distributions.Independent(
            tfp.distributions.OneHotCategorical(probs=z_prior_probs_BxT),
            reinterpreted_batch_ndims=1,
        )

        # Stop gradient for encoder's z-outputs:
        sg_z_posterior_distr_BxT = tfp.distributions.Independent(
            tfp.distributions.OneHotCategorical(
                probs=tf.stop_gradient(z_posterior_probs_BxT)
            ),
            reinterpreted_batch_ndims=1,
        )
        # Stop gradient for dynamics model's z-outputs:
        sg_z_prior_distr_BxT = tfp.distributions.Independent(
            tfp.distributions.OneHotCategorical(
                probs=tf.stop_gradient(z_prior_probs_BxT)
            ),
            reinterpreted_batch_ndims=1,
        )

        # Implement free bits. According to [1]:
        # "To avoid a degenerate solution where the dynamics are trivial to predict but
        # contain not enough information about the inputs, we employ free bits by
        # clipping the dynamics and representation losses below the value of
        # 1 nat ≈ 1.44 bits. This disables them while they are already minimized well to
        # focus the world model on its prediction loss"
        L_dyn_BxT = tf.math.maximum(
            1.0,
            tfp.distributions.kl_divergence(
                sg_z_posterior_distr_BxT, z_prior_distr_BxT
            ),
        )
        # Unfold time rank back in.
        L_dyn_B_T = tf.reshape(
            L_dyn_BxT, (config.batch_size_B_per_learner, config.batch_length_T)
        )

        L_rep_BxT = tf.math.maximum(
            1.0,
            tfp.distributions.kl_divergence(
                z_posterior_distr_BxT, sg_z_prior_distr_BxT
            ),
        )
        # Unfold time rank back in.
        L_rep_B_T = tf.reshape(
            L_rep_BxT, (config.batch_size_B_per_learner, config.batch_length_T)
        )

        return L_dyn_B_T, L_rep_B_T

    def _compute_actor_loss(
        self,
        *,
        module_id: ModuleID,
        config: DreamerV3Config,
        dream_data: Dict[str, TensorType],
        value_targets_t0_to_Hm1_BxT: TensorType,
    ) -> TensorType:
        """Helper method computing the actor's loss terms.

        Args:
            module_id: The module_id for which to compute the actor loss.
            config: The DreamerV3Config to use.
            dream_data: The data generated by dreaming for H steps (horizon) starting
                from any BxT state (sampled from the buffer for the train batch).
            value_targets_t0_to_Hm1_BxT: The computed value function targets of the
                shape (t0 to H-1, BxT).

        Returns:
            The total actor loss tensor.
        """
        actor = self.module[module_id].actor

        # Note: `scaled_value_targets_t0_to_Hm1_B` are NOT stop_gradient'd yet.
        scaled_value_targets_t0_to_Hm1_B = self._compute_scaled_value_targets(
            module_id=module_id,
            config=config,
            value_targets_t0_to_Hm1_BxT=value_targets_t0_to_Hm1_BxT,
            value_predictions_t0_to_Hm1_BxT=dream_data["values_dreamed_t0_to_H_BxT"][
                :-1
            ],
        )

        # Actions actually taken in the dream.
        actions_dreamed = tf.stop_gradient(dream_data["actions_dreamed_t0_to_H_BxT"])[
            :-1
        ]
        actions_dreamed_dist_params_t0_to_Hm1_B = dream_data[
            "actions_dreamed_dist_params_t0_to_H_BxT"
        ][:-1]

        dist_t0_to_Hm1_B = actor.get_action_dist_object(
            actions_dreamed_dist_params_t0_to_Hm1_B
        )

        # Compute log(p)s of all possible actions in the dream.
        if isinstance(self.module[module_id].actor.action_space, gym.spaces.Discrete):
            # Note that when we create the Categorical action distributions, we compute
            # unimix probs, then math.log these and provide these log(p) as "logits" to
            # the Categorical. So here, we'll continue to work with log(p)s (not
            # really "logits")!
            logp_actions_t0_to_Hm1_B = actions_dreamed_dist_params_t0_to_Hm1_B

            # Log probs of actions actually taken in the dream.
            logp_actions_dreamed_t0_to_Hm1_B = tf.reduce_sum(
                actions_dreamed * logp_actions_t0_to_Hm1_B,
                axis=-1,
            )
            # First term of loss function. [1] eq. 11.
            logp_loss_H_B = logp_actions_dreamed_t0_to_Hm1_B * tf.stop_gradient(
                scaled_value_targets_t0_to_Hm1_B
            )
        # Box space.
        else:
            logp_actions_dreamed_t0_to_Hm1_B = dist_t0_to_Hm1_B.log_prob(
                actions_dreamed
            )
            # First term of loss function. [1] eq. 11.
            logp_loss_H_B = scaled_value_targets_t0_to_Hm1_B

        assert len(logp_loss_H_B.shape) == 2

        # Add entropy loss term (second term [1] eq. 11).
        entropy_H_B = dist_t0_to_Hm1_B.entropy()
        assert len(entropy_H_B.shape) == 2
        entropy = tf.reduce_mean(entropy_H_B)

        L_actor_reinforce_term_H_B = -logp_loss_H_B
        L_actor_action_entropy_term_H_B = -config.entropy_scale * entropy_H_B

        L_actor_H_B = L_actor_reinforce_term_H_B + L_actor_action_entropy_term_H_B
        # Mask out everything that goes beyond a predicted continue=False boundary.
        L_actor_H_B *= tf.stop_gradient(dream_data["dream_loss_weights_t0_to_H_BxT"])[
            :-1
        ]
        L_actor = tf.reduce_mean(L_actor_H_B)

        # Log important actor loss stats.
        self.metrics.log_dict(
            {
                "ACTOR_L_total": L_actor,
                "ACTOR_value_targets_pct95_ema": actor.ema_value_target_pct95,
                "ACTOR_value_targets_pct5_ema": actor.ema_value_target_pct5,
                "ACTOR_action_entropy": entropy,
                # Individual loss terms.
                "ACTOR_L_neglogp_reinforce_term": tf.reduce_mean(
                    L_actor_reinforce_term_H_B
                ),
                "ACTOR_L_neg_entropy_term": tf.reduce_mean(
                    L_actor_action_entropy_term_H_B
                ),
            },
            key=module_id,
            window=1,  # <- single items (should not be mean/ema-reduced over time).
        )
        if config.report_individual_batch_item_stats:
            self.metrics.log_dict(
                {
                    "ACTOR_L_total_H_BxT": L_actor_H_B,
                    "ACTOR_logp_actions_dreamed_H_BxT": (
                        logp_actions_dreamed_t0_to_Hm1_B
                    ),
                    "ACTOR_scaled_value_targets_H_BxT": (
                        scaled_value_targets_t0_to_Hm1_B
                    ),
                    "ACTOR_action_entropy_H_BxT": entropy_H_B,
                    # Individual loss terms.
                    "ACTOR_L_neglogp_reinforce_term_H_BxT": L_actor_reinforce_term_H_B,
                    "ACTOR_L_neg_entropy_term_H_BxT": L_actor_action_entropy_term_H_B,
                },
                key=module_id,
                window=1,  # <- single items (should not be mean/ema-reduced over time).
            )

        return L_actor

    def _compute_critic_loss(
        self,
        *,
        module_id: ModuleID,
        config: DreamerV3Config,
        dream_data: Dict[str, TensorType],
        value_targets_t0_to_Hm1_BxT: TensorType,
    ) -> TensorType:
        """Helper method computing the critic's loss terms.

        Args:
            module_id: The ModuleID for which to compute the critic loss.
            config: The DreamerV3Config to use.
            dream_data: The data generated by dreaming for H steps (horizon) starting
                from any BxT state (sampled from the buffer for the train batch).
            value_targets_t0_to_Hm1_BxT: The computed value function targets of the
                shape (t0 to H-1, BxT).

        Returns:
            The total critic loss tensor.
        """
        # B=BxT
        H, B = dream_data["rewards_dreamed_t0_to_H_BxT"].shape[:2]
        Hm1 = H - 1

        # Note that value targets are NOT symlog'd and go from t0 to H-1, not H, like
        # all the other dream data.

        # From here on: B=BxT
        value_targets_t0_to_Hm1_B = tf.stop_gradient(value_targets_t0_to_Hm1_BxT)
        value_symlog_targets_t0_to_Hm1_B = symlog(value_targets_t0_to_Hm1_B)
        # Fold time rank (for two_hot'ing).
        value_symlog_targets_HxB = tf.reshape(value_symlog_targets_t0_to_Hm1_B, (-1,))
        value_symlog_targets_two_hot_HxB = two_hot(value_symlog_targets_HxB)
        # Unfold time rank.
        value_symlog_targets_two_hot_t0_to_Hm1_B = tf.reshape(
            value_symlog_targets_two_hot_HxB,
            shape=[Hm1, B, value_symlog_targets_two_hot_HxB.shape[-1]],
        )

        # Get (B x T x probs) tensor from return distributions.
        value_symlog_logits_HxB = dream_data["values_symlog_dreamed_logits_t0_to_HxBxT"]
        # Unfold time rank and cut last time index to match value targets.
        value_symlog_logits_t0_to_Hm1_B = tf.reshape(
            value_symlog_logits_HxB,
            shape=[H, B, value_symlog_logits_HxB.shape[-1]],
        )[:-1]

        values_log_pred_Hm1_B = (
            value_symlog_logits_t0_to_Hm1_B
            - tf.math.reduce_logsumexp(
                value_symlog_logits_t0_to_Hm1_B, axis=-1, keepdims=True
            )
        )
        # Multiply with two-hot targets and neg.
        value_loss_two_hot_H_B = -tf.reduce_sum(
            values_log_pred_Hm1_B * value_symlog_targets_two_hot_t0_to_Hm1_B, axis=-1
        )

        # Compute EMA regularization loss.
        # Expected values (dreamed) from the EMA (slow critic) net.
        # Note: Slow critic (EMA) outputs are already stop_gradient'd.
        value_symlog_ema_t0_to_Hm1_B = tf.stop_gradient(
            dream_data["v_symlog_dreamed_ema_t0_to_H_BxT"]
        )[:-1]
        # Fold time rank (for two_hot'ing).
        value_symlog_ema_HxB = tf.reshape(value_symlog_ema_t0_to_Hm1_B, (-1,))
        value_symlog_ema_two_hot_HxB = two_hot(value_symlog_ema_HxB)
        # Unfold time rank.
        value_symlog_ema_two_hot_t0_to_Hm1_B = tf.reshape(
            value_symlog_ema_two_hot_HxB,
            shape=[Hm1, B, value_symlog_ema_two_hot_HxB.shape[-1]],
        )

        # Compute ema regularizer loss.
        # In the paper, it is not described how exactly to form this regularizer term
        # and how to weigh it.
        # So we follow Danijar's repo here:
        # `reg = -dist.log_prob(sg(self.slow(traj).mean()))`
        # with a weight of 1.0, where dist is the bucket'ized distribution output by the
        # fast critic. sg=stop gradient; mean() -> use the expected EMA values.
        # Multiply with two-hot targets and neg.
        ema_regularization_loss_H_B = -tf.reduce_sum(
            values_log_pred_Hm1_B * value_symlog_ema_two_hot_t0_to_Hm1_B, axis=-1
        )

        L_critic_H_B = value_loss_two_hot_H_B + ema_regularization_loss_H_B

        # Mask out everything that goes beyond a predicted continue=False boundary.
        L_critic_H_B *= tf.stop_gradient(dream_data["dream_loss_weights_t0_to_H_BxT"])[
            :-1
        ]

        # Reduce over both H- (time) axis and B-axis (mean).
        L_critic = tf.reduce_mean(L_critic_H_B)

        # Log important critic loss stats.
        self.metrics.log_dict(
            {
                "CRITIC_L_total": L_critic,
                "CRITIC_L_neg_logp_of_value_targets": tf.reduce_mean(
                    value_loss_two_hot_H_B
                ),
                "CRITIC_L_slow_critic_regularization": tf.reduce_mean(
                    ema_regularization_loss_H_B
                ),
            },
            key=module_id,
            window=1,  # <- single items (should not be mean/ema-reduced over time).
        )
        if config.report_individual_batch_item_stats:
            # Log important critic loss stats.
            self.metrics.log_dict(
                {
                    # Symlog'd value targets. Critic learns to predict symlog'd values.
                    "VALUE_TARGETS_symlog_H_BxT": value_symlog_targets_t0_to_Hm1_B,
                    # Critic loss terms.
                    "CRITIC_L_total_H_BxT": L_critic_H_B,
                    "CRITIC_L_neg_logp_of_value_targets_H_BxT": value_loss_two_hot_H_B,
                    "CRITIC_L_slow_critic_regularization_H_BxT": (
                        ema_regularization_loss_H_B
                    ),
                },
                key=module_id,
                window=1,  # <- single items (should not be mean/ema-reduced over time).
            )

        return L_critic

    def _compute_value_targets(
        self,
        *,
        config: DreamerV3Config,
        rewards_t0_to_H_BxT: TensorType,
        intrinsic_rewards_t1_to_H_BxT: TensorType,
        continues_t0_to_H_BxT: TensorType,
        value_predictions_t0_to_H_BxT: TensorType,
    ) -> TensorType:
        """Helper method computing the value targets.

        All args are (H, BxT, ...) and in non-symlog'd (real) reward space.
        Non-symlog is important b/c log(a+b) != log(a) + log(b).
        See [1] eq. 8 and 10.
        Thus, targets are always returned in real (non-symlog'd space).
        They need to be re-symlog'd before computing the critic loss from them (b/c the
        critic produces predictions in symlog space).
        Note that the original B and T ranks together form the new batch dimension
        (folded into BxT) and the new time rank is the dream horizon (hence: [H, BxT]).

        Variable names nomenclature:
        `H`=1+horizon_H (start state + H steps dreamed),
        `BxT`=batch_size * batch_length (meaning the original trajectory time rank has
        been folded).

        Rewards, continues, and value predictions are all of shape [t0-H, BxT]
        (time-major), whereas returned targets are [t0 to H-1, B] (last timestep missing
        b/c the target value equals vf prediction in that location anyways.

        Args:
            config: The DreamerV3Config to use.
            rewards_t0_to_H_BxT: The reward predictor's predictions over the
                dreamed trajectory t0 to H (and for the batch BxT).
            intrinsic_rewards_t1_to_H_BxT: The predicted intrinsic rewards over the
                dreamed trajectory t0 to H (and for the batch BxT).
            continues_t0_to_H_BxT: The continue predictor's predictions over the
                dreamed trajectory t0 to H (and for the batch BxT).
            value_predictions_t0_to_H_BxT: The critic's value predictions over the
                dreamed trajectory t0 to H (and for the batch BxT).

        Returns:
            The value targets in the shape: [t0toH-1, BxT]. Note that the last step (H)
            does not require a value target as it matches the critic's value prediction
            anyways.
        """
        # The first reward is irrelevant (not used for any VF target).
        rewards_t1_to_H_BxT = rewards_t0_to_H_BxT[1:]
        if intrinsic_rewards_t1_to_H_BxT is not None:
            rewards_t1_to_H_BxT += intrinsic_rewards_t1_to_H_BxT

        # In all the following, when building value targets for t=1 to T=H,
        # exclude rewards & continues for t=1 b/c we don't need r1 or c1.
        # The target (R1) for V1 is built from r2, c2, and V2/R2.
        discount = continues_t0_to_H_BxT[1:] * config.gamma  # shape=[2-16, BxT]
        Rs = [value_predictions_t0_to_H_BxT[-1]]  # Rs indices=[16]
        intermediates = (
            rewards_t1_to_H_BxT
            + discount * (1 - config.gae_lambda) * value_predictions_t0_to_H_BxT[1:]
        )
        # intermediates.shape=[2-16, BxT]

        # Loop through reversed timesteps (axis=1) from T+1 to t=2.
        for t in reversed(range(discount.shape[0])):
            Rs.append(intermediates[t] + discount[t] * config.gae_lambda * Rs[-1])

        # Reverse along time axis and cut the last entry (value estimate at very end
        # cannot be learnt from as it's the same as the ... well ... value estimate).
        targets_t0toHm1_BxT = tf.stack(list(reversed(Rs))[:-1], axis=0)
        # targets.shape=[t0 to H-1,BxT]

        return targets_t0toHm1_BxT

    def _compute_scaled_value_targets(
        self,
        *,
        module_id: ModuleID,
        config: DreamerV3Config,
        value_targets_t0_to_Hm1_BxT: TensorType,
        value_predictions_t0_to_Hm1_BxT: TensorType,
    ) -> TensorType:
        """Helper method computing the scaled value targets.

        Args:
            module_id: The module_id to compute value targets for.
            config: The DreamerV3Config to use.
            value_targets_t0_to_Hm1_BxT: The value targets computed by
                `self._compute_value_targets` in the shape of (t0 to H-1, BxT)
                and of type float32.
            value_predictions_t0_to_Hm1_BxT: The critic's value predictions over the
                dreamed trajectories (w/o the last timestep). The shape of this
                tensor is (t0 to H-1, BxT) and the type is float32.

        Returns:
            The scaled value targets used by the actor for REINFORCE policy updates
            (using scaled advantages). See [1] eq. 12 for more details.
        """
        actor = self.module[module_id].actor

        value_targets_H_B = value_targets_t0_to_Hm1_BxT
        value_predictions_H_B = value_predictions_t0_to_Hm1_BxT

        # Compute S: [1] eq. 12.
        Per_R_5 = tfp.stats.percentile(value_targets_H_B, 5)
        Per_R_95 = tfp.stats.percentile(value_targets_H_B, 95)

        # Update EMA values for 5 and 95 percentile, stored as tf variables under actor
        # network.
        # 5 percentile
        new_val_pct5 = tf.where(
            tf.math.is_nan(actor.ema_value_target_pct5),
            # is NaN: Initial values: Just set.
            Per_R_5,
            # Later update (something already stored in EMA variable): Update EMA.
            (
                config.return_normalization_decay * actor.ema_value_target_pct5
                + (1.0 - config.return_normalization_decay) * Per_R_5
            ),
        )
        actor.ema_value_target_pct5.assign(new_val_pct5)
        # 95 percentile
        new_val_pct95 = tf.where(
            tf.math.is_nan(actor.ema_value_target_pct95),
            # is NaN: Initial values: Just set.
            Per_R_95,
            # Later update (something already stored in EMA variable): Update EMA.
            (
                config.return_normalization_decay * actor.ema_value_target_pct95
                + (1.0 - config.return_normalization_decay) * Per_R_95
            ),
        )
        actor.ema_value_target_pct95.assign(new_val_pct95)

        # [1] eq. 11 (first term).
        offset = actor.ema_value_target_pct5
        invscale = tf.math.maximum(
            1e-8, actor.ema_value_target_pct95 - actor.ema_value_target_pct5
        )
        scaled_value_targets_H_B = (value_targets_H_B - offset) / invscale
        scaled_value_predictions_H_B = (value_predictions_H_B - offset) / invscale

        # Return advantages.
        return scaled_value_targets_H_B - scaled_value_predictions_H_B<|MERGE_RESOLUTION|>--- conflicted
+++ resolved
@@ -240,11 +240,7 @@
         if config.report_images_and_videos:
             self.metrics.log_value(
                 (module_id, "WORLD_MODEL_fwd_out_obs_distribution_means_b0xT"),
-<<<<<<< HEAD
-                fwd_out["obs_distribution_means_BxT"][:self.config.batch_length_T],
-=======
                 fwd_out["obs_distribution_means_BxT"][: self.config.batch_length_T],
->>>>>>> a95ec7fa
                 reduce=None,  # No reduction, we want the tensor to stay in-tact.
                 window=1,  # <- single items (should not be mean/ema-reduced over time).
             )
