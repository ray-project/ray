--- conflicted
+++ resolved
@@ -39,11 +39,7 @@
         """Initializes an ActorNetwork instance.
 
         Args:
-<<<<<<< HEAD
-            model_size: The "Model Size" used according to [1] Appendinx B.
-=======
              model_size: The "Model Size" used according to [1] Appendix B.
->>>>>>> a95ec7fa
                 Use None for manually setting the different network sizes.
             action_space: The action space the our environment used.
         """
