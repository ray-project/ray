"""
[1] Mastering Diverse Domains through World Models - 2023
D. Hafner, J. Pasukonis, J. Ba, T. Lillicrap
https://arxiv.org/pdf/2301.04104v1.pdf

[2] Mastering Atari with Discrete World Models - 2021
D. Hafner, T. Lillicrap, M. Norouzi, J. Ba
https://arxiv.org/pdf/2010.02193.pdf
"""
from ray.rllib.algorithms.dreamerv3.dreamerv3_rl_module import DreamerV3RLModule
from ray.rllib.core.rl_module.tf.tf_rl_module import TfRLModule
<<<<<<< HEAD
from ray.rllib.utils.annotations import override
from ray.rllib.utils.framework import try_import_tf

tf1, tf, _ = try_import_tf()
=======
>>>>>>> 3bdcab68


class DreamerV3TfRLModule(TfRLModule, DreamerV3RLModule):
    """The tf-specific RLModule class for DreamerV3.

    Serves mainly as a thin-wrapper around the `DreamerModel` (a tf.keras.Model) class.
    """

<<<<<<< HEAD
    framework: str = "tf2"

    @override(RLModule)
    def _forward_inference(self, batch: Dict) -> Dict[str, Any]:
        # Call the Dreamer-Model's forward_inference method and return a dict.
        actions, next_state = self.dreamer_model.forward_inference(
            observations=batch[Columns.OBS],
            previous_states=batch[Columns.STATE_IN],
            is_first=batch["is_first"],
        )
        return {Columns.ACTIONS: actions, Columns.STATE_OUT: next_state}

    @override(RLModule)
    def _forward_exploration(self, batch: Dict) -> Dict[str, Any]:
        # Call the Dreamer-Model's forward_exploration method and return a dict.
        actions, next_state = self.dreamer_model.forward_exploration(
            observations=batch[Columns.OBS],
            previous_states=batch[Columns.STATE_IN],
            is_first=batch["is_first"],
        )
        return {Columns.ACTIONS: actions, Columns.STATE_OUT: next_state}

    @override(RLModule)
    def _forward_train(self, batch: Dict):
        # Call the Dreamer-Model's forward_train method and return its outputs as-is.
        return self.dreamer_model.forward_train(
            observations=batch[Columns.OBS],
            actions=batch[Columns.ACTIONS],
            is_first=batch["is_first"],
        )
=======
    framework = "tf2"
>>>>>>> 3bdcab68
<|MERGE_RESOLUTION|>--- conflicted
+++ resolved
@@ -9,13 +9,9 @@
 """
 from ray.rllib.algorithms.dreamerv3.dreamerv3_rl_module import DreamerV3RLModule
 from ray.rllib.core.rl_module.tf.tf_rl_module import TfRLModule
-<<<<<<< HEAD
-from ray.rllib.utils.annotations import override
 from ray.rllib.utils.framework import try_import_tf
 
 tf1, tf, _ = try_import_tf()
-=======
->>>>>>> 3bdcab68
 
 
 class DreamerV3TfRLModule(TfRLModule, DreamerV3RLModule):
@@ -24,37 +20,4 @@
     Serves mainly as a thin-wrapper around the `DreamerModel` (a tf.keras.Model) class.
     """
 
-<<<<<<< HEAD
-    framework: str = "tf2"
-
-    @override(RLModule)
-    def _forward_inference(self, batch: Dict) -> Dict[str, Any]:
-        # Call the Dreamer-Model's forward_inference method and return a dict.
-        actions, next_state = self.dreamer_model.forward_inference(
-            observations=batch[Columns.OBS],
-            previous_states=batch[Columns.STATE_IN],
-            is_first=batch["is_first"],
-        )
-        return {Columns.ACTIONS: actions, Columns.STATE_OUT: next_state}
-
-    @override(RLModule)
-    def _forward_exploration(self, batch: Dict) -> Dict[str, Any]:
-        # Call the Dreamer-Model's forward_exploration method and return a dict.
-        actions, next_state = self.dreamer_model.forward_exploration(
-            observations=batch[Columns.OBS],
-            previous_states=batch[Columns.STATE_IN],
-            is_first=batch["is_first"],
-        )
-        return {Columns.ACTIONS: actions, Columns.STATE_OUT: next_state}
-
-    @override(RLModule)
-    def _forward_train(self, batch: Dict):
-        # Call the Dreamer-Model's forward_train method and return its outputs as-is.
-        return self.dreamer_model.forward_train(
-            observations=batch[Columns.OBS],
-            actions=batch[Columns.ACTIONS],
-            is_first=batch["is_first"],
-        )
-=======
-    framework = "tf2"
->>>>>>> 3bdcab68
+    framework = "tf2"