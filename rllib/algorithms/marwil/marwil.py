--- conflicted
+++ resolved
@@ -1,11 +1,7 @@
-import logging
-from typing import Any, Callable, Dict, Optional, Type, Union
+from typing import Callable, Optional, Type, Union
 
 from ray.rllib.algorithms.algorithm import Algorithm
 from ray.rllib.algorithms.algorithm_config import AlgorithmConfig, NotProvided
-from ray.rllib.core.learner.learner import Learner, POLICY_LOSS_KEY, VF_LOSS_KEY
-from ray.rllib.core.learner.learner_group_config import ModuleSpec
-from ray.rllib.core.rl_module.rl_module import SingleAgentRLModuleSpec
 from ray.rllib.execution.rollout_ops import (
     synchronous_parallel_sample,
 )
@@ -18,20 +14,25 @@
 from ray.rllib.utils.deprecation import deprecation_warning
 from ray.rllib.utils.metrics import (
     ALL_MODULES,
-    LEARNER_STATS_KEY,
+    LEARNER_RESULTS,
+    LEARNER_UPDATE_TIMER,
     NUM_AGENT_STEPS_SAMPLED,
+    NUM_AGENT_STEPS_TRAINED,
     NUM_ENV_STEPS_SAMPLED,
+    NUM_ENV_STEPS_TRAINED,
+    NUM_ENV_STEPS_TRAINED_LIFETIME,
+    NUM_MODULE_STEPS_TRAINED,
+    NUM_MODULE_STEPS_TRAINED_LIFETIME,
+    OFFLINE_SAMPLING_TIMER,
+    SAMPLE_TIMER,
     SYNCH_WORKER_WEIGHTS_TIMER,
-    SAMPLE_TIMER,
+    TIMERS,
 )
 from ray.rllib.utils.typing import (
     EnvType,
     ResultDict,
 )
 from ray.tune.logger import Logger
-from ray.util.debug import log_once
-
-logger = logging.getLogger(__file__)
 
 
 class MARWILConfig(AlgorithmConfig):
@@ -119,37 +120,6 @@
         self._set_off_policy_estimation_methods = False
 
     @override(AlgorithmConfig)
-    def get_default_rl_module_spec(self) -> ModuleSpec:
-        if self.framework_str == "torch":
-            from ray.rllib.algorithms.ppo.torch.ppo_torch_rl_module import (
-                PPOTorchRLModule,
-            )
-            from ray.rllib.algorithms.ppo.ppo_catalog import PPOCatalog
-
-            return SingleAgentRLModuleSpec(
-                module_class=PPOTorchRLModule,
-                catalog_class=PPOCatalog,
-            )
-        else:
-            raise ValueError(
-                f"The framework {self.framework_str} is not supported. " "Use 'torch'."
-            )
-
-    @override(AlgorithmConfig)
-    def get_default_learner_class(self) -> Union[Type[Learner], str]:
-        if self.framework_str == "torch":
-            from ray.rllib.algorithms.marwil.torch.marwil_torch_learner import (
-                MARWILTorchLearner,
-            )
-
-            return MARWILTorchLearner
-        else:
-            raise ValueError(
-                f"The framework {self.framework_str} is not supported. "
-                "Use either 'torch'."
-            )
-
-    @override(AlgorithmConfig)
     def training(
         self,
         *,
@@ -234,12 +204,6 @@
 
     @override(AlgorithmConfig)
     def validate(self) -> None:
-        # Can not use Tf with learner api.
-        # TODO (kourosh): Do we want to do this silently?
-        if self.framework_str == "tf":
-            self.rl_module(_enable_rl_module_api=False)
-            self.training(_enable_learner_api=False)
-
         # Call super's validation method.
         super().validate()
 
@@ -260,9 +224,8 @@
             self.dataset_num_iters_per_learner = 1
 
     @property
-    @override(AlgorithmConfig)
-    def _model_config_auto_includes(self) -> Dict[str, Any]:
-        return super()._model_config_auto_includes | {"vf_share_layers": False}
+    def _model_auto_keys(self):
+        return super()._model_auto_keys | {"beta": self.beta}
 
 
 class MARWIL(Algorithm):
@@ -295,26 +258,89 @@
 
     @override(Algorithm)
     def training_step(self) -> ResultDict:
+        if self.config.enable_env_runner_and_connector_v2:
+            return self._training_step_new_stack()
+        elif self.config.enable_rl_module_and_learner:
+            return self._training_step_hybrid_step()
+        else:
+            return self._training_step_old_stack()
+
+    def _training_step_new_stack(self) -> ResultDict:
+        """Implements training logic for the new stack
+
+        Note, this includes so far training with the `OfflineData`
+        class (multi-/single-learner setup) and evaluation on
+        `EnvRunner`s. Note further, evaluation on the dataset itself
+        using estimators is not implemented, yet.
+        """
+        # Implement logic using RLModule and Learner API.
+        # TODO (simon): Take care of sampler metrics: right
+        # now all rewards are `nan`, which possibly confuses
+        # the user that sth. is not right, although it is as
+        # we do not step the env.
+        with self.metrics.log_time((TIMERS, OFFLINE_SAMPLING_TIMER)):
+            # Sampling from offline data.
+            batch = self.offline_data.sample(
+                num_samples=self.config.train_batch_size_per_learner,
+                num_shards=self.config.num_learners,
+                return_iterator=True if self.config.num_learners > 1 else False,
+            )
+
+        with self.metrics.log_time((TIMERS, LEARNER_UPDATE_TIMER)):
+            # Updating the policy.
+            # TODO (simon, sven): Check, if we should execute directly s.th. like
+            # update_from_iterator.
+            learner_results = self.learner_group.update_from_batch(
+                batch,
+                minibatch_size=self.config.train_batch_size_per_learner,
+                num_iters=self.config.dataset_num_iters_per_learner,
+            )
+
+            # Log training results.
+            self.metrics.merge_and_log_n_dicts(learner_results, key=LEARNER_RESULTS)
+            self.metrics.log_value(
+                NUM_ENV_STEPS_TRAINED_LIFETIME,
+                self.metrics.peek(
+                    (LEARNER_RESULTS, ALL_MODULES, NUM_ENV_STEPS_TRAINED)
+                ),
+                reduce="sum",
+            )
+            self.metrics.log_dict(
+                {
+                    (LEARNER_RESULTS, mid, NUM_MODULE_STEPS_TRAINED_LIFETIME): (
+                        stats[NUM_MODULE_STEPS_TRAINED]
+                    )
+                    for mid, stats in self.metrics.peek(LEARNER_RESULTS).items()
+                },
+                reduce="sum",
+            )
+        # Synchronize weights.
+        # As the results contain for each policy the loss and in addition the
+        # total loss over all policies is returned, this total loss has to be
+        # removed.
+        modules_to_update = set(learner_results[0].keys()) - {ALL_MODULES}
+
+        # Update weights - after learning on the local worker -
+        # on all remote workers.
+        with self.metrics.log_time((TIMERS, SYNCH_WORKER_WEIGHTS_TIMER)):
+            self.env_runner_group.sync_weights(
+                # Sync weights from learner_group to all EnvRunners.
+                from_worker_or_learner_group=self.learner_group,
+                policies=modules_to_update,
+                inference_only=True,
+            )
+
+        return self.metrics.reduce()
+
+    def _training_step_old_stack(self) -> ResultDict:
         # Collect SampleBatches from sample workers.
         with self._timers[SAMPLE_TIMER]:
-<<<<<<< HEAD
-            # TODO (simon): Check, if also possible for agent_steps.
-            train_batch = synchronous_parallel_sample(worker_set=self.workers)
-
-=======
             train_batch = synchronous_parallel_sample(worker_set=self.env_runner_group)
->>>>>>> 7874da9a
         train_batch = train_batch.as_multi_agent()
         self._counters[NUM_AGENT_STEPS_SAMPLED] += train_batch.agent_steps()
         self._counters[NUM_ENV_STEPS_SAMPLED] += train_batch.env_steps()
-
         # Train.
-        if self.config._enable_learner_api:
-            is_module_trainable = self.workers.local_worker().is_policy_to_train
-            self.learner_group.set_is_module_trainable(is_module_trainable)
-            train_results = self.learner_group.update(train_batch)
-
-        elif self.config.simple_optimizer:
+        if self.config.simple_optimizer:
             train_results = train_one_step(self, train_batch)
         else:
             train_results = multi_gpu_train_one_step(self, train_batch)
@@ -323,64 +349,17 @@
         # # Update train step counters.
         # self._counters[NUM_ENV_STEPS_TRAINED] += train_batch.env_steps()
         # self._counters[NUM_AGENT_STEPS_TRAINED] += train_batch.agent_steps()
-        if self.config._enable_learner_api:
-            policies_to_update = set(train_results.keys()) - {ALL_MODULES}
-        else:
-            policies_to_update = list(train_results.keys())
 
         global_vars = {
             "timestep": self._counters[NUM_AGENT_STEPS_SAMPLED],
-            # TODO (simon): CHeck if multi-agent is possible. Then add
-            # "num_grad_update_per_policy".
         }
 
         # Update weights - after learning on the local worker - on all remote
         # workers (only those policies that were actually trained).
-<<<<<<< HEAD
-        # if self.workers.remote_workers():
-        #     with self._timers[SYNCH_WORKER_WEIGHTS_TIMER]:
-        #         self.workers.sync_weights(
-        #             policies=list(train_results.keys()), global_vars=global_vars
-        #         )
-
-        with self._timers[SYNCH_WORKER_WEIGHTS_TIMER]:
-            if self.workers.num_remote_workers() > 0:
-                from_worker_or_learner_group = None
-                if self.config._enable_learner_api:
-                    # Sync weights from learner group to all rollout workers.
-                    from_worker_or_learner_group = self.learner_group
-                self.workers.sync_weights(
-                    from_worker_or_learner_group=from_worker_or_learner_group,
-                    policies=policies_to_update,
-                    global_vars=global_vars,
-                )
-            elif self.config._enable_learner_api:
-                weights = self.learner_group.get_weights()
-                self.workers.local_worker().set_weights(weights)
-
-        for policy_id, policy_info in train_results.items():
-            # Warn about excessively high value_function loss.
-            scaled_vf_loss = (
-                self.config.vf_coeff * policy_info[LEARNER_STATS_KEY][VF_LOSS_KEY]
-            )
-            policy_loss = policy_info[LEARNER_STATS_KEY][POLICY_LOSS_KEY]
-            if (
-                log_once("marwil_warned_lr_ratio")
-                and self.config.get("model", {}).get("vf_share_layers")
-                and scaled_vf_loss > 100
-            ):
-                logger.warning(
-                    "The magnitude of your value function loss for policy: {} is "
-                    "extremely large ({}) compared to the policy loss ({}). This "
-                    "can prevent the policy from learning. Consider scaling down "
-                    "the VF loss by reducing vf_loss_coeff, or disabling "
-                    "vf_share_layers.".format(policy_id, scaled_vf_loss, policy_loss)
-=======
         if self.env_runner_group.remote_workers():
             with self._timers[SYNCH_WORKER_WEIGHTS_TIMER]:
                 self.env_runner_group.sync_weights(
                     policies=list(train_results.keys()), global_vars=global_vars
->>>>>>> 7874da9a
                 )
 
         # Update global vars on local worker as well.
@@ -388,5 +367,89 @@
 
         return train_results
 
-    def _training_step_new_api_stack(self) -> ResultDict:
-        return+    def _training_step_hybrid_step(self) -> ResultDict:
+        """Implements training logic for the hybrid stack.
+
+        Note, the hybrid stack cannot fall back on MARWIL b/c MARWIL
+        is still on the old stack. Instead it needs to use `RolloutWorkers`
+        for evaluation and the `RLModule`s for inference and training.
+        Specifically it cannot use the new `OfflineData` class for
+        training.
+        """
+        # Implement logic using RLModule and Learner API.
+        # TODO (sven): Remove RolloutWorkers/EnvRunners for
+        # datasets. Use RolloutWorker/EnvRunner only for
+        # env stepping.
+        # TODO (simon): Take care of sampler metrics: right
+        # now all rewards are `nan`, which possibly confuses
+        # the user that sth. is not right, although it is as
+        # we do not step the env.
+        with self._timers[SAMPLE_TIMER]:
+            # Sampling from offline data.
+            # TODO (simon): We have to remove the `RolloutWorker`
+            #  here and just use the already distributed `dataset`
+            #  for sampling. Only in online evaluation
+            #  `RolloutWorker/EnvRunner` should be used.
+            if self.config.count_steps_by == "agent_steps":
+                train_batch = synchronous_parallel_sample(
+                    worker_set=self.env_runner_group,
+                    max_agent_steps=self.config.train_batch_size,
+                    sample_timeout_s=self.config.sample_timeout_s,
+                )
+            else:
+                train_batch = synchronous_parallel_sample(
+                    worker_set=self.env_runner_group,
+                    max_env_steps=self.config.train_batch_size,
+                    sample_timeout_s=self.config.sample_timeout_s,
+                )
+
+            # TODO (sven): Use metrics API as soon as we moved to new API stack
+            #  (from currently hybrid stack).
+            # self.metrics.log_dict(
+            #    {
+            #        NUM_AGENT_STEPS_SAMPLED_LIFETIME: len(train_batch),
+            #        NUM_ENV_STEPS_SAMPLED_LIFETIME: len(train_batch),
+            #    },
+            #    reduce="sum",
+            # )
+            self._counters[NUM_AGENT_STEPS_SAMPLED] += len(train_batch)
+            self._counters[NUM_ENV_STEPS_SAMPLED] += len(train_batch)
+
+        # Updating the policy.
+        train_results = self.learner_group.update_from_batch(
+            batch=train_batch.as_multi_agent(module_id=list(self.config.policies)[0])
+        )
+        # TODO (sven): Use metrics API as soon as we moved to new API stack
+        #  (from currently hybrid stack).
+        # self.metrics.log_dict(
+        #    {
+        #        NUM_AGENT_STEPS_TRAINED_LIFETIME: len(train_batch),
+        #        NUM_ENV_STEPS_TRAINED_LIFETIME: len(train_batch),
+        #    },
+        #    reduce="sum",
+        # )
+        self._counters[NUM_AGENT_STEPS_TRAINED] += len(train_batch)
+        self._counters[NUM_ENV_STEPS_TRAINED] += len(train_batch)
+
+        # Synchronize weights.
+        # As the results contain for each policy the loss and in addition the
+        # total loss over all policies is returned, this total loss has to be
+        # removed.
+        policies_to_update = set(train_results.keys()) - {ALL_MODULES}
+
+        # with self.metrics.log_time((TIMERS, SYNCH_WORKER_WEIGHTS_TIMER)):
+        with self._timers[SYNCH_WORKER_WEIGHTS_TIMER]:
+            if self.env_runner_group.num_remote_workers() > 0:
+                self.env_runner_group.sync_weights(
+                    from_worker_or_learner_group=self.learner_group,
+                    policies=policies_to_update,
+                )
+            # Get weights from Learner to local worker.
+            else:
+                self.env_runner.set_weights(self.learner_group.get_weights())
+
+        # TODO (sven): Use metrics API as soon as we moved to new API stack
+        #  (from currently hybrid stack).
+        return train_results     
+
+    