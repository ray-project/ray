--- conflicted
+++ resolved
@@ -53,11 +53,7 @@
         from ray.rllib.algorithms.marwil import MARWILConfig
 
         # Get the base path (to ray/rllib)
-<<<<<<< HEAD
-        base_path = Path(__file__).parents[3]
-=======
         base_path = Path(__file__).parents[2]
->>>>>>> a81d852d
         # Get the path to the data in rllib folder.
         data_path = base_path / "tests/data/cartpole/cartpole-v1_large"
 
@@ -98,11 +94,7 @@
         from ray import tune
 
         # Get the base path (to ray/rllib)
-<<<<<<< HEAD
-        base_path = Path(__file__).parents[3]
-=======
         base_path = Path(__file__).parents[2]
->>>>>>> a81d852d
         # Get the path to the data in rllib folder.
         data_path = base_path / "tests/data/cartpole/cartpole-v1_large"
 
