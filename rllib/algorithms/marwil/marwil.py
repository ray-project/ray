from typing import Callable, Optional, Type, Union

from ray.rllib.algorithms.algorithm import Algorithm
from ray.rllib.algorithms.algorithm_config import AlgorithmConfig, NotProvided
from ray.rllib.algorithms.marwil.marwil_catalog import MARWILCatalog
from ray.rllib.algorithms.marwil.marwil_offline_prelearner import (
    MARWILOfflinePreLearner,
)
from ray.rllib.core.learner.learner import Learner
from ray.rllib.core.rl_module.rl_module import RLModuleSpec
from ray.rllib.execution.rollout_ops import (
    synchronous_parallel_sample,
)
from ray.rllib.execution.train_ops import (
    multi_gpu_train_one_step,
    train_one_step,
)
from ray.rllib.policy.policy import Policy
from ray.rllib.utils.annotations import override
from ray.rllib.utils.deprecation import deprecation_warning
from ray.rllib.utils.metrics import (
    ALL_MODULES,
    LEARNER_RESULTS,
    LEARNER_UPDATE_TIMER,
    NUM_AGENT_STEPS_SAMPLED,
    NUM_ENV_STEPS_SAMPLED,
    NUM_ENV_STEPS_TRAINED,
    NUM_ENV_STEPS_TRAINED_LIFETIME,
    NUM_MODULE_STEPS_TRAINED,
    NUM_MODULE_STEPS_TRAINED_LIFETIME,
    OFFLINE_SAMPLING_TIMER,
    SAMPLE_TIMER,
    SYNCH_WORKER_WEIGHTS_TIMER,
    TIMERS,
)
from ray.rllib.utils.typing import (
    EnvType,
    ResultDict,
    RLModuleSpecType,
)
from ray.tune.logger import Logger


class MARWILConfig(AlgorithmConfig):
    """Defines a configuration class from which a MARWIL Algorithm can be built.


    Example:
        >>> from ray.rllib.algorithms.marwil import MARWILConfig
        >>> # Run this from the ray directory root.
        >>> config = MARWILConfig()  # doctest: +SKIP
        >>> config = config.training(beta=1.0, lr=0.00001, gamma=0.99)  # doctest: +SKIP
        >>> config = config.offline_data(  # doctest: +SKIP
        ...     input_=["./rllib/tests/data/cartpole/large.json"])
        >>> print(config.to_dict()) # doctest: +SKIP
        ...
        >>> # Build an Algorithm object from the config and run 1 training iteration.
        >>> algo = config.build()  # doctest: +SKIP
        >>> algo.train() # doctest: +SKIP

    Example:
        >>> from ray.rllib.algorithms.marwil import MARWILConfig
        >>> from ray import tune
        >>> config = MARWILConfig()
        >>> # Print out some default values.
        >>> print(config.beta)  # doctest: +SKIP
        >>> # Update the config object.
        >>> config.training(lr=tune.grid_search(  # doctest: +SKIP
        ...     [0.001, 0.0001]), beta=0.75)
        >>> # Set the config object's data path.
        >>> # Run this from the ray directory root.
        >>> config.offline_data( # doctest: +SKIP
        ...     input_=["./rllib/tests/data/cartpole/large.json"])
        >>> # Set the config object's env, used for evaluation.
        >>> config.environment(env="CartPole-v1")  # doctest: +SKIP
        >>> # Use to_dict() to get the old-style python config dict
        >>> # when running with tune.
        >>> tune.Tuner(  # doctest: +SKIP
        ...     "MARWIL",
        ...     param_space=config.to_dict(),
        ... ).fit()
    """

    def __init__(self, algo_class=None):
        """Initializes a MARWILConfig instance."""
        super().__init__(algo_class=algo_class or MARWIL)

        # fmt: off
        # __sphinx_doc_begin__
        # MARWIL specific settings:
        self.beta = 1.0
        self.bc_logstd_coeff = 0.0
        self.moving_average_sqd_adv_norm_update_rate = 1e-8
        self.moving_average_sqd_adv_norm_start = 100.0
        self.vf_coeff = 1.0
        self.model["vf_share_layers"] = False
        self.grad_clip = None

        # Override some of AlgorithmConfig's default values with MARWIL-specific values.

        # Define the `OfflinePreLearner` class for `MARWIL`.
        self.prelearner_class = MARWILOfflinePreLearner

        # You should override input_ to point to an offline dataset
        # (see algorithm.py and algorithm_config.py).
        # The dataset may have an arbitrary number of timesteps
        # (and even episodes) per line.
        # However, each line must only contain consecutive timesteps in
        # order for MARWIL to be able to calculate accumulated
        # discounted returns. It is ok, though, to have multiple episodes in
        # the same line.
        self.input_ = "sampler"
        self.postprocess_inputs = True
        self.lr = 1e-4
        self.lambda_ = 1.0
        self.train_batch_size = 2000
        # TODO (Artur): MARWIL should not need an exploration config as an offline
        #  algorithm. However, the current implementation of the CRR algorithm
        #  requires it. Investigate.
        self.exploration_config = {
            # The Exploration class to use. In the simplest case, this is the name
            # (str) of any class present in the `rllib.utils.exploration` package.
            # You can also provide the python class directly or the full location
            # of your class (e.g. "ray.rllib.utils.exploration.epsilon_greedy.
            # EpsilonGreedy").
            "type": "StochasticSampling",
            # Add constructor kwargs here (if any).
        }
        # __sphinx_doc_end__
        # fmt: on
        self._set_off_policy_estimation_methods = False

    @override(AlgorithmConfig)
    def training(
        self,
        *,
        beta: Optional[float] = NotProvided,
        bc_logstd_coeff: Optional[float] = NotProvided,
        moving_average_sqd_adv_norm_update_rate: Optional[float] = NotProvided,
        moving_average_sqd_adv_norm_start: Optional[float] = NotProvided,
        vf_coeff: Optional[float] = NotProvided,
        grad_clip: Optional[float] = NotProvided,
        **kwargs,
    ) -> "MARWILConfig":
        """Sets the training related configuration.

        Args:
            beta: Scaling  of advantages in exponential terms. When beta is 0.0,
                MARWIL is reduced to behavior cloning (imitation learning);
                see bc.py algorithm in this same directory.
            bc_logstd_coeff: A coefficient to encourage higher action distribution
                entropy for exploration.
            moving_average_sqd_adv_norm_start: Starting value for the
                squared moving average advantage norm (c^2).
            vf_coeff: Balancing value estimation loss and policy optimization loss.
                moving_average_sqd_adv_norm_update_rate: Update rate for the
                squared moving average advantage norm (c^2).
            grad_clip: If specified, clip the global norm of gradients by this amount.

        Returns:
            This updated AlgorithmConfig object.
        """
        # Pass kwargs onto super's `training()` method.
        super().training(**kwargs)
        if beta is not NotProvided:
            self.beta = beta
        if bc_logstd_coeff is not NotProvided:
            self.bc_logstd_coeff = bc_logstd_coeff
        if moving_average_sqd_adv_norm_update_rate is not NotProvided:
            self.moving_average_sqd_adv_norm_update_rate = (
                moving_average_sqd_adv_norm_update_rate
            )
        if moving_average_sqd_adv_norm_start is not NotProvided:
            self.moving_average_sqd_adv_norm_start = moving_average_sqd_adv_norm_start
        if vf_coeff is not NotProvided:
            self.vf_coeff = vf_coeff
        if grad_clip is not NotProvided:
            self.grad_clip = grad_clip
        return self

    @override(AlgorithmConfig)
    def get_default_rl_module_spec(self) -> RLModuleSpecType:
        if self.framework_str == "torch":
            from ray.rllib.algorithms.marwil.torch.marwil_torch_rl_module import (
                MARWILTorchRLModule,
            )

            return RLModuleSpec(
                module_class=MARWILTorchRLModule,
                catalog_class=MARWILCatalog,
            )
        else:
            raise ValueError(
                f"The framework {self.framework_str} is not supported. "
<<<<<<< HEAD
                "Use 'torch' instead."
=======
                "Use either 'torch' or 'tf2'."
>>>>>>> 23453a27
            )

    @override(AlgorithmConfig)
    def get_default_learner_class(self) -> Union[Type["Learner"], str]:
        if self.framework_str == "torch":
            from ray.rllib.algorithms.marwil.torch.marwil_torch_learner import (
                MARWILTorchLearner,
            )

            return MARWILTorchLearner
        else:
            raise ValueError(
<<<<<<< HEAD
                f"The framework {self.framework_str} is not supported. "
                "Use 'torch' instead."
=======
                f"The framework {self.framework_str} is not supported. " "Use 'torch'."
>>>>>>> 23453a27
            )

    @override(AlgorithmConfig)
    def evaluation(
        self,
        **kwargs,
    ) -> "MARWILConfig":
        """Sets the evaluation related configuration.
        Returns:
            This updated AlgorithmConfig object.
        """
        # Pass kwargs onto super's `evaluation()` method.
        super().evaluation(**kwargs)

        if "off_policy_estimation_methods" in kwargs:
            # User specified their OPE methods.
            self._set_off_policy_estimation_methods = True

        return self

    @override(AlgorithmConfig)
    def offline_data(self, **kwargs) -> "MARWILConfig":

        super().offline_data(**kwargs)

        # Check, if the passed in class incorporates the `OfflinePreLearner`
        # interface.
        if "prelearner_class" in kwargs:
            from ray.rllib.offline.offline_data import OfflinePreLearner

            if not issubclass(kwargs.get("prelearner_class"), OfflinePreLearner):
                raise ValueError(
                    f"`prelearner_class` {kwargs.get('prelearner_class')} is not a "
                    "subclass of `OfflinePreLearner`. Any class passed to "
                    "`prelearner_class` needs to implement the interface given by "
                    "`OfflinePreLearner`."
                )

        return self

    @override(AlgorithmConfig)
    def build(
        self,
        env: Optional[Union[str, EnvType]] = None,
        logger_creator: Optional[Callable[[], Logger]] = None,
    ) -> "Algorithm":
        if not self._set_off_policy_estimation_methods:
            deprecation_warning(
                old=r"MARWIL used to have off_policy_estimation_methods "
                "is and wis by default. This has"
                "changed to off_policy_estimation_methods: \{\}."
                "If you want to use an off-policy estimator, specify it in"
                ".evaluation(off_policy_estimation_methods=...)",
                error=False,
            )
        return super().build(env, logger_creator)

    @override(AlgorithmConfig)
    def validate(self) -> None:
        # Call super's validation method.
        super().validate()

        if self.beta < 0.0 or self.beta > 1.0:
            raise ValueError("`beta` must be within 0.0 and 1.0!")

        if self.postprocess_inputs is False and self.beta > 0.0:
            raise ValueError(
                "`postprocess_inputs` must be True for MARWIL (to "
                "calculate accum., discounted returns)! Try setting "
                "`config.offline_data(postprocess_inputs=True)`."
            )

        # Assert that for a local learner the number of iterations is 1. Note,
        # this is needed because we have no iterators, but instead a single
        # batch returned directly from the `OfflineData.sample` method.
        if self.num_learners == 0 and not self.dataset_num_iters_per_learner:
            self.dataset_num_iters_per_learner = 1

    @property
    def _model_auto_keys(self):
        return super()._model_auto_keys | {"beta": self.beta, "vf_share_layers": False}


class MARWIL(Algorithm):
    @classmethod
    @override(Algorithm)
    def get_default_config(cls) -> AlgorithmConfig:
        return MARWILConfig()

    @classmethod
    @override(Algorithm)
    def get_default_policy_class(
        cls, config: AlgorithmConfig
    ) -> Optional[Type[Policy]]:
        if config["framework"] == "torch":
            from ray.rllib.algorithms.marwil.marwil_torch_policy import (
                MARWILTorchPolicy,
            )

            return MARWILTorchPolicy
        elif config["framework"] == "tf":
            from ray.rllib.algorithms.marwil.marwil_tf_policy import (
                MARWILTF1Policy,
            )

            return MARWILTF1Policy
        else:
            from ray.rllib.algorithms.marwil.marwil_tf_policy import MARWILTF2Policy

            return MARWILTF2Policy

    @override(Algorithm)
    def training_step(self) -> ResultDict:
        if self.config.enable_env_runner_and_connector_v2:
            return self._training_step_new_stack()
        elif self.config.enable_rl_module_and_learner:
            raise ValueError(
                "`enable_rl_module_and_learner=True`. Hybrid stack is not "
<<<<<<< HEAD
                "supported for MARWIL. Either use the old stack with "
=======
                "is not supported for MARWIL. Either use the old stack with "
>>>>>>> 23453a27
                "`ModelV2` or the new stack with `RLModule`. You can enable "
                "the new stack by setting both, `enable_rl_module_and_learner` "
                "and `enable_env_runner_and_connector_v2` to `True`."
            )
        else:
            return self._training_step_old_stack()

    def _training_step_new_stack(self) -> ResultDict:
        """Implements training logic for the new stack

        Note, this includes so far training with the `OfflineData`
        class (multi-/single-learner setup) and evaluation on
        `EnvRunner`s. Note further, evaluation on the dataset itself
        using estimators is not implemented, yet.
        """
        # Implement logic using RLModule and Learner API.
        # TODO (simon): Take care of sampler metrics: right
        # now all rewards are `nan`, which possibly confuses
        # the user that sth. is not right, although it is as
        # we do not step the env.
        with self.metrics.log_time((TIMERS, OFFLINE_SAMPLING_TIMER)):
            # Sampling from offline data.
            batch = self.offline_data.sample(
                num_samples=self.config.train_batch_size_per_learner,
                num_shards=self.config.num_learners,
                return_iterator=True if self.config.num_learners > 1 else False,
            )

        with self.metrics.log_time((TIMERS, LEARNER_UPDATE_TIMER)):
            # Updating the policy.
            # TODO (simon, sven): Check, if we should execute directly s.th. like
            # update_from_iterator.
            learner_results = self.learner_group.update_from_batch(
                batch,
                minibatch_size=self.config.train_batch_size_per_learner,
                num_iters=self.config.dataset_num_iters_per_learner,
            )

            # Log training results.
            self.metrics.merge_and_log_n_dicts(learner_results, key=LEARNER_RESULTS)
            self.metrics.log_value(
                NUM_ENV_STEPS_TRAINED_LIFETIME,
                self.metrics.peek(
                    (LEARNER_RESULTS, ALL_MODULES, NUM_ENV_STEPS_TRAINED)
                ),
                reduce="sum",
            )
            self.metrics.log_dict(
                {
                    (LEARNER_RESULTS, mid, NUM_MODULE_STEPS_TRAINED_LIFETIME): (
                        stats[NUM_MODULE_STEPS_TRAINED]
                    )
                    for mid, stats in self.metrics.peek(LEARNER_RESULTS).items()
                },
                reduce="sum",
            )
        # Synchronize weights.
        # As the results contain for each policy the loss and in addition the
        # total loss over all policies is returned, this total loss has to be
        # removed.
        modules_to_update = set(learner_results[0].keys()) - {ALL_MODULES}

        # Update weights - after learning on the local worker -
        # on all remote workers.
        with self.metrics.log_time((TIMERS, SYNCH_WORKER_WEIGHTS_TIMER)):
            self.env_runner_group.sync_weights(
                # Sync weights from learner_group to all EnvRunners.
                from_worker_or_learner_group=self.learner_group,
                policies=modules_to_update,
                inference_only=True,
            )

        return self.metrics.reduce()

    def _training_step_old_stack(self) -> ResultDict:
        # Collect SampleBatches from sample workers.
        with self._timers[SAMPLE_TIMER]:
            train_batch = synchronous_parallel_sample(worker_set=self.env_runner_group)
        train_batch = train_batch.as_multi_agent(
            module_id=list(self.config.policies)[0]
        )
        self._counters[NUM_AGENT_STEPS_SAMPLED] += train_batch.agent_steps()
        self._counters[NUM_ENV_STEPS_SAMPLED] += train_batch.env_steps()

        # Train.
        if self.config.simple_optimizer:
            train_results = train_one_step(self, train_batch)
        else:
            train_results = multi_gpu_train_one_step(self, train_batch)

        # TODO: Move training steps counter update outside of `train_one_step()` method.
        # # Update train step counters.
        # self._counters[NUM_ENV_STEPS_TRAINED] += train_batch.env_steps()
        # self._counters[NUM_AGENT_STEPS_TRAINED] += train_batch.agent_steps()

        global_vars = {
            "timestep": self._counters[NUM_AGENT_STEPS_SAMPLED],
        }

        # Update weights - after learning on the local worker - on all remote
        # workers (only those policies that were actually trained).
        if self.env_runner_group.remote_workers():
            with self._timers[SYNCH_WORKER_WEIGHTS_TIMER]:
                self.env_runner_group.sync_weights(
                    policies=list(train_results.keys()), global_vars=global_vars
                )

        # Update global vars on local worker as well.
        self.env_runner.set_global_vars(global_vars)

        return train_results<|MERGE_RESOLUTION|>--- conflicted
+++ resolved
@@ -2,6 +2,12 @@
 
 from ray.rllib.algorithms.algorithm import Algorithm
 from ray.rllib.algorithms.algorithm_config import AlgorithmConfig, NotProvided
+from ray.rllib.algorithms.marwil.marwil_catalog import MARWILCatalog
+from ray.rllib.algorithms.marwil.marwil_offline_prelearner import (
+    MARWILOfflinePreLearner,
+)
+from ray.rllib.core.learner.learner import Learner
+from ray.rllib.core.rl_module.rl_module import RLModuleSpec
 from ray.rllib.algorithms.marwil.marwil_catalog import MARWILCatalog
 from ray.rllib.algorithms.marwil.marwil_offline_prelearner import (
     MARWILOfflinePreLearner,
@@ -192,11 +198,7 @@
         else:
             raise ValueError(
                 f"The framework {self.framework_str} is not supported. "
-<<<<<<< HEAD
                 "Use 'torch' instead."
-=======
-                "Use either 'torch' or 'tf2'."
->>>>>>> 23453a27
             )
 
     @override(AlgorithmConfig)
@@ -209,12 +211,8 @@
             return MARWILTorchLearner
         else:
             raise ValueError(
-<<<<<<< HEAD
                 f"The framework {self.framework_str} is not supported. "
                 "Use 'torch' instead."
-=======
-                f"The framework {self.framework_str} is not supported. " "Use 'torch'."
->>>>>>> 23453a27
             )
 
     @override(AlgorithmConfig)
@@ -333,11 +331,7 @@
         elif self.config.enable_rl_module_and_learner:
             raise ValueError(
                 "`enable_rl_module_and_learner=True`. Hybrid stack is not "
-<<<<<<< HEAD
                 "supported for MARWIL. Either use the old stack with "
-=======
-                "is not supported for MARWIL. Either use the old stack with "
->>>>>>> 23453a27
                 "`ModelV2` or the new stack with `RLModule`. You can enable "
                 "the new stack by setting both, `enable_rl_module_and_learner` "
                 "and `enable_env_runner_and_connector_v2` to `True`."
