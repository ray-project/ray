--- conflicted
+++ resolved
@@ -250,13 +250,8 @@
 
             return MARWILTF2Policy
 
-<<<<<<< HEAD
     @override(Algorithm)
-    def training_iteration(self) -> ResultDict:
-=======
-    @override(Trainer)
     def training_step(self) -> ResultDict:
->>>>>>> 271c7d73
         # Collect SampleBatches from sample workers.
         batch = synchronous_parallel_sample(worker_set=self.workers)
         batch = batch.as_multi_agent()
