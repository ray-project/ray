import concurrent
import copy
import functools
import importlib
import importlib.metadata
import json
import logging
import os
import pathlib
import re
import tempfile
import time
from collections import defaultdict
from datetime import datetime
from typing import (
    Any,
    Callable,
    Collection,
    DefaultDict,
    Dict,
    List,
    Optional,
    Set,
    Tuple,
    Type,
    TYPE_CHECKING,
    Union,
)

import gymnasium as gym
import numpy as np
import pyarrow.fs
import tree  # pip install dm_tree
from packaging import version

import ray
import ray.cloudpickle as pickle
from ray._common.deprecation import (
    DEPRECATED_VALUE,
    Deprecated,
    deprecation_warning,
)
from ray._common.usage.usage_lib import TagKey, record_extra_usage_tag
from ray.actor import ActorHandle
from ray.rllib.algorithms.algorithm_config import AlgorithmConfig
from ray.rllib.algorithms.registry import ALGORITHMS_CLASS_TO_NAME as ALL_ALGORITHMS
from ray.rllib.algorithms.utils import (
    AggregatorActor,
    _get_env_runner_bundles,
    _get_offline_eval_runner_bundles,
    _get_learner_bundles,
    _get_main_process_bundle,
)
from ray.rllib.callbacks.utils import make_callback
from ray.rllib.connectors.agent.obs_preproc import ObsPreprocessorConnector
from ray.rllib.connectors.connector_pipeline_v2 import ConnectorPipelineV2
from ray.rllib.core import (
    COMPONENT_ENV_RUNNER,
    COMPONENT_ENV_TO_MODULE_CONNECTOR,
    COMPONENT_EVAL_ENV_RUNNER,
    COMPONENT_LEARNER,
    COMPONENT_LEARNER_GROUP,
    COMPONENT_METRICS_LOGGER,
    COMPONENT_MODULE_TO_ENV_CONNECTOR,
    COMPONENT_RL_MODULE,
    DEFAULT_MODULE_ID,
)
from ray.rllib.core.columns import Columns
from ray.rllib.core.rl_module import validate_module_id
from ray.rllib.core.rl_module.multi_rl_module import (
    MultiRLModule,
    MultiRLModuleSpec,
)
from ray.rllib.core.rl_module.rl_module import RLModule, RLModuleSpec
from ray.rllib.env import INPUT_ENV_SPACES
from ray.rllib.env.env_context import EnvContext
from ray.rllib.env.env_runner import EnvRunner
from ray.rllib.env.env_runner_group import EnvRunnerGroup
from ray.rllib.env.utils import _gym_env_creator
from ray.rllib.evaluation.metrics import (
    collect_episodes,
    summarize_episodes,
)
from ray.rllib.execution.rollout_ops import synchronous_parallel_sample
from ray.rllib.offline import get_dataset_and_shards
from ray.rllib.offline.estimators import (
    OffPolicyEstimator,
    ImportanceSampling,
    WeightedImportanceSampling,
    DirectMethod,
    DoublyRobust,
)
from ray.rllib.offline.offline_evaluator import OfflineEvaluator
from ray.rllib.policy.policy import Policy, PolicySpec
from ray.rllib.policy.sample_batch import DEFAULT_POLICY_ID, SampleBatch
from ray.rllib.utils import deep_update, FilterManager, force_list
from ray.rllib.utils.actor_manager import FaultTolerantActorManager
from ray.rllib.utils.annotations import (
    DeveloperAPI,
    ExperimentalAPI,
    OldAPIStack,
    override,
    OverrideToImplementCustomLogic,
    OverrideToImplementCustomLogic_CallToSuperRecommended,
    PublicAPI,
)
from ray.rllib.utils.checkpoints import (
    Checkpointable,
    CHECKPOINT_VERSION,
    CHECKPOINT_VERSION_LEARNER_AND_ENV_RUNNER,
    get_checkpoint_info,
    try_import_msgpack,
)
from ray.rllib.utils.debug import update_global_seed_if_necessary
from ray.rllib.utils.error import ERR_MSG_INVALID_ENV_DESCRIPTOR, EnvError
from ray.rllib.utils.framework import try_import_tf
from ray.rllib.utils.from_config import from_config
from ray.rllib.utils.metrics import (
    AGGREGATOR_ACTOR_RESULTS,
    ALL_MODULES,
    DATASET_NUM_ITERS_EVALUATED,
    ENV_RUNNER_RESULTS,
    ENV_RUNNER_SAMPLING_TIMER,
    EPISODE_LEN_MEAN,
    EPISODE_RETURN_MEAN,
    EVALUATION_ITERATION_TIMER,
    EVALUATION_RESULTS,
    FAULT_TOLERANCE_STATS,
    LEARNER_RESULTS,
    LEARNER_UPDATE_TIMER,
    NUM_AGENT_STEPS_SAMPLED,
    NUM_AGENT_STEPS_SAMPLED_LIFETIME,
    NUM_AGENT_STEPS_SAMPLED_THIS_ITER,
    NUM_AGENT_STEPS_TRAINED,
    NUM_AGENT_STEPS_TRAINED_LIFETIME,
    NUM_ENV_STEPS_SAMPLED,
    NUM_ENV_STEPS_SAMPLED_LIFETIME,
    NUM_ENV_STEPS_SAMPLED_THIS_ITER,
    NUM_ENV_STEPS_SAMPLED_FOR_EVALUATION_THIS_ITER,
    NUM_ENV_STEPS_TRAINED,
    NUM_ENV_STEPS_TRAINED_LIFETIME,
    NUM_EPISODES,
    NUM_EPISODES_LIFETIME,
    NUM_TRAINING_STEP_CALLS_PER_ITERATION,
    OFFLINE_EVAL_RUNNER_RESULTS,
    OFFLINE_EVALUATION_ITERATION_TIMER,
    RESTORE_ENV_RUNNERS_TIMER,
    RESTORE_EVAL_ENV_RUNNERS_TIMER,
    RESTORE_OFFLINE_EVAL_RUNNERS_TIMER,
    SYNCH_ENV_CONNECTOR_STATES_TIMER,
    SYNCH_EVAL_ENV_CONNECTOR_STATES_TIMER,
    SYNCH_WORKER_WEIGHTS_TIMER,
    TIMERS,
    TRAINING_ITERATION_TIMER,
    TRAINING_STEP_TIMER,
    STEPS_TRAINED_THIS_ITER_COUNTER,
)
from ray.rllib.utils.metrics.learner_info import LEARNER_INFO
from ray.rllib.utils.metrics.metrics_logger import MetricsLogger
from ray.rllib.utils.metrics.ray_metrics import (
    DEFAULT_HISTOGRAM_BOUNDARIES_LONG_EVENTS,
    DEFAULT_HISTOGRAM_BOUNDARIES_SHORT_EVENTS,
    TimerAndPrometheusLogger,
)
from ray.rllib.utils.replay_buffers import MultiAgentReplayBuffer, ReplayBuffer
from ray.rllib.utils.runners.runner_group import RunnerGroup
from ray.rllib.utils.serialization import deserialize_type, NOT_SERIALIZABLE
from ray.rllib.utils.spaces import space_utils
from ray.rllib.utils.typing import (
    AgentConnectorDataType,
    AgentID,
    AgentToModuleMappingFn,
    AlgorithmConfigDict,
    EnvCreator,
    EnvInfoDict,
    EnvType,
    EpisodeID,
    ModuleID,
    PartialAlgorithmConfigDict,
    PolicyID,
    PolicyState,
    ResultDict,
    SampleBatchType,
    ShouldModuleBeUpdatedFn,
    StateDict,
    TensorStructType,
    TensorType,
)
from ray.train.constants import DEFAULT_STORAGE_PATH
from ray.tune import Checkpoint
from ray.tune.execution.placement_groups import PlacementGroupFactory
from ray.tune.experiment.trial import ExportFormat
from ray.tune.logger import Logger, UnifiedLogger
from ray.tune.registry import ENV_CREATOR, _global_registry
from ray.tune.registry import get_trainable_cls
from ray.tune.resources import Resources
from ray.tune.result import TRAINING_ITERATION
from ray.tune.trainable import Trainable
from ray.util import log_once
from ray.util.metrics import Counter, Histogram
from ray.util.timer import _Timer

if TYPE_CHECKING:
    from ray.rllib.core.learner.learner_group import LearnerGroup
    from ray.rllib.offline.offline_data import OfflineData

tf1, tf, tfv = try_import_tf()

logger = logging.getLogger(__name__)


@PublicAPI
class Algorithm(Checkpointable, Trainable):
    """An RLlib algorithm responsible for training one or more neural network models.

    You can write your own Algorithm classes by sub-classing from `Algorithm`
    or any of its built-in subclasses.
    Override the `training_step` method to implement your own algorithm logic.
    Find the various built-in `training_step()` methods for different algorithms in
    their respective [algo name].py files, for example:
    `ray.rllib.algorithms.dqn.dqn.py` or `ray.rllib.algorithms.impala.impala.py`.

    The most important API methods an Algorithm exposes are `train()` for running a
    single training iteration, `evaluate()` for running a single round of evaluation,
    `save_to_path()` for creating a checkpoint, and `restore_from_path()` for loading a
    state from an existing checkpoint.
    """

    #: The AlgorithmConfig instance of the Algorithm.
    config: Optional[AlgorithmConfig] = None
    #: The MetricsLogger instance of the Algorithm. RLlib uses this to log
    #: metrics from within the `training_step()` method. Users can use it to log
    #: metrics from within their custom Algorithm-based callbacks.
    metrics: Optional[MetricsLogger] = None
    #: The `EnvRunnerGroup` of the Algorithm. An `EnvRunnerGroup` is
    #: composed of a single local `EnvRunner` (see: `self.env_runner`), serving as
    #: the reference copy of the models to be trained and optionally one or more
    #: remote `EnvRunners` used to generate training samples from the RL
    #: environment, in parallel. EnvRunnerGroup is fault-tolerant and elastic. It
    #: tracks health states for all the managed remote EnvRunner actors. As a
    #: result, Algorithm should never access the underlying actor handles directly.
    #: Instead, always access them via all the foreach APIs with assigned IDs of
    #: the underlying EnvRunners.
    env_runner_group: Optional[EnvRunnerGroup] = None
    #: A special EnvRunnerGroup only used for evaluation, not to
    #: collect training samples.
    eval_env_runner_group: Optional[EnvRunnerGroup] = None
    #: The `LearnerGroup` instance of the Algorithm, managing either
    #: one local `Learner` or one or more remote `Learner` actors. Responsible for
    #: updating the models from RL environment (episode) data.
    learner_group: Optional["LearnerGroup"] = None
    #: An optional OfflineData instance, used for offline RL.
    offline_data: Optional["OfflineData"] = None

    # Whether to allow unknown top-level config keys.
    _allow_unknown_configs = False

    # List of top-level keys with value=dict, for which new sub-keys are
    # allowed to be added to the value dict.
    _allow_unknown_subkeys = [
        "tf_session_args",
        "local_tf_session_args",
        "env_config",
        "model",
        "optimizer",
        "custom_resources_per_env_runner",
        "custom_resources_per_worker",
        "evaluation_config",
        "exploration_config",
        "replay_buffer_config",
        "extra_python_environs_for_worker",
        "input_config",
        "output_config",
    ]

    # List of top level keys with value=dict, for which we always override the
    # entire value (dict), iff the "type" key in that value dict changes.
    _override_all_subkeys_if_type_changes = [
        "exploration_config",
        "replay_buffer_config",
    ]

    # List of keys that are always fully overridden if present in any dict or sub-dict
    _override_all_key_list = ["off_policy_estimation_methods", "policies"]

    _progress_metrics = (
        f"{ENV_RUNNER_RESULTS}/{EPISODE_RETURN_MEAN}",
        f"{EVALUATION_RESULTS}/{ENV_RUNNER_RESULTS}/{EPISODE_RETURN_MEAN}",
        f"{NUM_ENV_STEPS_SAMPLED_LIFETIME}",
        f"{NUM_ENV_STEPS_TRAINED_LIFETIME}",
        f"{NUM_EPISODES_LIFETIME}",
        f"{ENV_RUNNER_RESULTS}/{EPISODE_LEN_MEAN}",
    )

    # Backward compatibility with old checkpoint system (now through the
    # `Checkpointable` API).
    METADATA_FILE_NAME = "rllib_checkpoint.json"
    STATE_FILE_NAME = "algorithm_state"

    @classmethod
    @override(Checkpointable)
    def from_checkpoint(
        cls,
        path: Union[str, Checkpoint],
        filesystem: Optional["pyarrow.fs.FileSystem"] = None,
        *,
        # @OldAPIStack
        policy_ids: Optional[Collection[PolicyID]] = None,
        policy_mapping_fn: Optional[Callable[[AgentID, EpisodeID], PolicyID]] = None,
        policies_to_train: Optional[
            Union[
                Collection[PolicyID],
                Callable[[PolicyID, Optional[SampleBatchType]], bool],
            ]
        ] = None,
        # deprecated args
        checkpoint=DEPRECATED_VALUE,
        **kwargs,
    ) -> "Algorithm":
        """Creates a new algorithm instance from a given checkpoint.

        Args:
            path: The path (str) to the checkpoint directory to use or a Ray Train
                Checkpoint instance to restore from.
            filesystem: PyArrow FileSystem to use to access data at the `path`. If not
                specified, this is inferred from the URI scheme of `path`.
            policy_ids: Optional list of PolicyIDs to recover. This allows users to
                restore an Algorithm with only a subset of the originally present
                Policies.
            policy_mapping_fn: An optional (updated) policy mapping function to use from
                here on.
            policies_to_train: An optional list of policy IDs to be trained or a
                callable taking PolicyID and SampleBatchType and returning a bool
                (trainable or not?). If None, will keep the existing setup in place.
                Policies, whose IDs are not in the list (or for which the callable
                returns False) will not be updated.

        Returns:
            The instantiated Algorithm.
        """
        if checkpoint != DEPRECATED_VALUE:
            deprecation_warning(
                old="Algorithm.from_checkpoint(checkpoint=...)",
                new="Algorithm.from_checkpoint(path=...)",
                error=True,
            )
        checkpoint_info = get_checkpoint_info(path)

        # New API stack -> Use Checkpointable's default implementation.
        if checkpoint_info["checkpoint_version"] >= version.Version("2.0"):
            # `path` is a Checkpoint instance: Translate to directory and continue.
            if isinstance(path, Checkpoint):
                path = path.to_directory()
            return super().from_checkpoint(path, filesystem=filesystem, **kwargs)

        # Not possible for (v0.1) (algo class and config information missing
        # or very hard to retrieve).
        elif checkpoint_info["checkpoint_version"] == version.Version("0.1"):
            raise ValueError(
                "Cannot restore a v0 checkpoint using `Algorithm.from_checkpoint()`!"
                "In this case, do the following:\n"
                "1) Create a new Algorithm object using your original config.\n"
                "2) Call the `restore()` method of this algo object passing it"
                " your checkpoint dir or AIR Checkpoint object."
            )
        elif checkpoint_info["checkpoint_version"] < version.Version("1.0"):
            raise ValueError(
                "`checkpoint_info['checkpoint_version']` in `Algorithm.from_checkpoint"
                "()` must be 1.0 or later! You are using a checkpoint with "
                f"version v{checkpoint_info['checkpoint_version']}."
            )

        # This is a msgpack checkpoint.
        if checkpoint_info["format"] == "msgpack":
            # User did not provide unserializable function with this call
            # (`policy_mapping_fn`). Note that if `policies_to_train` is None, it
            # defaults to training all policies (so it's ok to not provide this here).
            if policy_mapping_fn is None:
                # Only DEFAULT_POLICY_ID present in this algorithm, provide default
                # implementations of these two functions.
                if checkpoint_info["policy_ids"] == {DEFAULT_POLICY_ID}:
                    policy_mapping_fn = AlgorithmConfig.DEFAULT_POLICY_MAPPING_FN
                # Provide meaningful error message.
                else:
                    raise ValueError(
                        "You are trying to restore a multi-agent algorithm from a "
                        "`msgpack` formatted checkpoint, which do NOT store the "
                        "`policy_mapping_fn` or `policies_to_train` "
                        "functions! Make sure that when using the "
                        "`Algorithm.from_checkpoint()` utility, you also pass the "
                        "args: `policy_mapping_fn` and `policies_to_train` with your "
                        "call. You might leave `policies_to_train=None` in case "
                        "you would like to train all policies anyways."
                    )

        state = Algorithm._checkpoint_info_to_algorithm_state(
            checkpoint_info=checkpoint_info,
            policy_ids=policy_ids,
            policy_mapping_fn=policy_mapping_fn,
            policies_to_train=policies_to_train,
        )

        return Algorithm.from_state(state)

    @PublicAPI
    def __init__(
        self,
        config: Optional[AlgorithmConfig] = None,
        env=None,  # deprecated arg
        logger_creator: Optional[Callable[[], Logger]] = None,
        **kwargs,
    ):
        """Initializes an Algorithm instance.

        Args:
            config: Algorithm-specific configuration object.
            logger_creator: Callable that creates a ray.tune.Logger
                object. If unspecified, a default logger is created.
            **kwargs: Arguments passed to the Trainable base class.
        """
        # Translate possible dict into an AlgorithmConfig object, as well as,
        # resolving generic config objects into specific ones (e.g. passing
        # an `AlgorithmConfig` super-class instance into a PPO constructor,
        # which normally would expect a PPOConfig object).
        if isinstance(config, dict):
            default_config = self.get_default_config()
            # `self.get_default_config()` also returned a dict ->
            # Last resort: Create core AlgorithmConfig from merged dicts.
            if isinstance(default_config, dict):
                if "class" in config:
                    AlgorithmConfig.from_state(config)
                else:
                    config = AlgorithmConfig.from_dict(
                        config_dict=self.merge_algorithm_configs(
                            default_config, config, True
                        )
                    )

            # Default config is an AlgorithmConfig -> update its properties
            # from the given config dict.
            else:
                if isinstance(config, dict) and "class" in config:
                    config = default_config.from_state(config)
                else:
                    config = default_config.update_from_dict(config)
        else:
            default_config = self.get_default_config()
            # Given AlgorithmConfig is not of the same type as the default config:
            # This could be the case e.g. if the user is building an algo from a
            # generic AlgorithmConfig() object.
            if not isinstance(config, type(default_config)):
                config = default_config.update_from_dict(config.to_dict())
            else:
                config = default_config.from_state(config.get_state())

        # In case this algo is using a generic config (with no algo_class set), set it
        # here.
        if config.algo_class is None:
            config.algo_class = type(self)

        if env is not None:
            deprecation_warning(
                old=f"algo = Algorithm(env='{env}', ...)",
                new=f"algo = AlgorithmConfig().environment('{env}').build()",
                error=False,
            )
            config.environment(env)

        # Validate and freeze our AlgorithmConfig object (no more changes possible).
        config.validate()
        config.freeze()

        # Convert `env` provided in config into a concrete env creator callable, which
        # takes an EnvContext (config dict) as arg and returning an RLlib supported Env
        # type (e.g. a gym.Env).
        self._env_id, self.env_creator = self._get_env_id_and_creator(
            config.env, config
        )
        env_descr = (
            self._env_id.__name__ if isinstance(self._env_id, type) else self._env_id
        )

        # Placeholder for a local replay buffer instance.
        self.local_replay_buffer = None

        # Placeholder for our LearnerGroup responsible for updating the RLModule(s).
        self.learner_group: Optional["LearnerGroup"] = None

        # The Algorithm's `MetricsLogger` object to collect stats from all its
        # components (including timers, counters and other stats in its own
        # `training_step()` and other methods) as well as custom callbacks.
        self.metrics: MetricsLogger = MetricsLogger(
            root=True, stats_cls_lookup=config.stats_cls_lookup
        )

        # Create a default logger creator if no logger_creator is specified
        if logger_creator is None:
            # Default logdir prefix containing the agent's name and the
            # env id.
            timestr = datetime.today().strftime("%Y-%m-%d_%H-%M-%S")
            env_descr_for_dir = re.sub("[/\\\\]", "-", str(env_descr))
            logdir_prefix = f"{type(self).__name__}_{env_descr_for_dir}_{timestr}"

            if not os.path.exists(DEFAULT_STORAGE_PATH):
                # Possible race condition if dir is created several times on
                # rollout workers
                os.makedirs(DEFAULT_STORAGE_PATH, exist_ok=True)
            logdir = tempfile.mkdtemp(prefix=logdir_prefix, dir=DEFAULT_STORAGE_PATH)

            # Allow users to more precisely configure the created logger
            # via "logger_config.type".
            if config.logger_config and "type" in config.logger_config:

                def default_logger_creator(config):
                    """Creates a custom logger with the default prefix."""
                    cfg = config["logger_config"].copy()
                    cls = cfg.pop("type")
                    # Provide default for logdir, in case the user does
                    # not specify this in the "logger_config" dict.
                    logdir_ = cfg.pop("logdir", logdir)
                    return from_config(cls=cls, _args=[cfg], logdir=logdir_)

            # If no `type` given, use tune's UnifiedLogger as last resort.
            else:

                def default_logger_creator(config):
                    """Creates a Unified logger with the default prefix."""
                    return UnifiedLogger(config, logdir, loggers=None)

            logger_creator = default_logger_creator

        # Metrics-related properties.
        self._timers = defaultdict(_Timer)
        self._counters = defaultdict(int)
        self._episode_history = []
        self._episodes_to_be_collected = []

        # The fully qualified AlgorithmConfig used for evaluation
        # (or None if evaluation not setup).
        self.evaluation_config: Optional[AlgorithmConfig] = None
        # Evaluation EnvRunnerGroup and metrics last returned by `self.evaluate()`.
        self.eval_env_runner_group: Optional[EnvRunnerGroup] = None

        # Ray metrics - Algorithm
        self._metrics_step_time: Optional[Histogram] = None
        self._metrics_run_one_training_iteration_time: Optional[Histogram] = None
        self._metrics_run_one_evaluation_time: Optional[Histogram] = None
        self._metrics_compile_iteration_results_time: Optional[Histogram] = None
        self._metrics_training_step_time: Optional[Histogram] = None
        self._metrics_evaluate_time: Optional[Histogram] = None
        self._metrics_evaluate_sync_env_runner_weights_time: Optional[Histogram] = None
        self._metrics_evaluate_sync_connector_states_time: Optional[Histogram] = None
        self._metrics_step_sync_env_runner_states_time: Optional[Histogram] = None
        self._metrics_load_checkpoint_time: Optional[Histogram] = None
        self._metrics_save_checkpoint_time: Optional[Histogram] = None

        # Ray metrics - Algorithm callbacks
        self._metrics_callback_on_train_result_time: Optional[Histogram] = None
        self._metrics_callback_on_evaluate_start_time: Optional[Histogram] = None
        self._metrics_callback_on_evaluate_end_time: Optional[Histogram] = None

        # Ray metrics - IMPALA
        self._metrics_impala_training_step_time: Optional[Histogram] = None
        self._metrics_impala_training_step_aggregator_preprocessing_time: Optional[
            Histogram
        ] = None
        self._metrics_impala_training_step_learner_group_loop_time: Optional[
            Histogram
        ] = None
        self._metrics_impala_training_step_sync_env_runner_state_time: Optional[
            Histogram
        ] = None
        self._metrics_impala_sample_and_get_connector_states_time: Optional[
            Histogram
        ] = None
        self._metrics_impala_training_step_input_batches: Optional[Counter] = None
        self._metrics_impala_training_step_zero_input_batches: Optional[Counter] = None
        self._metrics_impala_training_step_env_steps_dropped: Optional[Counter] = None

        super().__init__(
            config=config,
            logger_creator=logger_creator,
            **kwargs,
        )

    def _set_up_metrics(self):
        self._metrics_step_time = Histogram(
            name="rllib_algorithm_step_time",
            description="Time spent in Algorithm.step()",
            boundaries=DEFAULT_HISTOGRAM_BOUNDARIES_LONG_EVENTS,
            tag_keys=("rllib",),
        )
        self._metrics_step_time.set_default_tags({"rllib": self.__class__.__name__})

        self._metrics_run_one_training_iteration_time = Histogram(
            name="rllib_algorithm_run_one_training_iteration_time",
            description="Time spent in Algorithm._run_one_training_iteration()",
            boundaries=DEFAULT_HISTOGRAM_BOUNDARIES_LONG_EVENTS,
            tag_keys=("rllib",),
        )
        self._metrics_run_one_training_iteration_time.set_default_tags(
            {"rllib": self.__class__.__name__}
        )

        self._metrics_run_one_evaluation_time = Histogram(
            name="rllib_algorithm_run_one_evaluation_time",
            description="Time spent in Algorithm._run_one_evaluation()",
            boundaries=DEFAULT_HISTOGRAM_BOUNDARIES_LONG_EVENTS,
            tag_keys=("rllib",),
        )
        self._metrics_run_one_evaluation_time.set_default_tags(
            {"rllib": self.__class__.__name__}
        )

        self._metrics_compile_iteration_results_time = Histogram(
            name="rllib_algorithm_compile_iteration_results_time",
            description="Time spent in Algorithm._compile_iteration_results()",
            boundaries=DEFAULT_HISTOGRAM_BOUNDARIES_SHORT_EVENTS,
            tag_keys=("rllib",),
        )
        self._metrics_compile_iteration_results_time.set_default_tags(
            {"rllib": self.__class__.__name__}
        )

        self._metrics_training_step_time = Histogram(
            name="rllib_algorithm_training_step_time",
            description="Time spent in Algorithm.training_step()",
            boundaries=DEFAULT_HISTOGRAM_BOUNDARIES_LONG_EVENTS,
            tag_keys=("rllib",),
        )
        self._metrics_training_step_time.set_default_tags(
            {"rllib": self.__class__.__name__}
        )

        self._metrics_evaluate_time = Histogram(
            name="rllib_algorithm_evaluate_time",
            description="Time spent in Algorithm.evaluate()",
            boundaries=DEFAULT_HISTOGRAM_BOUNDARIES_LONG_EVENTS,
            tag_keys=("rllib",),
        )
        self._metrics_evaluate_time.set_default_tags({"rllib": self.__class__.__name__})

        self._metrics_evaluate_sync_env_runner_weights_time = Histogram(
            name="rllib_algorithm_evaluate_sync_env_runner_weights_time",
            description="Time spent on syncing weights to the eval EnvRunners in the Algorithm.evaluate()",
            boundaries=DEFAULT_HISTOGRAM_BOUNDARIES_SHORT_EVENTS,
            tag_keys=("rllib",),
        )
        self._metrics_evaluate_sync_env_runner_weights_time.set_default_tags(
            {"rllib": self.__class__.__name__}
        )

        self._metrics_evaluate_sync_connector_states_time = Histogram(
            name="rllib_algorithm_evaluate_sync_connector_states_time",
            description="Time spent on syncing connector states in the Algorithm.evaluate()",
            boundaries=DEFAULT_HISTOGRAM_BOUNDARIES_SHORT_EVENTS,
            tag_keys=("rllib",),
        )
        self._metrics_evaluate_sync_connector_states_time.set_default_tags(
            {"rllib": self.__class__.__name__}
        )

        self._metrics_step_sync_env_runner_states_time = Histogram(
            name="rllib_algorithm_step_sync_env_runner_states_time",
            description="Time spent in sync_env_runner_states code block of the Algorithm.step()",
            boundaries=DEFAULT_HISTOGRAM_BOUNDARIES_SHORT_EVENTS,
            tag_keys=("rllib",),
        )
        self._metrics_step_sync_env_runner_states_time.set_default_tags(
            {"rllib": self.__class__.__name__}
        )

        self._metrics_load_checkpoint_time = Histogram(
            name="rllib_algorithm_load_checkpoint_time",
            description="Time spent in Algorithm.load_checkpoint()",
            boundaries=DEFAULT_HISTOGRAM_BOUNDARIES_SHORT_EVENTS,
            tag_keys=("rllib",),
        )
        self._metrics_load_checkpoint_time.set_default_tags(
            {"rllib": self.__class__.__name__}
        )

        self._metrics_save_checkpoint_time = Histogram(
            name="rllib_algorithm_save_checkpoint_time",
            description="Time spent in Algorithm.save_checkpoint()",
            boundaries=DEFAULT_HISTOGRAM_BOUNDARIES_SHORT_EVENTS,
            tag_keys=("rllib",),
        )
        self._metrics_save_checkpoint_time.set_default_tags(
            {"rllib": self.__class__.__name__}
        )

        # Ray metrics - Algorithm callbacks
        self._metrics_callback_on_train_result_time = Histogram(
            name="rllib_algorithm_callback_on_train_result_time",
            description="Time spent in callback 'on_train_result()'",
            boundaries=DEFAULT_HISTOGRAM_BOUNDARIES_SHORT_EVENTS,
            tag_keys=("rllib",),
        )
        self._metrics_callback_on_train_result_time.set_default_tags(
            {"rllib": self.__class__.__name__}
        )

        self._metrics_callback_on_evaluate_start_time = Histogram(
            name="rllib_algorithm_callback_on_evaluate_start_time",
            description="Time spent in callback 'on_evaluate_start()'",
            boundaries=DEFAULT_HISTOGRAM_BOUNDARIES_SHORT_EVENTS,
            tag_keys=("rllib",),
        )
        self._metrics_callback_on_evaluate_start_time.set_default_tags(
            {"rllib": self.__class__.__name__}
        )

        self._metrics_callback_on_evaluate_end_time = Histogram(
            name="rllib_algorithm_callback_on_evaluate_end_time",
            description="Time spent in callback 'on_evaluate_end()'",
            boundaries=DEFAULT_HISTOGRAM_BOUNDARIES_SHORT_EVENTS,
            tag_keys=("rllib",),
        )
        self._metrics_callback_on_evaluate_end_time.set_default_tags(
            {"rllib": self.__class__.__name__}
        )

    @OverrideToImplementCustomLogic
    @classmethod
    def get_default_config(cls) -> AlgorithmConfig:
        return AlgorithmConfig()

    @OverrideToImplementCustomLogic
    def _remote_worker_ids_for_metrics(self) -> List[int]:
        """Returns a list of remote worker IDs to fetch metrics from.

        Specific Algorithm implementations can override this method to
        use a subset of the workers for metrics collection.

        Returns:
            List of remote worker IDs to fetch metrics from.
        """
        return self.env_runner_group.healthy_worker_ids()

    @OverrideToImplementCustomLogic_CallToSuperRecommended
    @override(Trainable)
    def setup(self, config: AlgorithmConfig) -> None:
        # Setup our config: Merge the user-supplied config dict (which could
        # be a partial config dict) with the class' default.
        if not isinstance(config, AlgorithmConfig):
            assert isinstance(config, PartialAlgorithmConfigDict)
            config_obj = self.get_default_config()
            if not isinstance(config_obj, AlgorithmConfig):
                assert isinstance(config, PartialAlgorithmConfigDict)
                config_obj = AlgorithmConfig().from_dict(config_obj)
            config_obj.update_from_dict(config)
            config_obj.env = self._env_id
            self.config = config_obj

        # Set Algorithm's seed after we have - if necessary - enabled
        # tf eager-execution.
        update_global_seed_if_necessary(self.config.framework_str, self.config.seed)

        self._record_usage(self.config)

        # Create the callbacks object.
        if self.config.enable_env_runner_and_connector_v2:
            self.callbacks = [cls() for cls in force_list(self.config.callbacks_class)]
        else:
            self.callbacks = self.config.callbacks_class()

        if self.config.log_level in ["WARN", "ERROR"]:
            logger.info(
                f"Current log_level is {self.config.log_level}. For more information, "
                "set 'log_level': 'INFO' / 'DEBUG' or use the -v and "
                "-vv flags."
            )
        if self.config.log_level:
            logging.getLogger("ray.rllib").setLevel(self.config.log_level)

        # Create local replay buffer if necessary.
        self.local_replay_buffer = self._create_local_replay_buffer_if_necessary(
            self.config
        )

        # Create a dict, mapping ActorHandles to sets of open remote
        # requests (object refs). This way, we keep track, of which actors
        # inside this Algorithm (e.g. a remote EnvRunner) have
        # already been sent how many (e.g. `sample()`) requests.
        self.remote_requests_in_flight: DefaultDict[
            ActorHandle, Set[ray.ObjectRef]
        ] = defaultdict(set)

        self.env_runner_group: Optional[EnvRunnerGroup] = None
        # In case there is no local EnvRunner anymore, we need to handle connector
        # pipelines directly here.
        self.spaces: Optional[Dict] = None
        self.env_to_module_connector: Optional[ConnectorPipelineV2] = None
        self.module_to_env_connector: Optional[ConnectorPipelineV2] = None

        # Offline RL settings.
        input_evaluation = self.config.get("input_evaluation")
        if input_evaluation is not None and input_evaluation is not DEPRECATED_VALUE:
            ope_dict = {str(ope): {"type": ope} for ope in input_evaluation}
            deprecation_warning(
                old="config.input_evaluation={}".format(input_evaluation),
                new="config.evaluation(evaluation_config=config.overrides("
                f"off_policy_estimation_methods={ope_dict}"
                "))",
                error=True,
                help="Running OPE during training is not recommended.",
            )
            self.config.off_policy_estimation_methods = ope_dict

        # If an input path is available and we are on the new API stack generate
        # an `OfflineData` instance.
        if self.config.is_offline:
            from ray.rllib.offline.offline_data import OfflineData

            # Use either user-provided `OfflineData` class or RLlib's default.
            offline_data_class = self.config.offline_data_class or OfflineData
            # Build the `OfflineData` class.
            self.offline_data = offline_data_class(self.config)
        # Otherwise set the attribute to `None`.
        else:
            self.offline_data = None

        if self.config.is_online or not self.config.enable_env_runner_and_connector_v2:
            # Create a set of env runner actors via a EnvRunnerGroup.
            self.env_runner_group = EnvRunnerGroup(
                env_creator=self.env_creator,
                validate_env=self.validate_env,
                default_policy_class=self.get_default_policy_class(self.config),
                config=self.config,
                # New API stack: User decides whether to create local env runner.
                # Old API stack: Always create local EnvRunner.
                local_env_runner=(
                    True
                    if not self.config.enable_env_runner_and_connector_v2
                    else self.config.create_local_env_runner
                ),
                logdir=self.logdir,
                tune_trial_id=self.trial_id,
            )

        # Compile, validate, and freeze an evaluation config.
        self.evaluation_config = self.config.get_evaluation_config_object()
        self.evaluation_config.validate()
        self.evaluation_config.freeze()

        # Evaluation EnvRunnerGroup setup.
        # User would like to setup a separate evaluation worker set.
        # Note: We skip EnvRunnerGroup creation if we need to do offline evaluation.
        if self._should_create_evaluation_env_runners(self.evaluation_config):
            _, env_creator = self._get_env_id_and_creator(
                self.evaluation_config.env, self.evaluation_config
            )

            # Create a separate evaluation worker set for evaluation.
            # If evaluation_num_env_runners=0, use the evaluation set's local
            # worker for evaluation, otherwise, use its remote workers
            # (parallelized evaluation).
            self.eval_env_runner_group: EnvRunnerGroup = EnvRunnerGroup(
                env_creator=env_creator,
                validate_env=None,
                default_policy_class=self.get_default_policy_class(self.config),
                config=self.evaluation_config,
                logdir=self.logdir,
                tune_trial_id=self.trial_id,
                # New API stack: User decides whether to create local env runner.
                # Old API stack: Always create local EnvRunner.
                local_env_runner=(
                    True
                    if not self.evaluation_config.enable_env_runner_and_connector_v2
                    else self.evaluation_config.create_local_env_runner
                ),
                pg_offset=self.config.num_env_runners,
            )

        if self.env_runner_group:
            self.spaces = self.env_runner_group.get_spaces()
        elif self.eval_env_runner_group:
            self.spaces = self.eval_env_runner_group.get_spaces()

        if self.env_runner is None and self.spaces is not None:
            self.env_to_module_connector = self.config.build_env_to_module_connector(
                spaces=self.spaces
            )
            self.module_to_env_connector = self.config.build_module_to_env_connector(
                spaces=self.spaces
            )

        self.evaluation_dataset = None
        if (
            self.evaluation_config.off_policy_estimation_methods
            and not self.evaluation_config.ope_split_batch_by_episode
        ):
            # the num worker is set to 0 to avoid creating shards. The dataset will not
            # be repartioned to num_workers blocks.
            logger.info("Creating evaluation dataset ...")
            self.evaluation_dataset, _ = get_dataset_and_shards(
                self.evaluation_config, num_workers=0
            )
            logger.info("Evaluation dataset created")

        self.reward_estimators: Dict[str, OffPolicyEstimator] = {}
        ope_types = {
            "is": ImportanceSampling,
            "wis": WeightedImportanceSampling,
            "dm": DirectMethod,
            "dr": DoublyRobust,
        }
        for name, method_config in self.config.off_policy_estimation_methods.items():
            method_type = method_config.pop("type")
            if method_type in ope_types:
                deprecation_warning(
                    old=method_type,
                    new=str(ope_types[method_type]),
                    error=True,
                )
                method_type = ope_types[method_type]
            elif isinstance(method_type, str):
                logger.log(0, "Trying to import from string: " + method_type)
                mod, obj = method_type.rsplit(".", 1)
                mod = importlib.import_module(mod)
                method_type = getattr(mod, obj)
            if isinstance(method_type, type) and issubclass(
                method_type, OfflineEvaluator
            ):
                # TODO(kourosh) : Add an integration test for all these
                # offline evaluators.
                policy = self.get_policy()
                if issubclass(method_type, OffPolicyEstimator):
                    method_config["gamma"] = self.config.gamma
                self.reward_estimators[name] = method_type(policy, **method_config)
            else:
                raise ValueError(
                    f"Unknown off_policy_estimation type: {method_type}! Must be "
                    "either a class path or a sub-class of ray.rllib."
                    "offline.offline_evaluator::OfflineEvaluator"
                )
            # TODO (Rohan138): Refactor this and remove deprecated methods
            # Need to add back method_type in case Algorithm is restored from checkpoint
            method_config["type"] = method_type

        if self.config.enable_rl_module_and_learner:
            spaces = {
                INPUT_ENV_SPACES: (
                    self.config.observation_space,
                    self.config.action_space,
                )
            }
            if self.env_runner_group:
                spaces.update(self.spaces)
            elif self.eval_env_runner_group:
                spaces.update(self.eval_env_runner_group.get_spaces())
            else:
                # If the algorithm is online we use the spaces from as they are
                # provided.
                if self.config.is_online:
                    spaces.update(
                        {
                            DEFAULT_MODULE_ID: (
                                self.config.observation_space,
                                self.config.action_space,
                            ),
                        }
                    )
                # Otherwise, when we are offline we need to check, if the learner connector
                # is transforming the spaces.
                elif self.config.is_offline:
                    # Build the learner connector with the input spaces from the environment.
                    learner_connector = self.config.build_learner_connector(
                        input_observation_space=spaces[INPUT_ENV_SPACES][0],
                        input_action_space=spaces[INPUT_ENV_SPACES][1],
                    )
                    # Update the `spaces` dictionary by using the output spaces of the learner
                    # connector pipeline.
                    spaces.update(
                        {
                            DEFAULT_MODULE_ID: (
                                learner_connector.observation_space,
                                learner_connector.action_space,
                            ),
                        }
                    )

            module_spec: MultiRLModuleSpec = self.config.get_multi_rl_module_spec(
                spaces=spaces,
                inference_only=False,
            )
            self.learner_group = self.config.build_learner_group(
                rl_module_spec=module_spec
            )

            # Check if there are modules to load from the `module_spec`.
            rl_module_ckpt_dirs = {}
            multi_rl_module_ckpt_dir = module_spec.load_state_path
            modules_to_load = module_spec.modules_to_load
            for module_id, sub_module_spec in module_spec.rl_module_specs.items():
                if sub_module_spec.load_state_path:
                    rl_module_ckpt_dirs[module_id] = sub_module_spec.load_state_path
            if multi_rl_module_ckpt_dir or rl_module_ckpt_dirs:
                self.learner_group.load_module_state(
                    multi_rl_module_ckpt_dir=multi_rl_module_ckpt_dir,
                    modules_to_load=modules_to_load,
                    rl_module_ckpt_dirs=rl_module_ckpt_dirs,
                )

            # Sync the weights from the learner group to the EnvRunners.
            rl_module_state = self.learner_group.get_state(
                components=COMPONENT_LEARNER + "/" + COMPONENT_RL_MODULE,
                inference_only=True,
            )[COMPONENT_LEARNER]
            if self.env_runner_group:
                self.env_runner_group.sync_env_runner_states(
                    config=self.config,
                    env_steps_sampled=self.metrics.peek(
                        (ENV_RUNNER_RESULTS, NUM_ENV_STEPS_SAMPLED_LIFETIME), default=0
                    ),
                    rl_module_state=rl_module_state,
                    env_to_module=self.env_to_module_connector,
                    module_to_env=self.module_to_env_connector,
                )
            elif self.eval_env_runner_group:
                self.eval_env_runner_group.sync_env_runner_states(
                    config=self.evaluation_config,
                    env_steps_sampled=self.metrics.peek(
                        (ENV_RUNNER_RESULTS, NUM_ENV_STEPS_SAMPLED_LIFETIME), default=0
                    ),
                    rl_module_state=rl_module_state,
                    env_to_module=self.env_to_module_connector,
                    module_to_env=self.module_to_env_connector,
                )
            # TODO (simon): Update modules in DataWorkers.

            if self.offline_data:
                # If the learners are remote we need to provide specific
                # information and the learner's actor handles.
                if self.learner_group.is_remote:
                    # If learners run on different nodes, locality hints help
                    # to use the nearest learner in the workers that do the
                    # data preprocessing.
                    learner_node_ids = self.learner_group.foreach_learner(
                        lambda _: ray.get_runtime_context().get_node_id()
                    )
                    self.offline_data.locality_hints = [
                        node_id.get() for node_id in learner_node_ids
                    ]
                    # Provide the actor handles for the learners for module
                    # updating during preprocessing.
                    self.offline_data.learner_handles = self.learner_group._workers
                # Otherwise we can simply pass in the local learner.
                else:
                    self.offline_data.learner_handles = [self.learner_group._learner]
                # TODO (simon, sven): Replace these set-some-object's-attributes-
                # directly? We should find some solution for this in the future, an API,
                # or setting these in the OfflineData constructor?
                # Provide the module_spec. Note, in the remote case this is needed
                # because the learner module cannot be copied, but must be built.
                self.offline_data.module_spec = module_spec
                # Provide the `OfflineData` instance with space information. It might
                # need it for reading recorded experiences.
                self.offline_data.spaces = spaces

            if self._should_create_offline_evaluation_runners(self.evaluation_config):
                from ray.rllib.offline.offline_evaluation_runner_group import (
                    OfflineEvaluationRunnerGroup,
                )

                # If no inference-only `RLModule` should be used in offline evaluation,
                # get the complete learner module.
                if not self.evaluation_config.offline_eval_rl_module_inference_only:
                    rl_module_state = self.learner_group.get_state(
                        components=COMPONENT_LEARNER + "/" + COMPONENT_RL_MODULE,
                        inference_only=False,
                    )[COMPONENT_LEARNER]
                # Create the offline evaluation runner group.
                self.offline_eval_runner_group: OfflineEvaluationRunnerGroup = OfflineEvaluationRunnerGroup(
                    config=self.evaluation_config,
                    # Do not create a local runner such that the dataset can be split.
                    local_runner=self.config.num_offline_eval_runners == 0,
                    # Provide the `RLModule`'s state for the `OfflinePreLearner`s.
                    module_state=rl_module_state[COMPONENT_RL_MODULE],
                    module_spec=module_spec,
                    # Note, even if no environment is run, the `MultiRLModule` needs
                    # spaces to construct the policy network.
                    spaces=spaces,
                )

        # Create an Aggregator actor set, if necessary.
        self._aggregator_actor_manager = None
        if self.config.enable_rl_module_and_learner and (
            self.config.num_aggregator_actors_per_learner > 0
        ):
            rl_module_spec = self.config.get_multi_rl_module_spec(
                spaces=self.spaces,
                inference_only=False,
            )
            agg_cls = ray.remote(
                num_cpus=1,
                max_restarts=-1,
            )(AggregatorActor)
            self._aggregator_actor_manager = FaultTolerantActorManager(
                [
                    agg_cls.remote(self.config, rl_module_spec)
                    for _ in range(
                        (self.config.num_learners or 1)
                        * self.config.num_aggregator_actors_per_learner
                    )
                ],
                max_remote_requests_in_flight_per_actor=(
                    self.config.max_requests_in_flight_per_aggregator_actor
                ),
            )
            # Get the devices of each learner.
            learner_locations = list(
                enumerate(
                    self.learner_group.foreach_learner(
                        func=lambda _learner: (_learner.node, _learner.device),
                    )
                )
            )
            # Get the devices of each AggregatorActor.
            aggregator_locations = list(
                enumerate(
                    self._aggregator_actor_manager.foreach_actor(
                        func=lambda actor: (actor._node, actor._device)
                    )
                )
            )
            self._aggregator_actor_to_learner = {}
            for agg_idx, aggregator_location in aggregator_locations:
                aggregator_location = aggregator_location.get()
                for learner_idx, learner_location in learner_locations:
                    # TODO (sven): Activate full comparison (including device) when Ray
                    #  has figured out GPU pre-loading.
                    if learner_location.get()[0] == aggregator_location[0]:
                        # Round-robin, in case all Learners are on same device/node.
                        learner_locations = learner_locations[1:] + [
                            learner_locations[0]
                        ]
                        self._aggregator_actor_to_learner[agg_idx] = learner_idx
                        break
                if agg_idx not in self._aggregator_actor_to_learner:
                    raise RuntimeError(
                        "No Learner worker found that matches aggregation worker "
                        f"#{agg_idx}'s node ({aggregator_location[0]}) and device "
                        f"({aggregator_location[1]})! The Learner workers' locations "
                        f"are {learner_locations}."
                    )

            # Make sure, each Learner index is mapped to from at least one
            # AggregatorActor.
            if not all(
                learner_idx in self._aggregator_actor_to_learner.values()
                for learner_idx in range(self.config.num_learners or 1)
            ):
                raise RuntimeError(
                    "Some Learner indices are not mapped to from any AggregatorActors! "
                    "Final AggregatorActor idx -> Learner idx mapping is: "
                    f"{self._aggregator_actor_to_learner}"
                )

        # Ray metrics
        self._set_up_metrics()

        # Run `on_algorithm_init` callback after initialization is done.
        make_callback(
            "on_algorithm_init",
            self.callbacks,
            self.config.callbacks_on_algorithm_init,
            kwargs=dict(
                algorithm=self,
                metrics_logger=self.metrics,
            ),
        )

    @OverrideToImplementCustomLogic
    @classmethod
    def get_default_policy_class(
        cls,
        config: AlgorithmConfig,
    ) -> Optional[Type[Policy]]:
        """Returns a default Policy class to use, given a config.

        This class will be used by an Algorithm in case
        the policy class is not provided by the user in any single- or
        multi-agent PolicySpec.

        Note: This method is ignored when the RLModule API is enabled.
        """
        return None

    @override(Trainable)
    def step(self) -> ResultDict:
        """Implements the main `Algorithm.train()` logic.

        Takes n attempts to perform a single training step. Thereby
        catches RayErrors resulting from worker failures. After n attempts,
        fails gracefully.

        Override this method in your Algorithm sub-classes if you would like to
        handle worker failures yourself.
        Otherwise, override only `training_step()` to implement the core
        algorithm logic.

        Returns:
            The results dict with stats/infos on sampling, training,
            and - if required - evaluation.
        """
        # Ray metrics
        with TimerAndPrometheusLogger(self._metrics_step_time):
            # Do we have to run `self.evaluate()` this iteration?
            # `self.iteration` gets incremented after this function returns,
            # meaning that e.g. the first time this function is called,
            # self.iteration will be 0.
            evaluate_this_iter = (
                self.config.evaluation_interval
                and (self.iteration + 1) % self.config.evaluation_interval == 0
            )

            evaluate_offline_this_iter = (
                self.config.offline_evaluation_interval
                and (self.iteration + 1) % self.config.offline_evaluation_interval == 0
            )

            # Results dict for training (and if appolicable: evaluation).
            eval_results: ResultDict = {}

            # Parallel eval + training: Kick off evaluation-loop and parallel train() call.
            if evaluate_this_iter and (
                self.config.evaluation_parallel_to_training
                or self.config.offline_evaluation_parallel_to_training
            ):
                (
                    train_results,
                    eval_results,
                    train_iter_ctx,
                ) = self._run_one_training_iteration_and_evaluation_in_parallel()

            # - No evaluation necessary, just run the next training iteration.
            # - We have to evaluate in this training iteration, but no parallelism ->
            #   evaluate after the training iteration is entirely done.
            else:
                if self.config.enable_env_runner_and_connector_v2:
                    train_results, train_iter_ctx = self._run_one_training_iteration()
                else:
                    (
                        train_results,
                        train_iter_ctx,
                    ) = self._run_one_training_iteration_old_api_stack()

            # Sequential: Train (already done above), then evaluate.
            if evaluate_this_iter and not self.config.evaluation_parallel_to_training:
                eval_results = self._run_one_evaluation(parallel_train_future=None)

            if evaluate_offline_this_iter:
                offline_eval_results = self._run_one_offline_evaluation()
                # If we already have online evaluation results merge the offline
                # evaluation results.
                if eval_results:
                    eval_results[EVALUATION_RESULTS].update(
                        offline_eval_results[EVALUATION_RESULTS]
                    )
                # Otherwise, just assign.
                else:
                    eval_results = offline_eval_results

            # Sync EnvRunner workers.
            # TODO (sven): For the new API stack, the common execution pattern for any algo
            #  should be: [sample + get_metrics + get_state] -> send all these in one remote
            #  call down to `training_step` (where episodes are sent as ray object
            #  references). Then distribute the episode refs to the learners, store metrics
            #  in special key in result dict and perform the connector merge/broadcast
            #  inside the `training_step` as well. See the new IMPALA for an example.
            if self.config.enable_env_runner_and_connector_v2:
                if (
                    not self.config._dont_auto_sync_env_runner_states
                    and self.env_runner_group
                ):
                    # Synchronize EnvToModule and ModuleToEnv connector states and broadcast
                    # new states back to all EnvRunners.
                    with self.metrics.log_time(
                        (TIMERS, SYNCH_ENV_CONNECTOR_STATES_TIMER)
                    ):
                        with TimerAndPrometheusLogger(
                            self._metrics_step_sync_env_runner_states_time
                        ):
                            self.env_runner_group.sync_env_runner_states(
                                config=self.config,
                                env_to_module=self.env_to_module_connector,
                                module_to_env=self.module_to_env_connector,
                            )
                # Compile final ResultDict from `train_results` and `eval_results`. Note
                # that, as opposed to the old API stack, EnvRunner stats should already be
                # in `train_results` and `eval_results`.
                results = self._compile_iteration_results(
                    train_results=train_results,
                    eval_results=eval_results,
                )
            else:
                self._sync_filters_if_needed(
                    central_worker=self.env_runner_group.local_env_runner,
                    workers=self.env_runner_group,
                    config=self.config,
                )
                # Get EnvRunner metrics and compile them into results.
                episodes_this_iter = collect_episodes(
                    self.env_runner_group,
                    self._remote_worker_ids_for_metrics(),
                    timeout_seconds=self.config.metrics_episode_collection_timeout_s,
                )
                results = self._compile_iteration_results_old_api_stack(
                    episodes_this_iter=episodes_this_iter,
                    step_ctx=train_iter_ctx,
                    iteration_results={**train_results, **eval_results},
                )

        return results

    @PublicAPI
    def evaluate_offline(self):
        """Evaluates current policy offline under `evaluation_config` settings.

        Returns:
            A ResultDict only containing the offline evaluation results from the current
            iteration.
        """

        # First synchronize weights.
        self.offline_eval_runner_group.sync_weights(
            from_worker_or_learner_group=self.learner_group,
            inference_only=self.config.offline_eval_rl_module_inference_only,
        )

        # TODO (simon): Check, how we can sync without a local runner. Also,
        # connectors are in the data pipeline not directly in the runner applied.
        # if self.config.broadcast_offline_eval_runner_states:
        #     # TODO (simon): Create offline equivalent.
        #     with self.metrics.log_time(TIMERS, SYNCH_EVAL_ENV_CONNECTOR_STATES_TIMER):
        #         self.offline_eval_runner_group.sync_runner_states(
        #             from_runner=
        #         )
        make_callback(
            "on_evaluate_offline_start",
            callbacks_objects=self.callbacks,
            callbacks_functions=self.config.callbacks_on_evaluate_offline_start,
            kwargs=dict(algorithm=self, metrics_logger=self.metrics),
        )

        # Evaluate with fixed duration.
        if self.offline_eval_runner_group.num_healthy_remote_runners > 0:
            self._evaluate_offline_with_fixed_duration()
        else:
            self._evaluate_offline_on_local_runner()
        # Reduce the evaluation results.
        eval_results = self.metrics.peek(
            (EVALUATION_RESULTS, OFFLINE_EVAL_RUNNER_RESULTS), default={}
        )

        # Trigger `on_evaluate_offline_end` callback.
        make_callback(
            "on_evaluate_offline_end",
            callbacks_objects=self.callbacks,
            callbacks_functions=self.config.callbacks_on_evaluate_offline_end,
            kwargs=dict(
                algorithm=self,
                metrics_logger=self.metrics,
                evaluation_metrics=eval_results,
            ),
        )

        # Also return the results here for convenience.
        return {OFFLINE_EVAL_RUNNER_RESULTS: eval_results}

    @PublicAPI
    def evaluate(
        self,
        parallel_train_future: Optional[concurrent.futures.ThreadPoolExecutor] = None,
    ) -> ResultDict:
        """Evaluates current policy under `evaluation_config` settings.

        Args:
            parallel_train_future: In case, we are training and avaluating in parallel,
                this arg carries the currently running ThreadPoolExecutor object that
                runs the training iteration. Use `parallel_train_future.done()` to
                check, whether the parallel training job has completed and
                `parallel_train_future.result()` to get its return values.

        Returns:
            A ResultDict only containing the evaluation results from the current
            iteration.
        """
        with TimerAndPrometheusLogger(self._metrics_evaluate_time):
            # Call the `_before_evaluate` hook.
            self._before_evaluate()

            if self.evaluation_dataset is not None:
                return self._run_offline_evaluation_old_api_stack()

            if self.config.enable_env_runner_and_connector_v2:
                if (
                    self.env_runner_group is not None
                    and self.env_runner_group.healthy_env_runner_ids()
                ):
                    # TODO (sven): Replace this with a new ActorManager API:
                    #  try_remote_request_till_success("get_state") -> tuple(int,
                    #  remoteresult)
                    weights_src = self.env_runner_group._worker_manager._actors[
                        self.env_runner_group.healthy_env_runner_ids()[0]
                    ]
                else:
                    weights_src = self.learner_group
            else:
                weights_src = self.env_runner

            # Sync weights to the evaluation EnvRunners.
            if self.eval_env_runner_group is not None:
                with TimerAndPrometheusLogger(
                    self._metrics_evaluate_sync_env_runner_weights_time
                ):
                    self.eval_env_runner_group.sync_weights(
                        from_worker_or_learner_group=weights_src,
                        inference_only=True,
                    )

                # Merge (eval) EnvRunner states and broadcast the merged state back
                # to the remote (eval) EnvRunner actors.
                if self.config.enable_env_runner_and_connector_v2:
                    if self.evaluation_config.broadcast_env_runner_states:
                        with self.metrics.log_time(
                            (TIMERS, SYNCH_EVAL_ENV_CONNECTOR_STATES_TIMER)
                        ):
                            with TimerAndPrometheusLogger(
                                self._metrics_evaluate_sync_connector_states_time
                            ):
                                self.eval_env_runner_group.sync_env_runner_states(
                                    config=self.evaluation_config,
                                    from_worker=self.env_runner,
                                    env_to_module=self.env_to_module_connector,
                                    module_to_env=self.module_to_env_connector,
                                )
                else:
                    self._sync_filters_if_needed(
                        central_worker=self.env_runner_group.local_env_runner,
                        workers=self.eval_env_runner_group,
                        config=self.evaluation_config,
                    )
            # Sync weights to the local EnvRunner (if no eval EnvRunnerGroup).
            elif self.config.enable_env_runner_and_connector_v2:
                self.env_runner_group.sync_weights(
                    from_worker_or_learner_group=weights_src,
                    inference_only=True,
                )

            with TimerAndPrometheusLogger(
                self._metrics_callback_on_evaluate_start_time
            ):
                make_callback(
                    "on_evaluate_start",
                    callbacks_objects=self.callbacks,
                    callbacks_functions=self.config.callbacks_on_evaluate_start,
                    kwargs=dict(algorithm=self, metrics_logger=self.metrics),
                )

            env_steps = agent_steps = 0
            batches = []

            # We will use a user provided evaluation function.
            if self.config.custom_evaluation_function:
                if self.config.enable_env_runner_and_connector_v2:
                    (
                        eval_results,
                        env_steps,
                        agent_steps,
                    ) = self._evaluate_with_custom_eval_function()
                else:
                    eval_results = self.config.custom_evaluation_function()
            # There is no eval EnvRunnerGroup -> Run on local EnvRunner.
            elif self.eval_env_runner_group is None and self.env_runner:
                (
                    eval_results,
                    env_steps,
                    agent_steps,
                    batches,
                ) = self._evaluate_on_local_env_runner(self.env_runner)
            # There is only a local eval EnvRunner -> Run on that.
            elif self.eval_env_runner_group.num_healthy_remote_workers() == 0:
                (
                    eval_results,
                    env_steps,
                    agent_steps,
                    batches,
                ) = self._evaluate_on_local_env_runner(self.eval_env_runner)
            # There are healthy remote evaluation workers -> Run on these.
            elif self.eval_env_runner_group.num_healthy_remote_workers() > 0:
                # Running in automatic duration mode (parallel with training step).
                if self.config.evaluation_duration == "auto":
                    assert parallel_train_future is not None
                    (
                        eval_results,
                        env_steps,
                        agent_steps,
                        batches,
                    ) = self._evaluate_with_auto_duration(parallel_train_future)
                # Running with a fixed amount of data to sample.
                else:
                    (
                        eval_results,
                        env_steps,
                        agent_steps,
                        batches,
                    ) = self._evaluate_with_fixed_duration()
            # Can't find a good way to run this evaluation -> Wait for next iteration.
            else:
                eval_results = {}

            if self.config.enable_env_runner_and_connector_v2:
                eval_results = self.metrics.peek(key=EVALUATION_RESULTS, default={})
                if log_once("no_eval_results") and not eval_results:
                    logger.warning(
                        "No evaluation results found for this iteration. This can happen if the evaluation worker(s) is/are not healthy."
                    )
            else:
                eval_results = {ENV_RUNNER_RESULTS: eval_results}
                eval_results[NUM_AGENT_STEPS_SAMPLED_THIS_ITER] = agent_steps
                eval_results[NUM_ENV_STEPS_SAMPLED_THIS_ITER] = env_steps
                eval_results["timesteps_this_iter"] = env_steps
                self._counters[
                    NUM_ENV_STEPS_SAMPLED_FOR_EVALUATION_THIS_ITER
                ] = env_steps

            # Compute off-policy estimates
            if not self.config.custom_evaluation_function:
                estimates = defaultdict(list)
                # for each batch run the estimator's fwd pass
                for name, estimator in self.reward_estimators.items():
                    for batch in batches:
                        estimate_result = estimator.estimate(
                            batch,
                            split_batch_by_episode=self.config.ope_split_batch_by_episode,
                        )
                        estimates[name].append(estimate_result)

                # collate estimates from all batches
                if estimates:
                    eval_results["off_policy_estimator"] = {}
                    for name, estimate_list in estimates.items():
                        avg_estimate = tree.map_structure(
                            lambda *x: np.mean(x, axis=0), *estimate_list
                        )
                        eval_results["off_policy_estimator"][name] = avg_estimate

            # Trigger `on_evaluate_end` callback.
            with TimerAndPrometheusLogger(self._metrics_callback_on_evaluate_end_time):
                make_callback(
                    "on_evaluate_end",
                    callbacks_objects=self.callbacks,
                    callbacks_functions=self.config.callbacks_on_evaluate_end,
                    kwargs=dict(
                        algorithm=self,
                        metrics_logger=self.metrics,
                        evaluation_metrics=eval_results,
                    ),
                )

        # Also return the results here for convenience.
        return eval_results

    def _evaluate_with_custom_eval_function(self) -> Tuple[ResultDict, int, int]:
        logger.info(
            f"Evaluating current state of {self} using the custom eval function "
            f"{self.config.custom_evaluation_function}"
        )
        if self.config.enable_env_runner_and_connector_v2:
            (
                eval_results,
                env_steps,
                agent_steps,
            ) = self.config.custom_evaluation_function(self, self.eval_env_runner_group)
            if not env_steps or not agent_steps:
                raise ValueError(
                    "Custom eval function must return "
                    "`Tuple[ResultDict, int, int]` with `int, int` being "
                    f"`env_steps` and `agent_steps`! Got {env_steps}, {agent_steps}."
                )
        else:
            eval_results = self.config.custom_evaluation_function()
        if not eval_results or not isinstance(eval_results, dict):
            raise ValueError(
                "Custom eval function must return "
                f"dict of metrics! Got {eval_results}."
            )

        return eval_results, env_steps, agent_steps

    def _evaluate_offline_on_local_runner(self):
        # How many episodes/timesteps do we need to run?
        unit = "batches"
        duration = (
            self.config.offline_evaluation_duration
            * self.config.dataset_num_iters_per_eval_runner
        )

        logger.info(f"Evaluating current state of {self} for {duration} {unit}.")

        results = self.offline_eval_runner_group.local_runner.run()

        self.metrics.aggregate(
            [results],
            key=(EVALUATION_RESULTS, OFFLINE_EVAL_RUNNER_RESULTS),
        )

    def _evaluate_on_local_env_runner(self, env_runner):
        if hasattr(env_runner, "input_reader") and env_runner.input_reader is None:
            raise ValueError(
                "Can't evaluate on a local worker if this local worker does not have "
                "an environment!\nTry one of the following:"
                "\n1) Set `evaluation_interval` > 0 to force creating a separate "
                "evaluation EnvRunnerGroup.\n2) Set `create_local_env_runner=True` to "
                "force the local (non-eval) EnvRunner to have an environment to "
                "evaluate on."
            )
        elif self.config.evaluation_parallel_to_training:
            raise ValueError(
                "Cannot run on local evaluation worker parallel to training! Try "
                "setting `evaluation_parallel_to_training=False`."
            )

        # How many episodes/timesteps do we need to run?
        unit = self.config.evaluation_duration_unit
        duration = self.config.evaluation_duration
        eval_cfg = self.evaluation_config

        env_steps = agent_steps = 0

        logger.info(f"Evaluating current state of {self} for {duration} {unit}.")

        all_batches = []
        if self.config.enable_env_runner_and_connector_v2:
            episodes = env_runner.sample(
                num_timesteps=duration if unit == "timesteps" else None,
                num_episodes=duration if unit == "episodes" else None,
            )
            agent_steps += sum(e.agent_steps() for e in episodes)
            env_steps += sum(e.env_steps() for e in episodes)
        elif unit == "episodes":
            for _ in range(duration):
                batch = env_runner.sample()
                agent_steps += batch.agent_steps()
                env_steps += batch.env_steps()
                if self.reward_estimators:
                    all_batches.append(batch)
        else:
            batch = env_runner.sample()
            agent_steps += batch.agent_steps()
            env_steps += batch.env_steps()
            if self.reward_estimators:
                all_batches.append(batch)

        env_runner_results = env_runner.get_metrics()

        if not self.config.enable_env_runner_and_connector_v2:
            env_runner_results = summarize_episodes(
                env_runner_results,
                env_runner_results,
                keep_custom_metrics=eval_cfg.keep_per_episode_custom_metrics,
            )
        else:
            self.metrics.aggregate(
                [env_runner_results],
                key=(EVALUATION_RESULTS, ENV_RUNNER_RESULTS),
            )
            env_runner_results = None

        return env_runner_results, env_steps, agent_steps, all_batches

    def _evaluate_with_auto_duration(self, parallel_train_future):
        logger.info(
            f"Evaluating current state of {self} for as long as the parallelly "
            "running training step takes."
        )

        all_metrics = []
        all_batches = []

        # How many episodes have we run (across all eval workers)?
        num_healthy_workers = self.eval_env_runner_group.num_healthy_remote_workers()
        # Do we have to force-reset the EnvRunners before the first round of `sample()`
        # calls.?
        force_reset = self.config.evaluation_force_reset_envs_before_iteration

        # Remote function used on healthy EnvRunners to sample, get metrics, and
        # step counts.
        def _env_runner_remote(worker, num, round, iter):
            # Sample AND get_metrics, but only return metrics (and steps actually taken)
            # to save time.
            episodes = worker.sample(
                num_timesteps=num, force_reset=force_reset and round == 0
            )
            metrics = worker.get_metrics()
            env_steps = sum(e.env_steps() for e in episodes)
            agent_steps = sum(e.agent_steps() for e in episodes)
            return env_steps, agent_steps, metrics, iter

        env_steps = agent_steps = 0
        if self.config.enable_env_runner_and_connector_v2:
            train_mean_time = self.metrics.peek(
                (TIMERS, TRAINING_ITERATION_TIMER), default=0.0
            )
        else:
            train_mean_time = self._timers[TRAINING_ITERATION_TIMER].mean
        t0 = time.time()
        algo_iteration = self.iteration

        _round = -1
        while (
            # In case all the remote evaluation workers die during a round of
            # evaluation, we need to stop.
            num_healthy_workers > 0
            # Run at least for one round AND at least for as long as the parallel
            # training step takes.
            and (_round == -1 or not parallel_train_future.done())
        ):
            _round += 1
            # New API stack -> EnvRunners return Episodes.
            if self.config.enable_env_runner_and_connector_v2:
                # Compute rough number of timesteps it takes for a single EnvRunner
                # to occupy the estimated (parallelly running) train step.
                _num = min(
                    # Clamp number of steps to take between a max and a min.
                    self.config.evaluation_auto_duration_max_env_steps_per_sample,
                    max(
                        self.config.evaluation_auto_duration_min_env_steps_per_sample,
                        (
                            # How much time do we have left?
                            (train_mean_time - (time.time() - t0))
                            # Multiply by our own (eval) throughput to get the timesteps
                            # to do (per worker).
                            * self.metrics.peek(
                                (
                                    EVALUATION_RESULTS,
                                    ENV_RUNNER_RESULTS,
                                    NUM_ENV_STEPS_SAMPLED_LIFETIME,
                                ),
                                throughput=True,
                                default=0.0,
                            )
                            / num_healthy_workers
                        ),
                    ),
                )

                results = (
                    self.eval_env_runner_group.foreach_env_runner_async_fetch_ready(
                        func=_env_runner_remote,
                        kwargs={"num": _num, "round": _round, "iter": algo_iteration},
                        tag="_env_runner_remote",
                    )
                )

                for env_s, ag_s, metrics, iter in results:
                    # Ignore eval results kicked off in an earlier iteration.
                    # (those results would be outdated and thus misleading).
                    if iter != self.iteration:
                        continue
                    env_steps += env_s
                    agent_steps += ag_s
                    all_metrics.append(metrics)
                time.sleep(0.01)

            # Old API stack -> RolloutWorkers return batches.
            else:
                results = (
                    self.eval_env_runner_group.foreach_env_runner_async_fetch_ready(
                        func=lambda w: (w.sample(), w.get_metrics(), algo_iteration),
                        tag="env_runner_sample_and_get_metrics",
                    )
                )

                for batch, metrics, iter in results:
                    if iter != self.iteration:
                        continue
                    env_steps += batch.env_steps()
                    agent_steps += batch.agent_steps()
                    all_metrics.extend(metrics)
                    if self.reward_estimators:
                        # TODO: (kourosh) This approach will cause an OOM issue when
                        #  the dataset gets huge (should be ok for now).
                        all_batches.append(batch)

            # Update correct number of healthy remote workers.
            num_healthy_workers = (
                self.eval_env_runner_group.num_healthy_remote_workers()
            )

        if num_healthy_workers == 0:
            logger.warning(
                "Calling `sample()` on your remote evaluation worker(s) "
                "resulted in all workers crashing! Make sure a) your environment is not"
                " too unstable, b) you have enough evaluation workers "
                "(`config.evaluation(evaluation_num_env_runners=...)`) to cover for "
                "occasional losses, and c) you use the `config.fault_tolerance("
                "restart_failed_env_runners=True)` setting."
            )

        if not self.config.enable_env_runner_and_connector_v2:
            env_runner_results = summarize_episodes(
                all_metrics,
                all_metrics,
                keep_custom_metrics=(
                    self.evaluation_config.keep_per_episode_custom_metrics
                ),
            )
            num_episodes = env_runner_results[NUM_EPISODES]
        else:
            self.metrics.aggregate(
                all_metrics,
                key=(EVALUATION_RESULTS, ENV_RUNNER_RESULTS),
            )
            num_episodes = self.metrics.peek(
                (EVALUATION_RESULTS, ENV_RUNNER_RESULTS, NUM_EPISODES),
                default=0,
            )
            env_runner_results = None

        # Warn if results are empty, it could be that this is because the auto-time is
        # not enough to run through one full episode.
        if (
            self.config.evaluation_force_reset_envs_before_iteration
            and num_episodes == 0
        ):
            logger.warning(
                "This evaluation iteration resulted in an empty set of episode summary "
                "results! It's possible that the auto-duration time (roughly the mean "
                "time it takes for the training step to finish) is not enough to finish"
                " even a single episode. Your current mean training iteration time is "
                f"{train_mean_time}sec. Try setting the min iteration time to a higher "
                "value via the `config.reporting(min_time_s_per_iteration=...)` OR you "
                "can also set `config.evaluation_force_reset_envs_before_iteration` to "
                "False. However, keep in mind that then the evaluation results may "
                "contain some episode stats generated with earlier weights versions."
            )

        return env_runner_results, env_steps, agent_steps, all_batches

    def _evaluate_offline_with_fixed_duration(self) -> None:
        # How many batches do we need to run?
        num_workers = self.config.num_offline_eval_runners
        time_out = self.config.offline_evaluation_timeout_s

        def _offline_eval_runner_remote(runner, iter):

            metrics = runner.run()

            return metrics, iter

        all_metrics = []
        num_units_done = []

        # How many episodes have we run (across all eval workers)?
        num_units_done = 0
        num_healthy_workers = self.offline_eval_runner_group.num_healthy_remote_runners

        # TODO (simon): Note, agent steps might not be available, but only
        # module steps.

        t_last_result = time.time()
        _round = -1
        algo_iteration = self.iteration

        # In case all the remote evaluation workers die during a round of
        # evaluation, we need to stop.
        while num_healthy_workers > 0:
            units_left_to_do = (
                self.config.offline_evaluation_duration * num_workers - num_units_done
            )
            if units_left_to_do <= 0:
                break

            _round += 1

            self.offline_eval_runner_group.foreach_runner_async(
                func=functools.partial(
                    _offline_eval_runner_remote,
                    iter=algo_iteration,
                ),
            )
            results = self.offline_eval_runner_group.fetch_ready_async_reqs(
                return_obj_refs=False, timeout_seconds=0.01
            )
            # Make sure we properly time out if we have not received any results
            # for more than `time_out` seconds.
            time_now = time.time()
            if not results and time_now - t_last_result > time_out:
                break
            elif results:
                t_last_result = time_now
            for wid, (met, iter) in results:
                if iter != self.iteration:
                    continue
                all_metrics.append(met)
                # Note, the `dataset_num_iters_per_eval_runner` must be smaller than
                # `offline_evaluation_duration` // `num_offline_eval_runners`.
                num_units_done += (
                    met[ALL_MODULES][DATASET_NUM_ITERS_EVALUATED].peek()
                    if DATASET_NUM_ITERS_EVALUATED in met[ALL_MODULES]
                    else 0
                )

            # Update correct number of healthy remote workers.
            num_healthy_workers = (
                self.offline_eval_runner_group.num_healthy_remote_runners
            )

        if num_healthy_workers == 0:
            logger.warning(
                "Calling `run()` on your remote offline evaluation runner(s) "
                "resulted in all runners crashing! Make sure a) your dataset is not"
                " corrupted, b) you have enough offline evaluation runners "
                "(`config.evaluation(num_offline_eval_runners=...)`) to cover for "
                "occasional losses, and c) you use the `config.fault_tolerance("
                "restart_failed_offline_eval_runners=True)` setting."
            )

        self.metrics.aggregate(
            all_metrics,
            key=(EVALUATION_RESULTS, OFFLINE_EVAL_RUNNER_RESULTS),
        )

    def _evaluate_with_fixed_duration(self):
        # How many episodes/timesteps do we need to run?
        unit = self.config.evaluation_duration_unit
        eval_cfg = self.evaluation_config
        num_workers = self.config.evaluation_num_env_runners
        force_reset = self.config.evaluation_force_reset_envs_before_iteration
        time_out = self.config.evaluation_sample_timeout_s

        # Remote function used on healthy EnvRunners to sample, get metrics, and
        # step counts.
        def _env_runner_remote(worker, num, round, iter, _force_reset):
            # Sample AND get_metrics, but only return metrics (and steps actually taken)
            # to save time. Also return the iteration to check, whether we should
            # discard and outdated result (from a slow worker).
            episodes = worker.sample(
                num_timesteps=(
                    num[worker.worker_index] if unit == "timesteps" else None
                ),
                num_episodes=(num[worker.worker_index] if unit == "episodes" else None),
                force_reset=_force_reset and round == 0,
            )
            metrics = worker.get_metrics()
            env_steps = sum(e.env_steps() for e in episodes)
            agent_steps = sum(e.agent_steps() for e in episodes)
            return env_steps, agent_steps, metrics, iter

        all_metrics = []
        all_batches = []

        # How many episodes have we run (across all eval workers)?
        num_units_done = 0
        num_healthy_workers = self.eval_env_runner_group.num_healthy_remote_workers()

        env_steps = agent_steps = 0

        t_last_result = time.time()
        _round = -1
        algo_iteration = self.iteration

        # In case all the remote evaluation workers die during a round of
        # evaluation, we need to stop.
        while num_healthy_workers > 0:
            units_left_to_do = self.config.evaluation_duration - num_units_done
            if units_left_to_do <= 0:
                break

            _round += 1

            # New API stack -> EnvRunners return Episodes.
            if self.config.enable_env_runner_and_connector_v2:
                _num = [None] + [  # [None]: skip idx=0 (local worker)
                    (units_left_to_do // num_healthy_workers)
                    + bool(i <= (units_left_to_do % num_healthy_workers))
                    for i in range(1, num_workers + 1)
                ]

                results = (
                    self.eval_env_runner_group.foreach_env_runner_async_fetch_ready(
                        func=_env_runner_remote,
                        kwargs={
                            "num": _num,
                            "round": _round,
                            "iter": algo_iteration,
                            "_force_reset": force_reset,
                        },
                        tag="_env_runner_remote",
                    )
                )

                # Make sure we properly time out if we have not received any results
                # for more than `time_out` seconds.
                time_now = time.time()
                if not results and time_now - t_last_result > time_out:
                    break
                elif results:
                    t_last_result = time_now
                for env_s, ag_s, met, iter in results:
                    if iter != self.iteration:
                        continue
                    env_steps += env_s
                    agent_steps += ag_s
                    all_metrics.append(met)
                    num_units_done += (
                        (met[NUM_EPISODES].peek() if NUM_EPISODES in met else 0)
                        if unit == "episodes"
                        else (
                            env_s if self.config.count_steps_by == "env_steps" else ag_s
                        )
                    )
            # Old API stack -> RolloutWorkers return batches.
            else:
                units_per_healthy_remote_worker = (
                    1
                    if unit == "episodes"
                    else eval_cfg.rollout_fragment_length
                    * eval_cfg.num_envs_per_env_runner
                )
                # Select proper number of evaluation workers for this round.
                selected_eval_worker_ids = [
                    worker_id
                    for i, worker_id in enumerate(
                        self.eval_env_runner_group.healthy_worker_ids()
                    )
                    if i * units_per_healthy_remote_worker < units_left_to_do
                ]

                results = (
                    self.eval_env_runner_group.foreach_env_runner_async_fetch_ready(
                        func=lambda w: (w.sample(), w.get_metrics(), algo_iteration),
                        remote_worker_ids=selected_eval_worker_ids,
                        tag="env_runner_sample_and_get_metrics",
                    )
                )
                # Make sure we properly time out if we have not received any results
                # for more than `time_out` seconds.
                time_now = time.time()
                if not results and time_now - t_last_result > time_out:
                    break
                elif results:
                    t_last_result = time_now
                for batch, metrics, iter in results:
                    if iter != self.iteration:
                        continue
                    env_steps += batch.env_steps()
                    agent_steps += batch.agent_steps()
                    all_metrics.extend(metrics)
                    if self.reward_estimators:
                        # TODO: (kourosh) This approach will cause an OOM issue when
                        #  the dataset gets huge (should be ok for now).
                        all_batches.append(batch)

                # 1 episode per returned batch.
                if unit == "episodes":
                    num_units_done += len(results)
                # n timesteps per returned batch.
                else:
                    num_units_done = (
                        env_steps
                        if self.config.count_steps_by == "env_steps"
                        else agent_steps
                    )

            # Update correct number of healthy remote workers.
            num_healthy_workers = (
                self.eval_env_runner_group.num_healthy_remote_workers()
            )

        if num_healthy_workers == 0:
            logger.warning(
                "Calling `sample()` on your remote evaluation worker(s) "
                "resulted in all workers crashing! Make sure a) your environment is not"
                " too unstable, b) you have enough evaluation workers "
                "(`config.evaluation(evaluation_num_env_runners=...)`) to cover for "
                "occasional losses, and c) you use the `config.fault_tolerance("
                "restart_failed_env_runners=True)` setting."
            )

        if not self.config.enable_env_runner_and_connector_v2:
            env_runner_results = summarize_episodes(
                all_metrics,
                all_metrics,
                keep_custom_metrics=(
                    self.evaluation_config.keep_per_episode_custom_metrics
                ),
            )
            num_episodes = env_runner_results[NUM_EPISODES]
        else:
            self.metrics.aggregate(
                all_metrics,
                key=(EVALUATION_RESULTS, ENV_RUNNER_RESULTS),
            )
            num_episodes = self.metrics.peek(
                (EVALUATION_RESULTS, ENV_RUNNER_RESULTS, NUM_EPISODES), default=0
            )
            env_runner_results = None

        # Warn if results are empty, it could be that this is because the eval timesteps
        # are not enough to run through one full episode.
        if num_episodes == 0:
            logger.warning(
                "This evaluation iteration resulted in an empty set of episode summary "
                "results! It's possible that your configured duration timesteps are not"
                " enough to finish even a single episode. You have configured "
                f"{self.config.evaluation_duration} "
                f"{self.config.evaluation_duration_unit}. For 'timesteps', try "
                "increasing this value via the `config.evaluation(evaluation_duration="
                "...)` OR change the unit to 'episodes' via `config.evaluation("
                "evaluation_duration_unit='episodes')` OR try increasing the timeout "
                "threshold via `config.evaluation(evaluation_sample_timeout_s=...)` OR "
                "you can also set `config.evaluation_force_reset_envs_before_iteration`"
                " to False. However, keep in mind that in the latter case, the "
                "evaluation results may contain some episode stats generated with "
                "earlier weights versions."
            )

        return env_runner_results, env_steps, agent_steps, all_batches

    @OverrideToImplementCustomLogic
    def restore_env_runners(self, env_runner_group: EnvRunnerGroup) -> List[int]:
        """Try bringing back unhealthy EnvRunners and - if successful - sync with local.

        Algorithms that use custom EnvRunners may override this method to
        disable the default, and create custom restoration logics. Note that "restoring"
        does not include the actual restarting process, but merely what should happen
        after such a restart of a (previously failed) worker.

        Args:
            env_runner_group: The EnvRunnerGroup to restore. This may be the training or
                the evaluation EnvRunnerGroup.

        Returns:
            A list of EnvRunner indices that have been restored during the call of
            this method.
        """
        # This is really cheap, since probe_unhealthy_env_runners() is a no-op
        # if there are no unhealthy workers.
        restored = None
        if self.config.is_online:
            restored = env_runner_group.probe_unhealthy_env_runners()

        if not restored:
            return []

        # Count the restored workers.
        self._counters["total_num_restored_workers"] += len(restored)

        from_env_runner = env_runner_group.local_env_runner or self.env_runner

        # Sync from local EnvRunner, if it exists.
        if from_env_runner is not None:
            # Get the state of the EnvRunner.
            state = from_env_runner.get_state()
            state_ref = ray.put(state)

            # Take out (old) connector states from local worker's state.
            if not self.config.enable_env_runner_and_connector_v2:
                for pol_states in state["policy_states"].values():
                    pol_states.pop("connector_configs", None)

            elif self.config.is_multi_agent:

                multi_rl_module_spec = MultiRLModuleSpec.from_module(
                    from_env_runner.module
                )

        # Otherwise, sync from another EnvRunner that's still healthy.
        else:
            multi_rl_module_spec = (
                self.learner_group.foreach_learner(
                    lambda learner: MultiRLModuleSpec.from_module(learner.module)
                )
                .result_or_errors[0]
                .get()
            )

            # Sync the weights from the learner group to the EnvRunners.
            state = self.learner_group.get_state(
                components=COMPONENT_LEARNER + "/" + COMPONENT_RL_MODULE,
                inference_only=True,
            )[COMPONENT_LEARNER]
            state[
                COMPONENT_ENV_TO_MODULE_CONNECTOR
            ] = self.env_to_module_connector.get_state()
            state[
                COMPONENT_MODULE_TO_ENV_CONNECTOR
            ] = self.module_to_env_connector.get_state()
            state[NUM_ENV_STEPS_SAMPLED_LIFETIME] = self.metrics.peek(
                (ENV_RUNNER_RESULTS, NUM_ENV_STEPS_SAMPLED_LIFETIME), default=0
            )
            state_ref = ray.put(state)

        def _sync_env_runner(er):  # noqa
            # Remove modules (new API stack only), if necessary.
            if (
                er.config.enable_env_runner_and_connector_v2
                and er.config.is_multi_agent
            ):
                for module_id, module in er.module._rl_modules.copy().items():
                    if module_id not in multi_rl_module_spec.rl_module_specs:
                        er.module.remove_module(module_id, raise_err_if_not_found=True)
                # Add modules, if necessary.
                for mid, mod_spec in multi_rl_module_spec.rl_module_specs.items():
                    if mid not in er.module:
                        er.module.add_module(mid, mod_spec.build(), override=False)
            # Now that the MultiRLModule is fixed, update the state.
            er.set_state(ray.get(state_ref))

        # By default, entire local EnvRunner state is synced after restoration
        # to bring the previously failed EnvRunner up to date.
        env_runner_group.foreach_env_runner(
            func=_sync_env_runner,
            remote_worker_ids=restored,
            # Don't update the local EnvRunner, b/c it's the one we are synching
            # from.
            local_env_runner=False,
            timeout_seconds=self.config.env_runner_restore_timeout_s,
        )

        return restored

    @OverrideToImplementCustomLogic
    def restore_offline_eval_runners(self, runner_group: RunnerGroup) -> List[int]:
        if not runner_group or not runner_group.local_runner:
            return []

        restored = runner_group.probe_unhealthy_runners()

        if restored:
            # Count the restored workers.
            self._counters["total_num_restored_workers"] += len(restored)

            # Get the state of the correct (reference) worker.
            from_runner = runner_group.healthy_runner_ids()[0]
            state = runner_group.foreach_runner(
                "get_state",
                local_runner=False,
                remote_worker_ids=from_runner,
            )[0]
            state_ref = ray.put(state)

            def _sync_runner(r):
                r.set_state(ray.get(state_ref))

            # By default, entire `Runner`` state is synced after restoration
            # to bring the previously failed `Runner` up to date.
            runner_group.foreach_runner(
                func=_sync_runner,
                remote_worker_ids=restored,
                # Don't update the local `Runner`.
                local_runner=False,
                timeout_seconds=self.evaluation_config.offline_eval_runner_restore_timeout_s,
            )
            # Restore the correct data iterator split stream.
            # TODO (simon): Define a `restore` method in the `RunnerGroup`
            # such that we do not have to check here for the group.
            # Also get a different streaming split if a runner fails and is not
            # recreated.
            runner_group.foreach_runner(
                func="set_dataset_iterator",
                remote_worker_ids=restored,
                local_runner=False,
                timeout_seconds=self.evaluation_config.offline_eval_runner_restore_timeout_s,
                kwargs={"iterator": runner_group._offline_data_iterators[restored]},
            )

        return restored

    @OverrideToImplementCustomLogic
    def training_step(self) -> None:
        """Default single iteration logic of an algorithm.

        - Collect on-policy samples (SampleBatches) in parallel using the
          Algorithm's EnvRunners (@ray.remote).
        - Concatenate collected SampleBatches into one train batch.
        - Note that we may have more than one policy in the multi-agent case:
          Call the different policies' `learn_on_batch` (simple optimizer) OR
          `load_batch_into_buffer` + `learn_on_loaded_batch` (multi-GPU
          optimizer) methods to calculate loss and update the model(s).
        - Return all collected metrics for the iteration.

        Returns:
            For the new API stack, returns None. Results are compiled and extracted
            automatically through a single `self.metrics.reduce()` call at the very end
            of an iteration (which might contain more than one call to
            `training_step()`). This way, we make sure that we account for all
            results generated by each individual `training_step()` call.
            For the old API stack, returns the results dict from executing the training
            step.
        """
        if not self.config.enable_env_runner_and_connector_v2:
            raise NotImplementedError(
                "The `Algorithm.training_step()` default implementation no longer "
                "supports the old API stack! If you would like to continue "
                "using these "
                "old APIs with this default `training_step`, simply subclass "
                "`Algorithm` and override its `training_step` method (copy/paste the "
                "code and delete this error message)."
            )

        # Collect a list of Episodes from EnvRunners until we reach the train batch
        # size.
        with self.metrics.log_time((TIMERS, ENV_RUNNER_SAMPLING_TIMER)):
            if self.config.count_steps_by == "agent_steps":
                episodes, env_runner_results = synchronous_parallel_sample(
                    worker_set=self.env_runner_group,
                    max_agent_steps=self.config.total_train_batch_size,
                    sample_timeout_s=self.config.sample_timeout_s,
                    _uses_new_env_runners=True,
                    _return_metrics=True,
                )
            else:
                episodes, env_runner_results = synchronous_parallel_sample(
                    worker_set=self.env_runner_group,
                    max_env_steps=self.config.total_train_batch_size,
                    sample_timeout_s=self.config.sample_timeout_s,
                    _uses_new_env_runners=True,
                    _return_metrics=True,
                )
        # Reduce EnvRunner metrics over the n EnvRunners.
        self.metrics.aggregate(env_runner_results, key=ENV_RUNNER_RESULTS)

        with self.metrics.log_time((TIMERS, LEARNER_UPDATE_TIMER)):
            learner_results = self.learner_group.update(
                episodes=episodes,
                timesteps={
                    NUM_ENV_STEPS_SAMPLED_LIFETIME: (
                        self.metrics.peek(NUM_ENV_STEPS_SAMPLED_LIFETIME)
                    ),
                },
            )
            self.metrics.log_dict(learner_results, key=LEARNER_RESULTS)

        # Update weights - after learning on the local worker - on all
        # remote workers (only those RLModules that were actually trained).
        with self.metrics.log_time((TIMERS, SYNCH_WORKER_WEIGHTS_TIMER)):
            self.env_runner_group.sync_weights(
                from_worker_or_learner_group=self.learner_group,
                policies=list(set(learner_results.keys()) - {ALL_MODULES}),
                inference_only=True,
            )

    @PublicAPI
    def get_module(self, module_id: ModuleID = DEFAULT_MODULE_ID) -> Optional[RLModule]:
        """Returns the (single-agent) RLModule with `model_id` (None if ID not found).

        Args:
            module_id: ID of the (single-agent) RLModule to return from the MARLModule
                used by the local EnvRunner.

        Returns:
            The RLModule found under the ModuleID key inside the local EnvRunner's
            MultiRLModule. None if `module_id` doesn't exist.
        """
        if self.env_runner is not None:
            module = self.env_runner.module
        else:
            module = self.env_runner_group.foreach_env_runner(
                lambda er: er.module,
                remote_worker_ids=[1],
                local_env_runner=False,
            )[0]

        if isinstance(module, MultiRLModule):
            return module.get(module_id)
        else:
            return module

    @PublicAPI
    def add_module(
        self,
        module_id: ModuleID,
        module_spec: RLModuleSpec,
        *,
        config_overrides: Optional[Dict] = None,
        new_agent_to_module_mapping_fn: Optional[AgentToModuleMappingFn] = None,
        new_should_module_be_updated: Optional[ShouldModuleBeUpdatedFn] = None,
        add_to_learners: bool = True,
        add_to_env_runners: bool = True,
        add_to_eval_env_runners: bool = True,
    ) -> MultiRLModuleSpec:
        """Adds a new (single-agent) RLModule to this Algorithm's MARLModule.

        Note that an Algorithm has up to 3 different components to which to add
        the new module to: The LearnerGroup (with n Learners), the EnvRunnerGroup
        (with m EnvRunners plus a local one) and - if applicable - the eval
        EnvRunnerGroup (with o EnvRunners plus a local one).

        Args:
            module_id: ID of the RLModule to add to the MARLModule.
                IMPORTANT: Must not contain characters that
                are also not allowed in Unix/Win filesystems, such as: `<>:"/|?*`,
                or a dot, space or backslash at the end of the ID.
            module_spec: The SingleAgentRLModuleSpec to use for constructing the new
                RLModule.
            config_overrides: The `AlgorithmConfig` overrides that should apply to
                the new Module, if any.
            new_agent_to_module_mapping_fn: An optional (updated) AgentID to ModuleID
                mapping function to use from here on. Note that already ongoing
                episodes will not change their mapping but will use the old mapping till
                the end of the episode.
            new_should_module_be_updated: An optional sequence of ModuleIDs or a
                callable taking ModuleID and SampleBatchType and returning whether the
                ModuleID should be updated (trained).
                If None, will keep the existing setup in place. RLModules,
                whose IDs are not in the list (or for which the callable
                returns False) will not be updated.
            add_to_learners: Whether to add the new RLModule to the LearnerGroup
                (with its n Learners).
            add_to_env_runners: Whether to add the new RLModule to the EnvRunnerGroup
                (with its m EnvRunners plus the local one).
            add_to_eval_env_runners: Whether to add the new RLModule to the eval
                EnvRunnerGroup (with its o EnvRunners plus the local one).

        Returns:
            The new MultiRLModuleSpec (after the RLModule has been added).
        """
        validate_module_id(module_id, error=True)

        # The to-be-returned new MultiRLModuleSpec.
        multi_rl_module_spec = None

        if not self.config.is_multi_agent:
            raise RuntimeError(
                "Can't add a new RLModule to a single-agent setup! Make sure that your "
                "setup is already initially multi-agent by either defining >1 "
                f"RLModules in your `rl_module_spec` or assigning a ModuleID other "
                f"than {DEFAULT_MODULE_ID} to your (only) RLModule."
            )

        if not any([add_to_learners, add_to_env_runners, add_to_eval_env_runners]):
            raise ValueError(
                "At least one of `add_to_learners`, `add_to_env_runners`, or "
                "`add_to_eval_env_runners` must be set to True!"
            )

        # Add to Learners and sync weights.
        if add_to_learners:
            multi_rl_module_spec = self.learner_group.add_module(
                module_id=module_id,
                module_spec=module_spec,
                config_overrides=config_overrides,
                new_should_module_be_updated=new_should_module_be_updated,
            )

        # Change our config (AlgorithmConfig) to contain the new Module.
        # TODO (sven): This is a hack to manipulate the AlgorithmConfig directly,
        #  but we'll deprecate config.policies soon anyway.
        self.config._is_frozen = False
        self.config.policies[module_id] = PolicySpec()
        if config_overrides is not None:
            self.config.multi_agent(
                algorithm_config_overrides_per_module={module_id: config_overrides}
            )
        if new_agent_to_module_mapping_fn is not None:
            self.config.multi_agent(policy_mapping_fn=new_agent_to_module_mapping_fn)
        self.config.rl_module(rl_module_spec=multi_rl_module_spec)
        if new_should_module_be_updated is not None:
            self.config.multi_agent(policies_to_train=new_should_module_be_updated)
        self.config.freeze()

        def _add(_env_runner, _module_spec=module_spec):
            # Add the RLModule to the existing one on the EnvRunner.
            _env_runner.module.add_module(
                module_id=module_id, module=_module_spec.build()
            )
            # Update the `agent_to_module_mapping_fn` on the EnvRunner.
            if new_agent_to_module_mapping_fn is not None:
                _env_runner.config.multi_agent(
                    policy_mapping_fn=new_agent_to_module_mapping_fn,
                )
            # Update the `should_module_be_updated` on the EnvRunner. Note that
            # even though this information is typically not needed by the EnvRunner,
            # it's good practice to keep this setting updated everywhere either way.
            if new_should_module_be_updated is not None:
                _env_runner.config.multi_agent(
                    policies_to_train=new_should_module_be_updated,
                )
            return MultiRLModuleSpec.from_module(_env_runner.module)

        # Add to (training) EnvRunners and sync weights.
        if add_to_env_runners:
            if multi_rl_module_spec is None:
                multi_rl_module_spec = self.env_runner_group.foreach_env_runner(_add)[0]
            else:
                self.env_runner_group.foreach_env_runner(_add)
            self.env_runner_group.sync_weights(
                from_worker_or_learner_group=self.learner_group,
                inference_only=True,
            )
        # Add to eval EnvRunners and sync weights.
        if add_to_eval_env_runners is True and self.eval_env_runner_group is not None:
            if multi_rl_module_spec is None:
                multi_rl_module_spec = self.eval_env_runner_group.foreach_env_runner(
                    _add
                )[0]
            else:
                self.eval_env_runner_group.foreach_env_runner(_add)
            self.eval_env_runner_group.sync_weights(
                from_worker_or_learner_group=self.learner_group,
                inference_only=True,
            )

        return multi_rl_module_spec

    @PublicAPI
    def remove_module(
        self,
        module_id: ModuleID,
        *,
        new_agent_to_module_mapping_fn: Optional[AgentToModuleMappingFn] = None,
        new_should_module_be_updated: Optional[ShouldModuleBeUpdatedFn] = None,
        remove_from_learners: bool = True,
        remove_from_env_runners: bool = True,
        remove_from_eval_env_runners: bool = True,
    ) -> Optional[Policy]:
        """Removes a new (single-agent) RLModule from this Algorithm's MARLModule.

        Args:
            module_id: ID of the RLModule to remove from the MARLModule.
                IMPORTANT: Must not contain characters that
                are also not allowed in Unix/Win filesystems, such as: `<>:"/|?*`,
                or a dot, space or backslash at the end of the ID.
            new_agent_to_module_mapping_fn: An optional (updated) AgentID to ModuleID
                mapping function to use from here on. Note that already ongoing
                episodes will not change their mapping but will use the old mapping till
                the end of the episode.
            new_should_module_be_updated: An optional sequence of ModuleIDs or a
                callable taking ModuleID and SampleBatchType and returning whether the
                ModuleID should be updated (trained).
                If None, will keep the existing setup in place. RLModules,
                whose IDs are not in the list (or for which the callable
                returns False) will not be updated.
            remove_from_learners: Whether to remove the RLModule from the LearnerGroup
                (with its n Learners).
            remove_from_env_runners: Whether to remove the RLModule from the
                EnvRunnerGroup (with its m EnvRunners plus the local one).
            remove_from_eval_env_runners: Whether to remove the RLModule from the eval
                EnvRunnerGroup (with its o EnvRunners plus the local one).

        Returns:
            The new MultiRLModuleSpec (after the RLModule has been removed).
        """
        # The to-be-returned new MultiRLModuleSpec.
        multi_rl_module_spec = None

        # Remove RLModule from the LearnerGroup.
        if remove_from_learners:
            multi_rl_module_spec = self.learner_group.remove_module(
                module_id=module_id,
                new_should_module_be_updated=new_should_module_be_updated,
            )

        # Change our config (AlgorithmConfig) with the Module removed.
        # TODO (sven): This is a hack to manipulate the AlgorithmConfig directly,
        #  but we'll deprecate config.policies soon anyway.
        self.config._is_frozen = False
        del self.config.policies[module_id]
        self.config.algorithm_config_overrides_per_module.pop(module_id, None)
        if new_agent_to_module_mapping_fn is not None:
            self.config.multi_agent(policy_mapping_fn=new_agent_to_module_mapping_fn)
        self.config.rl_module(rl_module_spec=multi_rl_module_spec)
        if new_should_module_be_updated is not None:
            self.config.multi_agent(policies_to_train=new_should_module_be_updated)
        self.config.freeze()

        def _remove(_env_runner):
            # Remove the RLModule from the existing one on the EnvRunner.
            _env_runner.module.remove_module(module_id=module_id)
            # Update the `agent_to_module_mapping_fn` on the EnvRunner.
            if new_agent_to_module_mapping_fn is not None:
                _env_runner.config.multi_agent(
                    policy_mapping_fn=new_agent_to_module_mapping_fn
                )
            # Force reset all ongoing episodes on the EnvRunner to avoid having
            # different ModuleIDs compute actions for the same AgentID in the same
            # episode.
            # TODO (sven): Create an API for this.
            _env_runner._needs_initial_reset = True

            return MultiRLModuleSpec.from_module(_env_runner.module)

        # Remove from (training) EnvRunners and sync weights.
        if remove_from_env_runners:
            if multi_rl_module_spec is None:
                multi_rl_module_spec = self.env_runner_group.foreach_env_runner(
                    _remove
                )[0]
            else:
                self.env_runner_group.foreach_env_runner(_remove)
            self.env_runner_group.sync_weights(
                from_worker_or_learner_group=self.learner_group,
                inference_only=True,
            )

        # Remove from (eval) EnvRunners and sync weights.
        if (
            remove_from_eval_env_runners is True
            and self.eval_env_runner_group is not None
        ):
            if multi_rl_module_spec is None:
                multi_rl_module_spec = self.eval_env_runner_group.foreach_env_runner(
                    _remove
                )[0]
            else:
                self.eval_env_runner_group.foreach_env_runner(_remove)
            self.eval_env_runner_group.sync_weights(
                from_worker_or_learner_group=self.learner_group,
                inference_only=True,
            )

        return multi_rl_module_spec

    @OldAPIStack
    def get_policy(self, policy_id: PolicyID = DEFAULT_POLICY_ID) -> Policy:
        """Return policy for the specified id, or None.

        Args:
            policy_id: ID of the policy to return.
        """
        return self.env_runner.get_policy(policy_id)

    @PublicAPI
    def get_weights(self, policies: Optional[List[PolicyID]] = None) -> dict:
        """Return a dict mapping Module/Policy IDs to weights.

        Args:
            policies: Optional list of policies to return weights for,
                or None for all policies.
        """
        # New API stack (get weights from LearnerGroup).
        if self.learner_group is not None:
            return self.learner_group.get_weights(module_ids=policies)
        return self.env_runner.get_weights(policies)

    @PublicAPI
    def set_weights(self, weights: Dict[PolicyID, dict]):
        """Set RLModule/Policy weights by Module/Policy ID.

        Args:
            weights: Dict mapping ModuleID/PolicyID to weights.
        """
        # New API stack -> Use `set_state` API and specify the LearnerGroup state in the
        # call, which will automatically take care of weight synching to all EnvRunners.
        if self.learner_group is not None:
            self.set_state(
                {
                    COMPONENT_LEARNER_GROUP: {
                        COMPONENT_LEARNER: {
                            COMPONENT_RL_MODULE: weights,
                        },
                    },
                },
            )
        self.env_runner_group.local_env_runner.set_weights(weights)

    @OldAPIStack
    def add_policy(
        self,
        policy_id: PolicyID,
        policy_cls: Optional[Type[Policy]] = None,
        policy: Optional[Policy] = None,
        *,
        observation_space: Optional[gym.spaces.Space] = None,
        action_space: Optional[gym.spaces.Space] = None,
        config: Optional[Union[AlgorithmConfig, PartialAlgorithmConfigDict]] = None,
        policy_state: Optional[PolicyState] = None,
        policy_mapping_fn: Optional[Callable[[AgentID, EpisodeID], PolicyID]] = None,
        policies_to_train: Optional[
            Union[
                Collection[PolicyID],
                Callable[[PolicyID, Optional[SampleBatchType]], bool],
            ]
        ] = None,
        add_to_env_runners: bool = True,
        add_to_eval_env_runners: bool = True,
        module_spec: Optional[RLModuleSpec] = None,
        # Deprecated arg.
        evaluation_workers=DEPRECATED_VALUE,
        add_to_learners=DEPRECATED_VALUE,
    ) -> Optional[Policy]:
        """Adds a new policy to this Algorithm.

        Args:
            policy_id: ID of the policy to add.
                IMPORTANT: Must not contain characters that
                are also not allowed in Unix/Win filesystems, such as: `<>:"/|?*`,
                or a dot, space or backslash at the end of the ID.
            policy_cls: The Policy class to use for constructing the new Policy.
                Note: Only one of `policy_cls` or `policy` must be provided.
            policy: The Policy instance to add to this algorithm. If not None, the
                given Policy object will be directly inserted into the Algorithm's
                local worker and clones of that Policy will be created on all remote
                workers as well as all evaluation workers.
                Note: Only one of `policy_cls` or `policy` must be provided.
            observation_space: The observation space of the policy to add.
                If None, try to infer this space from the environment.
            action_space: The action space of the policy to add.
                If None, try to infer this space from the environment.
            config: The config object or overrides for the policy to add.
            policy_state: Optional state dict to apply to the new
                policy instance, right after its construction.
            policy_mapping_fn: An optional (updated) policy mapping function
                to use from here on. Note that already ongoing episodes will
                not change their mapping but will use the old mapping till
                the end of the episode.
            policies_to_train: An optional list of policy IDs to be trained
                or a callable taking PolicyID and SampleBatchType and
                returning a bool (trainable or not?).
                If None, will keep the existing setup in place. Policies,
                whose IDs are not in the list (or for which the callable
                returns False) will not be updated.
            add_to_env_runners: Whether to add the new RLModule to the EnvRunnerGroup
                (with its m EnvRunners plus the local one).
            add_to_eval_env_runners: Whether to add the new RLModule to the eval
                EnvRunnerGroup (with its o EnvRunners plus the local one).
            module_spec: In the new RLModule API we need to pass in the module_spec for
                the new module that is supposed to be added. Knowing the policy spec is
                not sufficient.

        Returns:
            The newly added policy (the copy that got added to the local
            worker). If `workers` was provided, None is returned.
        """
        if self.config.enable_env_runner_and_connector_v2:
            raise ValueError(
                "`Algorithm.add_policy()` is not supported on the new API stack w/ "
                "EnvRunners! Use `Algorithm.add_module()` instead. Also see "
                "`rllib/examples/self_play_league_based_with_open_spiel.py` for an "
                "example."
            )

        if evaluation_workers != DEPRECATED_VALUE:
            deprecation_warning(
                old="Algorithm.add_policy(evaluation_workers=...)",
                new="Algorithm.add_policy(add_to_eval_env_runners=...)",
                error=True,
            )
        if add_to_learners != DEPRECATED_VALUE:
            deprecation_warning(
                old="Algorithm.add_policy(add_to_learners=..)",
                help="Hybrid API stack no longer supported by RLlib!",
                error=True,
            )

        validate_module_id(policy_id, error=True)

        if add_to_env_runners is True:
            self.env_runner_group.add_policy(
                policy_id,
                policy_cls,
                policy,
                observation_space=observation_space,
                action_space=action_space,
                config=config,
                policy_state=policy_state,
                policy_mapping_fn=policy_mapping_fn,
                policies_to_train=policies_to_train,
                module_spec=module_spec,
            )

        # Add to evaluation workers, if necessary.
        if add_to_eval_env_runners is True and self.eval_env_runner_group is not None:
            self.eval_env_runner_group.add_policy(
                policy_id,
                policy_cls,
                policy,
                observation_space=observation_space,
                action_space=action_space,
                config=config,
                policy_state=policy_state,
                policy_mapping_fn=policy_mapping_fn,
                policies_to_train=policies_to_train,
                module_spec=module_spec,
            )

        # Return newly added policy (from the local EnvRunner).
        if add_to_env_runners:
            return self.get_policy(policy_id)
        elif add_to_eval_env_runners and self.eval_env_runner_group:
            return self.eval_env_runner.policy_map[policy_id]

    @OldAPIStack
    def remove_policy(
        self,
        policy_id: PolicyID = DEFAULT_POLICY_ID,
        *,
        policy_mapping_fn: Optional[Callable[[AgentID], PolicyID]] = None,
        policies_to_train: Optional[
            Union[
                Collection[PolicyID],
                Callable[[PolicyID, Optional[SampleBatchType]], bool],
            ]
        ] = None,
        remove_from_env_runners: bool = True,
        remove_from_eval_env_runners: bool = True,
        # Deprecated args.
        evaluation_workers=DEPRECATED_VALUE,
        remove_from_learners=DEPRECATED_VALUE,
    ) -> None:
        """Removes a policy from this Algorithm.

        Args:
            policy_id: ID of the policy to be removed.
            policy_mapping_fn: An optional (updated) policy mapping function
                to use from here on. Note that already ongoing episodes will
                not change their mapping but will use the old mapping till
                the end of the episode.
            policies_to_train: An optional list of policy IDs to be trained
                or a callable taking PolicyID and SampleBatchType and
                returning a bool (trainable or not?).
                If None, will keep the existing setup in place. Policies,
                whose IDs are not in the list (or for which the callable
                returns False) will not be updated.
            remove_from_env_runners: Whether to remove the Policy from the
                EnvRunnerGroup (with its m EnvRunners plus the local one).
            remove_from_eval_env_runners: Whether to remove the RLModule from the eval
                EnvRunnerGroup (with its o EnvRunners plus the local one).
        """
        if evaluation_workers != DEPRECATED_VALUE:
            deprecation_warning(
                old="Algorithm.remove_policy(evaluation_workers=...)",
                new="Algorithm.remove_policy(remove_from_eval_env_runners=...)",
                error=False,
            )
            remove_from_eval_env_runners = evaluation_workers
        if remove_from_learners != DEPRECATED_VALUE:
            deprecation_warning(
                old="Algorithm.remove_policy(remove_from_learners=..)",
                help="Hybrid API stack no longer supported by RLlib!",
                error=True,
            )

        def fn(worker):
            worker.remove_policy(
                policy_id=policy_id,
                policy_mapping_fn=policy_mapping_fn,
                policies_to_train=policies_to_train,
            )

        # Update all EnvRunner workers.
        if remove_from_env_runners:
            self.env_runner_group.foreach_env_runner(fn, local_env_runner=True)

        # Update the evaluation worker set's workers, if required.
        if remove_from_eval_env_runners and self.eval_env_runner_group is not None:
            self.eval_env_runner_group.foreach_env_runner(fn, local_env_runner=True)

    @OldAPIStack
    @staticmethod
    def from_state(state: Dict) -> "Algorithm":
        """Recovers an Algorithm from a state object.

        The `state` of an instantiated Algorithm can be retrieved by calling its
        `get_state` method. It contains all information necessary
        to create the Algorithm from scratch. No access to the original code (e.g.
        configs, knowledge of the Algorithm's class, etc..) is needed.

        Args:
            state: The state to recover a new Algorithm instance from.

        Returns:
            A new Algorithm instance.
        """
        algorithm_class: Type[Algorithm] = state.get("algorithm_class")
        if algorithm_class is None:
            raise ValueError(
                "No `algorithm_class` key was found in given `state`! "
                "Cannot create new Algorithm."
            )
        # algo_class = get_trainable_cls(algo_class_name)
        # Create the new algo.
        config = state.get("config")
        if not config:
            raise ValueError("No `config` found in given Algorithm state!")
        new_algo = algorithm_class(config=config)
        # Set the new algo's state.
        new_algo.__setstate__(state)

        # Return the new algo.
        return new_algo

    @OldAPIStack
    def export_policy_model(
        self,
        export_dir: str,
        policy_id: PolicyID = DEFAULT_POLICY_ID,
        onnx: Optional[int] = None,
    ) -> None:
        """Exports policy model with given policy_id to a local directory.

        Args:
            export_dir: Writable local directory.
            policy_id: Optional policy id to export.
            onnx: If given, will export model in ONNX format. The
                value of this parameter set the ONNX OpSet version to use.
                If None, the output format will be DL framework specific.
        """
        self.get_policy(policy_id).export_model(export_dir, onnx)

    @OldAPIStack
    def export_policy_checkpoint(
        self,
        export_dir: str,
        policy_id: PolicyID = DEFAULT_POLICY_ID,
    ) -> None:
        """Exports Policy checkpoint to a local directory and returns an AIR Checkpoint.

        Args:
            export_dir: Writable local directory to store the AIR Checkpoint
                information into.
            policy_id: Optional policy ID to export. If not provided, will export
                "default_policy". If `policy_id` does not exist in this Algorithm,
                will raise a KeyError.

        Raises:
            KeyError: if `policy_id` cannot be found in this Algorithm.
        """
        policy = self.get_policy(policy_id)
        if policy is None:
            raise KeyError(f"Policy with ID {policy_id} not found in Algorithm!")
        policy.export_checkpoint(export_dir)

    @override(Trainable)
    def save_checkpoint(self, checkpoint_dir: str) -> None:
        """Exports checkpoint to a local directory.

        The structure of an Algorithm checkpoint dir will be as follows::

            policies/
                pol_1/
                    policy_state.pkl
                pol_2/
                    policy_state.pkl
            learner/
                learner_state.json
                module_state/
                    module_1/
                        ...
                optimizer_state/
                    optimizers_module_1/
                        ...
            rllib_checkpoint.json
            algorithm_state.pkl

        Note: `rllib_checkpoint.json` contains a "version" key (e.g. with value 0.1)
        helping RLlib to remain backward compatible wrt. restoring from checkpoints from
        Ray 2.0 onwards.

        Args:
            checkpoint_dir: The directory where the checkpoint files will be stored.
        """
        with TimerAndPrometheusLogger(self._metrics_save_checkpoint_time):
            # New API stack: Delegate to the `Checkpointable` implementation of
            # `save_to_path()` and return.
            if self.config.enable_rl_module_and_learner:
                self.save_to_path(
                    checkpoint_dir,
                    use_msgpack=self.config._use_msgpack_checkpoints,
                )
                return

            checkpoint_dir = pathlib.Path(checkpoint_dir)

            state = self.__getstate__()

            # Extract policy states from worker state (Policies get their own
            # checkpoint sub-dirs).
            policy_states = {}
            if "worker" in state and "policy_states" in state["worker"]:
                policy_states = state["worker"].pop("policy_states", {})

            # Add RLlib checkpoint version.
            if self.config.enable_rl_module_and_learner:
                state["checkpoint_version"] = CHECKPOINT_VERSION_LEARNER_AND_ENV_RUNNER
            else:
                state["checkpoint_version"] = CHECKPOINT_VERSION

            # Write state (w/o policies) to disk.
            state_file = checkpoint_dir / "algorithm_state.pkl"
            with open(state_file, "wb") as f:
                pickle.dump(state, f)

            # Write rllib_checkpoint.json.
            with open(checkpoint_dir / "rllib_checkpoint.json", "w") as f:
                json.dump(
                    {
                        "type": "Algorithm",
                        "checkpoint_version": str(state["checkpoint_version"]),
                        "format": "cloudpickle",
                        "state_file": str(state_file),
                        "policy_ids": list(policy_states.keys()),
                        "ray_version": ray.__version__,
                        "ray_commit": ray.__commit__,
                    },
                    f,
                )

            # Old API stack: Write individual policies to disk, each in their own
            # sub-directory.
            for pid, policy_state in policy_states.items():
                # From here on, disallow policyIDs that would not work as directory names.
                validate_module_id(pid, error=True)
                policy_dir = checkpoint_dir / "policies" / pid
                os.makedirs(policy_dir, exist_ok=True)
                policy = self.get_policy(pid)
                policy.export_checkpoint(policy_dir, policy_state=policy_state)

            # If we are using the learner API (hybrid API stack) -> Save the learner group's
            # state inside a "learner" subdir. Note that this is not in line with the
            # new Checkpointable API, but makes this case backward compatible.
            # The new Checkpointable API is only strictly applied anyways to the
            # new API stack.
            if self.config.enable_rl_module_and_learner:
                learner_state_dir = os.path.join(checkpoint_dir, "learner")
                self.learner_group.save_to_path(learner_state_dir)

    @override(Trainable)
    def load_checkpoint(self, checkpoint_dir: str) -> None:
        with TimerAndPrometheusLogger(self._metrics_load_checkpoint_time):
            # New API stack: Delegate to the `Checkpointable` implementation of
            # `restore_from_path()`.
            if self.config.enable_rl_module_and_learner:
                self.restore_from_path(checkpoint_dir)
            else:
                # Checkpoint is provided as a local directory.
                # Restore from the checkpoint file or dir.
                checkpoint_info = get_checkpoint_info(checkpoint_dir)
                checkpoint_data = Algorithm._checkpoint_info_to_algorithm_state(
                    checkpoint_info
                )
                self.__setstate__(checkpoint_data)

            # Call the `on_checkpoint_loaded` callback.
            make_callback(
                "on_checkpoint_loaded",
                callbacks_objects=self.callbacks,
                callbacks_functions=self.config.callbacks_on_checkpoint_loaded,
                kwargs=dict(algorithm=self),
            )

    @override(Checkpointable)
    def get_state(
        self,
        components: Optional[Union[str, Collection[str]]] = None,
        *,
        not_components: Optional[Union[str, Collection[str]]] = None,
        **kwargs,
    ) -> StateDict:
        if not self.config.enable_env_runner_and_connector_v2:
            raise RuntimeError(
                "Algorithm.get_state() not supported on the old API stack! "
                "Use Algorithm.__getstate__() instead."
            )

        state = {}

        # Get (local) EnvRunner state (w/o RLModule).
        if self.config.is_online:
            if self.env_runner:
                if self._check_component(
                    COMPONENT_ENV_RUNNER, components, not_components
                ):
                    state[COMPONENT_ENV_RUNNER] = self.env_runner.get_state(
                        components=self._get_subcomponents(
                            COMPONENT_RL_MODULE, components
                        ),
                        not_components=force_list(
                            self._get_subcomponents(COMPONENT_RL_MODULE, not_components)
                        )
                        # We don't want the RLModule state from the EnvRunners (it's
                        # `inference_only` anyway and already provided in full by the
                        # Learners).
                        + [COMPONENT_RL_MODULE],
                        **kwargs,
                    )
            else:
                if self._check_component(
                    COMPONENT_ENV_TO_MODULE_CONNECTOR, components, not_components
                ):
                    state[
                        COMPONENT_ENV_TO_MODULE_CONNECTOR
                    ] = self.env_to_module_connector.get_state()
                if self._check_component(
                    COMPONENT_MODULE_TO_ENV_CONNECTOR, components, not_components
                ):
                    state[
                        COMPONENT_MODULE_TO_ENV_CONNECTOR
                    ] = self.module_to_env_connector.get_state()
        # Get (local) evaluation EnvRunner state (w/o RLModule).
        if self.eval_env_runner and self._check_component(
            COMPONENT_EVAL_ENV_RUNNER, components, not_components
        ):
            state[COMPONENT_EVAL_ENV_RUNNER] = self.eval_env_runner.get_state(
                components=self._get_subcomponents(COMPONENT_RL_MODULE, components),
                not_components=force_list(
                    self._get_subcomponents(COMPONENT_RL_MODULE, not_components)
                )
                # We don't want the RLModule state from the EnvRunners (it's
                # `inference_only` anyway and already provided in full by the Learners).
                + [COMPONENT_RL_MODULE],
                **kwargs,
            )

        # Get LearnerGroup state (w/ RLModule).
        if self._check_component(COMPONENT_LEARNER_GROUP, components, not_components):
            state[COMPONENT_LEARNER_GROUP] = self.learner_group.get_state(
                components=self._get_subcomponents(COMPONENT_LEARNER_GROUP, components),
                not_components=self._get_subcomponents(
                    COMPONENT_LEARNER_GROUP, not_components
                ),
                **kwargs,
            )

        # Get entire MetricsLogger state.
        # TODO (sven): Make `MetricsLogger` a Checkpointable.
        state[COMPONENT_METRICS_LOGGER] = self.metrics.get_state()

        # Save current `training_iteration`.
        state[TRAINING_ITERATION] = self.training_iteration

        return state

    @override(Checkpointable)
    def set_state(self, state: StateDict) -> None:
        # Set the (training) EnvRunners' states.
        if COMPONENT_ENV_RUNNER in state:
            if self.env_runner:
                self.env_runner.set_state(state[COMPONENT_ENV_RUNNER])
            else:
                self.env_to_module_connector.set_state(
                    state[COMPONENT_ENV_RUNNER][COMPONENT_ENV_TO_MODULE_CONNECTOR]
                )
                self.module_to_env_connector.set_state(
                    state[COMPONENT_ENV_RUNNER][COMPONENT_MODULE_TO_ENV_CONNECTOR]
                )
            self.env_runner_group.sync_env_runner_states(
                config=self.config,
                from_worker=self.env_runner,
                env_to_module=self.env_to_module_connector,
                module_to_env=self.module_to_env_connector,
            )

        # Set the (eval) EnvRunners' states.
        if self.eval_env_runner_group and COMPONENT_EVAL_ENV_RUNNER in state:
            if self.eval_env_runner:
                self.eval_env_runner.set_state(state[COMPONENT_ENV_RUNNER])
            self.eval_env_runner_group.sync_env_runner_states(
                config=self.evaluation_config,
                from_worker=self.env_runner,
                env_to_module=self.env_to_module_connector,
                module_to_env=self.module_to_env_connector,
            )

        # Set the LearnerGroup's state.
        if COMPONENT_LEARNER_GROUP in state:
            self.learner_group.set_state(state[COMPONENT_LEARNER_GROUP])
            # Sync new weights to all EnvRunners.
            self.env_runner_group.sync_weights(
                from_worker_or_learner_group=self.learner_group,
                inference_only=True,
            )
            if self.eval_env_runner_group:
                self.eval_env_runner_group.sync_weights(
                    from_worker_or_learner_group=self.learner_group,
                    inference_only=True,
                )

        # TODO (sven): Make `MetricsLogger` a Checkpointable.
        if COMPONENT_METRICS_LOGGER in state:
            self.metrics.set_state(state[COMPONENT_METRICS_LOGGER])

        if TRAINING_ITERATION in state:
            self._iteration = state[TRAINING_ITERATION]

    @override(Checkpointable)
    def get_checkpointable_components(self) -> List[Tuple[str, "Checkpointable"]]:
        components = [
            (COMPONENT_LEARNER_GROUP, self.learner_group),
        ]
        if self.config.is_online and self.env_runner:
            components.append(
                (COMPONENT_ENV_RUNNER, self.env_runner),
            )
        elif self.config.is_online and not self.env_runner:
            if self.env_to_module_connector:
                components.append(
                    (COMPONENT_ENV_TO_MODULE_CONNECTOR, self.env_to_module_connector),
                )
            if self.module_to_env_connector:
                components.append(
                    (COMPONENT_MODULE_TO_ENV_CONNECTOR, self.module_to_env_connector),
                )
        if self.eval_env_runner:
            components.append(
                (
                    COMPONENT_EVAL_ENV_RUNNER,
                    self.eval_env_runner,
                )
            )
        return components

    @override(Checkpointable)
    def get_ctor_args_and_kwargs(self) -> Tuple[Tuple, Dict[str, Any]]:
        return (
            (self.config.get_state(),),  # *args,
            {},  # **kwargs
        )

    @override(Checkpointable)
    def restore_from_path(self, path, *args, **kwargs):
        # Override from parent method, b/c we might have to sync the EnvRunner weights
        # after having restored/loaded the LearnerGroup state.
        super().restore_from_path(path, *args, **kwargs)

        # Sync EnvRunners, if LearnerGroup's checkpoint can be found in path
        # or user loaded a subcomponent within the LearnerGroup (for example a module).
        path = pathlib.Path(path)
        if (path / COMPONENT_LEARNER_GROUP).is_dir() or (
            "component" in kwargs and COMPONENT_LEARNER_GROUP in kwargs["component"]
        ):
            # Make also sure, all (training) EnvRunners get the just loaded weights, but
            # only the inference-only ones.
            self.env_runner_group.sync_weights(
                from_worker_or_learner_group=self.learner_group,
                inference_only=True,
            )

        # If we have remote `EnvRunner`s but no local `EnvRunner` we have to restore states
        # from path.
        if self.env_runner_group.num_remote_env_runners() > 0 and not self.env_runner:
            if (path / COMPONENT_ENV_TO_MODULE_CONNECTOR).is_dir():
                self.env_to_module_connector.restore_from_path(
                    path / COMPONENT_ENV_TO_MODULE_CONNECTOR, *args, **kwargs
                )

            if (path / COMPONENT_MODULE_TO_ENV_CONNECTOR).is_dir():
                self.module_to_env_connector.restore_from_path(
                    path / COMPONENT_MODULE_TO_ENV_CONNECTOR, *args, **kwargs
                )

            self.env_runner_group.sync_env_runner_states(
                config=self.config,
                from_worker=None,
                env_steps_sampled=self.metrics.peek(
                    (ENV_RUNNER_RESULTS, NUM_ENV_STEPS_SAMPLED)
                ),
                # connector_states=connector_states,
                env_to_module=self.env_to_module_connector,
                module_to_env=self.module_to_env_connector,
            )
        # Otherwise get the connector states from the local `EnvRunner`.
        elif self.env_runner_group.num_remote_env_runners() > 0 and self.env_runner:
            self.env_runner_group.sync_env_runner_states(
                config=self.config,
                from_worker=self.env_runner,
            )

    @override(Trainable)
    def log_result(self, result: ResultDict) -> None:
        # Log after the callback is invoked, so that the user has a chance
        # to mutate the result.
        # TODO (sven): It might not make sense to pass in the MetricsLogger at this late
        #  point in time. In here, the result dict has already been "compiled" (reduced)
        #  by the MetricsLogger and there is probably no point in adding more Stats
        #  here.
        with TimerAndPrometheusLogger(self._metrics_callback_on_train_result_time):
            make_callback(
                "on_train_result",
                callbacks_objects=self.callbacks,
                callbacks_functions=self.config.callbacks_on_train_result,
                kwargs=dict(
                    algorithm=self,
                    metrics_logger=self.metrics,
                    result=result,
                ),
            )
        # Then log according to Trainable's logging logic.
        Trainable.log_result(self, result)

    @override(Trainable)
    def cleanup(self) -> None:
        # Stop all Learners.
        if hasattr(self, "learner_group") and self.learner_group is not None:
            self.learner_group.shutdown()

        # Stop all aggregation actors.
        if hasattr(self, "_aggregator_actor_manager") and (
            self._aggregator_actor_manager is not None
        ):
            self._aggregator_actor_manager.clear()

        # Stop all EnvRunners.
        if hasattr(self, "env_runner_group") and self.env_runner_group is not None:
            self.env_runner_group.stop()
        if (
            hasattr(self, "eval_env_runner_group")
            and self.eval_env_runner_group is not None
        ):
            self.eval_env_runner_group.stop()

    @OverrideToImplementCustomLogic
    @classmethod
    @override(Trainable)
    def default_resource_request(
        cls, config: Union[AlgorithmConfig, PartialAlgorithmConfigDict]
    ) -> Union[Resources, PlacementGroupFactory]:
        config = cls.get_default_config().update_from_dict(config)
        config.validate()
        config.freeze()
        eval_config = config.get_evaluation_config_object()
        eval_config.validate()
        eval_config.freeze()

        if config.enable_rl_module_and_learner:
            main_process = _get_main_process_bundle(config)
        else:
            main_process = {
                "CPU": config.num_cpus_for_main_process,
                "GPU": (
                    0
                    if config._fake_gpus
                    else config.num_gpus
                    if not config.enable_rl_module_and_learner
                    else 0
                ),
            }

        env_runner_bundles = _get_env_runner_bundles(config)

        if cls._should_create_evaluation_env_runners(eval_config):
            eval_env_runner_bundles = _get_env_runner_bundles(eval_config)
        else:
            eval_env_runner_bundles = []

        if cls._should_create_offline_evaluation_runners(eval_config):
            offline_eval_runner_bundles = _get_offline_eval_runner_bundles(eval_config)
        else:
            offline_eval_runner_bundles = []

        learner_bundles = []
        if config.enable_rl_module_and_learner:
            learner_bundles = _get_learner_bundles(config)

        bundles = (
            [main_process]
            + env_runner_bundles
            + eval_env_runner_bundles
            + offline_eval_runner_bundles
            + learner_bundles
        )

        return PlacementGroupFactory(
            bundles=bundles,
            strategy=config.placement_strategy,
        )

    @DeveloperAPI
    def _before_evaluate(self):
        """Pre-evaluation callback."""
        pass

    @staticmethod
    def _get_env_id_and_creator(
        env_specifier: Union[str, EnvType, None], config: AlgorithmConfig
    ) -> Tuple[Optional[str], EnvCreator]:
        """Returns env_id and creator callable given original env id from config.

        Args:
            env_specifier: An env class, an already tune registered env ID, a known
                gym env name, or None (if no env is used).
            config: The AlgorithmConfig object.

        Returns:
            Tuple consisting of a) env ID string and b) env creator callable.
        """
        # Environment is specified via a string.
        if isinstance(env_specifier, str):
            # An already registered env.
            if _global_registry.contains(ENV_CREATOR, env_specifier):
                return env_specifier, _global_registry.get(ENV_CREATOR, env_specifier)

            # A class path specifier.
            elif "." in env_specifier:

                def env_creator_from_classpath(env_context):
                    try:
                        env_obj = from_config(env_specifier, env_context)
                    except ValueError:
                        raise EnvError(
                            ERR_MSG_INVALID_ENV_DESCRIPTOR.format(env_specifier)
                        )
                    return env_obj

                return env_specifier, env_creator_from_classpath
            # Try gym/PyBullet.
            else:
                return env_specifier, functools.partial(
                    _gym_env_creator, env_descriptor=env_specifier
                )

        elif isinstance(env_specifier, type):
            env_id = env_specifier  # .__name__

            if config["remote_worker_envs"]:
                # Check gym version (0.22 or higher?).
                # If > 0.21, can't perform auto-wrapping of the given class as this
                # would lead to a pickle error.
                gym_version = importlib.metadata.version("gym")
                if version.parse(gym_version) >= version.parse("0.22"):
                    raise ValueError(
                        "Cannot specify a gym.Env class via `config.env` while setting "
                        "`config.remote_worker_env=True` AND your gym version is >= "
                        "0.22! Try installing an older version of gym or set `config."
                        "remote_worker_env=False`."
                    )

                @ray.remote(num_cpus=1)
                class _wrapper(env_specifier):
                    # Add convenience `_get_spaces` and `_is_multi_agent`
                    # methods:
                    def _get_spaces(self):
                        return self.observation_space, self.action_space

                    def _is_multi_agent(self):
                        from ray.rllib.env.multi_agent_env import MultiAgentEnv

                        return isinstance(self, MultiAgentEnv)

                return env_id, lambda cfg: _wrapper.remote(cfg)
            # gym.Env-subclass: Also go through our RLlib gym-creator.
            elif issubclass(env_specifier, gym.Env):
                return env_id, functools.partial(
                    _gym_env_creator,
                    env_descriptor=env_specifier,
                )
            # All other env classes: Call c'tor directly.
            else:
                return env_id, lambda cfg: env_specifier(cfg)

        # No env -> Env creator always returns None.
        elif env_specifier is None:
            return None, lambda env_config: None

        else:
            raise ValueError(
                "{} is an invalid env specifier. ".format(env_specifier)
                + "You can specify a custom env as either a class "
                '(e.g., YourEnvCls) or a registered env id (e.g., "your_env").'
            )

    def _sync_filters_if_needed(
        self,
        *,
        central_worker: EnvRunner,
        workers: EnvRunnerGroup,
        config: AlgorithmConfig,
    ) -> None:
        """Synchronizes the filter stats from `workers` to `central_worker`.

        .. and broadcasts the central_worker's filter stats back to all `workers`
        (if configured).

        Args:
            central_worker: The worker to sync/aggregate all `workers`' filter stats to
                and from which to (possibly) broadcast the updated filter stats back to
                `workers`.
            workers: The EnvRunnerGroup, whose EnvRunners' filter stats should be used
                for aggregation on `central_worker` and which (possibly) get updated
                from `central_worker` after the sync.
            config: The algorithm config instance. This is used to determine, whether
                syncing from `workers` should happen at all and whether broadcasting
                back to `workers` (after possible syncing) should happen.
        """
        if central_worker and config.observation_filter != "NoFilter":
            FilterManager.synchronize(
                central_worker.filters,
                workers,
                update_remote=config.update_worker_filter_stats,
                timeout_seconds=config.sync_filters_on_rollout_workers_timeout_s,
                use_remote_data_for_update=config.use_worker_filter_stats,
            )

    @classmethod
    @override(Trainable)
    def resource_help(cls, config: Union[AlgorithmConfig, AlgorithmConfigDict]) -> str:
        return (
            "\n\nYou can adjust the resource requests of RLlib Algorithms by calling "
            "`AlgorithmConfig.env_runners("
            "num_env_runners=.., num_cpus_per_env_runner=.., "
            "num_gpus_per_env_runner=.., ..)` and "
            "`AgorithmConfig.learners(num_learners=.., num_gpus_per_learner=..)`. See "
            "the `ray.rllib.algorithms.algorithm_config.AlgorithmConfig` classes "
            "(each Algorithm has its own subclass of this class) for more info.\n\n"
            f"The config of this Algorithm is: {config}"
        )

    @override(Trainable)
    def get_auto_filled_metrics(
        self,
        now: Optional[datetime] = None,
        time_this_iter: Optional[float] = None,
        timestamp: Optional[int] = None,
        debug_metrics_only: bool = False,
    ) -> dict:
        # Override this method to make sure, the `config` key of the returned results
        # contains the proper Tune config dict (instead of an AlgorithmConfig object).
        auto_filled = super().get_auto_filled_metrics(
            now, time_this_iter, timestamp, debug_metrics_only
        )
        if "config" not in auto_filled:
            raise KeyError("`config` key not found in auto-filled results dict!")

        # If `config` key is no dict (but AlgorithmConfig object) ->
        # make sure, it's a dict to not break Tune APIs.
        if not isinstance(auto_filled["config"], dict):
            assert isinstance(auto_filled["config"], AlgorithmConfig)
            auto_filled["config"] = auto_filled["config"].to_dict()
        return auto_filled

    @classmethod
    def merge_algorithm_configs(
        cls,
        config1: AlgorithmConfigDict,
        config2: PartialAlgorithmConfigDict,
        _allow_unknown_configs: Optional[bool] = None,
    ) -> AlgorithmConfigDict:
        """Merges a complete Algorithm config dict with a partial override dict.

        Respects nested structures within the config dicts. The values in the
        partial override dict take priority.

        Args:
            config1: The complete Algorithm's dict to be merged (overridden)
                with `config2`.
            config2: The partial override config dict to merge on top of
                `config1`.
            _allow_unknown_configs: If True, keys in `config2` that don't exist
                in `config1` are allowed and will be added to the final config.

        Returns:
            The merged full algorithm config dict.
        """
        config1 = copy.deepcopy(config1)
        if "callbacks" in config2 and type(config2["callbacks"]) is dict:
            deprecation_warning(
                "callbacks dict interface",
                "a class extending rllib.callbacks.callbacks.RLlibCallback; "
                "see `rllib/examples/metrics/custom_metrics_and_callbacks.py` for an "
                "example.",
                error=True,
            )

        if _allow_unknown_configs is None:
            _allow_unknown_configs = cls._allow_unknown_configs
        return deep_update(
            config1,
            config2,
            _allow_unknown_configs,
            cls._allow_unknown_subkeys,
            cls._override_all_subkeys_if_type_changes,
            cls._override_all_key_list,
        )

    @staticmethod
    @ExperimentalAPI
    def validate_env(env: EnvType, env_context: EnvContext) -> None:
        """Env validator function for this Algorithm class.

        Override this in child classes to define custom validation
        behavior.

        Args:
            env: The (sub-)environment to validate. This is normally a
                single sub-environment (e.g. a gym.Env) within a vectorized
                setup.
            env_context: The EnvContext to configure the environment.

        Raises:
            Exception: in case something is wrong with the given environment.
        """
        pass

    def _run_one_training_iteration(self) -> Tuple[ResultDict, "TrainIterCtx"]:
        """Runs one training iteration (`self.iteration` will be +1 after this).

        Calls `self.training_step()` repeatedly until the configured minimum time (sec),
        minimum sample- or minimum training steps have been reached.

        Returns:
            The ResultDict from the last call to `training_step()`. Note that even
            though we only return the last ResultDict, the user still has full control
            over the history and reduce behavior of individual metrics at the time these
            metrics are logged with `self.metrics.log_...()`.
        """
        with TimerAndPrometheusLogger(self._metrics_run_one_training_iteration_time):
            with self.metrics.log_time((TIMERS, TRAINING_ITERATION_TIMER)):
                # In case we are training (in a thread) parallel to evaluation,
                # we may have to re-enable eager mode here (gets disabled in the
                # thread).
                if self.config.get("framework") == "tf2" and not tf.executing_eagerly():
                    tf1.enable_eager_execution()

                has_run_once = False
                # Create a step context ...
                with TrainIterCtx(algo=self) as train_iter_ctx:
                    # .. so we can query it whether we should stop the iteration loop (e.g.
                    # when we have reached `min_time_s_per_iteration`).
                    while not train_iter_ctx.should_stop(has_run_once):
                        # Before training step, try to bring failed workers back.
                        with self.metrics.log_time((TIMERS, RESTORE_ENV_RUNNERS_TIMER)):
                            restored = self.restore_env_runners(self.env_runner_group)
                            # Fire the callback for re-created EnvRunners.
                            if restored:
                                self._make_on_env_runners_recreated_callbacks(
                                    config=self.config,
                                    env_runner_group=self.env_runner_group,
                                    restored_env_runner_indices=restored,
                                )

                        # Try to train one step.
                        with self.metrics.log_time((TIMERS, TRAINING_STEP_TIMER)):
                            with TimerAndPrometheusLogger(
                                self._metrics_training_step_time
                            ):
                                training_step_return_value = self.training_step()
                            has_run_once = True

                        # On the new API stack, results should NOT be returned anymore as
                        # a dict, but purely logged through the `MetricsLogger` API. This
                        # way, we make sure to never miss a single stats/counter/timer
                        # when calling `self.training_step()` more than once within the same
                        # iteration.
                        if training_step_return_value is not None:
                            raise ValueError(
                                "`Algorithm.training_step()` should NOT return a result "
                                "dict anymore on the new API stack! Instead, log all "
                                "results, timers, counters through the `self.metrics` "
                                "(MetricsLogger) instance of the Algorithm and return "
                                "None. The logged results are compiled automatically into "
                                "one single result dict per training iteration."
                            )

                        # TODO (sven): Resolve this metric through log_time's future
                        #  ability to compute throughput.
                        self.metrics.log_value(
                            NUM_TRAINING_STEP_CALLS_PER_ITERATION,
                            1,
                            reduce="sum",
                            clear_on_reduce=True,
                        )

<<<<<<< HEAD
                    # TODO (sven): Resolve this metric through log_time's future
                    #  ability to compute throughput.
                    self.metrics.log_value(
                        NUM_TRAINING_STEP_CALLS_PER_ITERATION,
                        1,
                        reduce="sum",
                    )
=======
            if self.config.num_aggregator_actors_per_learner:
                remote_aggregator_metrics = self._aggregator_actor_manager.foreach_actor_async_fetch_ready(
                    func=lambda actor: actor.get_metrics(),
                    tag="metrics",
                    timeout_seconds=0.0,
                    return_obj_refs=False,
                    # (Artur) TODO: In the future, we want to make aggregator actors fault tolerant and should make this configurable
                    ignore_ray_errors=False,
                )
>>>>>>> ee8d8903

                self.metrics.aggregate(
                    remote_aggregator_metrics,
                    key=AGGREGATOR_ACTOR_RESULTS,
                )

            # Only here (at the end of the iteration), compile the results into a single result dict.
            # Calling compile here reduces the metrics into single values and adds throughputs to the results where applicable.
            compiled_metrics = self.metrics.compile()

        return compiled_metrics, train_iter_ctx

    def _run_one_offline_evaluation(self):
        """Runs offline evaluation step via `self.offline_evaluate()` and handling runner
        failures.

        Returns:
            The results dict from the offline evaluation call.
        """
        # Restore crashed offline evaluation runners.
        if self.offline_eval_runner_group is not None:
            with self.metrics.log_time((TIMERS, RESTORE_OFFLINE_EVAL_RUNNERS_TIMER)):
                restored = self.restore_offline_eval_runners(
                    self.offline_eval_runner_group
                )
                if restored:

                    make_callback(
                        "on_offline_eval_runners_recreated",
                        callbacks_objects=self.callbacks,
                        callbacks_functions=(
                            self.config.callbacks_on_offline_eval_runners_recreated
                        ),
                        kwargs=dict(
                            algorithm=self,
                            env_runner_group=self.offline_eval_runner_group,
                            env_runner_indices=restored,
                        ),
                    )

        # Run one offline evaluation and time it.
        with self.metrics.log_time((TIMERS, OFFLINE_EVALUATION_ITERATION_TIMER)):
            eval_results = self.evaluate_offline()

        # After evaluation, do a round of health check on remote eval runners to see if
        # any of the failed runners are back.
        if self.offline_eval_runner_group is not None:
            # Add number of healthy evaluation runners after this iteration.
            eval_results[
                "num_healthy_offline_eval_runners"
            ] = self.offline_eval_runner_group.num_healthy_remote_runners
            eval_results[
                "offline_runners_actor_manager_num_outstanding_async_reqs"
            ] = self.offline_eval_runner_group.num_in_flight_async_reqs
            eval_results[
                "num_remote_offline_eval_runners_restarts"
            ] = self.offline_eval_runner_group.num_remote_runner_restarts

        return {EVALUATION_RESULTS: eval_results}

    def _run_one_evaluation(
        self,
        parallel_train_future: Optional[concurrent.futures.ThreadPoolExecutor] = None,
    ) -> ResultDict:
        """Runs evaluation step via `self.evaluate()` and handling worker failures.

        Args:
            parallel_train_future: In case, we are training and avaluating in parallel,
                this arg carries the currently running ThreadPoolExecutor object that
                runs the training iteration. Use `parallel_train_future.done()` to
                check, whether the parallel training job has completed and
                `parallel_train_future.result()` to get its return values.

        Returns:
            The results dict from the evaluation call.
        """
        with TimerAndPrometheusLogger(self._metrics_run_one_evaluation_time):
            if self.eval_env_runner_group is not None:
                if self.config.enable_env_runner_and_connector_v2:
                    with self.metrics.log_time(
                        (TIMERS, RESTORE_EVAL_ENV_RUNNERS_TIMER)
                    ):
                        restored = self.restore_env_runners(self.eval_env_runner_group)
                else:
                    with self._timers["restore_eval_workers"]:
                        restored = self.restore_env_runners(self.eval_env_runner_group)
                # Fire the callback for re-created EnvRunners.
                if restored:
                    self._make_on_env_runners_recreated_callbacks(
                        config=self.evaluation_config,
                        env_runner_group=self.eval_env_runner_group,
                        restored_env_runner_indices=restored,
                    )

            # Run `self.evaluate()` only once per training iteration.
            if self.config.enable_env_runner_and_connector_v2:
                with self.metrics.log_time((TIMERS, EVALUATION_ITERATION_TIMER)):
                    eval_results = self.evaluate(
                        parallel_train_future=parallel_train_future
                    )
            else:
                with self._timers[EVALUATION_ITERATION_TIMER]:
                    eval_results = self.evaluate(
                        parallel_train_future=parallel_train_future
                    )
                self._timers[EVALUATION_ITERATION_TIMER].push_units_processed(
                    self._counters[NUM_ENV_STEPS_SAMPLED_FOR_EVALUATION_THIS_ITER]
                )

            # After evaluation, do a round of health check on remote eval workers to see if
            # any of the failed workers are back.
            if self.eval_env_runner_group is not None:
                # Add number of healthy evaluation workers after this iteration.
                eval_results[
                    "num_healthy_workers"
                ] = self.eval_env_runner_group.num_healthy_remote_workers()
                eval_results[
                    "actor_manager_num_outstanding_async_reqs"
                ] = self.eval_env_runner_group.num_in_flight_async_reqs()
                eval_results[
                    "num_remote_worker_restarts"
                ] = self.eval_env_runner_group.num_remote_worker_restarts()

        return {EVALUATION_RESULTS: eval_results}

    def _run_one_training_iteration_and_evaluation_in_parallel(
        self,
    ) -> Tuple[ResultDict, ResultDict, "TrainIterCtx"]:
        """Runs one training iteration and one evaluation step in parallel.

        First starts the training iteration (via `self._run_one_training_iteration()`)
        within a ThreadPoolExecutor, then runs the evaluation step in parallel.
        In auto-duration mode (config.evaluation_duration=auto), makes sure the
        evaluation step takes roughly the same time as the training iteration.

        Returns:
            A tuple containing the training results, the evaluation results, and
            the `TrainIterCtx` object returned by the training call.
        """
        with concurrent.futures.ThreadPoolExecutor() as executor:

            if self.config.enable_env_runner_and_connector_v2:
                parallel_train_future = executor.submit(
                    lambda: self._run_one_training_iteration()
                )
            else:
                parallel_train_future = executor.submit(
                    lambda: self._run_one_training_iteration_old_api_stack()
                )

            # Pass the train_future into `self._run_one_evaluation()` to allow it
            # to run exactly as long as the training iteration takes in case
            # evaluation_duration=auto.
            evaluation_results = self._run_one_evaluation(
                parallel_train_future=parallel_train_future
            )
            # Collect the training results from the future.
            train_results, train_iter_ctx = parallel_train_future.result()

        return train_results, evaluation_results, train_iter_ctx

    def _run_offline_evaluation_old_api_stack(self):
        """Runs offline evaluation via `OfflineEvaluator.estimate_on_dataset()` API.

        This method will be used when `evaluation_dataset` is provided.
        Note: This will only work if the policy is a single agent policy.

        Returns:
            The results dict from the offline evaluation call.
        """
        assert len(self.env_runner_group.local_env_runner.policy_map) == 1

        parallelism = self.evaluation_config.evaluation_num_env_runners or 1
        offline_eval_results = {"off_policy_estimator": {}}
        for evaluator_name, offline_evaluator in self.reward_estimators.items():
            offline_eval_results["off_policy_estimator"][
                evaluator_name
            ] = offline_evaluator.estimate_on_dataset(
                self.evaluation_dataset,
                n_parallelism=parallelism,
            )
        return offline_eval_results

    @classmethod
    def _should_create_evaluation_env_runners(cls, eval_config: "AlgorithmConfig"):
        """Determines whether we need to create evaluation workers.

        Returns False if we need to run offline evaluation
        (with ope.estimate_on_dastaset API) or when local worker is to be used for
        evaluation. Note: We only use estimate_on_dataset API with bandits for now.
        That is when ope_split_batch_by_episode is False.
        TODO: In future we will do the same for episodic RL OPE.
        """
        run_offline_evaluation = (
            eval_config.off_policy_estimation_methods
            and not eval_config.ope_split_batch_by_episode
        )
        return not run_offline_evaluation and (
            eval_config.evaluation_num_env_runners > 0
            or eval_config.evaluation_interval
        )

    # TODO (simon, sven): Flexibilize the different env/offline components and move
    # away from the currently hard-coded: (1) eval `EnvRunnerGroup`, (2) OfflineData
    # and (3) `OfflineEvaluationRunnerGroup`.
    @classmethod
    def _should_create_offline_evaluation_runners(cls, eval_config: "AlgorithmConfig"):
        """Determines whether we need to create offline evaluation workers."""

        return (
            eval_config.offline_evaluation_interval is not None
            or eval_config.num_offline_eval_runners > 0
        )

    def _compile_iteration_results(self, *, train_results, eval_results):
        with TimerAndPrometheusLogger(self._metrics_compile_iteration_results_time):
            # Error if users still use `self._timers`.
            if self._timers:
                raise ValueError(
                    "`Algorithm._timers` is no longer supported on the new API stack! "
                    "Instead, use `Algorithm.metrics.log_time("
                    "[some key (str) or nested key sequence (tuple)])`, e.g. inside your "
                    "custom `training_step()` method, do: "
                    "`with self.metrics.log_time(('timers', 'my_block_to_be_timed')): ...`"
                )

            # Return dict (shallow copy of `train_results`).
            results: ResultDict = train_results.copy()
            # Backward compatibility `NUM_ENV_STEPS_SAMPLED_LIFETIME` is now:
            # `ENV_RUNNER_RESULTS/NUM_ENV_STEPS_SAMPLED_LIFETIME`.
            results[NUM_ENV_STEPS_SAMPLED_LIFETIME] = results.get(
                ENV_RUNNER_RESULTS, {}
            ).get(NUM_ENV_STEPS_SAMPLED_LIFETIME, 0)

            # Evaluation results.
            if eval_results:
                assert (
                    isinstance(eval_results, dict)
                    and len(eval_results) == 1
                    and EVALUATION_RESULTS in eval_results
                )
                results.update(eval_results)

            # EnvRunner actors fault tolerance stats.
            if self.env_runner_group:
                results[FAULT_TOLERANCE_STATS] = {
                    "num_healthy_workers": (
                        self.env_runner_group.num_healthy_remote_workers()
                    ),
                    "num_remote_worker_restarts": (
                        self.env_runner_group.num_remote_worker_restarts()
                    ),
                }
                results["env_runner_group"] = {
                    "actor_manager_num_outstanding_async_reqs": (
                        self.env_runner_group.num_in_flight_async_reqs()
                    ),
                }

        return results

    def _make_on_env_runners_recreated_callbacks(
        self,
        *,
        config,
        env_runner_group,
        restored_env_runner_indices,
    ):
        make_callback(
            "on_env_runners_recreated",
            callbacks_objects=self.callbacks,
            callbacks_functions=(config.callbacks_on_env_runners_recreated),
            kwargs=dict(
                algorithm=self,
                env_runner_group=env_runner_group,
                env_runner_indices=restored_env_runner_indices,
                is_evaluation=config.in_evaluation,
            ),
        )
        # TODO (sven): Deprecate this call.
        make_callback(
            "on_workers_recreated",
            callbacks_objects=self.callbacks,
            kwargs=dict(
                algorithm=self,
                worker_set=env_runner_group,
                worker_ids=restored_env_runner_indices,
                is_evaluation=config.in_evaluation,
            ),
        )

    def __repr__(self):
        if self.config.enable_rl_module_and_learner:
            return (
                f"{type(self).__name__}("
                f"env={self.config.env}; env-runners={self.config.num_env_runners}; "
                f"learners={self.config.num_learners}; "
                f"multi-agent={self.config.is_multi_agent}"
                f")"
            )
        else:
            return type(self).__name__

    @property
    def env_runner(self):
        """The local EnvRunner instance within the algo's EnvRunnerGroup."""
        if self.env_runner_group:
            return self.env_runner_group.local_env_runner
        return None

    @property
    def eval_env_runner(self):
        """The local EnvRunner instance within the algo's evaluation EnvRunnerGroup."""
        if self.eval_env_runner_group:
            return self.eval_env_runner_group.local_env_runner
        return None

    def _record_usage(self, config):
        """Record the framework and algorithm used.

        Args:
            config: Algorithm config dict.
        """
        record_extra_usage_tag(TagKey.RLLIB_FRAMEWORK, config["framework"])
        record_extra_usage_tag(TagKey.RLLIB_NUM_WORKERS, str(config["num_env_runners"]))
        alg = self.__class__.__name__
        # We do not want to collect user defined algorithm names.
        if alg not in ALL_ALGORITHMS:
            alg = "USER_DEFINED"
        record_extra_usage_tag(TagKey.RLLIB_ALGORITHM, alg)

    @OldAPIStack
    def _export_model(
        self, export_formats: List[str], export_dir: str
    ) -> Dict[str, str]:
        ExportFormat.validate(export_formats)
        exported = {}
        if ExportFormat.CHECKPOINT in export_formats:
            path = os.path.join(export_dir, ExportFormat.CHECKPOINT)
            self.export_policy_checkpoint(path)
            exported[ExportFormat.CHECKPOINT] = path
        if ExportFormat.MODEL in export_formats:
            path = os.path.join(export_dir, ExportFormat.MODEL)
            self.export_policy_model(path)
            exported[ExportFormat.MODEL] = path
        if ExportFormat.ONNX in export_formats:
            path = os.path.join(export_dir, ExportFormat.ONNX)
            self.export_policy_model(path, onnx=int(os.getenv("ONNX_OPSET", "11")))
            exported[ExportFormat.ONNX] = path
        return exported

    @OldAPIStack
    def __getstate__(self) -> Dict:
        """Returns current state of Algorithm, sufficient to restore it from scratch.

        Returns:
            The current state dict of this Algorithm, which can be used to sufficiently
            restore the algorithm from scratch without any other information.
        """
        if self.config.enable_env_runner_and_connector_v2:
            raise RuntimeError(
                "Algorithm.__getstate__() not supported anymore on the new API stack! "
                "Use Algorithm.get_state() instead."
            )

        # Add config to state so complete Algorithm can be reproduced w/o it.
        state = {
            "algorithm_class": type(self),
            "config": self.config.get_state(),
        }

        if hasattr(self, "env_runner_group"):
            state["worker"] = self.env_runner_group.local_env_runner.get_state()

        # Also store eval `policy_mapping_fn` (in case it's different from main
        # one). Note, the new `EnvRunner API` has no policy mapping function.
        if (
            hasattr(self, "eval_env_runner_group")
            and self.eval_env_runner_group is not None
        ):
            state["eval_policy_mapping_fn"] = self.eval_env_runner.policy_mapping_fn

        # Save counters.
        state["counters"] = self._counters

        # TODO: Experimental functionality: Store contents of replay buffer
        #  to checkpoint, only if user has configured this.
        if self.local_replay_buffer is not None and self.config.get(
            "store_buffer_in_checkpoints"
        ):
            state["local_replay_buffer"] = self.local_replay_buffer.get_state()

        # Save current `training_iteration`.
        state[TRAINING_ITERATION] = self.training_iteration

        return state

    @OldAPIStack
    def __setstate__(self, state) -> None:
        """Sets the algorithm to the provided state.

        Args:
            state: The state dict to restore this Algorithm instance to. `state` may
                have been returned by a call to an Algorithm's `__getstate__()` method.
        """
        if self.config.enable_env_runner_and_connector_v2:
            raise RuntimeError(
                "Algorithm.__setstate__() not supported anymore on the new API stack! "
                "Use Algorithm.set_state() instead."
            )

        # Old API stack: The local worker stores its state (together with all the
        # Module information) in state['worker'].
        if hasattr(self, "env_runner_group") and "worker" in state and state["worker"]:
            self.env_runner.set_state(state["worker"])
            remote_state_ref = ray.put(state["worker"])
            self.env_runner_group.foreach_env_runner(
                lambda w: w.set_state(ray.get(remote_state_ref)),
                local_env_runner=False,
            )
            if self.eval_env_runner_group:
                # Avoid `state` being pickled into the remote function below.
                _eval_policy_mapping_fn = state.get("eval_policy_mapping_fn")

                def _setup_eval_worker(w):
                    w.set_state(ray.get(remote_state_ref))
                    # Override `policy_mapping_fn` as it might be different for eval
                    # workers.
                    w.set_policy_mapping_fn(_eval_policy_mapping_fn)

                # If evaluation workers are used, also restore the policies
                # there in case they are used for evaluation purpose.
                self.eval_env_runner_group.foreach_env_runner(_setup_eval_worker)

        # Restore replay buffer data.
        if self.local_replay_buffer is not None:
            # TODO: Experimental functionality: Restore contents of replay
            #  buffer from checkpoint, only if user has configured this.
            if self.config.store_buffer_in_checkpoints:
                if "local_replay_buffer" in state:
                    self.local_replay_buffer.set_state(state["local_replay_buffer"])
                else:
                    logger.warning(
                        "`store_buffer_in_checkpoints` is True, but no replay "
                        "data found in state!"
                    )
            elif "local_replay_buffer" in state and log_once(
                "no_store_buffer_in_checkpoints_but_data_found"
            ):
                logger.warning(
                    "`store_buffer_in_checkpoints` is False, but some replay "
                    "data found in state!"
                )

        if "counters" in state:
            self._counters = state["counters"]

        if TRAINING_ITERATION in state:
            self._iteration = state[TRAINING_ITERATION]

    @OldAPIStack
    @staticmethod
    def _checkpoint_info_to_algorithm_state(
        checkpoint_info: dict,
        *,
        policy_ids: Optional[Collection[PolicyID]] = None,
        policy_mapping_fn: Optional[Callable[[AgentID, EpisodeID], PolicyID]] = None,
        policies_to_train: Optional[
            Union[
                Collection[PolicyID],
                Callable[[PolicyID, Optional[SampleBatchType]], bool],
            ]
        ] = None,
    ) -> Dict:
        """Converts a checkpoint info or object to a proper Algorithm state dict.

        The returned state dict can be used inside self.__setstate__().

        Args:
            checkpoint_info: A checkpoint info dict as returned by
                `ray.rllib.utils.checkpoints.get_checkpoint_info(
                [checkpoint dir or AIR Checkpoint])`.
            policy_ids: Optional list/set of PolicyIDs. If not None, only those policies
                listed here will be included in the returned state. Note that
                state items such as filters, the `is_policy_to_train` function, as
                well as the multi-agent `policy_ids` dict will be adjusted as well,
                based on this arg.
            policy_mapping_fn: An optional (updated) policy mapping function
                to include in the returned state.
            policies_to_train: An optional list of policy IDs to be trained
                or a callable taking PolicyID and SampleBatchType and
                returning a bool (trainable or not?) to include in the returned state.

        Returns:
             The state dict usable within the `self.__setstate__()` method.
        """
        if checkpoint_info["type"] != "Algorithm":
            raise ValueError(
                "`checkpoint` arg passed to "
                "`Algorithm._checkpoint_info_to_algorithm_state()` must be an "
                f"Algorithm checkpoint (but is {checkpoint_info['type']})!"
            )

        msgpack = None
        if checkpoint_info.get("format") == "msgpack":
            msgpack = try_import_msgpack(error=True)

        with open(checkpoint_info["state_file"], "rb") as f:
            if msgpack is not None:
                data = f.read()
                state = msgpack.unpackb(data, raw=False)
            else:
                state = pickle.load(f)

        # Old API stack: Policies are in separate sub-dirs.
        if (
            checkpoint_info["checkpoint_version"] > version.Version("0.1")
            and state.get("worker") is not None
            and state.get("worker")
        ):
            worker_state = state["worker"]

            # Retrieve the set of all required policy IDs.
            policy_ids = set(
                policy_ids if policy_ids is not None else worker_state["policy_ids"]
            )

            # Remove those policies entirely from filters that are not in
            # `policy_ids`.
            worker_state["filters"] = {
                pid: filter
                for pid, filter in worker_state["filters"].items()
                if pid in policy_ids
            }

            # Get Algorithm class.
            if isinstance(state["algorithm_class"], str):
                # Try deserializing from a full classpath.
                # Or as a last resort: Tune registered algorithm name.
                state["algorithm_class"] = deserialize_type(
                    state["algorithm_class"]
                ) or get_trainable_cls(state["algorithm_class"])
            # Compile actual config object.
            default_config = state["algorithm_class"].get_default_config()
            if isinstance(default_config, AlgorithmConfig):
                new_config = default_config.update_from_dict(state["config"])
            else:
                new_config = Algorithm.merge_algorithm_configs(
                    default_config, state["config"]
                )

            # Remove policies from multiagent dict that are not in `policy_ids`.
            new_policies = new_config.policies
            if isinstance(new_policies, (set, list, tuple)):
                new_policies = {pid for pid in new_policies if pid in policy_ids}
            else:
                new_policies = {
                    pid: spec for pid, spec in new_policies.items() if pid in policy_ids
                }
            new_config.multi_agent(
                policies=new_policies,
                policies_to_train=policies_to_train,
                **(
                    {"policy_mapping_fn": policy_mapping_fn}
                    if policy_mapping_fn is not None
                    else {}
                ),
            )
            state["config"] = new_config

            # Prepare local `worker` state to add policies' states into it,
            # read from separate policy checkpoint files.
            worker_state["policy_states"] = {}
            for pid in policy_ids:
                policy_state_file = os.path.join(
                    checkpoint_info["checkpoint_dir"],
                    "policies",
                    pid,
                    "policy_state."
                    + ("msgpck" if checkpoint_info["format"] == "msgpack" else "pkl"),
                )
                if not os.path.isfile(policy_state_file):
                    raise ValueError(
                        "Given checkpoint does not seem to be valid! No policy "
                        f"state file found for PID={pid}. "
                        f"The file not found is: {policy_state_file}."
                    )

                with open(policy_state_file, "rb") as f:
                    if msgpack is not None:
                        worker_state["policy_states"][pid] = msgpack.load(f)
                    else:
                        worker_state["policy_states"][pid] = pickle.load(f)

            # These two functions are never serialized in a msgpack checkpoint (which
            # does not store code, unlike a cloudpickle checkpoint). Hence the user has
            # to provide them with the `Algorithm.from_checkpoint()` call.
            if policy_mapping_fn is not None:
                worker_state["policy_mapping_fn"] = policy_mapping_fn
            if (
                policies_to_train is not None
                # `policies_to_train` might be left None in case all policies should be
                # trained.
                or worker_state["is_policy_to_train"] == NOT_SERIALIZABLE
            ):
                worker_state["is_policy_to_train"] = policies_to_train

        if state["config"].enable_rl_module_and_learner:
            state["learner_state_dir"] = os.path.join(
                checkpoint_info["checkpoint_dir"], "learner"
            )

        return state

    @OldAPIStack
    def _create_local_replay_buffer_if_necessary(
        self, config: PartialAlgorithmConfigDict
    ) -> Optional[MultiAgentReplayBuffer]:
        """Create a MultiAgentReplayBuffer instance if necessary.

        Args:
            config: Algorithm-specific configuration data.

        Returns:
            MultiAgentReplayBuffer instance based on algorithm config.
            None, if local replay buffer is not needed.
        """
        if not config.get("replay_buffer_config") or config["replay_buffer_config"].get(
            "no_local_replay_buffer"
        ):
            return

        # Add parameters, if necessary.
        if "EpisodeReplayBuffer" in config["replay_buffer_config"]["type"]:
            # TODO (simon): Subclassing needs a proper class and therefore
            # we need at this moment the string checking. Because we add
            # this keyword argument the old stack ReplayBuffer constructors
            # will exit with an error b/c tje keyword argument is unknown to them.
            config["replay_buffer_config"][
                "metrics_num_episodes_for_smoothing"
            ] = self.config.metrics_num_episodes_for_smoothing

        return from_config(ReplayBuffer, config["replay_buffer_config"])

    @OldAPIStack
    def _run_one_training_iteration_old_api_stack(self):
        with self._timers[TRAINING_ITERATION_TIMER]:
            if self.config.get("framework") == "tf2" and not tf.executing_eagerly():
                tf1.enable_eager_execution()

            results = {}
            training_step_results = None
            with TrainIterCtx(algo=self) as train_iter_ctx:
                while not train_iter_ctx.should_stop(training_step_results):
                    with self._timers["restore_workers"]:
                        restored = self.restore_env_runners(self.env_runner_group)
                        # Fire the callback for re-created EnvRunners.
                        if restored:
                            self._make_on_env_runners_recreated_callbacks(
                                config=self.config,
                                env_runner_group=self.env_runner_group,
                                restored_env_runner_indices=restored,
                            )

                    with self._timers[TRAINING_STEP_TIMER]:
                        training_step_results = self.training_step()

                    if training_step_results:
                        results = training_step_results

        return results, train_iter_ctx

    @OldAPIStack
    def _compile_iteration_results_old_api_stack(
        self, *, episodes_this_iter, step_ctx, iteration_results
    ):
        # Results to be returned.
        results: ResultDict = {}

        # Evaluation results.
        if "evaluation" in iteration_results:
            eval_results = iteration_results.pop("evaluation")
            iteration_results.pop(EVALUATION_RESULTS, None)
            results["evaluation"] = results[EVALUATION_RESULTS] = eval_results

        # Custom metrics and episode media.
        results["custom_metrics"] = iteration_results.pop("custom_metrics", {})
        results["episode_media"] = iteration_results.pop("episode_media", {})

        # Learner info.
        results["info"] = {LEARNER_INFO: iteration_results}

        # Calculate how many (if any) of older, historical episodes we have to add to
        # `episodes_this_iter` in order to reach the required smoothing window.
        episodes_for_metrics = episodes_this_iter[:]
        missing = self.config.metrics_num_episodes_for_smoothing - len(
            episodes_this_iter
        )
        # We have to add some older episodes to reach the smoothing window size.
        if missing > 0:
            episodes_for_metrics = self._episode_history[-missing:] + episodes_this_iter
            assert (
                len(episodes_for_metrics)
                <= self.config.metrics_num_episodes_for_smoothing
            )
        # Note that when there are more than `metrics_num_episodes_for_smoothing`
        # episodes in `episodes_for_metrics`, leave them as-is. In this case, we'll
        # compute the stats over that larger number.

        # Add new episodes to our history and make sure it doesn't grow larger than
        # needed.
        self._episode_history.extend(episodes_this_iter)
        self._episode_history = self._episode_history[
            -self.config.metrics_num_episodes_for_smoothing :
        ]
        results[ENV_RUNNER_RESULTS] = summarize_episodes(
            episodes_for_metrics,
            episodes_this_iter,
            self.config.keep_per_episode_custom_metrics,
        )

        results[
            "num_healthy_workers"
        ] = self.env_runner_group.num_healthy_remote_workers()
        results[
            "actor_manager_num_outstanding_async_reqs"
        ] = self.env_runner_group.num_in_flight_async_reqs()
        results[
            "num_remote_worker_restarts"
        ] = self.env_runner_group.num_remote_worker_restarts()

        # Train-steps- and env/agent-steps this iteration.
        for c in [
            NUM_AGENT_STEPS_SAMPLED,
            NUM_AGENT_STEPS_TRAINED,
            NUM_ENV_STEPS_SAMPLED,
            NUM_ENV_STEPS_TRAINED,
        ]:
            results[c] = self._counters[c]
        time_taken_sec = step_ctx.get_time_taken_sec()
        if self.config.count_steps_by == "agent_steps":
            results[NUM_AGENT_STEPS_SAMPLED + "_this_iter"] = step_ctx.sampled
            results[NUM_AGENT_STEPS_TRAINED + "_this_iter"] = step_ctx.trained
            results[NUM_AGENT_STEPS_SAMPLED + "_throughput_per_sec"] = (
                step_ctx.sampled / time_taken_sec
            )
            results[NUM_AGENT_STEPS_TRAINED + "_throughput_per_sec"] = (
                step_ctx.trained / time_taken_sec
            )
            # TODO: For CQL and other algos, count by trained steps.
            results["timesteps_total"] = self._counters[NUM_AGENT_STEPS_SAMPLED]
        else:
            results[NUM_ENV_STEPS_SAMPLED + "_this_iter"] = step_ctx.sampled
            results[NUM_ENV_STEPS_TRAINED + "_this_iter"] = step_ctx.trained
            results[NUM_ENV_STEPS_SAMPLED + "_throughput_per_sec"] = (
                step_ctx.sampled / time_taken_sec
            )
            results[NUM_ENV_STEPS_TRAINED + "_throughput_per_sec"] = (
                step_ctx.trained / time_taken_sec
            )
            # TODO: For CQL and other algos, count by trained steps.
            results["timesteps_total"] = self._counters[NUM_ENV_STEPS_SAMPLED]

        # Forward compatibility with new API stack.
        results[NUM_ENV_STEPS_SAMPLED_LIFETIME] = results["timesteps_total"]
        results[NUM_AGENT_STEPS_SAMPLED_LIFETIME] = self._counters[
            NUM_AGENT_STEPS_SAMPLED
        ]

        # TODO: Backward compatibility.
        results[STEPS_TRAINED_THIS_ITER_COUNTER] = step_ctx.trained
        results["agent_timesteps_total"] = self._counters[NUM_AGENT_STEPS_SAMPLED]

        # Process timer results.
        timers = {}
        for k, timer in self._timers.items():
            timers["{}_time_ms".format(k)] = round(timer.mean * 1000, 3)
            if timer.has_units_processed():
                timers["{}_throughput".format(k)] = round(timer.mean_throughput, 3)
        results["timers"] = timers

        # Process counter results.
        counters = {}
        for k, counter in self._counters.items():
            counters[k] = counter
        results["counters"] = counters
        # TODO: Backward compatibility.
        results["info"].update(counters)

        return results

    @OldAPIStack
    @Deprecated(
        help="`Algorithm.compute_single_action` should no longer be used. Get the "
        "RLModule instance through `Algorithm.get_module([module ID])`, then compute "
        "actions through `RLModule.forward_inference({'obs': [obs batch]})`.",
        error=False,
    )
    def compute_single_action(
        self,
        observation: Optional[TensorStructType] = None,
        state: Optional[List[TensorStructType]] = None,
        *,
        prev_action: Optional[TensorStructType] = None,
        prev_reward: Optional[float] = None,
        info: Optional[EnvInfoDict] = None,
        input_dict: Optional[SampleBatch] = None,
        policy_id: PolicyID = DEFAULT_POLICY_ID,
        full_fetch: bool = False,
        explore: Optional[bool] = None,
        timestep: Optional[int] = None,
        episode=None,
        unsquash_action: Optional[bool] = None,
        clip_action: Optional[bool] = None,
    ) -> Union[
        TensorStructType,
        Tuple[TensorStructType, List[TensorType], Dict[str, TensorType]],
    ]:
        if unsquash_action is None:
            unsquash_action = self.config.normalize_actions
        elif clip_action is None:
            clip_action = self.config.clip_actions

        err_msg = (
            "Provide either `input_dict` OR [`observation`, ...] as "
            "args to `Algorithm.compute_single_action()`!"
        )
        if input_dict is not None:
            assert (
                observation is None
                and prev_action is None
                and prev_reward is None
                and state is None
            ), err_msg
            observation = input_dict[Columns.OBS]
        else:
            assert observation is not None, err_msg

        policy = self.get_policy(policy_id)
        if policy is None:
            raise KeyError(
                f"PolicyID '{policy_id}' not found in PolicyMap of the "
                f"Algorithm's local worker!"
            )
        pp = policy.agent_connectors[ObsPreprocessorConnector]

        if not isinstance(observation, (np.ndarray, dict, tuple)):
            try:
                observation = np.asarray(observation)
            except Exception:
                raise ValueError(
                    f"Observation type {type(observation)} cannot be converted to "
                    f"np.ndarray."
                )
        if pp:
            assert len(pp) == 1, "Only one preprocessor should be in the pipeline"
            pp = pp[0]

            if not pp.is_identity():
                pp.in_eval()
                if observation is not None:
                    _input_dict = {Columns.OBS: observation}
                elif input_dict is not None:
                    _input_dict = {Columns.OBS: input_dict[Columns.OBS]}
                else:
                    raise ValueError(
                        "Either observation or input_dict must be provided."
                    )

                acd = AgentConnectorDataType("0", "0", _input_dict)
                pp.reset(env_id="0")
                ac_o = pp([acd])[0]
                observation = ac_o.data[Columns.OBS]

        if input_dict is not None:
            input_dict[Columns.OBS] = observation
            action, state, extra = policy.compute_single_action(
                input_dict=input_dict,
                explore=explore,
                timestep=timestep,
                episode=episode,
            )
        else:
            action, state, extra = policy.compute_single_action(
                obs=observation,
                state=state,
                prev_action=prev_action,
                prev_reward=prev_reward,
                info=info,
                explore=explore,
                timestep=timestep,
                episode=episode,
            )

        if unsquash_action:
            action = space_utils.unsquash_action(action, policy.action_space_struct)
        elif clip_action:
            action = space_utils.clip_action(action, policy.action_space_struct)

        if state or full_fetch:
            return action, state, extra
        else:
            return action

    @OldAPIStack
    @Deprecated(
        help="`Algorithm.compute_actions` should no longer be used. Get the RLModule "
        "instance through `Algorithm.get_module([module ID])`, then compute actions "
        "through `RLModule.forward_inference({'obs': [obs batch]})`.",
        error=False,
    )
    def compute_actions(
        self,
        observations: TensorStructType,
        state: Optional[List[TensorStructType]] = None,
        *,
        prev_action: Optional[TensorStructType] = None,
        prev_reward: Optional[TensorStructType] = None,
        info: Optional[EnvInfoDict] = None,
        policy_id: PolicyID = DEFAULT_POLICY_ID,
        full_fetch: bool = False,
        explore: Optional[bool] = None,
        timestep: Optional[int] = None,
        episodes=None,
        unsquash_actions: Optional[bool] = None,
        clip_actions: Optional[bool] = None,
    ):
        if unsquash_actions is None:
            unsquash_actions = self.config.normalize_actions
        elif clip_actions is None:
            clip_actions = self.config.clip_actions

        state_defined = state is not None
        policy = self.get_policy(policy_id)
        filtered_obs, filtered_state = [], []
        for agent_id, ob in observations.items():
            worker = self.env_runner_group.local_env_runner
            if worker.preprocessors.get(policy_id) is not None:
                preprocessed = worker.preprocessors[policy_id].transform(ob)
            else:
                preprocessed = ob
            filtered = worker.filters[policy_id](preprocessed, update=False)
            filtered_obs.append(filtered)
            if state is None:
                continue
            elif agent_id in state:
                filtered_state.append(state[agent_id])
            else:
                filtered_state.append(policy.get_initial_state())

        obs_batch = np.stack(filtered_obs)
        if state is None:
            state = []
        else:
            state = list(zip(*filtered_state))
            state = [np.stack(s) for s in state]

        input_dict = {Columns.OBS: obs_batch}

        if prev_action is not None:
            input_dict[SampleBatch.PREV_ACTIONS] = prev_action
        if prev_reward is not None:
            input_dict[SampleBatch.PREV_REWARDS] = prev_reward
        if info:
            input_dict[Columns.INFOS] = info
        for i, s in enumerate(state):
            input_dict[f"state_in_{i}"] = s

        actions, states, infos = policy.compute_actions_from_input_dict(
            input_dict=input_dict,
            explore=explore,
            timestep=timestep,
            episodes=episodes,
        )

        single_actions = space_utils.unbatch(actions)
        actions = {}
        for key, a in zip(observations, single_actions):
            if unsquash_actions:
                a = space_utils.unsquash_action(a, policy.action_space_struct)
            elif clip_actions:
                a = space_utils.clip_action(a, policy.action_space_struct)
            actions[key] = a

        unbatched_states = {}
        for idx, agent_id in enumerate(observations):
            unbatched_states[agent_id] = [s[idx] for s in states]

        if state_defined or full_fetch:
            return actions, unbatched_states, infos
        else:
            return actions

    @Deprecated(new="Algorithm.restore_env_runners", error=True)
    def restore_workers(self, *args, **kwargs):
        pass

    @Deprecated(
        new="Algorithm.env_runner_group",
        error=True,
    )
    @property
    def workers(self):
        return self.env_runner_group

    @Deprecated(
        new="Algorithm.eval_env_runner_group",
        error=True,
    )
    @property
    def evaluation_workers(self):
        return self.eval_env_runner_group


class TrainIterCtx:
    def __init__(self, algo: Algorithm):
        self.algo = algo
        self.time_start = None
        self.time_stop = None

    def __enter__(self):
        # Before first call to `step()`, `results` is expected to be None ->
        # Start with self.failures=-1 -> set to 0 before the very first call
        # to `self.step()`.
        self.failures = -1

        self.time_start = time.time()
        self.sampled = 0
        self.trained = 0
        if self.algo.config.enable_env_runner_and_connector_v2:
            self.init_env_steps_sampled = self.algo.metrics.peek(
                (ENV_RUNNER_RESULTS, NUM_ENV_STEPS_SAMPLED_LIFETIME), default=0
            )
            self.init_env_steps_trained = self.algo.metrics.peek(
                (LEARNER_RESULTS, ALL_MODULES, NUM_ENV_STEPS_TRAINED_LIFETIME),
                default=0,
            )
            self.init_agent_steps_sampled = sum(
                self.algo.metrics.peek(
                    (ENV_RUNNER_RESULTS, NUM_AGENT_STEPS_SAMPLED_LIFETIME), default={}
                ).values()
            )
            self.init_agent_steps_trained = sum(
                self.algo.metrics.peek(
                    (LEARNER_RESULTS, NUM_AGENT_STEPS_TRAINED_LIFETIME), default={}
                ).values()
            )
        else:
            self.init_env_steps_sampled = self.algo._counters[NUM_ENV_STEPS_SAMPLED]
            self.init_env_steps_trained = self.algo._counters[NUM_ENV_STEPS_TRAINED]
            self.init_agent_steps_sampled = self.algo._counters[NUM_AGENT_STEPS_SAMPLED]
            self.init_agent_steps_trained = self.algo._counters[NUM_AGENT_STEPS_TRAINED]
        self.failure_tolerance = (
            self.algo.config.num_consecutive_env_runner_failures_tolerance
        )
        return self

    def __exit__(self, *args):
        self.time_stop = time.time()

    def get_time_taken_sec(self) -> float:
        """Returns the time we spent in the context in seconds."""
        return self.time_stop - self.time_start

    def should_stop(self, results):
        # Before first call to `step()`.
        if results in [None, False]:
            # Fail after n retries.
            self.failures += 1
            if self.failures > self.failure_tolerance:
                raise RuntimeError(
                    "More than `num_consecutive_env_runner_failures_tolerance="
                    f"{self.failure_tolerance}` consecutive worker failures! "
                    "Exiting."
                )
            # Continue to very first `step()` call or retry `step()` after
            # a (tolerable) failure.
            return False

        # Stopping criteria.
        if self.algo.config.enable_env_runner_and_connector_v2:
            if self.algo.config.count_steps_by == "agent_steps":
                self.sampled = (
                    sum(
                        self.algo.metrics.peek(
                            (ENV_RUNNER_RESULTS, NUM_AGENT_STEPS_SAMPLED_LIFETIME),
                            default={},
                        ).values()
                    )
                    - self.init_agent_steps_sampled
                )
                self.trained = (
                    sum(
                        self.algo.metrics.peek(
                            (LEARNER_RESULTS, NUM_AGENT_STEPS_TRAINED_LIFETIME),
                            default={},
                        ).values()
                    )
                    - self.init_agent_steps_trained
                )
            else:
                self.sampled = (
                    self.algo.metrics.peek(
                        (ENV_RUNNER_RESULTS, NUM_ENV_STEPS_SAMPLED_LIFETIME), default=0
                    )
                    - self.init_env_steps_sampled
                )
                self.trained = (
                    self.algo.metrics.peek(
                        (LEARNER_RESULTS, ALL_MODULES, NUM_ENV_STEPS_TRAINED_LIFETIME),
                        default=0,
                    )
                    - self.init_env_steps_trained
                )
        else:
            if self.algo.config.count_steps_by == "agent_steps":
                self.sampled = (
                    self.algo._counters[NUM_AGENT_STEPS_SAMPLED]
                    - self.init_agent_steps_sampled
                )
                self.trained = (
                    self.algo._counters[NUM_AGENT_STEPS_TRAINED]
                    - self.init_agent_steps_trained
                )
            else:
                self.sampled = (
                    self.algo._counters[NUM_ENV_STEPS_SAMPLED]
                    - self.init_env_steps_sampled
                )
                self.trained = (
                    self.algo._counters[NUM_ENV_STEPS_TRAINED]
                    - self.init_env_steps_trained
                )

        min_t = self.algo.config.min_time_s_per_iteration
        min_sample_ts = self.algo.config.min_sample_timesteps_per_iteration
        min_train_ts = self.algo.config.min_train_timesteps_per_iteration

        # Repeat if not enough time has passed or if not enough
        # env|train timesteps have been processed (or these min
        # values are not provided by the user).
        if (
            (not min_t or time.time() - self.time_start >= min_t)
            and (not min_sample_ts or self.sampled >= min_sample_ts)
            and (not min_train_ts or self.trained >= min_train_ts)
        ):
            return True
        else:
            return False<|MERGE_RESOLUTION|>--- conflicted
+++ resolved
@@ -3656,15 +3656,6 @@
                             clear_on_reduce=True,
                         )
 
-<<<<<<< HEAD
-                    # TODO (sven): Resolve this metric through log_time's future
-                    #  ability to compute throughput.
-                    self.metrics.log_value(
-                        NUM_TRAINING_STEP_CALLS_PER_ITERATION,
-                        1,
-                        reduce="sum",
-                    )
-=======
             if self.config.num_aggregator_actors_per_learner:
                 remote_aggregator_metrics = self._aggregator_actor_manager.foreach_actor_async_fetch_ready(
                     func=lambda actor: actor.get_metrics(),
@@ -3674,7 +3665,6 @@
                     # (Artur) TODO: In the future, we want to make aggregator actors fault tolerant and should make this configurable
                     ignore_ray_errors=False,
                 )
->>>>>>> ee8d8903
 
                 self.metrics.aggregate(
                     remote_aggregator_metrics,
