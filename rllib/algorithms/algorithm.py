from collections import defaultdict
import concurrent
import copy
from datetime import datetime
import functools
import gym
import importlib
import json
import logging
import numpy as np
import os
from packaging import version
import pkg_resources
import tempfile
import time
from typing import (
    Callable,
    Container,
    DefaultDict,
    Dict,
    List,
    Optional,
    Set,
    Tuple,
    Type,
    Union,
)
from ray.rllib.offline.offline_evaluator import OfflineEvaluator
import tree

import ray
from ray._private.usage.usage_lib import TagKey, record_extra_usage_tag
from ray.actor import ActorHandle
from ray.air.checkpoint import Checkpoint
import ray.cloudpickle as pickle
from ray.exceptions import GetTimeoutError, RayActorError, RayError
from ray.rllib.algorithms.algorithm_config import AlgorithmConfig
from ray.rllib.algorithms.registry import ALGORITHMS as ALL_ALGORITHMS
from ray.rllib.env.env_context import EnvContext
from ray.rllib.env.utils import _gym_env_creator
from ray.rllib.evaluation.episode import Episode
from ray.rllib.evaluation.metrics import (
    collect_episodes,
    collect_metrics,
    summarize_episodes,
)
from ray.rllib.evaluation.rollout_worker import RolloutWorker
from ray.rllib.evaluation.worker_set import WorkerSet
from ray.rllib.execution.common import (
    STEPS_TRAINED_THIS_ITER_COUNTER,  # TODO: Backward compatibility.
)
from ray.rllib.execution.parallel_requests import AsyncRequestsManager
from ray.rllib.execution.rollout_ops import synchronous_parallel_sample
from ray.rllib.execution.train_ops import multi_gpu_train_one_step, train_one_step
from ray.rllib.offline import get_offline_io_resource_bundles
from ray.rllib.offline.estimators import (
    OffPolicyEstimator,
    ImportanceSampling,
    WeightedImportanceSampling,
    DirectMethod,
    DoublyRobust,
)
from ray.rllib.policy.policy import Policy
from ray.rllib.policy.sample_batch import DEFAULT_POLICY_ID, SampleBatch, concat_samples
from ray.rllib.utils import deep_update, FilterManager
from ray.rllib.utils.annotations import (
    DeveloperAPI,
    ExperimentalAPI,
    OverrideToImplementCustomLogic,
    OverrideToImplementCustomLogic_CallToSuperRecommended,
    PublicAPI,
    override,
)
from ray.rllib.utils.checkpoints import CHECKPOINT_VERSION, get_checkpoint_info
from ray.rllib.utils.debug import update_global_seed_if_necessary
from ray.rllib.utils.deprecation import (
    DEPRECATED_VALUE,
    Deprecated,
    deprecation_warning,
)
from ray.rllib.utils.error import ERR_MSG_INVALID_ENV_DESCRIPTOR, EnvError
from ray.rllib.utils.framework import try_import_tf, try_import_torch
from ray.rllib.utils.from_config import from_config
from ray.rllib.utils.metrics import (
    NUM_AGENT_STEPS_SAMPLED,
    NUM_AGENT_STEPS_SAMPLED_THIS_ITER,
    NUM_AGENT_STEPS_TRAINED,
    NUM_ENV_STEPS_SAMPLED,
    NUM_ENV_STEPS_SAMPLED_THIS_ITER,
    NUM_ENV_STEPS_TRAINED,
    SYNCH_WORKER_WEIGHTS_TIMER,
    TRAINING_ITERATION_TIMER,
)
from ray.rllib.utils.metrics.learner_info import LEARNER_INFO
from ray.rllib.utils.policy import validate_policy_id
from ray.rllib.utils.replay_buffers import MultiAgentReplayBuffer
from ray.rllib.utils.spaces import space_utils
from ray.rllib.utils.typing import (
    AgentID,
    AlgorithmConfigDict,
    EnvCreator,
    EnvInfoDict,
    EnvType,
    EpisodeID,
    PartialAlgorithmConfigDict,
    PolicyID,
    PolicyState,
    ResultDict,
    SampleBatchType,
    TensorStructType,
    TensorType,
)
from ray.tune.execution.placement_groups import PlacementGroupFactory
from ray.tune.experiment.trial import ExportFormat
from ray.tune.logger import Logger, UnifiedLogger
from ray.tune.registry import ENV_CREATOR, _global_registry
from ray.tune.resources import Resources
from ray.tune.result import DEFAULT_RESULTS_DIR
from ray.tune.trainable import Trainable
from ray.util import log_once
from ray.util.timer import _Timer
from ray.tune.registry import get_trainable_cls

tf1, tf, tfv = try_import_tf()

logger = logging.getLogger(__name__)


@DeveloperAPI
def with_common_config(extra_config: PartialAlgorithmConfigDict) -> AlgorithmConfigDict:
    """Returns the given config dict merged with common agent confs.

    Args:
        extra_config: A user defined partial config
            which will get merged with a default AlgorithmConfig() object and returned
            as plain python dict.

    Returns:
        AlgorithmConfigDict: The merged config dict resulting from AlgorithmConfig()
            plus `extra_config`.
    """
    return Algorithm.merge_trainer_configs(
        AlgorithmConfig().to_dict(), extra_config, _allow_unknown_configs=True
    )


@PublicAPI
class Algorithm(Trainable):
    """An RLlib algorithm responsible for optimizing one or more Policies.

    Algorithms contain a WorkerSet under `self.workers`. A WorkerSet is
    normally composed of a single local worker
    (self.workers.local_worker()), used to compute and apply learning updates,
    and optionally one or more remote workers (self.workers.remote_workers()),
    used to generate environment samples in parallel.

    Each worker (remotes or local) contains a PolicyMap, which itself
    may contain either one policy for single-agent training or one or more
    policies for multi-agent training. Policies are synchronized
    automatically from time to time using ray.remote calls. The exact
    synchronization logic depends on the specific algorithm used,
    but this usually happens from local worker to all remote workers and
    after each training update.

    You can write your own Algorithm classes by sub-classing from `Algorithm`
    or any of its built-in sub-classes.
    This allows you to override the `training_step` method to implement
    your own algorithm logic. You can find the different built-in
    algorithms' `training_step()` methods in their respective main .py files,
    e.g. rllib.algorithms.dqn.dqn.py or rllib.algorithms.impala.impala.py.

    The most important API methods a Algorithm exposes are `train()`,
    `evaluate()`, `save()` and `restore()`.
    """

    # Whether to allow unknown top-level config keys.
    _allow_unknown_configs = False

    # List of top-level keys with value=dict, for which new sub-keys are
    # allowed to be added to the value dict.
    _allow_unknown_subkeys = [
        "tf_session_args",
        "local_tf_session_args",
        "env_config",
        "model",
        "optimizer",
        "multiagent",
        "custom_resources_per_worker",
        "evaluation_config",
        "exploration_config",
        "replay_buffer_config",
        "extra_python_environs_for_worker",
        "input_config",
        "output_config",
    ]

    # List of top level keys with value=dict, for which we always override the
    # entire value (dict), iff the "type" key in that value dict changes.
    _override_all_subkeys_if_type_changes = [
        "exploration_config",
        "replay_buffer_config",
    ]

    # List of keys that are always fully overridden if present in any dict or sub-dict
    _override_all_key_list = ["off_policy_estimation_methods", "policies"]

    _progress_metrics = [
        "episode_reward_mean",
        "evaluation/episode_reward_mean",
        "num_env_steps_sampled",
        "num_env_steps_trained",
    ]

    @staticmethod
    def from_checkpoint(
        checkpoint: Union[str, Checkpoint],
        policy_ids: Optional[Container[PolicyID]] = None,
        policy_mapping_fn: Optional[Callable[[AgentID, EpisodeID], PolicyID]] = None,
        policies_to_train: Optional[
            Union[
                Container[PolicyID],
                Callable[[PolicyID, Optional[SampleBatchType]], bool],
            ]
        ] = None,
    ) -> "Algorithm":
        """Creates a new algorithm instance from a given checkpoint.

        Note: This method must remain backward compatible from 2.0.0 on.

        Args:
            checkpoint: The path (str) to the checkpoint directory to use
                or an AIR Checkpoint instance to restore from.
            policy_ids: Optional list of PolicyIDs to recover. This allows users to
                restore an Algorithm with only a subset of the originally present
                Policies.
            policy_mapping_fn: An optional (updated) policy mapping function
                to use from here on.
            policies_to_train: An optional list of policy IDs to be trained
                or a callable taking PolicyID and SampleBatchType and
                returning a bool (trainable or not?).
                If None, will keep the existing setup in place. Policies,
                whose IDs are not in the list (or for which the callable
                returns False) will not be updated.

        Returns:
            The instantiated Algorithm.
        """
        checkpoint_info = get_checkpoint_info(checkpoint)

        # Not possible for (v0.1) (algo class and config information missing
        # or very hard to retrieve).
        if checkpoint_info["checkpoint_version"] == version.Version("0.1"):
            raise ValueError(
                "Cannot restore a v0 checkpoint using `Algorithm.from_checkpoint()`!"
                "In this case, do the following:\n"
                "1) Create a new Algorithm object using your original config.\n"
                "2) Call the `restore()` method of this algo object passing it"
                " your checkpoint dir or AIR Checkpoint object."
            )

        if checkpoint_info["checkpoint_version"] < version.Version("1.0"):
            raise ValueError(
                "`checkpoint_info['checkpoint_version']` in `Algorithm.from_checkpoint"
                "()` must be 1.0 or later! You are using a checkpoint with "
                f"version v{checkpoint_info['checkpoint_version']}."
            )

        state = Algorithm._checkpoint_info_to_algorithm_state(
            checkpoint_info=checkpoint_info,
            policy_ids=policy_ids,
            policy_mapping_fn=policy_mapping_fn,
            policies_to_train=policies_to_train,
        )

        return Algorithm.from_state(state)

    @staticmethod
    def from_state(state: Dict) -> "Algorithm":
        """Recovers an Algorithm from a state object.

        The `state` of an instantiated Algorithm can be retrieved by calling its
        `get_state` method. It contains all information necessary
        to create the Algorithm from scratch. No access to the original code (e.g.
        configs, knowledge of the Algorithm's class, etc..) is needed.

        Args:
            state: The state to recover a new Algorithm instance from.

        Returns:
            A new Algorithm instance.
        """
        algorithm_class: Type[Algorithm] = state.get("algorithm_class")
        if algorithm_class is None:
            raise ValueError(
                "No `algorithm_class` key was found in given `state`! "
                "Cannot create new Algorithm."
            )
        # algo_class = get_algorithm_class(algo_class_name)
        # Create the new algo.
        config = state.get("config")
        if not config:
            raise ValueError("No `config` found in given Algorithm state!")
        new_algo = algorithm_class(config=config)
        # Set the new algo's state.
        new_algo.__setstate__(state)
        # Return the new algo.
        return new_algo

    @PublicAPI
    def __init__(
        self,
        config: Optional[AlgorithmConfig] = None,
        env=None,  # deprecated arg
        logger_creator: Optional[Callable[[], Logger]] = None,
        **kwargs,
    ):
        """Initializes an Algorithm instance.

        Args:
            config: Algorithm-specific configuration object.
            logger_creator: Callable that creates a ray.tune.Logger
                object. If unspecified, a default logger is created.
            **kwargs: Arguments passed to the Trainable base class.
        """
        config = config or self.get_default_config()

        # Translate possible dict into an AlgorithmConfig object, as well as,
        # resolving generic config objects into specific ones (e.g. passing
        # an `AlgorithmConfig` super-class instance into a PPO constructor,
        # which normally would expect a PPOConfig object).
        if isinstance(config, dict):
            default_config = self.get_default_config()
            # `self.get_default_config()` also returned a dict ->
            # Last resort: Create core AlgorithmConfig from merged dicts.
            if isinstance(default_config, dict):
                config = AlgorithmConfig.from_dict(
                    config_dict=self.merge_trainer_configs(default_config, config, True)
                )
            # Default config is an AlgorithmConfig -> update its properties
            # from the given config dict.
            else:
                config = default_config.update_from_dict(config)
        else:
            default_config = self.get_default_config()
            # Given AlgorithmConfig is not of the same type as the default config:
            # This could be the case e.g. if the user is building an algo from a
            # generic AlgorithmConfig() object.
            if not isinstance(config, type(default_config)):
                config = default_config.update_from_dict(config.to_dict())

        if env is not None:
            deprecation_warning(
                old=f"algo = Algorithm(env='{env}', ...)",
                new=f"algo = AlgorithmConfig().environment('{env}').build()",
                error=False,
            )
            config.environment(env)

        # Validate and freeze our AlgorithmConfig object (no more changes possible).
        config.validate()
        config.freeze()

        # Convert `env` provided in config into a concrete env creator callable, which
        # takes an EnvContext (config dict) as arg and returning an RLlib supported Env
        # type (e.g. a gym.Env).
        self._env_id, self.env_creator = self._get_env_id_and_creator(
            config.env, config
        )
        env_descr = (
            self._env_id.__name__ if isinstance(self._env_id, type) else self._env_id
        )

        # Placeholder for a local replay buffer instance.
        self.local_replay_buffer = None

        # Create a default logger creator if no logger_creator is specified
        if logger_creator is None:
            # Default logdir prefix containing the agent's name and the
            # env id.
            timestr = datetime.today().strftime("%Y-%m-%d_%H-%M-%S")
            logdir_prefix = "{}_{}_{}".format(str(self), env_descr, timestr)
            if not os.path.exists(DEFAULT_RESULTS_DIR):
                # Possible race condition if dir is created several times on
                # rollout workers
                os.makedirs(DEFAULT_RESULTS_DIR, exist_ok=True)
            logdir = tempfile.mkdtemp(prefix=logdir_prefix, dir=DEFAULT_RESULTS_DIR)

            # Allow users to more precisely configure the created logger
            # via "logger_config.type".
            if config.logger_config and "type" in config.logger_config:

                def default_logger_creator(config):
                    """Creates a custom logger with the default prefix."""
                    cfg = config["logger_config"].copy()
                    cls = cfg.pop("type")
                    # Provide default for logdir, in case the user does
                    # not specify this in the "logger_config" dict.
                    logdir_ = cfg.pop("logdir", logdir)
                    return from_config(cls=cls, _args=[cfg], logdir=logdir_)

            # If no `type` given, use tune's UnifiedLogger as last resort.
            else:

                def default_logger_creator(config):
                    """Creates a Unified logger with the default prefix."""
                    return UnifiedLogger(config, logdir, loggers=None)

            logger_creator = default_logger_creator

        # Metrics-related properties.
        self._timers = defaultdict(_Timer)
        self._counters = defaultdict(int)
        self._episode_history = []
        self._episodes_to_be_collected = []
        self._remote_workers_for_metrics = []

        # The fully qualified AlgorithmConfig used for evaluation
        # (or None if evaluation not setup).
        self.evaluation_config: Optional[AlgorithmConfig] = None
        # Evaluation WorkerSet and metrics last returned by `self.evaluate()`.
        self.evaluation_workers: Optional[WorkerSet] = None
        # If evaluation duration is "auto", use a AsyncRequestsManager to be more
        # robust against eval worker failures.
        self._evaluation_async_req_manager: Optional[AsyncRequestsManager] = None
        # Initialize common evaluation_metrics to nan, before they become
        # available. We want to make sure the metrics are always present
        # (although their values may be nan), so that Tune does not complain
        # when we use these as stopping criteria.
        self.evaluation_metrics = {
            "evaluation": {
                "episode_reward_max": np.nan,
                "episode_reward_min": np.nan,
                "episode_reward_mean": np.nan,
            }
        }

        super().__init__(
            config=config,
            logger_creator=logger_creator,
            **kwargs,
        )

        # Check, whether `training_iteration` is still a tune.Trainable property
        # and has not been overridden by the user in the attempt to implement the
        # algos logic (this should be done now inside `training_step`).
        try:
            assert isinstance(self.training_iteration, int)
        except AssertionError:
            raise AssertionError(
                "Your Algorithm's `training_iteration` seems to be overridden by your "
                "custom training logic! To solve this problem, simply rename your "
                "`self.training_iteration()` method into `self.training_step`."
            )

    @OverrideToImplementCustomLogic
    @classmethod
    def get_default_config(cls) -> AlgorithmConfig:
        return AlgorithmConfig()

    @OverrideToImplementCustomLogic_CallToSuperRecommended
    @override(Trainable)
    def setup(self, config: AlgorithmConfig) -> None:

        # Setup our config: Merge the user-supplied config dict (which could
        # be a partial config dict) with the class' default.
        if not isinstance(config, AlgorithmConfig):
            assert isinstance(config, PartialAlgorithmConfigDict)
            config_obj = self.get_default_config()
            if not isinstance(config_obj, AlgorithmConfig):
                assert isinstance(config, PartialAlgorithmConfigDict)
                config_obj = AlgorithmConfig().from_dict(config_obj)
            config_obj.update_from_dict(config)
            config_obj.env = self._env_id
            self.config = config_obj

        # Validate the framework settings in config.
        self.validate_framework(self.config)

        # Set Algorithm's seed after we have - if necessary - enabled
        # tf eager-execution.
        update_global_seed_if_necessary(self.config["framework"], self.config["seed"])

        self._record_usage(self.config)

        self.callbacks = self.config["callbacks"]()
        log_level = self.config.get("log_level")
        if log_level in ["WARN", "ERROR"]:
            logger.info(
                "Current log_level is {}. For more information, "
                "set 'log_level': 'INFO' / 'DEBUG' or use the -v and "
                "-vv flags.".format(log_level)
            )
        if self.config.get("log_level"):
            logging.getLogger("ray.rllib").setLevel(self.config["log_level"])

        # Create local replay buffer if necessary.
        self.local_replay_buffer = self._create_local_replay_buffer_if_necessary(
            self.config
        )

        # Create a dict, mapping ActorHandles to sets of open remote
        # requests (object refs). This way, we keep track, of which actors
        # inside this Algorithm (e.g. a remote RolloutWorker) have
        # already been sent how many (e.g. `sample()`) requests.
        self.remote_requests_in_flight: DefaultDict[
            ActorHandle, Set[ray.ObjectRef]
        ] = defaultdict(set)

        self.workers: Optional[WorkerSet] = None
        self.train_exec_impl = None

        # Offline RL settings.
        input_evaluation = self.config.get("input_evaluation")
        if input_evaluation is not None and input_evaluation is not DEPRECATED_VALUE:
            ope_dict = {str(ope): {"type": ope} for ope in input_evaluation}
            deprecation_warning(
                old="config.input_evaluation={}".format(input_evaluation),
                new="config.evaluation(evaluation_config={"
                f"'off_policy_estimation_methods'={ope_dict}"
                "})",
                error=True,
                help="Running OPE during training is not recommended.",
            )
            self.config["off_policy_estimation_methods"] = ope_dict

        # Deprecated way of implementing Trainer sub-classes (or "templates"
        # via the `build_trainer` utility function).
        # Instead, sub-classes should override the Trainable's `setup()`
        # method and call super().setup() from within that override at some
        # point.
        # Old design: Override `Trainer._init`.
        _init = False
        try:
            self._init(self.config, self.env_creator)
            _init = True
        # New design: Override `Trainable.setup()` (as indented by tune.Trainable)
        # and do or don't call `super().setup()` from within your override.
        # By default, `super().setup()` will create both worker sets:
        # "rollout workers" for collecting samples for training and - if
        # applicable - "evaluation workers" for evaluation runs in between or
        # parallel to training.
        # TODO: Deprecate `_init()` and remove this try/except block.
        except NotImplementedError:
            pass

        # Only if user did not override `_init()`:
        if _init is False:
            # - Create rollout workers here automatically.
            # - Run the execution plan to create the local iterator to `next()`
            #   in each training iteration.
            # This matches the behavior of using `build_trainer()`, which
            # has been deprecated.
            try:
                self.workers = WorkerSet(
                    env_creator=self.env_creator,
                    validate_env=self.validate_env,
                    default_policy_class=self.get_default_policy_class(self.config),
                    config=self.config,
                    num_workers=self.config["num_workers"],
                    local_worker=True,
                    logdir=self.logdir,
                )
            # WorkerSet creation possibly fails, if some (remote) workers cannot
            # be initialized properly (due to some errors in the RolloutWorker's
            # constructor).
            except RayActorError as e:
                # In case of an actor (remote worker) init failure, the remote worker
                # may still exist and will be accessible, however, e.g. calling
                # its `sample.remote()` would result in strange "property not found"
                # errors.
                if e.actor_init_failed:
                    # Raise the original error here that the RolloutWorker raised
                    # during its construction process. This is to enforce transparency
                    # for the user (better to understand the real reason behind the
                    # failure).
                    # - e.args[0]: The RayTaskError (inside the caught RayActorError).
                    # - e.args[0].args[2]: The original Exception (e.g. a ValueError due
                    # to a config mismatch) thrown inside the actor.
                    raise e.args[0].args[2]
                # In any other case, raise the RayActorError as-is.
                else:
                    raise e
            # By default, collect metrics for all remote workers.
            self._remote_workers_for_metrics = self.workers.remote_workers()

            # TODO (avnishn): Remove the execution plan API by q1 2023
            # Function defining one single training iteration's behavior.
            if self.config["_disable_execution_plan_api"]:
                # Ensure remote workers are initially in sync with the local worker.
                self.workers.sync_weights()
            # LocalIterator-creating "execution plan".
            # Only call this once here to create `self.train_exec_impl`,
            # which is a ray.util.iter.LocalIterator that will be `next`'d
            # on each training iteration.
            else:
                self.train_exec_impl = self.execution_plan(
                    self.workers, self.config, **self._kwargs_for_execution_plan()
                )

            # Now that workers have been created, update our policies
            # dict in config[multiagent] (with the correct original/
            # unpreprocessed spaces).
            self.config["multiagent"][
                "policies"
            ] = self.workers.local_worker().policy_dict

        # Compile, validate, and freeze an evaluation config.
        self.evaluation_config = self.config.get_evaluation_config_object()
        self.evaluation_config.validate()
        self.evaluation_config.freeze()

        # Evaluation WorkerSet setup.
        # User would like to setup a separate evaluation worker set.
        if self.config.evaluation_num_workers > 0 or self.config.evaluation_interval:
            _, env_creator = self._get_env_id_and_creator(
                self.evaluation_config.env, self.evaluation_config
            )

            # Create a separate evaluation worker set for evaluation.
            # If evaluation_num_workers=0, use the evaluation set's local
            # worker for evaluation, otherwise, use its remote workers
            # (parallelized evaluation).
            self.evaluation_workers: WorkerSet = WorkerSet(
                env_creator=env_creator,
                validate_env=None,
                default_policy_class=self.get_default_policy_class(self.config),
                config=self.evaluation_config,
                num_workers=self.config["evaluation_num_workers"],
                # Don't even create a local worker if num_workers > 0.
                local_worker=False,
                logdir=self.logdir,
            )

            if self.config["enable_async_evaluation"]:
                self._evaluation_async_req_manager = AsyncRequestsManager(
                    workers=self.evaluation_workers.remote_workers(),
                    max_remote_requests_in_flight_per_worker=1,
                    return_object_refs=True,
                )
                self._evaluation_weights_seq_number = 0

        self.reward_estimators: Dict[str, OffPolicyEstimator] = {}
        ope_types = {
            "is": ImportanceSampling,
            "wis": WeightedImportanceSampling,
            "dm": DirectMethod,
            "dr": DoublyRobust,
        }
        for name, method_config in self.config["off_policy_estimation_methods"].items():
            method_type = method_config.pop("type")
            if method_type in ope_types:
                deprecation_warning(
                    old=method_type,
                    new=str(ope_types[method_type]),
                    error=True,
                )
                method_type = ope_types[method_type]
            elif isinstance(method_type, str):
                logger.log(0, "Trying to import from string: " + method_type)
                mod, obj = method_type.rsplit(".", 1)
                mod = importlib.import_module(mod)
                method_type = getattr(mod, obj)
            if isinstance(method_type, type) and issubclass(
                method_type, OfflineEvaluator
            ):
                # TODO(kourosh) : Add an integration test for all these
                # offline evaluators.
                policy = self.get_policy()
                if issubclass(method_type, OffPolicyEstimator):
                    method_config["gamma"] = self.config["gamma"]
                self.reward_estimators[name] = method_type(policy, **method_config)
            else:
                raise ValueError(
                    f"Unknown off_policy_estimation type: {method_type}! Must be "
                    "either a class path or a sub-class of ray.rllib."
                    "offline.estimators.off_policy_estimator::OffPolicyEstimator"
                )

        # Run `on_algorithm_init` callback after initialization is done.
        self.callbacks.on_algorithm_init(algorithm=self)

    # TODO: Deprecated: In your sub-classes of Trainer, override `setup()`
    #  directly and call super().setup() from within it if you would like the
    #  default setup behavior plus some own setup logic.
    #  If you don't need the env/workers/config/etc.. setup for you by super,
    #  simply do not call super().setup() from your overridden method.
    def _init(self, config: AlgorithmConfigDict, env_creator: EnvCreator) -> None:
        raise NotImplementedError

    @OverrideToImplementCustomLogic
    @classmethod
    def get_default_policy_class(
        cls,
        config: AlgorithmConfig,
    ) -> Optional[Type[Policy]]:
        """Returns a default Policy class to use, given a config.

        This class will be used by an Algorithm in case
        the policy class is not provided by the user in any single- or
        multi-agent PolicySpec.
        """
        return None

    @override(Trainable)
    def step(self) -> ResultDict:
        """Implements the main `Trainer.train()` logic.

        Takes n attempts to perform a single training step. Thereby
        catches RayErrors resulting from worker failures. After n attempts,
        fails gracefully.

        Override this method in your Trainer sub-classes if you would like to
        handle worker failures yourself.
        Otherwise, override only `training_step()` to implement the core
        algorithm logic.

        Returns:
            The results dict with stats/infos on sampling, training,
            and - if required - evaluation.
        """
        # Do we have to run `self.evaluate()` this iteration?
        # `self.iteration` gets incremented after this function returns,
        # meaning that e. g. the first time this function is called,
        # self.iteration will be 0.
        evaluate_this_iter = (
            self.config["evaluation_interval"] is not None
            and (self.iteration + 1) % self.config["evaluation_interval"] == 0
        )

        # Results dict for training (and if appolicable: evaluation).
        results: ResultDict = {}

        local_worker = (
            self.workers.local_worker()
            if hasattr(self.workers, "local_worker")
            else None
        )

        # Parallel eval + training: Kick off evaluation-loop and parallel train() call.
        if evaluate_this_iter and self.config["evaluation_parallel_to_training"]:
            (
                results,
                train_iter_ctx,
            ) = self._run_one_training_iteration_and_evaluation_in_parallel()
        # - No evaluation necessary, just run the next training iteration.
        # - We have to evaluate in this training iteration, but no parallelism ->
        #   evaluate after the training iteration is entirely done.
        else:
            results, train_iter_ctx = self._run_one_training_iteration()

        # Sequential: Train (already done above), then evaluate.
        if evaluate_this_iter and not self.config["evaluation_parallel_to_training"]:
            results.update(self._run_one_evaluation(train_future=None))

        # Attach latest available evaluation results to train results,
        # if necessary.
        if not evaluate_this_iter and self.config["always_attach_evaluation_results"]:
            assert isinstance(
                self.evaluation_metrics, dict
            ), "Trainer.evaluate() needs to return a dict."
            results.update(self.evaluation_metrics)

        if hasattr(self, "workers") and isinstance(self.workers, WorkerSet):
            # Sync filters on workers.
            self._sync_filters_if_needed(
                from_worker=self.workers.local_worker(),
                workers=self.workers,
                timeout_seconds=self.config[
                    "sync_filters_on_rollout_workers_timeout_s"
                ],
            )
            # TODO (avnishn): Remove the execution plan API by q1 2023
            # Collect worker metrics and add combine them with `results`.
            if self.config["_disable_execution_plan_api"]:
                episodes_this_iter, self._episodes_to_be_collected = collect_episodes(
                    local_worker,
                    self._remote_workers_for_metrics,
                    self._episodes_to_be_collected,
                    timeout_seconds=self.config["metrics_episode_collection_timeout_s"],
                )
                results = self._compile_iteration_results(
                    episodes_this_iter=episodes_this_iter,
                    step_ctx=train_iter_ctx,
                    iteration_results=results,
                )

        # Check `env_task_fn` for possible update of the env's task.
        if self.config["env_task_fn"] is not None:
            if not callable(self.config["env_task_fn"]):
                raise ValueError(
                    "`env_task_fn` must be None or a callable taking "
                    "[train_results, env, env_ctx] as args!"
                )

            def fn(env, env_context, task_fn):
                new_task = task_fn(results, env, env_context)
                cur_task = env.get_task()
                if cur_task != new_task:
                    env.set_task(new_task)

            fn = functools.partial(fn, task_fn=self.config["env_task_fn"])
            self.workers.foreach_env_with_context(fn)

        return results

    @PublicAPI
    def evaluate(
        self,
        duration_fn: Optional[Callable[[int], int]] = None,
    ) -> dict:
        """Evaluates current policy under `evaluation_config` settings.

        Note that this default implementation does not do anything beyond
        merging evaluation_config with the normal trainer config.

        Args:
            duration_fn: An optional callable taking the already run
                num episodes as only arg and returning the number of
                episodes left to run. It's used to find out whether
                evaluation should continue.
        """
        # Call the `_before_evaluate` hook.
        self._before_evaluate()

        # Sync weights to the evaluation WorkerSet.
        if self.evaluation_workers is not None:
            self.evaluation_workers.sync_weights(
                from_worker=self.workers.local_worker()
            )
            self._sync_filters_if_needed(
                from_worker=self.workers.local_worker(),
                workers=self.evaluation_workers,
                timeout_seconds=self.config[
                    "sync_filters_on_rollout_workers_timeout_s"
                ],
            )

        self.callbacks.on_evaluate_start(algorithm=self)

        if self.config["custom_eval_function"]:
            logger.info(
                "Running custom eval function {}".format(
                    self.config["custom_eval_function"]
                )
            )
            metrics = self.config["custom_eval_function"](self, self.evaluation_workers)
            if not metrics or not isinstance(metrics, dict):
                raise ValueError(
                    "Custom eval function must return "
                    "dict of metrics, got {}.".format(metrics)
                )
        else:
            if (
                self.evaluation_workers is None
                and self.workers.local_worker().input_reader is None
            ):
                raise ValueError(
                    "Cannot evaluate w/o an evaluation worker set in "
                    "the Trainer or w/o an env on the local worker!\n"
                    "Try one of the following:\n1) Set "
                    "`evaluation_interval` >= 0 to force creating a "
                    "separate evaluation worker set.\n2) Set "
                    "`create_env_on_driver=True` to force the local "
                    "(non-eval) worker to have an environment to "
                    "evaluate on."
                )

            # How many episodes/timesteps do we need to run?
            # In "auto" mode (only for parallel eval + training): Run as long
            # as training lasts.
            unit = self.config["evaluation_duration_unit"]
            eval_cfg = self.evaluation_config
            rollout = eval_cfg["rollout_fragment_length"]
            num_envs = eval_cfg["num_envs_per_worker"]
            auto = self.config["evaluation_duration"] == "auto"
            duration = (
                self.config["evaluation_duration"]
                if not auto
                else (self.config["evaluation_num_workers"] or 1)
                * (1 if unit == "episodes" else rollout)
            )
            agent_steps_this_iter = 0
            env_steps_this_iter = 0

            # Default done-function returns True, whenever num episodes
            # have been completed.
            if duration_fn is None:

                def duration_fn(num_units_done):
                    return duration - num_units_done

            logger.info(f"Evaluating current policy for {duration} {unit}.")

            metrics = None
            all_batches = []
            # No evaluation worker set ->
            # Do evaluation using the local worker. Expect error due to the
            # local worker not having an env.
            if self.evaluation_workers is None:
                # If unit=episodes -> Run n times `sample()` (each sample
                # produces exactly 1 episode).
                # If unit=ts -> Run 1 `sample()` b/c the
                # `rollout_fragment_length` is exactly the desired ts.
                iters = duration if unit == "episodes" else 1
                for _ in range(iters):
                    batch = self.workers.local_worker().sample()
                    agent_steps_this_iter += batch.agent_steps()
                    env_steps_this_iter += batch.env_steps()
                    if self.reward_estimators:
                        all_batches.append(batch)
                metrics = collect_metrics(
                    self.workers.local_worker(),
                    keep_custom_metrics=eval_cfg["keep_per_episode_custom_metrics"],
                    timeout_seconds=eval_cfg["metrics_episode_collection_timeout_s"],
                )

            # Evaluation worker set only has local worker.
            elif self.config["evaluation_num_workers"] == 0:
                # If unit=episodes -> Run n times `sample()` (each sample
                # produces exactly 1 episode).
                # If unit=ts -> Run 1 `sample()` b/c the
                # `rollout_fragment_length` is exactly the desired ts.
                iters = duration if unit == "episodes" else 1
                for _ in range(iters):
                    batch = self.evaluation_workers.local_worker().sample()
                    agent_steps_this_iter += batch.agent_steps()
                    env_steps_this_iter += batch.env_steps()
                    if self.reward_estimators:
                        all_batches.append(batch)

            # Evaluation worker set has n remote workers.
            else:
                # How many episodes have we run (across all eval workers)?
                num_units_done = 0
                _round = 0
                while True:
                    units_left_to_do = duration_fn(num_units_done)
                    if units_left_to_do <= 0:
                        break

                    _round += 1
                    try:
                        batches = ray.get(
                            [
                                w.sample.remote()
                                for i, w in enumerate(
                                    self.evaluation_workers.remote_workers()
                                )
                                if i * (1 if unit == "episodes" else rollout * num_envs)
                                < units_left_to_do
                            ],
                            timeout=self.config["evaluation_sample_timeout_s"],
                        )
                    except GetTimeoutError:
                        logger.warning(
                            "Calling `sample()` on your remote evaluation worker(s) "
                            "resulted in a timeout (after the configured "
                            f"{self.config['evaluation_sample_timeout_s']} seconds)! "
                            "Try to set `evaluation_sample_timeout_s` in your config"
                            " to a larger value."
                            + (
                                " If your episodes don't terminate easily, you may "
                                "also want to set `evaluation_duration_unit` to "
                                "'timesteps' (instead of 'episodes')."
                                if unit == "episodes"
                                else ""
                            )
                        )
                        break

                    _agent_steps = sum(b.agent_steps() for b in batches)
                    _env_steps = sum(b.env_steps() for b in batches)
                    # 1 episode per returned batch.
                    if unit == "episodes":
                        num_units_done += len(batches)
                        # Make sure all batches are exactly one episode.
                        for ma_batch in batches:
                            ma_batch = ma_batch.as_multi_agent()
                            for batch in ma_batch.policy_batches.values():
                                assert np.sum(batch[SampleBatch.DONES])
                    # n timesteps per returned batch.
                    else:
                        num_units_done += (
                            _agent_steps
                            if self.config.count_steps_by == "agent_steps"
                            else _env_steps
                        )
                    if self.reward_estimators:
                        # TODO: (kourosh) This approach will cause an OOM issue when
                        # the dataset gets huge (should be ok for now).
                        all_batches.extend(batches)

                    agent_steps_this_iter += _agent_steps
                    env_steps_this_iter += _env_steps

                    logger.info(
                        f"Ran round {_round} of parallel evaluation "
                        f"({num_units_done}/{duration if not auto else '?'} "
                        f"{unit} done)"
                    )

            if metrics is None:
                metrics = collect_metrics(
                    self.evaluation_workers.local_worker(),
                    self.evaluation_workers.remote_workers(),
                    keep_custom_metrics=self.config["keep_per_episode_custom_metrics"],
                    timeout_seconds=eval_cfg["metrics_episode_collection_timeout_s"],
                )
            metrics[NUM_AGENT_STEPS_SAMPLED_THIS_ITER] = agent_steps_this_iter
            metrics[NUM_ENV_STEPS_SAMPLED_THIS_ITER] = env_steps_this_iter
            # TODO: Remove this key at some point. Here for backward compatibility.
            metrics["timesteps_this_iter"] = env_steps_this_iter

            # Compute off-policy estimates
            estimates = defaultdict(list)
            # for each batch run the estimator's fwd pass
            for name, estimator in self.reward_estimators.items():
                for batch in all_batches:
                    estimate_result = estimator.estimate(
                        batch,
                        split_batch_by_episode=self.config[
                            "ope_split_batch_by_episode"
                        ],
                    )
                    estimates[name].append(estimate_result)

            # collate estimates from all batches
            if estimates:
                metrics["off_policy_estimator"] = {}
                for name, estimate_list in estimates.items():
                    avg_estimate = tree.map_structure(
                        lambda *x: np.mean(x, axis=0), *estimate_list
                    )
                    metrics["off_policy_estimator"][name] = avg_estimate

        # Evaluation does not run for every step.
        # Save evaluation metrics on trainer, so it can be attached to
        # subsequent step results as latest evaluation result.
        self.evaluation_metrics = {"evaluation": metrics}

        # Trigger `on_evaluate_end` callback.
        self.callbacks.on_evaluate_end(
            algorithm=self, evaluation_metrics=self.evaluation_metrics
        )

        # Also return the results here for convenience.
        return self.evaluation_metrics

    @ExperimentalAPI
    def _evaluate_async(
        self,
        duration_fn: Optional[Callable[[int], int]] = None,
    ) -> dict:
        """Evaluates current policy under `evaluation_config` settings.

        Uses the AsyncParallelRequests manager to send frequent `sample.remote()`
        requests to the evaluation RolloutWorkers and collect the results of these
        calls. Handles worker failures (or slowdowns) gracefully due to the asynch'ness
        and the fact that other eval RolloutWorkers can thus cover the workload.

        Important Note: This will replace the current `self.evaluate()` method as the
        default in the future.

        Args:
            duration_fn: An optional callable taking the already run
                num episodes as only arg and returning the number of
                episodes left to run. It's used to find out whether
                evaluation should continue.
        """
        # How many episodes/timesteps do we need to run?
        # In "auto" mode (only for parallel eval + training): Run as long
        # as training lasts.
        unit = self.config["evaluation_duration_unit"]
        eval_cfg = self.evaluation_config
        rollout = eval_cfg["rollout_fragment_length"]
        num_envs = eval_cfg["num_envs_per_worker"]
        auto = self.config["evaluation_duration"] == "auto"
        duration = (
            self.config["evaluation_duration"]
            if not auto
            else (self.config["evaluation_num_workers"] or 1)
            * (1 if unit == "episodes" else rollout)
        )

        # Call the `_before_evaluate` hook.
        self._before_evaluate()

        # Put weights only once into object store and use same object
        # ref to synch to all workers.
        self._evaluation_weights_seq_number += 1
        weights_ref = ray.put(self.workers.local_worker().get_weights())
        # TODO(Jun): Make sure this cannot block for e.g. 1h. Implement solution via
        #  connectors.
        self._sync_filters_if_needed(
            from_worker=self.workers.local_worker(),
            workers=self.evaluation_workers,
            timeout_seconds=eval_cfg.get("sync_filters_on_rollout_workers_timeout_s"),
        )

        if self.config["custom_eval_function"]:
            raise ValueError(
                "`custom_eval_function` not supported in combination "
                "with `enable_async_evaluation=True` config setting!"
            )
        if self.evaluation_workers is None and (
            self.workers.local_worker().input_reader is None
            or self.config["evaluation_num_workers"] == 0
        ):
            raise ValueError(
                "Evaluation w/o eval workers (calling Algorithm.evaluate() w/o "
                "evaluation specifically set up) OR evaluation without input reader "
                "OR evaluation with only a local evaluation worker "
                "(`evaluation_num_workers=0`) not supported in combination "
                "with `enable_async_evaluation=True` config setting!"
            )

        agent_steps_this_iter = 0
        env_steps_this_iter = 0

        logger.info(f"Evaluating current policy for {duration} {unit}.")

        all_batches = []

        # Default done-function returns True, whenever num episodes
        # have been completed.
        if duration_fn is None:

            def duration_fn(num_units_done):
                return duration - num_units_done

        def remote_fn(worker, w_ref, w_seq_no):
            # Pass in seq-no so that eval workers may ignore this call if no update has
            # happened since the last call to `remote_fn` (sample).
            worker.set_weights(weights=w_ref, weights_seq_no=w_seq_no)
            batch = worker.sample()
            metrics = worker.get_metrics()
            return batch, metrics, w_seq_no

        rollout_metrics = []

        # How many episodes have we run (across all eval workers)?
        num_units_done = 0
        _round = 0
        errors = []

        while len(self._evaluation_async_req_manager.workers) > 0:
            units_left_to_do = duration_fn(num_units_done)
            if units_left_to_do <= 0:
                break

            _round += 1
            # Use the AsyncRequestsManager to get ready evaluation results and
            # metrics.
            self._evaluation_async_req_manager.call_on_all_available(
                remote_fn=remote_fn,
                fn_args=[weights_ref, self._evaluation_weights_seq_number],
            )
            ready_requests = self._evaluation_async_req_manager.get_ready()

            batches = []
            i = 0
            for actor, requests in ready_requests.items():
                for req in requests:
                    try:
                        batch, metrics, seq_no = ray.get(req)
                        # Ignore results, if the weights seq-number does not match (is
                        # from a previous evaluation step) OR if we have already reached
                        # the configured duration (e.g. number of episodes to evaluate
                        # for).
                        if seq_no == self._evaluation_weights_seq_number and (
                            i * (1 if unit == "episodes" else rollout * num_envs)
                            < units_left_to_do
                        ):
                            batches.append(batch)
                            rollout_metrics.extend(metrics)
                    except RayError as e:
                        errors.append(e)
                        self._evaluation_async_req_manager.remove_workers(actor)

                    i += 1

            _agent_steps = sum(b.agent_steps() for b in batches)
            _env_steps = sum(b.env_steps() for b in batches)

            # 1 episode per returned batch.
            if unit == "episodes":
                num_units_done += len(batches)
                # Make sure all batches are exactly one episode.
                for ma_batch in batches:
                    ma_batch = ma_batch.as_multi_agent()
                    for batch in ma_batch.policy_batches.values():
                        assert np.sum(batch[SampleBatch.DONES])
            # n timesteps per returned batch.
            else:
                num_units_done += (
                    _agent_steps
                    if self.config.count_steps_by == "agent_steps"
                    else _env_steps
                )

            if self.reward_estimators:
                all_batches.extend(batches)

            agent_steps_this_iter += _agent_steps
            env_steps_this_iter += _env_steps

            logger.info(
                f"Ran round {_round} of parallel evaluation "
                f"({num_units_done}/{duration if not auto else '?'} "
                f"{unit} done)"
            )

        num_recreated_workers = 0
        if errors:
            num_recreated_workers = self.try_recover_from_step_attempt(
                error=errors[0],
                worker_set=self.evaluation_workers,
                ignore=eval_cfg.get("ignore_worker_failures"),
                recreate=eval_cfg.get("recreate_failed_workers"),
            )

        metrics = summarize_episodes(
            rollout_metrics,
            keep_custom_metrics=eval_cfg["keep_per_episode_custom_metrics"],
        )

        metrics["num_recreated_workers"] = num_recreated_workers

        metrics[NUM_AGENT_STEPS_SAMPLED_THIS_ITER] = agent_steps_this_iter
        metrics[NUM_ENV_STEPS_SAMPLED_THIS_ITER] = env_steps_this_iter
        # TODO: Remove this key at some point. Here for backward compatibility.
        metrics["timesteps_this_iter"] = env_steps_this_iter

        if self.reward_estimators:
            # Compute off-policy estimates
            metrics["off_policy_estimator"] = {}
            total_batch = concat_samples(all_batches)
            for name, estimator in self.reward_estimators.items():
                estimates = estimator.estimate(total_batch)
                metrics["off_policy_estimator"][name] = estimates

        # Evaluation does not run for every step.
        # Save evaluation metrics on trainer, so it can be attached to
        # subsequent step results as latest evaluation result.
        self.evaluation_metrics = {"evaluation": metrics}

        # Trigger `on_evaluate_end` callback.
        self.callbacks.on_evaluate_end(
            algorithm=self, evaluation_metrics=self.evaluation_metrics
        )

        # Return evaluation results.
        return self.evaluation_metrics

    @OverrideToImplementCustomLogic
    @DeveloperAPI
    def training_step(self) -> ResultDict:
        """Default single iteration logic of an algorithm.

        - Collect on-policy samples (SampleBatches) in parallel using the
          Trainer's RolloutWorkers (@ray.remote).
        - Concatenate collected SampleBatches into one train batch.
        - Note that we may have more than one policy in the multi-agent case:
          Call the different policies' `learn_on_batch` (simple optimizer) OR
          `load_batch_into_buffer` + `learn_on_loaded_batch` (multi-GPU
          optimizer) methods to calculate loss and update the model(s).
        - Return all collected metrics for the iteration.

        Returns:
            The results dict from executing the training iteration.
        """
        # Collect SampleBatches from sample workers until we have a full batch.
        if self.config.count_steps_by == "agent_steps":
            train_batch = synchronous_parallel_sample(
                worker_set=self.workers, max_agent_steps=self.config["train_batch_size"]
            )
        else:
            train_batch = synchronous_parallel_sample(
                worker_set=self.workers, max_env_steps=self.config["train_batch_size"]
            )
        train_batch = train_batch.as_multi_agent()
        self._counters[NUM_AGENT_STEPS_SAMPLED] += train_batch.agent_steps()
        self._counters[NUM_ENV_STEPS_SAMPLED] += train_batch.env_steps()

        # Use simple optimizer (only for multi-agent or tf-eager; all other
        # cases should use the multi-GPU optimizer, even if only using 1 GPU).
        # TODO: (sven) rename MultiGPUOptimizer into something more
        #  meaningful.
        if self.config.get("simple_optimizer") is True:
            train_results = train_one_step(self, train_batch)
        else:
            train_results = multi_gpu_train_one_step(self, train_batch)

        # Update weights and global_vars - after learning on the local worker - on all
        # remote workers.
        global_vars = {
            "timestep": self._counters[NUM_ENV_STEPS_SAMPLED],
        }
        with self._timers[SYNCH_WORKER_WEIGHTS_TIMER]:
            self.workers.sync_weights(global_vars=global_vars)

        return train_results

    @staticmethod
    def execution_plan(workers, config, **kwargs):
        raise NotImplementedError(
            "It is not longer recommended to use Trainer's `execution_plan` method/API."
            " Set `_disable_execution_plan_api=True` in your config and override the "
            "`Trainer.training_step()` method with your algo's custom "
            "execution logic."
        )

    @PublicAPI
    def compute_single_action(
        self,
        observation: Optional[TensorStructType] = None,
        state: Optional[List[TensorStructType]] = None,
        *,
        prev_action: Optional[TensorStructType] = None,
        prev_reward: Optional[float] = None,
        info: Optional[EnvInfoDict] = None,
        input_dict: Optional[SampleBatch] = None,
        policy_id: PolicyID = DEFAULT_POLICY_ID,
        full_fetch: bool = False,
        explore: Optional[bool] = None,
        timestep: Optional[int] = None,
        episode: Optional[Episode] = None,
        unsquash_action: Optional[bool] = None,
        clip_action: Optional[bool] = None,
        # Deprecated args.
        unsquash_actions=DEPRECATED_VALUE,
        clip_actions=DEPRECATED_VALUE,
        # Kwargs placeholder for future compatibility.
        **kwargs,
    ) -> Union[
        TensorStructType,
        Tuple[TensorStructType, List[TensorType], Dict[str, TensorType]],
    ]:
        """Computes an action for the specified policy on the local worker.

        Note that you can also access the policy object through
        self.get_policy(policy_id) and call compute_single_action() on it
        directly.

        Args:
            observation: Single (unbatched) observation from the
                environment.
            state: List of all RNN hidden (single, unbatched) state tensors.
            prev_action: Single (unbatched) previous action value.
            prev_reward: Single (unbatched) previous reward value.
            info: Env info dict, if any.
            input_dict: An optional SampleBatch that holds all the values
                for: obs, state, prev_action, and prev_reward, plus maybe
                custom defined views of the current env trajectory. Note
                that only one of `obs` or `input_dict` must be non-None.
            policy_id: Policy to query (only applies to multi-agent).
                Default: "default_policy".
            full_fetch: Whether to return extra action fetch results.
                This is always set to True if `state` is specified.
            explore: Whether to apply exploration to the action.
                Default: None -> use self.config["explore"].
            timestep: The current (sampling) time step.
            episode: This provides access to all of the internal episodes'
                state, which may be useful for model-based or multi-agent
                algorithms.
            unsquash_action: Should actions be unsquashed according to the
                env's/Policy's action space? If None, use the value of
                self.config["normalize_actions"].
            clip_action: Should actions be clipped according to the
                env's/Policy's action space? If None, use the value of
                self.config["clip_actions"].

        Keyword Args:
            kwargs: forward compatibility placeholder

        Returns:
            The computed action if full_fetch=False, or a tuple of a) the
            full output of policy.compute_actions() if full_fetch=True
            or we have an RNN-based Policy.

        Raises:
            KeyError: If the `policy_id` cannot be found in this Trainer's
                local worker.
        """
        if clip_actions != DEPRECATED_VALUE:
            deprecation_warning(
                old="Trainer.compute_single_action(`clip_actions`=...)",
                new="Trainer.compute_single_action(`clip_action`=...)",
                error=True,
            )
            clip_action = clip_actions
        if unsquash_actions != DEPRECATED_VALUE:
            deprecation_warning(
                old="Trainer.compute_single_action(`unsquash_actions`=...)",
                new="Trainer.compute_single_action(`unsquash_action`=...)",
                error=True,
            )
            unsquash_action = unsquash_actions

        # `unsquash_action` is None: Use value of config['normalize_actions'].
        if unsquash_action is None:
            unsquash_action = self.config["normalize_actions"]
        # `clip_action` is None: Use value of config['clip_actions'].
        elif clip_action is None:
            clip_action = self.config["clip_actions"]

        # User provided an input-dict: Assert that `obs`, `prev_a|r`, `state`
        # are all None.
        err_msg = (
            "Provide either `input_dict` OR [`observation`, ...] as "
            "args to Trainer.compute_single_action!"
        )
        if input_dict is not None:
            assert (
                observation is None
                and prev_action is None
                and prev_reward is None
                and state is None
            ), err_msg
            observation = input_dict[SampleBatch.OBS]
        else:
            assert observation is not None, err_msg

        # Get the policy to compute the action for (in the multi-agent case,
        # Trainer may hold >1 policies).
        policy = self.get_policy(policy_id)
        if policy is None:
            raise KeyError(
                f"PolicyID '{policy_id}' not found in PolicyMap of the "
                f"Trainer's local worker!"
            )
        local_worker = self.workers.local_worker()

        # Check the preprocessor and preprocess, if necessary.
        pp = local_worker.preprocessors[policy_id]
        if pp and type(pp).__name__ != "NoPreprocessor":
            observation = pp.transform(observation)
        observation = local_worker.filters[policy_id](observation, update=False)

        # Input-dict.
        if input_dict is not None:
            input_dict[SampleBatch.OBS] = observation
            action, state, extra = policy.compute_single_action(
                input_dict=input_dict,
                explore=explore,
                timestep=timestep,
                episode=episode,
            )
        # Individual args.
        else:
            action, state, extra = policy.compute_single_action(
                obs=observation,
                state=state,
                prev_action=prev_action,
                prev_reward=prev_reward,
                info=info,
                explore=explore,
                timestep=timestep,
                episode=episode,
            )

        # If we work in normalized action space (normalize_actions=True),
        # we re-translate here into the env's action space.
        if unsquash_action:
            action = space_utils.unsquash_action(action, policy.action_space_struct)
        # Clip, according to env's action space.
        elif clip_action:
            action = space_utils.clip_action(action, policy.action_space_struct)

        # Return 3-Tuple: Action, states, and extra-action fetches.
        if state or full_fetch:
            return action, state, extra
        # Ensure backward compatibility.
        else:
            return action

    @PublicAPI
    def compute_actions(
        self,
        observations: TensorStructType,
        state: Optional[List[TensorStructType]] = None,
        *,
        prev_action: Optional[TensorStructType] = None,
        prev_reward: Optional[TensorStructType] = None,
        info: Optional[EnvInfoDict] = None,
        policy_id: PolicyID = DEFAULT_POLICY_ID,
        full_fetch: bool = False,
        explore: Optional[bool] = None,
        timestep: Optional[int] = None,
        episodes: Optional[List[Episode]] = None,
        unsquash_actions: Optional[bool] = None,
        clip_actions: Optional[bool] = None,
        # Deprecated.
        normalize_actions=None,
        **kwargs,
    ):
        """Computes an action for the specified policy on the local Worker.

        Note that you can also access the policy object through
        self.get_policy(policy_id) and call compute_actions() on it directly.

        Args:
            observation: Observation from the environment.
            state: RNN hidden state, if any. If state is not None,
                then all of compute_single_action(...) is returned
                (computed action, rnn state(s), logits dictionary).
                Otherwise compute_single_action(...)[0] is returned
                (computed action).
            prev_action: Previous action value, if any.
            prev_reward: Previous reward, if any.
            info: Env info dict, if any.
            policy_id: Policy to query (only applies to multi-agent).
            full_fetch: Whether to return extra action fetch results.
                This is always set to True if RNN state is specified.
            explore: Whether to pick an exploitation or exploration
                action (default: None -> use self.config["explore"]).
            timestep: The current (sampling) time step.
            episodes: This provides access to all of the internal episodes'
                state, which may be useful for model-based or multi-agent
                algorithms.
            unsquash_actions: Should actions be unsquashed according
                to the env's/Policy's action space? If None, use
                self.config["normalize_actions"].
            clip_actions: Should actions be clipped according to the
                env's/Policy's action space? If None, use
                self.config["clip_actions"].

        Keyword Args:
            kwargs: forward compatibility placeholder

        Returns:
            The computed action if full_fetch=False, or a tuple consisting of
            the full output of policy.compute_actions_from_input_dict() if
            full_fetch=True or we have an RNN-based Policy.
        """
        if normalize_actions is not None:
            deprecation_warning(
                old="Trainer.compute_actions(`normalize_actions`=...)",
                new="Trainer.compute_actions(`unsquash_actions`=...)",
                error=True,
            )
            unsquash_actions = normalize_actions

        # `unsquash_actions` is None: Use value of config['normalize_actions'].
        if unsquash_actions is None:
            unsquash_actions = self.config["normalize_actions"]
        # `clip_actions` is None: Use value of config['clip_actions'].
        elif clip_actions is None:
            clip_actions = self.config["clip_actions"]

        # Preprocess obs and states.
        state_defined = state is not None
        policy = self.get_policy(policy_id)
        filtered_obs, filtered_state = [], []
        for agent_id, ob in observations.items():
            worker = self.workers.local_worker()
            preprocessed = worker.preprocessors[policy_id].transform(ob)
            filtered = worker.filters[policy_id](preprocessed, update=False)
            filtered_obs.append(filtered)
            if state is None:
                continue
            elif agent_id in state:
                filtered_state.append(state[agent_id])
            else:
                filtered_state.append(policy.get_initial_state())

        # Batch obs and states
        obs_batch = np.stack(filtered_obs)
        if state is None:
            state = []
        else:
            state = list(zip(*filtered_state))
            state = [np.stack(s) for s in state]

        input_dict = {SampleBatch.OBS: obs_batch}

        # prev_action and prev_reward can be None, np.ndarray, or tensor-like structure.
        # Explicitly check for None here to avoid the error message "The truth value of
        # an array with more than one element is ambiguous.", when np arrays are passed
        # as arguments.
        if prev_action is not None:
            input_dict[SampleBatch.PREV_ACTIONS] = prev_action
        if prev_reward is not None:
            input_dict[SampleBatch.PREV_REWARDS] = prev_reward
        if info:
            input_dict[SampleBatch.INFOS] = info
        for i, s in enumerate(state):
            input_dict[f"state_in_{i}"] = s

        # Batch compute actions
        actions, states, infos = policy.compute_actions_from_input_dict(
            input_dict=input_dict,
            explore=explore,
            timestep=timestep,
            episodes=episodes,
        )

        # Unbatch actions for the environment into a multi-agent dict.
        single_actions = space_utils.unbatch(actions)
        actions = {}
        for key, a in zip(observations, single_actions):
            # If we work in normalized action space (normalize_actions=True),
            # we re-translate here into the env's action space.
            if unsquash_actions:
                a = space_utils.unsquash_action(a, policy.action_space_struct)
            # Clip, according to env's action space.
            elif clip_actions:
                a = space_utils.clip_action(a, policy.action_space_struct)
            actions[key] = a

        # Unbatch states into a multi-agent dict.
        unbatched_states = {}
        for idx, agent_id in enumerate(observations):
            unbatched_states[agent_id] = [s[idx] for s in states]

        # Return only actions or full tuple
        if state_defined or full_fetch:
            return actions, unbatched_states, infos
        else:
            return actions

    @PublicAPI
    def get_policy(self, policy_id: PolicyID = DEFAULT_POLICY_ID) -> Policy:
        """Return policy for the specified id, or None.

        Args:
            policy_id: ID of the policy to return.
        """
        return self.workers.local_worker().get_policy(policy_id)

    @PublicAPI
    def get_weights(self, policies: Optional[List[PolicyID]] = None) -> dict:
        """Return a dictionary of policy ids to weights.

        Args:
            policies: Optional list of policies to return weights for,
                or None for all policies.
        """
        return self.workers.local_worker().get_weights(policies)

    @PublicAPI
    def set_weights(self, weights: Dict[PolicyID, dict]):
        """Set policy weights by policy id.

        Args:
            weights: Map of policy ids to weights to set.
        """
        self.workers.local_worker().set_weights(weights)

    @PublicAPI
    def add_policy(
        self,
        policy_id: PolicyID,
        policy_cls: Optional[Type[Policy]] = None,
        policy: Optional[Policy] = None,
        *,
        observation_space: Optional[gym.spaces.Space] = None,
        action_space: Optional[gym.spaces.Space] = None,
        config: Optional[Union[AlgorithmConfig, PartialAlgorithmConfigDict]] = None,
        policy_state: Optional[PolicyState] = None,
        policy_mapping_fn: Optional[Callable[[AgentID, EpisodeID], PolicyID]] = None,
        policies_to_train: Optional[
            Union[
                Container[PolicyID],
                Callable[[PolicyID, Optional[SampleBatchType]], bool],
            ]
        ] = None,
        evaluation_workers: bool = True,
        workers: Optional[List[Union[RolloutWorker, ActorHandle]]] = None,
    ) -> Optional[Policy]:
        """Adds a new policy to this Algorithm.

        Args:
            policy_id: ID of the policy to add.
                IMPORTANT: Must not contain characters that
                are also not allowed in Unix/Win filesystems, such as: `<>:"/\|?*`
                or a dot `.` or space ` ` at the end of the ID.
            policy_cls: The Policy class to use for constructing the new Policy.
                Note: Only one of `policy_cls` or `policy` must be provided.
            policy: The Policy instance to add to this algorithm. If not None, the
                given Policy object will be directly inserted into the Algorithm's
                local worker and clones of that Policy will be created on all remote
                workers as well as all evaluation workers.
                Note: Only one of `policy_cls` or `policy` must be provided.
            observation_space: The observation space of the policy to add.
                If None, try to infer this space from the environment.
            action_space: The action space of the policy to add.
                If None, try to infer this space from the environment.
            config: The config object or overrides for the policy to add.
            policy_state: Optional state dict to apply to the new
                policy instance, right after its construction.
            policy_mapping_fn: An optional (updated) policy mapping function
                to use from here on. Note that already ongoing episodes will
                not change their mapping but will use the old mapping till
                the end of the episode.
            policies_to_train: An optional list of policy IDs to be trained
                or a callable taking PolicyID and SampleBatchType and
                returning a bool (trainable or not?).
                If None, will keep the existing setup in place. Policies,
                whose IDs are not in the list (or for which the callable
                returns False) will not be updated.
            evaluation_workers: Whether to add the new policy also
                to the evaluation WorkerSet.
            workers: A list of RolloutWorker/ActorHandles (remote
                RolloutWorkers) to add this policy to. If defined, will only
                add the given policy to these workers.

        Returns:
            The newly added policy (the copy that got added to the local
            worker). If `workers` was provided, None is returned.
        """
        validate_policy_id(policy_id, error=True)

        # Worker list is explicitly provided -> Use only those workers (local or remote)
        # specified.
        if workers is not None:
            # Call static utility method.
            WorkerSet.add_policy_to_workers(
                workers,
                policy_id,
                policy_cls,
                policy,
                observation_space=observation_space,
                action_space=action_space,
                config=config,
                policy_state=policy_state,
                policy_mapping_fn=policy_mapping_fn,
                policies_to_train=policies_to_train,
            )
        # Add to all our regular RolloutWorkers and maybe also all evaluation workers.
        else:
            self.workers.add_policy(
                policy_id,
                policy_cls,
                policy,
                observation_space=observation_space,
                action_space=action_space,
                config=config,
                policy_state=policy_state,
                policy_mapping_fn=policy_mapping_fn,
                policies_to_train=policies_to_train,
            )

            # Add to evaluation workers, if necessary.
            if evaluation_workers is True and self.evaluation_workers is not None:
                self.evaluation_workers.add_policy(
                    policy_id,
                    policy_cls,
                    policy,
                    observation_space=observation_space,
                    action_space=action_space,
                    config=config,
                    policy_state=policy_state,
                    policy_mapping_fn=policy_mapping_fn,
                    policies_to_train=policies_to_train,
                )

        # Return newly added policy (from the local rollout worker).
        return self.get_policy(policy_id)

    @PublicAPI
    def remove_policy(
        self,
        policy_id: PolicyID = DEFAULT_POLICY_ID,
        *,
        policy_mapping_fn: Optional[Callable[[AgentID], PolicyID]] = None,
        policies_to_train: Optional[
            Union[
                Container[PolicyID],
                Callable[[PolicyID, Optional[SampleBatchType]], bool],
            ]
        ] = None,
        evaluation_workers: bool = True,
    ) -> None:
        """Removes a new policy from this Algorithm.

        Args:
            policy_id: ID of the policy to be removed.
            policy_mapping_fn: An optional (updated) policy mapping function
                to use from here on. Note that already ongoing episodes will
                not change their mapping but will use the old mapping till
                the end of the episode.
            policies_to_train: An optional list of policy IDs to be trained
                or a callable taking PolicyID and SampleBatchType and
                returning a bool (trainable or not?).
                If None, will keep the existing setup in place. Policies,
                whose IDs are not in the list (or for which the callable
                returns False) will not be updated.
            evaluation_workers: Whether to also remove the policy from the
                evaluation WorkerSet.
        """

        def fn(worker):
            worker.remove_policy(
                policy_id=policy_id,
                policy_mapping_fn=policy_mapping_fn,
                policies_to_train=policies_to_train,
            )

        self.workers.foreach_worker(fn)
        if evaluation_workers and self.evaluation_workers is not None:
            self.evaluation_workers.foreach_worker(fn)

    @DeveloperAPI
    def export_policy_model(
        self,
        export_dir: str,
        policy_id: PolicyID = DEFAULT_POLICY_ID,
        onnx: Optional[int] = None,
    ) -> None:
        """Exports policy model with given policy_id to a local directory.

        Args:
            export_dir: Writable local directory.
            policy_id: Optional policy id to export.
            onnx: If given, will export model in ONNX format. The
                value of this parameter set the ONNX OpSet version to use.
                If None, the output format will be DL framework specific.

        Example:
            >>> from ray.rllib.algorithms.ppo import PPO
            >>> # Use an Algorithm from RLlib or define your own.
            >>> algo = PPO(...) # doctest: +SKIP
            >>> for _ in range(10): # doctest: +SKIP
            >>>     algo.train() # doctest: +SKIP
            >>> algo.export_policy_model("/tmp/dir") # doctest: +SKIP
            >>> algo.export_policy_model("/tmp/dir/onnx", onnx=1) # doctest: +SKIP
        """
        self.get_policy(policy_id).export_model(export_dir, onnx)

    @DeveloperAPI
    def export_policy_checkpoint(
        self,
        export_dir: str,
        filename_prefix=DEPRECATED_VALUE,  # deprecated arg, do not use anymore
        policy_id: PolicyID = DEFAULT_POLICY_ID,
    ) -> None:
        """Exports Policy checkpoint to a local directory and returns an AIR Checkpoint.

        Args:
            export_dir: Writable local directory to store the AIR Checkpoint
                information into.
            policy_id: Optional policy ID to export. If not provided, will export
                "default_policy". If `policy_id` does not exist in this Algorithm,
                will raise a KeyError.

        Raises:
            KeyError if `policy_id` cannot be found in this Algorithm.

        Example:
            >>> from ray.rllib.algorithms.ppo import PPO
            >>> # Use an Algorithm from RLlib or define your own.
            >>> algo = PPO(...) # doctest: +SKIP
            >>> for _ in range(10): # doctest: +SKIP
            >>>     algo.train() # doctest: +SKIP
            >>> algo.export_policy_checkpoint("/tmp/export_dir") # doctest: +SKIP
        """
        # `filename_prefix` should not longer be used as new Policy checkpoints
        # contain more than one file with a fixed filename structure.
        if filename_prefix != DEPRECATED_VALUE:
            deprecation_warning(
                old="Algorithm.export_policy_checkpoint(filename_prefix=...)",
                error=True,
            )

        policy = self.get_policy(policy_id)
        if policy is None:
            raise KeyError(f"Policy with ID {policy_id} not found in Algorithm!")
        policy.export_checkpoint(export_dir)

    @DeveloperAPI
    def import_policy_model_from_h5(
        self,
        import_file: str,
        policy_id: PolicyID = DEFAULT_POLICY_ID,
    ) -> None:
        """Imports a policy's model with given policy_id from a local h5 file.

        Args:
            import_file: The h5 file to import from.
            policy_id: Optional policy id to import into.

        Example:
            >>> from ray.rllib.algorithms.ppo import PPO
            >>> algo = PPO(...) # doctest: +SKIP
            >>> algo.import_policy_model_from_h5("/tmp/weights.h5") # doctest: +SKIP
            >>> for _ in range(10): # doctest: +SKIP
            >>>     algo.train() # doctest: +SKIP
        """
        self.get_policy(policy_id).import_model_from_h5(import_file)
        # Sync new weights to remote workers.
        self._sync_weights_to_workers(worker_set=self.workers)

    @override(Trainable)
    def save_checkpoint(self, checkpoint_dir: str) -> str:
        """Exports AIR Checkpoint to a local directory and returns its directory path.

        The structure of an Algorithm checkpoint dir will be as follows::

            policies/
                pol_1/
                    policy_state.pkl
                pol_2/
                    policy_state.pkl
            rllib_checkpoint.json
            algorithm_state.pkl

        Note: `rllib_checkpoint.json` contains a "version" key (e.g. with value 0.1)
        helping RLlib to remain backward compatible wrt. restoring from checkpoints from
        Ray 2.0 onwards.

        Args:
            checkpoint_dir: The directory where the checkpoint files will be stored.

        Returns:
            The path to the created AIR Checkpoint directory.
        """
        state = self.__getstate__()

        # Extract policy states from worker state (Policies get their own
        # checkpoint sub-dirs).
        policy_states = {}
        if "worker" in state and "policy_states" in state["worker"]:
            policy_states = state["worker"].pop("policy_states", {})

        # Add RLlib checkpoint version.
        state["checkpoint_version"] = CHECKPOINT_VERSION

        # Write state (w/o policies) to disk.
        state_file = os.path.join(checkpoint_dir, "algorithm_state.pkl")
        with open(state_file, "wb") as f:
            pickle.dump(state, f)

        # Write rllib_checkpoint.json.
        with open(os.path.join(checkpoint_dir, "rllib_checkpoint.json"), "w") as f:
            json.dump(
                {
                    "type": "Algorithm",
                    "checkpoint_version": str(state["checkpoint_version"]),
                    "ray_version": ray.__version__,
                    "ray_commit": ray.__commit__,
                },
                f,
            )

        # Write individual policies to disk, each in their own sub-directory.
        for pid, policy_state in policy_states.items():
            # From here on, disallow policyIDs that would not work as directory names.
            validate_policy_id(pid, error=True)
            policy_dir = os.path.join(checkpoint_dir, "policies", pid)
            os.makedirs(policy_dir, exist_ok=True)
            policy = self.get_policy(pid)
            policy.export_checkpoint(policy_dir, policy_state=policy_state)

        return checkpoint_dir

    @override(Trainable)
    def load_checkpoint(self, checkpoint: Union[Dict, str]) -> None:
        # Checkpoint is provided as a directory name.
        # Restore from the checkpoint file or dir.
        if isinstance(checkpoint, str):
            checkpoint_info = get_checkpoint_info(checkpoint)
            checkpoint_data = Algorithm._checkpoint_info_to_algorithm_state(
                checkpoint_info
            )
        # Checkpoint is a checkpoint-as-dict -> Restore state from it as-is.
        else:
            checkpoint_data = checkpoint
        self.__setstate__(checkpoint_data)

    @override(Trainable)
    def log_result(self, result: ResultDict) -> None:
        # Log after the callback is invoked, so that the user has a chance
        # to mutate the result.
        # TODO: Remove `trainer` arg at some point to fully deprecate the old signature.
        self.callbacks.on_train_result(algorithm=self, result=result)
        # Then log according to Trainable's logging logic.
        Trainable.log_result(self, result)

    @override(Trainable)
    def cleanup(self) -> None:
        # Stop all workers.
        if hasattr(self, "workers") and self.workers is not None:
            self.workers.stop()
        if hasattr(self, "evaluation_workers") and self.evaluation_workers is not None:
            self.evaluation_workers.stop()

    @OverrideToImplementCustomLogic
    @classmethod
    @override(Trainable)
    def default_resource_request(
        cls, config: Union[AlgorithmConfig, PartialAlgorithmConfigDict]
    ) -> Union[Resources, PlacementGroupFactory]:

        # Default logic for RLlib Algorithms:
        # Create one bundle per individual worker (local or remote).
        # Use `num_cpus_for_driver` and `num_gpus` for the local worker and
        # `num_cpus_per_worker` and `num_gpus_per_worker` for the remote
        # workers to determine their CPU/GPU resource needs.

        # Convenience config handles.
        default_config = cls.get_default_config()
        # TODO: Have to make this work for now for AlgorithmConfigs (returned by
        #  get_default_config(). Use only AlgorithmConfigs once all Algorithms
        #  return an AlgorothmConfig from their get_default_config() method.
        if not isinstance(default_config, dict):
            default_config = default_config.to_dict()
        cf = dict(default_config, **config)
        eval_cf = cf["evaluation_config"] or {}

        local_worker = {
            "CPU": cf["num_cpus_for_driver"],
            "GPU": 0 if cf["_fake_gpus"] else cf["num_gpus"],
        }
        rollout_workers = [
            {
                "CPU": cf["num_cpus_per_worker"],
                "GPU": cf["num_gpus_per_worker"],
                **cf["custom_resources_per_worker"],
            }
            for _ in range(cf["num_workers"])
        ]

        bundles = [local_worker] + rollout_workers

        if cf["evaluation_interval"]:
            # Evaluation workers.
            # Note: The local eval worker is located on the driver CPU.
            bundles += [
                {
                    "CPU": eval_cf.get(
                        "num_cpus_per_worker", cf["num_cpus_per_worker"]
                    ),
                    "GPU": eval_cf.get(
                        "num_gpus_per_worker", cf["num_gpus_per_worker"]
                    ),
                    **eval_cf.get(
                        "custom_resources_per_worker", cf["custom_resources_per_worker"]
                    ),
                }
                for _ in range(cf["evaluation_num_workers"])
            ]

        # In case our I/O reader/writer requires conmpute resources.
        bundles += get_offline_io_resource_bundles(cf)

        # Return PlacementGroupFactory containing all needed resources
        # (already properly defined as device bundles).
        return PlacementGroupFactory(
            bundles=bundles,
            strategy=config.get("placement_strategy", "PACK"),
        )

    @DeveloperAPI
    def _before_evaluate(self):
        """Pre-evaluation callback."""
        pass

    @staticmethod
    def _get_env_id_and_creator(
        env_specifier: Union[str, EnvType, None], config: AlgorithmConfig
    ) -> Tuple[Optional[str], EnvCreator]:
        """Returns env_id and creator callable given original env id from config.

        Args:
            env_specifier: An env class, an already tune registered env ID, a known
                gym env name, or None (if no env is used).
            config: The AlgorithmConfig object.

        Returns:
            Tuple consisting of a) env ID string and b) env creator callable.
        """
        # Environment is specified via a string.
        if isinstance(env_specifier, str):
            # An already registered env.
            if _global_registry.contains(ENV_CREATOR, env_specifier):
                return env_specifier, _global_registry.get(ENV_CREATOR, env_specifier)

            # A class path specifier.
            elif "." in env_specifier:

                def env_creator_from_classpath(env_context):
                    try:
                        env_obj = from_config(env_specifier, env_context)
                    except ValueError:
                        raise EnvError(
                            ERR_MSG_INVALID_ENV_DESCRIPTOR.format(env_specifier)
                        )
                    return env_obj

                return env_specifier, env_creator_from_classpath
            # Try gym/PyBullet/Vizdoom.
            else:
                return env_specifier, functools.partial(
                    _gym_env_creator, env_descriptor=env_specifier
                )

        elif isinstance(env_specifier, type):
            env_id = env_specifier  # .__name__

            if config["remote_worker_envs"]:
                # Check gym version (0.22 or higher?).
                # If > 0.21, can't perform auto-wrapping of the given class as this
                # would lead to a pickle error.
                gym_version = pkg_resources.get_distribution("gym").version
                if version.parse(gym_version) >= version.parse("0.22"):
                    raise ValueError(
                        "Cannot specify a gym.Env class via `config.env` while setting "
                        "`config.remote_worker_env=True` AND your gym version is >= "
                        "0.22! Try installing an older version of gym or set `config."
                        "remote_worker_env=False`."
                    )

                @ray.remote(num_cpus=1)
                class _wrapper(env_specifier):
                    # Add convenience `_get_spaces` and `_is_multi_agent`
                    # methods:
                    def _get_spaces(self):
                        return self.observation_space, self.action_space

                    def _is_multi_agent(self):
                        from ray.rllib.env.multi_agent_env import MultiAgentEnv

                        return isinstance(self, MultiAgentEnv)

                return env_id, lambda cfg: _wrapper.remote(cfg)
            else:
                return env_id, lambda cfg: env_specifier(cfg)

        # No env -> Env creator always returns None.
        elif env_specifier is None:
            return None, lambda env_config: None

        else:
            raise ValueError(
                "{} is an invalid env specifier. ".format(env_specifier)
                + "You can specify a custom env as either a class "
                '(e.g., YourEnvCls) or a registered env id (e.g., "your_env").'
            )

    def _sync_filters_if_needed(
        self,
        from_worker: RolloutWorker,
        workers: WorkerSet,
        timeout_seconds: Optional[float] = None,
    ):
        if (
            from_worker
            and self.config.get("observation_filter", "NoFilter") != "NoFilter"
        ):
            FilterManager.synchronize(
                from_worker.filters,
                workers.remote_workers(),
                update_remote=self.config["synchronize_filters"],
                timeout_seconds=timeout_seconds,
            )
            logger.debug("synchronized filters: {}".format(from_worker.filters))

    @DeveloperAPI
    def _sync_weights_to_workers(
        self,
        *,
        worker_set: Optional[WorkerSet] = None,
        workers: Optional[List[RolloutWorker]] = None,
    ) -> None:
        """Sync "main" weights to given WorkerSet or list of workers."""
        assert worker_set is not None
        # Broadcast the new policy weights to all evaluation workers.
        logger.info("Synchronizing weights to workers.")
        weights = ray.put(self.workers.local_worker().get_state())
        worker_set.foreach_worker(lambda w: w.set_state(ray.get(weights)))

    @classmethod
    @override(Trainable)
    def resource_help(cls, config: Union[AlgorithmConfig, AlgorithmConfigDict]) -> str:
        return (
            "\n\nYou can adjust the resource requests of RLlib Algorithms by calling "
            "`AlgorithmConfig.resources("
            "num_gpus=.., num_cpus_per_worker=.., num_gpus_per_worker=.., ..)` or "
            "`AgorithmConfig.rollouts(num_rollout_workers=..)`. See "
            "the `ray.rllib.algorithms.algorithm_config.AlgorithmConfig` classes "
            "(each Algorithm has its own subclass of this class) for more info.\n\n"
            f"The config of this Algorithm is: {config}"
        )

    @classmethod
    def merge_trainer_configs(
        cls,
        config1: AlgorithmConfigDict,
        config2: PartialAlgorithmConfigDict,
        _allow_unknown_configs: Optional[bool] = None,
    ) -> AlgorithmConfigDict:
        """Merges a complete Algorithm config dict with a partial override dict.

        Respects nested structures within the config dicts. The values in the
        partial override dict take priority.

        Args:
            config1: The complete Algorithm's dict to be merged (overridden)
                with `config2`.
            config2: The partial override config dict to merge on top of
                `config1`.
            _allow_unknown_configs: If True, keys in `config2` that don't exist
                in `config1` are allowed and will be added to the final config.

        Returns:
            The merged full algorithm config dict.
        """
        config1 = copy.deepcopy(config1)
        if "callbacks" in config2 and type(config2["callbacks"]) is dict:
            deprecation_warning(
                "callbacks dict interface",
                "a class extending rllib.algorithms.callbacks.DefaultCallbacks; "
                "see `rllib/examples/custom_metrics_and_callbacks.py` for an example.",
                error=True,
            )

        if _allow_unknown_configs is None:
            _allow_unknown_configs = cls._allow_unknown_configs
        return deep_update(
            config1,
            config2,
            _allow_unknown_configs,
            cls._allow_unknown_subkeys,
            cls._override_all_subkeys_if_type_changes,
            cls._override_all_key_list,
        )

    @staticmethod
    def validate_framework(
        config: Union[AlgorithmConfig, PartialAlgorithmConfigDict]
    ) -> None:
        """Validates the config object (or dictionary) wrt. the framework settings.

        Args:
            config: The config object (or dictionary) to be validated.
        """
        _tf1, _tf, _tfv = None, None, None
        _torch = None
        framework = config["framework"]
        tf_valid_frameworks = {"tf", "tf2"}
        if framework not in tf_valid_frameworks and framework != "torch":
            return
        elif framework in tf_valid_frameworks:
            _tf1, _tf, _tfv = try_import_tf()
        else:
            _torch, _ = try_import_torch()

        def check_if_correct_nn_framework_installed():
            """Check if tf/torch experiment is running and tf/torch installed."""
            if framework in tf_valid_frameworks:
                if not (_tf1 or _tf):
                    raise ImportError(
                        (
                            "TensorFlow was specified as the 'framework' "
                            "inside of your config dictionary. However, there was "
                            "no installation found. You can install TensorFlow "
                            "via `pip install tensorflow`"
                        )
                    )
            elif framework == "torch":
                if not _torch:
                    raise ImportError(
                        (
                            "PyTorch was specified as the 'framework' inside "
                            "of your config dictionary. However, there was no "
                            "installation found. You can install PyTorch via "
                            "`pip install torch`"
                        )
                    )

        def resolve_tf_settings():
            """Check and resolve tf settings."""

            if _tf1 and config["framework"] == "tf2":
                if config["framework"] == "tf2" and _tfv < 2:
                    raise ValueError(
                        "You configured `framework`=tf2, but your installed "
                        "pip tf-version is < 2.0! Make sure your TensorFlow "
                        "version is >= 2.x."
                    )
                if not _tf1.executing_eagerly():
                    _tf1.enable_eager_execution()
                # Recommend setting tracing to True for speedups.
                logger.info(
                    f"Executing eagerly (framework='{config['framework']}'),"
                    f" with eager_tracing={config['eager_tracing']}. For "
                    "production workloads, make sure to set eager_tracing=True"
                    "  in order to match the speed of tf-static-graph "
                    "(framework='tf'). For debugging purposes, "
                    "`eager_tracing=False` is the best choice."
                )
            # Tf-static-graph (framework=tf): Recommend upgrading to tf2 and
            # enabling eager tracing for similar speed.
            elif _tf1 and config["framework"] == "tf":
                logger.info(
                    "Your framework setting is 'tf', meaning you are using "
                    "static-graph mode. Set framework='tf2' to enable eager "
                    "execution with tf2.x. You may also then want to set "
                    "eager_tracing=True in order to reach similar execution "
                    "speed as with static-graph mode."
                )

        check_if_correct_nn_framework_installed()
        resolve_tf_settings()

<<<<<<< HEAD
=======
    @OverrideToImplementCustomLogic_CallToSuperRecommended
    @DeveloperAPI
    def validate_config(
        self,
        config: Union[AlgorithmConfig, AlgorithmConfigDict],
    ) -> None:
        """Validates a given config object (or dictionary) for this Algorithm.

        Users should override this method to implement custom validation
        behavior. It is recommended to call `super().validate_config()` in
        this override.

        Args:
            config: The given config object (or dictionary) to check.

        Raises:
            ValueError: If there is something wrong with the config.
        """
        from ray.rllib.models.catalog import MODEL_DEFAULTS

        model_config = config.get("model", MODEL_DEFAULTS)

        # Multi-GPU settings.
        simple_optim_setting = config.get("simple_optimizer", DEPRECATED_VALUE)

        framework = config.get("framework", "tf")

        if simple_optim_setting is True:
            pass
        # Multi-GPU setting: Must use multi_gpu_train_one_step.
        elif config.get("num_gpus", 0) > 1:
            # TODO: AlphaStar uses >1 GPUs differently (1 per policy actor), so this is
            #  ok for tf2 here.
            #  Remove this hacky check, once we have fully moved to the RLTrainer API.
            if framework == "tf2" and type(self).__name__ != "AlphaStar":
                raise ValueError(
                    "`num_gpus` > 1 not supported yet for "
                    "framework={}!".format(framework)
                )
            elif simple_optim_setting is True:
                raise ValueError(
                    "Cannot use `simple_optimizer` if `num_gpus` > 1! "
                    "Consider not setting `simple_optimizer` in your config."
                )
            config["simple_optimizer"] = False
        # Auto-setting: Use simple-optimizer for tf-eager or multiagent,
        # otherwise: multi_gpu_train_one_step (if supported by the algo's
        # `training_step()` method).
        elif simple_optim_setting == DEPRECATED_VALUE:
            # tf-eager: Must use simple optimizer.
            if framework not in ["tf", "torch"]:
                config["simple_optimizer"] = True
            # Multi-agent case: Try using MultiGPU optimizer (only
            # if all policies used are DynamicTFPolicies or TorchPolicies).
            elif (
                (isinstance(config, AlgorithmConfig) and config.is_multi_agent())
                or isinstance(config, dict)
                and AlgorithmConfig.from_dict(config).is_multi_agent()
            ):
                from ray.rllib.policy.dynamic_tf_policy import DynamicTFPolicy
                from ray.rllib.policy.torch_policy import TorchPolicy

                default_policy_cls = self.get_default_policy_class(config)
                policies = config["multiagent"]["policies"]
                policy_specs = (
                    [
                        PolicySpec(*spec) if isinstance(spec, (tuple, list)) else spec
                        for spec in policies.values()
                    ]
                    if isinstance(policies, dict)
                    else [PolicySpec() for _ in policies]
                )

                if any(
                    (spec.policy_class or default_policy_cls) is None
                    or not issubclass(
                        spec.policy_class or default_policy_cls,
                        (DynamicTFPolicy, TorchPolicy),
                    )
                    for spec in policy_specs
                ):
                    config["simple_optimizer"] = True
                else:
                    config["simple_optimizer"] = False
            else:
                config["simple_optimizer"] = False

        # User manually set simple-optimizer to False -> Error if tf-eager.
        elif simple_optim_setting is False:
            if framework == "tf2":
                raise ValueError(
                    "`simple_optimizer=False` not supported for "
                    "config.framework({})!".format(framework)
                )

        # Check model config.
        # If no preprocessing, propagate into model's config as well
        # (so model will know, whether inputs are preprocessed or not).
        if config["_disable_preprocessor_api"] is True:
            model_config["_disable_preprocessor_api"] = True
        # If no action flattening, propagate into model's config as well
        # (so model will know, whether action inputs are already flattened or
        # not).
        if config["_disable_action_flattening"] is True:
            model_config["_disable_action_flattening"] = True

        # Prev_a/r settings.
        prev_a_r = model_config.get("lstm_use_prev_action_reward", DEPRECATED_VALUE)
        if prev_a_r != DEPRECATED_VALUE:
            deprecation_warning(
                "model.lstm_use_prev_action_reward",
                "model.lstm_use_prev_action and model.lstm_use_prev_reward",
                error=True,
            )

        # Store multi-agent batch count mode.
        self._by_agent_steps = (
            self.config["multiagent"].get("count_steps_by") == "agent_steps"
        )

>>>>>>> d9b92eb2
    @staticmethod
    @ExperimentalAPI
    def validate_env(env: EnvType, env_context: EnvContext) -> None:
        """Env validator function for this Algorithm class.

        Override this in child classes to define custom validation
        behavior.

        Args:
            env: The (sub-)environment to validate. This is normally a
                single sub-environment (e.g. a gym.Env) within a vectorized
                setup.
            env_context: The EnvContext to configure the environment.

        Raises:
            Exception in case something is wrong with the given environment.
        """
        pass

    def try_recover_from_step_attempt(self, error, worker_set, ignore, recreate) -> int:
        """Try to identify and remove any unhealthy workers (incl. eval workers).

        This method is called after an unexpected remote error is encountered
        from a worker during the call to `self.step()`. It issues check requests to
        all current workers and removes any that respond with error. If no healthy
        workers remain, an error is raised.

        Returns:
            The number of remote workers recreated.
        """
        # @ray.remote RolloutWorker failure.
        if isinstance(error, RayError):
            # Try to recover w/o the failed worker.
            if ignore or recreate:
                logger.exception(
                    "Error in training or evaluation attempt! Trying to recover."
                )
            # Error out.
            else:
                logger.warning(
                    "Worker crashed during training or evaluation! "
                    "To try to continue without failed "
                    "worker(s), set `ignore_worker_failures=True`. "
                    "To try to recover the failed worker(s), set "
                    "`recreate_failed_workers=True`."
                )
                raise error
        # Any other exception.
        else:
            # Allow logs messages to propagate.
            time.sleep(0.5)
            raise error

        removed_workers, new_workers = [], []
        # Search for failed workers and try to recover (restart) them.
        if recreate:
            removed_workers, new_workers = worker_set.recreate_failed_workers(
                local_worker_for_synching=self.workers.local_worker()
            )
        elif ignore:
            removed_workers = worker_set.remove_failed_workers()

        # If `worker_set` is the main training WorkerSet: `self.workers`.
        if worker_set is getattr(self, "workers", None):
            # Call the `on_worker_failures` callback.
            self.on_worker_failures(removed_workers, new_workers)

            # Recreate execution_plan iterator.
            if not self.config.get("_disable_execution_plan_api") and callable(
                self.execution_plan
            ):
                logger.warning("Recreating execution plan after failure")
                self.train_exec_impl = self.execution_plan(
                    worker_set, self.config, **self._kwargs_for_execution_plan()
                )
        elif self._evaluation_async_req_manager is not None and worker_set is getattr(
            self, "evaluation_workers", None
        ):
            self._evaluation_async_req_manager.remove_workers(removed_workers)
            self._evaluation_async_req_manager.add_workers(new_workers)

        return len(new_workers)

    def on_worker_failures(
        self, removed_workers: List[ActorHandle], new_workers: List[ActorHandle]
    ):
        """Called after a worker failure is detected.

        Args:
            removed_workers: List of removed workers.
            new_workers: List of new workers.
        """
        pass

    @override(Trainable)
    def _export_model(
        self, export_formats: List[str], export_dir: str
    ) -> Dict[str, str]:
        ExportFormat.validate(export_formats)
        exported = {}
        if ExportFormat.CHECKPOINT in export_formats:
            path = os.path.join(export_dir, ExportFormat.CHECKPOINT)
            self.export_policy_checkpoint(path)
            exported[ExportFormat.CHECKPOINT] = path
        if ExportFormat.MODEL in export_formats:
            path = os.path.join(export_dir, ExportFormat.MODEL)
            self.export_policy_model(path)
            exported[ExportFormat.MODEL] = path
        if ExportFormat.ONNX in export_formats:
            path = os.path.join(export_dir, ExportFormat.ONNX)
            self.export_policy_model(path, onnx=int(os.getenv("ONNX_OPSET", "11")))
            exported[ExportFormat.ONNX] = path
        return exported

    def import_model(self, import_file: str):
        """Imports a model from import_file.

        Note: Currently, only h5 files are supported.

        Args:
            import_file: The file to import the model from.

        Returns:
            A dict that maps ExportFormats to successfully exported models.
        """
        # Check for existence.
        if not os.path.exists(import_file):
            raise FileNotFoundError(
                "`import_file` '{}' does not exist! Can't import Model.".format(
                    import_file
                )
            )
        # Get the format of the given file.
        import_format = "h5"  # TODO(sven): Support checkpoint loading.

        ExportFormat.validate([import_format])
        if import_format != ExportFormat.H5:
            raise NotImplementedError
        else:
            return self.import_policy_model_from_h5(import_file)

    @PublicAPI
    def __getstate__(self) -> Dict:
        """Returns current state of Algorithm, sufficient to restore it from scratch.

        Returns:
            The current state dict of this Algorithm, which can be used to sufficiently
            restore the algorithm from scratch without any other information.
        """
        # Add config to state so complete Algorithm can be reproduced w/o it.
        state = {
            "algorithm_class": type(self),
            "config": self.config,
        }

        if hasattr(self, "workers"):
            state["worker"] = self.workers.local_worker().get_state()

        # TODO: Experimental functionality: Store contents of replay buffer
        #  to checkpoint, only if user has configured this.
        if self.local_replay_buffer is not None and self.config.get(
            "store_buffer_in_checkpoints"
        ):
            state["local_replay_buffer"] = self.local_replay_buffer.get_state()

        if self.train_exec_impl is not None:
            state["train_exec_impl"] = self.train_exec_impl.shared_metrics.get().save()
        else:
            state["counters"] = self._counters

        return state

    @PublicAPI
    def __setstate__(self, state) -> None:
        """Sets the algorithm to the provided state.

        Args:
            state: The state dict to restore this Algorithm instance to. `state` may
                have been returned by a call to an Algorithm's `__getstate__()` method.
        """
        # TODO (sven): Validate that our config and the config in state are compatible.
        #  For example, the model architectures may differ.
        #  Also, what should the behavior be if e.g. some training parameter
        #  (e.g. lr) changed?

        if hasattr(self, "workers") and "worker" in state:
            self.workers.local_worker().set_state(state["worker"])
            remote_state = ray.put(state["worker"])
            for r in self.workers.remote_workers():
                r.set_state.remote(remote_state)
            if self.evaluation_workers:
                # If evaluation workers are used, also restore the policies
                # there in case they are used for evaluation purpose.
                for r in self.evaluation_workers.remote_workers():
                    r.set_state.remote(remote_state)
        # If necessary, restore replay data as well.
        if self.local_replay_buffer is not None:
            # TODO: Experimental functionality: Restore contents of replay
            #  buffer from checkpoint, only if user has configured this.
            if self.config.get("store_buffer_in_checkpoints"):
                if "local_replay_buffer" in state:
                    self.local_replay_buffer.set_state(state["local_replay_buffer"])
                else:
                    logger.warning(
                        "`store_buffer_in_checkpoints` is True, but no replay "
                        "data found in state!"
                    )
            elif "local_replay_buffer" in state and log_once(
                "no_store_buffer_in_checkpoints_but_data_found"
            ):
                logger.warning(
                    "`store_buffer_in_checkpoints` is False, but some replay "
                    "data found in state!"
                )

        if self.train_exec_impl is not None:
            self.train_exec_impl.shared_metrics.get().restore(state["train_exec_impl"])
        elif "counters" in state:
            self._counters = state["counters"]

    @staticmethod
    def _checkpoint_info_to_algorithm_state(
        checkpoint_info: dict,
        policy_ids: Optional[Container[PolicyID]] = None,
        policy_mapping_fn: Optional[Callable[[AgentID, EpisodeID], PolicyID]] = None,
        policies_to_train: Optional[
            Union[
                Container[PolicyID],
                Callable[[PolicyID, Optional[SampleBatchType]], bool],
            ]
        ] = None,
    ) -> Dict:
        """Converts a checkpoint info or object to a proper Algorithm state dict.

        The returned state dict can be used inside self.__setstate__().

        Args:
            checkpoint_info: A checkpoint info dict as returned by
                `ray.rllib.utils.checkpoints.get_checkpoint_info(
                [checkpoint dir or AIR Checkpoint])`.
            policy_ids: Optional list/set of PolicyIDs. If not None, only those policies
                listed here will be included in the returned state. Note that
                state items such as filters, the `is_policy_to_train` function, as
                well as the multi-agent `policy_ids` dict will be adjusted as well,
                based on this arg.
            policy_mapping_fn: An optional (updated) policy mapping function
                to include in the returned state.
            policies_to_train: An optional list of policy IDs to be trained
                or a callable taking PolicyID and SampleBatchType and
                returning a bool (trainable or not?) to include in the returned state.

        Returns:
             The state dict usable within the `self.__setstate__()` method.
        """
        if checkpoint_info["type"] != "Algorithm":
            raise ValueError(
                "`checkpoint` arg passed to "
                "`Algorithm._checkpoint_info_to_algorithm_state()` must be an "
                f"Algorithm checkpoint (but is {checkpoint_info['type']})!"
            )

        with open(checkpoint_info["state_file"], "rb") as f:
            state = pickle.load(f)

        # New checkpoint format: Policies are in separate sub-dirs.
        # Note: Algorithms like ES/ARS don't have a WorkerSet, so we just return
        # the plain state here.
        if (
            checkpoint_info["checkpoint_version"] > version.Version("0.1")
            and state.get("worker") is not None
        ):
            worker_state = state["worker"]

            # Retrieve the set of all required policy IDs.
            policy_ids = set(
                policy_ids if policy_ids is not None else worker_state["policy_ids"]
            )

            # Remove those policies entirely from filters that are not in
            # `policy_ids`.
            worker_state["filters"] = {
                pid: filter
                for pid, filter in worker_state["filters"].items()
                if pid in policy_ids
            }

            # Compile actual config object.
            algo_cls = state["algorithm_class"]
            if isinstance(algo_cls, str):
                algo_cls = get_trainable_cls(algo_cls)
            default_config = algo_cls.get_default_config()
            if isinstance(default_config, AlgorithmConfig):
                new_config = default_config.update_from_dict(state["config"])
            else:
                new_config = Algorithm.merge_trainer_configs(
                    default_config, state["config"]
                )

            # Remove policies from multiagent dict that are not in `policy_ids`.
            new_policies = new_config.policies
            if isinstance(new_policies, (set, list, tuple)):
                new_policies = {pid for pid in new_policies if pid in policy_ids}
            else:
                new_policies = {
                    pid: spec for pid, spec in new_policies.items() if pid in policy_ids
                }
            new_config.multi_agent(
                policies=new_policies,
                policies_to_train=policies_to_train,
            )
            state["config"] = new_config.to_dict()

            # Prepare local `worker` state to add policies' states into it,
            # read from separate policy checkpoint files.
            worker_state["policy_states"] = {}
            for pid in policy_ids:
                policy_state_file = os.path.join(
                    checkpoint_info["checkpoint_dir"],
                    "policies",
                    pid,
                    "policy_state.pkl",
                )
                if not os.path.isfile(policy_state_file):
                    raise ValueError(
                        "Given checkpoint does not seem to be valid! No policy "
                        f"state file found for PID={pid}. "
                        f"The file not found is: {policy_state_file}."
                    )

                with open(policy_state_file, "rb") as f:
                    worker_state["policy_states"][pid] = pickle.load(f)

            if policy_mapping_fn is not None:
                worker_state["policy_mapping_fn"] = policy_mapping_fn
            if policies_to_train is not None:
                worker_state["is_policy_to_train"] = policies_to_train

        return state

    @DeveloperAPI
    def _create_local_replay_buffer_if_necessary(
        self, config: PartialAlgorithmConfigDict
    ) -> Optional[MultiAgentReplayBuffer]:
        """Create a MultiAgentReplayBuffer instance if necessary.

        Args:
            config: Algorithm-specific configuration data.

        Returns:
            MultiAgentReplayBuffer instance based on algorithm config.
            None, if local replay buffer is not needed.
        """
        if not config.get("replay_buffer_config") or config["replay_buffer_config"].get(
            "no_local_replay_buffer" or config.get("no_local_replay_buffer")
        ):
            return

        buffer_type = config["replay_buffer_config"]["type"]
        return from_config(buffer_type, config["replay_buffer_config"])

    @DeveloperAPI
    def _kwargs_for_execution_plan(self):
        kwargs = {}
        if self.local_replay_buffer is not None:
            kwargs["local_replay_buffer"] = self.local_replay_buffer
        return kwargs

    def _run_one_training_iteration(self) -> Tuple[ResultDict, "TrainIterCtx"]:
        """Runs one training iteration (self.iteration will be +1 after this).

        Calls `self.training_step()` repeatedly until the minimum time (sec),
        sample- or training steps have been reached.

        Returns:
            The results dict from the training iteration.
        """
        # In case we are training (in a thread) parallel to evaluation,
        # we may have to re-enable eager mode here (gets disabled in the
        # thread).
        if self.config.get("framework") == "tf2" and not tf.executing_eagerly():
            tf1.enable_eager_execution()

        results = None
        # Create a step context ...
        with TrainIterCtx(algo=self) as train_iter_ctx:
            # .. so we can query it whether we should stop the iteration loop (e.g.
            # when we have reached `min_time_s_per_iteration`).
            num_recreated = 0
            while not train_iter_ctx.should_stop(results):
                # Try to train one step.
                try:
                    # TODO (avnishn): Remove the execution plan API by q1 2023
                    with self._timers[TRAINING_ITERATION_TIMER]:
                        if self.config["_disable_execution_plan_api"]:
                            results = self.training_step()
                        else:
                            results = next(self.train_exec_impl)
                # In case of any failures, try to ignore/recover the failed workers.
                except Exception as e:
                    num_recreated += self.try_recover_from_step_attempt(
                        error=e,
                        worker_set=self.workers,
                        ignore=self.config["ignore_worker_failures"],
                        recreate=self.config["recreate_failed_workers"],
                    )
            results["num_recreated_workers"] = num_recreated

        return results, train_iter_ctx

    def _run_one_evaluation(
        self,
        train_future: Optional[concurrent.futures.ThreadPoolExecutor] = None,
    ) -> ResultDict:
        """Runs evaluation step via `self.evaluate()` and handling worker failures.

        Args:
            train_future: In case, we are training and avaluating in parallel,
                this arg carries the currently running ThreadPoolExecutor
                object that runs the training iteration

        Returns:
            The results dict from the evaluation call.
        """
        eval_results = {
            "evaluation": {
                "episode_reward_max": np.nan,
                "episode_reward_min": np.nan,
                "episode_reward_mean": np.nan,
            }
        }

        eval_func_to_use = (
            self._evaluate_async
            if self.config["enable_async_evaluation"]
            else self.evaluate
        )

        num_recreated = 0

        try:
            if self.config["evaluation_duration"] == "auto":
                assert (
                    train_future is not None
                    and self.config["evaluation_parallel_to_training"]
                )
                unit = self.config["evaluation_duration_unit"]
                eval_results = eval_func_to_use(
                    duration_fn=functools.partial(
                        self._automatic_evaluation_duration_fn,
                        unit,
                        self.config["evaluation_num_workers"],
                        self.evaluation_config,
                        train_future,
                    )
                )
            # Run `self.evaluate()` only once per training iteration.
            else:
                eval_results = eval_func_to_use()

        # In case of any failures, try to ignore/recover the failed evaluation workers.
        except Exception as e:
            num_recreated = self.try_recover_from_step_attempt(
                error=e,
                worker_set=self.evaluation_workers,
                ignore=self.evaluation_config.get("ignore_worker_failures"),
                recreate=self.evaluation_config.get("recreate_failed_workers"),
            )
        # `self._evaluate_async` handles its own worker failures and already adds
        # this metric, but `self.evaluate` doesn't.
        if "num_recreated_workers" not in eval_results["evaluation"]:
            eval_results["evaluation"]["num_recreated_workers"] = num_recreated

        # Add number of healthy evaluation workers after this iteration.
        eval_results["evaluation"]["num_healthy_workers"] = (
            len(self.evaluation_workers.remote_workers())
            if self.evaluation_workers is not None
            else 0
        )

        return eval_results

    def _run_one_training_iteration_and_evaluation_in_parallel(
        self,
    ) -> Tuple[ResultDict, "TrainIterCtx"]:
        """Runs one training iteration and one evaluation step in parallel.

        First starts the training iteration (via `self._run_one_training_iteration()`)
        within a ThreadPoolExecutor, then runs the evaluation step in parallel.
        In auto-duration mode (config.evaluation_duration=auto), makes sure the
        evaluation step takes roughly the same time as the training iteration.

        Returns:
            The accumulated training and evaluation results.
        """
        with concurrent.futures.ThreadPoolExecutor() as executor:
            train_future = executor.submit(lambda: self._run_one_training_iteration())
            # Pass the train_future into `self._run_one_evaluation()` to allow it
            # to run exactly as long as the training iteration takes in case
            # evaluation_duration=auto.
            results = self._run_one_evaluation(train_future)
            # Collect the training results from the future.
            train_results, train_iter_ctx = train_future.result()
            results.update(train_results)

        return results, train_iter_ctx

    @staticmethod
    def _automatic_evaluation_duration_fn(
        unit, num_eval_workers, eval_cfg, train_future, num_units_done
    ):
        # Training is done and we already ran at least one
        # evaluation -> Nothing left to run.
        if num_units_done > 0 and train_future.done():
            return 0
        # Count by episodes. -> Run n more
        # (n=num eval workers).
        elif unit == "episodes":
            return num_eval_workers
        # Count by timesteps. -> Run n*m*p more
        # (n=num eval workers; m=rollout fragment length;
        # p=num-envs-per-worker).
        else:
            return (
                num_eval_workers
                * eval_cfg["rollout_fragment_length"]
                * eval_cfg["num_envs_per_worker"]
            )

    def _compile_iteration_results(
        self, *, episodes_this_iter, step_ctx, iteration_results=None
    ):
        # Return dict.
        results: ResultDict = {}
        iteration_results = iteration_results or {}

        # Evaluation results.
        if "evaluation" in iteration_results:
            results["evaluation"] = iteration_results.pop("evaluation")

        # Custom metrics and episode media.
        results["custom_metrics"] = iteration_results.pop("custom_metrics", {})
        results["episode_media"] = iteration_results.pop("episode_media", {})
        results["num_recreated_workers"] = iteration_results.pop(
            "num_recreated_workers", 0
        )

        # Learner info.
        results["info"] = {LEARNER_INFO: iteration_results}

        # Calculate how many (if any) of older, historical episodes we have to add to
        # `episodes_this_iter` in order to reach the required smoothing window.
        episodes_for_metrics = episodes_this_iter[:]
        missing = self.config["metrics_num_episodes_for_smoothing"] - len(
            episodes_this_iter
        )
        # We have to add some older episodes to reach the smoothing window size.
        if missing > 0:
            episodes_for_metrics = self._episode_history[-missing:] + episodes_this_iter
            assert (
                len(episodes_for_metrics)
                <= self.config["metrics_num_episodes_for_smoothing"]
            )
        # Note that when there are more than `metrics_num_episodes_for_smoothing`
        # episodes in `episodes_for_metrics`, leave them as-is. In this case, we'll
        # compute the stats over that larger number.

        # Add new episodes to our history and make sure it doesn't grow larger than
        # needed.
        self._episode_history.extend(episodes_this_iter)
        self._episode_history = self._episode_history[
            -self.config["metrics_num_episodes_for_smoothing"] :
        ]
        results["sampler_results"] = summarize_episodes(
            episodes_for_metrics,
            episodes_this_iter,
            self.config["keep_per_episode_custom_metrics"],
        )
        # TODO: Don't dump sampler results into top-level.
        results.update(results["sampler_results"])

        results["num_healthy_workers"] = len(self.workers.remote_workers())

        # Train-steps- and env/agent-steps this iteration.
        for c in [
            NUM_AGENT_STEPS_SAMPLED,
            NUM_AGENT_STEPS_TRAINED,
            NUM_ENV_STEPS_SAMPLED,
            NUM_ENV_STEPS_TRAINED,
        ]:
            results[c] = self._counters[c]
        if self.config.count_steps_by == "agent_steps":
            results[NUM_AGENT_STEPS_SAMPLED + "_this_iter"] = step_ctx.sampled
            results[NUM_AGENT_STEPS_TRAINED + "_this_iter"] = step_ctx.trained
            # TODO: For CQL and other algos, count by trained steps.
            results["timesteps_total"] = self._counters[NUM_AGENT_STEPS_SAMPLED]
            # TODO: Backward compatibility.
            results[STEPS_TRAINED_THIS_ITER_COUNTER] = step_ctx.trained
        else:
            results[NUM_ENV_STEPS_SAMPLED + "_this_iter"] = step_ctx.sampled
            results[NUM_ENV_STEPS_TRAINED + "_this_iter"] = step_ctx.trained
            # TODO: For CQL and other algos, count by trained steps.
            results["timesteps_total"] = self._counters[NUM_ENV_STEPS_SAMPLED]
            # TODO: Backward compatibility.
            results[STEPS_TRAINED_THIS_ITER_COUNTER] = step_ctx.trained

        # TODO: Backward compatibility.
        results["agent_timesteps_total"] = self._counters[NUM_AGENT_STEPS_SAMPLED]

        # Process timer results.
        timers = {}
        for k, timer in self._timers.items():
            timers["{}_time_ms".format(k)] = round(timer.mean * 1000, 3)
            if timer.has_units_processed():
                timers["{}_throughput".format(k)] = round(timer.mean_throughput, 3)
        results["timers"] = timers

        # Process counter results.
        counters = {}
        for k, counter in self._counters.items():
            counters[k] = counter
        results["counters"] = counters
        # TODO: Backward compatibility.
        results["info"].update(counters)

        return results

    def __repr__(self):
        return type(self).__name__

    def _record_usage(self, config):
        """Record the framework and algorithm used.

        Args:
            config: Algorithm config dict.
        """
        record_extra_usage_tag(TagKey.RLLIB_FRAMEWORK, config["framework"])
        record_extra_usage_tag(TagKey.RLLIB_NUM_WORKERS, str(config["num_workers"]))
        alg = self.__class__.__name__
        # We do not want to collect user defined algorithm names.
        if alg not in ALL_ALGORITHMS:
            alg = "USER_DEFINED"
        record_extra_usage_tag(TagKey.RLLIB_ALGORITHM, alg)

    @Deprecated(new="Algorithm.compute_single_action()", error=True)
    def compute_action(self, *args, **kwargs):
        return self.compute_single_action(*args, **kwargs)

    @Deprecated(new="construct WorkerSet(...) instance directly", error=False)
    def _make_workers(
        self,
        *,
        env_creator: EnvCreator,
        validate_env: Optional[Callable[[EnvType, EnvContext], None]],
        policy_class: Type[Policy],
        config: AlgorithmConfigDict,
        num_workers: int,
        local_worker: bool = True,
    ) -> WorkerSet:
        return WorkerSet(
            env_creator=env_creator,
            validate_env=validate_env,
            default_policy_class=policy_class,
            config=config,
            num_workers=num_workers,
            local_worker=local_worker,
            logdir=self.logdir,
        )

    def validate_config(self, config) -> None:
        # TODO: Deprecate. All logic has been moved into the AlgorithmConfig classes.
        pass

    @staticmethod
    @Deprecated(new="AlgorithmConfig.validate()", error=True)
    def _validate_config(config, trainer_or_none):
        pass


# TODO: Create a dict that throw a deprecation warning once we have fully moved
#  to AlgorithmConfig() objects (some algos still missing).
COMMON_CONFIG: AlgorithmConfigDict = AlgorithmConfig(Algorithm).to_dict()


class TrainIterCtx:
    def __init__(self, algo: Algorithm):
        self.algo = algo

    def __enter__(self):
        # Before first call to `step()`, `results` is expected to be None ->
        # Start with self.failures=-1 -> set to 0 before the very first call
        # to `self.step()`.
        self.failures = -1

        self.time_start = time.time()
        self.sampled = 0
        self.trained = 0
        self.init_env_steps_sampled = self.algo._counters[NUM_ENV_STEPS_SAMPLED]
        self.init_env_steps_trained = self.algo._counters[NUM_ENV_STEPS_TRAINED]
        self.init_agent_steps_sampled = self.algo._counters[NUM_AGENT_STEPS_SAMPLED]
        self.init_agent_steps_trained = self.algo._counters[NUM_AGENT_STEPS_TRAINED]
        self.failure_tolerance = self.algo.config[
            "num_consecutive_worker_failures_tolerance"
        ]
        return self

    def __exit__(self, *args):
        pass

    def should_stop(self, results):

        # Before first call to `step()`.
        if results is None:
            # Fail after n retries.
            self.failures += 1
            if self.failures > self.failure_tolerance:
                raise RuntimeError(
                    "More than `num_consecutive_worker_failures_tolerance="
                    f"{self.failure_tolerance}` consecutive worker failures! "
                    "Exiting."
                )
            # Continue to very first `step()` call or retry `step()` after
            # a (tolerable) failure.
            return False

<<<<<<< HEAD
        # Stopping criteria: Only when using the `training_iteration`
        # API, b/c for the `exec_plan` API, the logic to stop is
        # already built into the execution plans via the
        # `StandardMetricsReporting` op.
        elif self.algo.config._disable_execution_plan_api:
            if self.algo.config.count_steps_by == "agent_steps":
=======
        # Stopping criteria.
        elif self.algo.config["_disable_execution_plan_api"]:
            if self.algo._by_agent_steps:
>>>>>>> d9b92eb2
                self.sampled = (
                    self.algo._counters[NUM_AGENT_STEPS_SAMPLED]
                    - self.init_agent_steps_sampled
                )
                self.trained = (
                    self.algo._counters[NUM_AGENT_STEPS_TRAINED]
                    - self.init_agent_steps_trained
                )
            else:
                self.sampled = (
                    self.algo._counters[NUM_ENV_STEPS_SAMPLED]
                    - self.init_env_steps_sampled
                )
                self.trained = (
                    self.algo._counters[NUM_ENV_STEPS_TRAINED]
                    - self.init_env_steps_trained
                )

            min_t = self.algo.config["min_time_s_per_iteration"]
            min_sample_ts = self.algo.config["min_sample_timesteps_per_iteration"]
            min_train_ts = self.algo.config["min_train_timesteps_per_iteration"]
            # Repeat if not enough time has passed or if not enough
            # env|train timesteps have been processed (or these min
            # values are not provided by the user).
            if (
                (not min_t or time.time() - self.time_start >= min_t)
                and (not min_sample_ts or self.sampled >= min_sample_ts)
                and (not min_train_ts or self.trained >= min_train_ts)
            ):
                return True
            else:
                return False
        # No errors (we got results != None) -> Return True
        # (meaning: yes, should stop -> no further step attempts).
        else:
            return True<|MERGE_RESOLUTION|>--- conflicted
+++ resolved
@@ -2304,129 +2304,6 @@
         check_if_correct_nn_framework_installed()
         resolve_tf_settings()
 
-<<<<<<< HEAD
-=======
-    @OverrideToImplementCustomLogic_CallToSuperRecommended
-    @DeveloperAPI
-    def validate_config(
-        self,
-        config: Union[AlgorithmConfig, AlgorithmConfigDict],
-    ) -> None:
-        """Validates a given config object (or dictionary) for this Algorithm.
-
-        Users should override this method to implement custom validation
-        behavior. It is recommended to call `super().validate_config()` in
-        this override.
-
-        Args:
-            config: The given config object (or dictionary) to check.
-
-        Raises:
-            ValueError: If there is something wrong with the config.
-        """
-        from ray.rllib.models.catalog import MODEL_DEFAULTS
-
-        model_config = config.get("model", MODEL_DEFAULTS)
-
-        # Multi-GPU settings.
-        simple_optim_setting = config.get("simple_optimizer", DEPRECATED_VALUE)
-
-        framework = config.get("framework", "tf")
-
-        if simple_optim_setting is True:
-            pass
-        # Multi-GPU setting: Must use multi_gpu_train_one_step.
-        elif config.get("num_gpus", 0) > 1:
-            # TODO: AlphaStar uses >1 GPUs differently (1 per policy actor), so this is
-            #  ok for tf2 here.
-            #  Remove this hacky check, once we have fully moved to the RLTrainer API.
-            if framework == "tf2" and type(self).__name__ != "AlphaStar":
-                raise ValueError(
-                    "`num_gpus` > 1 not supported yet for "
-                    "framework={}!".format(framework)
-                )
-            elif simple_optim_setting is True:
-                raise ValueError(
-                    "Cannot use `simple_optimizer` if `num_gpus` > 1! "
-                    "Consider not setting `simple_optimizer` in your config."
-                )
-            config["simple_optimizer"] = False
-        # Auto-setting: Use simple-optimizer for tf-eager or multiagent,
-        # otherwise: multi_gpu_train_one_step (if supported by the algo's
-        # `training_step()` method).
-        elif simple_optim_setting == DEPRECATED_VALUE:
-            # tf-eager: Must use simple optimizer.
-            if framework not in ["tf", "torch"]:
-                config["simple_optimizer"] = True
-            # Multi-agent case: Try using MultiGPU optimizer (only
-            # if all policies used are DynamicTFPolicies or TorchPolicies).
-            elif (
-                (isinstance(config, AlgorithmConfig) and config.is_multi_agent())
-                or isinstance(config, dict)
-                and AlgorithmConfig.from_dict(config).is_multi_agent()
-            ):
-                from ray.rllib.policy.dynamic_tf_policy import DynamicTFPolicy
-                from ray.rllib.policy.torch_policy import TorchPolicy
-
-                default_policy_cls = self.get_default_policy_class(config)
-                policies = config["multiagent"]["policies"]
-                policy_specs = (
-                    [
-                        PolicySpec(*spec) if isinstance(spec, (tuple, list)) else spec
-                        for spec in policies.values()
-                    ]
-                    if isinstance(policies, dict)
-                    else [PolicySpec() for _ in policies]
-                )
-
-                if any(
-                    (spec.policy_class or default_policy_cls) is None
-                    or not issubclass(
-                        spec.policy_class or default_policy_cls,
-                        (DynamicTFPolicy, TorchPolicy),
-                    )
-                    for spec in policy_specs
-                ):
-                    config["simple_optimizer"] = True
-                else:
-                    config["simple_optimizer"] = False
-            else:
-                config["simple_optimizer"] = False
-
-        # User manually set simple-optimizer to False -> Error if tf-eager.
-        elif simple_optim_setting is False:
-            if framework == "tf2":
-                raise ValueError(
-                    "`simple_optimizer=False` not supported for "
-                    "config.framework({})!".format(framework)
-                )
-
-        # Check model config.
-        # If no preprocessing, propagate into model's config as well
-        # (so model will know, whether inputs are preprocessed or not).
-        if config["_disable_preprocessor_api"] is True:
-            model_config["_disable_preprocessor_api"] = True
-        # If no action flattening, propagate into model's config as well
-        # (so model will know, whether action inputs are already flattened or
-        # not).
-        if config["_disable_action_flattening"] is True:
-            model_config["_disable_action_flattening"] = True
-
-        # Prev_a/r settings.
-        prev_a_r = model_config.get("lstm_use_prev_action_reward", DEPRECATED_VALUE)
-        if prev_a_r != DEPRECATED_VALUE:
-            deprecation_warning(
-                "model.lstm_use_prev_action_reward",
-                "model.lstm_use_prev_action and model.lstm_use_prev_reward",
-                error=True,
-            )
-
-        # Store multi-agent batch count mode.
-        self._by_agent_steps = (
-            self.config["multiagent"].get("count_steps_by") == "agent_steps"
-        )
-
->>>>>>> d9b92eb2
     @staticmethod
     @ExperimentalAPI
     def validate_env(env: EnvType, env_context: EnvContext) -> None:
@@ -3151,18 +3028,9 @@
             # a (tolerable) failure.
             return False
 
-<<<<<<< HEAD
-        # Stopping criteria: Only when using the `training_iteration`
-        # API, b/c for the `exec_plan` API, the logic to stop is
-        # already built into the execution plans via the
-        # `StandardMetricsReporting` op.
+        # Stopping criteria.
         elif self.algo.config._disable_execution_plan_api:
             if self.algo.config.count_steps_by == "agent_steps":
-=======
-        # Stopping criteria.
-        elif self.algo.config["_disable_execution_plan_api"]:
-            if self.algo._by_agent_steps:
->>>>>>> d9b92eb2
                 self.sampled = (
                     self.algo._counters[NUM_AGENT_STEPS_SAMPLED]
                     - self.init_agent_steps_sampled
