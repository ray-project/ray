--- conflicted
+++ resolved
@@ -1468,7 +1468,6 @@
             if pp and type(pp).__name__ != "NoPreprocessor":
                 observation = pp.transform(observation)
             observation = local_worker.filters[policy_id](observation, update=False)
-<<<<<<< HEAD
 
             # Input-dict.
             if input_dict is not None:
@@ -1491,58 +1490,6 @@
                     timestep=timestep,
                     episode=episode,
                 )
-=======
-        else:
-            # Just preprocess observations, similar to how it used to be done before.
-            pp = policy.agent_connectors[ObsPreprocessorConnector]
-
-            # convert the observation to array if possible
-            if not isinstance(observation, (np.ndarray, dict, tuple)):
-                try:
-                    observation = np.asarray(observation)
-                except Exception:
-                    raise ValueError(
-                        f"Observation type {type(observation)} cannot be converted to "
-                        f"np.ndarray."
-                    )
-            if pp:
-                assert len(pp) == 1, "Only one preprocessor should be in the pipeline"
-                pp = pp[0]
-
-                if not pp.is_identity():
-                    # Note(Kourosh): This call will leave the policy's connector
-                    # in eval mode. would that be a problem?
-                    pp.in_eval()
-                    if observation is not None:
-                        _input_dict = {SampleBatch.OBS: observation}
-                    elif input_dict is not None:
-                        _input_dict = {SampleBatch.OBS: input_dict[SampleBatch.OBS]}
-                    else:
-                        raise ValueError(
-                            "Either observation or input_dict must be provided."
-                        )
-
-                    # TODO (Kourosh): Create a new util method for algorithm that
-                    # computes actions based on raw inputs from env and can keep track
-                    # of its own internal state.
-                    acd = AgentConnectorDataType("0", "0", _input_dict)
-                    # make sure the state is reset since we are only applying the
-                    # preprocessor
-                    pp.reset(env_id="0")
-                    ac_o = pp([acd])[0]
-                    observation = ac_o.data[SampleBatch.OBS]
-
-        # Input-dict.
-        if input_dict is not None:
-            input_dict[SampleBatch.OBS] = observation
-            action, state, extra = policy.compute_single_action(
-                input_dict=input_dict,
-                explore=explore,
-                timestep=timestep,
-                episode=episode,
-            )
-        # Individual args.
->>>>>>> 59b0b9a4
         else:
             for old_kwarg in [
                 "state",
