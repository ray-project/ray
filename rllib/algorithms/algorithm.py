--- conflicted
+++ resolved
@@ -5,12 +5,12 @@
 import functools
 import gymnasium as gym
 import importlib
+import importlib.metadata
 import json
 import logging
 import numpy as np
 import os
 from packaging import version
-import importlib.metadata
 import re
 import tempfile
 import time
@@ -1609,13 +1609,7 @@
             # TODO: (sven) rename MultiGPUOptimizer into something more
             #  meaningful.
             if self.config._enable_new_api_stack:
-<<<<<<< HEAD
-                is_module_trainable = self.workers.local_worker().is_policy_to_train
-                self.learner_group.set_is_module_trainable(is_module_trainable)
                 train_results = self.learner_group.update(batch=train_batch)
-=======
-                train_results = self.learner_group.update(train_batch)
->>>>>>> 5ca101c5
             elif self.config.get("simple_optimizer") is True:
                 train_results = train_one_step(self, train_batch)
             else:
