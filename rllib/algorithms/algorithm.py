--- conflicted
+++ resolved
@@ -952,22 +952,6 @@
         if evaluate_this_iter and not self.config.evaluation_parallel_to_training:
             eval_results = self._run_one_evaluation(parallel_train_future=None)
 
-<<<<<<< HEAD
-        # Attach latest available evaluation results to train results, if necessary.
-        if (
-            evaluate_in_general
-            and not evaluate_this_iter
-            and self.config.always_attach_evaluation_results
-        ):
-            if not isinstance(self.evaluation_metrics, dict):
-                raise ValueError(
-                    "Algorithm.evaluate() needs to return a ResultDict, but returned "
-                    f"{self.evaluation_metrics}!"
-                )
-            eval_results = self.evaluation_metrics
-
-=======
->>>>>>> e043a03e
         # Sync EnvRunner workers.
         # TODO (sven): For the new API stack, the common execution pattern for any algo
         #  should be: [sample + get_metrics + get_state] -> send all these in one remote
