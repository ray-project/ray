--- conflicted
+++ resolved
@@ -11,10 +11,7 @@
 import os
 from packaging import version
 import pkg_resources
-<<<<<<< HEAD
 import re
-=======
->>>>>>> a9b9208e
 import tempfile
 import time
 from typing import (
@@ -31,11 +28,10 @@
 )
 
 import ray
+from ray.actor import ActorHandle
 from ray.air.checkpoint import Checkpoint
 import ray.cloudpickle as pickle
 from ray._private.usage.usage_lib import TagKey, record_extra_usage_tag
-from ray.actor import ActorHandle
-import ray.cloudpickle as pickle
 from ray.exceptions import GetTimeoutError, RayActorError, RayError
 from ray.rllib.algorithms.algorithm_config import AlgorithmConfig
 from ray.rllib.algorithms.callbacks import DefaultCallbacks
