from collections import defaultdict
import concurrent
import copy
from datetime import datetime
import functools
import gymnasium as gym
import importlib
import importlib.metadata
import json
import logging
import numpy as np
import os
from packaging import version
import re
import tempfile
import time
import tree  # pip install dm_tree
from typing import (
    Callable,
    Container,
    DefaultDict,
    Dict,
    List,
    Optional,
    Set,
    Tuple,
    Type,
    TYPE_CHECKING,
    Union,
)

import ray
from ray._private.usage.usage_lib import TagKey, record_extra_usage_tag
from ray.actor import ActorHandle
from ray.train import Checkpoint
import ray.cloudpickle as pickle
from ray.rllib.algorithms.algorithm_config import AlgorithmConfig
from ray.rllib.algorithms.registry import ALGORITHMS_CLASS_TO_NAME as ALL_ALGORITHMS
from ray.rllib.connectors.agent.obs_preproc import ObsPreprocessorConnector
from ray.rllib.core.rl_module.marl_module import (
    MultiAgentRLModuleSpec,
    DEFAULT_MODULE_ID,
)
from ray.rllib.core.rl_module.rl_module import RLModule, SingleAgentRLModuleSpec
from ray.rllib.env.env_context import EnvContext
from ray.rllib.env.env_runner import EnvRunner
from ray.rllib.env.utils import _gym_env_creator
from ray.rllib.evaluation.episode import Episode
from ray.rllib.evaluation.metrics import (
    collect_episodes,
    collect_metrics,
    RolloutMetrics,
    summarize_episodes,
)
from ray.rllib.evaluation.worker_set import WorkerSet
from ray.rllib.execution.rollout_ops import synchronous_parallel_sample
from ray.rllib.execution.train_ops import multi_gpu_train_one_step, train_one_step
from ray.rllib.offline import get_dataset_and_shards
from ray.rllib.offline.estimators import (
    OffPolicyEstimator,
    ImportanceSampling,
    WeightedImportanceSampling,
    DirectMethod,
    DoublyRobust,
)
from ray.rllib.offline.offline_evaluator import OfflineEvaluator
from ray.rllib.policy.policy import Policy
from ray.rllib.policy.sample_batch import DEFAULT_POLICY_ID, SampleBatch, concat_samples
from ray.rllib.utils import deep_update, FilterManager
from ray.rllib.utils.annotations import (
    DeveloperAPI,
    ExperimentalAPI,
    override,
    OverrideToImplementCustomLogic,
    OverrideToImplementCustomLogic_CallToSuperRecommended,
    PublicAPI,
)
from ray.rllib.utils.checkpoints import (
    CHECKPOINT_VERSION,
    CHECKPOINT_VERSION_LEARNER,
    get_checkpoint_info,
    try_import_msgpack,
)
from ray.rllib.utils.debug import update_global_seed_if_necessary
from ray.rllib.utils.deprecation import (
    DEPRECATED_VALUE,
    Deprecated,
    deprecation_warning,
)
from ray.rllib.utils.error import ERR_MSG_INVALID_ENV_DESCRIPTOR, EnvError
from ray.rllib.utils.framework import try_import_tf
from ray.rllib.utils.from_config import from_config
from ray.rllib.utils.metrics import (
    ALL_MODULES,
    NUM_AGENT_STEPS_SAMPLED,
    NUM_AGENT_STEPS_SAMPLED_THIS_ITER,
    NUM_AGENT_STEPS_TRAINED,
    NUM_ENV_STEPS_SAMPLED,
    NUM_ENV_STEPS_SAMPLED_THIS_ITER,
    NUM_ENV_STEPS_TRAINED,
    SYNCH_ENV_CONNECTOR_STATES_TIMER,
    SYNCH_WORKER_WEIGHTS_TIMER,
    TRAINING_ITERATION_TIMER,
    SAMPLE_TIMER,
    STEPS_TRAINED_THIS_ITER_COUNTER,
)
from ray.rllib.utils.metrics.learner_info import LEARNER_INFO
from ray.rllib.utils.policy import validate_policy_id
from ray.rllib.utils.replay_buffers import MultiAgentReplayBuffer, ReplayBuffer
from ray.rllib.utils.serialization import deserialize_type, NOT_SERIALIZABLE
from ray.rllib.utils.spaces import space_utils
from ray.rllib.utils.typing import (
    AgentConnectorDataType,
    AgentID,
    AgentToModuleMappingFn,
    AlgorithmConfigDict,
    EnvCreator,
    EnvInfoDict,
    EnvType,
    EpisodeID,
    EpisodeType,
    ModuleID,
    PartialAlgorithmConfigDict,
    PolicyID,
    PolicyState,
    ResultDict,
    SampleBatchType,
    ShouldModuleBeUpdatedFn,
    TensorStructType,
    TensorType,
)
from ray.tune.execution.placement_groups import PlacementGroupFactory
from ray.tune.experiment.trial import ExportFormat
from ray.tune.logger import Logger, UnifiedLogger
from ray.tune.registry import ENV_CREATOR, _global_registry
from ray.tune.resources import Resources
from ray.tune.result import DEFAULT_RESULTS_DIR
from ray.tune.trainable import Trainable
from ray.util import log_once
from ray.util.timer import _Timer
from ray.tune.registry import get_trainable_cls

if TYPE_CHECKING:
    from ray.rllib.core.learner.learner_group import LearnerGroup

try:
    from ray.rllib.extensions import AlgorithmBase
except ImportError:

    class AlgorithmBase:
        @staticmethod
        def _get_learner_bundles(cf: AlgorithmConfig) -> List[Dict[str, int]]:
            """Selects the right resource bundles for learner workers based off of cf.

            Args:
                cf: The algorithm config.

            Returns:
                A list of resource bundles for the learner workers.
            """
            if cf.num_learner_workers > 0:
                if cf.num_gpus_per_learner_worker:
                    learner_bundles = [
                        {"GPU": cf.num_learner_workers * cf.num_gpus_per_learner_worker}
                    ]
                elif cf.num_cpus_per_learner_worker:
                    learner_bundles = [
                        {
                            "CPU": cf.num_cpus_per_learner_worker
                            * cf.num_learner_workers,
                        }
                    ]
            else:
                learner_bundles = [
                    {
                        # sampling and training is not done concurrently when local is
                        # used, so pick the max.
                        "CPU": max(
                            cf.num_cpus_per_learner_worker, cf.num_cpus_for_local_worker
                        ),
                        "GPU": cf.num_gpus_per_learner_worker,
                    }
                ]
            return learner_bundles


tf1, tf, tfv = try_import_tf()

logger = logging.getLogger(__name__)


@Deprecated(
    new="config = AlgorithmConfig().update_from_dict({'a': 1, 'b': 2}); ... ; "
    "print(config.lr) -> 0.001; if config.a > 0: [do something];",
    error=True,
)
def with_common_config(*args, **kwargs):
    pass


@PublicAPI
class Algorithm(Trainable, AlgorithmBase):
    """An RLlib algorithm responsible for optimizing one or more Policies.

    Algorithms contain a WorkerSet under `self.workers`. A WorkerSet is
    normally composed of a single local worker
    (self.workers.local_worker()), used to compute and apply learning updates,
    and optionally one or more remote workers used to generate environment
    samples in parallel.
    WorkerSet is fault tolerant and elastic. It tracks health states for all
    the managed remote worker actors. As a result, Algorithm should never
    access the underlying actor handles directly. Instead, always access them
    via all the foreach APIs with assigned IDs of the underlying workers.

    Each worker (remotes or local) contains a PolicyMap, which itself
    may contain either one policy for single-agent training or one or more
    policies for multi-agent training. Policies are synchronized
    automatically from time to time using ray.remote calls. The exact
    synchronization logic depends on the specific algorithm used,
    but this usually happens from local worker to all remote workers and
    after each training update.

    You can write your own Algorithm classes by sub-classing from `Algorithm`
    or any of its built-in sub-classes.
    This allows you to override the `training_step` method to implement
    your own algorithm logic. You can find the different built-in
    algorithms' `training_step()` methods in their respective main .py files,
    e.g. rllib.algorithms.dqn.dqn.py or rllib.algorithms.impala.impala.py.

    The most important API methods a Algorithm exposes are `train()`,
    `evaluate()`, `save()` and `restore()`.
    """

    # Whether to allow unknown top-level config keys.
    _allow_unknown_configs = False

    # List of top-level keys with value=dict, for which new sub-keys are
    # allowed to be added to the value dict.
    _allow_unknown_subkeys = [
        "tf_session_args",
        "local_tf_session_args",
        "env_config",
        "model",
        "optimizer",
        "custom_resources_per_worker",
        "evaluation_config",
        "exploration_config",
        "replay_buffer_config",
        "extra_python_environs_for_worker",
        "input_config",
        "output_config",
    ]

    # List of top level keys with value=dict, for which we always override the
    # entire value (dict), iff the "type" key in that value dict changes.
    _override_all_subkeys_if_type_changes = [
        "exploration_config",
        "replay_buffer_config",
    ]

    # List of keys that are always fully overridden if present in any dict or sub-dict
    _override_all_key_list = ["off_policy_estimation_methods", "policies"]

    _progress_metrics = (
        "num_env_steps_sampled",
        "num_env_steps_trained",
        "episodes_total",
        "sampler_results/episode_len_mean",
        "sampler_results/episode_reward_mean",
        "evaluation/sampler_results/episode_reward_mean",
    )

    @staticmethod
    def from_checkpoint(
        checkpoint: Union[str, Checkpoint],
        policy_ids: Optional[Container[PolicyID]] = None,
        policy_mapping_fn: Optional[Callable[[AgentID, EpisodeID], PolicyID]] = None,
        policies_to_train: Optional[
            Union[
                Container[PolicyID],
                Callable[[PolicyID, Optional[SampleBatchType]], bool],
            ]
        ] = None,
    ) -> "Algorithm":
        """Creates a new algorithm instance from a given checkpoint.

        Note: This method must remain backward compatible from 2.0.0 on.

        Args:
            checkpoint: The path (str) to the checkpoint directory to use
                or an AIR Checkpoint instance to restore from.
            policy_ids: Optional list of PolicyIDs to recover. This allows users to
                restore an Algorithm with only a subset of the originally present
                Policies.
            policy_mapping_fn: An optional (updated) policy mapping function
                to use from here on.
            policies_to_train: An optional list of policy IDs to be trained
                or a callable taking PolicyID and SampleBatchType and
                returning a bool (trainable or not?).
                If None, will keep the existing setup in place. Policies,
                whose IDs are not in the list (or for which the callable
                returns False) will not be updated.

        Returns:
            The instantiated Algorithm.
        """
        checkpoint_info = get_checkpoint_info(checkpoint)

        # Not possible for (v0.1) (algo class and config information missing
        # or very hard to retrieve).
        if checkpoint_info["checkpoint_version"] == version.Version("0.1"):
            raise ValueError(
                "Cannot restore a v0 checkpoint using `Algorithm.from_checkpoint()`!"
                "In this case, do the following:\n"
                "1) Create a new Algorithm object using your original config.\n"
                "2) Call the `restore()` method of this algo object passing it"
                " your checkpoint dir or AIR Checkpoint object."
            )
        elif checkpoint_info["checkpoint_version"] < version.Version("1.0"):
            raise ValueError(
                "`checkpoint_info['checkpoint_version']` in `Algorithm.from_checkpoint"
                "()` must be 1.0 or later! You are using a checkpoint with "
                f"version v{checkpoint_info['checkpoint_version']}."
            )

        # This is a msgpack checkpoint.
        if checkpoint_info["format"] == "msgpack":
            # User did not provide unserializable function with this call
            # (`policy_mapping_fn`). Note that if `policies_to_train` is None, it
            # defaults to training all policies (so it's ok to not provide this here).
            if policy_mapping_fn is None:
                # Only DEFAULT_POLICY_ID present in this algorithm, provide default
                # implementations of these two functions.
                if checkpoint_info["policy_ids"] == {DEFAULT_POLICY_ID}:
                    policy_mapping_fn = AlgorithmConfig.DEFAULT_POLICY_MAPPING_FN
                # Provide meaningful error message.
                else:
                    raise ValueError(
                        "You are trying to restore a multi-agent algorithm from a "
                        "`msgpack` formatted checkpoint, which do NOT store the "
                        "`policy_mapping_fn` or `policies_to_train` "
                        "functions! Make sure that when using the "
                        "`Algorithm.from_checkpoint()` utility, you also pass the "
                        "args: `policy_mapping_fn` and `policies_to_train` with your "
                        "call. You might leave `policies_to_train=None` in case "
                        "you would like to train all policies anyways."
                    )

        state = Algorithm._checkpoint_info_to_algorithm_state(
            checkpoint_info=checkpoint_info,
            policy_ids=policy_ids,
            policy_mapping_fn=policy_mapping_fn,
            policies_to_train=policies_to_train,
        )

        return Algorithm.from_state(state)

    @staticmethod
    def from_state(state: Dict) -> "Algorithm":
        """Recovers an Algorithm from a state object.

        The `state` of an instantiated Algorithm can be retrieved by calling its
        `get_state` method. It contains all information necessary
        to create the Algorithm from scratch. No access to the original code (e.g.
        configs, knowledge of the Algorithm's class, etc..) is needed.

        Args:
            state: The state to recover a new Algorithm instance from.

        Returns:
            A new Algorithm instance.
        """
        algorithm_class: Type[Algorithm] = state.get("algorithm_class")
        if algorithm_class is None:
            raise ValueError(
                "No `algorithm_class` key was found in given `state`! "
                "Cannot create new Algorithm."
            )
        # algo_class = get_trainable_cls(algo_class_name)
        # Create the new algo.
        config = state.get("config")
        if not config:
            raise ValueError("No `config` found in given Algorithm state!")
        new_algo = algorithm_class(config=config)
        # Set the new algo's state.
        new_algo.__setstate__(state)

        # Return the new algo.
        return new_algo

    @PublicAPI
    def __init__(
        self,
        config: Optional[AlgorithmConfig] = None,
        env=None,  # deprecated arg
        logger_creator: Optional[Callable[[], Logger]] = None,
        **kwargs,
    ):
        """Initializes an Algorithm instance.

        Args:
            config: Algorithm-specific configuration object.
            logger_creator: Callable that creates a ray.tune.Logger
                object. If unspecified, a default logger is created.
            **kwargs: Arguments passed to the Trainable base class.
        """
        config = config or self.get_default_config()

        # Translate possible dict into an AlgorithmConfig object, as well as,
        # resolving generic config objects into specific ones (e.g. passing
        # an `AlgorithmConfig` super-class instance into a PPO constructor,
        # which normally would expect a PPOConfig object).
        if isinstance(config, dict):
            default_config = self.get_default_config()
            # `self.get_default_config()` also returned a dict ->
            # Last resort: Create core AlgorithmConfig from merged dicts.
            if isinstance(default_config, dict):
                config = AlgorithmConfig.from_dict(
                    config_dict=self.merge_algorithm_configs(
                        default_config, config, True
                    )
                )
            # Default config is an AlgorithmConfig -> update its properties
            # from the given config dict.
            else:
                config = default_config.update_from_dict(config)
        else:
            default_config = self.get_default_config()
            # Given AlgorithmConfig is not of the same type as the default config:
            # This could be the case e.g. if the user is building an algo from a
            # generic AlgorithmConfig() object.
            if not isinstance(config, type(default_config)):
                config = default_config.update_from_dict(config.to_dict())

        # In case this algo is using a generic config (with no algo_class set), set it
        # here.
        if config.algo_class is None:
            config.algo_class = type(self)

        if env is not None:
            deprecation_warning(
                old=f"algo = Algorithm(env='{env}', ...)",
                new=f"algo = AlgorithmConfig().environment('{env}').build()",
                error=False,
            )
            config.environment(env)

        # Validate and freeze our AlgorithmConfig object (no more changes possible).
        config.validate()
        config.freeze()

        # Convert `env` provided in config into a concrete env creator callable, which
        # takes an EnvContext (config dict) as arg and returning an RLlib supported Env
        # type (e.g. a gym.Env).
        self._env_id, self.env_creator = self._get_env_id_and_creator(
            config.env, config
        )
        env_descr = (
            self._env_id.__name__ if isinstance(self._env_id, type) else self._env_id
        )

        # Placeholder for a local replay buffer instance.
        self.local_replay_buffer = None

        # Placeholder for our LearnerGroup responsible for updating the RLModule(s).
        self.learner_group: Optional["LearnerGroup"] = None

        # Create a default logger creator if no logger_creator is specified
        if logger_creator is None:
            # Default logdir prefix containing the agent's name and the
            # env id.
            timestr = datetime.today().strftime("%Y-%m-%d_%H-%M-%S")
            env_descr_for_dir = re.sub("[/\\\\]", "-", str(env_descr))
            logdir_prefix = f"{str(self)}_{env_descr_for_dir}_{timestr}"
            if not os.path.exists(DEFAULT_RESULTS_DIR):
                # Possible race condition if dir is created several times on
                # rollout workers
                os.makedirs(DEFAULT_RESULTS_DIR, exist_ok=True)
            logdir = tempfile.mkdtemp(prefix=logdir_prefix, dir=DEFAULT_RESULTS_DIR)

            # Allow users to more precisely configure the created logger
            # via "logger_config.type".
            if config.logger_config and "type" in config.logger_config:

                def default_logger_creator(config):
                    """Creates a custom logger with the default prefix."""
                    cfg = config["logger_config"].copy()
                    cls = cfg.pop("type")
                    # Provide default for logdir, in case the user does
                    # not specify this in the "logger_config" dict.
                    logdir_ = cfg.pop("logdir", logdir)
                    return from_config(cls=cls, _args=[cfg], logdir=logdir_)

            # If no `type` given, use tune's UnifiedLogger as last resort.
            else:

                def default_logger_creator(config):
                    """Creates a Unified logger with the default prefix."""
                    return UnifiedLogger(config, logdir, loggers=None)

            logger_creator = default_logger_creator

        # Metrics-related properties.
        self._timers = defaultdict(_Timer)
        self._counters = defaultdict(int)
        self._episode_history = []
        self._episodes_to_be_collected = []

        # The fully qualified AlgorithmConfig used for evaluation
        # (or None if evaluation not setup).
        self.evaluation_config: Optional[AlgorithmConfig] = None
        # Evaluation WorkerSet and metrics last returned by `self.evaluate()`.
        self.evaluation_workers: Optional[WorkerSet] = None
        # Initialize common evaluation_metrics to nan, before they become
        # available. We want to make sure the metrics are always present
        # (although their values may be nan), so that Tune does not complain
        # when we use these as stopping criteria.
        self.evaluation_metrics = {
            # TODO: Don't dump sampler results into top-level.
            "evaluation": {
                "episode_reward_max": np.nan,
                "episode_reward_min": np.nan,
                "episode_reward_mean": np.nan,
                "sampler_results": {
                    "episode_reward_max": np.nan,
                    "episode_reward_min": np.nan,
                    "episode_reward_mean": np.nan,
                },
            },
        }

        super().__init__(
            config=config,
            logger_creator=logger_creator,
            **kwargs,
        )

        # Check, whether `training_iteration` is still a tune.Trainable property
        # and has not been overridden by the user in the attempt to implement the
        # algos logic (this should be done now inside `training_step`).
        try:
            assert isinstance(self.training_iteration, int)
        except AssertionError:
            raise AssertionError(
                "Your Algorithm's `training_iteration` seems to be overridden by your "
                "custom training logic! To solve this problem, simply rename your "
                "`self.training_iteration()` method into `self.training_step`."
            )

    @OverrideToImplementCustomLogic
    @classmethod
    def get_default_config(cls) -> AlgorithmConfig:
        return AlgorithmConfig()

    @OverrideToImplementCustomLogic
    def _remote_worker_ids_for_metrics(self) -> List[int]:
        """Returns a list of remote worker IDs to fetch metrics from.

        Specific Algorithm implementations can override this method to
        use a subset of the workers for metrics collection.

        Returns:
            List of remote worker IDs to fetch metrics from.
        """
        return self.workers.healthy_worker_ids()

    @OverrideToImplementCustomLogic_CallToSuperRecommended
    @override(Trainable)
    def setup(self, config: AlgorithmConfig) -> None:
        # Setup our config: Merge the user-supplied config dict (which could
        # be a partial config dict) with the class' default.
        if not isinstance(config, AlgorithmConfig):
            assert isinstance(config, PartialAlgorithmConfigDict)
            config_obj = self.get_default_config()
            if not isinstance(config_obj, AlgorithmConfig):
                assert isinstance(config, PartialAlgorithmConfigDict)
                config_obj = AlgorithmConfig().from_dict(config_obj)
            config_obj.update_from_dict(config)
            config_obj.env = self._env_id
            self.config = config_obj

        # Set Algorithm's seed after we have - if necessary - enabled
        # tf eager-execution.
        update_global_seed_if_necessary(self.config.framework_str, self.config.seed)

        self._record_usage(self.config)

        # Create the callbacks object.
        self.callbacks = self.config.callbacks_class()

        if self.config.log_level in ["WARN", "ERROR"]:
            logger.info(
                f"Current log_level is {self.config.log_level}. For more information, "
                "set 'log_level': 'INFO' / 'DEBUG' or use the -v and "
                "-vv flags."
            )
        if self.config.log_level:
            logging.getLogger("ray.rllib").setLevel(self.config.log_level)

        # Create local replay buffer if necessary.
        self.local_replay_buffer = self._create_local_replay_buffer_if_necessary(
            self.config
        )

        # Create a dict, mapping ActorHandles to sets of open remote
        # requests (object refs). This way, we keep track, of which actors
        # inside this Algorithm (e.g. a remote EnvRunner) have
        # already been sent how many (e.g. `sample()`) requests.
        self.remote_requests_in_flight: DefaultDict[
            ActorHandle, Set[ray.ObjectRef]
        ] = defaultdict(set)

        self.workers: Optional[WorkerSet] = None

        # Offline RL settings.
        input_evaluation = self.config.get("input_evaluation")
        if input_evaluation is not None and input_evaluation is not DEPRECATED_VALUE:
            ope_dict = {str(ope): {"type": ope} for ope in input_evaluation}
            deprecation_warning(
                old="config.input_evaluation={}".format(input_evaluation),
                new="config.evaluation(evaluation_config=config.overrides("
                f"off_policy_estimation_methods={ope_dict}"
                "))",
                error=True,
                help="Running OPE during training is not recommended.",
            )
            self.config.off_policy_estimation_methods = ope_dict

        # Create a set of env runner actors via a WorkerSet.
        self.workers = WorkerSet(
            env_creator=self.env_creator,
            validate_env=self.validate_env,
            default_policy_class=self.get_default_policy_class(self.config),
            config=self.config,
            num_workers=self.config.num_rollout_workers,
            local_worker=True,
            logdir=self.logdir,
        )

        # Ensure remote workers are initially in sync with the local worker.
        self.workers.sync_weights()

        # Compile, validate, and freeze an evaluation config.
        self.evaluation_config = self.config.get_evaluation_config_object()
        self.evaluation_config.validate()
        self.evaluation_config.freeze()

        # Evaluation WorkerSet setup.
        # User would like to setup a separate evaluation worker set.
        # Note: We skip workerset creation if we need to do offline evaluation
        if self._should_create_evaluation_rollout_workers(self.evaluation_config):
            _, env_creator = self._get_env_id_and_creator(
                self.evaluation_config.env, self.evaluation_config
            )

            # Create a separate evaluation worker set for evaluation.
            # If evaluation_num_workers=0, use the evaluation set's local
            # worker for evaluation, otherwise, use its remote workers
            # (parallelized evaluation).
            self.evaluation_workers: WorkerSet = WorkerSet(
                env_creator=env_creator,
                validate_env=None,
                default_policy_class=self.get_default_policy_class(self.config),
                config=self.evaluation_config,
                num_workers=self.config.evaluation_num_workers,
                logdir=self.logdir,
            )

            if self.config.enable_async_evaluation:
                self._evaluation_weights_seq_number = 0

        self.evaluation_dataset = None
        if (
            self.evaluation_config.off_policy_estimation_methods
            and not self.evaluation_config.ope_split_batch_by_episode
        ):
            # the num worker is set to 0 to avoid creating shards. The dataset will not
            # be repartioned to num_workers blocks.
            logger.info("Creating evaluation dataset ...")
            self.evaluation_dataset, _ = get_dataset_and_shards(
                self.evaluation_config, num_workers=0
            )
            logger.info("Evaluation dataset created")

        self.reward_estimators: Dict[str, OffPolicyEstimator] = {}
        ope_types = {
            "is": ImportanceSampling,
            "wis": WeightedImportanceSampling,
            "dm": DirectMethod,
            "dr": DoublyRobust,
        }
        for name, method_config in self.config.off_policy_estimation_methods.items():
            method_type = method_config.pop("type")
            if method_type in ope_types:
                deprecation_warning(
                    old=method_type,
                    new=str(ope_types[method_type]),
                    error=True,
                )
                method_type = ope_types[method_type]
            elif isinstance(method_type, str):
                logger.log(0, "Trying to import from string: " + method_type)
                mod, obj = method_type.rsplit(".", 1)
                mod = importlib.import_module(mod)
                method_type = getattr(mod, obj)
            if isinstance(method_type, type) and issubclass(
                method_type, OfflineEvaluator
            ):
                # TODO(kourosh) : Add an integration test for all these
                # offline evaluators.
                policy = self.get_policy()
                if issubclass(method_type, OffPolicyEstimator):
                    method_config["gamma"] = self.config.gamma
                self.reward_estimators[name] = method_type(policy, **method_config)
            else:
                raise ValueError(
                    f"Unknown off_policy_estimation type: {method_type}! Must be "
                    "either a class path or a sub-class of ray.rllib."
                    "offline.offline_evaluator::OfflineEvaluator"
                )
            # TODO (Rohan138): Refactor this and remove deprecated methods
            # Need to add back method_type in case Algorithm is restored from checkpoint
            method_config["type"] = method_type

        self.learner_group = None
        if self.config._enable_new_api_stack:
            local_worker = self.workers.local_worker()
            env = spaces = None
            # EnvRunners have a `module` property, which stores the RLModule
            # (or MARLModule, which is a subclass of RLModule, in the multi-agent case).
            if hasattr(local_worker, "module") and local_worker.module is not None:
                marl_module_dict = dict(local_worker.module.as_multi_agent())
                env = local_worker.env
                spaces = {
                    mid: (mod.config.observation_space, mod.config.action_space)
                    for mid, mod in marl_module_dict.items()
                }
                policy_dict, _ = self.config.get_multi_agent_setup(
                    env=env, spaces=spaces
                )
                module_spec: MultiAgentRLModuleSpec = self.config.get_marl_module_spec(
                    policy_dict=policy_dict
                )
            # TODO (Sven): Deprecate this path: Old stack API RolloutWorkers and
            #  DreamerV3's EnvRunners have a `marl_module_spec` property.
            elif hasattr(local_worker, "marl_module_spec"):
                module_spec: MultiAgentRLModuleSpec = local_worker.marl_module_spec
            else:
                raise AttributeError(
                    "Your local EnvRunner/RolloutWorker does NOT have any property "
                    "referring to its RLModule!"
                )
            self.learner_group = self.config.build_learner_group(
                rl_module_spec=module_spec, env=env, spaces=spaces
            )

            # Check if there are modules to load from the `module_spec`.
            rl_module_ckpt_dirs = {}
            marl_module_ckpt_dir = module_spec.load_state_path
            modules_to_load = module_spec.modules_to_load
            for module_id, sub_module_spec in module_spec.module_specs.items():
                if sub_module_spec.load_state_path:
                    rl_module_ckpt_dirs[module_id] = sub_module_spec.load_state_path
            if marl_module_ckpt_dir or rl_module_ckpt_dirs:
                self.learner_group.load_module_state(
                    marl_module_ckpt_dir=marl_module_ckpt_dir,
                    modules_to_load=modules_to_load,
                    rl_module_ckpt_dirs=rl_module_ckpt_dirs,
                )

            # Only when using RolloutWorkers: Update also the worker set's
            # `is_policy_to_train`.
            # Note that with the new EnvRunner API in combination with the new stack,
            # this information only needs to be kept in the Learner and not on the
            # EnvRunners anymore.
            if not self.config.uses_new_env_runners:
<<<<<<< HEAD
                self.workers.foreach_worker(
                    lambda w: w.set_is_policy_to_train(
                        self.learner_group.policies_to_train
                    ),
=======
                policies_to_train = self.config.policies_to_train or set(
                    self.config.policies
                )
                self.workers.foreach_worker(
                    lambda w: w.set_is_policy_to_train(policies_to_train),
>>>>>>> bdbd2e21
                    healthy_only=True,
                )

            # Sync the weights from the learner group to the rollout workers.
            weights = self.learner_group.get_weights()
            local_worker.set_weights(weights)
            self.workers.sync_weights()

        # Run `on_algorithm_init` callback after initialization is done.
        self.callbacks.on_algorithm_init(algorithm=self)

    @OverrideToImplementCustomLogic
    @classmethod
    def get_default_policy_class(
        cls,
        config: AlgorithmConfig,
    ) -> Optional[Type[Policy]]:
        """Returns a default Policy class to use, given a config.

        This class will be used by an Algorithm in case
        the policy class is not provided by the user in any single- or
        multi-agent PolicySpec.

        Note: This method is ignored when the RLModule API is enabled.
        """
        return None

    @override(Trainable)
    def step(self) -> ResultDict:
        """Implements the main `Algorithm.train()` logic.

        Takes n attempts to perform a single training step. Thereby
        catches RayErrors resulting from worker failures. After n attempts,
        fails gracefully.

        Override this method in your Algorithm sub-classes if you would like to
        handle worker failures yourself.
        Otherwise, override only `training_step()` to implement the core
        algorithm logic.

        Returns:
            The results dict with stats/infos on sampling, training,
            and - if required - evaluation.
        """
        # Do we have to run `self.evaluate()` this iteration?
        # `self.iteration` gets incremented after this function returns,
        # meaning that e.g. the first time this function is called,
        # self.iteration will be 0.
        evaluate_this_iter = (
            self.config.evaluation_interval is not None
            and (self.iteration + 1) % self.config.evaluation_interval == 0
        )

        # Results dict for training (and if appolicable: evaluation).
        results: ResultDict = {}

        # Parallel eval + training: Kick off evaluation-loop and parallel train() call.
        if evaluate_this_iter and self.config.evaluation_parallel_to_training:
            (
                results,
                train_iter_ctx,
            ) = self._run_one_training_iteration_and_evaluation_in_parallel()
        # - No evaluation necessary, just run the next training iteration.
        # - We have to evaluate in this training iteration, but no parallelism ->
        #   evaluate after the training iteration is entirely done.
        else:
            results, train_iter_ctx = self._run_one_training_iteration()

        # Sequential: Train (already done above), then evaluate.
        if evaluate_this_iter and not self.config.evaluation_parallel_to_training:
            results.update(self._run_one_evaluation(train_future=None))

        # Attach latest available evaluation results to train results,
        # if necessary.
        if not evaluate_this_iter and self.config.always_attach_evaluation_results:
            assert isinstance(
                self.evaluation_metrics, dict
            ), "Algorithm.evaluate() needs to return a dict."
            results.update(self.evaluation_metrics)

        # Sync filters on workers.
        if self.config.uses_new_env_runners:
            # Synchronize EnvToModule and ModuleToEnv connector states and broadcast new
            # states back to all workers.
            with self._timers[SYNCH_ENV_CONNECTOR_STATES_TIMER]:
                # Merge connector states from all EnvRunners and broadcast updated
                # states back to all EnvRunners.
                self.workers.sync_env_runner_states(
                    env_steps_sampled=self._counters[NUM_ENV_STEPS_SAMPLED]
                )
        else:
            self._sync_filters_if_needed(
                central_worker=self.workers.local_worker(),
                workers=self.workers,
                config=self.config,
            )

        episodes_this_iter = collect_episodes(
            self.workers,
            self._remote_worker_ids_for_metrics(),
            timeout_seconds=self.config.metrics_episode_collection_timeout_s,
        )
        results = self._compile_iteration_results(
            episodes_this_iter=episodes_this_iter,
            step_ctx=train_iter_ctx,
            iteration_results=results,
        )

        # Check `env_task_fn` for possible update of the env's task.
        if self.config.env_task_fn is not None:
            if not callable(self.config.env_task_fn):
                raise ValueError(
                    "`env_task_fn` must be None or a callable taking "
                    "[train_results, env, env_ctx] as args!"
                )

            def fn(env, env_context, task_fn):
                new_task = task_fn(results, env, env_context)
                cur_task = env.get_task()
                if cur_task != new_task:
                    env.set_task(new_task)

            fn = functools.partial(fn, task_fn=self.config.env_task_fn)
            self.workers.foreach_env_with_context(fn)

        return results

    @PublicAPI
    def evaluate(
        self,
        duration_fn: Optional[Callable[[int], int]] = None,
    ) -> dict:
        """Evaluates current policy under `evaluation_config` settings.

        Args:
            duration_fn: An optional callable taking the already run
                num episodes as only arg and returning the number of
                episodes left to run. It's used to find out whether
                evaluation should continue.
        """
        # Call the `_before_evaluate` hook.
        self._before_evaluate()

        if self.evaluation_dataset is not None:
            return {"evaluation": self._run_offline_evaluation()}

        # Sync weights to the evaluation WorkerSet.
        if self.evaluation_workers is not None:
            self.evaluation_workers.sync_weights(
                from_worker_or_learner_group=self.workers.local_worker()
            )
            self._sync_filters_if_needed(
                central_worker=self.workers.local_worker(),
                workers=self.evaluation_workers,
                config=self.evaluation_config,
            )

        self.callbacks.on_evaluate_start(algorithm=self)

        if self.config.custom_evaluation_function:
            logger.info(
                "Running custom eval function {}".format(
                    self.config.custom_evaluation_function
                )
            )
            metrics = self.config.custom_evaluation_function(
                self, self.evaluation_workers
            )
            if not metrics or not isinstance(metrics, dict):
                raise ValueError(
                    "Custom eval function must return "
                    "dict of metrics, got {}.".format(metrics)
                )
        else:
            if (
                self.evaluation_workers is None
                and self.workers.local_worker().input_reader is None
            ):
                raise ValueError(
                    "Cannot evaluate w/o an evaluation worker set in "
                    "the Algorithm or w/o an env on the local worker!\n"
                    "Try one of the following:\n1) Set "
                    "`evaluation_interval` >= 0 to force creating a "
                    "separate evaluation worker set.\n2) Set "
                    "`create_env_on_driver=True` to force the local "
                    "(non-eval) worker to have an environment to "
                    "evaluate on."
                )

            # How many episodes/timesteps do we need to run?
            # In "auto" mode (only for parallel eval + training): Run as long
            # as training lasts.
            unit = self.config.evaluation_duration_unit
            eval_cfg = self.evaluation_config
            rollout = eval_cfg.rollout_fragment_length
            num_envs = eval_cfg.num_envs_per_worker
            auto = self.config.evaluation_duration == "auto"
            duration = (
                self.config.evaluation_duration
                if not auto
                else (self.config.evaluation_num_workers or 1)
                * (1 if unit == "episodes" else rollout)
            )
            agent_steps_this_iter = 0
            env_steps_this_iter = 0

            # Default done-function returns True, whenever num episodes
            # have been completed.
            if duration_fn is None:

                def duration_fn(num_units_done):
                    return duration - num_units_done

            logger.info(f"Evaluating current state of {self} for {duration} {unit}.")

            metrics = None
            all_batches = []
            # No evaluation worker set ->
            # Do evaluation using the local worker. Expect error due to the
            # local worker not having an env.
            if self.evaluation_workers is None:
                # If unit=episodes -> Run n times `sample()` (each sample
                # produces exactly 1 episode).
                # If unit=ts -> Run 1 `sample()` b/c the
                # `rollout_fragment_length` is exactly the desired ts.
                iters = duration if unit == "episodes" else 1
                for _ in range(iters):
                    batch = self.workers.local_worker().sample()
                    agent_steps_this_iter += batch.agent_steps()
                    env_steps_this_iter += batch.env_steps()
                    if self.reward_estimators:
                        all_batches.append(batch)
                metrics = collect_metrics(
                    self.workers,
                    keep_custom_metrics=eval_cfg.keep_per_episode_custom_metrics,
                    timeout_seconds=eval_cfg.metrics_episode_collection_timeout_s,
                )

            # Evaluation worker set only has local worker.
            elif self.evaluation_workers.num_remote_workers() == 0:
                # If unit=episodes -> Run n times `sample()` (each sample
                # produces exactly 1 episode).
                # If unit=ts -> Run 1 `sample()` b/c the
                # `rollout_fragment_length` is exactly the desired ts.
                iters = duration if unit == "episodes" else 1
                for _ in range(iters):
                    batch = self.evaluation_workers.local_worker().sample()
                    agent_steps_this_iter += batch.agent_steps()
                    env_steps_this_iter += batch.env_steps()
                    if self.reward_estimators:
                        all_batches.append(batch)

            # Evaluation worker set has n remote workers.
            elif self.evaluation_workers.num_healthy_remote_workers() > 0:
                # How many episodes have we run (across all eval workers)?
                num_units_done = 0
                _round = 0
                # In case all of the remote evaluation workers die during a round
                # of evaluation, we need to stop.
                while True and self.evaluation_workers.num_healthy_remote_workers() > 0:
                    units_left_to_do = duration_fn(num_units_done)
                    if units_left_to_do <= 0:
                        break

                    _round += 1
                    unit_per_remote_worker = (
                        1 if unit == "episodes" else rollout * num_envs
                    )
                    # Select proper number of evaluation workers for this round.
                    selected_eval_worker_ids = [
                        worker_id
                        for i, worker_id in enumerate(
                            self.evaluation_workers.healthy_worker_ids()
                        )
                        if i * unit_per_remote_worker < units_left_to_do
                    ]
                    batches = self.evaluation_workers.foreach_worker(
                        func=lambda w: w.sample(),
                        local_worker=False,
                        remote_worker_ids=selected_eval_worker_ids,
                        timeout_seconds=self.config.evaluation_sample_timeout_s,
                    )
                    if len(batches) != len(selected_eval_worker_ids):
                        logger.warning(
                            "Calling `sample()` on your remote evaluation worker(s) "
                            "resulted in a timeout (after the configured "
                            f"{self.config.evaluation_sample_timeout_s} seconds)! "
                            "Try to set `evaluation_sample_timeout_s` in your config"
                            " to a larger value."
                            + (
                                " If your episodes don't terminate easily, you may "
                                "also want to set `evaluation_duration_unit` to "
                                "'timesteps' (instead of 'episodes')."
                                if unit == "episodes"
                                else ""
                            )
                        )
                        break

                    _agent_steps = sum(b.agent_steps() for b in batches)
                    _env_steps = sum(b.env_steps() for b in batches)
                    # 1 episode per returned batch.
                    if unit == "episodes":
                        num_units_done += len(batches)
                        # Make sure all batches are exactly one episode.
                        for ma_batch in batches:
                            ma_batch = ma_batch.as_multi_agent()
                            for batch in ma_batch.policy_batches.values():
                                assert batch.is_terminated_or_truncated()
                    # n timesteps per returned batch.
                    else:
                        num_units_done += (
                            _agent_steps
                            if self.config.count_steps_by == "agent_steps"
                            else _env_steps
                        )
                    if self.reward_estimators:
                        # TODO: (kourosh) This approach will cause an OOM issue when
                        # the dataset gets huge (should be ok for now).
                        all_batches.extend(batches)

                    agent_steps_this_iter += _agent_steps
                    env_steps_this_iter += _env_steps

                    logger.info(
                        f"Ran round {_round} of non-parallel evaluation "
                        f"({num_units_done}/{duration if not auto else '?'} "
                        f"{unit} done)"
                    )
            else:
                # Can't find a good way to run this evaluation.
                # Wait for next iteration.
                pass

            if metrics is None:
                metrics = collect_metrics(
                    self.evaluation_workers,
                    keep_custom_metrics=self.config.keep_per_episode_custom_metrics,
                    timeout_seconds=eval_cfg.metrics_episode_collection_timeout_s,
                )

            # TODO: Don't dump sampler results into top-level.
            if not self.config.custom_evaluation_function:
                metrics = dict({"sampler_results": metrics}, **metrics)

            metrics[NUM_AGENT_STEPS_SAMPLED_THIS_ITER] = agent_steps_this_iter
            metrics[NUM_ENV_STEPS_SAMPLED_THIS_ITER] = env_steps_this_iter
            # TODO: Remove this key at some point. Here for backward compatibility.
            metrics["timesteps_this_iter"] = env_steps_this_iter

            # Compute off-policy estimates
            estimates = defaultdict(list)
            # for each batch run the estimator's fwd pass
            for name, estimator in self.reward_estimators.items():
                for batch in all_batches:
                    estimate_result = estimator.estimate(
                        batch,
                        split_batch_by_episode=self.config.ope_split_batch_by_episode,
                    )
                    estimates[name].append(estimate_result)

            # collate estimates from all batches
            if estimates:
                metrics["off_policy_estimator"] = {}
                for name, estimate_list in estimates.items():
                    avg_estimate = tree.map_structure(
                        lambda *x: np.mean(x, axis=0), *estimate_list
                    )
                    metrics["off_policy_estimator"][name] = avg_estimate

        # Evaluation does not run for every step.
        # Save evaluation metrics on Algorithm, so it can be attached to
        # subsequent step results as latest evaluation result.
        self.evaluation_metrics = {"evaluation": metrics}

        # Trigger `on_evaluate_end` callback.
        self.callbacks.on_evaluate_end(
            algorithm=self, evaluation_metrics=self.evaluation_metrics
        )

        # Also return the results here for convenience.
        return self.evaluation_metrics

    @ExperimentalAPI
    def _evaluate_async(
        self,
        duration_fn: Optional[Callable[[int], int]] = None,
    ) -> dict:
        """Evaluates current policy under `evaluation_config` settings.

        Uses the AsyncParallelRequests manager to send frequent `sample.remote()`
        requests to the evaluation EnvRunners and collect the results of these
        calls. Handles worker failures (or slowdowns) gracefully due to the asynch'ness
        and the fact that other eval EnvRunners can thus cover the workload.

        Important Note: This will replace the current `self.evaluate()` method as the
        default in the future.

        Args:
            duration_fn: An optional callable taking the already run
                num episodes as only arg and returning the number of
                episodes left to run. It's used to find out whether
                evaluation should continue.
        """
        # How many episodes/timesteps do we need to run?
        # In "auto" mode (only for parallel eval + training): Run as long
        # as training lasts.
        unit = self.config.evaluation_duration_unit
        eval_cfg = self.evaluation_config
        rollout = eval_cfg.rollout_fragment_length
        num_envs = eval_cfg.num_envs_per_worker
        auto = self.config.evaluation_duration == "auto"
        duration = (
            self.config.evaluation_duration
            if not auto
            else (self.config.evaluation_num_workers or 1)
            * (1 if unit == "episodes" else rollout)
        )

        # Call the `_before_evaluate` hook.
        self._before_evaluate()

        # TODO(Jun): Implement solution via connectors.
        self._sync_filters_if_needed(
            central_worker=self.workers.local_worker(),
            workers=self.evaluation_workers,
            config=eval_cfg,
        )

        if self.config.custom_evaluation_function:
            raise ValueError(
                "`config.custom_evaluation_function` not supported in combination "
                "with `enable_async_evaluation=True` config setting!"
            )
        if self.evaluation_workers is None and (
            self.workers.local_worker().input_reader is None
            or self.config.evaluation_num_workers == 0
        ):
            raise ValueError(
                "Evaluation w/o eval workers (calling Algorithm.evaluate() w/o "
                "evaluation specifically set up) OR evaluation without input reader "
                "OR evaluation with only a local evaluation worker "
                "(`evaluation_num_workers=0`) not supported in combination "
                "with `enable_async_evaluation=True` config setting!"
            )

        agent_steps_this_iter = 0
        env_steps_this_iter = 0

        logger.info(f"Evaluating current state of {self} for {duration} {unit}.")

        all_batches = []

        # Default done-function returns True, whenever num episodes
        # have been completed.
        if duration_fn is None:

            def duration_fn(num_units_done):
                return duration - num_units_done

        # Put weights only once into object store and use same object
        # ref to synch to all workers.
        self._evaluation_weights_seq_number += 1
        weights_ref = ray.put(self.workers.local_worker().get_weights())
        weights_seq_no = self._evaluation_weights_seq_number
        remote_fn_partial = functools.partial(
            self._evaluate_async_remote_fn,
            _weights_ref=weights_ref,
            _weights_seq_no=weights_seq_no,
        )

        rollout_metrics = []

        # How many episodes have we run (across all eval workers)?
        num_units_done = 0
        _round = 0

        while self.evaluation_workers.num_healthy_remote_workers() > 0:
            units_left_to_do = duration_fn(num_units_done)
            if units_left_to_do <= 0:
                break

            _round += 1
            # Get ready evaluation results and metrics asynchronously.
            self.evaluation_workers.foreach_worker_async(
                func=remote_fn_partial,
                healthy_only=True,
            )
            eval_results = self.evaluation_workers.fetch_ready_async_reqs()

            batches = []
            i = 0
            for _, result in eval_results:
                batch, metrics, seq_no = result
                # Ignore results, if the weights seq-number does not match (is
                # from a previous evaluation step) OR if we have already reached
                # the configured duration (e.g. number of episodes to evaluate
                # for).
                if seq_no == self._evaluation_weights_seq_number and (
                    i * (1 if unit == "episodes" else rollout * num_envs)
                    < units_left_to_do
                ):
                    batches.append(batch)
                    rollout_metrics.extend(metrics)
                i += 1

            _agent_steps = sum(b.agent_steps() for b in batches)
            _env_steps = sum(b.env_steps() for b in batches)

            # 1 episode per returned batch.
            if unit == "episodes":
                num_units_done += len(batches)
                # Make sure all batches are exactly one episode.
                for ma_batch in batches:
                    ma_batch = ma_batch.as_multi_agent()
                    for batch in ma_batch.policy_batches.values():
                        assert batch.is_terminated_or_truncated()
            # n timesteps per returned batch.
            else:
                num_units_done += (
                    _agent_steps
                    if self.config.count_steps_by == "agent_steps"
                    else _env_steps
                )

            if self.reward_estimators:
                all_batches.extend(batches)

            agent_steps_this_iter += _agent_steps
            env_steps_this_iter += _env_steps

            logger.info(
                f"Ran round {_round} of parallel evaluation "
                f"({num_units_done}/{duration if not auto else '?'} "
                f"{unit} done)"
            )

        del weights_ref
        del remote_fn_partial

        sampler_results = summarize_episodes(
            rollout_metrics,
            keep_custom_metrics=eval_cfg["keep_per_episode_custom_metrics"],
        )

        # TODO: Don't dump sampler results into top-level.
        metrics = dict({"sampler_results": sampler_results}, **sampler_results)

        metrics[NUM_AGENT_STEPS_SAMPLED_THIS_ITER] = agent_steps_this_iter
        metrics[NUM_ENV_STEPS_SAMPLED_THIS_ITER] = env_steps_this_iter
        # TODO: Remove this key at some point. Here for backward compatibility.
        metrics["timesteps_this_iter"] = env_steps_this_iter

        if self.reward_estimators:
            # Compute off-policy estimates
            metrics["off_policy_estimator"] = {}
            total_batch = concat_samples(all_batches)
            for name, estimator in self.reward_estimators.items():
                estimates = estimator.estimate(total_batch)
                metrics["off_policy_estimator"][name] = estimates

        # Evaluation does not run for every step.
        # Save evaluation metrics on Algorithm, so it can be attached to
        # subsequent step results as latest evaluation result.
        self.evaluation_metrics = {"evaluation": metrics}

        # Trigger `on_evaluate_end` callback.
        self.callbacks.on_evaluate_end(
            algorithm=self, evaluation_metrics=self.evaluation_metrics
        )

        # Return evaluation results.
        return self.evaluation_metrics

    @ExperimentalAPI
    def _evaluate_async_with_env_runner(
        self,
        duration_fn: Optional[Callable[[int], int]] = None,
    ) -> dict:
        """Evaluates current MARLModule given `evaluation_config` settings.

        Uses the AsyncParallelRequests manager to send frequent `sample.remote()`
        requests to the evaluation EnvRunners and collect the results of these
        calls. Handles worker failures (or slowdowns) gracefully due to the asynch'ness
        and the fact that other eval EnvRunners can thus cover the workload.

        Important Note: This will replace the current `self.evaluate()` method (as well
        as the experimental `self._evaluate_async()`, which is only for RolloutWorkers)
        in the future.

        Args:
            duration_fn: An optional callable taking the already run
                num episodes as only arg and returning the number of
                episodes left to run. It's used to find out whether
                evaluation should continue.
        """
        # Get the configuration for evaluation runs.
        eval_cfg = self.evaluation_config

        # Call the `_before_evaluate` hook.
        self._before_evaluate()

        # Synchronize EnvToModule and ModuleToEnv connector states and broadcast new
        # states back to all workers.
        with self._timers[SYNCH_ENV_CONNECTOR_STATES_TIMER]:
            # Merge connector states from all EnvRunners and broadcast updated
            # states back to all EnvRunners.
            self.evaluation_workers.sync_env_runner_states(
                from_worker=self.workers.local_worker(),
                env_steps_sampled=self._counters[NUM_ENV_STEPS_SAMPLED],
            )

        if self.evaluation_workers is None and (
            self.workers.local_worker().input_reader is None
            or self.config.evaluation_num_workers == 0
        ):
            raise ValueError(
                "Evaluation w/o eval workers (calling Algorithm.evaluate() w/o "
                "evaluation specifically set up) OR evaluation without input reader "
                "OR evaluation with only a local evaluation worker "
                "(`evaluation_num_workers=0`) not supported in combination "
                "with `enable_async_evaluation=True` config setting!"
            )

        # Put weights only once into object store and use same object
        # ref to synch to all workers.
        self._evaluation_weights_seq_number += 1
        weights_ref = ray.put(self.workers.local_worker().get_weights())
        weights_seq_no = self._evaluation_weights_seq_number

        self.callbacks.on_evaluate_start(algorithm=self)

        # If user provided a custom function for asynchronous evaluation,
        # run this function.
        if self.config.custom_async_evaluation_function:
            logger.info(
                "Running custom async eval function "
                f"{self.config.custom_async_evaluation_function}"
            )
            # Pass in the weights reference object and the sequence number
            # to avoid synching the weights too often.
            metrics = self.config.custom_async_evaluation_function(
                self,
                self.evaluation_workers,
                weights_ref=weights_ref,
                weights_seq_no=weights_seq_no,
            )
            if not metrics or not isinstance(metrics, dict):
                raise ValueError(
                    "Custom async eval function must return "
                    f"dict of metrics, got {metrics}."
                )
        # Otherwise evaluate current state of the policy for `duration` many
        # units.
        else:
            # How many episodes/timesteps do we need to run?
            # In "auto" mode (only for parallel eval + training): Run as long
            # as training lasts.
            unit = self.config.evaluation_duration_unit
            rollout = eval_cfg.rollout_fragment_length
            num_envs = eval_cfg.num_envs_per_worker
            auto = self.config.evaluation_duration == "auto"
            duration = (
                self.config.evaluation_duration
                if not auto
                else (self.config.evaluation_num_workers or 1)
                * (1 if unit == "episodes" else rollout)
            )

            logger.info(f"Evaluating current state of {self} for {duration} {unit}.")

            all_batches = []
            agent_steps_this_iter = 0
            env_steps_this_iter = 0

            # Default done-function returns True, whenever num episodes
            # have been completed.
            if duration_fn is None:

                def duration_fn(num_units_done):
                    return duration - num_units_done

            remote_fn_partial = functools.partial(
                self._evaluate_async_remote_fn,
                _weights_ref=weights_ref,
                _weights_seq_no=weights_seq_no,
                _env_runner=True,
                _env_runner_num_episodes=(
                    eval_cfg.num_envs_per_worker if unit == "episodes" else None
                ),
            )

            rollout_metrics = []

            # How many episodes have we run (across all eval workers)?
            num_units_done = 0
            _round = 0

            while self.evaluation_workers.num_healthy_remote_workers() > 0:
                units_left_to_do = duration_fn(num_units_done)
                if units_left_to_do <= 0:
                    break

                _round += 1
                # Get ready evaluation results and metrics asynchronously.
                self.evaluation_workers.foreach_worker_async(
                    func=remote_fn_partial,
                    healthy_only=True,
                )
                eval_results = self.evaluation_workers.fetch_ready_async_reqs()

                episodes = []
                i = 0
                for _, result in eval_results:
                    eps, metrics, seq_no = result
                    # Ignore results, if the weights seq-number does not match (is
                    # from a previous evaluation step) OR if we have already reached
                    # the configured duration (e.g. number of episodes to evaluate
                    # for).
                    if seq_no == self._evaluation_weights_seq_number and (
                        i * (1 if unit == "episodes" else rollout * num_envs)
                        < units_left_to_do
                    ):
                        episodes.extend(eps)
                        rollout_metrics.extend(metrics)
                    i += 1

                # Collect steps stats.
                # TODO (sven): Solve for proper multi-agent env/agent steps counting.
                #  Once we have multi-agent support on EnvRunner stack, we can simply
                # do: `len(episode)` for env steps and `episode.num_agent_steps()` for
                # agent steps.
                _agent_steps = sum(len(e) for e in episodes)
                _env_steps = sum(len(e) for e in episodes)

                # Only complete episodes done by eval workers.
                if unit == "episodes":
                    num_units_done += len(episodes)
                # n timesteps per returned episode done by eval workers.
                else:
                    num_units_done += (
                        _agent_steps
                        if self.config.count_steps_by == "agent_steps"
                        else _env_steps
                    )

                if self.reward_estimators:
                    batch = concat_samples([e.get_sample_batch() for e in episodes])
                    all_batches.append(batch)

                agent_steps_this_iter += _agent_steps
                env_steps_this_iter += _env_steps

                logger.info(
                    f"Ran round {_round} of parallel evaluation "
                    f"({num_units_done}/{duration if not auto else '?'} "
                    f"{unit} done)"
                )

                sampler_results = summarize_episodes(
                    rollout_metrics,
                    keep_custom_metrics=eval_cfg["keep_per_episode_custom_metrics"],
                )

            metrics = dict({"sampler_results": sampler_results})
            metrics[NUM_AGENT_STEPS_SAMPLED_THIS_ITER] = agent_steps_this_iter
            metrics[NUM_ENV_STEPS_SAMPLED_THIS_ITER] = env_steps_this_iter

            if self.reward_estimators:
                # Compute off-policy estimates
                metrics["off_policy_estimator"] = {}
                total_batch = concat_samples(all_batches)
                for name, estimator in self.reward_estimators.items():
                    estimates = estimator.estimate(total_batch)
                    metrics["off_policy_estimator"][name] = estimates

            del remote_fn_partial

        del weights_ref

        # Evaluation does not run for every step.
        # Save evaluation metrics on Algorithm, so it can be attached to
        # subsequent step results as latest evaluation result.
        self.evaluation_metrics = {"evaluation": metrics}

        # Trigger `on_evaluate_end` callback.
        self.callbacks.on_evaluate_end(
            algorithm=self, evaluation_metrics=self.evaluation_metrics
        )

        # Return evaluation results.
        return self.evaluation_metrics

    @OverrideToImplementCustomLogic
    @DeveloperAPI
    def restore_workers(self, workers: WorkerSet) -> None:
        """Try syncing previously failed and restarted workers with local, if necessary.

        Algorithms that use custom EnvRunners may override this method to
        disable default, and create custom restoration logics. Note that "restoring"
        does not include the actual restarting process, but merely what should happen
        after such a restart of a (previously failed) worker.

        Args:
            workers: The WorkerSet to restore. This may be Rollout or Evaluation
                workers.
        """
        # If `workers` is None, or
        # 1. `workers` (WorkerSet) does not have a local worker, and
        # 2. `self.workers` (WorkerSet used for training) does not have a local worker
        # -> we don't have a local worker to get state from, so we can't recover
        # remote worker in this case.
        if not workers or (
            not workers.local_worker() and not self.workers.local_worker()
        ):
            return

        # This is really cheap, since probe_unhealthy_workers() is a no-op
        # if there are no unhealthy workers.
        restored = workers.probe_unhealthy_workers()

        if restored:
            # Count the restored workers.
            self._counters["total_num_restored_workers"] += len(restored)

            from_worker = workers.local_worker() or self.workers.local_worker()
            # Get the state of the correct (reference) worker. E.g. The local worker
            # of the main WorkerSet.
            state_ref = ray.put(from_worker.get_state())

            # By default, entire local worker state is synced after restoration
            # to bring these workers up to date.
            workers.foreach_worker(
                func=lambda w: w.set_state(ray.get(state_ref)),
                remote_worker_ids=restored,
                # Don't update the local_worker, b/c it's the one we are synching from.
                local_worker=False,
                timeout_seconds=self.config.worker_restore_timeout_s,
                # Bring back actor after successful state syncing.
                mark_healthy=True,
            )

            # Fire the callback for re-created workers.
            self.callbacks.on_workers_recreated(
                algorithm=self,
                worker_set=workers,
                worker_ids=restored,
                is_evaluation=workers.local_worker().config.in_evaluation,
            )

    @OverrideToImplementCustomLogic
    def training_step(self) -> ResultDict:
        """Default single iteration logic of an algorithm.

        - Collect on-policy samples (SampleBatches) in parallel using the
          Algorithm's EnvRunners (@ray.remote).
        - Concatenate collected SampleBatches into one train batch.
        - Note that we may have more than one policy in the multi-agent case:
          Call the different policies' `learn_on_batch` (simple optimizer) OR
          `load_batch_into_buffer` + `learn_on_loaded_batch` (multi-GPU
          optimizer) methods to calculate loss and update the model(s).
        - Return all collected metrics for the iteration.

        Returns:
            The results dict from executing the training iteration.
        """
        # Collect SampleBatches from sample workers until we have a full batch.
        with self._timers[SAMPLE_TIMER]:
            if self.config.count_steps_by == "agent_steps":
                train_batch = synchronous_parallel_sample(
                    worker_set=self.workers,
                    max_agent_steps=self.config.train_batch_size,
                )
            else:
                train_batch = synchronous_parallel_sample(
                    worker_set=self.workers, max_env_steps=self.config.train_batch_size
                )

        train_batch = train_batch.as_multi_agent()
        self._counters[NUM_AGENT_STEPS_SAMPLED] += train_batch.agent_steps()
        self._counters[NUM_ENV_STEPS_SAMPLED] += train_batch.env_steps()

        # Only train if train_batch is not empty.
        # In an extreme situation, all rollout workers die during the
        # synchronous_parallel_sample() call above.
        # In which case, we should skip training, wait a little bit, then probe again.
        train_results = {}
        if train_batch.agent_steps() > 0:
            # Use simple optimizer (only for multi-agent or tf-eager; all other
            # cases should use the multi-GPU optimizer, even if only using 1 GPU).
            # TODO: (sven) rename MultiGPUOptimizer into something more
            #  meaningful.
            if self.config._enable_new_api_stack:
                train_results = self.learner_group.update_from_batch(batch=train_batch)
            elif self.config.get("simple_optimizer") is True:
                train_results = train_one_step(self, train_batch)
            else:
                train_results = multi_gpu_train_one_step(self, train_batch)
        else:
            # Wait 1 sec before probing again via weight syncing.
            time.sleep(1)

        # Update weights and global_vars - after learning on the local worker - on all
        # remote workers (only those policies that were actually trained).
        global_vars = {
            "timestep": self._counters[NUM_ENV_STEPS_SAMPLED],
        }
        with self._timers[SYNCH_WORKER_WEIGHTS_TIMER]:
            # TODO (Avnish): Implement this on learner_group.get_weights().
            from_worker_or_trainer = None
            if self.config._enable_new_api_stack:
                from_worker_or_trainer = self.learner_group

            self.workers.sync_weights(
                from_worker_or_learner_group=from_worker_or_trainer,
                policies=set(train_results.keys()) - {ALL_MODULES},
                global_vars=global_vars,
            )

        return train_results

    # TODO (sven): Deprecate this API in favor of extracting the correct RLModule
    #  and simply calling `forward_inference()` on it (see DreamerV3 for an example).
    @PublicAPI
    def compute_single_action(
        self,
        observation: Optional[TensorStructType] = None,
        state: Optional[List[TensorStructType]] = None,
        *,
        prev_action: Optional[TensorStructType] = None,
        prev_reward: Optional[float] = None,
        info: Optional[EnvInfoDict] = None,
        input_dict: Optional[SampleBatch] = None,
        policy_id: PolicyID = DEFAULT_POLICY_ID,
        full_fetch: bool = False,
        explore: Optional[bool] = None,
        timestep: Optional[int] = None,
        episode: Optional[Episode] = None,
        unsquash_action: Optional[bool] = None,
        clip_action: Optional[bool] = None,
        # Kwargs placeholder for future compatibility.
        **kwargs,
    ) -> Union[
        TensorStructType,
        Tuple[TensorStructType, List[TensorType], Dict[str, TensorType]],
    ]:
        """Computes an action for the specified policy on the local worker.

        Note that you can also access the policy object through
        self.get_policy(policy_id) and call compute_single_action() on it
        directly.

        Args:
            observation: Single (unbatched) observation from the
                environment.
            state: List of all RNN hidden (single, unbatched) state tensors.
            prev_action: Single (unbatched) previous action value.
            prev_reward: Single (unbatched) previous reward value.
            info: Env info dict, if any.
            input_dict: An optional SampleBatch that holds all the values
                for: obs, state, prev_action, and prev_reward, plus maybe
                custom defined views of the current env trajectory. Note
                that only one of `obs` or `input_dict` must be non-None.
            policy_id: Policy to query (only applies to multi-agent).
                Default: "default_policy".
            full_fetch: Whether to return extra action fetch results.
                This is always set to True if `state` is specified.
            explore: Whether to apply exploration to the action.
                Default: None -> use self.config.explore.
            timestep: The current (sampling) time step.
            episode: This provides access to all of the internal episodes'
                state, which may be useful for model-based or multi-agent
                algorithms.
            unsquash_action: Should actions be unsquashed according to the
                env's/Policy's action space? If None, use the value of
                self.config.normalize_actions.
            clip_action: Should actions be clipped according to the
                env's/Policy's action space? If None, use the value of
                self.config.clip_actions.

        Keyword Args:
            kwargs: forward compatibility placeholder

        Returns:
            The computed action if full_fetch=False, or a tuple of a) the
            full output of policy.compute_actions() if full_fetch=True
            or we have an RNN-based Policy.

        Raises:
            KeyError: If the `policy_id` cannot be found in this Algorithm's local
                worker.
        """
        # `unsquash_action` is None: Use value of config['normalize_actions'].
        if unsquash_action is None:
            unsquash_action = self.config.normalize_actions
        # `clip_action` is None: Use value of config['clip_actions'].
        elif clip_action is None:
            clip_action = self.config.clip_actions

        # User provided an input-dict: Assert that `obs`, `prev_a|r`, `state`
        # are all None.
        err_msg = (
            "Provide either `input_dict` OR [`observation`, ...] as "
            "args to `Algorithm.compute_single_action()`!"
        )
        if input_dict is not None:
            assert (
                observation is None
                and prev_action is None
                and prev_reward is None
                and state is None
            ), err_msg
            observation = input_dict[SampleBatch.OBS]
        else:
            assert observation is not None, err_msg

        # Get the policy to compute the action for (in the multi-agent case,
        # Algorithm may hold >1 policies).
        policy = self.get_policy(policy_id)
        if policy is None:
            raise KeyError(
                f"PolicyID '{policy_id}' not found in PolicyMap of the "
                f"Algorithm's local worker!"
            )
        local_worker = self.workers.local_worker()

        if not self.config.get("enable_connectors"):
            # Check the preprocessor and preprocess, if necessary.
            pp = local_worker.preprocessors[policy_id]
            if pp and type(pp).__name__ != "NoPreprocessor":
                observation = pp.transform(observation)
            observation = local_worker.filters[policy_id](observation, update=False)
        else:
            # Just preprocess observations, similar to how it used to be done before.
            pp = policy.agent_connectors[ObsPreprocessorConnector]

            # convert the observation to array if possible
            if not isinstance(observation, (np.ndarray, dict, tuple)):
                try:
                    observation = np.asarray(observation)
                except Exception:
                    raise ValueError(
                        f"Observation type {type(observation)} cannot be converted to "
                        f"np.ndarray."
                    )
            if pp:
                assert len(pp) == 1, "Only one preprocessor should be in the pipeline"
                pp = pp[0]

                if not pp.is_identity():
                    # Note(Kourosh): This call will leave the policy's connector
                    # in eval mode. would that be a problem?
                    pp.in_eval()
                    if observation is not None:
                        _input_dict = {SampleBatch.OBS: observation}
                    elif input_dict is not None:
                        _input_dict = {SampleBatch.OBS: input_dict[SampleBatch.OBS]}
                    else:
                        raise ValueError(
                            "Either observation or input_dict must be provided."
                        )

                    # TODO (Kourosh): Create a new util method for algorithm that
                    # computes actions based on raw inputs from env and can keep track
                    # of its own internal state.
                    acd = AgentConnectorDataType("0", "0", _input_dict)
                    # make sure the state is reset since we are only applying the
                    # preprocessor
                    pp.reset(env_id="0")
                    ac_o = pp([acd])[0]
                    observation = ac_o.data[SampleBatch.OBS]

        # Input-dict.
        if input_dict is not None:
            input_dict[SampleBatch.OBS] = observation
            action, state, extra = policy.compute_single_action(
                input_dict=input_dict,
                explore=explore,
                timestep=timestep,
                episode=episode,
            )
        # Individual args.
        else:
            action, state, extra = policy.compute_single_action(
                obs=observation,
                state=state,
                prev_action=prev_action,
                prev_reward=prev_reward,
                info=info,
                explore=explore,
                timestep=timestep,
                episode=episode,
            )

        # If we work in normalized action space (normalize_actions=True),
        # we re-translate here into the env's action space.
        if unsquash_action:
            action = space_utils.unsquash_action(action, policy.action_space_struct)
        # Clip, according to env's action space.
        elif clip_action:
            action = space_utils.clip_action(action, policy.action_space_struct)

        # Return 3-Tuple: Action, states, and extra-action fetches.
        if state or full_fetch:
            return action, state, extra
        # Ensure backward compatibility.
        else:
            return action

    @PublicAPI
    def compute_actions(
        self,
        observations: TensorStructType,
        state: Optional[List[TensorStructType]] = None,
        *,
        prev_action: Optional[TensorStructType] = None,
        prev_reward: Optional[TensorStructType] = None,
        info: Optional[EnvInfoDict] = None,
        policy_id: PolicyID = DEFAULT_POLICY_ID,
        full_fetch: bool = False,
        explore: Optional[bool] = None,
        timestep: Optional[int] = None,
        episodes: Optional[List[Episode]] = None,
        unsquash_actions: Optional[bool] = None,
        clip_actions: Optional[bool] = None,
        **kwargs,
    ):
        """Computes an action for the specified policy on the local Worker.

        Note that you can also access the policy object through
        self.get_policy(policy_id) and call compute_actions() on it directly.

        Args:
            observation: Observation from the environment.
            state: RNN hidden state, if any. If state is not None,
                then all of compute_single_action(...) is returned
                (computed action, rnn state(s), logits dictionary).
                Otherwise compute_single_action(...)[0] is returned
                (computed action).
            prev_action: Previous action value, if any.
            prev_reward: Previous reward, if any.
            info: Env info dict, if any.
            policy_id: Policy to query (only applies to multi-agent).
            full_fetch: Whether to return extra action fetch results.
                This is always set to True if RNN state is specified.
            explore: Whether to pick an exploitation or exploration
                action (default: None -> use self.config.explore).
            timestep: The current (sampling) time step.
            episodes: This provides access to all of the internal episodes'
                state, which may be useful for model-based or multi-agent
                algorithms.
            unsquash_actions: Should actions be unsquashed according
                to the env's/Policy's action space? If None, use
                self.config.normalize_actions.
            clip_actions: Should actions be clipped according to the
                env's/Policy's action space? If None, use
                self.config.clip_actions.

        Keyword Args:
            kwargs: forward compatibility placeholder

        Returns:
            The computed action if full_fetch=False, or a tuple consisting of
            the full output of policy.compute_actions_from_input_dict() if
            full_fetch=True or we have an RNN-based Policy.
        """
        # `unsquash_actions` is None: Use value of config['normalize_actions'].
        if unsquash_actions is None:
            unsquash_actions = self.config.normalize_actions
        # `clip_actions` is None: Use value of config['clip_actions'].
        elif clip_actions is None:
            clip_actions = self.config.clip_actions

        # Preprocess obs and states.
        state_defined = state is not None
        policy = self.get_policy(policy_id)
        filtered_obs, filtered_state = [], []
        for agent_id, ob in observations.items():
            worker = self.workers.local_worker()
            if worker.preprocessors.get(policy_id) is not None:
                preprocessed = worker.preprocessors[policy_id].transform(ob)
            else:
                preprocessed = ob
            filtered = worker.filters[policy_id](preprocessed, update=False)
            filtered_obs.append(filtered)
            if state is None:
                continue
            elif agent_id in state:
                filtered_state.append(state[agent_id])
            else:
                filtered_state.append(policy.get_initial_state())

        # Batch obs and states
        obs_batch = np.stack(filtered_obs)
        if state is None:
            state = []
        else:
            state = list(zip(*filtered_state))
            state = [np.stack(s) for s in state]

        input_dict = {SampleBatch.OBS: obs_batch}

        # prev_action and prev_reward can be None, np.ndarray, or tensor-like structure.
        # Explicitly check for None here to avoid the error message "The truth value of
        # an array with more than one element is ambiguous.", when np arrays are passed
        # as arguments.
        if prev_action is not None:
            input_dict[SampleBatch.PREV_ACTIONS] = prev_action
        if prev_reward is not None:
            input_dict[SampleBatch.PREV_REWARDS] = prev_reward
        if info:
            input_dict[SampleBatch.INFOS] = info
        for i, s in enumerate(state):
            input_dict[f"state_in_{i}"] = s

        # Batch compute actions
        actions, states, infos = policy.compute_actions_from_input_dict(
            input_dict=input_dict,
            explore=explore,
            timestep=timestep,
            episodes=episodes,
        )

        # Unbatch actions for the environment into a multi-agent dict.
        single_actions = space_utils.unbatch(actions)
        actions = {}
        for key, a in zip(observations, single_actions):
            # If we work in normalized action space (normalize_actions=True),
            # we re-translate here into the env's action space.
            if unsquash_actions:
                a = space_utils.unsquash_action(a, policy.action_space_struct)
            # Clip, according to env's action space.
            elif clip_actions:
                a = space_utils.clip_action(a, policy.action_space_struct)
            actions[key] = a

        # Unbatch states into a multi-agent dict.
        unbatched_states = {}
        for idx, agent_id in enumerate(observations):
            unbatched_states[agent_id] = [s[idx] for s in states]

        # Return only actions or full tuple
        if state_defined or full_fetch:
            return actions, unbatched_states, infos
        else:
            return actions

    @PublicAPI
    def get_module(self, module_id: ModuleID = DEFAULT_MODULE_ID) -> RLModule:
        """Returns the (single-agent) RLModule with `model_id` (None if ID not found).

        Args:
            module_id: ID of the (single-agent) RLModule to return from the MARLModule
                used by the local EnvRunner.

        Returns:
            The SingleAgentRLModule sitting under the ModuleID key inside the
            local worker's (EnvRunner's) MARLModule.
        """
        return self.workers.local_worker().module[module_id]

    @PublicAPI
    def get_policy(self, policy_id: PolicyID = DEFAULT_POLICY_ID) -> Policy:
        """Return policy for the specified id, or None.

        Args:
            policy_id: ID of the policy to return.
        """
        return self.workers.local_worker().get_policy(policy_id)

    @PublicAPI
    def get_weights(self, policies: Optional[List[PolicyID]] = None) -> dict:
        """Return a dictionary of policy ids to weights.

        Args:
            policies: Optional list of policies to return weights for,
                or None for all policies.
        """
        return self.workers.local_worker().get_weights(policies)

    @PublicAPI
    def set_weights(self, weights: Dict[PolicyID, dict]):
        """Set policy weights by policy id.

        Args:
            weights: Map of policy ids to weights to set.
        """
        self.workers.local_worker().set_weights(weights)

    @PublicAPI
    def add_policy(
        self,
        policy_id: PolicyID,
        policy_cls: Optional[Type[Policy]] = None,
        policy: Optional[Policy] = None,
        *,
        observation_space: Optional[gym.spaces.Space] = None,
        action_space: Optional[gym.spaces.Space] = None,
        config: Optional[Union[AlgorithmConfig, PartialAlgorithmConfigDict]] = None,
        policy_state: Optional[PolicyState] = None,
        policy_mapping_fn: Optional[Callable[[AgentID, EpisodeID], PolicyID]] = None,
        policies_to_train: Optional[
            Union[
                Container[PolicyID],
                Callable[[PolicyID, Optional[SampleBatchType]], bool],
            ]
        ] = None,
        evaluation_workers: bool = True,
        module_spec: Optional[SingleAgentRLModuleSpec] = None,
    ) -> Optional[Policy]:
        """Adds a new policy to this Algorithm.

        Args:
            policy_id: ID of the policy to add.
                IMPORTANT: Must not contain characters that
                are also not allowed in Unix/Win filesystems, such as: `<>:"/|?*`,
                or a dot, space or backslash at the end of the ID.
            policy_cls: The Policy class to use for constructing the new Policy.
                Note: Only one of `policy_cls` or `policy` must be provided.
            policy: The Policy instance to add to this algorithm. If not None, the
                given Policy object will be directly inserted into the Algorithm's
                local worker and clones of that Policy will be created on all remote
                workers as well as all evaluation workers.
                Note: Only one of `policy_cls` or `policy` must be provided.
            observation_space: The observation space of the policy to add.
                If None, try to infer this space from the environment.
            action_space: The action space of the policy to add.
                If None, try to infer this space from the environment.
            config: The config object or overrides for the policy to add.
            policy_state: Optional state dict to apply to the new
                policy instance, right after its construction.
            policy_mapping_fn: An optional (updated) policy mapping function
                to use from here on. Note that already ongoing episodes will
                not change their mapping but will use the old mapping till
                the end of the episode.
            policies_to_train: An optional list of policy IDs to be trained
                or a callable taking PolicyID and SampleBatchType and
                returning a bool (trainable or not?).
                If None, will keep the existing setup in place. Policies,
                whose IDs are not in the list (or for which the callable
                returns False) will not be updated.
            evaluation_workers: Whether to add the new policy also
                to the evaluation WorkerSet.
            module_spec: In the new RLModule API we need to pass in the module_spec for
                the new module that is supposed to be added. Knowing the policy spec is
                not sufficient.

        Returns:
            The newly added policy (the copy that got added to the local
            worker). If `workers` was provided, None is returned.
        """
        if self.config.uses_new_env_runners:
            raise ValueError(
                "`Algorithm.add_policy()` is not supported on the new API stack w/ "
                "EnvRunners! Use `Algorithm.add_module()` instead. Also see "
                "`rllib/examples/self_play_league_based_with_open_spiel.py` for an "
                "example."
            )

        validate_policy_id(policy_id, error=True)

        self.workers.add_policy(
            policy_id,
            policy_cls,
            policy,
            observation_space=observation_space,
            action_space=action_space,
            config=config,
            policy_state=policy_state,
            policy_mapping_fn=policy_mapping_fn,
            policies_to_train=policies_to_train,
            module_spec=module_spec,
        )

        # If learner API is enabled, we need to also add the underlying module
        # to the learner group.
        if self.config._enable_new_api_stack:
            policy = self.get_policy(policy_id)
            module = policy.model
            self.learner_group.add_module(
                module_id=policy_id,
                module_spec=SingleAgentRLModuleSpec.from_module(module),
            )

            # Update each Learner's `policies_to_train` information, but only
            # if the arg is explicitly provided here.
            if policies_to_train is not None:
                self.learner_group.foreach_learner(
                    lambda learner: learner.config.multi_agent(
                        policies_to_train=policies_to_train
                    )
                )

            weights = policy.get_weights()
            self.learner_group.set_weights({policy_id: weights})

        # Add to evaluation workers, if necessary.
        if evaluation_workers is True and self.evaluation_workers is not None:
            self.evaluation_workers.add_policy(
                policy_id,
                policy_cls,
                policy,
                observation_space=observation_space,
                action_space=action_space,
                config=config,
                policy_state=policy_state,
                policy_mapping_fn=policy_mapping_fn,
                policies_to_train=policies_to_train,
                module_spec=module_spec,
            )

        # Return newly added policy (from the local rollout worker).
        return self.get_policy(policy_id)

    @PublicAPI
    def add_module(
        self,
        module_id: ModuleID,
        module_spec: SingleAgentRLModuleSpec,
        *,
        module_state: Optional[Dict] = None,
        new_agent_to_module_mapping_fn: Optional[AgentToModuleMappingFn] = None,
        new_should_module_be_updated: Optional[ShouldModuleBeUpdatedFn] = None,
        evaluation_workers: bool = True,
    ) -> Optional[Policy]:
        """Adds a new (single-agent) RLModule to this Algorithm's MARLModule.

        Args:
            module_id: ID of the RLModule to add to the MARLModule.
                IMPORTANT: Must not contain characters that
                are also not allowed in Unix/Win filesystems, such as: `<>:"/|?*`,
                or a dot, space or backslash at the end of the ID.
            module_spec: The SingleAgentRLModuleSpec to use for constructing the new
                RLModule.
            module_state: Optional state dict to apply to the new
                RLModule instance, right after its construction.
            new_agent_to_module_mapping_fn: An optional (updated) AgentID to ModuleID
                mapping function to use from here on. Note that already ongoing
                episodes will not change their mapping but will use the old mapping till
                the end of the episode.
            new_should_module_be_updated: An optional sequence of ModuleIDs or a
                callable taking ModuleID and SampleBatchType and returning whether the
                ModuleID should be updated (trained).
                If None, will keep the existing setup in place. RLModules,
                whose IDs are not in the list (or for which the callable
                returns False) will not be updated.
            evaluation_workers: Whether to add the new RLModule also
                to the evaluation WorkerSet.

        Returns:
            The newly added RLModule (the copy that got added to the local
            worker).
        """
        validate_policy_id(module_id, error=True)

        def _add(env_runner_or_learner):
            env_runner_or_learner.module.add_module(
                module_id=module_id, module=module_spec.build()
            )
            if new_agent_to_module_mapping_fn is not None:
                env_runner_or_learner.config.multi_agent(
                    policy_mapping_fn=new_agent_to_module_mapping_fn
                )
            # This setting doesn't really matter for EnvRunners (no
            # training going on there, but we'll update this as well
            # here for good measure).
            if new_should_module_be_updated is not None:
                env_runner_or_learner.config.multi_agent(
                    policies_to_train=new_should_module_be_updated
                )

        # Create RLModule on all EnvRunners.
        self.workers.foreach_worker(_add, local_worker=True)
        self.workers.sync_weights(policies=[module_id])
        # Also on the eval EnvRunners?
        if evaluation_workers is True and self.evaluation_workers is not None:
            self.evaluation_workers.foreach_worker(_add, local_worker=True)
            self.evaluation_workers.sync_weights(policies=[module_id])
        # Create RLModule on all Learner workers.
        new_module = self.workers.local_worker().module[module_id]
        self.learner_group.foreach_learner(_add)
        self.learner_group.set_weights({module_id: new_module.get_state()})

        # Return newly added RLModule (from the local EnvRunner).
        return new_module

    @PublicAPI
    def remove_policy(
        self,
        policy_id: PolicyID = DEFAULT_POLICY_ID,
        *,
        policy_mapping_fn: Optional[Callable[[AgentID], PolicyID]] = None,
        policies_to_train: Optional[
            Union[
                Container[PolicyID],
                Callable[[PolicyID, Optional[SampleBatchType]], bool],
            ]
        ] = None,
        evaluation_workers: bool = True,
    ) -> None:
        """Removes a new policy from this Algorithm.

        Args:
            policy_id: ID of the policy to be removed.
            policy_mapping_fn: An optional (updated) policy mapping function
                to use from here on. Note that already ongoing episodes will
                not change their mapping but will use the old mapping till
                the end of the episode.
            policies_to_train: An optional list of policy IDs to be trained
                or a callable taking PolicyID and SampleBatchType and
                returning a bool (trainable or not?).
                If None, will keep the existing setup in place. Policies,
                whose IDs are not in the list (or for which the callable
                returns False) will not be updated.
            evaluation_workers: Whether to also remove the policy from the
                evaluation WorkerSet.
        """

        def fn(worker):
            worker.remove_policy(
                policy_id=policy_id,
                policy_mapping_fn=policy_mapping_fn,
                policies_to_train=policies_to_train,
            )

        # Update all EnvRunner workers.
        self.workers.foreach_worker(fn, local_worker=True, healthy_only=True)

        # Update each Learner's `policies_to_train` information, but only
        # if the arg is explicitly provided here.
        if self.config._enable_new_api_stack and policies_to_train is not None:
            self.learner_group.foreach_learner(
                lambda learner: learner.config.multi_agent(
                    policies_to_train=policies_to_train
                )
            )

        # Update the evaluation worker set's workers, if required.
        if evaluation_workers and self.evaluation_workers is not None:
            self.evaluation_workers.foreach_worker(
                fn,
                local_worker=True,
                healthy_only=True,
            )

    @DeveloperAPI
    def export_policy_model(
        self,
        export_dir: str,
        policy_id: PolicyID = DEFAULT_POLICY_ID,
        onnx: Optional[int] = None,
    ) -> None:
        """Exports policy model with given policy_id to a local directory.

        Args:
            export_dir: Writable local directory.
            policy_id: Optional policy id to export.
            onnx: If given, will export model in ONNX format. The
                value of this parameter set the ONNX OpSet version to use.
                If None, the output format will be DL framework specific.

        .. testcode::

            from ray.rllib.algorithms.ppo import PPO, PPOConfig
            config = PPOConfig().environment("CartPole-v1")
            algo = PPO(config=config)
            algo.train()
            algo.export_policy_checkpoint("/tmp/export_dir")
            algo.export_policy_model("/tmp/dir")
        """
        self.get_policy(policy_id).export_model(export_dir, onnx)

    @DeveloperAPI
    def export_policy_checkpoint(
        self,
        export_dir: str,
        policy_id: PolicyID = DEFAULT_POLICY_ID,
    ) -> None:
        """Exports Policy checkpoint to a local directory and returns an AIR Checkpoint.

        Args:
            export_dir: Writable local directory to store the AIR Checkpoint
                information into.
            policy_id: Optional policy ID to export. If not provided, will export
                "default_policy". If `policy_id` does not exist in this Algorithm,
                will raise a KeyError.

        Raises:
            KeyError if `policy_id` cannot be found in this Algorithm.

        .. testcode::

            from ray.rllib.algorithms.ppo import PPO, PPOConfig
            config = PPOConfig().environment("CartPole-v1")
            algo = PPO(config=config)
            algo.train()
            algo.export_policy_checkpoint("/tmp/export_dir")
        """
        policy = self.get_policy(policy_id)
        if policy is None:
            raise KeyError(f"Policy with ID {policy_id} not found in Algorithm!")
        policy.export_checkpoint(export_dir)

    @DeveloperAPI
    def import_policy_model_from_h5(
        self,
        import_file: str,
        policy_id: PolicyID = DEFAULT_POLICY_ID,
    ) -> None:
        """Imports a policy's model with given policy_id from a local h5 file.

        Args:
            import_file: The h5 file to import from.
            policy_id: Optional policy id to import into.

        """
        self.get_policy(policy_id).import_model_from_h5(import_file)
        # Sync new weights to remote workers.
        self._sync_weights_to_workers(worker_set=self.workers)

    @override(Trainable)
    def save_checkpoint(self, checkpoint_dir: str) -> None:
        """Exports checkpoint to a local directory.

        The structure of an Algorithm checkpoint dir will be as follows::

            policies/
                pol_1/
                    policy_state.pkl
                pol_2/
                    policy_state.pkl
            learner/
                learner_state.json
                module_state/
                    module_1/
                        ...
                optimizer_state/
                    optimizers_module_1/
                        ...
            rllib_checkpoint.json
            algorithm_state.pkl

        Note: `rllib_checkpoint.json` contains a "version" key (e.g. with value 0.1)
        helping RLlib to remain backward compatible wrt. restoring from checkpoints from
        Ray 2.0 onwards.

        Args:
            checkpoint_dir: The directory where the checkpoint files will be stored.
        """
        state = self.__getstate__()

        # TODO (sven): Move LearnerGroup `get_state` call here as well.

        # Extract policy states from worker state (Policies get their own
        # checkpoint sub-dirs).
        policy_states = {}
        if "worker" in state and "policy_states" in state["worker"]:
            policy_states = state["worker"].pop("policy_states", {})

        # Add RLlib checkpoint version.
        if self.config._enable_new_api_stack:
            state["checkpoint_version"] = CHECKPOINT_VERSION_LEARNER
        else:
            state["checkpoint_version"] = CHECKPOINT_VERSION

        # Write state (w/o policies) to disk.
        state_file = os.path.join(checkpoint_dir, "algorithm_state.pkl")
        with open(state_file, "wb") as f:
            pickle.dump(state, f)

        # Write rllib_checkpoint.json.
        with open(os.path.join(checkpoint_dir, "rllib_checkpoint.json"), "w") as f:
            json.dump(
                {
                    "type": "Algorithm",
                    "checkpoint_version": str(state["checkpoint_version"]),
                    "format": "cloudpickle",
                    "state_file": state_file,
                    "policy_ids": list(policy_states.keys()),
                    "ray_version": ray.__version__,
                    "ray_commit": ray.__commit__,
                },
                f,
            )

        # Write individual policies to disk, each in their own sub-directory.
        for pid, policy_state in policy_states.items():
            # From here on, disallow policyIDs that would not work as directory names.
            validate_policy_id(pid, error=True)
            policy_dir = os.path.join(checkpoint_dir, "policies", pid)
            os.makedirs(policy_dir, exist_ok=True)
            policy = self.get_policy(pid)
            policy.export_checkpoint(policy_dir, policy_state=policy_state)

        # if we are using the learner API, save the learner group state
        if self.config._enable_new_api_stack:
            learner_state_dir = os.path.join(checkpoint_dir, "learner")
            self.learner_group.save_state(learner_state_dir)

    @override(Trainable)
    def load_checkpoint(self, checkpoint_dir: str) -> None:
        # Checkpoint is provided as a local directory.
        # Restore from the checkpoint file or dir.

        checkpoint_info = get_checkpoint_info(checkpoint_dir)
        checkpoint_data = Algorithm._checkpoint_info_to_algorithm_state(checkpoint_info)
        self.__setstate__(checkpoint_data)
        if self.config._enable_new_api_stack:
            learner_state_dir = os.path.join(checkpoint_dir, "learner")
            self.learner_group.load_state(learner_state_dir)

        # Call the `on_checkpoint_loaded` callback.
        self.callbacks.on_checkpoint_loaded(algorithm=self)

    @override(Trainable)
    def log_result(self, result: ResultDict) -> None:
        # Log after the callback is invoked, so that the user has a chance
        # to mutate the result.
        # TODO: Remove `algorithm` arg at some point to fully deprecate the old
        #  signature.
        self.callbacks.on_train_result(algorithm=self, result=result)
        # Then log according to Trainable's logging logic.
        Trainable.log_result(self, result)

    @override(Trainable)
    def cleanup(self) -> None:
        # Stop all workers.
        if hasattr(self, "workers") and self.workers is not None:
            self.workers.stop()
        if hasattr(self, "evaluation_workers") and self.evaluation_workers is not None:
            self.evaluation_workers.stop()

    @OverrideToImplementCustomLogic
    @classmethod
    @override(Trainable)
    def default_resource_request(
        cls, config: Union[AlgorithmConfig, PartialAlgorithmConfigDict]
    ) -> Union[Resources, PlacementGroupFactory]:
        # Default logic for RLlib Algorithms:
        # Create one bundle per individual worker (local or remote).
        # Use `num_cpus_for_local_worker` and `num_gpus` for the local worker and
        # `num_cpus_per_worker` and `num_gpus_per_worker` for the remote
        # workers to determine their CPU/GPU resource needs.

        # Convenience config handles.
        cf = cls.get_default_config().update_from_dict(config)
        cf.validate()
        cf.freeze()

        # get evaluation config
        eval_cf = cf.get_evaluation_config_object()
        eval_cf.validate()
        eval_cf.freeze()

        # resources for the driver of this trainable
        if cf._enable_new_api_stack:
            if cf.num_learner_workers == 0:
                # in this case local_worker only does sampling and training is done on
                # local learner worker
                driver = cls._get_learner_bundles(cf)[0]
            else:
                # in this case local_worker only does sampling and training is done on
                # remote learner workers
                driver = {"CPU": cf.num_cpus_for_local_worker, "GPU": 0}
        else:
            driver = {
                "CPU": cf.num_cpus_for_local_worker,
                "GPU": 0 if cf._fake_gpus else cf.num_gpus,
            }

        # resources for remote rollout env samplers
        rollout_bundles = [
            {
                "CPU": cf.num_cpus_per_worker,
                "GPU": cf.num_gpus_per_worker,
                **cf.custom_resources_per_worker,
            }
            for _ in range(cf.num_rollout_workers)
        ]

        # resources for remote evaluation env samplers or datasets (if any)
        if cls._should_create_evaluation_rollout_workers(eval_cf):
            # Evaluation workers.
            # Note: The local eval worker is located on the driver CPU.
            evaluation_bundles = [
                {
                    "CPU": eval_cf.num_cpus_per_worker,
                    "GPU": eval_cf.num_gpus_per_worker,
                    **eval_cf.custom_resources_per_worker,
                }
                for _ in range(eval_cf.evaluation_num_workers)
            ]
        else:
            # resources for offline dataset readers during evaluation
            # Note (Kourosh): we should not claim extra workers for
            # training on the offline dataset, since rollout workers have already
            # claimed it.
            # Another Note (Kourosh): dataset reader will not use placement groups so
            # whatever we specify here won't matter because dataset won't even use it.
            # Disclaimer: using ray dataset in tune may cause deadlock when multiple
            # tune trials get scheduled on the same node and do not leave any spare
            # resources for dataset operations. The workaround is to limit the
            # max_concurrent trials so that some spare cpus are left for dataset
            # operations. This behavior should get fixed by the dataset team. more info
            # found here:
            # https://docs.ray.io/en/master/data/dataset-internals.html#datasets-tune
            evaluation_bundles = []

        # resources for remote learner workers
        learner_bundles = []
        if cf._enable_new_api_stack and cf.num_learner_workers > 0:
            learner_bundles = cls._get_learner_bundles(cf)

        bundles = [driver] + rollout_bundles + evaluation_bundles + learner_bundles

        # Return PlacementGroupFactory containing all needed resources
        # (already properly defined as device bundles).
        return PlacementGroupFactory(
            bundles=bundles,
            strategy=config.get("placement_strategy", "PACK"),
        )

    @DeveloperAPI
    def _before_evaluate(self):
        """Pre-evaluation callback."""
        pass

    @staticmethod
    def _get_env_id_and_creator(
        env_specifier: Union[str, EnvType, None], config: AlgorithmConfig
    ) -> Tuple[Optional[str], EnvCreator]:
        """Returns env_id and creator callable given original env id from config.

        Args:
            env_specifier: An env class, an already tune registered env ID, a known
                gym env name, or None (if no env is used).
            config: The AlgorithmConfig object.

        Returns:
            Tuple consisting of a) env ID string and b) env creator callable.
        """
        # Environment is specified via a string.
        if isinstance(env_specifier, str):
            # An already registered env.
            if _global_registry.contains(ENV_CREATOR, env_specifier):
                return env_specifier, _global_registry.get(ENV_CREATOR, env_specifier)

            # A class path specifier.
            elif "." in env_specifier:

                def env_creator_from_classpath(env_context):
                    try:
                        env_obj = from_config(env_specifier, env_context)
                    except ValueError:
                        raise EnvError(
                            ERR_MSG_INVALID_ENV_DESCRIPTOR.format(env_specifier)
                        )
                    return env_obj

                return env_specifier, env_creator_from_classpath
            # Try gym/PyBullet.
            else:
                return env_specifier, functools.partial(
                    _gym_env_creator, env_descriptor=env_specifier
                )

        elif isinstance(env_specifier, type):
            env_id = env_specifier  # .__name__

            if config["remote_worker_envs"]:
                # Check gym version (0.22 or higher?).
                # If > 0.21, can't perform auto-wrapping of the given class as this
                # would lead to a pickle error.
                gym_version = importlib.metadata.version("gym")
                if version.parse(gym_version) >= version.parse("0.22"):
                    raise ValueError(
                        "Cannot specify a gym.Env class via `config.env` while setting "
                        "`config.remote_worker_env=True` AND your gym version is >= "
                        "0.22! Try installing an older version of gym or set `config."
                        "remote_worker_env=False`."
                    )

                @ray.remote(num_cpus=1)
                class _wrapper(env_specifier):
                    # Add convenience `_get_spaces` and `_is_multi_agent`
                    # methods:
                    def _get_spaces(self):
                        return self.observation_space, self.action_space

                    def _is_multi_agent(self):
                        from ray.rllib.env.multi_agent_env import MultiAgentEnv

                        return isinstance(self, MultiAgentEnv)

                return env_id, lambda cfg: _wrapper.remote(cfg)
            # gym.Env-subclass: Also go through our RLlib gym-creator.
            elif issubclass(env_specifier, gym.Env):
                return env_id, functools.partial(
                    _gym_env_creator,
                    env_descriptor=env_specifier,
                    auto_wrap_old_gym_envs=config.get("auto_wrap_old_gym_envs", True),
                )
            # All other env classes: Call c'tor directly.
            else:
                return env_id, lambda cfg: env_specifier(cfg)

        # No env -> Env creator always returns None.
        elif env_specifier is None:
            return None, lambda env_config: None

        else:
            raise ValueError(
                "{} is an invalid env specifier. ".format(env_specifier)
                + "You can specify a custom env as either a class "
                '(e.g., YourEnvCls) or a registered env id (e.g., "your_env").'
            )

    def _sync_filters_if_needed(
        self,
        *,
        central_worker: EnvRunner,
        workers: WorkerSet,
        config: AlgorithmConfig,
    ) -> None:
        """Synchronizes the filter stats from `workers` to `central_worker`.

        .. and broadcasts the central_worker's filter stats back to all `workers`
        (if configured).

        Args:
            central_worker: The worker to sync/aggregate all `workers`' filter stats to
                and from which to (possibly) broadcast the updated filter stats back to
                `workers`.
            workers: The WorkerSet, whose workers' filter stats should be used for
                aggregation on `central_worker` and which (possibly) get updated
                from `central_worker` after the sync.
            config: The algorithm config instance. This is used to determine, whether
                syncing from `workers` should happen at all and whether broadcasting
                back to `workers` (after possible syncing) should happen.
        """
        if central_worker and config.observation_filter != "NoFilter":
            FilterManager.synchronize(
                central_worker.filters,
                workers,
                update_remote=config.update_worker_filter_stats,
                timeout_seconds=config.sync_filters_on_rollout_workers_timeout_s,
                use_remote_data_for_update=config.use_worker_filter_stats,
            )

    @DeveloperAPI
    def _sync_weights_to_workers(
        self,
        *,
        worker_set: WorkerSet,
    ) -> None:
        """Sync "main" weights to given WorkerSet or list of workers."""
        # Broadcast the new policy weights to all remote workers in worker_set.
        logger.info("Synchronizing weights to workers.")
        worker_set.sync_weights()

    @classmethod
    @override(Trainable)
    def resource_help(cls, config: Union[AlgorithmConfig, AlgorithmConfigDict]) -> str:
        return (
            "\n\nYou can adjust the resource requests of RLlib Algorithms by calling "
            "`AlgorithmConfig.resources("
            "num_gpus=.., num_cpus_per_worker=.., num_gpus_per_worker=.., ..)` or "
            "`AgorithmConfig.rollouts(num_rollout_workers=..)`. See "
            "the `ray.rllib.algorithms.algorithm_config.AlgorithmConfig` classes "
            "(each Algorithm has its own subclass of this class) for more info.\n\n"
            f"The config of this Algorithm is: {config}"
        )

    @override(Trainable)
    def get_auto_filled_metrics(
        self,
        now: Optional[datetime] = None,
        time_this_iter: Optional[float] = None,
        timestamp: Optional[int] = None,
        debug_metrics_only: bool = False,
    ) -> dict:
        # Override this method to make sure, the `config` key of the returned results
        # contains the proper Tune config dict (instead of an AlgorithmConfig object).
        auto_filled = super().get_auto_filled_metrics(
            now, time_this_iter, timestamp, debug_metrics_only
        )
        if "config" not in auto_filled:
            raise KeyError("`config` key not found in auto-filled results dict!")

        # If `config` key is no dict (but AlgorithmConfig object) ->
        # make sure, it's a dict to not break Tune APIs.
        if not isinstance(auto_filled["config"], dict):
            assert isinstance(auto_filled["config"], AlgorithmConfig)
            auto_filled["config"] = auto_filled["config"].to_dict()
        return auto_filled

    @classmethod
    def merge_algorithm_configs(
        cls,
        config1: AlgorithmConfigDict,
        config2: PartialAlgorithmConfigDict,
        _allow_unknown_configs: Optional[bool] = None,
    ) -> AlgorithmConfigDict:
        """Merges a complete Algorithm config dict with a partial override dict.

        Respects nested structures within the config dicts. The values in the
        partial override dict take priority.

        Args:
            config1: The complete Algorithm's dict to be merged (overridden)
                with `config2`.
            config2: The partial override config dict to merge on top of
                `config1`.
            _allow_unknown_configs: If True, keys in `config2` that don't exist
                in `config1` are allowed and will be added to the final config.

        Returns:
            The merged full algorithm config dict.
        """
        config1 = copy.deepcopy(config1)
        if "callbacks" in config2 and type(config2["callbacks"]) is dict:
            deprecation_warning(
                "callbacks dict interface",
                "a class extending rllib.algorithms.callbacks.DefaultCallbacks; "
                "see `rllib/examples/custom_metrics_and_callbacks.py` for an example.",
                error=True,
            )

        if _allow_unknown_configs is None:
            _allow_unknown_configs = cls._allow_unknown_configs
        return deep_update(
            config1,
            config2,
            _allow_unknown_configs,
            cls._allow_unknown_subkeys,
            cls._override_all_subkeys_if_type_changes,
            cls._override_all_key_list,
        )

    @staticmethod
    @ExperimentalAPI
    def validate_env(env: EnvType, env_context: EnvContext) -> None:
        """Env validator function for this Algorithm class.

        Override this in child classes to define custom validation
        behavior.

        Args:
            env: The (sub-)environment to validate. This is normally a
                single sub-environment (e.g. a gym.Env) within a vectorized
                setup.
            env_context: The EnvContext to configure the environment.

        Raises:
            Exception in case something is wrong with the given environment.
        """
        pass

    @override(Trainable)
    def _export_model(
        self, export_formats: List[str], export_dir: str
    ) -> Dict[str, str]:
        ExportFormat.validate(export_formats)
        exported = {}
        if ExportFormat.CHECKPOINT in export_formats:
            path = os.path.join(export_dir, ExportFormat.CHECKPOINT)
            self.export_policy_checkpoint(path)
            exported[ExportFormat.CHECKPOINT] = path
        if ExportFormat.MODEL in export_formats:
            path = os.path.join(export_dir, ExportFormat.MODEL)
            self.export_policy_model(path)
            exported[ExportFormat.MODEL] = path
        if ExportFormat.ONNX in export_formats:
            path = os.path.join(export_dir, ExportFormat.ONNX)
            self.export_policy_model(path, onnx=int(os.getenv("ONNX_OPSET", "11")))
            exported[ExportFormat.ONNX] = path
        return exported

    def import_model(self, import_file: str):
        """Imports a model from import_file.

        Note: Currently, only h5 files are supported.

        Args:
            import_file: The file to import the model from.

        Returns:
            A dict that maps ExportFormats to successfully exported models.
        """
        # Check for existence.
        if not os.path.exists(import_file):
            raise FileNotFoundError(
                "`import_file` '{}' does not exist! Can't import Model.".format(
                    import_file
                )
            )
        # Get the format of the given file.
        import_format = "h5"  # TODO(sven): Support checkpoint loading.

        ExportFormat.validate([import_format])
        if import_format != ExportFormat.H5:
            raise NotImplementedError
        else:
            return self.import_policy_model_from_h5(import_file)

    @PublicAPI
    def __getstate__(self) -> Dict:
        """Returns current state of Algorithm, sufficient to restore it from scratch.

        Returns:
            The current state dict of this Algorithm, which can be used to sufficiently
            restore the algorithm from scratch without any other information.
        """
        # Add config to state so complete Algorithm can be reproduced w/o it.
        state = {
            "algorithm_class": type(self),
            "config": self.config,
        }

        if hasattr(self, "workers"):
            state["worker"] = self.workers.local_worker().get_state()

        # Also store eval `policy_mapping_fn` (in case it's different from main one).
        # Note, the new `EnvRunner API` has no policy mapping function.
        if (
            hasattr(self, "evaluation_workers")
            and self.evaluation_workers is not None
            and not self.config.uses_new_env_runners
        ):
            state[
                "eval_policy_mapping_fn"
            ] = self.evaluation_workers.local_worker().policy_mapping_fn

        # TODO: Experimental functionality: Store contents of replay buffer
        #  to checkpoint, only if user has configured this.
        if self.local_replay_buffer is not None and self.config.get(
            "store_buffer_in_checkpoints"
        ):
            state["local_replay_buffer"] = self.local_replay_buffer.get_state()

        state["counters"] = self._counters
        state["training_iteration"] = self.training_iteration

        return state

    @PublicAPI
    def __setstate__(self, state) -> None:
        """Sets the algorithm to the provided state.

        Args:
            state: The state dict to restore this Algorithm instance to. `state` may
                have been returned by a call to an Algorithm's `__getstate__()` method.
        """
        # TODO (sven): Validate that our config and the config in state are compatible.
        #  For example, the model architectures may differ.
        #  Also, what should the behavior be if e.g. some training parameter
        #  (e.g. lr) changed?

        if hasattr(self, "workers") and "worker" in state and state["worker"]:
            self.workers.local_worker().set_state(state["worker"])
            remote_state = ray.put(state["worker"])
            self.workers.foreach_worker(
                lambda w: w.set_state(ray.get(remote_state)),
                local_worker=False,
                healthy_only=False,
            )
            if self.evaluation_workers:

                def _setup_eval_worker(w):
                    w.set_state(ray.get(remote_state))
                    # Override `policy_mapping_fn` as it might be different for eval
                    # workers.
                    w.set_policy_mapping_fn(state.get("eval_policy_mapping_fn"))

                # If evaluation workers are used, also restore the policies
                # there in case they are used for evaluation purpose.
                self.evaluation_workers.foreach_worker(
                    _setup_eval_worker,
                    healthy_only=False,
                )
        # If necessary, restore replay data as well.
        if self.local_replay_buffer is not None:
            # TODO: Experimental functionality: Restore contents of replay
            #  buffer from checkpoint, only if user has configured this.
            if self.config.get("store_buffer_in_checkpoints"):
                if "local_replay_buffer" in state:
                    self.local_replay_buffer.set_state(state["local_replay_buffer"])
                else:
                    logger.warning(
                        "`store_buffer_in_checkpoints` is True, but no replay "
                        "data found in state!"
                    )
            elif "local_replay_buffer" in state and log_once(
                "no_store_buffer_in_checkpoints_but_data_found"
            ):
                logger.warning(
                    "`store_buffer_in_checkpoints` is False, but some replay "
                    "data found in state!"
                )

        if self.config._enable_new_api_stack:
            if "learner_state_dir" in state:
                self.learner_group.load_state(state["learner_state_dir"])
            else:
                logger.warning(
                    "You configured `_enable_new_api_stack=True`, but no "
                    "`learner_state_dir` key could be found in the state dict!"
                )

        if "counters" in state:
            self._counters = state["counters"]

        if "training_iteration" in state:
            self._iteration = state["training_iteration"]

    @staticmethod
    def _checkpoint_info_to_algorithm_state(
        checkpoint_info: dict,
        policy_ids: Optional[Container[PolicyID]] = None,
        policy_mapping_fn: Optional[Callable[[AgentID, EpisodeID], PolicyID]] = None,
        policies_to_train: Optional[
            Union[
                Container[PolicyID],
                Callable[[PolicyID, Optional[SampleBatchType]], bool],
            ]
        ] = None,
    ) -> Dict:
        """Converts a checkpoint info or object to a proper Algorithm state dict.

        The returned state dict can be used inside self.__setstate__().

        Args:
            checkpoint_info: A checkpoint info dict as returned by
                `ray.rllib.utils.checkpoints.get_checkpoint_info(
                [checkpoint dir or AIR Checkpoint])`.
            policy_ids: Optional list/set of PolicyIDs. If not None, only those policies
                listed here will be included in the returned state. Note that
                state items such as filters, the `is_policy_to_train` function, as
                well as the multi-agent `policy_ids` dict will be adjusted as well,
                based on this arg.
            policy_mapping_fn: An optional (updated) policy mapping function
                to include in the returned state.
            policies_to_train: An optional list of policy IDs to be trained
                or a callable taking PolicyID and SampleBatchType and
                returning a bool (trainable or not?) to include in the returned state.

        Returns:
             The state dict usable within the `self.__setstate__()` method.
        """
        if checkpoint_info["type"] != "Algorithm":
            raise ValueError(
                "`checkpoint` arg passed to "
                "`Algorithm._checkpoint_info_to_algorithm_state()` must be an "
                f"Algorithm checkpoint (but is {checkpoint_info['type']})!"
            )

        msgpack = None
        if checkpoint_info.get("format") == "msgpack":
            msgpack = try_import_msgpack(error=True)

        with open(checkpoint_info["state_file"], "rb") as f:
            if msgpack is not None:
                state = msgpack.load(f)
            else:
                state = pickle.load(f)

        # New checkpoint format: Policies are in separate sub-dirs.
        # Note: Algorithms like ES/ARS don't have a WorkerSet, so we just return
        # the plain state here.
        if (
            checkpoint_info["checkpoint_version"] > version.Version("0.1")
            and state.get("worker") is not None
            and state.get("worker")
        ):
            worker_state = state["worker"]

            # Retrieve the set of all required policy IDs.
            policy_ids = set(
                policy_ids if policy_ids is not None else worker_state["policy_ids"]
            )

            # Remove those policies entirely from filters that are not in
            # `policy_ids`.
            worker_state["filters"] = {
                pid: filter
                for pid, filter in worker_state["filters"].items()
                if pid in policy_ids
            }

            # Get Algorithm class.
            if isinstance(state["algorithm_class"], str):
                # Try deserializing from a full classpath.
                # Or as a last resort: Tune registered algorithm name.
                state["algorithm_class"] = deserialize_type(
                    state["algorithm_class"]
                ) or get_trainable_cls(state["algorithm_class"])
            # Compile actual config object.
            default_config = state["algorithm_class"].get_default_config()
            if isinstance(default_config, AlgorithmConfig):
                new_config = default_config.update_from_dict(state["config"])
            else:
                new_config = Algorithm.merge_algorithm_configs(
                    default_config, state["config"]
                )

            # Remove policies from multiagent dict that are not in `policy_ids`.
            new_policies = new_config.policies
            if isinstance(new_policies, (set, list, tuple)):
                new_policies = {pid for pid in new_policies if pid in policy_ids}
            else:
                new_policies = {
                    pid: spec for pid, spec in new_policies.items() if pid in policy_ids
                }
            new_config.multi_agent(
                policies=new_policies,
                policies_to_train=policies_to_train,
                **(
                    {"policy_mapping_fn": policy_mapping_fn}
                    if policy_mapping_fn is not None
                    else {}
                ),
            )
            state["config"] = new_config

            # Prepare local `worker` state to add policies' states into it,
            # read from separate policy checkpoint files.
            worker_state["policy_states"] = {}
            for pid in policy_ids:
                policy_state_file = os.path.join(
                    checkpoint_info["checkpoint_dir"],
                    "policies",
                    pid,
                    "policy_state."
                    + ("msgpck" if checkpoint_info["format"] == "msgpack" else "pkl"),
                )
                if not os.path.isfile(policy_state_file):
                    raise ValueError(
                        "Given checkpoint does not seem to be valid! No policy "
                        f"state file found for PID={pid}. "
                        f"The file not found is: {policy_state_file}."
                    )

                with open(policy_state_file, "rb") as f:
                    if msgpack is not None:
                        worker_state["policy_states"][pid] = msgpack.load(f)
                    else:
                        worker_state["policy_states"][pid] = pickle.load(f)

            # These two functions are never serialized in a msgpack checkpoint (which
            # does not store code, unlike a cloudpickle checkpoint). Hence the user has
            # to provide them with the `Algorithm.from_checkpoint()` call.
            if policy_mapping_fn is not None:
                worker_state["policy_mapping_fn"] = policy_mapping_fn
            if (
                policies_to_train is not None
                # `policies_to_train` might be left None in case all policies should be
                # trained.
                or worker_state["is_policy_to_train"] == NOT_SERIALIZABLE
            ):
                worker_state["is_policy_to_train"] = policies_to_train

        if state["config"]._enable_new_api_stack:
            state["learner_state_dir"] = os.path.join(
                checkpoint_info["checkpoint_dir"], "learner"
            )

        return state

    @DeveloperAPI
    def _create_local_replay_buffer_if_necessary(
        self, config: PartialAlgorithmConfigDict
    ) -> Optional[MultiAgentReplayBuffer]:
        """Create a MultiAgentReplayBuffer instance if necessary.

        Args:
            config: Algorithm-specific configuration data.

        Returns:
            MultiAgentReplayBuffer instance based on algorithm config.
            None, if local replay buffer is not needed.
        """
        if not config.get("replay_buffer_config") or config["replay_buffer_config"].get(
            "no_local_replay_buffer"
        ):
            return

        return from_config(ReplayBuffer, config["replay_buffer_config"])

    def _run_one_training_iteration(self) -> Tuple[ResultDict, "TrainIterCtx"]:
        """Runs one training iteration (self.iteration will be +1 after this).

        Calls `self.training_step()` repeatedly until the minimum time (sec),
        sample- or training steps have been reached.

        Returns:
            The results dict from the training iteration.
        """
        # In case we are training (in a thread) parallel to evaluation,
        # we may have to re-enable eager mode here (gets disabled in the
        # thread).
        if self.config.get("framework") == "tf2" and not tf.executing_eagerly():
            tf1.enable_eager_execution()

        results = None
        # Create a step context ...
        with TrainIterCtx(algo=self) as train_iter_ctx:
            # .. so we can query it whether we should stop the iteration loop (e.g.
            # when we have reached `min_time_s_per_iteration`).
            while not train_iter_ctx.should_stop(results):
                # Try to train one step.
                with self._timers[TRAINING_ITERATION_TIMER]:
                    results = self.training_step()

        # With training step done. Try to bring failed workers back.
        self.restore_workers(self.workers)

        return results, train_iter_ctx

    def _run_one_evaluation(
        self,
        train_future: Optional[concurrent.futures.ThreadPoolExecutor] = None,
    ) -> ResultDict:
        """Runs evaluation step via `self.evaluate()` and handling worker failures.

        Args:
            train_future: In case, we are training and avaluating in parallel,
                this arg carries the currently running ThreadPoolExecutor
                object that runs the training iteration

        Returns:
            The results dict from the evaluation call.
        """
        eval_func_to_use = (
            self._evaluate_async_with_env_runner
            if self.config.enable_async_evaluation and self.config.uses_new_env_runners
            else self._evaluate_async
            if self.config.enable_async_evaluation
            else self.evaluate
        )

        if self.config.evaluation_duration == "auto":
            assert (
                train_future is not None and self.config.evaluation_parallel_to_training
            )
            unit = self.config.evaluation_duration_unit
            eval_results = eval_func_to_use(
                duration_fn=functools.partial(
                    self._automatic_evaluation_duration_fn,
                    unit,
                    self.config.evaluation_num_workers,
                    self.evaluation_config,
                    train_future,
                )
            )
        # Run `self.evaluate()` only once per training iteration.
        else:
            eval_results = eval_func_to_use()

        if self.evaluation_workers is not None:
            # After evaluation, do a round of health check to see if any of
            # the failed workers are back.
            self.restore_workers(self.evaluation_workers)

            # Add number of healthy evaluation workers after this iteration.
            eval_results["evaluation"][
                "num_healthy_workers"
            ] = self.evaluation_workers.num_healthy_remote_workers()
            eval_results["evaluation"][
                "num_in_flight_async_reqs"
            ] = self.evaluation_workers.num_in_flight_async_reqs()
            eval_results["evaluation"][
                "num_remote_worker_restarts"
            ] = self.evaluation_workers.num_remote_worker_restarts()

        return eval_results

    def _run_one_training_iteration_and_evaluation_in_parallel(
        self,
    ) -> Tuple[ResultDict, "TrainIterCtx"]:
        """Runs one training iteration and one evaluation step in parallel.

        First starts the training iteration (via `self._run_one_training_iteration()`)
        within a ThreadPoolExecutor, then runs the evaluation step in parallel.
        In auto-duration mode (config.evaluation_duration=auto), makes sure the
        evaluation step takes roughly the same time as the training iteration.

        Returns:
            The accumulated training and evaluation results.
        """
        with concurrent.futures.ThreadPoolExecutor() as executor:
            train_future = executor.submit(lambda: self._run_one_training_iteration())
            # Pass the train_future into `self._run_one_evaluation()` to allow it
            # to run exactly as long as the training iteration takes in case
            # evaluation_duration=auto.
            results = self._run_one_evaluation(train_future)
            # Collect the training results from the future.
            train_results, train_iter_ctx = train_future.result()
            results.update(train_results)

        return results, train_iter_ctx

    def _run_offline_evaluation(self):
        """Runs offline evaluation via `OfflineEvaluator.estimate_on_dataset()` API.

        This method will be used when `evaluation_dataset` is provided.
        Note: This will only work if the policy is a single agent policy.

        Returns:
            The results dict from the offline evaluation call.
        """
        assert len(self.workers.local_worker().policy_map) == 1

        parallelism = self.evaluation_config.evaluation_num_workers or 1
        offline_eval_results = {"off_policy_estimator": {}}
        for evaluator_name, offline_evaluator in self.reward_estimators.items():
            offline_eval_results["off_policy_estimator"][
                evaluator_name
            ] = offline_evaluator.estimate_on_dataset(
                self.evaluation_dataset,
                n_parallelism=parallelism,
            )
        return offline_eval_results

    @classmethod
    def _should_create_evaluation_rollout_workers(cls, eval_config: "AlgorithmConfig"):
        """Determines whether we need to create evaluation workers.

        Returns False if we need to run offline evaluation
        (with ope.estimate_on_dastaset API) or when local worker is to be used for
        evaluation. Note: We only use estimate_on_dataset API with bandits for now.
        That is when ope_split_batch_by_episode is False.
        TODO: In future we will do the same for episodic RL OPE.
        """
        run_offline_evaluation = (
            eval_config.off_policy_estimation_methods
            and not eval_config.ope_split_batch_by_episode
        )
        return not run_offline_evaluation and (
            eval_config.evaluation_num_workers > 0 or eval_config.evaluation_interval
        )

    @staticmethod
    def _automatic_evaluation_duration_fn(
        unit, num_eval_workers, eval_cfg, train_future, num_units_done
    ):
        # Training is done and we already ran at least one
        # evaluation -> Nothing left to run.
        if num_units_done > 0 and train_future.done():
            return 0
        # Count by episodes. -> Run n more
        # (n=num eval workers).
        elif unit == "episodes":
            return num_eval_workers
        # Count by timesteps. -> Run n*m*p more
        # (n=num eval workers; m=rollout fragment length;
        # p=num-envs-per-worker).
        else:
            return (
                num_eval_workers
                * eval_cfg["rollout_fragment_length"]
                * eval_cfg["num_envs_per_worker"]
            )

    @staticmethod
    def _evaluate_async_remote_fn(
        _worker: EnvRunner,
        _weights_ref: ray.ObjectRef,
        _weights_seq_no: int,
        _env_runner: bool = False,
        _env_runner_num_episodes: Optional[int] = None,
    ) -> Tuple[
        Union[SampleBatchType, List["EpisodeType"]],
        List["RolloutMetrics"],
        int,
    ]:
        """Ray remote function to use for asynchronous evaluation requests.

        Sends this function to the evaluation worker ActorManager
        (using the foreach_worker_async method).

        We are using this approach with a @staticmethod here to avoid the pitfall of
        accidentally "baking in" a large object reference into a function, which would
        lead to an object store memory leak.
        See this discussion here for more details:
        https://stackoverflow.com/questions/66893318/how-to-clear-objects-from-the-
        object-store-in-ray

        Args:
            _worker: The evaluation EnvRunner worker on which this remote function
                will run.
            _weights_ref: The ray ObjectRef pointing to the weights dict in the object
                store.
            _weights_seq_no: An integer providing the version of the current weights.
                We pass this to the `_worker`'s `set_weights` method, such that it can
                ignore the weights update in case it already has this version of
                the weights.
            _env_runner: Whether a new EnvRunner worker is used (as opposed to an old
                API stack RolloutWorker).
            _env_runner_num_episodes: Set to 1 if the evaluation duration unit is
                "episodes", else set to None (to leave it to the worker to decide how
                many timesteps to run).

        Returns:
            A tuple consisting of the sampled batch (or list of episodes), the metrics
            dict, and the `_weights_seq_no` passed in as an arg (we return this here
            again, b/c we fetch results from this function asynchronously and thus
            don't have to keep track of this sequence number separately outside of this
            function).
        """
        # Pass in weights seq-no so that eval workers may ignore this call if no update
        # has happened since the last call to `remote_fn` (sample).
        _worker.set_weights(
            weights=ray.get(_weights_ref), weights_seq_no=_weights_seq_no
        )
        if _env_runner:
            # By episode: Run always only one episode per remote call.
            # By timesteps: By default EnvRunner runs for the configured number of
            # timesteps (based on `rollout_fragment_length` and `num_envs_per_worker`).
            sample_results = _worker.sample(
                explore=False, num_episodes=_env_runner_num_episodes
            )
        else:
            sample_results = _worker.sample()
        metrics = _worker.get_metrics()
        return sample_results, metrics, _weights_seq_no

    def _compile_iteration_results(
        self, *, episodes_this_iter, step_ctx, iteration_results=None
    ):
        # Return dict.
        results: ResultDict = {}
        iteration_results = iteration_results or {}

        # Evaluation results.
        if "evaluation" in iteration_results:
            results["evaluation"] = iteration_results.pop("evaluation")

        # Custom metrics and episode media.
        results["custom_metrics"] = iteration_results.pop("custom_metrics", {})
        results["episode_media"] = iteration_results.pop("episode_media", {})

        # Learner info.
        results["info"] = {LEARNER_INFO: iteration_results}

        # Calculate how many (if any) of older, historical episodes we have to add to
        # `episodes_this_iter` in order to reach the required smoothing window.
        episodes_for_metrics = episodes_this_iter[:]
        missing = self.config.metrics_num_episodes_for_smoothing - len(
            episodes_this_iter
        )
        # We have to add some older episodes to reach the smoothing window size.
        if missing > 0:
            episodes_for_metrics = self._episode_history[-missing:] + episodes_this_iter
            assert (
                len(episodes_for_metrics)
                <= self.config.metrics_num_episodes_for_smoothing
            )
        # Note that when there are more than `metrics_num_episodes_for_smoothing`
        # episodes in `episodes_for_metrics`, leave them as-is. In this case, we'll
        # compute the stats over that larger number.

        # Add new episodes to our history and make sure it doesn't grow larger than
        # needed.
        self._episode_history.extend(episodes_this_iter)
        self._episode_history = self._episode_history[
            -self.config.metrics_num_episodes_for_smoothing :
        ]
        results["sampler_results"] = summarize_episodes(
            episodes_for_metrics,
            episodes_this_iter,
            self.config.keep_per_episode_custom_metrics,
        )
        # TODO: Don't dump sampler results into top-level.
        results.update(results["sampler_results"])

        results["num_healthy_workers"] = self.workers.num_healthy_remote_workers()
        results["num_in_flight_async_reqs"] = self.workers.num_in_flight_async_reqs()
        results[
            "num_remote_worker_restarts"
        ] = self.workers.num_remote_worker_restarts()

        # Train-steps- and env/agent-steps this iteration.
        for c in [
            NUM_AGENT_STEPS_SAMPLED,
            NUM_AGENT_STEPS_TRAINED,
            NUM_ENV_STEPS_SAMPLED,
            NUM_ENV_STEPS_TRAINED,
        ]:
            results[c] = self._counters[c]
        time_taken_sec = step_ctx.get_time_taken_sec()
        if self.config.count_steps_by == "agent_steps":
            results[NUM_AGENT_STEPS_SAMPLED + "_this_iter"] = step_ctx.sampled
            results[NUM_AGENT_STEPS_TRAINED + "_this_iter"] = step_ctx.trained
            results[NUM_AGENT_STEPS_SAMPLED + "_throughput_per_sec"] = (
                step_ctx.sampled / time_taken_sec
            )
            results[NUM_AGENT_STEPS_TRAINED + "_throughput_per_sec"] = (
                step_ctx.trained / time_taken_sec
            )
            # TODO: For CQL and other algos, count by trained steps.
            results["timesteps_total"] = self._counters[NUM_AGENT_STEPS_SAMPLED]
        else:
            results[NUM_ENV_STEPS_SAMPLED + "_this_iter"] = step_ctx.sampled
            results[NUM_ENV_STEPS_TRAINED + "_this_iter"] = step_ctx.trained
            results[NUM_ENV_STEPS_SAMPLED + "_throughput_per_sec"] = (
                step_ctx.sampled / time_taken_sec
            )
            results[NUM_ENV_STEPS_TRAINED + "_throughput_per_sec"] = (
                step_ctx.trained / time_taken_sec
            )
            # TODO: For CQL and other algos, count by trained steps.
            results["timesteps_total"] = self._counters[NUM_ENV_STEPS_SAMPLED]

        # TODO: Backward compatibility.
        results[STEPS_TRAINED_THIS_ITER_COUNTER] = step_ctx.trained
        results["agent_timesteps_total"] = self._counters[NUM_AGENT_STEPS_SAMPLED]

        # Process timer results.
        timers = {}
        for k, timer in self._timers.items():
            timers["{}_time_ms".format(k)] = round(timer.mean * 1000, 3)
            if timer.has_units_processed():
                timers["{}_throughput".format(k)] = round(timer.mean_throughput, 3)
        results["timers"] = timers

        # Process counter results.
        counters = {}
        for k, counter in self._counters.items():
            counters[k] = counter
        results["counters"] = counters
        # TODO: Backward compatibility.
        results["info"].update(counters)

        return results

    def __repr__(self):
        return type(self).__name__

    def _record_usage(self, config):
        """Record the framework and algorithm used.

        Args:
            config: Algorithm config dict.
        """
        record_extra_usage_tag(TagKey.RLLIB_FRAMEWORK, config["framework"])
        record_extra_usage_tag(TagKey.RLLIB_NUM_WORKERS, str(config["num_workers"]))
        alg = self.__class__.__name__
        # We do not want to collect user defined algorithm names.
        if alg not in ALL_ALGORITHMS:
            alg = "USER_DEFINED"
        record_extra_usage_tag(TagKey.RLLIB_ALGORITHM, alg)

    @Deprecated(new="AlgorithmConfig.validate()", error=True)
    def validate_config(self, config):
        pass


# TODO: Create a dict that throw a deprecation warning once we have fully moved
#  to AlgorithmConfig() objects (some algos still missing).
COMMON_CONFIG: AlgorithmConfigDict = AlgorithmConfig(Algorithm).to_dict()


class TrainIterCtx:
    def __init__(self, algo: Algorithm):
        self.algo = algo
        self.time_start = None
        self.time_stop = None

    def __enter__(self):
        # Before first call to `step()`, `results` is expected to be None ->
        # Start with self.failures=-1 -> set to 0 before the very first call
        # to `self.step()`.
        self.failures = -1

        self.time_start = time.time()
        self.sampled = 0
        self.trained = 0
        self.init_env_steps_sampled = self.algo._counters[NUM_ENV_STEPS_SAMPLED]
        self.init_env_steps_trained = self.algo._counters[NUM_ENV_STEPS_TRAINED]
        self.init_agent_steps_sampled = self.algo._counters[NUM_AGENT_STEPS_SAMPLED]
        self.init_agent_steps_trained = self.algo._counters[NUM_AGENT_STEPS_TRAINED]
        self.failure_tolerance = self.algo.config[
            "num_consecutive_worker_failures_tolerance"
        ]
        return self

    def __exit__(self, *args):
        self.time_stop = time.time()

    def get_time_taken_sec(self) -> float:
        """Returns the time we spent in the context in seconds."""
        return self.time_stop - self.time_start

    def should_stop(self, results):
        # Before first call to `step()`.
        if results is None:
            # Fail after n retries.
            self.failures += 1
            if self.failures > self.failure_tolerance:
                raise RuntimeError(
                    "More than `num_consecutive_worker_failures_tolerance="
                    f"{self.failure_tolerance}` consecutive worker failures! "
                    "Exiting."
                )
            # Continue to very first `step()` call or retry `step()` after
            # a (tolerable) failure.
            return False

        # Stopping criteria.
        if self.algo.config.count_steps_by == "agent_steps":
            self.sampled = (
                self.algo._counters[NUM_AGENT_STEPS_SAMPLED]
                - self.init_agent_steps_sampled
            )
            self.trained = (
                self.algo._counters[NUM_AGENT_STEPS_TRAINED]
                - self.init_agent_steps_trained
            )
        else:
            self.sampled = (
                self.algo._counters[NUM_ENV_STEPS_SAMPLED] - self.init_env_steps_sampled
            )
            self.trained = (
                self.algo._counters[NUM_ENV_STEPS_TRAINED] - self.init_env_steps_trained
            )

        min_t = self.algo.config["min_time_s_per_iteration"]
        min_sample_ts = self.algo.config["min_sample_timesteps_per_iteration"]
        min_train_ts = self.algo.config["min_train_timesteps_per_iteration"]
        # Repeat if not enough time has passed or if not enough
        # env|train timesteps have been processed (or these min
        # values are not provided by the user).
        if (
            (not min_t or time.time() - self.time_start >= min_t)
            and (not min_sample_ts or self.sampled >= min_sample_ts)
            and (not min_train_ts or self.trained >= min_train_ts)
        ):
            return True
        else:
            return False<|MERGE_RESOLUTION|>--- conflicted
+++ resolved
@@ -774,18 +774,11 @@
             # this information only needs to be kept in the Learner and not on the
             # EnvRunners anymore.
             if not self.config.uses_new_env_runners:
-<<<<<<< HEAD
-                self.workers.foreach_worker(
-                    lambda w: w.set_is_policy_to_train(
-                        self.learner_group.policies_to_train
-                    ),
-=======
                 policies_to_train = self.config.policies_to_train or set(
                     self.config.policies
                 )
                 self.workers.foreach_worker(
                     lambda w: w.set_is_policy_to_train(policies_to_train),
->>>>>>> bdbd2e21
                     healthy_only=True,
                 )
 
