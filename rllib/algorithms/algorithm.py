from collections import defaultdict
import concurrent
import copy
from datetime import datetime
import functools
import gymnasium as gym
import importlib
import importlib.metadata
import json
import logging
import numpy as np
import os
from packaging import version
import re
import tempfile
import time
import tree  # pip install dm_tree
from typing import (
    Callable,
    Container,
    DefaultDict,
    Dict,
    List,
    Optional,
    Set,
    Tuple,
    Type,
    TYPE_CHECKING,
    Union,
)

import ray
from ray._private.usage.usage_lib import TagKey, record_extra_usage_tag
from ray.actor import ActorHandle
from ray.train import Checkpoint
import ray.cloudpickle as pickle
from ray.rllib.algorithms.algorithm_config import AlgorithmConfig
from ray.rllib.algorithms.registry import ALGORITHMS_CLASS_TO_NAME as ALL_ALGORITHMS
from ray.rllib.connectors.agent.obs_preproc import ObsPreprocessorConnector
<<<<<<< HEAD
from ray.rllib.core.learner.learner_group import LearnerGroup
from ray.rllib.core.rl_module.rl_module import SingleAgentRLModuleSpec
=======
from ray.rllib.core.rl_module.marl_module import (
    MultiAgentRLModuleSpec,
    DEFAULT_MODULE_ID,
)
from ray.rllib.core.rl_module.rl_module import RLModule, SingleAgentRLModuleSpec
>>>>>>> 73a52640
from ray.rllib.env.env_context import EnvContext
from ray.rllib.env.env_runner import EnvRunner
from ray.rllib.env.utils import _gym_env_creator
from ray.rllib.evaluation.episode import Episode
from ray.rllib.evaluation.metrics import (
    collect_episodes,
    collect_metrics,
    RolloutMetrics,
    summarize_episodes,
)
from ray.rllib.evaluation.worker_set import WorkerSet
from ray.rllib.execution.rollout_ops import synchronous_parallel_sample
from ray.rllib.execution.train_ops import multi_gpu_train_one_step, train_one_step
from ray.rllib.offline import get_dataset_and_shards
from ray.rllib.offline.estimators import (
    OffPolicyEstimator,
    ImportanceSampling,
    WeightedImportanceSampling,
    DirectMethod,
    DoublyRobust,
)
from ray.rllib.offline.offline_evaluator import OfflineEvaluator
from ray.rllib.policy.policy import Policy
from ray.rllib.policy.sample_batch import DEFAULT_POLICY_ID, SampleBatch, concat_samples
from ray.rllib.utils import deep_update, FilterManager
from ray.rllib.utils.annotations import (
    DeveloperAPI,
    ExperimentalAPI,
    override,
    OverrideToImplementCustomLogic,
    OverrideToImplementCustomLogic_CallToSuperRecommended,
    PublicAPI,
)
from ray.rllib.utils.checkpoints import (
    CHECKPOINT_VERSION,
    CHECKPOINT_VERSION_LEARNER,
    get_checkpoint_info,
    try_import_msgpack,
)
from ray.rllib.utils.debug import update_global_seed_if_necessary
from ray.rllib.utils.deprecation import (
    DEPRECATED_VALUE,
    Deprecated,
    deprecation_warning,
)
from ray.rllib.utils.error import ERR_MSG_INVALID_ENV_DESCRIPTOR, EnvError
from ray.rllib.utils.framework import try_import_tf
from ray.rllib.utils.from_config import from_config
from ray.rllib.utils.metrics import (
    ALL_MODULES,
    NUM_AGENT_STEPS_SAMPLED,
    NUM_AGENT_STEPS_SAMPLED_THIS_ITER,
    NUM_AGENT_STEPS_TRAINED,
    NUM_ENV_STEPS_SAMPLED,
    NUM_ENV_STEPS_SAMPLED_THIS_ITER,
    NUM_ENV_STEPS_TRAINED,
    SYNCH_ENV_CONNECTOR_STATES_TIMER,
    SYNCH_WORKER_WEIGHTS_TIMER,
    TRAINING_ITERATION_TIMER,
    SAMPLE_TIMER,
    STEPS_TRAINED_THIS_ITER_COUNTER,
)
from ray.rllib.utils.metrics.learner_info import LEARNER_INFO
from ray.rllib.utils.policy import validate_policy_id
from ray.rllib.utils.replay_buffers import MultiAgentReplayBuffer, ReplayBuffer
from ray.rllib.utils.serialization import deserialize_type, NOT_SERIALIZABLE
from ray.rllib.utils.spaces import space_utils
from ray.rllib.utils.typing import (
    AgentConnectorDataType,
    AgentID,
    AgentToModuleMappingFn,
    AlgorithmConfigDict,
    EnvCreator,
    EnvInfoDict,
    EnvType,
    EpisodeID,
    EpisodeType,
    ModuleID,
    PartialAlgorithmConfigDict,
    PolicyID,
    PolicyState,
    ResultDict,
    SampleBatchType,
    ShouldModuleBeUpdatedFn,
    TensorStructType,
    TensorType,
)
from ray.tune.execution.placement_groups import PlacementGroupFactory
from ray.tune.experiment.trial import ExportFormat
from ray.tune.logger import Logger, UnifiedLogger
from ray.tune.registry import ENV_CREATOR, _global_registry
from ray.tune.resources import Resources
from ray.tune.result import DEFAULT_RESULTS_DIR
from ray.tune.trainable import Trainable
from ray.util import log_once
from ray.util.timer import _Timer
from ray.tune.registry import get_trainable_cls

if TYPE_CHECKING:
    from ray.rllib.core.learner.learner_group import LearnerGroup

try:
    from ray.rllib.extensions import AlgorithmBase
except ImportError:

    class AlgorithmBase:
        @staticmethod
        def _get_learner_bundles(cf: AlgorithmConfig) -> List[Dict[str, int]]:
            """Selects the right resource bundles for learner workers based off of cf.

            Args:
                cf: The algorithm config.

            Returns:
                A list of resource bundles for the learner workers.
            """
            if cf.num_learner_workers > 0:
                if cf.num_gpus_per_learner_worker:
                    learner_bundles = [
                        {"GPU": cf.num_learner_workers * cf.num_gpus_per_learner_worker}
                    ]
                elif cf.num_cpus_per_learner_worker:
                    learner_bundles = [
                        {
                            "CPU": cf.num_cpus_per_learner_worker
                            * cf.num_learner_workers,
                        }
                    ]
            else:
                learner_bundles = [
                    {
                        # sampling and training is not done concurrently when local is
                        # used, so pick the max.
                        "CPU": max(
                            cf.num_cpus_per_learner_worker, cf.num_cpus_for_local_worker
                        ),
                        "GPU": cf.num_gpus_per_learner_worker,
                    }
                ]
            return learner_bundles


tf1, tf, tfv = try_import_tf()

logger = logging.getLogger(__name__)


@PublicAPI
class Algorithm(Trainable, AlgorithmBase):
    """An RLlib algorithm responsible for optimizing one or more Policies.

    Algorithms contain a WorkerSet under `self.workers`. A WorkerSet is
    normally composed of a single local worker
    (self.workers.local_worker()), used to compute and apply learning updates,
    and optionally one or more remote workers used to generate environment
    samples in parallel.
    WorkerSet is fault tolerant and elastic. It tracks health states for all
    the managed remote worker actors. As a result, Algorithm should never
    access the underlying actor handles directly. Instead, always access them
    via all the foreach APIs with assigned IDs of the underlying workers.

    Each worker (remotes or local) contains a PolicyMap, which itself
    may contain either one policy for single-agent training or one or more
    policies for multi-agent training. Policies are synchronized
    automatically from time to time using ray.remote calls. The exact
    synchronization logic depends on the specific algorithm used,
    but this usually happens from local worker to all remote workers and
    after each training update.

    You can write your own Algorithm classes by sub-classing from `Algorithm`
    or any of its built-in sub-classes.
    This allows you to override the `training_step` method to implement
    your own algorithm logic. You can find the different built-in
    algorithms' `training_step()` methods in their respective main .py files,
    e.g. rllib.algorithms.dqn.dqn.py or rllib.algorithms.impala.impala.py.

    The most important API methods a Algorithm exposes are `train()`,
    `evaluate()`, `save()` and `restore()`.
    """

    # Whether to allow unknown top-level config keys.
    _allow_unknown_configs = False

    # List of top-level keys with value=dict, for which new sub-keys are
    # allowed to be added to the value dict.
    _allow_unknown_subkeys = [
        "tf_session_args",
        "local_tf_session_args",
        "env_config",
        "model",
        "optimizer",
        "custom_resources_per_worker",
        "evaluation_config",
        "exploration_config",
        "replay_buffer_config",
        "extra_python_environs_for_worker",
        "input_config",
        "output_config",
    ]

    # List of top level keys with value=dict, for which we always override the
    # entire value (dict), iff the "type" key in that value dict changes.
    _override_all_subkeys_if_type_changes = [
        "exploration_config",
        "replay_buffer_config",
    ]

    # List of keys that are always fully overridden if present in any dict or sub-dict
    _override_all_key_list = ["off_policy_estimation_methods", "policies"]

    _progress_metrics = (
        "num_env_steps_sampled",
        "num_env_steps_trained",
        "episodes_total",
        "sampler_results/episode_len_mean",
        "sampler_results/episode_reward_mean",
        "evaluation/sampler_results/episode_reward_mean",
    )

    @staticmethod
    def from_checkpoint(
        checkpoint: Union[str, Checkpoint],
        policy_ids: Optional[Container[PolicyID]] = None,
        policy_mapping_fn: Optional[Callable[[AgentID, EpisodeID], PolicyID]] = None,
        policies_to_train: Optional[
            Union[
                Container[PolicyID],
                Callable[[PolicyID, Optional[SampleBatchType]], bool],
            ]
        ] = None,
    ) -> "Algorithm":
        """Creates a new algorithm instance from a given checkpoint.

        Note: This method must remain backward compatible from 2.0.0 on.

        Args:
            checkpoint: The path (str) to the checkpoint directory to use
                or an AIR Checkpoint instance to restore from.
            policy_ids: Optional list of PolicyIDs to recover. This allows users to
                restore an Algorithm with only a subset of the originally present
                Policies.
            policy_mapping_fn: An optional (updated) policy mapping function
                to use from here on.
            policies_to_train: An optional list of policy IDs to be trained
                or a callable taking PolicyID and SampleBatchType and
                returning a bool (trainable or not?).
                If None, will keep the existing setup in place. Policies,
                whose IDs are not in the list (or for which the callable
                returns False) will not be updated.

        Returns:
            The instantiated Algorithm.
        """
        checkpoint_info = get_checkpoint_info(checkpoint)

        # Not possible for (v0.1) (algo class and config information missing
        # or very hard to retrieve).
        if checkpoint_info["checkpoint_version"] == version.Version("0.1"):
            raise ValueError(
                "Cannot restore a v0 checkpoint using `Algorithm.from_checkpoint()`!"
                "In this case, do the following:\n"
                "1) Create a new Algorithm object using your original config.\n"
                "2) Call the `restore()` method of this algo object passing it"
                " your checkpoint dir or AIR Checkpoint object."
            )
        elif checkpoint_info["checkpoint_version"] < version.Version("1.0"):
            raise ValueError(
                "`checkpoint_info['checkpoint_version']` in `Algorithm.from_checkpoint"
                "()` must be 1.0 or later! You are using a checkpoint with "
                f"version v{checkpoint_info['checkpoint_version']}."
            )

        # This is a msgpack checkpoint.
        if checkpoint_info["format"] == "msgpack":
            # User did not provide unserializable function with this call
            # (`policy_mapping_fn`). Note that if `policies_to_train` is None, it
            # defaults to training all policies (so it's ok to not provide this here).
            if policy_mapping_fn is None:
                # Only DEFAULT_POLICY_ID present in this algorithm, provide default
                # implementations of these two functions.
                if checkpoint_info["policy_ids"] == {DEFAULT_POLICY_ID}:
                    policy_mapping_fn = AlgorithmConfig.DEFAULT_POLICY_MAPPING_FN
                # Provide meaningful error message.
                else:
                    raise ValueError(
                        "You are trying to restore a multi-agent algorithm from a "
                        "`msgpack` formatted checkpoint, which do NOT store the "
                        "`policy_mapping_fn` or `policies_to_train` "
                        "functions! Make sure that when using the "
                        "`Algorithm.from_checkpoint()` utility, you also pass the "
                        "args: `policy_mapping_fn` and `policies_to_train` with your "
                        "call. You might leave `policies_to_train=None` in case "
                        "you would like to train all policies anyways."
                    )

        state = Algorithm._checkpoint_info_to_algorithm_state(
            checkpoint_info=checkpoint_info,
            policy_ids=policy_ids,
            policy_mapping_fn=policy_mapping_fn,
            policies_to_train=policies_to_train,
        )

        return Algorithm.from_state(state)

    @staticmethod
    def from_state(state: Dict) -> "Algorithm":
        """Recovers an Algorithm from a state object.

        The `state` of an instantiated Algorithm can be retrieved by calling its
        `get_state` method. It contains all information necessary
        to create the Algorithm from scratch. No access to the original code (e.g.
        configs, knowledge of the Algorithm's class, etc..) is needed.

        Args:
            state: The state to recover a new Algorithm instance from.

        Returns:
            A new Algorithm instance.
        """
        algorithm_class: Type[Algorithm] = state.get("algorithm_class")
        if algorithm_class is None:
            raise ValueError(
                "No `algorithm_class` key was found in given `state`! "
                "Cannot create new Algorithm."
            )
        # algo_class = get_trainable_cls(algo_class_name)
        # Create the new algo.
        config = state.get("config")
        if not config:
            raise ValueError("No `config` found in given Algorithm state!")
        new_algo = algorithm_class(config=config)
        # Set the new algo's state.
        new_algo.__setstate__(state)

        # Return the new algo.
        return new_algo

    @PublicAPI
    def __init__(
        self,
        config: Optional[AlgorithmConfig] = None,
        env=None,  # deprecated arg
        logger_creator: Optional[Callable[[], Logger]] = None,
        **kwargs,
    ):
        """Initializes an Algorithm instance.

        Args:
            config: Algorithm-specific configuration object.
            logger_creator: Callable that creates a ray.tune.Logger
                object. If unspecified, a default logger is created.
            **kwargs: Arguments passed to the Trainable base class.
        """
        config = config or self.get_default_config()

        # Translate possible dict into an AlgorithmConfig object, as well as,
        # resolving generic config objects into specific ones (e.g. passing
        # an `AlgorithmConfig` super-class instance into a PPO constructor,
        # which normally would expect a PPOConfig object).
        if isinstance(config, dict):
            default_config = self.get_default_config()
            # `self.get_default_config()` also returned a dict ->
            # Last resort: Create core AlgorithmConfig from merged dicts.
            if isinstance(default_config, dict):
                config = AlgorithmConfig.from_dict(
                    config_dict=self.merge_algorithm_configs(
                        default_config, config, True
                    )
                )
            # Default config is an AlgorithmConfig -> update its properties
            # from the given config dict.
            else:
                config = default_config.update_from_dict(config)
        else:
            default_config = self.get_default_config()
            # Given AlgorithmConfig is not of the same type as the default config:
            # This could be the case e.g. if the user is building an algo from a
            # generic AlgorithmConfig() object.
            if not isinstance(config, type(default_config)):
                config = default_config.update_from_dict(config.to_dict())

        # In case this algo is using a generic config (with no algo_class set), set it
        # here.
        if config.algo_class is None:
            config.algo_class = type(self)

        if env is not None:
            deprecation_warning(
                old=f"algo = Algorithm(env='{env}', ...)",
                new=f"algo = AlgorithmConfig().environment('{env}').build()",
                error=False,
            )
            config.environment(env)

        # Validate and freeze our AlgorithmConfig object (no more changes possible).
        config.validate()
        config.freeze()

        # Convert `env` provided in config into a concrete env creator callable, which
        # takes an EnvContext (config dict) as arg and returning an RLlib supported Env
        # type (e.g. a gym.Env).
        self._env_id, self.env_creator = self._get_env_id_and_creator(
            config.env, config
        )
        env_descr = (
            self._env_id.__name__ if isinstance(self._env_id, type) else self._env_id
        )

        # Placeholder for a local replay buffer instance.
        self.local_replay_buffer = None

        # Placeholder for our LearnerGroup responsible for updating the RLModule(s).
<<<<<<< HEAD
        self.learner_group: Optional[LearnerGroup] = None
=======
        self.learner_group: Optional["LearnerGroup"] = None
>>>>>>> 73a52640

        # Create a default logger creator if no logger_creator is specified
        if logger_creator is None:
            # Default logdir prefix containing the agent's name and the
            # env id.
            timestr = datetime.today().strftime("%Y-%m-%d_%H-%M-%S")
            env_descr_for_dir = re.sub("[/\\\\]", "-", str(env_descr))
            logdir_prefix = f"{str(self)}_{env_descr_for_dir}_{timestr}"
            if not os.path.exists(DEFAULT_RESULTS_DIR):
                # Possible race condition if dir is created several times on
                # rollout workers
                os.makedirs(DEFAULT_RESULTS_DIR, exist_ok=True)
            logdir = tempfile.mkdtemp(prefix=logdir_prefix, dir=DEFAULT_RESULTS_DIR)

            # Allow users to more precisely configure the created logger
            # via "logger_config.type".
            if config.logger_config and "type" in config.logger_config:

                def default_logger_creator(config):
                    """Creates a custom logger with the default prefix."""
                    cfg = config["logger_config"].copy()
                    cls = cfg.pop("type")
                    # Provide default for logdir, in case the user does
                    # not specify this in the "logger_config" dict.
                    logdir_ = cfg.pop("logdir", logdir)
                    return from_config(cls=cls, _args=[cfg], logdir=logdir_)

            # If no `type` given, use tune's UnifiedLogger as last resort.
            else:

                def default_logger_creator(config):
                    """Creates a Unified logger with the default prefix."""
                    return UnifiedLogger(config, logdir, loggers=None)

            logger_creator = default_logger_creator

        # Metrics-related properties.
        self._timers = defaultdict(_Timer)
        self._counters = defaultdict(int)
        self._episode_history = []
        self._episodes_to_be_collected = []

        # The fully qualified AlgorithmConfig used for evaluation
        # (or None if evaluation not setup).
        self.evaluation_config: Optional[AlgorithmConfig] = None
        # Evaluation WorkerSet and metrics last returned by `self.evaluate()`.
        self.evaluation_workers: Optional[WorkerSet] = None
        # Initialize common evaluation_metrics to nan, before they become
        # available. We want to make sure the metrics are always present
        # (although their values may be nan), so that Tune does not complain
        # when we use these as stopping criteria.
        self.evaluation_metrics = {
            # TODO: Don't dump sampler results into top-level.
            "evaluation": {
                "episode_reward_max": np.nan,
                "episode_reward_min": np.nan,
                "episode_reward_mean": np.nan,
                "sampler_results": {
                    "episode_reward_max": np.nan,
                    "episode_reward_min": np.nan,
                    "episode_reward_mean": np.nan,
                },
            },
        }

        super().__init__(
            config=config,
            logger_creator=logger_creator,
            **kwargs,
        )

        # Check, whether `training_iteration` is still a tune.Trainable property
        # and has not been overridden by the user in the attempt to implement the
        # algos logic (this should be done now inside `training_step`).
        try:
            assert isinstance(self.training_iteration, int)
        except AssertionError:
            raise AssertionError(
                "Your Algorithm's `training_iteration` seems to be overridden by your "
                "custom training logic! To solve this problem, simply rename your "
                "`self.training_iteration()` method into `self.training_step`."
            )

    @OverrideToImplementCustomLogic
    @classmethod
    def get_default_config(cls) -> AlgorithmConfig:
        return AlgorithmConfig()

    @OverrideToImplementCustomLogic
    def _remote_worker_ids_for_metrics(self) -> List[int]:
        """Returns a list of remote worker IDs to fetch metrics from.

        Specific Algorithm implementations can override this method to
        use a subset of the workers for metrics collection.

        Returns:
            List of remote worker IDs to fetch metrics from.
        """
        return self.workers.healthy_worker_ids()

    @OverrideToImplementCustomLogic_CallToSuperRecommended
    @override(Trainable)
    def setup(self, config: AlgorithmConfig) -> None:
        # Setup our config: Merge the user-supplied config dict (which could
        # be a partial config dict) with the class' default.
        if not isinstance(config, AlgorithmConfig):
            assert isinstance(config, PartialAlgorithmConfigDict)
            config_obj = self.get_default_config()
            if not isinstance(config_obj, AlgorithmConfig):
                assert isinstance(config, PartialAlgorithmConfigDict)
                config_obj = AlgorithmConfig().from_dict(config_obj)
            config_obj.update_from_dict(config)
            config_obj.env = self._env_id
            self.config = config_obj

        # Set Algorithm's seed after we have - if necessary - enabled
        # tf eager-execution.
        update_global_seed_if_necessary(self.config.framework_str, self.config.seed)

        self._record_usage(self.config)

        # Create the callbacks object.
        self.callbacks = self.config.callbacks_class()

        if self.config.log_level in ["WARN", "ERROR"]:
            logger.info(
                f"Current log_level is {self.config.log_level}. For more information, "
                "set 'log_level': 'INFO' / 'DEBUG' or use the -v and "
                "-vv flags."
            )
        if self.config.log_level:
            logging.getLogger("ray.rllib").setLevel(self.config.log_level)

        # Create local replay buffer if necessary.
        self.local_replay_buffer = self._create_local_replay_buffer_if_necessary(
            self.config
        )

        # Create a dict, mapping ActorHandles to sets of open remote
        # requests (object refs). This way, we keep track, of which actors
        # inside this Algorithm (e.g. a remote EnvRunner) have
        # already been sent how many (e.g. `sample()`) requests.
        self.remote_requests_in_flight: DefaultDict[
            ActorHandle, Set[ray.ObjectRef]
        ] = defaultdict(set)

        self.workers: Optional[WorkerSet] = None

        # Offline RL settings.
        input_evaluation = self.config.get("input_evaluation")
        if input_evaluation is not None and input_evaluation is not DEPRECATED_VALUE:
            ope_dict = {str(ope): {"type": ope} for ope in input_evaluation}
            deprecation_warning(
                old="config.input_evaluation={}".format(input_evaluation),
                new="config.evaluation(evaluation_config=config.overrides("
                f"off_policy_estimation_methods={ope_dict}"
                "))",
                error=True,
                help="Running OPE during training is not recommended.",
            )
            self.config.off_policy_estimation_methods = ope_dict

        # Create a set of env runner actors via a WorkerSet.
        self.workers = WorkerSet(
            env_creator=self.env_creator,
            validate_env=self.validate_env,
            default_policy_class=self.get_default_policy_class(self.config),
            config=self.config,
            num_workers=self.config.num_rollout_workers,
            local_worker=True,
            logdir=self.logdir,
        )

        # Ensure remote workers are initially in sync with the local worker.
        self.workers.sync_weights()

        # Compile, validate, and freeze an evaluation config.
        self.evaluation_config = self.config.get_evaluation_config_object()
        self.evaluation_config.validate()
        self.evaluation_config.freeze()

        # Evaluation WorkerSet setup.
        # User would like to setup a separate evaluation worker set.
        # Note: We skip workerset creation if we need to do offline evaluation
        if self._should_create_evaluation_rollout_workers(self.evaluation_config):
            _, env_creator = self._get_env_id_and_creator(
                self.evaluation_config.env, self.evaluation_config
            )

            # Create a separate evaluation worker set for evaluation.
            # If evaluation_num_workers=0, use the evaluation set's local
            # worker for evaluation, otherwise, use its remote workers
            # (parallelized evaluation).
            self.evaluation_workers: WorkerSet = WorkerSet(
                env_creator=env_creator,
                validate_env=None,
                default_policy_class=self.get_default_policy_class(self.config),
                config=self.evaluation_config,
                num_workers=self.config.evaluation_num_workers,
                logdir=self.logdir,
            )

            if self.config.enable_async_evaluation:
                self._evaluation_weights_seq_number = 0

        self.evaluation_dataset = None
        if (
            self.evaluation_config.off_policy_estimation_methods
            and not self.evaluation_config.ope_split_batch_by_episode
        ):
            # the num worker is set to 0 to avoid creating shards. The dataset will not
            # be repartioned to num_workers blocks.
            logger.info("Creating evaluation dataset ...")
            self.evaluation_dataset, _ = get_dataset_and_shards(
                self.evaluation_config, num_workers=0
            )
            logger.info("Evaluation dataset created")

        self.reward_estimators: Dict[str, OffPolicyEstimator] = {}
        ope_types = {
            "is": ImportanceSampling,
            "wis": WeightedImportanceSampling,
            "dm": DirectMethod,
            "dr": DoublyRobust,
        }
        for name, method_config in self.config.off_policy_estimation_methods.items():
            method_type = method_config.pop("type")
            if method_type in ope_types:
                deprecation_warning(
                    old=method_type,
                    new=str(ope_types[method_type]),
                    error=True,
                )
                method_type = ope_types[method_type]
            elif isinstance(method_type, str):
                logger.log(0, "Trying to import from string: " + method_type)
                mod, obj = method_type.rsplit(".", 1)
                mod = importlib.import_module(mod)
                method_type = getattr(mod, obj)
            if isinstance(method_type, type) and issubclass(
                method_type, OfflineEvaluator
            ):
                # TODO(kourosh) : Add an integration test for all these
                # offline evaluators.
                policy = self.get_policy()
                if issubclass(method_type, OffPolicyEstimator):
                    method_config["gamma"] = self.config.gamma
                self.reward_estimators[name] = method_type(policy, **method_config)
            else:
                raise ValueError(
                    f"Unknown off_policy_estimation type: {method_type}! Must be "
                    "either a class path or a sub-class of ray.rllib."
                    "offline.offline_evaluator::OfflineEvaluator"
                )
            # TODO (Rohan138): Refactor this and remove deprecated methods
            # Need to add back method_type in case Algorithm is restored from checkpoint
            method_config["type"] = method_type

        if self.config._enable_new_api_stack:
            local_worker = self.workers.local_worker()
            env = spaces = None
            # EnvRunners have a `module` property, which stores the RLModule
            # (or MARLModule, which is a subclass of RLModule, in the multi-agent case).
            if hasattr(local_worker, "module") and local_worker.module is not None:
                marl_module_dict = dict(local_worker.module.as_multi_agent())
                env = local_worker.env
                spaces = {
                    mid: (mod.config.observation_space, mod.config.action_space)
                    for mid, mod in marl_module_dict.items()
                }
                policy_dict, _ = self.config.get_multi_agent_setup(
                    env=env, spaces=spaces
                )
                module_spec: MultiAgentRLModuleSpec = self.config.get_marl_module_spec(
                    policy_dict=policy_dict
                )
            # TODO (Sven): Deprecate this path: Old stack API RolloutWorkers and
            #  DreamerV3's EnvRunners have a `marl_module_spec` property.
            elif hasattr(local_worker, "marl_module_spec"):
                module_spec: MultiAgentRLModuleSpec = local_worker.marl_module_spec
            else:
                raise AttributeError(
                    "Your local EnvRunner/RolloutWorker does NOT have any property "
                    "referring to its RLModule!"
                )
            self.learner_group = self.config.build_learner_group(
                rl_module_spec=module_spec, env=env, spaces=spaces
            )

            # Check if there are modules to load from the `module_spec`.
            rl_module_ckpt_dirs = {}
            marl_module_ckpt_dir = module_spec.load_state_path
            modules_to_load = module_spec.modules_to_load
            for module_id, sub_module_spec in module_spec.module_specs.items():
                if sub_module_spec.load_state_path:
                    rl_module_ckpt_dirs[module_id] = sub_module_spec.load_state_path
            if marl_module_ckpt_dir or rl_module_ckpt_dirs:
                self.learner_group.load_module_state(
                    marl_module_ckpt_dir=marl_module_ckpt_dir,
                    modules_to_load=modules_to_load,
                    rl_module_ckpt_dirs=rl_module_ckpt_dirs,
                )

            # Only when using RolloutWorkers: Update also the worker set's
            # `is_policy_to_train`.
            # Note that with the new EnvRunner API in combination with the new stack,
            # this information only needs to be kept in the Learner and not on the
            # EnvRunners anymore.
            if not self.config.uses_new_env_runners:
                policies_to_train = self.config.policies_to_train or set(
                    self.config.policies
                )
                self.workers.foreach_worker(
                    lambda w: w.set_is_policy_to_train(policies_to_train),
                    healthy_only=True,
                )

            # Sync the weights from the learner group to the rollout workers.
            weights = self.learner_group.get_weights()
            local_worker.set_weights(weights)
            self.workers.sync_weights()

        # Run `on_algorithm_init` callback after initialization is done.
        self.callbacks.on_algorithm_init(algorithm=self)

    @OverrideToImplementCustomLogic
    @classmethod
    def get_default_policy_class(
        cls,
        config: AlgorithmConfig,
    ) -> Optional[Type[Policy]]:
        """Returns a default Policy class to use, given a config.

        This class will be used by an Algorithm in case
        the policy class is not provided by the user in any single- or
        multi-agent PolicySpec.

        Note: This method is ignored when the RLModule API is enabled.
        """
        return None

    @override(Trainable)
    def step(self) -> ResultDict:
        """Implements the main `Algorithm.train()` logic.

        Takes n attempts to perform a single training step. Thereby
        catches RayErrors resulting from worker failures. After n attempts,
        fails gracefully.

        Override this method in your Algorithm sub-classes if you would like to
        handle worker failures yourself.
        Otherwise, override only `training_step()` to implement the core
        algorithm logic.

        Returns:
            The results dict with stats/infos on sampling, training,
            and - if required - evaluation.
        """
        # Do we have to run `self.evaluate()` this iteration?
        # `self.iteration` gets incremented after this function returns,
        # meaning that e.g. the first time this function is called,
        # self.iteration will be 0.
        evaluate_this_iter = (
            self.config.evaluation_interval is not None
            and (self.iteration + 1) % self.config.evaluation_interval == 0
        )

        # Results dict for training (and if appolicable: evaluation).
        results: ResultDict = {}

        # Parallel eval + training: Kick off evaluation-loop and parallel train() call.
        if evaluate_this_iter and self.config.evaluation_parallel_to_training:
            (
                results,
                train_iter_ctx,
            ) = self._run_one_training_iteration_and_evaluation_in_parallel()
        # - No evaluation necessary, just run the next training iteration.
        # - We have to evaluate in this training iteration, but no parallelism ->
        #   evaluate after the training iteration is entirely done.
        else:
            results, train_iter_ctx = self._run_one_training_iteration()

        # Sequential: Train (already done above), then evaluate.
        if evaluate_this_iter and not self.config.evaluation_parallel_to_training:
            results.update(self._run_one_evaluation(train_future=None))

        # Attach latest available evaluation results to train results,
        # if necessary.
        if not evaluate_this_iter and self.config.always_attach_evaluation_results:
            assert isinstance(
                self.evaluation_metrics, dict
            ), "Algorithm.evaluate() needs to return a dict."
            results.update(self.evaluation_metrics)

        # Sync filters on workers.
        if self.config.uses_new_env_runners:
            # Synchronize EnvToModule and ModuleToEnv connector states and broadcast new
            # states back to all workers.
            with self._timers[SYNCH_ENV_CONNECTOR_STATES_TIMER]:
                # Merge connector states from all EnvRunners and broadcast updated
                # states back to all EnvRunners.
<<<<<<< HEAD
                self.workers.sync_connectors()
=======
                self.workers.sync_env_runner_states(
                    env_steps_sampled=self._counters[NUM_ENV_STEPS_SAMPLED]
                )
>>>>>>> 73a52640
        else:
            self._sync_filters_if_needed(
                central_worker=self.workers.local_worker(),
                workers=self.workers,
                config=self.config,
            )

        episodes_this_iter = collect_episodes(
            self.workers,
            self._remote_worker_ids_for_metrics(),
            timeout_seconds=self.config.metrics_episode_collection_timeout_s,
        )
        results = self._compile_iteration_results(
            episodes_this_iter=episodes_this_iter,
            step_ctx=train_iter_ctx,
            iteration_results=results,
        )

        # Check `env_task_fn` for possible update of the env's task.
        if self.config.env_task_fn is not None:
            if not callable(self.config.env_task_fn):
                raise ValueError(
                    "`env_task_fn` must be None or a callable taking "
                    "[train_results, env, env_ctx] as args!"
                )

            def fn(env, env_context, task_fn):
                new_task = task_fn(results, env, env_context)
                cur_task = env.get_task()
                if cur_task != new_task:
                    env.set_task(new_task)

            fn = functools.partial(fn, task_fn=self.config.env_task_fn)
            self.workers.foreach_env_with_context(fn)

        return results

    @PublicAPI
    def evaluate(
        self,
        duration_fn: Optional[Callable[[int], int]] = None,
    ) -> dict:
        """Evaluates current policy under `evaluation_config` settings.

        Args:
            duration_fn: An optional callable taking the already run
                num episodes as only arg and returning the number of
                episodes left to run. It's used to find out whether
                evaluation should continue.
        """
        # Call the `_before_evaluate` hook.
        self._before_evaluate()

        if self.evaluation_dataset is not None:
            return {"evaluation": self._run_offline_evaluation()}

        # Sync weights to the evaluation WorkerSet.
        if self.evaluation_workers is not None:
            self.evaluation_workers.sync_weights(
                from_worker_or_learner_group=self.workers.local_worker()
            )
            self._sync_filters_if_needed(
                central_worker=self.workers.local_worker(),
                workers=self.evaluation_workers,
                config=self.evaluation_config,
            )

        self.callbacks.on_evaluate_start(algorithm=self)

        if self.config.custom_evaluation_function:
            logger.info(
                "Running custom eval function {}".format(
                    self.config.custom_evaluation_function
                )
            )
            metrics = self.config.custom_evaluation_function(
                self, self.evaluation_workers
            )
            if not metrics or not isinstance(metrics, dict):
                raise ValueError(
                    "Custom eval function must return "
                    "dict of metrics, got {}.".format(metrics)
                )
        else:
            if (
                self.evaluation_workers is None
                and self.workers.local_worker().input_reader is None
            ):
                raise ValueError(
                    "Cannot evaluate w/o an evaluation worker set in "
                    "the Algorithm or w/o an env on the local worker!\n"
                    "Try one of the following:\n1) Set "
                    "`evaluation_interval` >= 0 to force creating a "
                    "separate evaluation worker set.\n2) Set "
                    "`create_env_on_driver=True` to force the local "
                    "(non-eval) worker to have an environment to "
                    "evaluate on."
                )

            # How many episodes/timesteps do we need to run?
            # In "auto" mode (only for parallel eval + training): Run as long
            # as training lasts.
            unit = self.config.evaluation_duration_unit
            eval_cfg = self.evaluation_config
            rollout = eval_cfg.rollout_fragment_length
            num_envs = eval_cfg.num_envs_per_worker
            auto = self.config.evaluation_duration == "auto"
            duration = (
                self.config.evaluation_duration
                if not auto
                else (self.config.evaluation_num_workers or 1)
                * (1 if unit == "episodes" else rollout)
            )
            agent_steps_this_iter = 0
            env_steps_this_iter = 0

            # Default done-function returns True, whenever num episodes
            # have been completed.
            if duration_fn is None:

                def duration_fn(num_units_done):
                    return duration - num_units_done

            logger.info(f"Evaluating current state of {self} for {duration} {unit}.")

            metrics = None
            all_batches = []
            # No evaluation worker set ->
            # Do evaluation using the local worker. Expect error due to the
            # local worker not having an env.
            if self.evaluation_workers is None:
                # If unit=episodes -> Run n times `sample()` (each sample
                # produces exactly 1 episode).
                # If unit=ts -> Run 1 `sample()` b/c the
                # `rollout_fragment_length` is exactly the desired ts.
                iters = duration if unit == "episodes" else 1
                for _ in range(iters):
                    batch = self.workers.local_worker().sample()
                    agent_steps_this_iter += batch.agent_steps()
                    env_steps_this_iter += batch.env_steps()
                    if self.reward_estimators:
                        all_batches.append(batch)
                metrics = collect_metrics(
                    self.workers,
                    keep_custom_metrics=eval_cfg.keep_per_episode_custom_metrics,
                    timeout_seconds=eval_cfg.metrics_episode_collection_timeout_s,
                )

            # Evaluation worker set only has local worker.
            elif self.evaluation_workers.num_remote_workers() == 0:
                # If unit=episodes -> Run n times `sample()` (each sample
                # produces exactly 1 episode).
                # If unit=ts -> Run 1 `sample()` b/c the
                # `rollout_fragment_length` is exactly the desired ts.
                iters = duration if unit == "episodes" else 1
                for _ in range(iters):
                    batch = self.evaluation_workers.local_worker().sample()
                    agent_steps_this_iter += batch.agent_steps()
                    env_steps_this_iter += batch.env_steps()
                    if self.reward_estimators:
                        all_batches.append(batch)

            # Evaluation worker set has n remote workers.
            elif self.evaluation_workers.num_healthy_remote_workers() > 0:
                # How many episodes have we run (across all eval workers)?
                num_units_done = 0
                _round = 0
                # In case all of the remote evaluation workers die during a round
                # of evaluation, we need to stop.
                while True and self.evaluation_workers.num_healthy_remote_workers() > 0:
                    units_left_to_do = duration_fn(num_units_done)
                    if units_left_to_do <= 0:
                        break

                    _round += 1
                    unit_per_remote_worker = (
                        1 if unit == "episodes" else rollout * num_envs
                    )
                    # Select proper number of evaluation workers for this round.
                    selected_eval_worker_ids = [
                        worker_id
                        for i, worker_id in enumerate(
                            self.evaluation_workers.healthy_worker_ids()
                        )
                        if i * unit_per_remote_worker < units_left_to_do
                    ]
                    batches = self.evaluation_workers.foreach_worker(
                        func=lambda w: w.sample(),
                        local_worker=False,
                        remote_worker_ids=selected_eval_worker_ids,
                        timeout_seconds=self.config.evaluation_sample_timeout_s,
                    )
                    if len(batches) != len(selected_eval_worker_ids):
                        logger.warning(
                            "Calling `sample()` on your remote evaluation worker(s) "
                            "resulted in a timeout (after the configured "
                            f"{self.config.evaluation_sample_timeout_s} seconds)! "
                            "Try to set `evaluation_sample_timeout_s` in your config"
                            " to a larger value."
                            + (
                                " If your episodes don't terminate easily, you may "
                                "also want to set `evaluation_duration_unit` to "
                                "'timesteps' (instead of 'episodes')."
                                if unit == "episodes"
                                else ""
                            )
                        )
                        break

                    _agent_steps = sum(b.agent_steps() for b in batches)
                    _env_steps = sum(b.env_steps() for b in batches)
                    # 1 episode per returned batch.
                    if unit == "episodes":
                        num_units_done += len(batches)
                        # Make sure all batches are exactly one episode.
                        for ma_batch in batches:
                            ma_batch = ma_batch.as_multi_agent()
                            for batch in ma_batch.policy_batches.values():
                                assert batch.is_terminated_or_truncated()
                    # n timesteps per returned batch.
                    else:
                        num_units_done += (
                            _agent_steps
                            if self.config.count_steps_by == "agent_steps"
                            else _env_steps
                        )
                    if self.reward_estimators:
                        # TODO: (kourosh) This approach will cause an OOM issue when
                        # the dataset gets huge (should be ok for now).
                        all_batches.extend(batches)

                    agent_steps_this_iter += _agent_steps
                    env_steps_this_iter += _env_steps

                    logger.info(
                        f"Ran round {_round} of non-parallel evaluation "
                        f"({num_units_done}/{duration if not auto else '?'} "
                        f"{unit} done)"
                    )
            else:
                # Can't find a good way to run this evaluation.
                # Wait for next iteration.
                pass

            if metrics is None:
                metrics = collect_metrics(
                    self.evaluation_workers,
                    keep_custom_metrics=self.config.keep_per_episode_custom_metrics,
                    timeout_seconds=eval_cfg.metrics_episode_collection_timeout_s,
                )

            # TODO: Don't dump sampler results into top-level.
            if not self.config.custom_evaluation_function:
                metrics = dict({"sampler_results": metrics}, **metrics)

            metrics[NUM_AGENT_STEPS_SAMPLED_THIS_ITER] = agent_steps_this_iter
            metrics[NUM_ENV_STEPS_SAMPLED_THIS_ITER] = env_steps_this_iter
            # TODO: Remove this key at some point. Here for backward compatibility.
            metrics["timesteps_this_iter"] = env_steps_this_iter

            # Compute off-policy estimates
            estimates = defaultdict(list)
            # for each batch run the estimator's fwd pass
            for name, estimator in self.reward_estimators.items():
                for batch in all_batches:
                    estimate_result = estimator.estimate(
                        batch,
                        split_batch_by_episode=self.config.ope_split_batch_by_episode,
                    )
                    estimates[name].append(estimate_result)

            # collate estimates from all batches
            if estimates:
                metrics["off_policy_estimator"] = {}
                for name, estimate_list in estimates.items():
                    avg_estimate = tree.map_structure(
                        lambda *x: np.mean(x, axis=0), *estimate_list
                    )
                    metrics["off_policy_estimator"][name] = avg_estimate

        # Evaluation does not run for every step.
        # Save evaluation metrics on Algorithm, so it can be attached to
        # subsequent step results as latest evaluation result.
        self.evaluation_metrics = {"evaluation": metrics}

        # Trigger `on_evaluate_end` callback.
        self.callbacks.on_evaluate_end(
            algorithm=self, evaluation_metrics=self.evaluation_metrics
        )

        # Also return the results here for convenience.
        return self.evaluation_metrics

    @ExperimentalAPI
    def _evaluate_async(
        self,
        duration_fn: Optional[Callable[[int], int]] = None,
    ) -> dict:
        """Evaluates current policy under `evaluation_config` settings.

        Uses the AsyncParallelRequests manager to send frequent `sample.remote()`
        requests to the evaluation EnvRunners and collect the results of these
        calls. Handles worker failures (or slowdowns) gracefully due to the asynch'ness
        and the fact that other eval EnvRunners can thus cover the workload.

        Important Note: This will replace the current `self.evaluate()` method as the
        default in the future.

        Args:
            duration_fn: An optional callable taking the already run
                num episodes as only arg and returning the number of
                episodes left to run. It's used to find out whether
                evaluation should continue.
        """
        # How many episodes/timesteps do we need to run?
        # In "auto" mode (only for parallel eval + training): Run as long
        # as training lasts.
        unit = self.config.evaluation_duration_unit
        eval_cfg = self.evaluation_config
        rollout = eval_cfg.rollout_fragment_length
        num_envs = eval_cfg.num_envs_per_worker
        auto = self.config.evaluation_duration == "auto"
        duration = (
            self.config.evaluation_duration
            if not auto
            else (self.config.evaluation_num_workers or 1)
            * (1 if unit == "episodes" else rollout)
        )

        # Call the `_before_evaluate` hook.
        self._before_evaluate()

        # TODO(Jun): Implement solution via connectors.
        self._sync_filters_if_needed(
            central_worker=self.workers.local_worker(),
            workers=self.evaluation_workers,
            config=eval_cfg,
        )

        if self.config.custom_evaluation_function:
            raise ValueError(
                "`config.custom_evaluation_function` not supported in combination "
                "with `enable_async_evaluation=True` config setting!"
            )
        if self.evaluation_workers is None and (
            self.workers.local_worker().input_reader is None
            or self.config.evaluation_num_workers == 0
        ):
            raise ValueError(
                "Evaluation w/o eval workers (calling Algorithm.evaluate() w/o "
                "evaluation specifically set up) OR evaluation without input reader "
                "OR evaluation with only a local evaluation worker "
                "(`evaluation_num_workers=0`) not supported in combination "
                "with `enable_async_evaluation=True` config setting!"
            )

        agent_steps_this_iter = 0
        env_steps_this_iter = 0

        logger.info(f"Evaluating current state of {self} for {duration} {unit}.")

        all_batches = []

        # Default done-function returns True, whenever num episodes
        # have been completed.
        if duration_fn is None:

            def duration_fn(num_units_done):
                return duration - num_units_done

        # Put weights only once into object store and use same object
        # ref to synch to all workers.
        self._evaluation_weights_seq_number += 1
        weights_ref = ray.put(self.workers.local_worker().get_weights())
        weights_seq_no = self._evaluation_weights_seq_number
        remote_fn_partial = functools.partial(
            self._evaluate_async_remote_fn,
            _weights_ref=weights_ref,
            _weights_seq_no=weights_seq_no,
        )

        rollout_metrics = []

        # How many episodes have we run (across all eval workers)?
        num_units_done = 0
        _round = 0

        while self.evaluation_workers.num_healthy_remote_workers() > 0:
            units_left_to_do = duration_fn(num_units_done)
            if units_left_to_do <= 0:
                break

            _round += 1
            # Get ready evaluation results and metrics asynchronously.
            self.evaluation_workers.foreach_worker_async(
                func=remote_fn_partial,
                healthy_only=True,
            )
            eval_results = self.evaluation_workers.fetch_ready_async_reqs()

            batches = []
            i = 0
            for _, result in eval_results:
                batch, metrics, seq_no = result
                # Ignore results, if the weights seq-number does not match (is
                # from a previous evaluation step) OR if we have already reached
                # the configured duration (e.g. number of episodes to evaluate
                # for).
                if seq_no == self._evaluation_weights_seq_number and (
                    i * (1 if unit == "episodes" else rollout * num_envs)
                    < units_left_to_do
                ):
                    batches.append(batch)
                    rollout_metrics.extend(metrics)
                i += 1

            _agent_steps = sum(b.agent_steps() for b in batches)
            _env_steps = sum(b.env_steps() for b in batches)

            # 1 episode per returned batch.
            if unit == "episodes":
                num_units_done += len(batches)
                # Make sure all batches are exactly one episode.
                for ma_batch in batches:
                    ma_batch = ma_batch.as_multi_agent()
                    for batch in ma_batch.policy_batches.values():
                        assert batch.is_terminated_or_truncated()
            # n timesteps per returned batch.
            else:
                num_units_done += (
                    _agent_steps
                    if self.config.count_steps_by == "agent_steps"
                    else _env_steps
                )

            if self.reward_estimators:
                all_batches.extend(batches)

            agent_steps_this_iter += _agent_steps
            env_steps_this_iter += _env_steps

            logger.info(
                f"Ran round {_round} of parallel evaluation "
                f"({num_units_done}/{duration if not auto else '?'} "
                f"{unit} done)"
            )

        del weights_ref
        del remote_fn_partial

        sampler_results = summarize_episodes(
            rollout_metrics,
            keep_custom_metrics=eval_cfg["keep_per_episode_custom_metrics"],
        )

        # TODO: Don't dump sampler results into top-level.
        metrics = dict({"sampler_results": sampler_results}, **sampler_results)

        metrics[NUM_AGENT_STEPS_SAMPLED_THIS_ITER] = agent_steps_this_iter
        metrics[NUM_ENV_STEPS_SAMPLED_THIS_ITER] = env_steps_this_iter
        # TODO: Remove this key at some point. Here for backward compatibility.
        metrics["timesteps_this_iter"] = env_steps_this_iter

        if self.reward_estimators:
            # Compute off-policy estimates
            metrics["off_policy_estimator"] = {}
            total_batch = concat_samples(all_batches)
            for name, estimator in self.reward_estimators.items():
                estimates = estimator.estimate(total_batch)
                metrics["off_policy_estimator"][name] = estimates

        # Evaluation does not run for every step.
        # Save evaluation metrics on Algorithm, so it can be attached to
        # subsequent step results as latest evaluation result.
        self.evaluation_metrics = {"evaluation": metrics}

        # Trigger `on_evaluate_end` callback.
        self.callbacks.on_evaluate_end(
            algorithm=self, evaluation_metrics=self.evaluation_metrics
        )

        # Return evaluation results.
        return self.evaluation_metrics

    @ExperimentalAPI
    def _evaluate_async_with_env_runner(
        self,
        duration_fn: Optional[Callable[[int], int]] = None,
    ) -> dict:
        """Evaluates current MARLModule given `evaluation_config` settings.

        Uses the AsyncParallelRequests manager to send frequent `sample.remote()`
        requests to the evaluation EnvRunners and collect the results of these
        calls. Handles worker failures (or slowdowns) gracefully due to the asynch'ness
        and the fact that other eval EnvRunners can thus cover the workload.

        Important Note: This will replace the current `self.evaluate()` method (as well
        as the experimental `self._evaluate_async()`, which is only for RolloutWorkers)
        in the future.

        Args:
            duration_fn: An optional callable taking the already run
                num episodes as only arg and returning the number of
                episodes left to run. It's used to find out whether
                evaluation should continue.
        """
        # Get the configuration for evaluation runs.
        eval_cfg = self.evaluation_config

        # Call the `_before_evaluate` hook.
        self._before_evaluate()

        # Synchronize EnvToModule and ModuleToEnv connector states and broadcast new
        # states back to all workers.
        with self._timers[SYNCH_ENV_CONNECTOR_STATES_TIMER]:
            # Merge connector states from all EnvRunners and broadcast updated
            # states back to all EnvRunners.
<<<<<<< HEAD
            assert False, "TODO: Fix below: Needs to synch from training local worker"
            self.evaluation_workers.sync_connectors()
=======
            self.evaluation_workers.sync_env_runner_states(
                from_worker=self.workers.local_worker(),
                env_steps_sampled=self._counters[NUM_ENV_STEPS_SAMPLED],
            )
>>>>>>> 73a52640

        if self.evaluation_workers is None and (
            self.workers.local_worker().input_reader is None
            or self.config.evaluation_num_workers == 0
        ):
            raise ValueError(
                "Evaluation w/o eval workers (calling Algorithm.evaluate() w/o "
                "evaluation specifically set up) OR evaluation without input reader "
                "OR evaluation with only a local evaluation worker "
                "(`evaluation_num_workers=0`) not supported in combination "
                "with `enable_async_evaluation=True` config setting!"
            )

        # Put weights only once into object store and use same object
        # ref to synch to all workers.
        self._evaluation_weights_seq_number += 1
        weights_ref = ray.put(self.workers.local_worker().get_weights())
        weights_seq_no = self._evaluation_weights_seq_number

        self.callbacks.on_evaluate_start(algorithm=self)

        # If user provided a custom function for asynchronous evaluation,
        # run this function.
        if self.config.custom_async_evaluation_function:
            logger.info(
                "Running custom async eval function "
                f"{self.config.custom_async_evaluation_function}"
            )
            # Pass in the weights reference object and the sequence number
            # to avoid synching the weights too often.
            metrics = self.config.custom_async_evaluation_function(
                self,
                self.evaluation_workers,
                weights_ref=weights_ref,
                weights_seq_no=weights_seq_no,
            )
            if not metrics or not isinstance(metrics, dict):
                raise ValueError(
                    "Custom async eval function must return "
                    f"dict of metrics, got {metrics}."
                )
        # Otherwise evaluate current state of the policy for `duration` many
        # units.
        else:
            # How many episodes/timesteps do we need to run?
            # In "auto" mode (only for parallel eval + training): Run as long
            # as training lasts.
            unit = self.config.evaluation_duration_unit
            rollout = eval_cfg.rollout_fragment_length
            num_envs = eval_cfg.num_envs_per_worker
            auto = self.config.evaluation_duration == "auto"
            duration = (
                self.config.evaluation_duration
                if not auto
                else (self.config.evaluation_num_workers or 1)
                * (1 if unit == "episodes" else rollout)
            )

            logger.info(f"Evaluating current state of {self} for {duration} {unit}.")

            all_batches = []
            agent_steps_this_iter = 0
            env_steps_this_iter = 0

            # Default done-function returns True, whenever num episodes
            # have been completed.
            if duration_fn is None:

                def duration_fn(num_units_done):
                    return duration - num_units_done

            remote_fn_partial = functools.partial(
                self._evaluate_async_remote_fn,
                _weights_ref=weights_ref,
                _weights_seq_no=weights_seq_no,
                _env_runner=True,
                _env_runner_num_episodes=(
                    eval_cfg.num_envs_per_worker if unit == "episodes" else None
                ),
            )

            rollout_metrics = []

            # How many episodes have we run (across all eval workers)?
            num_units_done = 0
            _round = 0

            while self.evaluation_workers.num_healthy_remote_workers() > 0:
                units_left_to_do = duration_fn(num_units_done)
                if units_left_to_do <= 0:
                    break

                _round += 1
                # Get ready evaluation results and metrics asynchronously.
                self.evaluation_workers.foreach_worker_async(
                    func=remote_fn_partial,
                    healthy_only=True,
                )
                eval_results = self.evaluation_workers.fetch_ready_async_reqs()

                episodes = []
                i = 0
                for _, result in eval_results:
                    eps, metrics, seq_no = result
                    # Ignore results, if the weights seq-number does not match (is
                    # from a previous evaluation step) OR if we have already reached
                    # the configured duration (e.g. number of episodes to evaluate
                    # for).
                    if seq_no == self._evaluation_weights_seq_number and (
                        i * (1 if unit == "episodes" else rollout * num_envs)
                        < units_left_to_do
                    ):
                        episodes.extend(eps)
                        rollout_metrics.extend(metrics)
                    i += 1

                # Collect steps stats.
                # TODO (sven): Solve for proper multi-agent env/agent steps counting.
                #  Once we have multi-agent support on EnvRunner stack, we can simply
                # do: `len(episode)` for env steps and `episode.num_agent_steps()` for
                # agent steps.
                _agent_steps = sum(len(e) for e in episodes)
                _env_steps = sum(len(e) for e in episodes)

                # Only complete episodes done by eval workers.
                if unit == "episodes":
                    num_units_done += len(episodes)
                # n timesteps per returned episode done by eval workers.
                else:
                    num_units_done += (
                        _agent_steps
                        if self.config.count_steps_by == "agent_steps"
                        else _env_steps
                    )

                if self.reward_estimators:
                    batch = concat_samples([e.get_sample_batch() for e in episodes])
                    all_batches.append(batch)

                agent_steps_this_iter += _agent_steps
                env_steps_this_iter += _env_steps

                logger.info(
                    f"Ran round {_round} of parallel evaluation "
                    f"({num_units_done}/{duration if not auto else '?'} "
                    f"{unit} done)"
                )

                sampler_results = summarize_episodes(
                    rollout_metrics,
                    keep_custom_metrics=eval_cfg["keep_per_episode_custom_metrics"],
                )

            metrics = dict({"sampler_results": sampler_results})
            metrics[NUM_AGENT_STEPS_SAMPLED_THIS_ITER] = agent_steps_this_iter
            metrics[NUM_ENV_STEPS_SAMPLED_THIS_ITER] = env_steps_this_iter

            if self.reward_estimators:
                # Compute off-policy estimates
                metrics["off_policy_estimator"] = {}
                total_batch = concat_samples(all_batches)
                for name, estimator in self.reward_estimators.items():
                    estimates = estimator.estimate(total_batch)
                    metrics["off_policy_estimator"][name] = estimates

            del remote_fn_partial

        del weights_ref

        # Evaluation does not run for every step.
        # Save evaluation metrics on Algorithm, so it can be attached to
        # subsequent step results as latest evaluation result.
        self.evaluation_metrics = {"evaluation": metrics}

        # Trigger `on_evaluate_end` callback.
        self.callbacks.on_evaluate_end(
            algorithm=self, evaluation_metrics=self.evaluation_metrics
        )

        # Return evaluation results.
        return self.evaluation_metrics

    @OverrideToImplementCustomLogic
    @DeveloperAPI
    def restore_workers(self, workers: WorkerSet) -> None:
        """Try syncing previously failed and restarted workers with local, if necessary.

        Algorithms that use custom EnvRunners may override this method to
        disable default, and create custom restoration logics. Note that "restoring"
        does not include the actual restarting process, but merely what should happen
        after such a restart of a (previously failed) worker.

        Args:
            workers: The WorkerSet to restore. This may be Rollout or Evaluation
                workers.
        """
        # If `workers` is None, or
        # 1. `workers` (WorkerSet) does not have a local worker, and
        # 2. `self.workers` (WorkerSet used for training) does not have a local worker
        # -> we don't have a local worker to get state from, so we can't recover
        # remote worker in this case.
        if not workers or (
            not workers.local_worker() and not self.workers.local_worker()
        ):
            return

        # This is really cheap, since probe_unhealthy_workers() is a no-op
        # if there are no unhealthy workers.
        restored = workers.probe_unhealthy_workers()

        if restored:
            # Count the restored workers.
            self._counters["total_num_restored_workers"] += len(restored)

            from_worker = workers.local_worker() or self.workers.local_worker()
            # Get the state of the correct (reference) worker. E.g. The local worker
            # of the main WorkerSet.
            state_ref = ray.put(from_worker.get_state())

            # By default, entire local worker state is synced after restoration
            # to bring these workers up to date.
            workers.foreach_worker(
                func=lambda w: w.set_state(ray.get(state_ref)),
                remote_worker_ids=restored,
                # Don't update the local_worker, b/c it's the one we are synching from.
                local_worker=False,
                timeout_seconds=self.config.worker_restore_timeout_s,
                # Bring back actor after successful state syncing.
                mark_healthy=True,
            )

            # Fire the callback for re-created workers.
            self.callbacks.on_workers_recreated(
                algorithm=self,
                worker_set=workers,
                worker_ids=restored,
                is_evaluation=workers.local_worker().config.in_evaluation,
            )

    @OverrideToImplementCustomLogic
    def training_step(self) -> ResultDict:
        """Default single iteration logic of an algorithm.

        - Collect on-policy samples (SampleBatches) in parallel using the
          Algorithm's EnvRunners (@ray.remote).
        - Concatenate collected SampleBatches into one train batch.
        - Note that we may have more than one policy in the multi-agent case:
          Call the different policies' `learn_on_batch` (simple optimizer) OR
          `load_batch_into_buffer` + `learn_on_loaded_batch` (multi-GPU
          optimizer) methods to calculate loss and update the model(s).
        - Return all collected metrics for the iteration.

        Returns:
            The results dict from executing the training iteration.
        """
        # Collect SampleBatches from sample workers until we have a full batch.
        with self._timers[SAMPLE_TIMER]:
            if self.config.count_steps_by == "agent_steps":
                train_batch = synchronous_parallel_sample(
                    worker_set=self.workers,
                    max_agent_steps=self.config.train_batch_size,
                )
            else:
                train_batch = synchronous_parallel_sample(
                    worker_set=self.workers, max_env_steps=self.config.train_batch_size
                )
        train_batch = train_batch.as_multi_agent()
        self._counters[NUM_AGENT_STEPS_SAMPLED] += train_batch.agent_steps()
        self._counters[NUM_ENV_STEPS_SAMPLED] += train_batch.env_steps()

        # Only train if train_batch is not empty.
        # In an extreme situation, all rollout workers die during the
        # synchronous_parallel_sample() call above.
        # In which case, we should skip training, wait a little bit, then probe again.
        train_results = {}
        if train_batch.agent_steps() > 0:
            # Use simple optimizer (only for multi-agent or tf-eager; all other
            # cases should use the multi-GPU optimizer, even if only using 1 GPU).
            # TODO: (sven) rename MultiGPUOptimizer into something more
            #  meaningful.
            if self.config._enable_new_api_stack:
                train_results = self.learner_group.update_from_batch(batch=train_batch)
            elif self.config.get("simple_optimizer") is True:
                train_results = train_one_step(self, train_batch)
            else:
                train_results = multi_gpu_train_one_step(self, train_batch)
        else:
            # Wait 1 sec before probing again via weight syncing.
            time.sleep(1)

        # Update weights and global_vars - after learning on the local worker - on all
        # remote workers (only those policies that were actually trained).
        global_vars = {
            "timestep": self._counters[NUM_ENV_STEPS_SAMPLED],
        }
        with self._timers[SYNCH_WORKER_WEIGHTS_TIMER]:
            # TODO (Avnish): Implement this on learner_group.get_weights().
            from_worker_or_trainer = None
            if self.config._enable_new_api_stack:
                from_worker_or_trainer = self.learner_group

            self.workers.sync_weights(
                from_worker_or_learner_group=from_worker_or_trainer,
                policies=set(train_results.keys()) - {ALL_MODULES},
                global_vars=global_vars,
            )

        return train_results

    # TODO (sven): Deprecate this API in favor of extracting the correct RLModule
    #  and simply calling `forward_inference()` on it (see DreamerV3 for an example).
    @PublicAPI
    def compute_single_action(
        self,
        observation: Optional[TensorStructType] = None,
        state: Optional[List[TensorStructType]] = None,
        *,
        prev_action: Optional[TensorStructType] = None,
        prev_reward: Optional[float] = None,
        info: Optional[EnvInfoDict] = None,
        input_dict: Optional[SampleBatch] = None,
        policy_id: PolicyID = DEFAULT_POLICY_ID,
        full_fetch: bool = False,
        explore: Optional[bool] = None,
        timestep: Optional[int] = None,
        episode: Optional[Episode] = None,
        unsquash_action: Optional[bool] = None,
        clip_action: Optional[bool] = None,
        # Kwargs placeholder for future compatibility.
        **kwargs,
    ) -> Union[
        TensorStructType,
        Tuple[TensorStructType, List[TensorType], Dict[str, TensorType]],
    ]:
        """Computes an action for the specified policy on the local worker.

        Note that you can also access the policy object through
        self.get_policy(policy_id) and call compute_single_action() on it
        directly.

        Args:
            observation: Single (unbatched) observation from the
                environment.
            state: List of all RNN hidden (single, unbatched) state tensors.
            prev_action: Single (unbatched) previous action value.
            prev_reward: Single (unbatched) previous reward value.
            info: Env info dict, if any.
            input_dict: An optional SampleBatch that holds all the values
                for: obs, state, prev_action, and prev_reward, plus maybe
                custom defined views of the current env trajectory. Note
                that only one of `obs` or `input_dict` must be non-None.
            policy_id: Policy to query (only applies to multi-agent).
                Default: "default_policy".
            full_fetch: Whether to return extra action fetch results.
                This is always set to True if `state` is specified.
            explore: Whether to apply exploration to the action.
                Default: None -> use self.config.explore.
            timestep: The current (sampling) time step.
            episode: This provides access to all of the internal episodes'
                state, which may be useful for model-based or multi-agent
                algorithms.
            unsquash_action: Should actions be unsquashed according to the
                env's/Policy's action space? If None, use the value of
                self.config.normalize_actions.
            clip_action: Should actions be clipped according to the
                env's/Policy's action space? If None, use the value of
                self.config.clip_actions.

        Keyword Args:
            kwargs: forward compatibility placeholder

        Returns:
            The computed action if full_fetch=False, or a tuple of a) the
            full output of policy.compute_actions() if full_fetch=True
            or we have an RNN-based Policy.

        Raises:
            KeyError: If the `policy_id` cannot be found in this Algorithm's local
                worker.
        """
        # `unsquash_action` is None: Use value of config['normalize_actions'].
        if unsquash_action is None:
            unsquash_action = self.config.normalize_actions
        # `clip_action` is None: Use value of config['clip_actions'].
        elif clip_action is None:
            clip_action = self.config.clip_actions

        # User provided an input-dict: Assert that `obs`, `prev_a|r`, `state`
        # are all None.
        err_msg = (
            "Provide either `input_dict` OR [`observation`, ...] as "
            "args to `Algorithm.compute_single_action()`!"
        )
        if input_dict is not None:
            assert (
                observation is None
                and prev_action is None
                and prev_reward is None
                and state is None
            ), err_msg
            observation = input_dict[SampleBatch.OBS]
        else:
            assert observation is not None, err_msg

        # Get the policy to compute the action for (in the multi-agent case,
        # Algorithm may hold >1 policies).
        policy = self.get_policy(policy_id)
        if policy is None:
            raise KeyError(
                f"PolicyID '{policy_id}' not found in PolicyMap of the "
                f"Algorithm's local worker!"
            )
        local_worker = self.workers.local_worker()

        if not self.config.get("enable_connectors"):
            # Check the preprocessor and preprocess, if necessary.
            pp = local_worker.preprocessors[policy_id]
            if pp and type(pp).__name__ != "NoPreprocessor":
                observation = pp.transform(observation)
            observation = local_worker.filters[policy_id](observation, update=False)
        else:
            # Just preprocess observations, similar to how it used to be done before.
            pp = policy.agent_connectors[ObsPreprocessorConnector]

            # convert the observation to array if possible
            if not isinstance(observation, (np.ndarray, dict, tuple)):
                try:
                    observation = np.asarray(observation)
                except Exception:
                    raise ValueError(
                        f"Observation type {type(observation)} cannot be converted to "
                        f"np.ndarray."
                    )
            if pp:
                assert len(pp) == 1, "Only one preprocessor should be in the pipeline"
                pp = pp[0]

                if not pp.is_identity():
                    # Note(Kourosh): This call will leave the policy's connector
                    # in eval mode. would that be a problem?
                    pp.in_eval()
                    if observation is not None:
                        _input_dict = {SampleBatch.OBS: observation}
                    elif input_dict is not None:
                        _input_dict = {SampleBatch.OBS: input_dict[SampleBatch.OBS]}
                    else:
                        raise ValueError(
                            "Either observation or input_dict must be provided."
                        )

                    # TODO (Kourosh): Create a new util method for algorithm that
                    # computes actions based on raw inputs from env and can keep track
                    # of its own internal state.
                    acd = AgentConnectorDataType("0", "0", _input_dict)
                    # make sure the state is reset since we are only applying the
                    # preprocessor
                    pp.reset(env_id="0")
                    ac_o = pp([acd])[0]
                    observation = ac_o.data[SampleBatch.OBS]

        # Input-dict.
        if input_dict is not None:
            input_dict[SampleBatch.OBS] = observation
            action, state, extra = policy.compute_single_action(
                input_dict=input_dict,
                explore=explore,
                timestep=timestep,
                episode=episode,
            )
        # Individual args.
        else:
            action, state, extra = policy.compute_single_action(
                obs=observation,
                state=state,
                prev_action=prev_action,
                prev_reward=prev_reward,
                info=info,
                explore=explore,
                timestep=timestep,
                episode=episode,
            )

        # If we work in normalized action space (normalize_actions=True),
        # we re-translate here into the env's action space.
        if unsquash_action:
            action = space_utils.unsquash_action(action, policy.action_space_struct)
        # Clip, according to env's action space.
        elif clip_action:
            action = space_utils.clip_action(action, policy.action_space_struct)

        # Return 3-Tuple: Action, states, and extra-action fetches.
        if state or full_fetch:
            return action, state, extra
        # Ensure backward compatibility.
        else:
            return action

    @PublicAPI
    def compute_actions(
        self,
        observations: TensorStructType,
        state: Optional[List[TensorStructType]] = None,
        *,
        prev_action: Optional[TensorStructType] = None,
        prev_reward: Optional[TensorStructType] = None,
        info: Optional[EnvInfoDict] = None,
        policy_id: PolicyID = DEFAULT_POLICY_ID,
        full_fetch: bool = False,
        explore: Optional[bool] = None,
        timestep: Optional[int] = None,
        episodes: Optional[List[Episode]] = None,
        unsquash_actions: Optional[bool] = None,
        clip_actions: Optional[bool] = None,
        **kwargs,
    ):
        """Computes an action for the specified policy on the local Worker.

        Note that you can also access the policy object through
        self.get_policy(policy_id) and call compute_actions() on it directly.

        Args:
            observation: Observation from the environment.
            state: RNN hidden state, if any. If state is not None,
                then all of compute_single_action(...) is returned
                (computed action, rnn state(s), logits dictionary).
                Otherwise compute_single_action(...)[0] is returned
                (computed action).
            prev_action: Previous action value, if any.
            prev_reward: Previous reward, if any.
            info: Env info dict, if any.
            policy_id: Policy to query (only applies to multi-agent).
            full_fetch: Whether to return extra action fetch results.
                This is always set to True if RNN state is specified.
            explore: Whether to pick an exploitation or exploration
                action (default: None -> use self.config.explore).
            timestep: The current (sampling) time step.
            episodes: This provides access to all of the internal episodes'
                state, which may be useful for model-based or multi-agent
                algorithms.
            unsquash_actions: Should actions be unsquashed according
                to the env's/Policy's action space? If None, use
                self.config.normalize_actions.
            clip_actions: Should actions be clipped according to the
                env's/Policy's action space? If None, use
                self.config.clip_actions.

        Keyword Args:
            kwargs: forward compatibility placeholder

        Returns:
            The computed action if full_fetch=False, or a tuple consisting of
            the full output of policy.compute_actions_from_input_dict() if
            full_fetch=True or we have an RNN-based Policy.
        """
        # `unsquash_actions` is None: Use value of config['normalize_actions'].
        if unsquash_actions is None:
            unsquash_actions = self.config.normalize_actions
        # `clip_actions` is None: Use value of config['clip_actions'].
        elif clip_actions is None:
            clip_actions = self.config.clip_actions

        # Preprocess obs and states.
        state_defined = state is not None
        policy = self.get_policy(policy_id)
        filtered_obs, filtered_state = [], []
        for agent_id, ob in observations.items():
            worker = self.workers.local_worker()
            if worker.preprocessors.get(policy_id) is not None:
                preprocessed = worker.preprocessors[policy_id].transform(ob)
            else:
                preprocessed = ob
            filtered = worker.filters[policy_id](preprocessed, update=False)
            filtered_obs.append(filtered)
            if state is None:
                continue
            elif agent_id in state:
                filtered_state.append(state[agent_id])
            else:
                filtered_state.append(policy.get_initial_state())

        # Batch obs and states
        obs_batch = np.stack(filtered_obs)
        if state is None:
            state = []
        else:
            state = list(zip(*filtered_state))
            state = [np.stack(s) for s in state]

        input_dict = {SampleBatch.OBS: obs_batch}

        # prev_action and prev_reward can be None, np.ndarray, or tensor-like structure.
        # Explicitly check for None here to avoid the error message "The truth value of
        # an array with more than one element is ambiguous.", when np arrays are passed
        # as arguments.
        if prev_action is not None:
            input_dict[SampleBatch.PREV_ACTIONS] = prev_action
        if prev_reward is not None:
            input_dict[SampleBatch.PREV_REWARDS] = prev_reward
        if info:
            input_dict[SampleBatch.INFOS] = info
        for i, s in enumerate(state):
            input_dict[f"state_in_{i}"] = s

        # Batch compute actions
        actions, states, infos = policy.compute_actions_from_input_dict(
            input_dict=input_dict,
            explore=explore,
            timestep=timestep,
            episodes=episodes,
        )

        # Unbatch actions for the environment into a multi-agent dict.
        single_actions = space_utils.unbatch(actions)
        actions = {}
        for key, a in zip(observations, single_actions):
            # If we work in normalized action space (normalize_actions=True),
            # we re-translate here into the env's action space.
            if unsquash_actions:
                a = space_utils.unsquash_action(a, policy.action_space_struct)
            # Clip, according to env's action space.
            elif clip_actions:
                a = space_utils.clip_action(a, policy.action_space_struct)
            actions[key] = a

        # Unbatch states into a multi-agent dict.
        unbatched_states = {}
        for idx, agent_id in enumerate(observations):
            unbatched_states[agent_id] = [s[idx] for s in states]

        # Return only actions or full tuple
        if state_defined or full_fetch:
            return actions, unbatched_states, infos
        else:
            return actions

    @PublicAPI
    def get_module(self, module_id: ModuleID = DEFAULT_MODULE_ID) -> RLModule:
        """Returns the (single-agent) RLModule with `model_id` (None if ID not found).

        Args:
            module_id: ID of the (single-agent) RLModule to return from the MARLModule
                used by the local EnvRunner.

        Returns:
            The SingleAgentRLModule sitting under the ModuleID key inside the
            local worker's (EnvRunner's) MARLModule.
        """
        return self.workers.local_worker().module[module_id]

    @PublicAPI
    def get_policy(self, policy_id: PolicyID = DEFAULT_POLICY_ID) -> Policy:
        """Return policy for the specified id, or None.

        Args:
            policy_id: ID of the policy to return.
        """
        return self.workers.local_worker().get_policy(policy_id)

    @PublicAPI
    def get_weights(self, policies: Optional[List[PolicyID]] = None) -> dict:
        """Return a dictionary of policy ids to weights.

        Args:
            policies: Optional list of policies to return weights for,
                or None for all policies.
        """
        return self.workers.local_worker().get_weights(policies)

    @PublicAPI
    def set_weights(self, weights: Dict[PolicyID, dict]):
        """Set policy weights by policy id.

        Args:
            weights: Map of policy ids to weights to set.
        """
        self.workers.local_worker().set_weights(weights)

    @PublicAPI
    def add_policy(
        self,
        policy_id: PolicyID,
        policy_cls: Optional[Type[Policy]] = None,
        policy: Optional[Policy] = None,
        *,
        observation_space: Optional[gym.spaces.Space] = None,
        action_space: Optional[gym.spaces.Space] = None,
        config: Optional[Union[AlgorithmConfig, PartialAlgorithmConfigDict]] = None,
        policy_state: Optional[PolicyState] = None,
        policy_mapping_fn: Optional[Callable[[AgentID, EpisodeID], PolicyID]] = None,
        policies_to_train: Optional[
            Union[
                Container[PolicyID],
                Callable[[PolicyID, Optional[SampleBatchType]], bool],
            ]
        ] = None,
        evaluation_workers: bool = True,
        module_spec: Optional[SingleAgentRLModuleSpec] = None,
    ) -> Optional[Policy]:
        """Adds a new policy to this Algorithm.

        Args:
            policy_id: ID of the policy to add.
                IMPORTANT: Must not contain characters that
                are also not allowed in Unix/Win filesystems, such as: `<>:"/|?*`,
                or a dot, space or backslash at the end of the ID.
            policy_cls: The Policy class to use for constructing the new Policy.
                Note: Only one of `policy_cls` or `policy` must be provided.
            policy: The Policy instance to add to this algorithm. If not None, the
                given Policy object will be directly inserted into the Algorithm's
                local worker and clones of that Policy will be created on all remote
                workers as well as all evaluation workers.
                Note: Only one of `policy_cls` or `policy` must be provided.
            observation_space: The observation space of the policy to add.
                If None, try to infer this space from the environment.
            action_space: The action space of the policy to add.
                If None, try to infer this space from the environment.
            config: The config object or overrides for the policy to add.
            policy_state: Optional state dict to apply to the new
                policy instance, right after its construction.
            policy_mapping_fn: An optional (updated) policy mapping function
                to use from here on. Note that already ongoing episodes will
                not change their mapping but will use the old mapping till
                the end of the episode.
            policies_to_train: An optional list of policy IDs to be trained
                or a callable taking PolicyID and SampleBatchType and
                returning a bool (trainable or not?).
                If None, will keep the existing setup in place. Policies,
                whose IDs are not in the list (or for which the callable
                returns False) will not be updated.
            evaluation_workers: Whether to add the new policy also
                to the evaluation WorkerSet.
            module_spec: In the new RLModule API we need to pass in the module_spec for
                the new module that is supposed to be added. Knowing the policy spec is
                not sufficient.

        Returns:
            The newly added policy (the copy that got added to the local
            worker). If `workers` was provided, None is returned.
        """
        if self.config.uses_new_env_runners:
            raise ValueError(
                "`Algorithm.add_policy()` is not supported on the new API stack w/ "
                "EnvRunners! Use `Algorithm.add_module()` instead. Also see "
                "`rllib/examples/self_play_league_based_with_open_spiel.py` for an "
                "example."
            )

        validate_policy_id(policy_id, error=True)

        self.workers.add_policy(
            policy_id,
            policy_cls,
            policy,
            observation_space=observation_space,
            action_space=action_space,
            config=config,
            policy_state=policy_state,
            policy_mapping_fn=policy_mapping_fn,
            policies_to_train=policies_to_train,
            module_spec=module_spec,
        )

        # If learner API is enabled, we need to also add the underlying module
        # to the learner group.
        if self.config._enable_new_api_stack:
            policy = self.get_policy(policy_id)
            module = policy.model
            self.learner_group.add_module(
                module_id=policy_id,
                module_spec=SingleAgentRLModuleSpec.from_module(module),
            )

            # Update each Learner's `policies_to_train` information, but only
            # if the arg is explicitly provided here.
            if policies_to_train is not None:
                self.learner_group.foreach_learner(
                    lambda learner: learner.config.multi_agent(
                        policies_to_train=policies_to_train
                    )
                )

            weights = policy.get_weights()
            self.learner_group.set_weights({policy_id: weights})

        # Add to evaluation workers, if necessary.
        if evaluation_workers is True and self.evaluation_workers is not None:
            self.evaluation_workers.add_policy(
                policy_id,
                policy_cls,
                policy,
                observation_space=observation_space,
                action_space=action_space,
                config=config,
                policy_state=policy_state,
                policy_mapping_fn=policy_mapping_fn,
                policies_to_train=policies_to_train,
                module_spec=module_spec,
            )

        # Return newly added policy (from the local rollout worker).
        return self.get_policy(policy_id)

    @PublicAPI
    def add_module(
        self,
        module_id: ModuleID,
        module_spec: SingleAgentRLModuleSpec,
        *,
        module_state: Optional[Dict] = None,
        new_agent_to_module_mapping_fn: Optional[AgentToModuleMappingFn] = None,
        new_should_module_be_updated: Optional[ShouldModuleBeUpdatedFn] = None,
        evaluation_workers: bool = True,
    ) -> Optional[Policy]:
        """Adds a new (single-agent) RLModule to this Algorithm's MARLModule.

        Args:
            module_id: ID of the RLModule to add to the MARLModule.
                IMPORTANT: Must not contain characters that
                are also not allowed in Unix/Win filesystems, such as: `<>:"/|?*`,
                or a dot, space or backslash at the end of the ID.
            module_spec: The SingleAgentRLModuleSpec to use for constructing the new
                RLModule.
            module_state: Optional state dict to apply to the new
                RLModule instance, right after its construction.
            new_agent_to_module_mapping_fn: An optional (updated) AgentID to ModuleID
                mapping function to use from here on. Note that already ongoing
                episodes will not change their mapping but will use the old mapping till
                the end of the episode.
            new_should_module_be_updated: An optional sequence of ModuleIDs or a
                callable taking ModuleID and SampleBatchType and returning whether the
                ModuleID should be updated (trained).
                If None, will keep the existing setup in place. RLModules,
                whose IDs are not in the list (or for which the callable
                returns False) will not be updated.
            evaluation_workers: Whether to add the new RLModule also
                to the evaluation WorkerSet.

        Returns:
            The newly added RLModule (the copy that got added to the local
            worker).
        """
        validate_policy_id(module_id, error=True)

        def _add(env_runner_or_learner):
            env_runner_or_learner.module.add_module(
                module_id=module_id, module=module_spec.build()
            )
            if new_agent_to_module_mapping_fn is not None:
                env_runner_or_learner.config.multi_agent(
                    policy_mapping_fn=new_agent_to_module_mapping_fn
                )
            # This setting doesn't really matter for EnvRunners (no
            # training going on there, but we'll update this as well
            # here for good measure).
            if new_should_module_be_updated is not None:
                env_runner_or_learner.config.multi_agent(
                    policies_to_train=new_should_module_be_updated
                )

        # Create RLModule on all EnvRunners.
        self.workers.foreach_worker(_add, local_worker=True)
        self.workers.sync_weights(policies=[module_id])
        # Also on the eval EnvRunners?
        if evaluation_workers is True and self.evaluation_workers is not None:
            self.evaluation_workers.foreach_worker(_add, local_worker=True)
            self.evaluation_workers.sync_weights(policies=[module_id])
        # Create RLModule on all Learner workers.
        new_module = self.workers.local_worker().module[module_id]
        self.learner_group.foreach_learner(_add)
        self.learner_group.set_weights({module_id: new_module.get_state()})

        # Return newly added RLModule (from the local EnvRunner).
        return new_module

    @PublicAPI
    def remove_policy(
        self,
        policy_id: PolicyID = DEFAULT_POLICY_ID,
        *,
        policy_mapping_fn: Optional[Callable[[AgentID], PolicyID]] = None,
        policies_to_train: Optional[
            Union[
                Container[PolicyID],
                Callable[[PolicyID, Optional[SampleBatchType]], bool],
            ]
        ] = None,
        evaluation_workers: bool = True,
    ) -> None:
        """Removes a new policy from this Algorithm.

        Args:
            policy_id: ID of the policy to be removed.
            policy_mapping_fn: An optional (updated) policy mapping function
                to use from here on. Note that already ongoing episodes will
                not change their mapping but will use the old mapping till
                the end of the episode.
            policies_to_train: An optional list of policy IDs to be trained
                or a callable taking PolicyID and SampleBatchType and
                returning a bool (trainable or not?).
                If None, will keep the existing setup in place. Policies,
                whose IDs are not in the list (or for which the callable
                returns False) will not be updated.
            evaluation_workers: Whether to also remove the policy from the
                evaluation WorkerSet.
        """

        def fn(worker):
            worker.remove_policy(
                policy_id=policy_id,
                policy_mapping_fn=policy_mapping_fn,
                policies_to_train=policies_to_train,
            )

        # Update all EnvRunner workers.
        self.workers.foreach_worker(fn, local_worker=True, healthy_only=True)

        # Update each Learner's `policies_to_train` information, but only
        # if the arg is explicitly provided here.
        if self.config._enable_new_api_stack and policies_to_train is not None:
            self.learner_group.foreach_learner(
                lambda learner: learner.config.multi_agent(
                    policies_to_train=policies_to_train
                )
            )

        # Update the evaluation worker set's workers, if required.
        if evaluation_workers and self.evaluation_workers is not None:
            self.evaluation_workers.foreach_worker(
                fn,
                local_worker=True,
                healthy_only=True,
            )

    @DeveloperAPI
    def export_policy_model(
        self,
        export_dir: str,
        policy_id: PolicyID = DEFAULT_POLICY_ID,
        onnx: Optional[int] = None,
    ) -> None:
        """Exports policy model with given policy_id to a local directory.

        Args:
            export_dir: Writable local directory.
            policy_id: Optional policy id to export.
            onnx: If given, will export model in ONNX format. The
                value of this parameter set the ONNX OpSet version to use.
                If None, the output format will be DL framework specific.

        .. testcode::

            from ray.rllib.algorithms.ppo import PPO, PPOConfig
            config = PPOConfig().environment("CartPole-v1")
            algo = PPO(config=config)
            algo.train()
            algo.export_policy_checkpoint("/tmp/export_dir")
            algo.export_policy_model("/tmp/dir")
        """
        self.get_policy(policy_id).export_model(export_dir, onnx)

    @DeveloperAPI
    def export_policy_checkpoint(
        self,
        export_dir: str,
        policy_id: PolicyID = DEFAULT_POLICY_ID,
    ) -> None:
        """Exports Policy checkpoint to a local directory and returns an AIR Checkpoint.

        Args:
            export_dir: Writable local directory to store the AIR Checkpoint
                information into.
            policy_id: Optional policy ID to export. If not provided, will export
                "default_policy". If `policy_id` does not exist in this Algorithm,
                will raise a KeyError.

        Raises:
            KeyError if `policy_id` cannot be found in this Algorithm.

        .. testcode::

            from ray.rllib.algorithms.ppo import PPO, PPOConfig
            config = PPOConfig().environment("CartPole-v1")
            algo = PPO(config=config)
            algo.train()
            algo.export_policy_checkpoint("/tmp/export_dir")
        """
        policy = self.get_policy(policy_id)
        if policy is None:
            raise KeyError(f"Policy with ID {policy_id} not found in Algorithm!")
        policy.export_checkpoint(export_dir)

    @DeveloperAPI
    def import_policy_model_from_h5(
        self,
        import_file: str,
        policy_id: PolicyID = DEFAULT_POLICY_ID,
    ) -> None:
        """Imports a policy's model with given policy_id from a local h5 file.

        Args:
            import_file: The h5 file to import from.
            policy_id: Optional policy id to import into.

        """
        self.get_policy(policy_id).import_model_from_h5(import_file)
        # Sync new weights to remote workers.
        self._sync_weights_to_workers(worker_set=self.workers)

    @override(Trainable)
    def save_checkpoint(self, checkpoint_dir: str) -> None:
        """Exports checkpoint to a local directory.

        The structure of an Algorithm checkpoint dir will be as follows::

            policies/
                pol_1/
                    policy_state.pkl
                pol_2/
                    policy_state.pkl
            learner/
                learner_state.json
                module_state/
                    module_1/
                        ...
                optimizer_state/
                    optimizers_module_1/
                        ...
            rllib_checkpoint.json
            algorithm_state.pkl

        Note: `rllib_checkpoint.json` contains a "version" key (e.g. with value 0.1)
        helping RLlib to remain backward compatible wrt. restoring from checkpoints from
        Ray 2.0 onwards.

        Args:
            checkpoint_dir: The directory where the checkpoint files will be stored.
        """
        state = self.__getstate__()

        # TODO (sven): Move LearnerGroup `get_state` call here as well.

        # Extract policy states from worker state (Policies get their own
        # checkpoint sub-dirs).
        policy_states = {}
        if "worker" in state and "policy_states" in state["worker"]:
            policy_states = state["worker"].pop("policy_states", {})

        # Add RLlib checkpoint version.
        if self.config._enable_new_api_stack:
            state["checkpoint_version"] = CHECKPOINT_VERSION_LEARNER
        else:
            state["checkpoint_version"] = CHECKPOINT_VERSION

        # Write state (w/o policies) to disk.
        state_file = os.path.join(checkpoint_dir, "algorithm_state.pkl")
        with open(state_file, "wb") as f:
            pickle.dump(state, f)

        # Write rllib_checkpoint.json.
        with open(os.path.join(checkpoint_dir, "rllib_checkpoint.json"), "w") as f:
            json.dump(
                {
                    "type": "Algorithm",
                    "checkpoint_version": str(state["checkpoint_version"]),
                    "format": "cloudpickle",
                    "state_file": state_file,
                    "policy_ids": list(policy_states.keys()),
                    "ray_version": ray.__version__,
                    "ray_commit": ray.__commit__,
                },
                f,
            )

        # Write individual policies to disk, each in their own sub-directory.
        for pid, policy_state in policy_states.items():
            # From here on, disallow policyIDs that would not work as directory names.
            validate_policy_id(pid, error=True)
            policy_dir = os.path.join(checkpoint_dir, "policies", pid)
            os.makedirs(policy_dir, exist_ok=True)
            policy = self.get_policy(pid)
            policy.export_checkpoint(policy_dir, policy_state=policy_state)

        # if we are using the learner API, save the learner group state
        if self.config._enable_new_api_stack:
            learner_state_dir = os.path.join(checkpoint_dir, "learner")
            self.learner_group.save_state(learner_state_dir)

    @override(Trainable)
    def load_checkpoint(self, checkpoint_dir: str) -> None:
        # Checkpoint is provided as a local directory.
        # Restore from the checkpoint file or dir.

        checkpoint_info = get_checkpoint_info(checkpoint_dir)
        checkpoint_data = Algorithm._checkpoint_info_to_algorithm_state(checkpoint_info)
        self.__setstate__(checkpoint_data)
        if self.config._enable_new_api_stack:
            learner_state_dir = os.path.join(checkpoint_dir, "learner")
            self.learner_group.load_state(learner_state_dir)

        # Call the `on_checkpoint_loaded` callback.
        self.callbacks.on_checkpoint_loaded(algorithm=self)

    @override(Trainable)
    def log_result(self, result: ResultDict) -> None:
        # Log after the callback is invoked, so that the user has a chance
        # to mutate the result.
        # TODO: Remove `algorithm` arg at some point to fully deprecate the old
        #  signature.
        self.callbacks.on_train_result(algorithm=self, result=result)
        # Then log according to Trainable's logging logic.
        Trainable.log_result(self, result)

    @override(Trainable)
    def cleanup(self) -> None:
        # Stop all workers.
        if hasattr(self, "workers") and self.workers is not None:
            self.workers.stop()
        if hasattr(self, "evaluation_workers") and self.evaluation_workers is not None:
            self.evaluation_workers.stop()

    @OverrideToImplementCustomLogic
    @classmethod
    @override(Trainable)
    def default_resource_request(
        cls, config: Union[AlgorithmConfig, PartialAlgorithmConfigDict]
    ) -> Union[Resources, PlacementGroupFactory]:
        # Default logic for RLlib Algorithms:
        # Create one bundle per individual worker (local or remote).
        # Use `num_cpus_for_local_worker` and `num_gpus` for the local worker and
        # `num_cpus_per_worker` and `num_gpus_per_worker` for the remote
        # workers to determine their CPU/GPU resource needs.

        # Convenience config handles.
        cf = cls.get_default_config().update_from_dict(config)
        cf.validate()
        cf.freeze()

        # get evaluation config
        eval_cf = cf.get_evaluation_config_object()
        eval_cf.validate()
        eval_cf.freeze()

        # resources for the driver of this trainable
        if cf._enable_new_api_stack:
            if cf.num_learner_workers == 0:
                # in this case local_worker only does sampling and training is done on
                # local learner worker
                driver = cls._get_learner_bundles(cf)[0]
            else:
                # in this case local_worker only does sampling and training is done on
                # remote learner workers
                driver = {"CPU": cf.num_cpus_for_local_worker, "GPU": 0}
        else:
            driver = {
                "CPU": cf.num_cpus_for_local_worker,
                "GPU": 0 if cf._fake_gpus else cf.num_gpus,
            }

        # resources for remote rollout env samplers
        rollout_bundles = [
            {
                "CPU": cf.num_cpus_per_worker,
                "GPU": cf.num_gpus_per_worker,
                **cf.custom_resources_per_worker,
            }
            for _ in range(cf.num_rollout_workers)
        ]

        # resources for remote evaluation env samplers or datasets (if any)
        if cls._should_create_evaluation_rollout_workers(eval_cf):
            # Evaluation workers.
            # Note: The local eval worker is located on the driver CPU.
            evaluation_bundles = [
                {
                    "CPU": eval_cf.num_cpus_per_worker,
                    "GPU": eval_cf.num_gpus_per_worker,
                    **eval_cf.custom_resources_per_worker,
                }
                for _ in range(eval_cf.evaluation_num_workers)
            ]
        else:
            # resources for offline dataset readers during evaluation
            # Note (Kourosh): we should not claim extra workers for
            # training on the offline dataset, since rollout workers have already
            # claimed it.
            # Another Note (Kourosh): dataset reader will not use placement groups so
            # whatever we specify here won't matter because dataset won't even use it.
            # Disclaimer: using ray dataset in tune may cause deadlock when multiple
            # tune trials get scheduled on the same node and do not leave any spare
            # resources for dataset operations. The workaround is to limit the
            # max_concurrent trials so that some spare cpus are left for dataset
            # operations. This behavior should get fixed by the dataset team. more info
            # found here:
            # https://docs.ray.io/en/master/data/dataset-internals.html#datasets-tune
            evaluation_bundles = []

        # resources for remote learner workers
        learner_bundles = []
        if cf._enable_new_api_stack and cf.num_learner_workers > 0:
            learner_bundles = cls._get_learner_bundles(cf)

        bundles = [driver] + rollout_bundles + evaluation_bundles + learner_bundles

        # Return PlacementGroupFactory containing all needed resources
        # (already properly defined as device bundles).
        return PlacementGroupFactory(
            bundles=bundles,
            strategy=config.get("placement_strategy", "PACK"),
        )

    @DeveloperAPI
    def _before_evaluate(self):
        """Pre-evaluation callback."""
        pass

    @staticmethod
    def _get_env_id_and_creator(
        env_specifier: Union[str, EnvType, None], config: AlgorithmConfig
    ) -> Tuple[Optional[str], EnvCreator]:
        """Returns env_id and creator callable given original env id from config.

        Args:
            env_specifier: An env class, an already tune registered env ID, a known
                gym env name, or None (if no env is used).
            config: The AlgorithmConfig object.

        Returns:
            Tuple consisting of a) env ID string and b) env creator callable.
        """
        # Environment is specified via a string.
        if isinstance(env_specifier, str):
            # An already registered env.
            if _global_registry.contains(ENV_CREATOR, env_specifier):
                return env_specifier, _global_registry.get(ENV_CREATOR, env_specifier)

            # A class path specifier.
            elif "." in env_specifier:

                def env_creator_from_classpath(env_context):
                    try:
                        env_obj = from_config(env_specifier, env_context)
                    except ValueError:
                        raise EnvError(
                            ERR_MSG_INVALID_ENV_DESCRIPTOR.format(env_specifier)
                        )
                    return env_obj

                return env_specifier, env_creator_from_classpath
            # Try gym/PyBullet.
            else:
                return env_specifier, functools.partial(
                    _gym_env_creator, env_descriptor=env_specifier
                )

        elif isinstance(env_specifier, type):
            env_id = env_specifier  # .__name__

            if config["remote_worker_envs"]:
                # Check gym version (0.22 or higher?).
                # If > 0.21, can't perform auto-wrapping of the given class as this
                # would lead to a pickle error.
                gym_version = importlib.metadata.version("gym")
                if version.parse(gym_version) >= version.parse("0.22"):
                    raise ValueError(
                        "Cannot specify a gym.Env class via `config.env` while setting "
                        "`config.remote_worker_env=True` AND your gym version is >= "
                        "0.22! Try installing an older version of gym or set `config."
                        "remote_worker_env=False`."
                    )

                @ray.remote(num_cpus=1)
                class _wrapper(env_specifier):
                    # Add convenience `_get_spaces` and `_is_multi_agent`
                    # methods:
                    def _get_spaces(self):
                        return self.observation_space, self.action_space

                    def _is_multi_agent(self):
                        from ray.rllib.env.multi_agent_env import MultiAgentEnv

                        return isinstance(self, MultiAgentEnv)

                return env_id, lambda cfg: _wrapper.remote(cfg)
            # gym.Env-subclass: Also go through our RLlib gym-creator.
            elif issubclass(env_specifier, gym.Env):
                return env_id, functools.partial(
                    _gym_env_creator,
                    env_descriptor=env_specifier,
                    auto_wrap_old_gym_envs=config.get("auto_wrap_old_gym_envs", True),
                )
            # All other env classes: Call c'tor directly.
            else:
                return env_id, lambda cfg: env_specifier(cfg)

        # No env -> Env creator always returns None.
        elif env_specifier is None:
            return None, lambda env_config: None

        else:
            raise ValueError(
                "{} is an invalid env specifier. ".format(env_specifier)
                + "You can specify a custom env as either a class "
                '(e.g., YourEnvCls) or a registered env id (e.g., "your_env").'
            )

    def _sync_filters_if_needed(
        self,
        *,
        central_worker: EnvRunner,
        workers: WorkerSet,
        config: AlgorithmConfig,
    ) -> None:
        """Synchronizes the filter stats from `workers` to `central_worker`.

        .. and broadcasts the central_worker's filter stats back to all `workers`
        (if configured).

        Args:
            central_worker: The worker to sync/aggregate all `workers`' filter stats to
                and from which to (possibly) broadcast the updated filter stats back to
                `workers`.
            workers: The WorkerSet, whose workers' filter stats should be used for
                aggregation on `central_worker` and which (possibly) get updated
                from `central_worker` after the sync.
            config: The algorithm config instance. This is used to determine, whether
                syncing from `workers` should happen at all and whether broadcasting
                back to `workers` (after possible syncing) should happen.
        """
        if central_worker and config.observation_filter != "NoFilter":
            FilterManager.synchronize(
                central_worker.filters,
                workers,
                update_remote=config.update_worker_filter_stats,
                timeout_seconds=config.sync_filters_on_rollout_workers_timeout_s,
                use_remote_data_for_update=config.use_worker_filter_stats,
            )

    @DeveloperAPI
    def _sync_weights_to_workers(
        self,
        *,
        worker_set: WorkerSet,
    ) -> None:
        """Sync "main" weights to given WorkerSet or list of workers."""
        # Broadcast the new policy weights to all remote workers in worker_set.
        logger.info("Synchronizing weights to workers.")
        worker_set.sync_weights()

    @classmethod
    @override(Trainable)
    def resource_help(cls, config: Union[AlgorithmConfig, AlgorithmConfigDict]) -> str:
        return (
            "\n\nYou can adjust the resource requests of RLlib Algorithms by calling "
            "`AlgorithmConfig.resources("
            "num_gpus=.., num_cpus_per_worker=.., num_gpus_per_worker=.., ..)` or "
            "`AgorithmConfig.rollouts(num_rollout_workers=..)`. See "
            "the `ray.rllib.algorithms.algorithm_config.AlgorithmConfig` classes "
            "(each Algorithm has its own subclass of this class) for more info.\n\n"
            f"The config of this Algorithm is: {config}"
        )

    @override(Trainable)
    def get_auto_filled_metrics(
        self,
        now: Optional[datetime] = None,
        time_this_iter: Optional[float] = None,
        timestamp: Optional[int] = None,
        debug_metrics_only: bool = False,
    ) -> dict:
        # Override this method to make sure, the `config` key of the returned results
        # contains the proper Tune config dict (instead of an AlgorithmConfig object).
        auto_filled = super().get_auto_filled_metrics(
            now, time_this_iter, timestamp, debug_metrics_only
        )
        if "config" not in auto_filled:
            raise KeyError("`config` key not found in auto-filled results dict!")

        # If `config` key is no dict (but AlgorithmConfig object) ->
        # make sure, it's a dict to not break Tune APIs.
        if not isinstance(auto_filled["config"], dict):
            assert isinstance(auto_filled["config"], AlgorithmConfig)
            auto_filled["config"] = auto_filled["config"].to_dict()
        return auto_filled

    @classmethod
    def merge_algorithm_configs(
        cls,
        config1: AlgorithmConfigDict,
        config2: PartialAlgorithmConfigDict,
        _allow_unknown_configs: Optional[bool] = None,
    ) -> AlgorithmConfigDict:
        """Merges a complete Algorithm config dict with a partial override dict.

        Respects nested structures within the config dicts. The values in the
        partial override dict take priority.

        Args:
            config1: The complete Algorithm's dict to be merged (overridden)
                with `config2`.
            config2: The partial override config dict to merge on top of
                `config1`.
            _allow_unknown_configs: If True, keys in `config2` that don't exist
                in `config1` are allowed and will be added to the final config.

        Returns:
            The merged full algorithm config dict.
        """
        config1 = copy.deepcopy(config1)
        if "callbacks" in config2 and type(config2["callbacks"]) is dict:
            deprecation_warning(
                "callbacks dict interface",
                "a class extending rllib.algorithms.callbacks.DefaultCallbacks; "
                "see `rllib/examples/custom_metrics_and_callbacks.py` for an example.",
                error=True,
            )

        if _allow_unknown_configs is None:
            _allow_unknown_configs = cls._allow_unknown_configs
        return deep_update(
            config1,
            config2,
            _allow_unknown_configs,
            cls._allow_unknown_subkeys,
            cls._override_all_subkeys_if_type_changes,
            cls._override_all_key_list,
        )

    @staticmethod
    @ExperimentalAPI
    def validate_env(env: EnvType, env_context: EnvContext) -> None:
        """Env validator function for this Algorithm class.

        Override this in child classes to define custom validation
        behavior.

        Args:
            env: The (sub-)environment to validate. This is normally a
                single sub-environment (e.g. a gym.Env) within a vectorized
                setup.
            env_context: The EnvContext to configure the environment.

        Raises:
            Exception in case something is wrong with the given environment.
        """
        pass

    @override(Trainable)
    def _export_model(
        self, export_formats: List[str], export_dir: str
    ) -> Dict[str, str]:
        ExportFormat.validate(export_formats)
        exported = {}
        if ExportFormat.CHECKPOINT in export_formats:
            path = os.path.join(export_dir, ExportFormat.CHECKPOINT)
            self.export_policy_checkpoint(path)
            exported[ExportFormat.CHECKPOINT] = path
        if ExportFormat.MODEL in export_formats:
            path = os.path.join(export_dir, ExportFormat.MODEL)
            self.export_policy_model(path)
            exported[ExportFormat.MODEL] = path
        if ExportFormat.ONNX in export_formats:
            path = os.path.join(export_dir, ExportFormat.ONNX)
            self.export_policy_model(path, onnx=int(os.getenv("ONNX_OPSET", "11")))
            exported[ExportFormat.ONNX] = path
        return exported

    def import_model(self, import_file: str):
        """Imports a model from import_file.

        Note: Currently, only h5 files are supported.

        Args:
            import_file: The file to import the model from.

        Returns:
            A dict that maps ExportFormats to successfully exported models.
        """
        # Check for existence.
        if not os.path.exists(import_file):
            raise FileNotFoundError(
                "`import_file` '{}' does not exist! Can't import Model.".format(
                    import_file
                )
            )
        # Get the format of the given file.
        import_format = "h5"  # TODO(sven): Support checkpoint loading.

        ExportFormat.validate([import_format])
        if import_format != ExportFormat.H5:
            raise NotImplementedError
        else:
            return self.import_policy_model_from_h5(import_file)

    @PublicAPI
    def __getstate__(self) -> Dict:
        """Returns current state of Algorithm, sufficient to restore it from scratch.

        Returns:
            The current state dict of this Algorithm, which can be used to sufficiently
            restore the algorithm from scratch without any other information.
        """
        # Add config to state so complete Algorithm can be reproduced w/o it.
        state = {
            "algorithm_class": type(self),
            "config": self.config,
        }

        if hasattr(self, "workers"):
            state["worker"] = self.workers.local_worker().get_state()

        # Also store eval `policy_mapping_fn` (in case it's different from main one).
        # Note, the new `EnvRunner API` has no policy mapping function.
        if (
            hasattr(self, "evaluation_workers")
            and self.evaluation_workers is not None
            and not self.config.uses_new_env_runners
        ):
            state[
                "eval_policy_mapping_fn"
            ] = self.evaluation_workers.local_worker().policy_mapping_fn

        # TODO: Experimental functionality: Store contents of replay buffer
        #  to checkpoint, only if user has configured this.
        if self.local_replay_buffer is not None and self.config.get(
            "store_buffer_in_checkpoints"
        ):
            state["local_replay_buffer"] = self.local_replay_buffer.get_state()

        state["counters"] = self._counters
        state["training_iteration"] = self.training_iteration

        return state

    @PublicAPI
    def __setstate__(self, state) -> None:
        """Sets the algorithm to the provided state.

        Args:
            state: The state dict to restore this Algorithm instance to. `state` may
                have been returned by a call to an Algorithm's `__getstate__()` method.
        """
        # TODO (sven): Validate that our config and the config in state are compatible.
        #  For example, the model architectures may differ.
        #  Also, what should the behavior be if e.g. some training parameter
        #  (e.g. lr) changed?

        if hasattr(self, "workers") and "worker" in state and state["worker"]:
            self.workers.local_worker().set_state(state["worker"])
            remote_state = ray.put(state["worker"])
            self.workers.foreach_worker(
                lambda w: w.set_state(ray.get(remote_state)),
                local_worker=False,
                healthy_only=False,
            )
            if self.evaluation_workers:

                def _setup_eval_worker(w):
                    w.set_state(ray.get(remote_state))
                    # Override `policy_mapping_fn` as it might be different for eval
                    # workers.
                    w.set_policy_mapping_fn(state.get("eval_policy_mapping_fn"))

                # If evaluation workers are used, also restore the policies
                # there in case they are used for evaluation purpose.
                self.evaluation_workers.foreach_worker(
                    _setup_eval_worker,
                    healthy_only=False,
                )
        # If necessary, restore replay data as well.
        if self.local_replay_buffer is not None:
            # TODO: Experimental functionality: Restore contents of replay
            #  buffer from checkpoint, only if user has configured this.
            if self.config.get("store_buffer_in_checkpoints"):
                if "local_replay_buffer" in state:
                    self.local_replay_buffer.set_state(state["local_replay_buffer"])
                else:
                    logger.warning(
                        "`store_buffer_in_checkpoints` is True, but no replay "
                        "data found in state!"
                    )
            elif "local_replay_buffer" in state and log_once(
                "no_store_buffer_in_checkpoints_but_data_found"
            ):
                logger.warning(
                    "`store_buffer_in_checkpoints` is False, but some replay "
                    "data found in state!"
                )

        if self.config._enable_new_api_stack:
            if "learner_state_dir" in state:
                self.learner_group.load_state(state["learner_state_dir"])
            else:
                logger.warning(
                    "You configured `_enable_new_api_stack=True`, but no "
                    "`learner_state_dir` key could be found in the state dict!"
                )

        if "counters" in state:
            self._counters = state["counters"]

        if "training_iteration" in state:
            self._iteration = state["training_iteration"]

    @staticmethod
    def _checkpoint_info_to_algorithm_state(
        checkpoint_info: dict,
        policy_ids: Optional[Container[PolicyID]] = None,
        policy_mapping_fn: Optional[Callable[[AgentID, EpisodeID], PolicyID]] = None,
        policies_to_train: Optional[
            Union[
                Container[PolicyID],
                Callable[[PolicyID, Optional[SampleBatchType]], bool],
            ]
        ] = None,
    ) -> Dict:
        """Converts a checkpoint info or object to a proper Algorithm state dict.

        The returned state dict can be used inside self.__setstate__().

        Args:
            checkpoint_info: A checkpoint info dict as returned by
                `ray.rllib.utils.checkpoints.get_checkpoint_info(
                [checkpoint dir or AIR Checkpoint])`.
            policy_ids: Optional list/set of PolicyIDs. If not None, only those policies
                listed here will be included in the returned state. Note that
                state items such as filters, the `is_policy_to_train` function, as
                well as the multi-agent `policy_ids` dict will be adjusted as well,
                based on this arg.
            policy_mapping_fn: An optional (updated) policy mapping function
                to include in the returned state.
            policies_to_train: An optional list of policy IDs to be trained
                or a callable taking PolicyID and SampleBatchType and
                returning a bool (trainable or not?) to include in the returned state.

        Returns:
             The state dict usable within the `self.__setstate__()` method.
        """
        if checkpoint_info["type"] != "Algorithm":
            raise ValueError(
                "`checkpoint` arg passed to "
                "`Algorithm._checkpoint_info_to_algorithm_state()` must be an "
                f"Algorithm checkpoint (but is {checkpoint_info['type']})!"
            )

        msgpack = None
        if checkpoint_info.get("format") == "msgpack":
            msgpack = try_import_msgpack(error=True)

        with open(checkpoint_info["state_file"], "rb") as f:
            if msgpack is not None:
                state = msgpack.load(f)
            else:
                state = pickle.load(f)

        # New checkpoint format: Policies are in separate sub-dirs.
        # Note: Algorithms like ES/ARS don't have a WorkerSet, so we just return
        # the plain state here.
        if (
            checkpoint_info["checkpoint_version"] > version.Version("0.1")
            and state.get("worker") is not None
            and state.get("worker")
        ):
            worker_state = state["worker"]

            # Retrieve the set of all required policy IDs.
            policy_ids = set(
                policy_ids if policy_ids is not None else worker_state["policy_ids"]
            )

            # Remove those policies entirely from filters that are not in
            # `policy_ids`.
            worker_state["filters"] = {
                pid: filter
                for pid, filter in worker_state["filters"].items()
                if pid in policy_ids
            }

            # Get Algorithm class.
            if isinstance(state["algorithm_class"], str):
                # Try deserializing from a full classpath.
                # Or as a last resort: Tune registered algorithm name.
                state["algorithm_class"] = deserialize_type(
                    state["algorithm_class"]
                ) or get_trainable_cls(state["algorithm_class"])
            # Compile actual config object.
            default_config = state["algorithm_class"].get_default_config()
            if isinstance(default_config, AlgorithmConfig):
                new_config = default_config.update_from_dict(state["config"])
            else:
                new_config = Algorithm.merge_algorithm_configs(
                    default_config, state["config"]
                )

            # Remove policies from multiagent dict that are not in `policy_ids`.
            new_policies = new_config.policies
            if isinstance(new_policies, (set, list, tuple)):
                new_policies = {pid for pid in new_policies if pid in policy_ids}
            else:
                new_policies = {
                    pid: spec for pid, spec in new_policies.items() if pid in policy_ids
                }
            new_config.multi_agent(
                policies=new_policies,
                policies_to_train=policies_to_train,
                **(
                    {"policy_mapping_fn": policy_mapping_fn}
                    if policy_mapping_fn is not None
                    else {}
                ),
            )
            state["config"] = new_config

            # Prepare local `worker` state to add policies' states into it,
            # read from separate policy checkpoint files.
            worker_state["policy_states"] = {}
            for pid in policy_ids:
                policy_state_file = os.path.join(
                    checkpoint_info["checkpoint_dir"],
                    "policies",
                    pid,
                    "policy_state."
                    + ("msgpck" if checkpoint_info["format"] == "msgpack" else "pkl"),
                )
                if not os.path.isfile(policy_state_file):
                    raise ValueError(
                        "Given checkpoint does not seem to be valid! No policy "
                        f"state file found for PID={pid}. "
                        f"The file not found is: {policy_state_file}."
                    )

                with open(policy_state_file, "rb") as f:
                    if msgpack is not None:
                        worker_state["policy_states"][pid] = msgpack.load(f)
                    else:
                        worker_state["policy_states"][pid] = pickle.load(f)

            # These two functions are never serialized in a msgpack checkpoint (which
            # does not store code, unlike a cloudpickle checkpoint). Hence the user has
            # to provide them with the `Algorithm.from_checkpoint()` call.
            if policy_mapping_fn is not None:
                worker_state["policy_mapping_fn"] = policy_mapping_fn
            if (
                policies_to_train is not None
                # `policies_to_train` might be left None in case all policies should be
                # trained.
                or worker_state["is_policy_to_train"] == NOT_SERIALIZABLE
            ):
                worker_state["is_policy_to_train"] = policies_to_train

        if state["config"]._enable_new_api_stack:
            state["learner_state_dir"] = os.path.join(
                checkpoint_info["checkpoint_dir"], "learner"
            )

        return state

    @DeveloperAPI
    def _create_local_replay_buffer_if_necessary(
        self, config: PartialAlgorithmConfigDict
    ) -> Optional[MultiAgentReplayBuffer]:
        """Create a MultiAgentReplayBuffer instance if necessary.

        Args:
            config: Algorithm-specific configuration data.

        Returns:
            MultiAgentReplayBuffer instance based on algorithm config.
            None, if local replay buffer is not needed.
        """
        if not config.get("replay_buffer_config") or config["replay_buffer_config"].get(
            "no_local_replay_buffer"
        ):
            return

        return from_config(ReplayBuffer, config["replay_buffer_config"])

    def _run_one_training_iteration(self) -> Tuple[ResultDict, "TrainIterCtx"]:
        """Runs one training iteration (self.iteration will be +1 after this).

        Calls `self.training_step()` repeatedly until the minimum time (sec),
        sample- or training steps have been reached.

        Returns:
            The results dict from the training iteration.
        """
        # In case we are training (in a thread) parallel to evaluation,
        # we may have to re-enable eager mode here (gets disabled in the
        # thread).
        if self.config.get("framework") == "tf2" and not tf.executing_eagerly():
            tf1.enable_eager_execution()

        results = None
        # Create a step context ...
        with TrainIterCtx(algo=self) as train_iter_ctx:
            # .. so we can query it whether we should stop the iteration loop (e.g.
            # when we have reached `min_time_s_per_iteration`).
            while not train_iter_ctx.should_stop(results):
                # Try to train one step.
                with self._timers[TRAINING_ITERATION_TIMER]:
                    results = self.training_step()

        # With training step done. Try to bring failed workers back.
        self.restore_workers(self.workers)

        return results, train_iter_ctx

    def _run_one_evaluation(
        self,
        train_future: Optional[concurrent.futures.ThreadPoolExecutor] = None,
    ) -> ResultDict:
        """Runs evaluation step via `self.evaluate()` and handling worker failures.

        Args:
            train_future: In case, we are training and avaluating in parallel,
                this arg carries the currently running ThreadPoolExecutor
                object that runs the training iteration

        Returns:
            The results dict from the evaluation call.
        """
        eval_func_to_use = (
            self._evaluate_async_with_env_runner
            if self.config.enable_async_evaluation and self.config.uses_new_env_runners
            else self._evaluate_async
            if self.config.enable_async_evaluation
            else self.evaluate
        )

        if self.config.evaluation_duration == "auto":
            assert (
                train_future is not None and self.config.evaluation_parallel_to_training
            )
            unit = self.config.evaluation_duration_unit
            eval_results = eval_func_to_use(
                duration_fn=functools.partial(
                    self._automatic_evaluation_duration_fn,
                    unit,
                    self.config.evaluation_num_workers,
                    self.evaluation_config,
                    train_future,
                )
            )
        # Run `self.evaluate()` only once per training iteration.
        else:
            eval_results = eval_func_to_use()

        if self.evaluation_workers is not None:
            # After evaluation, do a round of health check to see if any of
            # the failed workers are back.
            self.restore_workers(self.evaluation_workers)

            # Add number of healthy evaluation workers after this iteration.
            eval_results["evaluation"][
                "num_healthy_workers"
            ] = self.evaluation_workers.num_healthy_remote_workers()
            eval_results["evaluation"][
                "num_in_flight_async_reqs"
            ] = self.evaluation_workers.num_in_flight_async_reqs()
            eval_results["evaluation"][
                "num_remote_worker_restarts"
            ] = self.evaluation_workers.num_remote_worker_restarts()

        return eval_results

    def _run_one_training_iteration_and_evaluation_in_parallel(
        self,
    ) -> Tuple[ResultDict, "TrainIterCtx"]:
        """Runs one training iteration and one evaluation step in parallel.

        First starts the training iteration (via `self._run_one_training_iteration()`)
        within a ThreadPoolExecutor, then runs the evaluation step in parallel.
        In auto-duration mode (config.evaluation_duration=auto), makes sure the
        evaluation step takes roughly the same time as the training iteration.

        Returns:
            The accumulated training and evaluation results.
        """
        with concurrent.futures.ThreadPoolExecutor() as executor:
            train_future = executor.submit(lambda: self._run_one_training_iteration())
            # Pass the train_future into `self._run_one_evaluation()` to allow it
            # to run exactly as long as the training iteration takes in case
            # evaluation_duration=auto.
            results = self._run_one_evaluation(train_future)
            # Collect the training results from the future.
            train_results, train_iter_ctx = train_future.result()
            results.update(train_results)

        return results, train_iter_ctx

    def _run_offline_evaluation(self):
        """Runs offline evaluation via `OfflineEvaluator.estimate_on_dataset()` API.

        This method will be used when `evaluation_dataset` is provided.
        Note: This will only work if the policy is a single agent policy.

        Returns:
            The results dict from the offline evaluation call.
        """
        assert len(self.workers.local_worker().policy_map) == 1

        parallelism = self.evaluation_config.evaluation_num_workers or 1
        offline_eval_results = {"off_policy_estimator": {}}
        for evaluator_name, offline_evaluator in self.reward_estimators.items():
            offline_eval_results["off_policy_estimator"][
                evaluator_name
            ] = offline_evaluator.estimate_on_dataset(
                self.evaluation_dataset,
                n_parallelism=parallelism,
            )
        return offline_eval_results

    @classmethod
    def _should_create_evaluation_rollout_workers(cls, eval_config: "AlgorithmConfig"):
        """Determines whether we need to create evaluation workers.

        Returns False if we need to run offline evaluation
        (with ope.estimate_on_dastaset API) or when local worker is to be used for
        evaluation. Note: We only use estimate_on_dataset API with bandits for now.
        That is when ope_split_batch_by_episode is False.
        TODO: In future we will do the same for episodic RL OPE.
        """
        run_offline_evaluation = (
            eval_config.off_policy_estimation_methods
            and not eval_config.ope_split_batch_by_episode
        )
        return not run_offline_evaluation and (
            eval_config.evaluation_num_workers > 0 or eval_config.evaluation_interval
        )

    @staticmethod
    def _automatic_evaluation_duration_fn(
        unit, num_eval_workers, eval_cfg, train_future, num_units_done
    ):
        # Training is done and we already ran at least one
        # evaluation -> Nothing left to run.
        if num_units_done > 0 and train_future.done():
            return 0
        # Count by episodes. -> Run n more
        # (n=num eval workers).
        elif unit == "episodes":
            return num_eval_workers
        # Count by timesteps. -> Run n*m*p more
        # (n=num eval workers; m=rollout fragment length;
        # p=num-envs-per-worker).
        else:
            return (
                num_eval_workers
                * eval_cfg["rollout_fragment_length"]
                * eval_cfg["num_envs_per_worker"]
            )

    @staticmethod
    def _evaluate_async_remote_fn(
        _worker: EnvRunner,
        _weights_ref: ray.ObjectRef,
        _weights_seq_no: int,
        _env_runner: bool = False,
        _env_runner_num_episodes: Optional[int] = None,
    ) -> Tuple[
        Union[SampleBatchType, List["EpisodeType"]],
        List["RolloutMetrics"],
        int,
    ]:
        """Ray remote function to use for asynchronous evaluation requests.

        Sends this function to the evaluation worker ActorManager
        (using the foreach_worker_async method).

        We are using this approach with a @staticmethod here to avoid the pitfall of
        accidentally "baking in" a large object reference into a function, which would
        lead to an object store memory leak.
        See this discussion here for more details:
        https://stackoverflow.com/questions/66893318/how-to-clear-objects-from-the-
        object-store-in-ray

        Args:
            _worker: The evaluation EnvRunner worker on which this remote function
                will run.
            _weights_ref: The ray ObjectRef pointing to the weights dict in the object
                store.
            _weights_seq_no: An integer providing the version of the current weights.
                We pass this to the `_worker`'s `set_weights` method, such that it can
                ignore the weights update in case it already has this version of
                the weights.
            _env_runner: Whether a new EnvRunner worker is used (as opposed to an old
                API stack RolloutWorker).
            _env_runner_num_episodes: Set to 1 if the evaluation duration unit is
                "episodes", else set to None (to leave it to the worker to decide how
                many timesteps to run).

        Returns:
            A tuple consisting of the sampled batch (or list of episodes), the metrics
            dict, and the `_weights_seq_no` passed in as an arg (we return this here
            again, b/c we fetch results from this function asynchronously and thus
            don't have to keep track of this sequence number separately outside of this
            function).
        """
        # Pass in weights seq-no so that eval workers may ignore this call if no update
        # has happened since the last call to `remote_fn` (sample).
        _worker.set_weights(
            weights=ray.get(_weights_ref), weights_seq_no=_weights_seq_no
        )
        if _env_runner:
            # By episode: Run always only one episode per remote call.
            # By timesteps: By default EnvRunner runs for the configured number of
            # timesteps (based on `rollout_fragment_length` and `num_envs_per_worker`).
            sample_results = _worker.sample(
                explore=False, num_episodes=_env_runner_num_episodes
            )
        else:
            sample_results = _worker.sample()
        metrics = _worker.get_metrics()
        return sample_results, metrics, _weights_seq_no

    def _compile_iteration_results(
        self, *, episodes_this_iter, step_ctx, iteration_results=None
    ):
        # Return dict.
        results: ResultDict = {}
        iteration_results = iteration_results or {}

        # Evaluation results.
        if "evaluation" in iteration_results:
            results["evaluation"] = iteration_results.pop("evaluation")

        # Custom metrics and episode media.
        results["custom_metrics"] = iteration_results.pop("custom_metrics", {})
        results["episode_media"] = iteration_results.pop("episode_media", {})

        # Learner info.
        results["info"] = {LEARNER_INFO: iteration_results}

        # Calculate how many (if any) of older, historical episodes we have to add to
        # `episodes_this_iter` in order to reach the required smoothing window.
        episodes_for_metrics = episodes_this_iter[:]
        missing = self.config.metrics_num_episodes_for_smoothing - len(
            episodes_this_iter
        )
        # We have to add some older episodes to reach the smoothing window size.
        if missing > 0:
            episodes_for_metrics = self._episode_history[-missing:] + episodes_this_iter
            assert (
                len(episodes_for_metrics)
                <= self.config.metrics_num_episodes_for_smoothing
            )
        # Note that when there are more than `metrics_num_episodes_for_smoothing`
        # episodes in `episodes_for_metrics`, leave them as-is. In this case, we'll
        # compute the stats over that larger number.

        # Add new episodes to our history and make sure it doesn't grow larger than
        # needed.
        self._episode_history.extend(episodes_this_iter)
        self._episode_history = self._episode_history[
            -self.config.metrics_num_episodes_for_smoothing :
        ]
        results["sampler_results"] = summarize_episodes(
            episodes_for_metrics,
            episodes_this_iter,
            self.config.keep_per_episode_custom_metrics,
        )
        # TODO: Don't dump sampler results into top-level.
        results.update(results["sampler_results"])

        results["num_healthy_workers"] = self.workers.num_healthy_remote_workers()
        results["num_in_flight_async_reqs"] = self.workers.num_in_flight_async_reqs()
        results[
            "num_remote_worker_restarts"
        ] = self.workers.num_remote_worker_restarts()

        # Train-steps- and env/agent-steps this iteration.
        for c in [
            NUM_AGENT_STEPS_SAMPLED,
            NUM_AGENT_STEPS_TRAINED,
            NUM_ENV_STEPS_SAMPLED,
            NUM_ENV_STEPS_TRAINED,
        ]:
            results[c] = self._counters[c]
        time_taken_sec = step_ctx.get_time_taken_sec()
        if self.config.count_steps_by == "agent_steps":
            results[NUM_AGENT_STEPS_SAMPLED + "_this_iter"] = step_ctx.sampled
            results[NUM_AGENT_STEPS_TRAINED + "_this_iter"] = step_ctx.trained
            results[NUM_AGENT_STEPS_SAMPLED + "_throughput_per_sec"] = (
                step_ctx.sampled / time_taken_sec
            )
            results[NUM_AGENT_STEPS_TRAINED + "_throughput_per_sec"] = (
                step_ctx.trained / time_taken_sec
            )
            # TODO: For CQL and other algos, count by trained steps.
            results["timesteps_total"] = self._counters[NUM_AGENT_STEPS_SAMPLED]
        else:
            results[NUM_ENV_STEPS_SAMPLED + "_this_iter"] = step_ctx.sampled
            results[NUM_ENV_STEPS_TRAINED + "_this_iter"] = step_ctx.trained
            results[NUM_ENV_STEPS_SAMPLED + "_throughput_per_sec"] = (
                step_ctx.sampled / time_taken_sec
            )
            results[NUM_ENV_STEPS_TRAINED + "_throughput_per_sec"] = (
                step_ctx.trained / time_taken_sec
            )
            # TODO: For CQL and other algos, count by trained steps.
            results["timesteps_total"] = self._counters[NUM_ENV_STEPS_SAMPLED]

        # TODO: Backward compatibility.
        results[STEPS_TRAINED_THIS_ITER_COUNTER] = step_ctx.trained
        results["agent_timesteps_total"] = self._counters[NUM_AGENT_STEPS_SAMPLED]

        # Process timer results.
        timers = {}
        for k, timer in self._timers.items():
            timers["{}_time_ms".format(k)] = round(timer.mean * 1000, 3)
            if timer.has_units_processed():
                timers["{}_throughput".format(k)] = round(timer.mean_throughput, 3)
        results["timers"] = timers

        # Process counter results.
        counters = {}
        for k, counter in self._counters.items():
            counters[k] = counter
        results["counters"] = counters
        # TODO: Backward compatibility.
        results["info"].update(counters)

        return results

    def __repr__(self):
        return type(self).__name__

    def _record_usage(self, config):
        """Record the framework and algorithm used.

        Args:
            config: Algorithm config dict.
        """
        record_extra_usage_tag(TagKey.RLLIB_FRAMEWORK, config["framework"])
        record_extra_usage_tag(TagKey.RLLIB_NUM_WORKERS, str(config["num_workers"]))
        alg = self.__class__.__name__
        # We do not want to collect user defined algorithm names.
        if alg not in ALL_ALGORITHMS:
            alg = "USER_DEFINED"
        record_extra_usage_tag(TagKey.RLLIB_ALGORITHM, alg)

    @Deprecated(new="AlgorithmConfig.validate()", error=True)
    def validate_config(self, config):
        pass


class TrainIterCtx:
    def __init__(self, algo: Algorithm):
        self.algo = algo
        self.time_start = None
        self.time_stop = None

    def __enter__(self):
        # Before first call to `step()`, `results` is expected to be None ->
        # Start with self.failures=-1 -> set to 0 before the very first call
        # to `self.step()`.
        self.failures = -1

        self.time_start = time.time()
        self.sampled = 0
        self.trained = 0
        self.init_env_steps_sampled = self.algo._counters[NUM_ENV_STEPS_SAMPLED]
        self.init_env_steps_trained = self.algo._counters[NUM_ENV_STEPS_TRAINED]
        self.init_agent_steps_sampled = self.algo._counters[NUM_AGENT_STEPS_SAMPLED]
        self.init_agent_steps_trained = self.algo._counters[NUM_AGENT_STEPS_TRAINED]
        self.failure_tolerance = self.algo.config[
            "num_consecutive_worker_failures_tolerance"
        ]
        return self

    def __exit__(self, *args):
        self.time_stop = time.time()

    def get_time_taken_sec(self) -> float:
        """Returns the time we spent in the context in seconds."""
        return self.time_stop - self.time_start

    def should_stop(self, results):
        # Before first call to `step()`.
        if results is None:
            # Fail after n retries.
            self.failures += 1
            if self.failures > self.failure_tolerance:
                raise RuntimeError(
                    "More than `num_consecutive_worker_failures_tolerance="
                    f"{self.failure_tolerance}` consecutive worker failures! "
                    "Exiting."
                )
            # Continue to very first `step()` call or retry `step()` after
            # a (tolerable) failure.
            return False

        # Stopping criteria.
        if self.algo.config.count_steps_by == "agent_steps":
            self.sampled = (
                self.algo._counters[NUM_AGENT_STEPS_SAMPLED]
                - self.init_agent_steps_sampled
            )
            self.trained = (
                self.algo._counters[NUM_AGENT_STEPS_TRAINED]
                - self.init_agent_steps_trained
            )
        else:
            self.sampled = (
                self.algo._counters[NUM_ENV_STEPS_SAMPLED] - self.init_env_steps_sampled
            )
            self.trained = (
                self.algo._counters[NUM_ENV_STEPS_TRAINED] - self.init_env_steps_trained
            )

        min_t = self.algo.config["min_time_s_per_iteration"]
        min_sample_ts = self.algo.config["min_sample_timesteps_per_iteration"]
        min_train_ts = self.algo.config["min_train_timesteps_per_iteration"]
        # Repeat if not enough time has passed or if not enough
        # env|train timesteps have been processed (or these min
        # values are not provided by the user).
        if (
            (not min_t or time.time() - self.time_start >= min_t)
            and (not min_sample_ts or self.sampled >= min_sample_ts)
            and (not min_train_ts or self.trained >= min_train_ts)
        ):
            return True
        else:
            return False<|MERGE_RESOLUTION|>--- conflicted
+++ resolved
@@ -25,7 +25,6 @@
     Set,
     Tuple,
     Type,
-    TYPE_CHECKING,
     Union,
 )
 
@@ -37,16 +36,12 @@
 from ray.rllib.algorithms.algorithm_config import AlgorithmConfig
 from ray.rllib.algorithms.registry import ALGORITHMS_CLASS_TO_NAME as ALL_ALGORITHMS
 from ray.rllib.connectors.agent.obs_preproc import ObsPreprocessorConnector
-<<<<<<< HEAD
 from ray.rllib.core.learner.learner_group import LearnerGroup
-from ray.rllib.core.rl_module.rl_module import SingleAgentRLModuleSpec
-=======
 from ray.rllib.core.rl_module.marl_module import (
     MultiAgentRLModuleSpec,
     DEFAULT_MODULE_ID,
 )
 from ray.rllib.core.rl_module.rl_module import RLModule, SingleAgentRLModuleSpec
->>>>>>> 73a52640
 from ray.rllib.env.env_context import EnvContext
 from ray.rllib.env.env_runner import EnvRunner
 from ray.rllib.env.utils import _gym_env_creator
@@ -145,9 +140,6 @@
 from ray.util.timer import _Timer
 from ray.tune.registry import get_trainable_cls
 
-if TYPE_CHECKING:
-    from ray.rllib.core.learner.learner_group import LearnerGroup
-
 try:
     from ray.rllib.extensions import AlgorithmBase
 except ImportError:
@@ -459,11 +451,7 @@
         self.local_replay_buffer = None
 
         # Placeholder for our LearnerGroup responsible for updating the RLModule(s).
-<<<<<<< HEAD
         self.learner_group: Optional[LearnerGroup] = None
-=======
-        self.learner_group: Optional["LearnerGroup"] = None
->>>>>>> 73a52640
 
         # Create a default logger creator if no logger_creator is specified
         if logger_creator is None:
@@ -865,13 +853,9 @@
             with self._timers[SYNCH_ENV_CONNECTOR_STATES_TIMER]:
                 # Merge connector states from all EnvRunners and broadcast updated
                 # states back to all EnvRunners.
-<<<<<<< HEAD
-                self.workers.sync_connectors()
-=======
                 self.workers.sync_env_runner_states(
                     env_steps_sampled=self._counters[NUM_ENV_STEPS_SAMPLED]
                 )
->>>>>>> 73a52640
         else:
             self._sync_filters_if_needed(
                 central_worker=self.workers.local_worker(),
@@ -1389,15 +1373,10 @@
         with self._timers[SYNCH_ENV_CONNECTOR_STATES_TIMER]:
             # Merge connector states from all EnvRunners and broadcast updated
             # states back to all EnvRunners.
-<<<<<<< HEAD
-            assert False, "TODO: Fix below: Needs to synch from training local worker"
-            self.evaluation_workers.sync_connectors()
-=======
             self.evaluation_workers.sync_env_runner_states(
                 from_worker=self.workers.local_worker(),
                 env_steps_sampled=self._counters[NUM_ENV_STEPS_SAMPLED],
             )
->>>>>>> 73a52640
 
         if self.evaluation_workers is None and (
             self.workers.local_worker().input_reader is None
