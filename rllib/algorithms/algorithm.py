from collections import defaultdict
import concurrent
import copy
from datetime import datetime
import functools
import gymnasium as gym
import importlib
import importlib.metadata
import json
import logging
import numpy as np
import os
from packaging import version
import pathlib
import re
import tempfile
import time
from typing import (
    Any,
    Callable,
    Collection,
    DefaultDict,
    Dict,
    List,
    Optional,
    Set,
    Tuple,
    Type,
    TYPE_CHECKING,
    Union,
)

import tree  # pip install dm_tree

import ray
from ray.air.constants import TRAINING_ITERATION
from ray._private.usage.usage_lib import TagKey, record_extra_usage_tag
from ray.actor import ActorHandle
from ray.train import Checkpoint
import ray.cloudpickle as pickle
from ray.rllib.algorithms.algorithm_config import AlgorithmConfig
from ray.rllib.algorithms.registry import ALGORITHMS_CLASS_TO_NAME as ALL_ALGORITHMS
from ray.rllib.connectors.agent.obs_preproc import ObsPreprocessorConnector
from ray.rllib.core import (
    COMPONENT_ENV_RUNNER,
    COMPONENT_EVAL_ENV_RUNNER,
    COMPONENT_LEARNER,
    COMPONENT_LEARNER_GROUP,
    COMPONENT_METRICS_LOGGER,
    COMPONENT_RL_MODULE,
    DEFAULT_MODULE_ID,
)
from ray.rllib.core.columns import Columns
from ray.rllib.core.rl_module.multi_rl_module import (
    MultiRLModule,
    MultiRLModuleSpec,
)
<<<<<<< HEAD
from ray.rllib.core.rl_module.rl_module import RLModule, RLModuleSpec
=======
from ray.rllib.core.rl_module import validate_module_id
from ray.rllib.core.rl_module.rl_module import RLModule, SingleAgentRLModuleSpec
>>>>>>> 8a7960fc
from ray.rllib.env.env_context import EnvContext
from ray.rllib.env.env_runner import EnvRunner
from ray.rllib.env.env_runner_group import EnvRunnerGroup
from ray.rllib.env.utils import _gym_env_creator
from ray.rllib.evaluation.episode import Episode
from ray.rllib.evaluation.metrics import (
    collect_episodes,
    summarize_episodes,
)
from ray.rllib.execution.rollout_ops import synchronous_parallel_sample
from ray.rllib.offline import get_dataset_and_shards
from ray.rllib.offline.estimators import (
    OffPolicyEstimator,
    ImportanceSampling,
    WeightedImportanceSampling,
    DirectMethod,
    DoublyRobust,
)
from ray.rllib.offline.offline_evaluator import OfflineEvaluator
from ray.rllib.policy.policy import Policy, PolicySpec
from ray.rllib.policy.sample_batch import DEFAULT_POLICY_ID, SampleBatch
from ray.rllib.utils import deep_update, FilterManager, force_list
from ray.rllib.utils.annotations import (
    DeveloperAPI,
    ExperimentalAPI,
    OldAPIStack,
    override,
    OverrideToImplementCustomLogic,
    OverrideToImplementCustomLogic_CallToSuperRecommended,
    PublicAPI,
)
from ray.rllib.utils.checkpoints import (
    Checkpointable,
    CHECKPOINT_VERSION,
    CHECKPOINT_VERSION_LEARNER,
    get_checkpoint_info,
    try_import_msgpack,
)
from ray.rllib.utils.debug import update_global_seed_if_necessary
from ray.rllib.utils.deprecation import (
    DEPRECATED_VALUE,
    Deprecated,
    deprecation_warning,
)
from ray.rllib.utils.error import ERR_MSG_INVALID_ENV_DESCRIPTOR, EnvError
from ray.rllib.utils.framework import try_import_tf
from ray.rllib.utils.from_config import from_config
from ray.rllib.utils.metrics import (
    ALL_MODULES,
    ENV_RUNNER_RESULTS,
    ENV_RUNNER_SAMPLING_TIMER,
    EPISODE_LEN_MEAN,
    EPISODE_RETURN_MAX,
    EPISODE_RETURN_MEAN,
    EPISODE_RETURN_MIN,
    EVALUATION_ITERATION_TIMER,
    EVALUATION_RESULTS,
    FAULT_TOLERANCE_STATS,
    LEARNER_RESULTS,
    LEARNER_UPDATE_TIMER,
    NUM_AGENT_STEPS_SAMPLED,
    NUM_AGENT_STEPS_SAMPLED_LIFETIME,
    NUM_AGENT_STEPS_SAMPLED_THIS_ITER,
    NUM_AGENT_STEPS_TRAINED,
    NUM_AGENT_STEPS_TRAINED_LIFETIME,
    NUM_ENV_STEPS_SAMPLED,
    NUM_ENV_STEPS_SAMPLED_LIFETIME,
    NUM_ENV_STEPS_SAMPLED_THIS_ITER,
    NUM_ENV_STEPS_SAMPLED_FOR_EVALUATION_THIS_ITER,
    NUM_ENV_STEPS_TRAINED,
    NUM_ENV_STEPS_TRAINED_LIFETIME,
    NUM_EPISODES,
    NUM_EPISODES_LIFETIME,
    RESTORE_WORKERS_TIMER,
    RESTORE_EVAL_WORKERS_TIMER,
    SYNCH_ENV_CONNECTOR_STATES_TIMER,
    SYNCH_EVAL_ENV_CONNECTOR_STATES_TIMER,
    SYNCH_WORKER_WEIGHTS_TIMER,
    TIMERS,
    TRAINING_ITERATION_TIMER,
    TRAINING_STEP_TIMER,
    STEPS_TRAINED_THIS_ITER_COUNTER,
)
from ray.rllib.utils.metrics.learner_info import LEARNER_INFO
from ray.rllib.utils.metrics.metrics_logger import MetricsLogger
from ray.rllib.utils.metrics.stats import Stats
from ray.rllib.utils.replay_buffers import MultiAgentReplayBuffer, ReplayBuffer
from ray.rllib.utils.serialization import deserialize_type, NOT_SERIALIZABLE
from ray.rllib.utils.spaces import space_utils
from ray.rllib.utils.typing import (
    AgentConnectorDataType,
    AgentID,
    AgentToModuleMappingFn,
    AlgorithmConfigDict,
    EnvCreator,
    EnvInfoDict,
    EnvType,
    EpisodeID,
    ModuleID,
    PartialAlgorithmConfigDict,
    PolicyID,
    PolicyState,
    ResultDict,
    SampleBatchType,
    ShouldModuleBeUpdatedFn,
    StateDict,
    TensorStructType,
    TensorType,
)
from ray.train.constants import DEFAULT_STORAGE_PATH
from ray.tune.execution.placement_groups import PlacementGroupFactory
from ray.tune.experiment.trial import ExportFormat
from ray.tune.logger import Logger, UnifiedLogger
from ray.tune.registry import ENV_CREATOR, _global_registry
from ray.tune.resources import Resources
from ray.tune.trainable import Trainable
from ray.util import log_once
from ray.util.timer import _Timer
from ray.tune.registry import get_trainable_cls

if TYPE_CHECKING:
    from ray.rllib.core.learner.learner_group import LearnerGroup

try:
    from ray.rllib.extensions import AlgorithmBase
except ImportError:

    class AlgorithmBase:
        @staticmethod
        def _get_learner_bundles(cf: AlgorithmConfig) -> List[Dict[str, int]]:
            """Selects the right resource bundles for learner workers based off of cf.

            Args:
                cf: The AlgorithmConfig instance to extract bundle-information from.

            Returns:
                A list of resource bundles for the learner workers.
            """
            if cf.num_learners > 0:
                if cf.num_gpus_per_learner:
                    learner_bundles = [
                        {"GPU": cf.num_learners * cf.num_gpus_per_learner}
                    ]
                elif cf.num_cpus_per_learner:
                    learner_bundles = [
                        {
                            "CPU": cf.num_learners * cf.num_cpus_per_learner,
                        }
                    ]
            else:
                learner_bundles = [
                    {
                        # sampling and training is not done concurrently when local is
                        # used, so pick the max.
                        "CPU": max(
                            cf.num_cpus_per_learner, cf.num_cpus_for_main_process
                        ),
                        "GPU": cf.num_gpus_per_learner,
                    }
                ]
            return learner_bundles


tf1, tf, tfv = try_import_tf()

logger = logging.getLogger(__name__)


@PublicAPI
class Algorithm(Checkpointable, Trainable, AlgorithmBase):
    """An RLlib algorithm responsible for optimizing one or more Policies.

    Algorithms contain a EnvRunnerGroup under `self.env_runner_group`. An EnvRunnerGroup
    is composed of a single local EnvRunner (`self.env_runner_group.local_env_runner`),
    serving as the reference copy of the NeuralNetwork(s) to be trained and optionally
    one or more remote EnvRunners used to generate environment samples in parallel.
    EnvRunnerGroup is fault-tolerant and elastic. It tracks health states for all
    the managed remote EnvRunner actors. As a result, Algorithm should never
    access the underlying actor handles directly. Instead, always access them
    via all the foreach APIs with assigned IDs of the underlying EnvRunners.

    Each EnvRunners (remotes or local) contains a PolicyMap, which itself
    may contain either one policy for single-agent training or one or more
    policies for multi-agent training. Policies are synchronized
    automatically from time to time using ray.remote calls. The exact
    synchronization logic depends on the specific algorithm used,
    but this usually happens from local worker to all remote workers and
    after each training update.

    You can write your own Algorithm classes by sub-classing from `Algorithm`
    or any of its built-in sub-classes.
    This allows you to override the `training_step` method to implement
    your own algorithm logic. You can find the different built-in
    algorithms' `training_step()` methods in their respective main .py files,
    e.g. rllib.algorithms.dqn.dqn.py or rllib.algorithms.impala.impala.py.

    The most important API methods a Algorithm exposes are `train()`,
    `evaluate()`, `save_to_path()` and `restore_from_path()`.
    """

    # Whether to allow unknown top-level config keys.
    _allow_unknown_configs = False

    # List of top-level keys with value=dict, for which new sub-keys are
    # allowed to be added to the value dict.
    _allow_unknown_subkeys = [
        "tf_session_args",
        "local_tf_session_args",
        "env_config",
        "model",
        "optimizer",
        "custom_resources_per_env_runner",
        "custom_resources_per_worker",
        "evaluation_config",
        "exploration_config",
        "replay_buffer_config",
        "extra_python_environs_for_worker",
        "input_config",
        "output_config",
    ]

    # List of top level keys with value=dict, for which we always override the
    # entire value (dict), iff the "type" key in that value dict changes.
    _override_all_subkeys_if_type_changes = [
        "exploration_config",
        "replay_buffer_config",
    ]

    # List of keys that are always fully overridden if present in any dict or sub-dict
    _override_all_key_list = ["off_policy_estimation_methods", "policies"]

    _progress_metrics = (
        f"{ENV_RUNNER_RESULTS}/{EPISODE_RETURN_MEAN}",
        f"{EVALUATION_RESULTS}/{ENV_RUNNER_RESULTS}/{EPISODE_RETURN_MEAN}",
        f"{NUM_ENV_STEPS_SAMPLED_LIFETIME}",
        f"{NUM_ENV_STEPS_TRAINED_LIFETIME}",
        f"{NUM_EPISODES_LIFETIME}",
        f"{ENV_RUNNER_RESULTS}/{EPISODE_LEN_MEAN}",
    )

    # Backward compatibility with old checkpoint system (now through the
    # `Checkpointable` API).
    METADATA_FILE_NAME = "rllib_checkpoint.json"
    STATE_FILE_NAME = "algorithm_state.pkl"

    @classmethod
    @override(Checkpointable)
    def from_checkpoint(
        cls,
        path: Optional[Union[str, Checkpoint]] = None,
        *,
        # @OldAPIStack
        policy_ids: Optional[Collection[PolicyID]] = None,
        policy_mapping_fn: Optional[Callable[[AgentID, EpisodeID], PolicyID]] = None,
        policies_to_train: Optional[
            Union[
                Collection[PolicyID],
                Callable[[PolicyID, Optional[SampleBatchType]], bool],
            ]
        ] = None,
        # deprecated args
        checkpoint=DEPRECATED_VALUE,
        **kwargs,
    ) -> "Algorithm":
        """Creates a new algorithm instance from a given checkpoint.

        Args:
            path: The path (str) to the checkpoint directory to use
                or an AIR Checkpoint instance to restore from.
            policy_ids: Optional list of PolicyIDs to recover. This allows users to
                restore an Algorithm with only a subset of the originally present
                Policies.
            policy_mapping_fn: An optional (updated) policy mapping function
                to use from here on.
            policies_to_train: An optional list of policy IDs to be trained
                or a callable taking PolicyID and SampleBatchType and
                returning a bool (trainable or not?).
                If None, will keep the existing setup in place. Policies,
                whose IDs are not in the list (or for which the callable
                returns False) will not be updated.

        Returns:
            The instantiated Algorithm.
        """
        if checkpoint != DEPRECATED_VALUE:
            deprecation_warning(
                old="Algorithm.from_checkpoint(checkpoint=...)",
                new="Algorithm.from_checkpoint(path=...)",
                error=False,
            )
            path = checkpoint
        if path is None:
            raise ValueError(
                "`path` not provided in call to Algorithm.from_checkpoint()!"
            )

        checkpoint_info = get_checkpoint_info(path)

        # Not possible for (v0.1) (algo class and config information missing
        # or very hard to retrieve).
        if checkpoint_info["checkpoint_version"] == version.Version("0.1"):
            raise ValueError(
                "Cannot restore a v0 checkpoint using `Algorithm.from_checkpoint()`!"
                "In this case, do the following:\n"
                "1) Create a new Algorithm object using your original config.\n"
                "2) Call the `restore()` method of this algo object passing it"
                " your checkpoint dir or AIR Checkpoint object."
            )
        elif checkpoint_info["checkpoint_version"] < version.Version("1.0"):
            raise ValueError(
                "`checkpoint_info['checkpoint_version']` in `Algorithm.from_checkpoint"
                "()` must be 1.0 or later! You are using a checkpoint with "
                f"version v{checkpoint_info['checkpoint_version']}."
            )
        # New API stack -> Use Checkpointable's default implementation.
        elif checkpoint_info["checkpoint_version"] >= version.Version("2.0"):
            return super().from_checkpoint(path, **kwargs)

        # This is a msgpack checkpoint.
        if checkpoint_info["format"] == "msgpack":
            # User did not provide unserializable function with this call
            # (`policy_mapping_fn`). Note that if `policies_to_train` is None, it
            # defaults to training all policies (so it's ok to not provide this here).
            if policy_mapping_fn is None:
                # Only DEFAULT_POLICY_ID present in this algorithm, provide default
                # implementations of these two functions.
                if checkpoint_info["policy_ids"] == {DEFAULT_POLICY_ID}:
                    policy_mapping_fn = AlgorithmConfig.DEFAULT_POLICY_MAPPING_FN
                # Provide meaningful error message.
                else:
                    raise ValueError(
                        "You are trying to restore a multi-agent algorithm from a "
                        "`msgpack` formatted checkpoint, which do NOT store the "
                        "`policy_mapping_fn` or `policies_to_train` "
                        "functions! Make sure that when using the "
                        "`Algorithm.from_checkpoint()` utility, you also pass the "
                        "args: `policy_mapping_fn` and `policies_to_train` with your "
                        "call. You might leave `policies_to_train=None` in case "
                        "you would like to train all policies anyways."
                    )

        state = Algorithm._checkpoint_info_to_algorithm_state(
            checkpoint_info=checkpoint_info,
            policy_ids=policy_ids,
            policy_mapping_fn=policy_mapping_fn,
            policies_to_train=policies_to_train,
        )

        return Algorithm.from_state(state)

    @OldAPIStack
    @staticmethod
    def from_state(state: Dict) -> "Algorithm":
        """Recovers an Algorithm from a state object.

        The `state` of an instantiated Algorithm can be retrieved by calling its
        `get_state` method. It contains all information necessary
        to create the Algorithm from scratch. No access to the original code (e.g.
        configs, knowledge of the Algorithm's class, etc..) is needed.

        Args:
            state: The state to recover a new Algorithm instance from.

        Returns:
            A new Algorithm instance.
        """
        algorithm_class: Type[Algorithm] = state.get("algorithm_class")
        if algorithm_class is None:
            raise ValueError(
                "No `algorithm_class` key was found in given `state`! "
                "Cannot create new Algorithm."
            )
        # algo_class = get_trainable_cls(algo_class_name)
        # Create the new algo.
        config = state.get("config")
        if not config:
            raise ValueError("No `config` found in given Algorithm state!")
        new_algo = algorithm_class(config=config)
        # Set the new algo's state.
        new_algo.__setstate__(state)

        # Return the new algo.
        return new_algo

    @PublicAPI
    def __init__(
        self,
        config: Optional[AlgorithmConfig] = None,
        env=None,  # deprecated arg
        logger_creator: Optional[Callable[[], Logger]] = None,
        **kwargs,
    ):
        """Initializes an Algorithm instance.

        Args:
            config: Algorithm-specific configuration object.
            logger_creator: Callable that creates a ray.tune.Logger
                object. If unspecified, a default logger is created.
            **kwargs: Arguments passed to the Trainable base class.
        """
        config = config or self.get_default_config()

        # Translate possible dict into an AlgorithmConfig object, as well as,
        # resolving generic config objects into specific ones (e.g. passing
        # an `AlgorithmConfig` super-class instance into a PPO constructor,
        # which normally would expect a PPOConfig object).
        if isinstance(config, dict):
            default_config = self.get_default_config()
            # `self.get_default_config()` also returned a dict ->
            # Last resort: Create core AlgorithmConfig from merged dicts.
            if isinstance(default_config, dict):
                config = AlgorithmConfig.from_dict(
                    config_dict=self.merge_algorithm_configs(
                        default_config, config, True
                    )
                )
            # Default config is an AlgorithmConfig -> update its properties
            # from the given config dict.
            else:
                config = default_config.update_from_dict(config)
        else:
            default_config = self.get_default_config()
            # Given AlgorithmConfig is not of the same type as the default config:
            # This could be the case e.g. if the user is building an algo from a
            # generic AlgorithmConfig() object.
            if not isinstance(config, type(default_config)):
                config = default_config.update_from_dict(config.to_dict())

        # In case this algo is using a generic config (with no algo_class set), set it
        # here.
        if config.algo_class is None:
            config.algo_class = type(self)

        if env is not None:
            deprecation_warning(
                old=f"algo = Algorithm(env='{env}', ...)",
                new=f"algo = AlgorithmConfig().environment('{env}').build()",
                error=False,
            )
            config.environment(env)

        # Validate and freeze our AlgorithmConfig object (no more changes possible).
        config.validate()
        config.freeze()

        # Convert `env` provided in config into a concrete env creator callable, which
        # takes an EnvContext (config dict) as arg and returning an RLlib supported Env
        # type (e.g. a gym.Env).
        self._env_id, self.env_creator = self._get_env_id_and_creator(
            config.env, config
        )
        env_descr = (
            self._env_id.__name__ if isinstance(self._env_id, type) else self._env_id
        )

        # Placeholder for a local replay buffer instance.
        self.local_replay_buffer = None

        # Placeholder for our LearnerGroup responsible for updating the RLModule(s).
        self.learner_group: Optional["LearnerGroup"] = None

        # The Algorithm's `MetricsLogger` object to collect stats from all its
        # components (including timers, counters and other stats in its own
        # `training_step()` and other methods) as well as custom callbacks.
        self.metrics = MetricsLogger()

        # Create a default logger creator if no logger_creator is specified
        if logger_creator is None:
            # Default logdir prefix containing the agent's name and the
            # env id.
            timestr = datetime.today().strftime("%Y-%m-%d_%H-%M-%S")
            env_descr_for_dir = re.sub("[/\\\\]", "-", str(env_descr))
            logdir_prefix = f"{str(self)}_{env_descr_for_dir}_{timestr}"
            if not os.path.exists(DEFAULT_STORAGE_PATH):
                # Possible race condition if dir is created several times on
                # rollout workers
                os.makedirs(DEFAULT_STORAGE_PATH, exist_ok=True)
            logdir = tempfile.mkdtemp(prefix=logdir_prefix, dir=DEFAULT_STORAGE_PATH)

            # Allow users to more precisely configure the created logger
            # via "logger_config.type".
            if config.logger_config and "type" in config.logger_config:

                def default_logger_creator(config):
                    """Creates a custom logger with the default prefix."""
                    cfg = config["logger_config"].copy()
                    cls = cfg.pop("type")
                    # Provide default for logdir, in case the user does
                    # not specify this in the "logger_config" dict.
                    logdir_ = cfg.pop("logdir", logdir)
                    return from_config(cls=cls, _args=[cfg], logdir=logdir_)

            # If no `type` given, use tune's UnifiedLogger as last resort.
            else:

                def default_logger_creator(config):
                    """Creates a Unified logger with the default prefix."""
                    return UnifiedLogger(config, logdir, loggers=None)

            logger_creator = default_logger_creator

        # Metrics-related properties.
        self._timers = defaultdict(_Timer)
        self._counters = defaultdict(int)
        self._episode_history = []
        self._episodes_to_be_collected = []

        # The fully qualified AlgorithmConfig used for evaluation
        # (or None if evaluation not setup).
        self.evaluation_config: Optional[AlgorithmConfig] = None
        # Evaluation EnvRunnerGroup and metrics last returned by `self.evaluate()`.
        self.eval_env_runner_group: Optional[EnvRunnerGroup] = None

        super().__init__(
            config=config,
            logger_creator=logger_creator,
            **kwargs,
        )

    @OverrideToImplementCustomLogic
    @classmethod
    def get_default_config(cls) -> AlgorithmConfig:
        return AlgorithmConfig()

    @OverrideToImplementCustomLogic
    def _remote_worker_ids_for_metrics(self) -> List[int]:
        """Returns a list of remote worker IDs to fetch metrics from.

        Specific Algorithm implementations can override this method to
        use a subset of the workers for metrics collection.

        Returns:
            List of remote worker IDs to fetch metrics from.
        """
        return self.env_runner_group.healthy_worker_ids()

    @OverrideToImplementCustomLogic_CallToSuperRecommended
    @override(Trainable)
    def setup(self, config: AlgorithmConfig) -> None:
        # Setup our config: Merge the user-supplied config dict (which could
        # be a partial config dict) with the class' default.
        if not isinstance(config, AlgorithmConfig):
            assert isinstance(config, PartialAlgorithmConfigDict)
            config_obj = self.get_default_config()
            if not isinstance(config_obj, AlgorithmConfig):
                assert isinstance(config, PartialAlgorithmConfigDict)
                config_obj = AlgorithmConfig().from_dict(config_obj)
            config_obj.update_from_dict(config)
            config_obj.env = self._env_id
            self.config = config_obj

        # Set Algorithm's seed after we have - if necessary - enabled
        # tf eager-execution.
        update_global_seed_if_necessary(self.config.framework_str, self.config.seed)

        self._record_usage(self.config)

        # Create the callbacks object.
        self.callbacks = self.config.callbacks_class()

        if self.config.log_level in ["WARN", "ERROR"]:
            logger.info(
                f"Current log_level is {self.config.log_level}. For more information, "
                "set 'log_level': 'INFO' / 'DEBUG' or use the -v and "
                "-vv flags."
            )
        if self.config.log_level:
            logging.getLogger("ray.rllib").setLevel(self.config.log_level)

        # Create local replay buffer if necessary.
        self.local_replay_buffer = self._create_local_replay_buffer_if_necessary(
            self.config
        )

        # Create a dict, mapping ActorHandles to sets of open remote
        # requests (object refs). This way, we keep track, of which actors
        # inside this Algorithm (e.g. a remote EnvRunner) have
        # already been sent how many (e.g. `sample()`) requests.
        self.remote_requests_in_flight: DefaultDict[
            ActorHandle, Set[ray.ObjectRef]
        ] = defaultdict(set)

        self.env_runner_group: Optional[EnvRunnerGroup] = None

        # Offline RL settings.
        input_evaluation = self.config.get("input_evaluation")
        if input_evaluation is not None and input_evaluation is not DEPRECATED_VALUE:
            ope_dict = {str(ope): {"type": ope} for ope in input_evaluation}
            deprecation_warning(
                old="config.input_evaluation={}".format(input_evaluation),
                new="config.evaluation(evaluation_config=config.overrides("
                f"off_policy_estimation_methods={ope_dict}"
                "))",
                error=True,
                help="Running OPE during training is not recommended.",
            )
            self.config.off_policy_estimation_methods = ope_dict

        # Create a set of env runner actors via a EnvRunnerGroup.
        self.env_runner_group = EnvRunnerGroup(
            env_creator=self.env_creator,
            validate_env=self.validate_env,
            default_policy_class=self.get_default_policy_class(self.config),
            config=self.config,
            num_env_runners=(
                0
                if (
                    self.config.input_
                    and (
                        isinstance(self.config.input_, str)
                        or (
                            isinstance(self.config.input_, list)
                            and isinstance(self.config.input_[0], str)
                        )
                    )
                    and self.config.input_ != "sampler"
                    and self.config.enable_rl_module_and_learner
                    and self.config.enable_env_runner_and_connector_v2
                )
                else self.config.num_env_runners
            ),
            local_env_runner=True,
            logdir=self.logdir,
            tune_trial_id=self.trial_id,
        )

        # If an input path is available and we are on the new API stack generate
        # an `OfflineData` instance.
        if (
            self.config.input_
            and (
                isinstance(self.config.input_, str)
                or (
                    isinstance(self.config.input_, list)
                    and isinstance(self.config.input_[0], str)
                )
            )
            and self.config.input_ != "sampler"
            and self.config.enable_rl_module_and_learner
            and self.config.enable_env_runner_and_connector_v2
        ):
            from ray.rllib.offline.offline_data import OfflineData

            self.offline_data = OfflineData(self.config)
        # Otherwise set the attribute to `None`.
        else:
            self.offline_data = None

        # Compile, validate, and freeze an evaluation config.
        self.evaluation_config = self.config.get_evaluation_config_object()
        self.evaluation_config.validate()
        self.evaluation_config.freeze()

        # Evaluation EnvRunnerGroup setup.
        # User would like to setup a separate evaluation worker set.
        # Note: We skip EnvRunnerGroup creation if we need to do offline evaluation.
        if self._should_create_evaluation_rollout_workers(self.evaluation_config):
            _, env_creator = self._get_env_id_and_creator(
                self.evaluation_config.env, self.evaluation_config
            )

            # Create a separate evaluation worker set for evaluation.
            # If evaluation_num_env_runners=0, use the evaluation set's local
            # worker for evaluation, otherwise, use its remote workers
            # (parallelized evaluation).
            self.eval_env_runner_group: EnvRunnerGroup = EnvRunnerGroup(
                env_creator=env_creator,
                validate_env=None,
                default_policy_class=self.get_default_policy_class(self.config),
                config=self.evaluation_config,
                num_env_runners=self.config.evaluation_num_env_runners,
                logdir=self.logdir,
                tune_trial_id=self.trial_id,
            )

        self.evaluation_dataset = None
        if (
            self.evaluation_config.off_policy_estimation_methods
            and not self.evaluation_config.ope_split_batch_by_episode
        ):
            # the num worker is set to 0 to avoid creating shards. The dataset will not
            # be repartioned to num_workers blocks.
            logger.info("Creating evaluation dataset ...")
            self.evaluation_dataset, _ = get_dataset_and_shards(
                self.evaluation_config, num_workers=0
            )
            logger.info("Evaluation dataset created")

        self.reward_estimators: Dict[str, OffPolicyEstimator] = {}
        ope_types = {
            "is": ImportanceSampling,
            "wis": WeightedImportanceSampling,
            "dm": DirectMethod,
            "dr": DoublyRobust,
        }
        for name, method_config in self.config.off_policy_estimation_methods.items():
            method_type = method_config.pop("type")
            if method_type in ope_types:
                deprecation_warning(
                    old=method_type,
                    new=str(ope_types[method_type]),
                    error=True,
                )
                method_type = ope_types[method_type]
            elif isinstance(method_type, str):
                logger.log(0, "Trying to import from string: " + method_type)
                mod, obj = method_type.rsplit(".", 1)
                mod = importlib.import_module(mod)
                method_type = getattr(mod, obj)
            if isinstance(method_type, type) and issubclass(
                method_type, OfflineEvaluator
            ):
                # TODO(kourosh) : Add an integration test for all these
                # offline evaluators.
                policy = self.get_policy()
                if issubclass(method_type, OffPolicyEstimator):
                    method_config["gamma"] = self.config.gamma
                self.reward_estimators[name] = method_type(policy, **method_config)
            else:
                raise ValueError(
                    f"Unknown off_policy_estimation type: {method_type}! Must be "
                    "either a class path or a sub-class of ray.rllib."
                    "offline.offline_evaluator::OfflineEvaluator"
                )
            # TODO (Rohan138): Refactor this and remove deprecated methods
            # Need to add back method_type in case Algorithm is restored from checkpoint
            method_config["type"] = method_type
        self.learner_group = None
        if self.config.enable_rl_module_and_learner:
            local_env_runner = self.env_runner_group.local_env_runner
            env = spaces = None
            # EnvRunners have a `module` property, which stores the RLModule
            # (or MultiRLModule, which is a subclass of RLModule, in the multi-module
            # case, e.g. for multi-agent).
            if (
                hasattr(local_env_runner, "module")
                and local_env_runner.module is not None
            ):
                multi_rl_module_dict = dict(
                    local_env_runner.module.as_multi_rl_module()
                )
                env = local_env_runner.env
                spaces = {
                    mid: (mod.config.observation_space, mod.config.action_space)
                    for mid, mod in multi_rl_module_dict.items()
                }
                policy_dict, _ = self.config.get_multi_agent_setup(
                    env=env, spaces=spaces
                )
                module_spec: MultiRLModuleSpec = self.config.get_multi_rl_module_spec(
                    policy_dict=policy_dict
                )
            # TODO (Sven): Deprecate this path: Old stack API RolloutWorkers and
            #  DreamerV3's EnvRunners have a `multi_rl_module_spec` property.
            elif hasattr(local_env_runner, "multi_rl_module_spec"):
                module_spec: MultiRLModuleSpec = local_env_runner.multi_rl_module_spec
            else:
                raise AttributeError(
                    "Your local EnvRunner/RolloutWorker does NOT have any property "
                    "referring to its RLModule!"
                )
            self.learner_group = self.config.build_learner_group(
                rl_module_spec=module_spec, env=env, spaces=spaces
            )

            # Check if there are modules to load from the `module_spec`.
            rl_module_ckpt_dirs = {}
            multi_rl_module_ckpt_dir = module_spec.load_state_path
            modules_to_load = module_spec.modules_to_load
            for module_id, sub_module_spec in module_spec.module_specs.items():
                if sub_module_spec.load_state_path:
                    rl_module_ckpt_dirs[module_id] = sub_module_spec.load_state_path
            if multi_rl_module_ckpt_dir or rl_module_ckpt_dirs:
                self.learner_group.load_module_state(
                    multi_rl_module_ckpt_dir=multi_rl_module_ckpt_dir,
                    modules_to_load=modules_to_load,
                    rl_module_ckpt_dirs=rl_module_ckpt_dirs,
                )

            # Only when using RolloutWorkers: Update also the worker set's
            # `is_policy_to_train`.
            # Note that with the new EnvRunner API in combination with the new stack,
            # this information only needs to be kept in the Learner and not on the
            # EnvRunners anymore.
            if not self.config.enable_env_runner_and_connector_v2:
                policies_to_train = self.config.policies_to_train or set(
                    self.config.policies
                )
                self.env_runner_group.foreach_worker(
                    lambda w: w.set_is_policy_to_train(policies_to_train),
                )
                # Sync the weights from the learner group to the rollout workers.
                local_env_runner.set_weights(self.learner_group.get_weights())
                self.env_runner_group.sync_weights(inference_only=True)
            # New stack/EnvRunner APIs: Use get/set_state.
            else:
                # Sync the weights from the learner group to the EnvRunners.
                rl_module_state = self.learner_group.get_state(
                    components=COMPONENT_LEARNER + "/" + COMPONENT_RL_MODULE,
                    inference_only=True,
                )[COMPONENT_LEARNER][COMPONENT_RL_MODULE]
                local_env_runner.set_state({COMPONENT_RL_MODULE: rl_module_state})
                self.env_runner_group.sync_env_runner_states(
                    config=self.config,
                    env_steps_sampled=self.metrics.peek(
                        NUM_ENV_STEPS_SAMPLED_LIFETIME, default=0
                    ),
                )

            if self.offline_data:
                # If the learners are remote we need to provide specific
                # information and the learner's actor handles.
                if self.learner_group.is_remote:
                    # If learners run on different nodes, locality hints help
                    # to use the nearest learner in the workers that do the
                    # data preprocessing.
                    learner_node_ids = self.learner_group.foreach_learner(
                        lambda _: ray.get_runtime_context().get_node_id()
                    )
                    self.offline_data.locality_hints = [
                        node_id.get() for node_id in learner_node_ids
                    ]
                    # Provide the actor handles for the learners for module
                    # updating during preprocessing.
                    self.offline_data.learner_handles = self.learner_group._workers
                    # Provide the module_spec. Note, in the remote case this is needed
                    # because the learner module cannot be copied, but must be built.
                    self.offline_data.module_spec = module_spec
                # Otherwise we can simply pass in the local learner.
                else:
                    self.offline_data.learner_handles = [self.learner_group._learner]

        # Run `on_algorithm_init` callback after initialization is done.
        self.callbacks.on_algorithm_init(algorithm=self, metrics_logger=self.metrics)

    @OverrideToImplementCustomLogic
    @classmethod
    def get_default_policy_class(
        cls,
        config: AlgorithmConfig,
    ) -> Optional[Type[Policy]]:
        """Returns a default Policy class to use, given a config.

        This class will be used by an Algorithm in case
        the policy class is not provided by the user in any single- or
        multi-agent PolicySpec.

        Note: This method is ignored when the RLModule API is enabled.
        """
        return None

    @override(Trainable)
    def step(self) -> ResultDict:
        """Implements the main `Algorithm.train()` logic.

        Takes n attempts to perform a single training step. Thereby
        catches RayErrors resulting from worker failures. After n attempts,
        fails gracefully.

        Override this method in your Algorithm sub-classes if you would like to
        handle worker failures yourself.
        Otherwise, override only `training_step()` to implement the core
        algorithm logic.

        Returns:
            The results dict with stats/infos on sampling, training,
            and - if required - evaluation.
        """
        # Do we have to run `self.evaluate()` this iteration?
        # `self.iteration` gets incremented after this function returns,
        # meaning that e.g. the first time this function is called,
        # self.iteration will be 0.
        evaluate_this_iter = (
            self.config.evaluation_interval
            and (self.iteration + 1) % self.config.evaluation_interval == 0
        )
        # Results dict for training (and if appolicable: evaluation).
        train_results: ResultDict = {}
        eval_results: ResultDict = {}

        # Parallel eval + training (BUT w/o using a thread pool):
        if (
            evaluate_this_iter
            and self.config.evaluation_parallel_to_training
            and self.config._evaluation_parallel_to_training_wo_thread
        ):
            (
                train_results,
                eval_results,
                train_iter_ctx,
            ) = self._run_one_training_iteration_and_evaluation_in_parallel_wo_thread()
        # Parallel eval + training: Kick off evaluation-loop and parallel train() call.
        elif self.config._run_training_always_in_thread or (
            evaluate_this_iter and self.config.evaluation_parallel_to_training
        ):
            (
                train_results,
                eval_results,
                train_iter_ctx,
            ) = self._run_one_training_iteration_and_evaluation_in_parallel()

        # - No evaluation necessary, just run the next training iteration.
        # - We have to evaluate in this training iteration, but no parallelism ->
        #   evaluate after the training iteration is entirely done.
        else:
            train_results, train_iter_ctx = self._run_one_training_iteration()

        # Sequential: Train (already done above), then evaluate.
        if evaluate_this_iter and not self.config.evaluation_parallel_to_training:
            eval_results = self._run_one_evaluation(parallel_train_future=None)

        # Sync EnvRunner workers.
        # TODO (sven): For the new API stack, the common execution pattern for any algo
        #  should be: [sample + get_metrics + get_state] -> send all these in one remote
        #  call down to `training_step` (where episodes are sent as ray object
        #  references). Then distribute the episode refs to the learners, store metrics
        #  in special key in result dict and perform the connector merge/broadcast
        #  inside the `training_step` as well. See the new IMPALA for an example.
        if self.config.enable_env_runner_and_connector_v2:
            if not self.config._dont_auto_sync_env_runner_states:
                # Synchronize EnvToModule and ModuleToEnv connector states and broadcast
                # new states back to all EnvRunners.
                with self.metrics.log_time((TIMERS, SYNCH_ENV_CONNECTOR_STATES_TIMER)):
                    self.env_runner_group.sync_env_runner_states(
                        config=self.config,
                        env_steps_sampled=self.metrics.peek(
                            NUM_ENV_STEPS_SAMPLED_LIFETIME, default=0
                        ),
                    )
            # Compile final ResultDict from `train_results` and `eval_results`. Note
            # that, as opposed to the old API stack, EnvRunner stats should already be
            # in `train_results` and `eval_results`.
            results = self._compile_iteration_results_new_api_stack(
                train_results=train_results,
                eval_results=eval_results,
                step_ctx=train_iter_ctx,
            )
        else:
            self._sync_filters_if_needed(
                central_worker=self.env_runner_group.local_env_runner,
                workers=self.env_runner_group,
                config=self.config,
            )
            # Get EnvRunner metrics and compile them into results.
            episodes_this_iter = collect_episodes(
                self.env_runner_group,
                self._remote_worker_ids_for_metrics(),
                timeout_seconds=self.config.metrics_episode_collection_timeout_s,
            )
            results = self._compile_iteration_results_old_and_hybrid_api_stacks(
                episodes_this_iter=episodes_this_iter,
                step_ctx=train_iter_ctx,
                iteration_results={**train_results, **eval_results},
            )

        # TODO (sven): Deprecate this API, this should be done via a custom Callback.
        #  Provide example script/update existing one.
        if self.config.env_task_fn is not None:
            if not callable(self.config.env_task_fn):
                raise ValueError(
                    "`env_task_fn` must be None or a callable taking"
                    " [train_results, env, env_ctx] as args!"
                )

            def fn(env, env_context, task_fn):
                new_task = task_fn(results, env, env_context)
                cur_task = env.get_task()
                if cur_task != new_task:
                    env.set_task(new_task)

            fn = functools.partial(fn, task_fn=self.config.env_task_fn)
            self.env_runner_group.foreach_env_with_context(fn)

        return results

    @PublicAPI
    def evaluate(
        self,
        parallel_train_future: Optional[concurrent.futures.ThreadPoolExecutor] = None,
    ) -> ResultDict:
        """Evaluates current policy under `evaluation_config` settings.

        Args:
            parallel_train_future: In case, we are training and avaluating in parallel,
                this arg carries the currently running ThreadPoolExecutor object that
                runs the training iteration. Use `parallel_train_future.done()` to
                check, whether the parallel training job has completed and
                `parallel_train_future.result()` to get its return values.

        Returns:
            A ResultDict only containing the evaluation results from the current
            iteration.
        """
        # Call the `_before_evaluate` hook.
        self._before_evaluate()

        if self.evaluation_dataset is not None:
            return self._run_offline_evaluation()

        # Sync weights to the evaluation EnvRunners.
        if self.eval_env_runner_group is not None:
            self.eval_env_runner_group.sync_weights(
                from_worker_or_learner_group=self.env_runner_group.local_env_runner,
                inference_only=True,
            )

            if self.config.enable_env_runner_and_connector_v2:
                # Synchronize EnvToModule and ModuleToEnv connector states and broadcast
                # new states back to all eval EnvRunners.
                with self._timers[SYNCH_EVAL_ENV_CONNECTOR_STATES_TIMER]:
                    self.eval_env_runner_group.sync_env_runner_states(
                        config=self.evaluation_config,
                        from_worker=self.env_runner_group.local_env_runner,
                        env_steps_sampled=self.metrics.peek(
                            NUM_ENV_STEPS_SAMPLED_LIFETIME, default=0
                        ),
                    )
            else:
                self._sync_filters_if_needed(
                    central_worker=self.env_runner_group.local_env_runner,
                    workers=self.eval_env_runner_group,
                    config=self.evaluation_config,
                )

        self.callbacks.on_evaluate_start(algorithm=self, metrics_logger=self.metrics)

        env_steps = agent_steps = 0
        batches = []

        # We will use a user provided evaluation function.
        if self.config.custom_evaluation_function:
            if self.config.enable_env_runner_and_connector_v2:
                (
                    eval_results,
                    env_steps,
                    agent_steps,
                ) = self._evaluate_with_custom_eval_function()
            else:
                eval_results = self.config.custom_evaluation_function()
        # There is no eval EnvRunnerGroup -> Run on local EnvRunner.
        elif self.eval_env_runner_group is None:
            (
                eval_results,
                env_steps,
                agent_steps,
                batches,
            ) = self._evaluate_on_local_env_runner(
                self.env_runner_group.local_env_runner
            )
        # There is only a local eval EnvRunner -> Run on that.
        elif self.eval_env_runner_group.num_healthy_remote_workers() == 0:
            (
                eval_results,
                env_steps,
                agent_steps,
                batches,
            ) = self._evaluate_on_local_env_runner(self.eval_env_runner)
        # There are healthy remote evaluation workers -> Run on these.
        elif self.eval_env_runner_group.num_healthy_remote_workers() > 0:
            # Running in automatic duration mode (parallel with training step).
            if self.config.evaluation_duration == "auto":
                assert parallel_train_future is not None
                (
                    eval_results,
                    env_steps,
                    agent_steps,
                    batches,
                ) = self._evaluate_with_auto_duration(parallel_train_future)
            # Running with a fixed amount of data to sample.
            else:
                (
                    eval_results,
                    env_steps,
                    agent_steps,
                    batches,
                ) = self._evaluate_with_fixed_duration()
        # Can't find a good way to run this evaluation -> Wait for next iteration.
        else:
            eval_results = {}

        if self.config.enable_env_runner_and_connector_v2:
            # Lifetime eval counters.
            self.metrics.log_dict(
                {
                    NUM_ENV_STEPS_SAMPLED_LIFETIME: env_steps,
                    NUM_AGENT_STEPS_SAMPLED_LIFETIME: agent_steps,
                    NUM_EPISODES_LIFETIME: self.metrics.peek(
                        (EVALUATION_RESULTS, ENV_RUNNER_RESULTS, NUM_EPISODES),
                        default=0,
                    ),
                },
                key=EVALUATION_RESULTS,
                reduce="sum",
            )
            eval_results = self.metrics.reduce(
                key=EVALUATION_RESULTS, return_stats_obj=False
            )
        else:
            eval_results = {ENV_RUNNER_RESULTS: eval_results}
            eval_results[NUM_AGENT_STEPS_SAMPLED_THIS_ITER] = agent_steps
            eval_results[NUM_ENV_STEPS_SAMPLED_THIS_ITER] = env_steps
            eval_results["timesteps_this_iter"] = env_steps
            self._counters[NUM_ENV_STEPS_SAMPLED_FOR_EVALUATION_THIS_ITER] = env_steps

        # Compute off-policy estimates
        if not self.config.custom_evaluation_function:
            estimates = defaultdict(list)
            # for each batch run the estimator's fwd pass
            for name, estimator in self.reward_estimators.items():
                for batch in batches:
                    estimate_result = estimator.estimate(
                        batch,
                        split_batch_by_episode=self.config.ope_split_batch_by_episode,
                    )
                    estimates[name].append(estimate_result)

            # collate estimates from all batches
            if estimates:
                eval_results["off_policy_estimator"] = {}
                for name, estimate_list in estimates.items():
                    avg_estimate = tree.map_structure(
                        lambda *x: np.mean(x, axis=0), *estimate_list
                    )
                    eval_results["off_policy_estimator"][name] = avg_estimate

        # Trigger `on_evaluate_end` callback.
        self.callbacks.on_evaluate_end(
            algorithm=self,
            metrics_logger=self.metrics,
            evaluation_metrics=eval_results,
        )

        # Also return the results here for convenience.
        return eval_results

    def _evaluate_with_custom_eval_function(self) -> Tuple[ResultDict, int, int]:
        logger.info(
            f"Evaluating current state of {self} using the custom eval function "
            f"{self.config.custom_evaluation_function}"
        )
        if self.config.enable_env_runner_and_connector_v2:
            (
                eval_results,
                env_steps,
                agent_steps,
            ) = self.config.custom_evaluation_function(self, self.eval_env_runner_group)
            if not env_steps or not agent_steps:
                raise ValueError(
                    "Custom eval function must return "
                    "`Tuple[ResultDict, int, int]` with `int, int` being "
                    f"`env_steps` and `agent_steps`! Got {env_steps}, {agent_steps}."
                )
        else:
            eval_results = self.config.custom_evaluation_function()
        if not eval_results or not isinstance(eval_results, dict):
            raise ValueError(
                "Custom eval function must return "
                f"dict of metrics! Got {eval_results}."
            )

        return eval_results, env_steps, agent_steps

    def _evaluate_on_local_env_runner(self, env_runner):
        if hasattr(env_runner, "input_reader") and env_runner.input_reader is None:
            raise ValueError(
                "Can't evaluate on a local worker if this local worker does not have "
                "an environment!\nTry one of the following:"
                "\n1) Set `evaluation_interval` > 0 to force creating a separate "
                "evaluation EnvRunnerGroup.\n2) Set `create_env_on_driver=True` to "
                "force the local (non-eval) EnvRunner to have an environment to "
                "evaluate on."
            )
        elif self.config.evaluation_parallel_to_training:
            raise ValueError(
                "Cannot run on local evaluation worker parallel to training! Try "
                "setting `evaluation_parallel_to_training=False`."
            )

        # How many episodes/timesteps do we need to run?
        unit = self.config.evaluation_duration_unit
        duration = self.config.evaluation_duration
        eval_cfg = self.evaluation_config

        env_steps = agent_steps = 0

        logger.info(f"Evaluating current state of {self} for {duration} {unit}.")

        all_batches = []
        if self.config.enable_env_runner_and_connector_v2:
            episodes = env_runner.sample(
                num_timesteps=duration if unit == "timesteps" else None,
                num_episodes=duration if unit == "episodes" else None,
            )
            agent_steps += sum(e.agent_steps() for e in episodes)
            env_steps += sum(e.env_steps() for e in episodes)
        elif unit == "episodes":
            for _ in range(duration):
                batch = env_runner.sample()
                agent_steps += batch.agent_steps()
                env_steps += batch.env_steps()
                if self.reward_estimators:
                    all_batches.append(batch)
        else:
            batch = env_runner.sample()
            agent_steps += batch.agent_steps()
            env_steps += batch.env_steps()
            if self.reward_estimators:
                all_batches.append(batch)

        env_runner_results = env_runner.get_metrics()

        if not self.config.enable_env_runner_and_connector_v2:
            env_runner_results = summarize_episodes(
                env_runner_results,
                env_runner_results,
                keep_custom_metrics=eval_cfg.keep_per_episode_custom_metrics,
            )
        else:
            self.metrics.log_dict(
                env_runner_results,
                key=(EVALUATION_RESULTS, ENV_RUNNER_RESULTS),
            )
            env_runner_results = None

        return env_runner_results, env_steps, agent_steps, all_batches

    def _evaluate_with_auto_duration(self, parallel_train_future):
        logger.info(
            f"Evaluating current state of {self} for as long as the parallelly "
            "running training step takes."
        )

        all_metrics = []
        all_batches = []

        # How many episodes have we run (across all eval workers)?
        num_healthy_workers = self.eval_env_runner_group.num_healthy_remote_workers()
        # Do we have to force-reset the EnvRunners before the first round of `sample()`
        # calls.?
        force_reset = self.config.evaluation_force_reset_envs_before_iteration

        # Remote function used on healthy EnvRunners to sample, get metrics, and
        # step counts.
        def _env_runner_remote(worker, num, round, iter):
            # Sample AND get_metrics, but only return metrics (and steps actually taken)
            # to save time.
            episodes = worker.sample(
                num_timesteps=num, force_reset=force_reset and round == 0
            )
            metrics = worker.get_metrics()
            env_steps = sum(e.env_steps() for e in episodes)
            agent_steps = sum(e.agent_steps() for e in episodes)
            return env_steps, agent_steps, metrics, iter

        env_steps = agent_steps = 0
        train_mean_time = self._timers[TRAINING_ITERATION_TIMER].mean
        t0 = time.time()
        algo_iteration = self.iteration

        _round = -1
        while (
            # In case all the remote evaluation workers die during a round of
            # evaluation, we need to stop.
            num_healthy_workers > 0
            # Run at least for one round AND at least for as long as the parallel
            # training step takes.
            and (_round == -1 or not parallel_train_future.done())
        ):
            _round += 1
            # New API stack -> EnvRunners return Episodes.
            if self.config.enable_env_runner_and_connector_v2:
                # Compute rough number of timesteps it takes for a single EnvRunner
                # to occupy the estimated (parallelly running) train step.
                _num = min(
                    # Cap at 20k to not put too much memory strain on EnvRunners.
                    20000,
                    max(
                        # Low-cap at 100 to avoid possibly negative rollouts or very
                        # short ones.
                        100,
                        (
                            # How much time do we have left?
                            (train_mean_time - (time.time() - t0))
                            # Multiply by our own (eval) throughput to get the timesteps
                            # to do (per worker).
                            * self._timers[EVALUATION_ITERATION_TIMER].mean_throughput
                            / num_healthy_workers
                        ),
                    ),
                )

                self.eval_env_runner_group.foreach_worker_async(
                    func=functools.partial(
                        _env_runner_remote, num=_num, round=_round, iter=algo_iteration
                    ),
                )
                results = self.eval_env_runner_group.fetch_ready_async_reqs(
                    return_obj_refs=False, timeout_seconds=0.01
                )
                for wid, (env_s, ag_s, metrics, iter) in results:
                    if iter != self.iteration:
                        continue
                    env_steps += env_s
                    agent_steps += ag_s
                    all_metrics.append(metrics)
            # Old API stack -> RolloutWorkers return batches.
            else:
                self.eval_env_runner_group.foreach_worker_async(
                    func=lambda w: (w.sample(), w.get_metrics(), algo_iteration),
                )
                results = self.eval_env_runner_group.fetch_ready_async_reqs(
                    return_obj_refs=False, timeout_seconds=0.01
                )
                for wid, (batch, metrics, iter) in results:
                    if iter != self.iteration:
                        continue
                    env_steps += batch.env_steps()
                    agent_steps += batch.agent_steps()
                    all_metrics.extend(metrics)
                    if self.reward_estimators:
                        # TODO: (kourosh) This approach will cause an OOM issue when
                        #  the dataset gets huge (should be ok for now).
                        all_batches.append(batch)

            # Update correct number of healthy remote workers.
            num_healthy_workers = (
                self.eval_env_runner_group.num_healthy_remote_workers()
            )

        if num_healthy_workers == 0:
            logger.warning(
                "Calling `sample()` on your remote evaluation worker(s) "
                "resulted in all workers crashing! Make sure a) your environment is not"
                " too unstable, b) you have enough evaluation workers "
                "(`config.evaluation(evaluation_num_env_runners=...)`) to cover for "
                "occasional losses, and c) you use the `config.fault_tolerance("
                "recreate_failed_env_runners=True)` setting."
            )

        if not self.config.enable_env_runner_and_connector_v2:
            env_runner_results = summarize_episodes(
                all_metrics,
                all_metrics,
                keep_custom_metrics=(
                    self.evaluation_config.keep_per_episode_custom_metrics
                ),
            )
            num_episodes = env_runner_results[NUM_EPISODES]
        else:
            self.metrics.merge_and_log_n_dicts(
                all_metrics,
                key=(EVALUATION_RESULTS, ENV_RUNNER_RESULTS),
            )
            num_episodes = self.metrics.peek(
                (EVALUATION_RESULTS, ENV_RUNNER_RESULTS, NUM_EPISODES),
                default=0,
            )
            env_runner_results = None

        # Warn if results are empty, it could be that this is because the auto-time is
        # not enough to run through one full episode.
        if (
            self.config.evaluation_force_reset_envs_before_iteration
            and num_episodes == 0
        ):
            logger.warning(
                "This evaluation iteration resulted in an empty set of episode summary "
                "results! It's possible that the auto-duration time (roughly the mean "
                "time it takes for the training step to finish) is not enough to finish"
                " even a single episode. Your current mean training iteration time is "
                f"{train_mean_time}sec. Try setting the min iteration time to a higher "
                "value via the `config.reporting(min_time_s_per_iteration=...)` OR you "
                "can also set `config.evaluation_force_reset_envs_before_iteration` to "
                "False. However, keep in mind that then the evaluation results may "
                "contain some episode stats generated with earlier weights versions."
            )

        return env_runner_results, env_steps, agent_steps, all_batches

    def _evaluate_with_fixed_duration(self):
        # How many episodes/timesteps do we need to run?
        unit = self.config.evaluation_duration_unit
        eval_cfg = self.evaluation_config
        num_workers = self.config.evaluation_num_env_runners
        force_reset = self.config.evaluation_force_reset_envs_before_iteration
        time_out = self.config.evaluation_sample_timeout_s

        # Remote function used on healthy EnvRunners to sample, get metrics, and
        # step counts.
        def _env_runner_remote(worker, num, round, iter):
            # Sample AND get_metrics, but only return metrics (and steps actually taken)
            # to save time. Also return the iteration to check, whether we should
            # discard and outdated result (from a slow worker).
            episodes = worker.sample(
                num_timesteps=(
                    num[worker.worker_index] if unit == "timesteps" else None
                ),
                num_episodes=(num[worker.worker_index] if unit == "episodes" else None),
                force_reset=force_reset and round == 0,
            )
            metrics = worker.get_metrics()
            env_steps = sum(e.env_steps() for e in episodes)
            agent_steps = sum(e.agent_steps() for e in episodes)
            return env_steps, agent_steps, metrics, iter

        all_metrics = []
        all_batches = []

        # How many episodes have we run (across all eval workers)?
        num_units_done = 0
        num_healthy_workers = self.eval_env_runner_group.num_healthy_remote_workers()

        env_steps = agent_steps = 0

        t_last_result = time.time()
        _round = -1
        algo_iteration = self.iteration

        # In case all the remote evaluation workers die during a round of
        # evaluation, we need to stop.
        while num_healthy_workers > 0:
            units_left_to_do = self.config.evaluation_duration - num_units_done
            if units_left_to_do <= 0:
                break

            _round += 1

            # New API stack -> EnvRunners return Episodes.
            if self.config.enable_env_runner_and_connector_v2:
                _num = [None] + [  # [None]: skip idx=0 (local worker)
                    (units_left_to_do // num_healthy_workers)
                    + bool(i <= (units_left_to_do % num_healthy_workers))
                    for i in range(1, num_workers + 1)
                ]
                self.eval_env_runner_group.foreach_worker_async(
                    func=functools.partial(
                        _env_runner_remote, num=_num, round=_round, iter=algo_iteration
                    ),
                )
                results = self.eval_env_runner_group.fetch_ready_async_reqs(
                    return_obj_refs=False, timeout_seconds=0.01
                )
                # Make sure we properly time out if we have not received any results
                # for more than `time_out` seconds.
                time_now = time.time()
                if not results and time_now - t_last_result > time_out:
                    break
                elif results:
                    t_last_result = time_now
                for wid, (env_s, ag_s, met, iter) in results:
                    if iter != self.iteration:
                        continue
                    env_steps += env_s
                    agent_steps += ag_s
                    all_metrics.append(met)
                    num_units_done += (
                        met[NUM_EPISODES].peek()
                        if unit == "episodes"
                        else (
                            env_s if self.config.count_steps_by == "env_steps" else ag_s
                        )
                    )
            # Old API stack -> RolloutWorkers return batches.
            else:
                units_per_healthy_remote_worker = (
                    1
                    if unit == "episodes"
                    else eval_cfg.rollout_fragment_length
                    * eval_cfg.num_envs_per_env_runner
                )
                # Select proper number of evaluation workers for this round.
                selected_eval_worker_ids = [
                    worker_id
                    for i, worker_id in enumerate(
                        self.eval_env_runner_group.healthy_worker_ids()
                    )
                    if i * units_per_healthy_remote_worker < units_left_to_do
                ]
                self.eval_env_runner_group.foreach_worker_async(
                    func=lambda w: (w.sample(), w.get_metrics(), algo_iteration),
                    remote_worker_ids=selected_eval_worker_ids,
                )
                results = self.eval_env_runner_group.fetch_ready_async_reqs(
                    return_obj_refs=False, timeout_seconds=0.01
                )
                # Make sure we properly time out if we have not received any results
                # for more than `time_out` seconds.
                time_now = time.time()
                if not results and time_now - t_last_result > time_out:
                    break
                elif results:
                    t_last_result = time_now
                for wid, (batch, metrics, iter) in results:
                    if iter != self.iteration:
                        continue
                    env_steps += batch.env_steps()
                    agent_steps += batch.agent_steps()
                    all_metrics.extend(metrics)
                    if self.reward_estimators:
                        # TODO: (kourosh) This approach will cause an OOM issue when
                        #  the dataset gets huge (should be ok for now).
                        all_batches.append(batch)

                # 1 episode per returned batch.
                if unit == "episodes":
                    num_units_done += len(results)
                # n timesteps per returned batch.
                else:
                    num_units_done = (
                        env_steps
                        if self.config.count_steps_by == "env_steps"
                        else agent_steps
                    )

            # Update correct number of healthy remote workers.
            num_healthy_workers = (
                self.eval_env_runner_group.num_healthy_remote_workers()
            )

        if num_healthy_workers == 0:
            logger.warning(
                "Calling `sample()` on your remote evaluation worker(s) "
                "resulted in all workers crashing! Make sure a) your environment is not"
                " too unstable, b) you have enough evaluation workers "
                "(`config.evaluation(evaluation_num_env_runners=...)`) to cover for "
                "occasional losses, and c) you use the `config.fault_tolerance("
                "recreate_failed_env_runners=True)` setting."
            )

        if not self.config.enable_env_runner_and_connector_v2:
            env_runner_results = summarize_episodes(
                all_metrics,
                all_metrics,
                keep_custom_metrics=(
                    self.evaluation_config.keep_per_episode_custom_metrics
                ),
            )
            num_episodes = env_runner_results[NUM_EPISODES]
        else:
            self.metrics.merge_and_log_n_dicts(
                all_metrics,
                key=(EVALUATION_RESULTS, ENV_RUNNER_RESULTS),
            )
            num_episodes = self.metrics.peek(
                (EVALUATION_RESULTS, ENV_RUNNER_RESULTS, NUM_EPISODES), default=0
            )
            env_runner_results = None

        # Warn if results are empty, it could be that this is because the eval timesteps
        # are not enough to run through one full episode.
        if num_episodes == 0:
            logger.warning(
                "This evaluation iteration resulted in an empty set of episode summary "
                "results! It's possible that your configured duration timesteps are not"
                " enough to finish even a single episode. Your have configured "
                f"{self.config.evaluation_duration}"
                f"{self.config.evaluation_duration_unit}. For 'timesteps', try "
                "increasing this value via the `config.evaluation(evaluation_duration="
                "...)` OR change the unit to 'episodes' via `config.evaluation("
                "evaluation_duration_unit='episodes')` OR try increasing the timeout "
                "threshold via `config.evaluation(evaluation_sample_timeout_s=...)` OR "
                "you can also set `config.evaluation_force_reset_envs_before_iteration`"
                " to False. However, keep in mind that in the latter case, the "
                "evaluation results may contain some episode stats generated with "
                "earlier weights versions."
            )

        return env_runner_results, env_steps, agent_steps, all_batches

    @OverrideToImplementCustomLogic
    @DeveloperAPI
    def restore_workers(self, workers: EnvRunnerGroup) -> None:
        """Try bringing back unhealthy EnvRunners and - if successful - sync with local.

        Algorithms that use custom EnvRunners may override this method to
        disable the default, and create custom restoration logics. Note that "restoring"
        does not include the actual restarting process, but merely what should happen
        after such a restart of a (previously failed) worker.

        Args:
            workers: The EnvRunnerGroup to restore. This may be the training or the
                evaluation EnvRunnerGroup.
        """
        # If `workers` is None, or
        # 1. `workers` (EnvRunnerGroup) does not have a local worker, and
        # 2. `self.env_runner_group` (EnvRunnerGroup used for training) does not have a
        # local EnvRunner -> we don't have a local worker to get state from, so we can't
        # recover remote EnvRunners in this case.
        if not workers or (
            not workers.local_env_runner and not self.env_runner_group.local_env_runner
        ):
            return

        # This is really cheap, since probe_unhealthy_workers() is a no-op
        # if there are no unhealthy workers.
        restored = workers.probe_unhealthy_workers()

        if restored:
            # Count the restored workers.
            self._counters["total_num_restored_workers"] += len(restored)

            from_worker = (
                workers.local_env_runner or self.env_runner_group.local_env_runner
            )
            # Get the state of the correct (reference) worker. For example the local
            # worker of an EnvRunnerGroup.
            state_ref = ray.put(from_worker.get_state())

            # By default, entire local worker state is synced after restoration
            # to bring these workers up to date.
            workers.foreach_worker(
                func=lambda w: w.set_state(ray.get(state_ref)),
                remote_worker_ids=restored,
                # Don't update the local EnvRunner, b/c it's the one we are synching
                # from.
                local_env_runner=False,
                timeout_seconds=self.config.env_runner_restore_timeout_s,
            )

            # Fire the callback for re-created workers.
            self.callbacks.on_workers_recreated(
                algorithm=self,
                worker_set=workers,
                worker_ids=restored,
                is_evaluation=workers.local_env_runner.config.in_evaluation,
            )

    @OverrideToImplementCustomLogic
    def training_step(self) -> ResultDict:
        """Default single iteration logic of an algorithm.

        - Collect on-policy samples (SampleBatches) in parallel using the
          Algorithm's EnvRunners (@ray.remote).
        - Concatenate collected SampleBatches into one train batch.
        - Note that we may have more than one policy in the multi-agent case:
          Call the different policies' `learn_on_batch` (simple optimizer) OR
          `load_batch_into_buffer` + `learn_on_loaded_batch` (multi-GPU
          optimizer) methods to calculate loss and update the model(s).
        - Return all collected metrics for the iteration.

        Returns:
            The results dict from executing the training iteration.
        """
        if not self.config.enable_env_runner_and_connector_v2:
            raise NotImplementedError(
                "The `Algorithm.training_step()` default implementation no longer "
                "supports the old or hybrid API stacks! If you would like to continue "
                "using these "
                "old APIs with this default `training_step`, simply subclass "
                "`Algorithm` and override its `training_step` method (copy/paste the "
                "code and delete this error message)."
            )

        # Collect SampleBatches from sample workers until we have a full batch.
        with self.metrics.log_time((TIMERS, ENV_RUNNER_SAMPLING_TIMER)):
            if self.config.count_steps_by == "agent_steps":
                train_batch, env_runner_results = synchronous_parallel_sample(
                    worker_set=self.env_runner_group,
                    max_agent_steps=self.config.train_batch_size,
                    sample_timeout_s=self.config.sample_timeout_s,
                    _uses_new_env_runners=(
                        self.config.enable_env_runner_and_connector_v2
                    ),
                    _return_metrics=True,
                )
            else:
                train_batch, env_runner_results = synchronous_parallel_sample(
                    worker_set=self.env_runner_group,
                    max_env_steps=self.config.train_batch_size,
                    sample_timeout_s=self.config.sample_timeout_s,
                    _uses_new_env_runners=(
                        self.config.enable_env_runner_and_connector_v2
                    ),
                    _return_metrics=True,
                )
        train_batch = train_batch.as_multi_agent()

        # Reduce EnvRunner metrics over the n EnvRunners.
        self.metrics.merge_and_log_n_dicts(env_runner_results, key=ENV_RUNNER_RESULTS)

        # Only train if train_batch is not empty.
        # In an extreme situation, all rollout workers die during the
        # synchronous_parallel_sample() call above.
        # In which case, we should skip training, wait a little bit, then probe again.
        with self.metrics.log_time((TIMERS, LEARNER_UPDATE_TIMER)):
            if train_batch.agent_steps() > 0:
                learner_results = self.learner_group.update_from_batch(
                    batch=train_batch
                )
                self.metrics.log_dict(learner_results, key=LEARNER_RESULTS)
            else:
                # Wait 1 sec before probing again via weight syncing.
                time.sleep(1.0)

        # Update weights - after learning on the local worker - on all
        # remote workers (only those RLModules that were actually trained).
        with self.metrics.log_time((TIMERS, SYNCH_WORKER_WEIGHTS_TIMER)):
            self.env_runner_group.sync_weights(
                from_worker_or_learner_group=self.learner_group,
                policies=set(learner_results.keys()) - {ALL_MODULES},
                inference_only=True,
            )

        # Return reduced metrics (Dict).
        # Note that these training results will further be processed (e.g.
        # merged with evaluation results) before eventually being returned from the
        # encapsulating `Algorithm.step()` call as a plain nested ResultDict.
        return self.metrics.reduce()

    @PublicAPI
    def get_module(self, module_id: ModuleID = DEFAULT_MODULE_ID) -> RLModule:
        """Returns the (single-agent) RLModule with `model_id` (None if ID not found).

        Args:
            module_id: ID of the (single-agent) RLModule to return from the MARLModule
                used by the local EnvRunner.

        Returns:
            The SingleAgentRLModule sitting under the ModuleID key inside the
            local worker's (EnvRunner's) MARLModule.
        """
        module = self.env_runner.module
        if isinstance(module, MultiAgentRLModule):
            return module[module_id]
        else:
            return module

    @PublicAPI
    def add_module(
        self,
        module_id: ModuleID,
        module_spec: SingleAgentRLModuleSpec,
        *,
        config_overrides: Optional[Dict] = None,
        new_agent_to_module_mapping_fn: Optional[AgentToModuleMappingFn] = None,
        new_should_module_be_updated: Optional[ShouldModuleBeUpdatedFn] = None,
        add_to_learners: bool = True,
        add_to_env_runners: bool = True,
        add_to_eval_env_runners: bool = True,
    ) -> MultiAgentRLModuleSpec:
        """Adds a new (single-agent) RLModule to this Algorithm's MARLModule.

        Note that an Algorithm has up to 3 different components to which to add
        the new module to: The LearnerGroup (with n Learners), the EnvRunnerGroup
        (with m EnvRunners plus a local one) and - if applicable - the eval
        EnvRunnerGroup (with o EnvRunners plus a local one).

        Args:
            module_id: ID of the RLModule to add to the MARLModule.
                IMPORTANT: Must not contain characters that
                are also not allowed in Unix/Win filesystems, such as: `<>:"/|?*`,
                or a dot, space or backslash at the end of the ID.
            module_spec: The SingleAgentRLModuleSpec to use for constructing the new
                RLModule.
            config_overrides: The `AlgorithmConfig` overrides that should apply to
                the new Module, if any.
            new_agent_to_module_mapping_fn: An optional (updated) AgentID to ModuleID
                mapping function to use from here on. Note that already ongoing
                episodes will not change their mapping but will use the old mapping till
                the end of the episode.
            new_should_module_be_updated: An optional sequence of ModuleIDs or a
                callable taking ModuleID and SampleBatchType and returning whether the
                ModuleID should be updated (trained).
                If None, will keep the existing setup in place. RLModules,
                whose IDs are not in the list (or for which the callable
                returns False) will not be updated.
            add_to_learners: Whether to add the new RLModule to the LearnerGroup
                (with its n Learners).
            add_to_env_runners: Whether to add the new RLModule to the EnvRunnerGroup
                (with its m EnvRunners plus the local one).
            add_to_eval_env_runners: Whether to add the new RLModule to the eval
                EnvRunnerGroup (with its o EnvRunners plus the local one).

        Returns:
            The new MultiAgentRLModuleSpec (after the RLModule has been added).
        """
        validate_module_id(module_id, error=True)

        # The to-be-returned new MultiAgentRLModuleSpec.
        marl_spec = None

        if not self.config.is_multi_agent():
            raise RuntimeError(
                "Can't add a new RLModule to a single-agent setup! Make sure that your "
                "setup is already initially multi-agent by either defining >1 "
                f"RLModules in your `rl_module_spec` or assigning a ModuleID other "
                f"than {DEFAULT_MODULE_ID} to your (only) RLModule."
            )

        if not any([add_to_learners, add_to_env_runners, add_to_eval_env_runners]):
            raise ValueError(
                "At least one of `add_to_learners`, `add_to_env_runners`, or "
                "`add_to_eval_env_runners` must be set to True!"
            )

        # Add to Learners and sync weights.
        if add_to_learners:
            marl_spec = self.learner_group.add_module(
                module_id=module_id,
                module_spec=module_spec,
                config_overrides=config_overrides,
                new_should_module_be_updated=new_should_module_be_updated,
            )

        # Change our config (AlgorithmConfig) to contain the new Module.
        # TODO (sven): This is a hack to manipulate the AlgorithmConfig directly,
        #  but we'll deprecate config.policies soon anyway.
        self.config._is_frozen = False
        self.config.policies[module_id] = PolicySpec()
        if config_overrides is not None:
            self.config.multi_agent(
                algorithm_config_overrides_per_module={module_id: config_overrides}
            )
        if new_agent_to_module_mapping_fn is not None:
            self.config.multi_agent(policy_mapping_fn=new_agent_to_module_mapping_fn)
        self.config.rl_module(rl_module_spec=marl_spec)
        if new_should_module_be_updated is not None:
            self.config.multi_agent(policies_to_train=new_should_module_be_updated)
        self.config.freeze()

        def _add(_env_runner, _module_spec=module_spec):
            # Add the RLModule to the existing one on the EnvRunner.
            _env_runner.module.add_module(
                module_id=module_id, module=_module_spec.build()
            )
            # Update the `agent_to_module_mapping_fn` on the EnvRunner.
            if new_agent_to_module_mapping_fn is not None:
                _env_runner.config.multi_agent(
                    policy_mapping_fn=new_agent_to_module_mapping_fn
                )
            return MultiAgentRLModuleSpec.from_module(_env_runner.module)

        # Add to (training) EnvRunners and sync weights.
        if add_to_env_runners:
            if marl_spec is None:
                marl_spec = self.env_runner_group.foreach_worker(_add)[0]
            else:
                self.env_runner_group.foreach_worker(_add)
            self.env_runner_group.sync_weights(
                from_worker_or_learner_group=self.learner_group,
                inference_only=True,
            )
        # Add to eval EnvRunners and sync weights.
        if add_to_eval_env_runners is True and self.eval_env_runner_group is not None:
            if marl_spec is None:
                marl_spec = self.eval_env_runner_group.foreach_worker(_add)[0]
            else:
                self.eval_env_runner_group.foreach_worker(_add)
            self.eval_env_runner_group.sync_weights(
                from_worker_or_learner_group=self.learner_group,
                inference_only=True,
            )

        return marl_spec

    @PublicAPI
    def remove_module(
        self,
        module_id: ModuleID,
        *,
        new_agent_to_module_mapping_fn: Optional[AgentToModuleMappingFn] = None,
        new_should_module_be_updated: Optional[ShouldModuleBeUpdatedFn] = None,
        remove_from_learners: bool = True,
        remove_from_env_runners: bool = True,
        remove_from_eval_env_runners: bool = True,
    ) -> Optional[Policy]:
        """Removes a new (single-agent) RLModule from this Algorithm's MARLModule.

        Args:
            module_id: ID of the RLModule to remove from the MARLModule.
                IMPORTANT: Must not contain characters that
                are also not allowed in Unix/Win filesystems, such as: `<>:"/|?*`,
                or a dot, space or backslash at the end of the ID.
            new_agent_to_module_mapping_fn: An optional (updated) AgentID to ModuleID
                mapping function to use from here on. Note that already ongoing
                episodes will not change their mapping but will use the old mapping till
                the end of the episode.
            new_should_module_be_updated: An optional sequence of ModuleIDs or a
                callable taking ModuleID and SampleBatchType and returning whether the
                ModuleID should be updated (trained).
                If None, will keep the existing setup in place. RLModules,
                whose IDs are not in the list (or for which the callable
                returns False) will not be updated.
            remove_from_learners: Whether to remove the RLModule from the LearnerGroup
                (with its n Learners).
            remove_from_env_runners: Whether to remove the RLModule from the
                EnvRunnerGroup (with its m EnvRunners plus the local one).
            remove_from_eval_env_runners: Whether to remove the RLModule from the eval
                EnvRunnerGroup (with its o EnvRunners plus the local one).

        Returns:
            The new MultiAgentRLModuleSpec (after the RLModule has been removed).
        """
        # The to-be-returned new MultiAgentRLModuleSpec.
        marl_spec = None

        # Remove RLModule from the LearnerGroup.
        if remove_from_learners:
            marl_spec = self.learner_group.remove_module(
                module_id=module_id,
                new_should_module_be_updated=new_should_module_be_updated,
            )

        # Change our config (AlgorithmConfig) with the Module removed.
        # TODO (sven): This is a hack to manipulate the AlgorithmConfig directly,
        #  but we'll deprecate config.policies soon anyway.
        self.config._is_frozen = False
        del self.config.policies[module_id]
        self.config.algorithm_config_overrides_per_module.pop(module_id, None)
        if new_agent_to_module_mapping_fn is not None:
            self.config.multi_agent(policy_mapping_fn=new_agent_to_module_mapping_fn)
        self.config.rl_module(rl_module_spec=marl_spec)
        if new_should_module_be_updated is not None:
            self.config.multi_agent(policies_to_train=new_should_module_be_updated)
        self.config.freeze()

        def _remove(_env_runner):
            # Remove the RLModule from the existing one on the EnvRunner.
            _env_runner.module.remove_module(module_id=module_id)
            # Update the `agent_to_module_mapping_fn` on the EnvRunner.
            if new_agent_to_module_mapping_fn is not None:
                _env_runner.config.multi_agent(
                    policy_mapping_fn=new_agent_to_module_mapping_fn
                )
            return MultiAgentRLModuleSpec.from_module(_env_runner.module)

        # Remove from (training) EnvRunners and sync weights.
        if remove_from_env_runners:
            if marl_spec is None:
                marl_spec = self.env_runner_group.foreach_worker(_remove)[0]
            else:
                self.env_runner_group.foreach_worker(_remove)
            self.env_runner_group.sync_weights(
                from_worker_or_learner_group=self.learner_group,
                inference_only=True,
            )

        # Remove from (eval) EnvRunners and sync weights.
        if (
            remove_from_eval_env_runners is True
            and self.eval_env_runner_group is not None
        ):
            if marl_spec is None:
                marl_spec = self.eval_env_runner_group.foreach_worker(_remove)[0]
            else:
                self.eval_env_runner_group.foreach_worker(_remove)
            self.eval_env_runner_group.sync_weights(
                from_worker_or_learner_group=self.learner_group,
                inference_only=True,
            )

        return marl_spec

    @OldAPIStack
    def get_policy(self, policy_id: PolicyID = DEFAULT_POLICY_ID) -> Policy:
        """Return policy for the specified id, or None.

        Args:
            policy_id: ID of the policy to return.
        """
        return self.env_runner_group.local_env_runner.get_policy(policy_id)

    @PublicAPI
    def get_weights(self, policies: Optional[List[PolicyID]] = None) -> dict:
        """Return a dict mapping Module/Policy IDs to weights.

        Args:
            policies: Optional list of policies to return weights for,
                or None for all policies.
        """
        # New API stack (get weights from LearnerGroup).
        if self.learner_group is not None:
            return self.learner_group.get_weights(module_ids=policies)
        return self.env_runner_group.local_env_runner.get_weights(policies)

    @PublicAPI
    def set_weights(self, weights: Dict[PolicyID, dict]):
        """Set RLModule/Policy weights by Module/Policy ID.

        Args:
            weights: Dict mapping ModuleID/PolicyID to weights.
        """
        # New API stack -> Use `set_state` API and specify the LearnerGroup state in the
        # call, which will automatically take care of weight synching to all EnvRunners.
        if self.learner_group is not None:
            self.set_state(
                {
                    COMPONENT_LEARNER_GROUP: {
                        COMPONENT_LEARNER: {
                            COMPONENT_RL_MODULE: weights,
                        },
                    },
                },
            )
        self.env_runner_group.local_env_runner.set_weights(weights)

    @OldAPIStack
    def compute_single_action(
        self,
        observation: Optional[TensorStructType] = None,
        state: Optional[List[TensorStructType]] = None,
        *,
        prev_action: Optional[TensorStructType] = None,
        prev_reward: Optional[float] = None,
        info: Optional[EnvInfoDict] = None,
        input_dict: Optional[SampleBatch] = None,
        policy_id: PolicyID = DEFAULT_POLICY_ID,
        full_fetch: bool = False,
        explore: Optional[bool] = None,
        timestep: Optional[int] = None,
        episode: Optional[Episode] = None,
        unsquash_action: Optional[bool] = None,
        clip_action: Optional[bool] = None,
        # Kwargs placeholder for future compatibility.
        **kwargs,
    ) -> Union[
        TensorStructType,
        Tuple[TensorStructType, List[TensorType], Dict[str, TensorType]],
    ]:
        """Computes an action for the specified policy on the local worker.

        Note that you can also access the policy object through
        self.get_policy(policy_id) and call compute_single_action() on it
        directly.

        Args:
            observation: Single (unbatched) observation from the
                environment.
            state: List of all RNN hidden (single, unbatched) state tensors.
            prev_action: Single (unbatched) previous action value.
            prev_reward: Single (unbatched) previous reward value.
            info: Env info dict, if any.
            input_dict: An optional SampleBatch that holds all the values
                for: obs, state, prev_action, and prev_reward, plus maybe
                custom defined views of the current env trajectory. Note
                that only one of `obs` or `input_dict` must be non-None.
            policy_id: Policy to query (only applies to multi-agent).
                Default: "default_policy".
            full_fetch: Whether to return extra action fetch results.
                This is always set to True if `state` is specified.
            explore: Whether to apply exploration to the action.
                Default: None -> use self.config.explore.
            timestep: The current (sampling) time step.
            episode: This provides access to all of the internal episodes'
                state, which may be useful for model-based or multi-agent
                algorithms.
            unsquash_action: Should actions be unsquashed according to the
                env's/Policy's action space? If None, use the value of
                self.config.normalize_actions.
            clip_action: Should actions be clipped according to the
                env's/Policy's action space? If None, use the value of
                self.config.clip_actions.

        Keyword Args:
            kwargs: forward compatibility placeholder

        Returns:
            The computed action if full_fetch=False, or a tuple of a) the
            full output of policy.compute_actions() if full_fetch=True
            or we have an RNN-based Policy.

        Raises:
            KeyError: If the `policy_id` cannot be found in this Algorithm's local
                worker.
        """
        # `unsquash_action` is None: Use value of config['normalize_actions'].
        if unsquash_action is None:
            unsquash_action = self.config.normalize_actions
        # `clip_action` is None: Use value of config['clip_actions'].
        elif clip_action is None:
            clip_action = self.config.clip_actions

        # User provided an input-dict: Assert that `obs`, `prev_a|r`, `state`
        # are all None.
        err_msg = (
            "Provide either `input_dict` OR [`observation`, ...] as "
            "args to `Algorithm.compute_single_action()`!"
        )
        if input_dict is not None:
            assert (
                observation is None
                and prev_action is None
                and prev_reward is None
                and state is None
            ), err_msg
            observation = input_dict[Columns.OBS]
        else:
            assert observation is not None, err_msg

        # Get the policy to compute the action for (in the multi-agent case,
        # Algorithm may hold >1 policies).
        policy = self.get_policy(policy_id)
        if policy is None:
            raise KeyError(
                f"PolicyID '{policy_id}' not found in PolicyMap of the "
                f"Algorithm's local worker!"
            )
        local_worker = self.env_runner_group.local_env_runner

        if not self.config.get("enable_connectors"):
            # Check the preprocessor and preprocess, if necessary.
            pp = local_worker.preprocessors[policy_id]
            if pp and type(pp).__name__ != "NoPreprocessor":
                observation = pp.transform(observation)
            observation = local_worker.filters[policy_id](observation, update=False)
        else:
            # Just preprocess observations, similar to how it used to be done before.
            pp = policy.agent_connectors[ObsPreprocessorConnector]

            # convert the observation to array if possible
            if not isinstance(observation, (np.ndarray, dict, tuple)):
                try:
                    observation = np.asarray(observation)
                except Exception:
                    raise ValueError(
                        f"Observation type {type(observation)} cannot be converted to "
                        f"np.ndarray."
                    )
            if pp:
                assert len(pp) == 1, "Only one preprocessor should be in the pipeline"
                pp = pp[0]

                if not pp.is_identity():
                    # Note(Kourosh): This call will leave the policy's connector
                    # in eval mode. would that be a problem?
                    pp.in_eval()
                    if observation is not None:
                        _input_dict = {Columns.OBS: observation}
                    elif input_dict is not None:
                        _input_dict = {Columns.OBS: input_dict[Columns.OBS]}
                    else:
                        raise ValueError(
                            "Either observation or input_dict must be provided."
                        )

                    # TODO (Kourosh): Create a new util method for algorithm that
                    # computes actions based on raw inputs from env and can keep track
                    # of its own internal state.
                    acd = AgentConnectorDataType("0", "0", _input_dict)
                    # make sure the state is reset since we are only applying the
                    # preprocessor
                    pp.reset(env_id="0")
                    ac_o = pp([acd])[0]
                    observation = ac_o.data[Columns.OBS]

        # Input-dict.
        if input_dict is not None:
            input_dict[Columns.OBS] = observation
            action, state, extra = policy.compute_single_action(
                input_dict=input_dict,
                explore=explore,
                timestep=timestep,
                episode=episode,
            )
        # Individual args.
        else:
            action, state, extra = policy.compute_single_action(
                obs=observation,
                state=state,
                prev_action=prev_action,
                prev_reward=prev_reward,
                info=info,
                explore=explore,
                timestep=timestep,
                episode=episode,
            )

        # If we work in normalized action space (normalize_actions=True),
        # we re-translate here into the env's action space.
        if unsquash_action:
            action = space_utils.unsquash_action(action, policy.action_space_struct)
        # Clip, according to env's action space.
        elif clip_action:
            action = space_utils.clip_action(action, policy.action_space_struct)

        # Return 3-Tuple: Action, states, and extra-action fetches.
        if state or full_fetch:
            return action, state, extra
        # Ensure backward compatibility.
        else:
            return action

    @OldAPIStack
    def compute_actions(
        self,
        observations: TensorStructType,
        state: Optional[List[TensorStructType]] = None,
        *,
        prev_action: Optional[TensorStructType] = None,
        prev_reward: Optional[TensorStructType] = None,
        info: Optional[EnvInfoDict] = None,
        policy_id: PolicyID = DEFAULT_POLICY_ID,
        full_fetch: bool = False,
        explore: Optional[bool] = None,
        timestep: Optional[int] = None,
        episodes: Optional[List[Episode]] = None,
        unsquash_actions: Optional[bool] = None,
        clip_actions: Optional[bool] = None,
        **kwargs,
    ):
        """Computes an action for the specified policy on the local Worker.

        Note that you can also access the policy object through
        self.get_policy(policy_id) and call compute_actions() on it directly.

        Args:
            observation: Observation from the environment.
            state: RNN hidden state, if any. If state is not None,
                then all of compute_single_action(...) is returned
                (computed action, rnn state(s), logits dictionary).
                Otherwise compute_single_action(...)[0] is returned
                (computed action).
            prev_action: Previous action value, if any.
            prev_reward: Previous reward, if any.
            info: Env info dict, if any.
            policy_id: Policy to query (only applies to multi-agent).
            full_fetch: Whether to return extra action fetch results.
                This is always set to True if RNN state is specified.
            explore: Whether to pick an exploitation or exploration
                action (default: None -> use self.config.explore).
            timestep: The current (sampling) time step.
            episodes: This provides access to all of the internal episodes'
                state, which may be useful for model-based or multi-agent
                algorithms.
            unsquash_actions: Should actions be unsquashed according
                to the env's/Policy's action space? If None, use
                self.config.normalize_actions.
            clip_actions: Should actions be clipped according to the
                env's/Policy's action space? If None, use
                self.config.clip_actions.

        Keyword Args:
            kwargs: forward compatibility placeholder

        Returns:
            The computed action if full_fetch=False, or a tuple consisting of
            the full output of policy.compute_actions_from_input_dict() if
            full_fetch=True or we have an RNN-based Policy.
        """
        # `unsquash_actions` is None: Use value of config['normalize_actions'].
        if unsquash_actions is None:
            unsquash_actions = self.config.normalize_actions
        # `clip_actions` is None: Use value of config['clip_actions'].
        elif clip_actions is None:
            clip_actions = self.config.clip_actions

        # Preprocess obs and states.
        state_defined = state is not None
        policy = self.get_policy(policy_id)
        filtered_obs, filtered_state = [], []
        for agent_id, ob in observations.items():
            worker = self.env_runner_group.local_env_runner
            if worker.preprocessors.get(policy_id) is not None:
                preprocessed = worker.preprocessors[policy_id].transform(ob)
            else:
                preprocessed = ob
            filtered = worker.filters[policy_id](preprocessed, update=False)
            filtered_obs.append(filtered)
            if state is None:
                continue
            elif agent_id in state:
                filtered_state.append(state[agent_id])
            else:
                filtered_state.append(policy.get_initial_state())

        # Batch obs and states
        obs_batch = np.stack(filtered_obs)
        if state is None:
            state = []
        else:
            state = list(zip(*filtered_state))
            state = [np.stack(s) for s in state]

        input_dict = {Columns.OBS: obs_batch}

        # prev_action and prev_reward can be None, np.ndarray, or tensor-like structure.
        # Explicitly check for None here to avoid the error message "The truth value of
        # an array with more than one element is ambiguous.", when np arrays are passed
        # as arguments.
        if prev_action is not None:
            input_dict[SampleBatch.PREV_ACTIONS] = prev_action
        if prev_reward is not None:
            input_dict[SampleBatch.PREV_REWARDS] = prev_reward
        if info:
            input_dict[Columns.INFOS] = info
        for i, s in enumerate(state):
            input_dict[f"state_in_{i}"] = s

        # Batch compute actions
        actions, states, infos = policy.compute_actions_from_input_dict(
            input_dict=input_dict,
            explore=explore,
            timestep=timestep,
            episodes=episodes,
        )

        # Unbatch actions for the environment into a multi-agent dict.
        single_actions = space_utils.unbatch(actions)
        actions = {}
        for key, a in zip(observations, single_actions):
            # If we work in normalized action space (normalize_actions=True),
            # we re-translate here into the env's action space.
            if unsquash_actions:
                a = space_utils.unsquash_action(a, policy.action_space_struct)
            # Clip, according to env's action space.
            elif clip_actions:
                a = space_utils.clip_action(a, policy.action_space_struct)
            actions[key] = a

        # Unbatch states into a multi-agent dict.
        unbatched_states = {}
        for idx, agent_id in enumerate(observations):
            unbatched_states[agent_id] = [s[idx] for s in states]

        # Return only actions or full tuple
        if state_defined or full_fetch:
            return actions, unbatched_states, infos
        else:
            return actions

<<<<<<< HEAD
    @PublicAPI
    def get_module(self, module_id: ModuleID = DEFAULT_MODULE_ID) -> RLModule:
        """Returns the (single-agent) RLModule with `model_id` (None if ID not found).

        Args:
            module_id: ID of the (single-agent) RLModule to return from the
                MultiRLModule used by the local EnvRunner.

        Returns:
            The SingleAgentRLModule sitting under the ModuleID key inside the
            local worker's (EnvRunner's) MultiRLModule.
        """
        module = self.env_runner.module
        if isinstance(module, MultiRLModule):
            return module[module_id]
        else:
            return module

    @OldAPIStack
    def get_policy(self, policy_id: PolicyID = DEFAULT_POLICY_ID) -> Policy:
        """Return policy for the specified id, or None.

        Args:
            policy_id: ID of the policy to return.
        """
        return self.env_runner_group.local_env_runner.get_policy(policy_id)

    @PublicAPI
    def get_weights(self, policies: Optional[List[PolicyID]] = None) -> dict:
        """Return a dictionary of policy ids to weights.

        Args:
            policies: Optional list of policies to return weights for,
                or None for all policies.
        """
        return self.env_runner_group.local_env_runner.get_weights(policies)

    @PublicAPI
    def set_weights(self, weights: Dict[PolicyID, dict]):
        """Set policy weights by policy id.

        Args:
            weights: Map of policy ids to weights to set.
        """
        self.env_runner_group.local_env_runner.set_weights(weights)

=======
>>>>>>> 8a7960fc
    @OldAPIStack
    def add_policy(
        self,
        policy_id: PolicyID,
        policy_cls: Optional[Type[Policy]] = None,
        policy: Optional[Policy] = None,
        *,
        observation_space: Optional[gym.spaces.Space] = None,
        action_space: Optional[gym.spaces.Space] = None,
        config: Optional[Union[AlgorithmConfig, PartialAlgorithmConfigDict]] = None,
        policy_state: Optional[PolicyState] = None,
        policy_mapping_fn: Optional[Callable[[AgentID, EpisodeID], PolicyID]] = None,
        policies_to_train: Optional[
            Union[
                Collection[PolicyID],
                Callable[[PolicyID, Optional[SampleBatchType]], bool],
            ]
        ] = None,
        evaluation_workers: bool = True,
        module_spec: Optional[RLModuleSpec] = None,
    ) -> Optional[Policy]:
        """Adds a new policy to this Algorithm.

        Args:
            policy_id: ID of the policy to add.
                IMPORTANT: Must not contain characters that
                are also not allowed in Unix/Win filesystems, such as: `<>:"/|?*`,
                or a dot, space or backslash at the end of the ID.
            policy_cls: The Policy class to use for constructing the new Policy.
                Note: Only one of `policy_cls` or `policy` must be provided.
            policy: The Policy instance to add to this algorithm. If not None, the
                given Policy object will be directly inserted into the Algorithm's
                local worker and clones of that Policy will be created on all remote
                workers as well as all evaluation workers.
                Note: Only one of `policy_cls` or `policy` must be provided.
            observation_space: The observation space of the policy to add.
                If None, try to infer this space from the environment.
            action_space: The action space of the policy to add.
                If None, try to infer this space from the environment.
            config: The config object or overrides for the policy to add.
            policy_state: Optional state dict to apply to the new
                policy instance, right after its construction.
            policy_mapping_fn: An optional (updated) policy mapping function
                to use from here on. Note that already ongoing episodes will
                not change their mapping but will use the old mapping till
                the end of the episode.
            policies_to_train: An optional list of policy IDs to be trained
                or a callable taking PolicyID and SampleBatchType and
                returning a bool (trainable or not?).
                If None, will keep the existing setup in place. Policies,
                whose IDs are not in the list (or for which the callable
                returns False) will not be updated.
            evaluation_workers: Whether to add the new policy also
                to the evaluation EnvRunnerGroup.
            module_spec: In the new RLModule API we need to pass in the module_spec for
                the new module that is supposed to be added. Knowing the policy spec is
                not sufficient.

        Returns:
            The newly added policy (the copy that got added to the local
            worker). If `workers` was provided, None is returned.
        """
        if self.config.enable_env_runner_and_connector_v2:
            raise ValueError(
                "`Algorithm.add_policy()` is not supported on the new API stack w/ "
                "EnvRunners! Use `Algorithm.add_module()` instead. Also see "
                "`rllib/examples/self_play_league_based_with_open_spiel.py` for an "
                "example."
            )

        validate_module_id(policy_id, error=True)

        self.env_runner_group.add_policy(
            policy_id,
            policy_cls,
            policy,
            observation_space=observation_space,
            action_space=action_space,
            config=config,
            policy_state=policy_state,
            policy_mapping_fn=policy_mapping_fn,
            policies_to_train=policies_to_train,
            module_spec=module_spec,
        )

        # If learner API is enabled, we need to also add the underlying module
        # to the learner group.
        if self.config.enable_rl_module_and_learner:
            policy = self.get_policy(policy_id)
            module = policy.model
            self.learner_group.add_module(
                module_id=policy_id,
                module_spec=RLModuleSpec.from_module(module),
            )

            # Update each Learner's `policies_to_train` information, but only
            # if the arg is explicitly provided here.
            if policies_to_train is not None:
                self.learner_group.foreach_learner(
                    func=lambda learner: learner.config.multi_agent(
                        policies_to_train=policies_to_train
                    ),
                    timeout_seconds=0.0,  # fire-and-forget
                )

            weights = policy.get_weights()
            self.learner_group.set_weights({policy_id: weights})

        # Add to evaluation workers, if necessary.
        if evaluation_workers is True and self.eval_env_runner_group is not None:
            self.eval_env_runner_group.add_policy(
                policy_id,
                policy_cls,
                policy,
                observation_space=observation_space,
                action_space=action_space,
                config=config,
                policy_state=policy_state,
                policy_mapping_fn=policy_mapping_fn,
                policies_to_train=policies_to_train,
                module_spec=module_spec,
            )

        # Return newly added policy (from the local rollout worker).
        return self.get_policy(policy_id)

<<<<<<< HEAD
    @PublicAPI
    def add_module(
        self,
        module_id: ModuleID,
        module_spec: RLModuleSpec,
        *,
        config_overrides: Optional[Dict] = None,
        new_agent_to_module_mapping_fn: Optional[AgentToModuleMappingFn] = None,
        new_should_module_be_updated: Optional[ShouldModuleBeUpdatedFn] = None,
        evaluation_workers: bool = True,
    ) -> MultiRLModuleSpec:
        """Adds a new (single-agent) RLModule to this Algorithm's MultiRLModule.

        Args:
            module_id: ID of the RLModule to add to the MultiRLModule.
                IMPORTANT: Must not contain characters that
                are also not allowed in Unix/Win filesystems, such as: `<>:"/|?*`,
                or a dot, space or backslash at the end of the ID.
            module_spec: The RLModuleSpec to use for constructing the new
                RLModule.
            config_overrides: The `AlgorithmConfig` overrides that should apply to
                the new Module, if any.
            new_agent_to_module_mapping_fn: An optional (updated) AgentID to ModuleID
                mapping function to use from here on. Note that already ongoing
                episodes will not change their mapping but will use the old mapping till
                the end of the episode.
            new_should_module_be_updated: An optional sequence of ModuleIDs or a
                callable taking ModuleID and SampleBatchType and returning whether the
                ModuleID should be updated (trained).
                If None, will keep the existing setup in place. RLModules,
                whose IDs are not in the list (or for which the callable
                returns False) will not be updated.
            evaluation_workers: Whether to add the new RLModule also
                to the evaluation EnvRunnerGroup.

        Returns:
            The new MultiRLModuleSpec after having added the RLModule.
        """
        if not self.config.is_multi_agent():
            raise RuntimeError(
                "Can't add a new RLModule to a single-agent setup! Make sure that your "
                "setup is already initially multi-agent by either defining >1 "
                f"RLModules in your `rl_module_spec` or assigning a ModuleID other "
                f"than {DEFAULT_MODULE_ID} to your (only) RLModule."
            )

        validate_policy_id(module_id, error=True)

        # Create RLModule on the LearnerGroup.
        marl_spec = self.learner_group.add_module(
            module_id=module_id,
            module_spec=module_spec,
            config_overrides=config_overrides,
            new_should_module_be_updated=new_should_module_be_updated,
        )

        # Change our config (AlgorithmConfig) to contain the new Module.
        # TODO (sven): This is a hack to manipulate the AlgorithmConfig directly,
        #  but we'll deprecate config.policies soon anyway.
        self.config._is_frozen = False
        self.config.policies[module_id] = PolicySpec()
        if config_overrides is not None:
            self.config.multi_agent(
                algorithm_config_overrides_per_module={module_id: config_overrides}
            )
        if new_agent_to_module_mapping_fn is not None:
            self.config.multi_agent(policy_mapping_fn=new_agent_to_module_mapping_fn)
        self.config.rl_module(rl_module_spec=marl_spec)
        if new_should_module_be_updated is not None:
            self.config.multi_agent(policies_to_train=new_should_module_be_updated)
        self.config.freeze()

        def _add(_env_runner, _module_spec=module_spec):
            # Add the RLModule to the existing one on the EnvRunner.
            _env_runner.module.add_module(
                module_id=module_id, module=_module_spec.build()
            )
            # Update the `agent_to_module_mapping_fn` on the EnvRunner.
            if new_agent_to_module_mapping_fn is not None:
                _env_runner.config.multi_agent(
                    policy_mapping_fn=new_agent_to_module_mapping_fn
                )

        # Create RLModule on all EnvRunners and sync weights.
        self.env_runner_group.foreach_worker(_add)
        self.env_runner_group.sync_weights(
            from_worker_or_learner_group=self.learner_group,
            inference_only=True,
        )
        # Also on the eval EnvRunners?
        if evaluation_workers is True and self.eval_env_runner_group is not None:
            self.eval_env_runner_group.foreach_worker(_add)
            self.eval_env_runner_group.sync_weights(
                from_worker_or_learner_group=self.learner_group,
                inference_only=True,
            )

        return marl_spec

    @PublicAPI
    def remove_module(
        self,
        module_id: ModuleID,
        *,
        new_agent_to_module_mapping_fn: Optional[AgentToModuleMappingFn] = None,
        new_should_module_be_updated: Optional[ShouldModuleBeUpdatedFn] = None,
        evaluation_workers: bool = True,
    ) -> Optional[Policy]:
        """Removes a new (single-agent) RLModule from this Algorithm's MultiRLModule.

        Args:
            module_id: ID of the RLModule to remove from the MultiRLModule.
                IMPORTANT: Must not contain characters that
                are also not allowed in Unix/Win filesystems, such as: `<>:"/|?*`,
                or a dot, space or backslash at the end of the ID.
            new_agent_to_module_mapping_fn: An optional (updated) AgentID to ModuleID
                mapping function to use from here on. Note that already ongoing
                episodes will not change their mapping but will use the old mapping till
                the end of the episode.
            new_should_module_be_updated: An optional sequence of ModuleIDs or a
                callable taking ModuleID and SampleBatchType and returning whether the
                ModuleID should be updated (trained).
                If None, will keep the existing setup in place. RLModules,
                whose IDs are not in the list (or for which the callable
                returns False) will not be updated.
            evaluation_workers: Whether to add the new RLModule also
                to the evaluation EnvRunnerGroup.

        Returns:
            The new MultiRLModuleSpec after having removed the RLModule.
        """
        # Remove RLModule on the LearnerGroup.
        marl_spec = self.learner_group.remove_module(
            module_id=module_id,
            new_should_module_be_updated=new_should_module_be_updated,
        )

        # Change our config (AlgorithmConfig) with the Module removed.
        # TODO (sven): This is a hack to manipulate the AlgorithmConfig directly,
        #  but we'll deprecate config.policies soon anyway.
        self.config._is_frozen = False
        del self.config.policies[module_id]
        self.config.algorithm_config_overrides_per_module.pop(module_id, None)
        if new_agent_to_module_mapping_fn is not None:
            self.config.multi_agent(policy_mapping_fn=new_agent_to_module_mapping_fn)
        self.config.rl_module(rl_module_spec=marl_spec)
        if new_should_module_be_updated is not None:
            self.config.multi_agent(policies_to_train=new_should_module_be_updated)
        self.config.freeze()

        def _remove(_env_runner):
            # Remove the RLModule from the existing one on the EnvRunner.
            _env_runner.module.remove_module(module_id=module_id)
            # Update the `agent_to_module_mapping_fn` on the EnvRunner.
            if new_agent_to_module_mapping_fn is not None:
                _env_runner.config.multi_agent(
                    policy_mapping_fn=new_agent_to_module_mapping_fn
                )

        # Remove RLModule from all EnvRunners and sync weights.
        self.env_runner_group.foreach_worker(_remove)
        self.env_runner_group.sync_weights(
            from_worker_or_learner_group=self.learner_group,
            inference_only=True,
        )
        # Also on the eval EnvRunners?
        if evaluation_workers is True and self.eval_env_runner_group is not None:
            self.eval_env_runner_group.foreach_worker(_remove)
            self.eval_env_runner_group.sync_weights(
                from_worker_or_learner_group=self.learner_group,
                inference_only=True,
            )

        return marl_spec

=======
>>>>>>> 8a7960fc
    @OldAPIStack
    def remove_policy(
        self,
        policy_id: PolicyID = DEFAULT_POLICY_ID,
        *,
        policy_mapping_fn: Optional[Callable[[AgentID], PolicyID]] = None,
        policies_to_train: Optional[
            Union[
                Collection[PolicyID],
                Callable[[PolicyID, Optional[SampleBatchType]], bool],
            ]
        ] = None,
        evaluation_workers: bool = True,
    ) -> None:
        """Removes a policy from this Algorithm.

        Args:
            policy_id: ID of the policy to be removed.
            policy_mapping_fn: An optional (updated) policy mapping function
                to use from here on. Note that already ongoing episodes will
                not change their mapping but will use the old mapping till
                the end of the episode.
            policies_to_train: An optional list of policy IDs to be trained
                or a callable taking PolicyID and SampleBatchType and
                returning a bool (trainable or not?).
                If None, will keep the existing setup in place. Policies,
                whose IDs are not in the list (or for which the callable
                returns False) will not be updated.
            evaluation_workers: Whether to also remove the policy from the
                evaluation EnvRunnerGroup.
        """

        def fn(worker):
            worker.remove_policy(
                policy_id=policy_id,
                policy_mapping_fn=policy_mapping_fn,
                policies_to_train=policies_to_train,
            )

        # Update all EnvRunner workers.
        self.env_runner_group.foreach_worker(fn, local_env_runner=True)

        # Update each Learner's `policies_to_train` information, but only
        # if the arg is explicitly provided here.
        if self.config.enable_rl_module_and_learner and policies_to_train is not None:
            self.learner_group.foreach_learner(
                func=lambda learner: learner.config.multi_agent(
                    policies_to_train=policies_to_train
                ),
                timeout_seconds=0.0,  # fire-and-forget
            )

        # Update the evaluation worker set's workers, if required.
        if evaluation_workers and self.eval_env_runner_group is not None:
            self.eval_env_runner_group.foreach_worker(fn, local_env_runner=True)

    @OldAPIStack
    def export_policy_model(
        self,
        export_dir: str,
        policy_id: PolicyID = DEFAULT_POLICY_ID,
        onnx: Optional[int] = None,
    ) -> None:
        """Exports policy model with given policy_id to a local directory.

        Args:
            export_dir: Writable local directory.
            policy_id: Optional policy id to export.
            onnx: If given, will export model in ONNX format. The
                value of this parameter set the ONNX OpSet version to use.
                If None, the output format will be DL framework specific.

        .. testcode::

            from ray.rllib.algorithms.ppo import PPO, PPOConfig
            config = PPOConfig().environment("CartPole-v1")
            algo = PPO(config=config)
            algo.train()
            algo.export_policy_checkpoint("/tmp/export_dir")
            algo.export_policy_model("/tmp/dir")
        """
        self.get_policy(policy_id).export_model(export_dir, onnx)

    @OldAPIStack
    def export_policy_checkpoint(
        self,
        export_dir: str,
        policy_id: PolicyID = DEFAULT_POLICY_ID,
    ) -> None:
        """Exports Policy checkpoint to a local directory and returns an AIR Checkpoint.

        Args:
            export_dir: Writable local directory to store the AIR Checkpoint
                information into.
            policy_id: Optional policy ID to export. If not provided, will export
                "default_policy". If `policy_id` does not exist in this Algorithm,
                will raise a KeyError.

        Raises:
            KeyError: if `policy_id` cannot be found in this Algorithm.

        .. testcode::

            from ray.rllib.algorithms.ppo import PPO, PPOConfig
            config = PPOConfig().environment("CartPole-v1")
            algo = PPO(config=config)
            algo.train()
            algo.export_policy_checkpoint("/tmp/export_dir")
        """
        policy = self.get_policy(policy_id)
        if policy is None:
            raise KeyError(f"Policy with ID {policy_id} not found in Algorithm!")
        policy.export_checkpoint(export_dir)

    @override(Trainable)
    def save_checkpoint(self, checkpoint_dir: str) -> None:
        """Exports checkpoint to a local directory.

        The structure of an Algorithm checkpoint dir will be as follows::

            policies/
                pol_1/
                    policy_state.pkl
                pol_2/
                    policy_state.pkl
            learner/
                learner_state.json
                module_state/
                    module_1/
                        ...
                optimizer_state/
                    optimizers_module_1/
                        ...
            rllib_checkpoint.json
            algorithm_state.pkl

        Note: `rllib_checkpoint.json` contains a "version" key (e.g. with value 0.1)
        helping RLlib to remain backward compatible wrt. restoring from checkpoints from
        Ray 2.0 onwards.

        Args:
            checkpoint_dir: The directory where the checkpoint files will be stored.
        """
        # New API stack: Delegate to the `Checkpointable` implementation of
        # `save_to_path()`.
        if (
            self.config.enable_rl_module_and_learner
            and self.config.enable_env_runner_and_connector_v2
        ):
            return self.save_to_path(checkpoint_dir)

        checkpoint_dir = pathlib.Path(checkpoint_dir)

        state = self.__getstate__()

        # Extract policy states from worker state (Policies get their own
        # checkpoint sub-dirs).
        policy_states = {}
        if "worker" in state and "policy_states" in state["worker"]:
            policy_states = state["worker"].pop("policy_states", {})

        # Add RLlib checkpoint version.
        if self.config.enable_rl_module_and_learner:
            state["checkpoint_version"] = CHECKPOINT_VERSION_LEARNER
        else:
            state["checkpoint_version"] = CHECKPOINT_VERSION

        # Write state (w/o policies) to disk.
        state_file = checkpoint_dir / "algorithm_state.pkl"
        with open(state_file, "wb") as f:
            pickle.dump(state, f)

        # Write rllib_checkpoint.json.
        with open(checkpoint_dir / "rllib_checkpoint.json", "w") as f:
            json.dump(
                {
                    "type": "Algorithm",
                    "checkpoint_version": str(state["checkpoint_version"]),
                    "format": "cloudpickle",
                    "state_file": str(state_file),
                    "policy_ids": list(policy_states.keys()),
                    "ray_version": ray.__version__,
                    "ray_commit": ray.__commit__,
                },
                f,
            )

        # Old API stack: Write individual policies to disk, each in their own
        # sub-directory.
        for pid, policy_state in policy_states.items():
            # From here on, disallow policyIDs that would not work as directory names.
            validate_module_id(pid, error=True)
            policy_dir = checkpoint_dir / "policies" / pid
            os.makedirs(policy_dir, exist_ok=True)
            policy = self.get_policy(pid)
            policy.export_checkpoint(policy_dir, policy_state=policy_state)

        # If we are using the learner API (hybrid API stack) -> Save the learner group's
        # state inside a "learner" subdir. Note that this is not in line with the
        # new Checkpointable API, but makes this case backward compatible.
        # The new Checkpointable API is only strictly applied anyways to the
        # new API stack.
        if self.config.enable_rl_module_and_learner:
            learner_state_dir = os.path.join(checkpoint_dir, "learner")
            self.learner_group.save_to_path(learner_state_dir)

    @override(Trainable)
    def load_checkpoint(self, checkpoint_dir: str) -> None:
        # New API stack: Delegate to the `Checkpointable` implementation of
        # `restore_from_path()`.
        if (
            self.config.enable_rl_module_and_learner
            and self.config.enable_env_runner_and_connector_v2
        ):
            self.restore_from_path(checkpoint_dir)
            return

        # Checkpoint is provided as a local directory.
        # Restore from the checkpoint file or dir.
        checkpoint_info = get_checkpoint_info(checkpoint_dir)
        checkpoint_data = Algorithm._checkpoint_info_to_algorithm_state(checkpoint_info)
        self.__setstate__(checkpoint_data)
        if self.config.enable_rl_module_and_learner:
            # We restore the LearnerGroup from a "learner" subdir. Note that this is not
            # in line with the new Checkpointable API, but makes this case backward
            # compatible. The new Checkpointable API is only strictly applied anyways
            # to the new API stack.
            learner_group_state_dir = os.path.join(checkpoint_dir, "learner")
            self.learner_group.restore_from_path(learner_group_state_dir)
            # Make also sure, all (training) EnvRunners get the just loaded weights, but
            # only the inference-only ones.
            self.env_runner_group.sync_weights(
                from_worker_or_learner_group=self.learner_group,
                inference_only=True,
            )

        # Call the `on_checkpoint_loaded` callback.
        self.callbacks.on_checkpoint_loaded(algorithm=self)

    @override(Checkpointable)
    def get_state(
        self,
        components: Optional[Union[str, Collection[str]]] = None,
        *,
        not_components: Optional[Union[str, Collection[str]]] = None,
        **kwargs,
    ) -> StateDict:
        if not self.config.enable_env_runner_and_connector_v2:
            raise RuntimeError(
                "Algorithm.get_state() not supported on the old API stack! "
                "Use Algorithm.__getstate__() instead."
            )

        state = {}

        # Get (local) EnvRunner state (w/o RLModule).
        if self._check_component(COMPONENT_ENV_RUNNER, components, not_components):
            state[
                COMPONENT_ENV_RUNNER
            ] = self.env_runner_group.local_env_runner.get_state(
                components=self._get_subcomponents(COMPONENT_RL_MODULE, components),
                not_components=force_list(
                    self._get_subcomponents(COMPONENT_RL_MODULE, not_components)
                )
                # We don't want the RLModule state from the EnvRunners (it's
                # `inference_only` anyway and already provided in full by the Learners).
                + [COMPONENT_RL_MODULE],
                **kwargs,
            )

        # Get (local) evaluation EnvRunner state (w/o RLModule).
        if self.eval_env_runner_group and self._check_component(
            COMPONENT_EVAL_ENV_RUNNER, components, not_components
        ):
            state[COMPONENT_EVAL_ENV_RUNNER] = self.eval_env_runner.get_state(
                components=self._get_subcomponents(COMPONENT_RL_MODULE, components),
                not_components=force_list(
                    self._get_subcomponents(COMPONENT_RL_MODULE, not_components)
                )
                # We don't want the RLModule state from the EnvRunners (it's
                # `inference_only` anyway and already provided in full by the Learners).
                + [COMPONENT_RL_MODULE],
                **kwargs,
            )

        # Get LearnerGroup state (w/ RLModule).
        if self._check_component(COMPONENT_LEARNER_GROUP, components, not_components):
            state[COMPONENT_LEARNER_GROUP] = self.learner_group.get_state(
                components=self._get_subcomponents(COMPONENT_LEARNER_GROUP, components),
                not_components=self._get_subcomponents(
                    COMPONENT_LEARNER_GROUP, not_components
                ),
                **kwargs,
            )

        # Get entire MetricsLogger state.
        # TODO (sven): Make `MetricsLogger` a Checkpointable.
        state[COMPONENT_METRICS_LOGGER] = self.metrics.get_state()

        # Save current `training_iteration`.
        state[TRAINING_ITERATION] = self.training_iteration

        return state

    @override(Checkpointable)
    def set_state(self, state: StateDict) -> None:
        # Set the (training) EnvRunners' states.
        if COMPONENT_ENV_RUNNER in state:
            self.env_runner_group.local_env_runner.set_state(
                state[COMPONENT_ENV_RUNNER]
            )
            self.env_runner_group.sync_env_runner_states(config=self.config)

        # Set the (eval) EnvRunners' states.
        if self.eval_env_runner_group and COMPONENT_EVAL_ENV_RUNNER in state:
            self.eval_env_runner.set_state(state[COMPONENT_ENV_RUNNER])
            self.eval_env_runner_group.sync_env_runner_states(
                config=self.evaluation_config
            )

        # Set the LearnerGroup's state.
        if COMPONENT_LEARNER_GROUP in state:
            self.learner_group.set_state(state[COMPONENT_LEARNER_GROUP])
            # Sync new weights to all EnvRunners.
            self.env_runner_group.sync_weights(
                from_worker_or_learner_group=self.learner_group,
                inference_only=True,
            )
            if self.eval_env_runner_group:
                self.eval_env_runner_group.sync_weights(
                    from_worker_or_learner_group=self.learner_group,
                    inference_only=True,
                )

        # TODO (sven): Make `MetricsLogger` a Checkpointable.
        if COMPONENT_METRICS_LOGGER in state:
            self.metrics.set_state(state[COMPONENT_METRICS_LOGGER])

        if TRAINING_ITERATION in state:
            self._iteration = state[TRAINING_ITERATION]

    @override(Checkpointable)
    def get_checkpointable_components(self) -> List[Tuple[str, "Checkpointable"]]:
        components = [
            (COMPONENT_ENV_RUNNER, self.env_runner_group.local_env_runner),
            (COMPONENT_LEARNER_GROUP, self.learner_group),
        ]
        if self.eval_env_runner_group:
            components.append(
                (
                    COMPONENT_EVAL_ENV_RUNNER,
                    self.eval_env_runner,
                )
            )
        return components

    @override(Checkpointable)
    def get_ctor_args_and_kwargs(self) -> Tuple[Tuple, Dict[str, Any]]:
        return (
            (self.config,),  # *args,
            {},  # **kwargs
        )

    @override(Checkpointable)
    def restore_from_path(self, path, *args, **kwargs):
        # Override from parent method, b/c we might have to sync the EnvRunner weights
        # after having restored/loaded the LearnerGroup state.
        super().restore_from_path(path, *args, **kwargs)
        # Sync EnvRunners, but only if LearnerGroup's checkpoint can be found in path.
        path = pathlib.Path(path)
        if (path / "learner_group").is_dir():
            # Make also sure, all (training) EnvRunners get the just loaded weights, but
            # only the inference-only ones.
            self.env_runner_group.sync_weights(
                from_worker_or_learner_group=self.learner_group,
                inference_only=True,
            )

    @override(Trainable)
    def log_result(self, result: ResultDict) -> None:
        # Log after the callback is invoked, so that the user has a chance
        # to mutate the result.
        # TODO (sven): It might not make sense to pass in the MetricsLogger at this late
        #  point in time. In here, the result dict has already been "compiled" (reduced)
        #  by the MetricsLogger and there is probably no point in adding more Stats
        #  here.
        self.callbacks.on_train_result(
            algorithm=self, metrics_logger=self.metrics, result=result
        )
        # Then log according to Trainable's logging logic.
        Trainable.log_result(self, result)

    @override(Trainable)
    def cleanup(self) -> None:
        # Stop all workers.
        if hasattr(self, "env_runner_group") and self.env_runner_group is not None:
            self.env_runner_group.stop()
        if (
            hasattr(self, "eval_env_runner_group")
            and self.eval_env_runner_group is not None
        ):
            self.eval_env_runner_group.stop()

    @OverrideToImplementCustomLogic
    @classmethod
    @override(Trainable)
    def default_resource_request(
        cls, config: Union[AlgorithmConfig, PartialAlgorithmConfigDict]
    ) -> Union[Resources, PlacementGroupFactory]:
        # Default logic for RLlib Algorithms:
        # Create one bundle per individual worker (local or remote).
        # Use `num_cpus_for_main_process` and `num_gpus` for the local worker and
        # `num_cpus_per_env_runner` and `num_gpus_per_env_runner` for the remote
        # EnvRunners to determine their CPU/GPU resource needs.

        # Convenience config handles.
        cf = cls.get_default_config().update_from_dict(config)
        cf.validate()
        cf.freeze()

        # get evaluation config
        eval_cf = cf.get_evaluation_config_object()
        eval_cf.validate()
        eval_cf.freeze()

        # resources for the driver of this trainable
        if cf.enable_rl_module_and_learner:
            if cf.num_learners == 0:
                # in this case local_worker only does sampling and training is done on
                # local learner worker
                driver = cls._get_learner_bundles(cf)[0]
            else:
                # in this case local_worker only does sampling and training is done on
                # remote learner workers
                driver = {"CPU": cf.num_cpus_for_main_process, "GPU": 0}
        else:
            driver = {
                "CPU": cf.num_cpus_for_main_process,
                "GPU": 0 if cf._fake_gpus else cf.num_gpus,
            }

        # resources for remote rollout env samplers
        rollout_bundles = [
            {
                "CPU": cf.num_cpus_per_env_runner,
                "GPU": cf.num_gpus_per_env_runner,
                **cf.custom_resources_per_env_runner,
            }
            for _ in range(cf.num_env_runners)
        ]

        # resources for remote evaluation env samplers or datasets (if any)
        if cls._should_create_evaluation_rollout_workers(eval_cf):
            # Evaluation workers.
            # Note: The local eval worker is located on the driver CPU.
            evaluation_bundles = [
                {
                    "CPU": eval_cf.num_cpus_per_env_runner,
                    "GPU": eval_cf.num_gpus_per_env_runner,
                    **eval_cf.custom_resources_per_env_runner,
                }
                for _ in range(eval_cf.evaluation_num_env_runners)
            ]
        else:
            # resources for offline dataset readers during evaluation
            # Note (Kourosh): we should not claim extra workers for
            # training on the offline dataset, since rollout workers have already
            # claimed it.
            # Another Note (Kourosh): dataset reader will not use placement groups so
            # whatever we specify here won't matter because dataset won't even use it.
            # Disclaimer: using ray dataset in tune may cause deadlock when multiple
            # tune trials get scheduled on the same node and do not leave any spare
            # resources for dataset operations. The workaround is to limit the
            # max_concurrent trials so that some spare cpus are left for dataset
            # operations. This behavior should get fixed by the dataset team. more info
            # found here:
            # https://docs.ray.io/en/master/data/dataset-internals.html#datasets-tune
            evaluation_bundles = []

        # resources for remote learner workers
        learner_bundles = []
        if cf.enable_rl_module_and_learner and cf.num_learners > 0:
            learner_bundles = cls._get_learner_bundles(cf)

        bundles = [driver] + rollout_bundles + evaluation_bundles + learner_bundles

        # Return PlacementGroupFactory containing all needed resources
        # (already properly defined as device bundles).
        return PlacementGroupFactory(
            bundles=bundles,
            strategy=config.get("placement_strategy", "PACK"),
        )

    @DeveloperAPI
    def _before_evaluate(self):
        """Pre-evaluation callback."""
        pass

    @staticmethod
    def _get_env_id_and_creator(
        env_specifier: Union[str, EnvType, None], config: AlgorithmConfig
    ) -> Tuple[Optional[str], EnvCreator]:
        """Returns env_id and creator callable given original env id from config.

        Args:
            env_specifier: An env class, an already tune registered env ID, a known
                gym env name, or None (if no env is used).
            config: The AlgorithmConfig object.

        Returns:
            Tuple consisting of a) env ID string and b) env creator callable.
        """
        # Environment is specified via a string.
        if isinstance(env_specifier, str):
            # An already registered env.
            if _global_registry.contains(ENV_CREATOR, env_specifier):
                return env_specifier, _global_registry.get(ENV_CREATOR, env_specifier)

            # A class path specifier.
            elif "." in env_specifier:

                def env_creator_from_classpath(env_context):
                    try:
                        env_obj = from_config(env_specifier, env_context)
                    except ValueError:
                        raise EnvError(
                            ERR_MSG_INVALID_ENV_DESCRIPTOR.format(env_specifier)
                        )
                    return env_obj

                return env_specifier, env_creator_from_classpath
            # Try gym/PyBullet.
            else:
                return env_specifier, functools.partial(
                    _gym_env_creator, env_descriptor=env_specifier
                )

        elif isinstance(env_specifier, type):
            env_id = env_specifier  # .__name__

            if config["remote_worker_envs"]:
                # Check gym version (0.22 or higher?).
                # If > 0.21, can't perform auto-wrapping of the given class as this
                # would lead to a pickle error.
                gym_version = importlib.metadata.version("gym")
                if version.parse(gym_version) >= version.parse("0.22"):
                    raise ValueError(
                        "Cannot specify a gym.Env class via `config.env` while setting "
                        "`config.remote_worker_env=True` AND your gym version is >= "
                        "0.22! Try installing an older version of gym or set `config."
                        "remote_worker_env=False`."
                    )

                @ray.remote(num_cpus=1)
                class _wrapper(env_specifier):
                    # Add convenience `_get_spaces` and `_is_multi_agent`
                    # methods:
                    def _get_spaces(self):
                        return self.observation_space, self.action_space

                    def _is_multi_agent(self):
                        from ray.rllib.env.multi_agent_env import MultiAgentEnv

                        return isinstance(self, MultiAgentEnv)

                return env_id, lambda cfg: _wrapper.remote(cfg)
            # gym.Env-subclass: Also go through our RLlib gym-creator.
            elif issubclass(env_specifier, gym.Env):
                return env_id, functools.partial(
                    _gym_env_creator,
                    env_descriptor=env_specifier,
                )
            # All other env classes: Call c'tor directly.
            else:
                return env_id, lambda cfg: env_specifier(cfg)

        # No env -> Env creator always returns None.
        elif env_specifier is None:
            return None, lambda env_config: None

        else:
            raise ValueError(
                "{} is an invalid env specifier. ".format(env_specifier)
                + "You can specify a custom env as either a class "
                '(e.g., YourEnvCls) or a registered env id (e.g., "your_env").'
            )

    def _sync_filters_if_needed(
        self,
        *,
        central_worker: EnvRunner,
        workers: EnvRunnerGroup,
        config: AlgorithmConfig,
    ) -> None:
        """Synchronizes the filter stats from `workers` to `central_worker`.

        .. and broadcasts the central_worker's filter stats back to all `workers`
        (if configured).

        Args:
            central_worker: The worker to sync/aggregate all `workers`' filter stats to
                and from which to (possibly) broadcast the updated filter stats back to
                `workers`.
            workers: The EnvRunnerGroup, whose EnvRunners' filter stats should be used
                for aggregation on `central_worker` and which (possibly) get updated
                from `central_worker` after the sync.
            config: The algorithm config instance. This is used to determine, whether
                syncing from `workers` should happen at all and whether broadcasting
                back to `workers` (after possible syncing) should happen.
        """
        if central_worker and config.observation_filter != "NoFilter":
            FilterManager.synchronize(
                central_worker.filters,
                workers,
                update_remote=config.update_worker_filter_stats,
                timeout_seconds=config.sync_filters_on_rollout_workers_timeout_s,
                use_remote_data_for_update=config.use_worker_filter_stats,
            )

    @classmethod
    @override(Trainable)
    def resource_help(cls, config: Union[AlgorithmConfig, AlgorithmConfigDict]) -> str:
        return (
            "\n\nYou can adjust the resource requests of RLlib Algorithms by calling "
            "`AlgorithmConfig.env_runners("
            "num_env_runners=.., num_cpus_per_env_runner=.., "
            "num_gpus_per_env_runner=.., ..)` and "
            "`AgorithmConfig.learners(num_learners=.., num_gpus_per_learner=..)`. See "
            "the `ray.rllib.algorithms.algorithm_config.AlgorithmConfig` classes "
            "(each Algorithm has its own subclass of this class) for more info.\n\n"
            f"The config of this Algorithm is: {config}"
        )

    @override(Trainable)
    def get_auto_filled_metrics(
        self,
        now: Optional[datetime] = None,
        time_this_iter: Optional[float] = None,
        timestamp: Optional[int] = None,
        debug_metrics_only: bool = False,
    ) -> dict:
        # Override this method to make sure, the `config` key of the returned results
        # contains the proper Tune config dict (instead of an AlgorithmConfig object).
        auto_filled = super().get_auto_filled_metrics(
            now, time_this_iter, timestamp, debug_metrics_only
        )
        if "config" not in auto_filled:
            raise KeyError("`config` key not found in auto-filled results dict!")

        # If `config` key is no dict (but AlgorithmConfig object) ->
        # make sure, it's a dict to not break Tune APIs.
        if not isinstance(auto_filled["config"], dict):
            assert isinstance(auto_filled["config"], AlgorithmConfig)
            auto_filled["config"] = auto_filled["config"].to_dict()
        return auto_filled

    @classmethod
    def merge_algorithm_configs(
        cls,
        config1: AlgorithmConfigDict,
        config2: PartialAlgorithmConfigDict,
        _allow_unknown_configs: Optional[bool] = None,
    ) -> AlgorithmConfigDict:
        """Merges a complete Algorithm config dict with a partial override dict.

        Respects nested structures within the config dicts. The values in the
        partial override dict take priority.

        Args:
            config1: The complete Algorithm's dict to be merged (overridden)
                with `config2`.
            config2: The partial override config dict to merge on top of
                `config1`.
            _allow_unknown_configs: If True, keys in `config2` that don't exist
                in `config1` are allowed and will be added to the final config.

        Returns:
            The merged full algorithm config dict.
        """
        config1 = copy.deepcopy(config1)
        if "callbacks" in config2 and type(config2["callbacks"]) is dict:
            deprecation_warning(
                "callbacks dict interface",
                "a class extending rllib.algorithms.callbacks.DefaultCallbacks; "
                "see `rllib/examples/metrics/custom_metrics_and_callbacks.py` for an "
                "example.",
                error=True,
            )

        if _allow_unknown_configs is None:
            _allow_unknown_configs = cls._allow_unknown_configs
        return deep_update(
            config1,
            config2,
            _allow_unknown_configs,
            cls._allow_unknown_subkeys,
            cls._override_all_subkeys_if_type_changes,
            cls._override_all_key_list,
        )

    @staticmethod
    @ExperimentalAPI
    def validate_env(env: EnvType, env_context: EnvContext) -> None:
        """Env validator function for this Algorithm class.

        Override this in child classes to define custom validation
        behavior.

        Args:
            env: The (sub-)environment to validate. This is normally a
                single sub-environment (e.g. a gym.Env) within a vectorized
                setup.
            env_context: The EnvContext to configure the environment.

        Raises:
            Exception: in case something is wrong with the given environment.
        """
        pass

    @override(Trainable)
    def _export_model(
        self, export_formats: List[str], export_dir: str
    ) -> Dict[str, str]:
        ExportFormat.validate(export_formats)
        exported = {}
        if ExportFormat.CHECKPOINT in export_formats:
            path = os.path.join(export_dir, ExportFormat.CHECKPOINT)
            self.export_policy_checkpoint(path)
            exported[ExportFormat.CHECKPOINT] = path
        if ExportFormat.MODEL in export_formats:
            path = os.path.join(export_dir, ExportFormat.MODEL)
            self.export_policy_model(path)
            exported[ExportFormat.MODEL] = path
        if ExportFormat.ONNX in export_formats:
            path = os.path.join(export_dir, ExportFormat.ONNX)
            self.export_policy_model(path, onnx=int(os.getenv("ONNX_OPSET", "11")))
            exported[ExportFormat.ONNX] = path
        return exported

    @OldAPIStack
    def __getstate__(self) -> Dict:
        """Returns current state of Algorithm, sufficient to restore it from scratch.

        Returns:
            The current state dict of this Algorithm, which can be used to sufficiently
            restore the algorithm from scratch without any other information.
        """
        if self.config.enable_env_runner_and_connector_v2:
            raise RuntimeError(
                "Algorithm.__getstate__() not supported anymore on the new API stack! "
                "Use Algorithm.get_state() instead."
            )

        # Add config to state so complete Algorithm can be reproduced w/o it.
        state = {
            "algorithm_class": type(self),
            "config": self.config,
        }

        if hasattr(self, "env_runner_group"):
            state["worker"] = self.env_runner_group.local_env_runner.get_state()

        # Also store eval `policy_mapping_fn` (in case it's different from main
        # one). Note, the new `EnvRunner API` has no policy mapping function.
        if (
            hasattr(self, "eval_env_runner_group")
            and self.eval_env_runner_group is not None
        ):
            state["eval_policy_mapping_fn"] = self.eval_env_runner.policy_mapping_fn

        # Save counters.
        state["counters"] = self._counters

        # TODO: Experimental functionality: Store contents of replay buffer
        #  to checkpoint, only if user has configured this.
        if self.local_replay_buffer is not None and self.config.get(
            "store_buffer_in_checkpoints"
        ):
            state["local_replay_buffer"] = self.local_replay_buffer.get_state()

        # Save current `training_iteration`.
        state[TRAINING_ITERATION] = self.training_iteration

        return state

    @OldAPIStack
    def __setstate__(self, state) -> None:
        """Sets the algorithm to the provided state.

        Args:
            state: The state dict to restore this Algorithm instance to. `state` may
                have been returned by a call to an Algorithm's `__getstate__()` method.
        """
        if self.config.enable_env_runner_and_connector_v2:
            raise RuntimeError(
                "Algorithm.__setstate__() not supported anymore on the new API stack! "
                "Use Algorithm.set_state() instead."
            )

        # Old API stack: The local worker stores its state (together with all the
        # Module information) in state['worker'].
        if hasattr(self, "env_runner_group") and "worker" in state and state["worker"]:
            self.env_runner.set_state(state["worker"])
            remote_state_ref = ray.put(state["worker"])
            self.env_runner_group.foreach_worker(
                lambda w: w.set_state(ray.get(remote_state_ref)),
                local_env_runner=False,
            )
            if self.eval_env_runner_group:
                # Avoid `state` being pickled into the remote function below.
                _eval_policy_mapping_fn = state.get("eval_policy_mapping_fn")

                def _setup_eval_worker(w):
                    w.set_state(ray.get(remote_state_ref))
                    # Override `policy_mapping_fn` as it might be different for eval
                    # workers.
                    w.set_policy_mapping_fn(_eval_policy_mapping_fn)

                # If evaluation workers are used, also restore the policies
                # there in case they are used for evaluation purpose.
                self.eval_env_runner_group.foreach_worker(_setup_eval_worker)

        # Restore replay buffer data.
        if self.local_replay_buffer is not None:
            # TODO: Experimental functionality: Restore contents of replay
            #  buffer from checkpoint, only if user has configured this.
            if self.config.store_buffer_in_checkpoints:
                if "local_replay_buffer" in state:
                    self.local_replay_buffer.set_state(state["local_replay_buffer"])
                else:
                    logger.warning(
                        "`store_buffer_in_checkpoints` is True, but no replay "
                        "data found in state!"
                    )
            elif "local_replay_buffer" in state and log_once(
                "no_store_buffer_in_checkpoints_but_data_found"
            ):
                logger.warning(
                    "`store_buffer_in_checkpoints` is False, but some replay "
                    "data found in state!"
                )

        if "counters" in state:
            self._counters = state["counters"]

        if TRAINING_ITERATION in state:
            self._iteration = state[TRAINING_ITERATION]

    @OldAPIStack
    @staticmethod
    def _checkpoint_info_to_algorithm_state(
        checkpoint_info: dict,
        *,
        policy_ids: Optional[Collection[PolicyID]] = None,
        policy_mapping_fn: Optional[Callable[[AgentID, EpisodeID], PolicyID]] = None,
        policies_to_train: Optional[
            Union[
                Collection[PolicyID],
                Callable[[PolicyID, Optional[SampleBatchType]], bool],
            ]
        ] = None,
    ) -> Dict:
        """Converts a checkpoint info or object to a proper Algorithm state dict.

        The returned state dict can be used inside self.__setstate__().

        Args:
            checkpoint_info: A checkpoint info dict as returned by
                `ray.rllib.utils.checkpoints.get_checkpoint_info(
                [checkpoint dir or AIR Checkpoint])`.
            policy_ids: Optional list/set of PolicyIDs. If not None, only those policies
                listed here will be included in the returned state. Note that
                state items such as filters, the `is_policy_to_train` function, as
                well as the multi-agent `policy_ids` dict will be adjusted as well,
                based on this arg.
            policy_mapping_fn: An optional (updated) policy mapping function
                to include in the returned state.
            policies_to_train: An optional list of policy IDs to be trained
                or a callable taking PolicyID and SampleBatchType and
                returning a bool (trainable or not?) to include in the returned state.

        Returns:
             The state dict usable within the `self.__setstate__()` method.
        """
        if checkpoint_info["type"] != "Algorithm":
            raise ValueError(
                "`checkpoint` arg passed to "
                "`Algorithm._checkpoint_info_to_algorithm_state()` must be an "
                f"Algorithm checkpoint (but is {checkpoint_info['type']})!"
            )

        msgpack = None
        if checkpoint_info.get("format") == "msgpack":
            msgpack = try_import_msgpack(error=True)

        with open(checkpoint_info["state_file"], "rb") as f:
            if msgpack is not None:
                state = msgpack.load(f)
            else:
                state = pickle.load(f)

        # Old API stack: Policies are in separate sub-dirs.
        if (
            checkpoint_info["checkpoint_version"] > version.Version("0.1")
            and state.get("worker") is not None
            and state.get("worker")
        ):
            worker_state = state["worker"]

            # Retrieve the set of all required policy IDs.
            policy_ids = set(
                policy_ids if policy_ids is not None else worker_state["policy_ids"]
            )

            # Remove those policies entirely from filters that are not in
            # `policy_ids`.
            worker_state["filters"] = {
                pid: filter
                for pid, filter in worker_state["filters"].items()
                if pid in policy_ids
            }

            # Get Algorithm class.
            if isinstance(state["algorithm_class"], str):
                # Try deserializing from a full classpath.
                # Or as a last resort: Tune registered algorithm name.
                state["algorithm_class"] = deserialize_type(
                    state["algorithm_class"]
                ) or get_trainable_cls(state["algorithm_class"])
            # Compile actual config object.
            default_config = state["algorithm_class"].get_default_config()
            if isinstance(default_config, AlgorithmConfig):
                new_config = default_config.update_from_dict(state["config"])
            else:
                new_config = Algorithm.merge_algorithm_configs(
                    default_config, state["config"]
                )

            # Remove policies from multiagent dict that are not in `policy_ids`.
            new_policies = new_config.policies
            if isinstance(new_policies, (set, list, tuple)):
                new_policies = {pid for pid in new_policies if pid in policy_ids}
            else:
                new_policies = {
                    pid: spec for pid, spec in new_policies.items() if pid in policy_ids
                }
            new_config.multi_agent(
                policies=new_policies,
                policies_to_train=policies_to_train,
                **(
                    {"policy_mapping_fn": policy_mapping_fn}
                    if policy_mapping_fn is not None
                    else {}
                ),
            )
            state["config"] = new_config

            # Prepare local `worker` state to add policies' states into it,
            # read from separate policy checkpoint files.
            worker_state["policy_states"] = {}
            for pid in policy_ids:
                policy_state_file = os.path.join(
                    checkpoint_info["checkpoint_dir"],
                    "policies",
                    pid,
                    "policy_state."
                    + ("msgpck" if checkpoint_info["format"] == "msgpack" else "pkl"),
                )
                if not os.path.isfile(policy_state_file):
                    raise ValueError(
                        "Given checkpoint does not seem to be valid! No policy "
                        f"state file found for PID={pid}. "
                        f"The file not found is: {policy_state_file}."
                    )

                with open(policy_state_file, "rb") as f:
                    if msgpack is not None:
                        worker_state["policy_states"][pid] = msgpack.load(f)
                    else:
                        worker_state["policy_states"][pid] = pickle.load(f)

            # These two functions are never serialized in a msgpack checkpoint (which
            # does not store code, unlike a cloudpickle checkpoint). Hence the user has
            # to provide them with the `Algorithm.from_checkpoint()` call.
            if policy_mapping_fn is not None:
                worker_state["policy_mapping_fn"] = policy_mapping_fn
            if (
                policies_to_train is not None
                # `policies_to_train` might be left None in case all policies should be
                # trained.
                or worker_state["is_policy_to_train"] == NOT_SERIALIZABLE
            ):
                worker_state["is_policy_to_train"] = policies_to_train

        if state["config"].enable_rl_module_and_learner:
            state["learner_state_dir"] = os.path.join(
                checkpoint_info["checkpoint_dir"], "learner"
            )

        return state

    @DeveloperAPI
    def _create_local_replay_buffer_if_necessary(
        self, config: PartialAlgorithmConfigDict
    ) -> Optional[MultiAgentReplayBuffer]:
        """Create a MultiAgentReplayBuffer instance if necessary.

        Args:
            config: Algorithm-specific configuration data.

        Returns:
            MultiAgentReplayBuffer instance based on algorithm config.
            None, if local replay buffer is not needed.
        """
        if not config.get("replay_buffer_config") or config["replay_buffer_config"].get(
            "no_local_replay_buffer"
        ):
            return

        return from_config(ReplayBuffer, config["replay_buffer_config"])

    def _run_one_training_iteration(self) -> Tuple[ResultDict, "TrainIterCtx"]:
        """Runs one training iteration (`self.iteration` will be +1 after this).

        Calls `self.training_step()` repeatedly until the configured minimum time (sec),
        minimum sample- or minimum training steps have been reached.

        Returns:
            The ResultDict from the last call to `training_step()`. Note that even
            though we only return the last ResultDict, the user stil has full control
            over the history and reduce behavior of individual metrics at the time these
            metrics are logged with `self.metrics.log_...()`.
        """
        with self._timers[TRAINING_ITERATION_TIMER]:
            # In case we are training (in a thread) parallel to evaluation,
            # we may have to re-enable eager mode here (gets disabled in the
            # thread).
            if self.config.get("framework") == "tf2" and not tf.executing_eagerly():
                tf1.enable_eager_execution()

            results = {}
            training_step_results = None
            # Create a step context ...
            with TrainIterCtx(algo=self) as train_iter_ctx:
                # .. so we can query it whether we should stop the iteration loop (e.g.
                # when we have reached `min_time_s_per_iteration`).
                while not train_iter_ctx.should_stop(training_step_results):
                    # Before training step, try to bring failed workers back.
                    with self._timers[RESTORE_WORKERS_TIMER]:
                        self.restore_workers(self.env_runner_group)

                    # Try to train one step.
                    with self._timers[TRAINING_STEP_TIMER]:
                        # TODO (sven): Should we reduce the different
                        #  `training_step_results` over time with MetricsLogger.
                        training_step_results = self.training_step()

                    if training_step_results:
                        results = training_step_results

        return results, train_iter_ctx

    def _run_one_evaluation(
        self,
        parallel_train_future: Optional[concurrent.futures.ThreadPoolExecutor] = None,
    ) -> ResultDict:
        """Runs evaluation step via `self.evaluate()` and handling worker failures.

        Args:
            parallel_train_future: In case, we are training and avaluating in parallel,
                this arg carries the currently running ThreadPoolExecutor object that
                runs the training iteration. Use `parallel_train_future.done()` to
                check, whether the parallel training job has completed and
                `parallel_train_future.result()` to get its return values.

        Returns:
            The results dict from the evaluation call.
        """
        if self.eval_env_runner_group is not None:
            with self._timers[RESTORE_EVAL_WORKERS_TIMER]:
                self.restore_workers(self.eval_env_runner_group)

        # Run `self.evaluate()` only once per training iteration.
        # TODO (sven): Move this timer into new metrics-logger API.
        with self._timers[EVALUATION_ITERATION_TIMER]:
            eval_results = self.evaluate(parallel_train_future=parallel_train_future)
        self._timers[EVALUATION_ITERATION_TIMER].push_units_processed(
            self._counters[NUM_ENV_STEPS_SAMPLED_FOR_EVALUATION_THIS_ITER]
        )

        # After evaluation, do a round of health check on remote eval workers to see if
        # any of the failed workers are back.
        if self.eval_env_runner_group is not None:
            # Add number of healthy evaluation workers after this iteration.
            eval_results[
                "num_healthy_workers"
            ] = self.eval_env_runner_group.num_healthy_remote_workers()
            eval_results[
                "num_in_flight_async_reqs"
            ] = self.eval_env_runner_group.num_in_flight_async_reqs()
            eval_results[
                "num_remote_worker_restarts"
            ] = self.eval_env_runner_group.num_remote_worker_restarts()

        return {EVALUATION_RESULTS: eval_results}

    def _run_one_training_iteration_and_evaluation_in_parallel(
        self,
    ) -> Tuple[ResultDict, ResultDict, "TrainIterCtx"]:
        """Runs one training iteration and one evaluation step in parallel.

        First starts the training iteration (via `self._run_one_training_iteration()`)
        within a ThreadPoolExecutor, then runs the evaluation step in parallel.
        In auto-duration mode (config.evaluation_duration=auto), makes sure the
        evaluation step takes roughly the same time as the training iteration.

        Returns:
            A tuple containing the training results, the evaluation results, and
            the `TrainIterCtx` object returned by the training call.
        """
        with concurrent.futures.ThreadPoolExecutor() as executor:
            parallel_train_future = executor.submit(
                lambda: self._run_one_training_iteration()
            )
            evaluation_results = {}
            # If the debug setting _run_training_always_in_thread is used, do NOT
            # evaluate, no matter what the settings are,
            if not self.config._run_training_always_in_thread:
                # Pass the train_future into `self._run_one_evaluation()` to allow it
                # to run exactly as long as the training iteration takes in case
                # evaluation_duration=auto.
                evaluation_results = self._run_one_evaluation(
                    parallel_train_future=parallel_train_future
                )
            # Collect the training results from the future.
            train_results, train_iter_ctx = parallel_train_future.result()

        return train_results, evaluation_results, train_iter_ctx

    # Experimental method (trying to achieve evaluation and training in parallel w/o
    # using a thread pool).
    def _run_one_training_iteration_and_evaluation_in_parallel_wo_thread(
        self,
    ) -> Tuple[ResultDict, ResultDict, "TrainIterCtx"]:

        assert self.config.evaluation_duration != "auto"
        assert self.config.evaluation_duration_unit == "timesteps"
        assert self.eval_env_runner_group is not None

        with self._timers[RESTORE_EVAL_WORKERS_TIMER]:
            self.restore_workers(self.eval_env_runner_group)

        # Call the `_before_evaluate` hook.
        self._before_evaluate()

        # Sync weights to the evaluation EnvRunners.
        if self.eval_env_runner_group is not None:
            self.eval_env_runner_group.sync_weights(
                from_worker_or_learner_group=self.env_runner_group.local_env_runner
            )
            self._sync_filters_if_needed(
                central_worker=self.env_runner_group.local_env_runner,
                workers=self.eval_env_runner_group,
                config=self.evaluation_config,
            )

        self.callbacks.on_evaluate_start(algorithm=self, metrics_logger=self.metrics)

        env_steps = agent_steps = 0

        # Kick off sampling on all evaluation workers (async).
        # How many timesteps do we need to run?
        eval_cfg = self.evaluation_config
        time_out = self.config.evaluation_sample_timeout_s

        all_metrics = []
        algo_iteration = self.iteration

        # In case all the remote evaluation workers die during a round of
        # evaluation, we need to stop.
        units_per_healthy_remote_worker = (
            eval_cfg.rollout_fragment_length * eval_cfg.num_envs_per_env_runner
        )
        # Select proper number of evaluation workers for this round.
        selected_eval_worker_ids = [
            worker_id
            for i, worker_id in enumerate(
                self.eval_env_runner_group.healthy_worker_ids()
            )
            if i * units_per_healthy_remote_worker < self.config.evaluation_duration
        ]
        self.eval_env_runner_group.foreach_worker_async(
            func=lambda w: (w.sample(), w.get_metrics(), algo_iteration),
            remote_worker_ids=selected_eval_worker_ids,
        )
        # Run training and collect the training results.
        train_results, train_iter_ctx = self._run_one_training_iteration()

        # Collect the evaluation results.
        eval_results = self.eval_env_runner_group.fetch_ready_async_reqs(
            return_obj_refs=False, timeout_seconds=time_out
        )
        for wid, (batch, metrics, iter) in eval_results:
            # Skip results from an older iteration.
            if iter != self.iteration:
                continue
            agent_steps += batch.agent_steps()
            env_steps += batch.env_steps()
            all_metrics.append(metrics)

        if not self.config.enable_env_runner_and_connector_v2:
            eval_results = summarize_episodes(
                all_metrics,
                all_metrics,
                keep_custom_metrics=(
                    self.evaluation_config.keep_per_episode_custom_metrics
                ),
            )
            eval_results[NUM_AGENT_STEPS_SAMPLED_THIS_ITER] = agent_steps
            eval_results[NUM_ENV_STEPS_SAMPLED_THIS_ITER] = env_steps
            # TODO: Remove this key at some point. Here for backward compatibility.
            eval_results["timesteps_this_iter"] = eval_results.get(
                NUM_ENV_STEPS_SAMPLED_THIS_ITER, 0
            )
        else:
            self.metrics.merge_and_log_n_dicts(
                all_metrics,
                key=(EVALUATION_RESULTS, ENV_RUNNER_RESULTS),
            )
            eval_results = self.metrics.reduce((EVALUATION_RESULTS, ENV_RUNNER_RESULTS))

        # Warn if results are empty, it could be that this is because the eval timesteps
        # are not enough to run through one full episode.
        if eval_results[ENV_RUNNER_RESULTS][NUM_EPISODES] == 0:
            logger.warning(
                "This evaluation iteration resulted in an empty set of episode summary "
                "results! It's possible that your configured duration timesteps are not"
                " enough to finish even a single episode. Your have configured "
                f"{self.config.evaluation_duration}"
                f"{self.config.evaluation_duration_unit}. For 'timesteps', try "
                "increasing this value via the `config.evaluation(evaluation_duration="
                "...)` OR change the unit to 'episodes' via `config.evaluation("
                "evaluation_duration_unit='episodes')` OR try increasing the timeout "
                "threshold via `config.evaluation(evaluation_sample_timeout_s=...)` OR "
                "you can also set `config.evaluation_force_reset_envs_before_iteration`"
                " to False. However, keep in mind that in the latter case, the "
                "evaluation results may contain some episode stats generated with "
                "earlier weights versions."
            )

        # After evaluation, do a round of health check on remote eval workers to see if
        # any of the failed workers are back.
        # Add number of healthy evaluation workers after this iteration.
        eval_results[
            "num_healthy_workers"
        ] = self.eval_env_runner_group.num_healthy_remote_workers()
        eval_results[
            "num_in_flight_async_reqs"
        ] = self.eval_env_runner_group.num_in_flight_async_reqs()
        eval_results[
            "num_remote_worker_restarts"
        ] = self.eval_env_runner_group.num_remote_worker_restarts()

        return train_results, {"evaluation": eval_results}, train_iter_ctx

    def _run_offline_evaluation(self):
        """Runs offline evaluation via `OfflineEvaluator.estimate_on_dataset()` API.

        This method will be used when `evaluation_dataset` is provided.
        Note: This will only work if the policy is a single agent policy.

        Returns:
            The results dict from the offline evaluation call.
        """
        assert len(self.env_runner_group.local_env_runner.policy_map) == 1

        parallelism = self.evaluation_config.evaluation_num_env_runners or 1
        offline_eval_results = {"off_policy_estimator": {}}
        for evaluator_name, offline_evaluator in self.reward_estimators.items():
            offline_eval_results["off_policy_estimator"][
                evaluator_name
            ] = offline_evaluator.estimate_on_dataset(
                self.evaluation_dataset,
                n_parallelism=parallelism,
            )
        return offline_eval_results

    @classmethod
    def _should_create_evaluation_rollout_workers(cls, eval_config: "AlgorithmConfig"):
        """Determines whether we need to create evaluation workers.

        Returns False if we need to run offline evaluation
        (with ope.estimate_on_dastaset API) or when local worker is to be used for
        evaluation. Note: We only use estimate_on_dataset API with bandits for now.
        That is when ope_split_batch_by_episode is False.
        TODO: In future we will do the same for episodic RL OPE.
        """
        run_offline_evaluation = (
            eval_config.off_policy_estimation_methods
            and not eval_config.ope_split_batch_by_episode
        )
        return not run_offline_evaluation and (
            eval_config.evaluation_num_env_runners > 0
            or eval_config.evaluation_interval
        )

    def _compile_iteration_results_new_api_stack(
        self, *, train_results, eval_results, step_ctx
    ):
        # Return dict (shallow copy of `train_results`).
        results: ResultDict = train_results.copy()

        # TODO (sven): Fix Tune, instead, to be tolerant against possibly missing result
        #  keys. Otherwise, we'll have to guess here, what "popular" keys users use in
        #  order to protect them from running into Tune KeyErrors.
        if ENV_RUNNER_RESULTS not in results:
            results[ENV_RUNNER_RESULTS] = {}
        for must_have in [
            EPISODE_RETURN_MEAN,
            EPISODE_RETURN_MIN,
            EPISODE_RETURN_MAX,
        ]:
            if must_have not in results[ENV_RUNNER_RESULTS]:
                results[ENV_RUNNER_RESULTS][must_have] = np.nan

        # Evaluation results.
        if eval_results:
            results.update(eval_results)
        # Fault tolerance stats.
        results[FAULT_TOLERANCE_STATS] = {
            "num_healthy_workers": self.env_runner_group.num_healthy_remote_workers(),
            "num_in_flight_async_reqs": (
                self.env_runner_group.num_in_flight_async_reqs()
            ),
            "num_remote_worker_restarts": (
                self.env_runner_group.num_remote_worker_restarts()
            ),
        }
        # Resolve all `Stats` leafs by peeking (get their reduced values).
        return tree.map_structure(
            lambda s: s.peek() if isinstance(s, Stats) else s,
            results,
        )

    @OldAPIStack
    def _compile_iteration_results_old_and_hybrid_api_stacks(
        self, *, episodes_this_iter, step_ctx, iteration_results
    ):
        # Results to be returned.
        results: ResultDict = {}

        # Evaluation results.
        if "evaluation" in iteration_results:
            eval_results = iteration_results.pop("evaluation")
            iteration_results.pop(EVALUATION_RESULTS, None)
            results["evaluation"] = results[EVALUATION_RESULTS] = eval_results

        # Custom metrics and episode media.
        results["custom_metrics"] = iteration_results.pop("custom_metrics", {})
        results["episode_media"] = iteration_results.pop("episode_media", {})

        # Learner info.
        results["info"] = {LEARNER_INFO: iteration_results}

        # Calculate how many (if any) of older, historical episodes we have to add to
        # `episodes_this_iter` in order to reach the required smoothing window.
        episodes_for_metrics = episodes_this_iter[:]
        missing = self.config.metrics_num_episodes_for_smoothing - len(
            episodes_this_iter
        )
        # We have to add some older episodes to reach the smoothing window size.
        if missing > 0:
            episodes_for_metrics = self._episode_history[-missing:] + episodes_this_iter
            assert (
                len(episodes_for_metrics)
                <= self.config.metrics_num_episodes_for_smoothing
            )
        # Note that when there are more than `metrics_num_episodes_for_smoothing`
        # episodes in `episodes_for_metrics`, leave them as-is. In this case, we'll
        # compute the stats over that larger number.

        # Add new episodes to our history and make sure it doesn't grow larger than
        # needed.
        self._episode_history.extend(episodes_this_iter)
        self._episode_history = self._episode_history[
            -self.config.metrics_num_episodes_for_smoothing :
        ]
        results[ENV_RUNNER_RESULTS] = summarize_episodes(
            episodes_for_metrics,
            episodes_this_iter,
            self.config.keep_per_episode_custom_metrics,
        )

        results[
            "num_healthy_workers"
        ] = self.env_runner_group.num_healthy_remote_workers()
        results[
            "num_in_flight_async_sample_reqs"
        ] = self.env_runner_group.num_in_flight_async_reqs()
        results[
            "num_remote_worker_restarts"
        ] = self.env_runner_group.num_remote_worker_restarts()

        # Train-steps- and env/agent-steps this iteration.
        for c in [
            NUM_AGENT_STEPS_SAMPLED,
            NUM_AGENT_STEPS_TRAINED,
            NUM_ENV_STEPS_SAMPLED,
            NUM_ENV_STEPS_TRAINED,
        ]:
            results[c] = self._counters[c]
        time_taken_sec = step_ctx.get_time_taken_sec()
        if self.config.count_steps_by == "agent_steps":
            results[NUM_AGENT_STEPS_SAMPLED + "_this_iter"] = step_ctx.sampled
            results[NUM_AGENT_STEPS_TRAINED + "_this_iter"] = step_ctx.trained
            results[NUM_AGENT_STEPS_SAMPLED + "_throughput_per_sec"] = (
                step_ctx.sampled / time_taken_sec
            )
            results[NUM_AGENT_STEPS_TRAINED + "_throughput_per_sec"] = (
                step_ctx.trained / time_taken_sec
            )
            # TODO: For CQL and other algos, count by trained steps.
            results["timesteps_total"] = self._counters[NUM_AGENT_STEPS_SAMPLED]
        else:
            results[NUM_ENV_STEPS_SAMPLED + "_this_iter"] = step_ctx.sampled
            results[NUM_ENV_STEPS_TRAINED + "_this_iter"] = step_ctx.trained
            results[NUM_ENV_STEPS_SAMPLED + "_throughput_per_sec"] = (
                step_ctx.sampled / time_taken_sec
            )
            results[NUM_ENV_STEPS_TRAINED + "_throughput_per_sec"] = (
                step_ctx.trained / time_taken_sec
            )
            # TODO: For CQL and other algos, count by trained steps.
            results["timesteps_total"] = self._counters[NUM_ENV_STEPS_SAMPLED]

        # Forward compatibility with new API stack.
        results[NUM_ENV_STEPS_SAMPLED_LIFETIME] = results["timesteps_total"]
        results[NUM_AGENT_STEPS_SAMPLED_LIFETIME] = self._counters[
            NUM_AGENT_STEPS_SAMPLED
        ]

        # TODO: Backward compatibility.
        results[STEPS_TRAINED_THIS_ITER_COUNTER] = step_ctx.trained
        results["agent_timesteps_total"] = self._counters[NUM_AGENT_STEPS_SAMPLED]

        # Process timer results.
        timers = {}
        for k, timer in self._timers.items():
            timers["{}_time_ms".format(k)] = round(timer.mean * 1000, 3)
            if timer.has_units_processed():
                timers["{}_throughput".format(k)] = round(timer.mean_throughput, 3)
        results["timers"] = timers

        # Process counter results.
        counters = {}
        for k, counter in self._counters.items():
            counters[k] = counter
        results["counters"] = counters
        # TODO: Backward compatibility.
        results["info"].update(counters)

        return results

    def __repr__(self):
        return type(self).__name__

    @property
    def env_runner(self):
        return self.env_runner_group.local_env_runner

    @property
    def eval_env_runner(self):
        return self.eval_env_runner_group.local_env_runner

    def _record_usage(self, config):
        """Record the framework and algorithm used.

        Args:
            config: Algorithm config dict.
        """
        record_extra_usage_tag(TagKey.RLLIB_FRAMEWORK, config["framework"])
        record_extra_usage_tag(TagKey.RLLIB_NUM_WORKERS, str(config["num_env_runners"]))
        alg = self.__class__.__name__
        # We do not want to collect user defined algorithm names.
        if alg not in ALL_ALGORITHMS:
            alg = "USER_DEFINED"
        record_extra_usage_tag(TagKey.RLLIB_ALGORITHM, alg)

    @Deprecated(error=True)
    def import_policy_model_from_h5(self, *args, **kwargs):
        pass

    @Deprecated(error=True)
    def import_model(self, *args, **kwargs):
        pass

    @Deprecated(
        new="Algorithm.env_runner_group",
        error=False,
    )
    @property
    def workers(self):
        return self.env_runner_group

    @Deprecated(
        new="Algorithm.eval_env_runner_group",
        error=False,
    )
    @property
    def evaluation_workers(self):
        return self.eval_env_runner_group


class TrainIterCtx:
    def __init__(self, algo: Algorithm):
        self.algo = algo
        self.time_start = None
        self.time_stop = None

    def __enter__(self):
        # Before first call to `step()`, `results` is expected to be None ->
        # Start with self.failures=-1 -> set to 0 before the very first call
        # to `self.step()`.
        self.failures = -1

        self.time_start = time.time()
        self.sampled = 0
        self.trained = 0
        if self.algo.config.enable_env_runner_and_connector_v2:
            self.init_env_steps_sampled = self.algo.metrics.peek(
                NUM_ENV_STEPS_SAMPLED_LIFETIME, default=0
            )
            self.init_env_steps_trained = self.algo.metrics.peek(
                NUM_ENV_STEPS_TRAINED_LIFETIME, default=0
            )
            self.init_agent_steps_sampled = sum(
                self.algo.metrics.peek(
                    NUM_AGENT_STEPS_SAMPLED_LIFETIME, default={}
                ).values()
            )
            self.init_agent_steps_trained = sum(
                self.algo.metrics.peek(
                    NUM_AGENT_STEPS_TRAINED_LIFETIME, default={}
                ).values()
            )
        else:
            self.init_env_steps_sampled = self.algo._counters[NUM_ENV_STEPS_SAMPLED]
            self.init_env_steps_trained = self.algo._counters[NUM_ENV_STEPS_TRAINED]
            self.init_agent_steps_sampled = self.algo._counters[NUM_AGENT_STEPS_SAMPLED]
            self.init_agent_steps_trained = self.algo._counters[NUM_AGENT_STEPS_TRAINED]
        self.failure_tolerance = (
            self.algo.config.num_consecutive_env_runner_failures_tolerance
        )
        return self

    def __exit__(self, *args):
        self.time_stop = time.time()

    def get_time_taken_sec(self) -> float:
        """Returns the time we spent in the context in seconds."""
        return self.time_stop - self.time_start

    def should_stop(self, results):
        # Before first call to `step()`.
        if results is None:
            # Fail after n retries.
            self.failures += 1
            if self.failures > self.failure_tolerance:
                raise RuntimeError(
                    "More than `num_consecutive_env_runner_failures_tolerance="
                    f"{self.failure_tolerance}` consecutive worker failures! "
                    "Exiting."
                )
            # Continue to very first `step()` call or retry `step()` after
            # a (tolerable) failure.
            return False

        # Stopping criteria.
        if self.algo.config.enable_env_runner_and_connector_v2:
            if self.algo.config.count_steps_by == "agent_steps":
                self.sampled = (
                    sum(
                        self.algo.metrics.peek(
                            NUM_AGENT_STEPS_SAMPLED_LIFETIME, default={}
                        ).values()
                    )
                    - self.init_agent_steps_sampled
                )
                self.trained = (
                    sum(
                        self.algo.metrics.peek(
                            NUM_AGENT_STEPS_TRAINED_LIFETIME, default={}
                        ).values()
                    )
                    - self.init_agent_steps_trained
                )
            else:
                self.sampled = (
                    self.algo.metrics.peek(NUM_ENV_STEPS_SAMPLED_LIFETIME, default=0)
                    - self.init_env_steps_sampled
                )
                self.trained = (
                    self.algo.metrics.peek(NUM_ENV_STEPS_TRAINED_LIFETIME, default=0)
                    - self.init_env_steps_trained
                )
        else:
            if self.algo.config.count_steps_by == "agent_steps":
                self.sampled = (
                    self.algo._counters[NUM_AGENT_STEPS_SAMPLED]
                    - self.init_agent_steps_sampled
                )
                self.trained = (
                    self.algo._counters[NUM_AGENT_STEPS_TRAINED]
                    - self.init_agent_steps_trained
                )
            else:
                self.sampled = (
                    self.algo._counters[NUM_ENV_STEPS_SAMPLED]
                    - self.init_env_steps_sampled
                )
                self.trained = (
                    self.algo._counters[NUM_ENV_STEPS_TRAINED]
                    - self.init_env_steps_trained
                )

        min_t = self.algo.config.min_time_s_per_iteration
        min_sample_ts = self.algo.config.min_sample_timesteps_per_iteration
        min_train_ts = self.algo.config.min_train_timesteps_per_iteration
        # Repeat if not enough time has passed or if not enough
        # env|train timesteps have been processed (or these min
        # values are not provided by the user).
        if (
            (not min_t or time.time() - self.time_start >= min_t)
            and (not min_sample_ts or self.sampled >= min_sample_ts)
            and (not min_train_ts or self.trained >= min_train_ts)
        ):
            return True
        else:
            return False<|MERGE_RESOLUTION|>--- conflicted
+++ resolved
@@ -55,12 +55,8 @@
     MultiRLModule,
     MultiRLModuleSpec,
 )
-<<<<<<< HEAD
+from ray.rllib.core.rl_module import validate_module_id
 from ray.rllib.core.rl_module.rl_module import RLModule, RLModuleSpec
-=======
-from ray.rllib.core.rl_module import validate_module_id
-from ray.rllib.core.rl_module.rl_module import RLModule, SingleAgentRLModuleSpec
->>>>>>> 8a7960fc
 from ray.rllib.env.env_context import EnvContext
 from ray.rllib.env.env_runner import EnvRunner
 from ray.rllib.env.env_runner_group import EnvRunnerGroup
@@ -1783,7 +1779,7 @@
             local worker's (EnvRunner's) MARLModule.
         """
         module = self.env_runner.module
-        if isinstance(module, MultiAgentRLModule):
+        if isinstance(module, MultiRLModule):
             return module[module_id]
         else:
             return module
@@ -1792,7 +1788,7 @@
     def add_module(
         self,
         module_id: ModuleID,
-        module_spec: SingleAgentRLModuleSpec,
+        module_spec: RLModuleSpec,
         *,
         config_overrides: Optional[Dict] = None,
         new_agent_to_module_mapping_fn: Optional[AgentToModuleMappingFn] = None,
@@ -1800,7 +1796,7 @@
         add_to_learners: bool = True,
         add_to_env_runners: bool = True,
         add_to_eval_env_runners: bool = True,
-    ) -> MultiAgentRLModuleSpec:
+    ) -> MultiRLModuleSpec:
         """Adds a new (single-agent) RLModule to this Algorithm's MARLModule.
 
         Note that an Algorithm has up to 3 different components to which to add
@@ -1840,7 +1836,7 @@
         validate_module_id(module_id, error=True)
 
         # The to-be-returned new MultiAgentRLModuleSpec.
-        marl_spec = None
+        multi_rl_module_spec = None
 
         if not self.config.is_multi_agent():
             raise RuntimeError(
@@ -1858,7 +1854,7 @@
 
         # Add to Learners and sync weights.
         if add_to_learners:
-            marl_spec = self.learner_group.add_module(
+            multi_rl_module_spec = self.learner_group.add_module(
                 module_id=module_id,
                 module_spec=module_spec,
                 config_overrides=config_overrides,
@@ -1891,12 +1887,12 @@
                 _env_runner.config.multi_agent(
                     policy_mapping_fn=new_agent_to_module_mapping_fn
                 )
-            return MultiAgentRLModuleSpec.from_module(_env_runner.module)
+            return MultiRLModuleSpec.from_module(_env_runner.module)
 
         # Add to (training) EnvRunners and sync weights.
         if add_to_env_runners:
-            if marl_spec is None:
-                marl_spec = self.env_runner_group.foreach_worker(_add)[0]
+            if multi_rl_module_spec is None:
+                multi_rl_module_spec = self.env_runner_group.foreach_worker(_add)[0]
             else:
                 self.env_runner_group.foreach_worker(_add)
             self.env_runner_group.sync_weights(
@@ -1905,8 +1901,8 @@
             )
         # Add to eval EnvRunners and sync weights.
         if add_to_eval_env_runners is True and self.eval_env_runner_group is not None:
-            if marl_spec is None:
-                marl_spec = self.eval_env_runner_group.foreach_worker(_add)[0]
+            if multi_rl_module_spec is None:
+                multi_rl_module_spec = self.eval_env_runner_group.foreach_worker(_add)[0]
             else:
                 self.eval_env_runner_group.foreach_worker(_add)
             self.eval_env_runner_group.sync_weights(
@@ -1914,7 +1910,7 @@
                 inference_only=True,
             )
 
-        return marl_spec
+        return multi_rl_module_spec
 
     @PublicAPI
     def remove_module(
@@ -1955,11 +1951,11 @@
             The new MultiAgentRLModuleSpec (after the RLModule has been removed).
         """
         # The to-be-returned new MultiAgentRLModuleSpec.
-        marl_spec = None
+        multi_rl_module_spec = None
 
         # Remove RLModule from the LearnerGroup.
         if remove_from_learners:
-            marl_spec = self.learner_group.remove_module(
+            multi_rl_module_spec = self.learner_group.remove_module(
                 module_id=module_id,
                 new_should_module_be_updated=new_should_module_be_updated,
             )
@@ -1972,7 +1968,7 @@
         self.config.algorithm_config_overrides_per_module.pop(module_id, None)
         if new_agent_to_module_mapping_fn is not None:
             self.config.multi_agent(policy_mapping_fn=new_agent_to_module_mapping_fn)
-        self.config.rl_module(rl_module_spec=marl_spec)
+        self.config.rl_module(rl_module_spec=multi_rl_module_spec)
         if new_should_module_be_updated is not None:
             self.config.multi_agent(policies_to_train=new_should_module_be_updated)
         self.config.freeze()
@@ -1985,12 +1981,12 @@
                 _env_runner.config.multi_agent(
                     policy_mapping_fn=new_agent_to_module_mapping_fn
                 )
-            return MultiAgentRLModuleSpec.from_module(_env_runner.module)
+            return MultiRLModuleSpec.from_module(_env_runner.module)
 
         # Remove from (training) EnvRunners and sync weights.
         if remove_from_env_runners:
-            if marl_spec is None:
-                marl_spec = self.env_runner_group.foreach_worker(_remove)[0]
+            if multi_rl_module_spec is None:
+                multi_rl_module_spec = self.env_runner_group.foreach_worker(_remove)[0]
             else:
                 self.env_runner_group.foreach_worker(_remove)
             self.env_runner_group.sync_weights(
@@ -2003,8 +1999,8 @@
             remove_from_eval_env_runners is True
             and self.eval_env_runner_group is not None
         ):
-            if marl_spec is None:
-                marl_spec = self.eval_env_runner_group.foreach_worker(_remove)[0]
+            if multi_rl_module_spec is None:
+                multi_rl_module_spec = self.eval_env_runner_group.foreach_worker(_remove)[0]
             else:
                 self.eval_env_runner_group.foreach_worker(_remove)
             self.eval_env_runner_group.sync_weights(
@@ -2012,7 +2008,7 @@
                 inference_only=True,
             )
 
-        return marl_spec
+        return multi_rl_module_spec
 
     @OldAPIStack
     def get_policy(self, policy_id: PolicyID = DEFAULT_POLICY_ID) -> Policy:
@@ -2381,55 +2377,6 @@
         else:
             return actions
 
-<<<<<<< HEAD
-    @PublicAPI
-    def get_module(self, module_id: ModuleID = DEFAULT_MODULE_ID) -> RLModule:
-        """Returns the (single-agent) RLModule with `model_id` (None if ID not found).
-
-        Args:
-            module_id: ID of the (single-agent) RLModule to return from the
-                MultiRLModule used by the local EnvRunner.
-
-        Returns:
-            The SingleAgentRLModule sitting under the ModuleID key inside the
-            local worker's (EnvRunner's) MultiRLModule.
-        """
-        module = self.env_runner.module
-        if isinstance(module, MultiRLModule):
-            return module[module_id]
-        else:
-            return module
-
-    @OldAPIStack
-    def get_policy(self, policy_id: PolicyID = DEFAULT_POLICY_ID) -> Policy:
-        """Return policy for the specified id, or None.
-
-        Args:
-            policy_id: ID of the policy to return.
-        """
-        return self.env_runner_group.local_env_runner.get_policy(policy_id)
-
-    @PublicAPI
-    def get_weights(self, policies: Optional[List[PolicyID]] = None) -> dict:
-        """Return a dictionary of policy ids to weights.
-
-        Args:
-            policies: Optional list of policies to return weights for,
-                or None for all policies.
-        """
-        return self.env_runner_group.local_env_runner.get_weights(policies)
-
-    @PublicAPI
-    def set_weights(self, weights: Dict[PolicyID, dict]):
-        """Set policy weights by policy id.
-
-        Args:
-            weights: Map of policy ids to weights to set.
-        """
-        self.env_runner_group.local_env_runner.set_weights(weights)
-
-=======
->>>>>>> 8a7960fc
     @OldAPIStack
     def add_policy(
         self,
@@ -2556,184 +2503,6 @@
         # Return newly added policy (from the local rollout worker).
         return self.get_policy(policy_id)
 
-<<<<<<< HEAD
-    @PublicAPI
-    def add_module(
-        self,
-        module_id: ModuleID,
-        module_spec: RLModuleSpec,
-        *,
-        config_overrides: Optional[Dict] = None,
-        new_agent_to_module_mapping_fn: Optional[AgentToModuleMappingFn] = None,
-        new_should_module_be_updated: Optional[ShouldModuleBeUpdatedFn] = None,
-        evaluation_workers: bool = True,
-    ) -> MultiRLModuleSpec:
-        """Adds a new (single-agent) RLModule to this Algorithm's MultiRLModule.
-
-        Args:
-            module_id: ID of the RLModule to add to the MultiRLModule.
-                IMPORTANT: Must not contain characters that
-                are also not allowed in Unix/Win filesystems, such as: `<>:"/|?*`,
-                or a dot, space or backslash at the end of the ID.
-            module_spec: The RLModuleSpec to use for constructing the new
-                RLModule.
-            config_overrides: The `AlgorithmConfig` overrides that should apply to
-                the new Module, if any.
-            new_agent_to_module_mapping_fn: An optional (updated) AgentID to ModuleID
-                mapping function to use from here on. Note that already ongoing
-                episodes will not change their mapping but will use the old mapping till
-                the end of the episode.
-            new_should_module_be_updated: An optional sequence of ModuleIDs or a
-                callable taking ModuleID and SampleBatchType and returning whether the
-                ModuleID should be updated (trained).
-                If None, will keep the existing setup in place. RLModules,
-                whose IDs are not in the list (or for which the callable
-                returns False) will not be updated.
-            evaluation_workers: Whether to add the new RLModule also
-                to the evaluation EnvRunnerGroup.
-
-        Returns:
-            The new MultiRLModuleSpec after having added the RLModule.
-        """
-        if not self.config.is_multi_agent():
-            raise RuntimeError(
-                "Can't add a new RLModule to a single-agent setup! Make sure that your "
-                "setup is already initially multi-agent by either defining >1 "
-                f"RLModules in your `rl_module_spec` or assigning a ModuleID other "
-                f"than {DEFAULT_MODULE_ID} to your (only) RLModule."
-            )
-
-        validate_policy_id(module_id, error=True)
-
-        # Create RLModule on the LearnerGroup.
-        marl_spec = self.learner_group.add_module(
-            module_id=module_id,
-            module_spec=module_spec,
-            config_overrides=config_overrides,
-            new_should_module_be_updated=new_should_module_be_updated,
-        )
-
-        # Change our config (AlgorithmConfig) to contain the new Module.
-        # TODO (sven): This is a hack to manipulate the AlgorithmConfig directly,
-        #  but we'll deprecate config.policies soon anyway.
-        self.config._is_frozen = False
-        self.config.policies[module_id] = PolicySpec()
-        if config_overrides is not None:
-            self.config.multi_agent(
-                algorithm_config_overrides_per_module={module_id: config_overrides}
-            )
-        if new_agent_to_module_mapping_fn is not None:
-            self.config.multi_agent(policy_mapping_fn=new_agent_to_module_mapping_fn)
-        self.config.rl_module(rl_module_spec=marl_spec)
-        if new_should_module_be_updated is not None:
-            self.config.multi_agent(policies_to_train=new_should_module_be_updated)
-        self.config.freeze()
-
-        def _add(_env_runner, _module_spec=module_spec):
-            # Add the RLModule to the existing one on the EnvRunner.
-            _env_runner.module.add_module(
-                module_id=module_id, module=_module_spec.build()
-            )
-            # Update the `agent_to_module_mapping_fn` on the EnvRunner.
-            if new_agent_to_module_mapping_fn is not None:
-                _env_runner.config.multi_agent(
-                    policy_mapping_fn=new_agent_to_module_mapping_fn
-                )
-
-        # Create RLModule on all EnvRunners and sync weights.
-        self.env_runner_group.foreach_worker(_add)
-        self.env_runner_group.sync_weights(
-            from_worker_or_learner_group=self.learner_group,
-            inference_only=True,
-        )
-        # Also on the eval EnvRunners?
-        if evaluation_workers is True and self.eval_env_runner_group is not None:
-            self.eval_env_runner_group.foreach_worker(_add)
-            self.eval_env_runner_group.sync_weights(
-                from_worker_or_learner_group=self.learner_group,
-                inference_only=True,
-            )
-
-        return marl_spec
-
-    @PublicAPI
-    def remove_module(
-        self,
-        module_id: ModuleID,
-        *,
-        new_agent_to_module_mapping_fn: Optional[AgentToModuleMappingFn] = None,
-        new_should_module_be_updated: Optional[ShouldModuleBeUpdatedFn] = None,
-        evaluation_workers: bool = True,
-    ) -> Optional[Policy]:
-        """Removes a new (single-agent) RLModule from this Algorithm's MultiRLModule.
-
-        Args:
-            module_id: ID of the RLModule to remove from the MultiRLModule.
-                IMPORTANT: Must not contain characters that
-                are also not allowed in Unix/Win filesystems, such as: `<>:"/|?*`,
-                or a dot, space or backslash at the end of the ID.
-            new_agent_to_module_mapping_fn: An optional (updated) AgentID to ModuleID
-                mapping function to use from here on. Note that already ongoing
-                episodes will not change their mapping but will use the old mapping till
-                the end of the episode.
-            new_should_module_be_updated: An optional sequence of ModuleIDs or a
-                callable taking ModuleID and SampleBatchType and returning whether the
-                ModuleID should be updated (trained).
-                If None, will keep the existing setup in place. RLModules,
-                whose IDs are not in the list (or for which the callable
-                returns False) will not be updated.
-            evaluation_workers: Whether to add the new RLModule also
-                to the evaluation EnvRunnerGroup.
-
-        Returns:
-            The new MultiRLModuleSpec after having removed the RLModule.
-        """
-        # Remove RLModule on the LearnerGroup.
-        marl_spec = self.learner_group.remove_module(
-            module_id=module_id,
-            new_should_module_be_updated=new_should_module_be_updated,
-        )
-
-        # Change our config (AlgorithmConfig) with the Module removed.
-        # TODO (sven): This is a hack to manipulate the AlgorithmConfig directly,
-        #  but we'll deprecate config.policies soon anyway.
-        self.config._is_frozen = False
-        del self.config.policies[module_id]
-        self.config.algorithm_config_overrides_per_module.pop(module_id, None)
-        if new_agent_to_module_mapping_fn is not None:
-            self.config.multi_agent(policy_mapping_fn=new_agent_to_module_mapping_fn)
-        self.config.rl_module(rl_module_spec=marl_spec)
-        if new_should_module_be_updated is not None:
-            self.config.multi_agent(policies_to_train=new_should_module_be_updated)
-        self.config.freeze()
-
-        def _remove(_env_runner):
-            # Remove the RLModule from the existing one on the EnvRunner.
-            _env_runner.module.remove_module(module_id=module_id)
-            # Update the `agent_to_module_mapping_fn` on the EnvRunner.
-            if new_agent_to_module_mapping_fn is not None:
-                _env_runner.config.multi_agent(
-                    policy_mapping_fn=new_agent_to_module_mapping_fn
-                )
-
-        # Remove RLModule from all EnvRunners and sync weights.
-        self.env_runner_group.foreach_worker(_remove)
-        self.env_runner_group.sync_weights(
-            from_worker_or_learner_group=self.learner_group,
-            inference_only=True,
-        )
-        # Also on the eval EnvRunners?
-        if evaluation_workers is True and self.eval_env_runner_group is not None:
-            self.eval_env_runner_group.foreach_worker(_remove)
-            self.eval_env_runner_group.sync_weights(
-                from_worker_or_learner_group=self.learner_group,
-                inference_only=True,
-            )
-
-        return marl_spec
-
-=======
->>>>>>> 8a7960fc
     @OldAPIStack
     def remove_policy(
         self,
