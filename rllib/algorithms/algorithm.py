from collections import defaultdict
import concurrent
import copy
from datetime import datetime
import functools
import gymnasium as gym
import importlib
import json
import logging
import numpy as np
import os
from packaging import version
import pkg_resources
import re
import tempfile
import time
import tree  # pip install dm_tree
from typing import (
    Callable,
    Container,
    DefaultDict,
    Dict,
    List,
    Optional,
    Set,
    Tuple,
    Type,
    Union,
)

import ray
from ray._private.usage.usage_lib import TagKey, record_extra_usage_tag
from ray.actor import ActorHandle
from ray.air.checkpoint import Checkpoint
import ray.cloudpickle as pickle

from ray.rllib.algorithms.algorithm_config import AlgorithmConfig
from ray.rllib.algorithms.registry import ALGORITHMS_CLASS_TO_NAME as ALL_ALGORITHMS
from ray.rllib.connectors.agent.obs_preproc import ObsPreprocessorConnector
from ray.rllib.core.rl_module.rl_module import SingleAgentRLModuleSpec
from ray.rllib.env.env_context import EnvContext
from ray.rllib.env.utils import _gym_env_creator
from ray.rllib.evaluation.episode import Episode
from ray.rllib.evaluation.metrics import (
    collect_episodes,
    collect_metrics,
    summarize_episodes,
)
from ray.rllib.evaluation.rollout_worker import RolloutWorker
from ray.rllib.evaluation.worker_set import WorkerSet
from ray.rllib.execution.common import (
    STEPS_TRAINED_THIS_ITER_COUNTER,  # TODO: Backward compatibility.
)
from ray.rllib.execution.rollout_ops import synchronous_parallel_sample
from ray.rllib.execution.train_ops import multi_gpu_train_one_step, train_one_step
from ray.rllib.offline import get_dataset_and_shards
from ray.rllib.offline.estimators import (
    OffPolicyEstimator,
    ImportanceSampling,
    WeightedImportanceSampling,
    DirectMethod,
    DoublyRobust,
)
from ray.rllib.offline.offline_evaluator import OfflineEvaluator
from ray.rllib.policy.policy import Policy
from ray.rllib.policy.sample_batch import DEFAULT_POLICY_ID, SampleBatch, concat_samples
from ray.rllib.utils import deep_update, FilterManager
from ray.rllib.utils.annotations import (
    DeveloperAPI,
    ExperimentalAPI,
    OverrideToImplementCustomLogic,
    OverrideToImplementCustomLogic_CallToSuperRecommended,
    PublicAPI,
    override,
)
from ray.rllib.utils.checkpoints import (
    CHECKPOINT_VERSION,
    CHECKPOINT_VERSION_LEARNER,
    get_checkpoint_info,
    try_import_msgpack,
)
from ray.rllib.utils.debug import update_global_seed_if_necessary
from ray.rllib.utils.deprecation import (
    DEPRECATED_VALUE,
    Deprecated,
    deprecation_warning,
)
from ray.rllib.utils.error import ERR_MSG_INVALID_ENV_DESCRIPTOR, EnvError
from ray.rllib.utils.framework import try_import_tf
from ray.rllib.utils.from_config import from_config
from ray.rllib.utils.metrics import (
    NUM_AGENT_STEPS_SAMPLED,
    NUM_AGENT_STEPS_SAMPLED_THIS_ITER,
    NUM_AGENT_STEPS_TRAINED,
    NUM_ENV_STEPS_SAMPLED,
    NUM_ENV_STEPS_SAMPLED_THIS_ITER,
    NUM_ENV_STEPS_TRAINED,
    SYNCH_WORKER_WEIGHTS_TIMER,
    TRAINING_ITERATION_TIMER,
    SAMPLE_TIMER,
)
from ray.rllib.utils.metrics.learner_info import LEARNER_INFO
from ray.rllib.utils.policy import validate_policy_id
from ray.rllib.utils.replay_buffers import MultiAgentReplayBuffer, ReplayBuffer
from ray.rllib.utils.serialization import deserialize_type, NOT_SERIALIZABLE
from ray.rllib.utils.spaces import space_utils
from ray.rllib.utils.typing import (
    AgentConnectorDataType,
    AgentID,
    AlgorithmConfigDict,
    EnvCreator,
    EnvInfoDict,
    EnvType,
    EpisodeID,
    PartialAlgorithmConfigDict,
    PolicyID,
    PolicyState,
    ResultDict,
    SampleBatchType,
    TensorStructType,
    TensorType,
)
from ray.tune.execution.placement_groups import PlacementGroupFactory
from ray.tune.experiment.trial import ExportFormat
from ray.tune.logger import Logger, UnifiedLogger
from ray.tune.registry import ENV_CREATOR, _global_registry
from ray.tune.resources import Resources
from ray.tune.result import DEFAULT_RESULTS_DIR
from ray.tune.trainable import Trainable
from ray.util import log_once
from ray.util.timer import _Timer
from ray.tune.registry import get_trainable_cls

tf1, tf, tfv = try_import_tf()

logger = logging.getLogger(__name__)


@Deprecated(
    new="config = AlgorithmConfig().update_from_dict({'a': 1, 'b': 2}); ... ; "
    "print(config.lr) -> 0.001; if config.a > 0: [do something];",
    error=True,
)
def with_common_config(*args, **kwargs):
    pass


@PublicAPI
class Algorithm(Trainable):
    """An RLlib algorithm responsible for optimizing one or more Policies.

    Algorithms contain a WorkerSet under `self.workers`. A WorkerSet is
    normally composed of a single local worker
    (self.workers.local_worker()), used to compute and apply learning updates,
    and optionally one or more remote workers used to generate environment
    samples in parallel.
    WorkerSet is fault tolerant and elastic. It tracks health states for all
    the managed remote worker actors. As a result, Algorithm should never
    access the underlying actor handles directly. Instead, always access them
    via all the foreach APIs with assigned IDs of the underlying workers.

    Each worker (remotes or local) contains a PolicyMap, which itself
    may contain either one policy for single-agent training or one or more
    policies for multi-agent training. Policies are synchronized
    automatically from time to time using ray.remote calls. The exact
    synchronization logic depends on the specific algorithm used,
    but this usually happens from local worker to all remote workers and
    after each training update.

    You can write your own Algorithm classes by sub-classing from `Algorithm`
    or any of its built-in sub-classes.
    This allows you to override the `training_step` method to implement
    your own algorithm logic. You can find the different built-in
    algorithms' `training_step()` methods in their respective main .py files,
    e.g. rllib.algorithms.dqn.dqn.py or rllib.algorithms.impala.impala.py.

    The most important API methods a Algorithm exposes are `train()`,
    `evaluate()`, `save()` and `restore()`.
    """

    # Whether to allow unknown top-level config keys.
    _allow_unknown_configs = False

    # List of top-level keys with value=dict, for which new sub-keys are
    # allowed to be added to the value dict.
    _allow_unknown_subkeys = [
        "tf_session_args",
        "local_tf_session_args",
        "env_config",
        "model",
        "optimizer",
        "multiagent",
        "custom_resources_per_worker",
        "evaluation_config",
        "exploration_config",
        "replay_buffer_config",
        "extra_python_environs_for_worker",
        "input_config",
        "output_config",
    ]

    # List of top level keys with value=dict, for which we always override the
    # entire value (dict), iff the "type" key in that value dict changes.
    _override_all_subkeys_if_type_changes = [
        "exploration_config",
        "replay_buffer_config",
    ]

    # List of keys that are always fully overridden if present in any dict or sub-dict
    _override_all_key_list = ["off_policy_estimation_methods", "policies"]

    _progress_metrics = (
        "num_env_steps_sampled",
        "num_env_steps_trained",
        "episodes_total",
        "sampler_results/episode_len_mean",
        "sampler_results/episode_reward_mean",
        "evaluation/sampler_results/episode_reward_mean",
    )

    @staticmethod
    def from_checkpoint(
        checkpoint: Union[str, Checkpoint],
        policy_ids: Optional[Container[PolicyID]] = None,
        policy_mapping_fn: Optional[Callable[[AgentID, EpisodeID], PolicyID]] = None,
        policies_to_train: Optional[
            Union[
                Container[PolicyID],
                Callable[[PolicyID, Optional[SampleBatchType]], bool],
            ]
        ] = None,
    ) -> "Algorithm":
        """Creates a new algorithm instance from a given checkpoint.

        Note: This method must remain backward compatible from 2.0.0 on.

        Args:
            checkpoint: The path (str) to the checkpoint directory to use
                or an AIR Checkpoint instance to restore from.
            policy_ids: Optional list of PolicyIDs to recover. This allows users to
                restore an Algorithm with only a subset of the originally present
                Policies.
            policy_mapping_fn: An optional (updated) policy mapping function
                to use from here on.
            policies_to_train: An optional list of policy IDs to be trained
                or a callable taking PolicyID and SampleBatchType and
                returning a bool (trainable or not?).
                If None, will keep the existing setup in place. Policies,
                whose IDs are not in the list (or for which the callable
                returns False) will not be updated.

        Returns:
            The instantiated Algorithm.
        """
        checkpoint_info = get_checkpoint_info(checkpoint)

        # Not possible for (v0.1) (algo class and config information missing
        # or very hard to retrieve).
        if checkpoint_info["checkpoint_version"] == version.Version("0.1"):
            raise ValueError(
                "Cannot restore a v0 checkpoint using `Algorithm.from_checkpoint()`!"
                "In this case, do the following:\n"
                "1) Create a new Algorithm object using your original config.\n"
                "2) Call the `restore()` method of this algo object passing it"
                " your checkpoint dir or AIR Checkpoint object."
            )
        elif checkpoint_info["checkpoint_version"] < version.Version("1.0"):
            raise ValueError(
                "`checkpoint_info['checkpoint_version']` in `Algorithm.from_checkpoint"
                "()` must be 1.0 or later! You are using a checkpoint with "
                f"version v{checkpoint_info['checkpoint_version']}."
            )

        # This is a msgpack checkpoint.
        if checkpoint_info["format"] == "msgpack":
            # User did not provide unserializable function with this call
            # (`policy_mapping_fn`). Note that if `policies_to_train` is None, it
            # defaults to training all policies (so it's ok to not provide this here).
            if policy_mapping_fn is None:
                # Only DEFAULT_POLICY_ID present in this algorithm, provide default
                # implementations of these two functions.
                if checkpoint_info["policy_ids"] == {DEFAULT_POLICY_ID}:
                    policy_mapping_fn = AlgorithmConfig.DEFAULT_POLICY_MAPPING_FN
                # Provide meaningful error message.
                else:
                    raise ValueError(
                        "You are trying to restore a multi-agent algorithm from a "
                        "`msgpack` formatted checkpoint, which do NOT store the "
                        "`policy_mapping_fn` or `policies_to_train` "
                        "functions! Make sure that when using the "
                        "`Algorithm.from_checkpoint()` utility, you also pass the "
                        "args: `policy_mapping_fn` and `policies_to_train` with your "
                        "call. You might leave `policies_to_train=None` in case "
                        "you would like to train all policies anyways."
                    )

        state = Algorithm._checkpoint_info_to_algorithm_state(
            checkpoint_info=checkpoint_info,
            policy_ids=policy_ids,
            policy_mapping_fn=policy_mapping_fn,
            policies_to_train=policies_to_train,
        )

        return Algorithm.from_state(state)

    @staticmethod
    def from_state(state: Dict) -> "Algorithm":
        """Recovers an Algorithm from a state object.

        The `state` of an instantiated Algorithm can be retrieved by calling its
        `get_state` method. It contains all information necessary
        to create the Algorithm from scratch. No access to the original code (e.g.
        configs, knowledge of the Algorithm's class, etc..) is needed.

        Args:
            state: The state to recover a new Algorithm instance from.

        Returns:
            A new Algorithm instance.
        """
        algorithm_class: Type[Algorithm] = state.get("algorithm_class")
        if algorithm_class is None:
            raise ValueError(
                "No `algorithm_class` key was found in given `state`! "
                "Cannot create new Algorithm."
            )
        # algo_class = get_trainable_cls(algo_class_name)
        # Create the new algo.
        config = state.get("config")
        if not config:
            raise ValueError("No `config` found in given Algorithm state!")
        new_algo = algorithm_class(config=config)
        # Set the new algo's state.
        new_algo.__setstate__(state)
        # Return the new algo.
        return new_algo

    @PublicAPI
    def __init__(
        self,
        config: Optional[AlgorithmConfig] = None,
        env=None,  # deprecated arg
        logger_creator: Optional[Callable[[], Logger]] = None,
        **kwargs,
    ):
        """Initializes an Algorithm instance.

        Args:
            config: Algorithm-specific configuration object.
            logger_creator: Callable that creates a ray.tune.Logger
                object. If unspecified, a default logger is created.
            **kwargs: Arguments passed to the Trainable base class.
        """
        config = config or self.get_default_config()

        # Translate possible dict into an AlgorithmConfig object, as well as,
        # resolving generic config objects into specific ones (e.g. passing
        # an `AlgorithmConfig` super-class instance into a PPO constructor,
        # which normally would expect a PPOConfig object).
        if isinstance(config, dict):
            default_config = self.get_default_config()
            # `self.get_default_config()` also returned a dict ->
            # Last resort: Create core AlgorithmConfig from merged dicts.
            if isinstance(default_config, dict):
                config = AlgorithmConfig.from_dict(
                    config_dict=self.merge_trainer_configs(default_config, config, True)
                )
            # Default config is an AlgorithmConfig -> update its properties
            # from the given config dict.
            else:
                config = default_config.update_from_dict(config)
        else:
            default_config = self.get_default_config()
            # Given AlgorithmConfig is not of the same type as the default config:
            # This could be the case e.g. if the user is building an algo from a
            # generic AlgorithmConfig() object.
            if not isinstance(config, type(default_config)):
                config = default_config.update_from_dict(config.to_dict())

        # In case this algo is using a generic config (with no algo_class set), set it
        # here.
        if config.algo_class is None:
            config.algo_class = type(self)

        if env is not None:
            deprecation_warning(
                old=f"algo = Algorithm(env='{env}', ...)",
                new=f"algo = AlgorithmConfig().environment('{env}').build()",
                error=False,
            )
            config.environment(env)

        # Validate and freeze our AlgorithmConfig object (no more changes possible).
        config.validate()
        config.freeze()

        # Convert `env` provided in config into a concrete env creator callable, which
        # takes an EnvContext (config dict) as arg and returning an RLlib supported Env
        # type (e.g. a gym.Env).
        self._env_id, self.env_creator = self._get_env_id_and_creator(
            config.env, config
        )
        env_descr = (
            self._env_id.__name__ if isinstance(self._env_id, type) else self._env_id
        )

        # Placeholder for a local replay buffer instance.
        self.local_replay_buffer = None

        # Create a default logger creator if no logger_creator is specified
        if logger_creator is None:
            # Default logdir prefix containing the agent's name and the
            # env id.
            timestr = datetime.today().strftime("%Y-%m-%d_%H-%M-%S")
            env_descr_for_dir = re.sub("[/\\\\]", "-", str(env_descr))
            logdir_prefix = f"{str(self)}_{env_descr_for_dir}_{timestr}"
            if not os.path.exists(DEFAULT_RESULTS_DIR):
                # Possible race condition if dir is created several times on
                # rollout workers
                os.makedirs(DEFAULT_RESULTS_DIR, exist_ok=True)
            logdir = tempfile.mkdtemp(prefix=logdir_prefix, dir=DEFAULT_RESULTS_DIR)

            # Allow users to more precisely configure the created logger
            # via "logger_config.type".
            if config.logger_config and "type" in config.logger_config:

                def default_logger_creator(config):
                    """Creates a custom logger with the default prefix."""
                    cfg = config["logger_config"].copy()
                    cls = cfg.pop("type")
                    # Provide default for logdir, in case the user does
                    # not specify this in the "logger_config" dict.
                    logdir_ = cfg.pop("logdir", logdir)
                    return from_config(cls=cls, _args=[cfg], logdir=logdir_)

            # If no `type` given, use tune's UnifiedLogger as last resort.
            else:

                def default_logger_creator(config):
                    """Creates a Unified logger with the default prefix."""
                    return UnifiedLogger(config, logdir, loggers=None)

            logger_creator = default_logger_creator

        # Metrics-related properties.
        self._timers = defaultdict(_Timer)
        self._counters = defaultdict(int)
        self._episode_history = []
        self._episodes_to_be_collected = []

        # The fully qualified AlgorithmConfig used for evaluation
        # (or None if evaluation not setup).
        self.evaluation_config: Optional[AlgorithmConfig] = None
        # Evaluation WorkerSet and metrics last returned by `self.evaluate()`.
        self.evaluation_workers: Optional[WorkerSet] = None
        # Initialize common evaluation_metrics to nan, before they become
        # available. We want to make sure the metrics are always present
        # (although their values may be nan), so that Tune does not complain
        # when we use these as stopping criteria.
        self.evaluation_metrics = {
            # TODO: Don't dump sampler results into top-level.
            "evaluation": {
                "episode_reward_max": np.nan,
                "episode_reward_min": np.nan,
                "episode_reward_mean": np.nan,
                "sampler_results": {
                    "episode_reward_max": np.nan,
                    "episode_reward_min": np.nan,
                    "episode_reward_mean": np.nan,
                },
            },
        }

        super().__init__(
            config=config,
            logger_creator=logger_creator,
            **kwargs,
        )

        # Check, whether `training_iteration` is still a tune.Trainable property
        # and has not been overridden by the user in the attempt to implement the
        # algos logic (this should be done now inside `training_step`).
        try:
            assert isinstance(self.training_iteration, int)
        except AssertionError:
            raise AssertionError(
                "Your Algorithm's `training_iteration` seems to be overridden by your "
                "custom training logic! To solve this problem, simply rename your "
                "`self.training_iteration()` method into `self.training_step`."
            )

    @OverrideToImplementCustomLogic
    @classmethod
    def get_default_config(cls) -> AlgorithmConfig:
        return AlgorithmConfig()

    @OverrideToImplementCustomLogic
    def _remote_worker_ids_for_metrics(self) -> List[int]:
        """Returns a list of remote worker IDs to fetch metrics from.

        Specific Algorithm implementations can override this method to
        use a subset of the workers for metrics collection.

        Returns:
            List of remote worker IDs to fetch metrics from.
        """
        return self.workers.healthy_worker_ids()

    @OverrideToImplementCustomLogic_CallToSuperRecommended
    @override(Trainable)
    def setup(self, config: AlgorithmConfig) -> None:

        # Setup our config: Merge the user-supplied config dict (which could
        # be a partial config dict) with the class' default.
        if not isinstance(config, AlgorithmConfig):
            assert isinstance(config, PartialAlgorithmConfigDict)
            config_obj = self.get_default_config()
            if not isinstance(config_obj, AlgorithmConfig):
                assert isinstance(config, PartialAlgorithmConfigDict)
                config_obj = AlgorithmConfig().from_dict(config_obj)
            config_obj.update_from_dict(config)
            config_obj.env = self._env_id
            self.config = config_obj

        # Set Algorithm's seed after we have - if necessary - enabled
        # tf eager-execution.
        update_global_seed_if_necessary(self.config.framework_str, self.config.seed)

        self._record_usage(self.config)

        # Create the callbacks object.
        self.callbacks = self.config.callbacks_class()

        if self.config.log_level in ["WARN", "ERROR"]:
            logger.info(
                f"Current log_level is {self.config.log_level}. For more information, "
                "set 'log_level': 'INFO' / 'DEBUG' or use the -v and "
                "-vv flags."
            )
        if self.config.log_level:
            logging.getLogger("ray.rllib").setLevel(self.config.log_level)

        # Create local replay buffer if necessary.
        self.local_replay_buffer = self._create_local_replay_buffer_if_necessary(
            self.config
        )

        # Create a dict, mapping ActorHandles to sets of open remote
        # requests (object refs). This way, we keep track, of which actors
        # inside this Algorithm (e.g. a remote RolloutWorker) have
        # already been sent how many (e.g. `sample()`) requests.
        self.remote_requests_in_flight: DefaultDict[
            ActorHandle, Set[ray.ObjectRef]
        ] = defaultdict(set)

        self.workers: Optional[WorkerSet] = None
        self.train_exec_impl = None

        # Offline RL settings.
        input_evaluation = self.config.get("input_evaluation")
        if input_evaluation is not None and input_evaluation is not DEPRECATED_VALUE:
            ope_dict = {str(ope): {"type": ope} for ope in input_evaluation}
            deprecation_warning(
                old="config.input_evaluation={}".format(input_evaluation),
                new="config.evaluation(evaluation_config=config.overrides("
                f"off_policy_estimation_methods={ope_dict}"
                "))",
                error=True,
                help="Running OPE during training is not recommended.",
            )
            self.config.off_policy_estimation_methods = ope_dict

        # Deprecated way of implementing Trainer sub-classes (or "templates"
        # via the `build_trainer` utility function).
        # Instead, sub-classes should override the Trainable's `setup()`
        # method and call super().setup() from within that override at some
        # point.
        # Old design: Override `Trainer._init`.
        _init = False
        try:
            self._init(self.config, self.env_creator)
            _init = True
        # New design: Override `Trainable.setup()` (as indented by tune.Trainable)
        # and do or don't call `super().setup()` from within your override.
        # By default, `super().setup()` will create both worker sets:
        # "rollout workers" for collecting samples for training and - if
        # applicable - "evaluation workers" for evaluation runs in between or
        # parallel to training.
        # TODO: Deprecate `_init()` and remove this try/except block.
        except NotImplementedError:
            pass

        # Only if user did not override `_init()`:
        if _init is False:
            # Create a set of env runner actors via a WorkerSet.
            self.workers = WorkerSet(
                env_creator=self.env_creator,
                validate_env=self.validate_env,
                default_policy_class=self.get_default_policy_class(self.config),
                config=self.config,
                num_workers=self.config.num_rollout_workers,
                local_worker=True,
                logdir=self.logdir,
            )

            # TODO (avnishn): Remove the execution plan API by q1 2023
            # Function defining one single training iteration's behavior.
            if self.config._disable_execution_plan_api:
                # Ensure remote workers are initially in sync with the local worker.
                self.workers.sync_weights()
            # LocalIterator-creating "execution plan".
            # Only call this once here to create `self.train_exec_impl`,
            # which is a ray.util.iter.LocalIterator that will be `next`'d
            # on each training iteration.
            else:
                self.train_exec_impl = self.execution_plan(
                    self.workers, self.config, **self._kwargs_for_execution_plan()
                )

        # Compile, validate, and freeze an evaluation config.
        self.evaluation_config = self.config.get_evaluation_config_object()
        self.evaluation_config.validate()
        self.evaluation_config.freeze()

        # Evaluation WorkerSet setup.
        # User would like to setup a separate evaluation worker set.
        # Note: We skip workerset creation if we need to do offline evaluation
        if self._should_create_evaluation_rollout_workers(self.evaluation_config):
            _, env_creator = self._get_env_id_and_creator(
                self.evaluation_config.env, self.evaluation_config
            )

            # Create a separate evaluation worker set for evaluation.
            # If evaluation_num_workers=0, use the evaluation set's local
            # worker for evaluation, otherwise, use its remote workers
            # (parallelized evaluation).
            self.evaluation_workers: WorkerSet = WorkerSet(
                env_creator=env_creator,
                validate_env=None,
                default_policy_class=self.get_default_policy_class(self.config),
                config=self.evaluation_config,
                num_workers=self.config.evaluation_num_workers,
                logdir=self.logdir,
            )

            if self.config.enable_async_evaluation:
                self._evaluation_weights_seq_number = 0

        self.evaluation_dataset = None
        if (
            self.evaluation_config.off_policy_estimation_methods
            and not self.evaluation_config.ope_split_batch_by_episode
        ):
            # the num worker is set to 0 to avoid creating shards. The dataset will not
            # be repartioned to num_workers blocks.
            logger.info("Creating evaluation dataset ...")
            self.evaluation_dataset, _ = get_dataset_and_shards(
                self.evaluation_config, num_workers=0
            )
            logger.info("Evaluation dataset created")

        self.reward_estimators: Dict[str, OffPolicyEstimator] = {}
        ope_types = {
            "is": ImportanceSampling,
            "wis": WeightedImportanceSampling,
            "dm": DirectMethod,
            "dr": DoublyRobust,
        }
        for name, method_config in self.config.off_policy_estimation_methods.items():
            method_type = method_config.pop("type")
            if method_type in ope_types:
                deprecation_warning(
                    old=method_type,
                    new=str(ope_types[method_type]),
                    error=True,
                )
                method_type = ope_types[method_type]
            elif isinstance(method_type, str):
                logger.log(0, "Trying to import from string: " + method_type)
                mod, obj = method_type.rsplit(".", 1)
                mod = importlib.import_module(mod)
                method_type = getattr(mod, obj)
            if isinstance(method_type, type) and issubclass(
                method_type, OfflineEvaluator
            ):
                # TODO(kourosh) : Add an integration test for all these
                # offline evaluators.
                policy = self.get_policy()
                if issubclass(method_type, OffPolicyEstimator):
                    method_config["gamma"] = self.config.gamma
                self.reward_estimators[name] = method_type(policy, **method_config)
            else:
                raise ValueError(
                    f"Unknown off_policy_estimation type: {method_type}! Must be "
                    "either a class path or a sub-class of ray.rllib."
                    "offline.offline_evaluator::OfflineEvaluator"
                )
            # TODO (Rohan138): Refactor this and remove deprecated methods
            # Need to add back method_type in case Algorithm is restored from checkpoint
            method_config["type"] = method_type

        self.learner_group = None
        if self.config._enable_learner_api:
            # TODO (Kourosh): This is an interim solution where policies and modules
            #  co-exist. In this world we have both policy_map and MARLModule that need
            #  to be consistent with one another. To make a consistent parity between
            #  the two we need to loop through the policy modules and create a simple
            #  MARLModule from the RLModule within each policy.
            module_spec = self.config.get_marl_module_spec(
                policy_dict=self.config.get_multi_agent_setup(
                    env=self.workers.local_worker().env  # TODO(sven): remove this hack
                )[0],
                module_spec=None,
            )
            learner_group_config = self.config.get_learner_group_config(module_spec)
            self.learner_group = learner_group_config.build()

<<<<<<< HEAD
            # Sync the weights from local rollout worker to trainers.
            weights = self.workers.local_worker().get_weights()
            self.learner_group.set_weights(weights)
=======
            # check if there are modules to load from the module_spec
            marl_module_ckpt_dir = None
            modules_to_load = None
            rl_module_ckpt_dirs = {}
            marl_module_ckpt_dir = module_spec.load_state_path
            modules_to_load = module_spec.modules_to_load
            for module_id, sub_module_spec in module_spec.module_specs.items():
                if sub_module_spec.load_state_path:
                    rl_module_ckpt_dirs[module_id] = sub_module_spec.load_state_path
            if marl_module_ckpt_dir or rl_module_ckpt_dirs:
                self.learner_group.load_module_state(
                    marl_module_ckpt_dir=marl_module_ckpt_dir,
                    modules_to_load=modules_to_load,
                    rl_module_ckpt_dirs=rl_module_ckpt_dirs,
                )
            # sync the weights from the learner group to the rollout workers
            weights = self.learner_group.get_weights()
            local_worker.set_weights(weights)
            self.workers.sync_weights()
>>>>>>> f1f714c6

        # Run `on_algorithm_init` callback after initialization is done.
        self.callbacks.on_algorithm_init(algorithm=self)

    # TODO: Deprecated: In your sub-classes of Trainer, override `setup()`
    #  directly and call super().setup() from within it if you would like the
    #  default setup behavior plus some own setup logic.
    #  If you don't need the env/workers/config/etc.. setup for you by super,
    #  simply do not call super().setup() from your overridden method.
    def _init(self, config: AlgorithmConfigDict, env_creator: EnvCreator) -> None:
        raise NotImplementedError

    @OverrideToImplementCustomLogic
    @classmethod
    def get_default_policy_class(
        cls,
        config: AlgorithmConfig,
    ) -> Optional[Type[Policy]]:
        """Returns a default Policy class to use, given a config.

        This class will be used by an Algorithm in case
        the policy class is not provided by the user in any single- or
        multi-agent PolicySpec.
        """
        return None

    @override(Trainable)
    def step(self) -> ResultDict:
        """Implements the main `Trainer.train()` logic.

        Takes n attempts to perform a single training step. Thereby
        catches RayErrors resulting from worker failures. After n attempts,
        fails gracefully.

        Override this method in your Trainer sub-classes if you would like to
        handle worker failures yourself.
        Otherwise, override only `training_step()` to implement the core
        algorithm logic.

        Returns:
            The results dict with stats/infos on sampling, training,
            and - if required - evaluation.
        """
        # Do we have to run `self.evaluate()` this iteration?
        # `self.iteration` gets incremented after this function returns,
        # meaning that e. g. the first time this function is called,
        # self.iteration will be 0.
        evaluate_this_iter = (
            self.config.evaluation_interval is not None
            and (self.iteration + 1) % self.config.evaluation_interval == 0
        )

        # Results dict for training (and if appolicable: evaluation).
        results: ResultDict = {}

        # Parallel eval + training: Kick off evaluation-loop and parallel train() call.
        if evaluate_this_iter and self.config.evaluation_parallel_to_training:
            (
                results,
                train_iter_ctx,
            ) = self._run_one_training_iteration_and_evaluation_in_parallel()
        # - No evaluation necessary, just run the next training iteration.
        # - We have to evaluate in this training iteration, but no parallelism ->
        #   evaluate after the training iteration is entirely done.
        else:
            results, train_iter_ctx = self._run_one_training_iteration()

        # Sequential: Train (already done above), then evaluate.
        if evaluate_this_iter and not self.config.evaluation_parallel_to_training:
            results.update(self._run_one_evaluation(train_future=None))

        # Attach latest available evaluation results to train results,
        # if necessary.
        if not evaluate_this_iter and self.config.always_attach_evaluation_results:
            assert isinstance(
                self.evaluation_metrics, dict
            ), "Trainer.evaluate() needs to return a dict."
            results.update(self.evaluation_metrics)

        if hasattr(self, "workers") and isinstance(self.workers, WorkerSet):
            # Sync filters on workers.
            self._sync_filters_if_needed(
                from_worker=self.workers.local_worker(),
                workers=self.workers,
                timeout_seconds=self.config.sync_filters_on_rollout_workers_timeout_s,
            )
            # TODO (avnishn): Remove the execution plan API by q1 2023
            # Collect worker metrics and add combine them with `results`.
            if self.config._disable_execution_plan_api:
                episodes_this_iter = collect_episodes(
                    self.workers,
                    self._remote_worker_ids_for_metrics(),
                    timeout_seconds=self.config.metrics_episode_collection_timeout_s,
                )
                results = self._compile_iteration_results(
                    episodes_this_iter=episodes_this_iter,
                    step_ctx=train_iter_ctx,
                    iteration_results=results,
                )

        # Check `env_task_fn` for possible update of the env's task.
        if self.config.env_task_fn is not None:
            if not callable(self.config.env_task_fn):
                raise ValueError(
                    "`env_task_fn` must be None or a callable taking "
                    "[train_results, env, env_ctx] as args!"
                )

            def fn(env, env_context, task_fn):
                new_task = task_fn(results, env, env_context)
                cur_task = env.get_task()
                if cur_task != new_task:
                    env.set_task(new_task)

            fn = functools.partial(fn, task_fn=self.config.env_task_fn)
            self.workers.foreach_env_with_context(fn)

        return results

    @PublicAPI
    def evaluate(
        self,
        duration_fn: Optional[Callable[[int], int]] = None,
    ) -> dict:
        """Evaluates current policy under `evaluation_config` settings.

        Note that this default implementation does not do anything beyond
        merging evaluation_config with the normal trainer config.

        Args:
            duration_fn: An optional callable taking the already run
                num episodes as only arg and returning the number of
                episodes left to run. It's used to find out whether
                evaluation should continue.
        """
        # Call the `_before_evaluate` hook.
        self._before_evaluate()

        if self.evaluation_dataset is not None:
            return {"evaluation": self._run_offline_evaluation()}

        # Sync weights to the evaluation WorkerSet.
        if self.evaluation_workers is not None:
            self.evaluation_workers.sync_weights(
                from_worker_or_trainer=self.workers.local_worker()
            )
            self._sync_filters_if_needed(
                from_worker=self.workers.local_worker(),
                workers=self.evaluation_workers,
                timeout_seconds=self.config.sync_filters_on_rollout_workers_timeout_s,
            )

        self.callbacks.on_evaluate_start(algorithm=self)

        if self.config.custom_evaluation_function:
            logger.info(
                "Running custom eval function {}".format(
                    self.config.custom_evaluation_function
                )
            )
            metrics = self.config.custom_evaluation_function(
                self, self.evaluation_workers
            )
            if not metrics or not isinstance(metrics, dict):
                raise ValueError(
                    "Custom eval function must return "
                    "dict of metrics, got {}.".format(metrics)
                )
        else:
            if (
                self.evaluation_workers is None
                and self.workers.local_worker().input_reader is None
            ):
                raise ValueError(
                    "Cannot evaluate w/o an evaluation worker set in "
                    "the Trainer or w/o an env on the local worker!\n"
                    "Try one of the following:\n1) Set "
                    "`evaluation_interval` >= 0 to force creating a "
                    "separate evaluation worker set.\n2) Set "
                    "`create_env_on_driver=True` to force the local "
                    "(non-eval) worker to have an environment to "
                    "evaluate on."
                )

            # How many episodes/timesteps do we need to run?
            # In "auto" mode (only for parallel eval + training): Run as long
            # as training lasts.
            unit = self.config.evaluation_duration_unit
            eval_cfg = self.evaluation_config
            rollout = eval_cfg.rollout_fragment_length
            num_envs = eval_cfg.num_envs_per_worker
            auto = self.config.evaluation_duration == "auto"
            duration = (
                self.config.evaluation_duration
                if not auto
                else (self.config.evaluation_num_workers or 1)
                * (1 if unit == "episodes" else rollout)
            )
            agent_steps_this_iter = 0
            env_steps_this_iter = 0

            # Default done-function returns True, whenever num episodes
            # have been completed.
            if duration_fn is None:

                def duration_fn(num_units_done):
                    return duration - num_units_done

            logger.info(f"Evaluating current state of {self} for {duration} {unit}.")

            metrics = None
            all_batches = []
            # No evaluation worker set ->
            # Do evaluation using the local worker. Expect error due to the
            # local worker not having an env.
            if self.evaluation_workers is None:
                # If unit=episodes -> Run n times `sample()` (each sample
                # produces exactly 1 episode).
                # If unit=ts -> Run 1 `sample()` b/c the
                # `rollout_fragment_length` is exactly the desired ts.
                iters = duration if unit == "episodes" else 1
                for _ in range(iters):
                    batch = self.workers.local_worker().sample()
                    agent_steps_this_iter += batch.agent_steps()
                    env_steps_this_iter += batch.env_steps()
                    if self.reward_estimators:
                        all_batches.append(batch)
                metrics = collect_metrics(
                    self.workers,
                    keep_custom_metrics=eval_cfg.keep_per_episode_custom_metrics,
                    timeout_seconds=eval_cfg.metrics_episode_collection_timeout_s,
                )

            # Evaluation worker set only has local worker.
            elif self.evaluation_workers.num_remote_workers() == 0:
                # If unit=episodes -> Run n times `sample()` (each sample
                # produces exactly 1 episode).
                # If unit=ts -> Run 1 `sample()` b/c the
                # `rollout_fragment_length` is exactly the desired ts.
                iters = duration if unit == "episodes" else 1
                for _ in range(iters):
                    batch = self.evaluation_workers.local_worker().sample()
                    agent_steps_this_iter += batch.agent_steps()
                    env_steps_this_iter += batch.env_steps()
                    if self.reward_estimators:
                        all_batches.append(batch)

            # Evaluation worker set has n remote workers.
            elif self.evaluation_workers.num_healthy_remote_workers() > 0:
                # How many episodes have we run (across all eval workers)?
                num_units_done = 0
                _round = 0
                # In case all of the remote evaluation workers die during a round
                # of evaluation, we need to stop.
                while True and self.evaluation_workers.num_healthy_remote_workers() > 0:
                    units_left_to_do = duration_fn(num_units_done)
                    if units_left_to_do <= 0:
                        break

                    _round += 1
                    unit_per_remote_worker = (
                        1 if unit == "episodes" else rollout * num_envs
                    )
                    # Select proper number of evaluation workers for this round.
                    selected_eval_worker_ids = [
                        worker_id
                        for i, worker_id in enumerate(
                            self.evaluation_workers.healthy_worker_ids()
                        )
                        if i * unit_per_remote_worker < units_left_to_do
                    ]
                    batches = self.evaluation_workers.foreach_worker(
                        func=lambda w: w.sample(),
                        local_worker=False,
                        remote_worker_ids=selected_eval_worker_ids,
                        timeout_seconds=self.config.evaluation_sample_timeout_s,
                    )
                    if len(batches) != len(selected_eval_worker_ids):
                        logger.warning(
                            "Calling `sample()` on your remote evaluation worker(s) "
                            "resulted in a timeout (after the configured "
                            f"{self.config.evaluation_sample_timeout_s} seconds)! "
                            "Try to set `evaluation_sample_timeout_s` in your config"
                            " to a larger value."
                            + (
                                " If your episodes don't terminate easily, you may "
                                "also want to set `evaluation_duration_unit` to "
                                "'timesteps' (instead of 'episodes')."
                                if unit == "episodes"
                                else ""
                            )
                        )
                        break

                    _agent_steps = sum(b.agent_steps() for b in batches)
                    _env_steps = sum(b.env_steps() for b in batches)
                    # 1 episode per returned batch.
                    if unit == "episodes":
                        num_units_done += len(batches)
                        # Make sure all batches are exactly one episode.
                        for ma_batch in batches:
                            ma_batch = ma_batch.as_multi_agent()
                            for batch in ma_batch.policy_batches.values():
                                assert batch.is_terminated_or_truncated()
                    # n timesteps per returned batch.
                    else:
                        num_units_done += (
                            _agent_steps
                            if self.config.count_steps_by == "agent_steps"
                            else _env_steps
                        )
                    if self.reward_estimators:
                        # TODO: (kourosh) This approach will cause an OOM issue when
                        # the dataset gets huge (should be ok for now).
                        all_batches.extend(batches)

                    agent_steps_this_iter += _agent_steps
                    env_steps_this_iter += _env_steps

                    logger.info(
                        f"Ran round {_round} of non-parallel evaluation "
                        f"({num_units_done}/{duration if not auto else '?'} "
                        f"{unit} done)"
                    )
            else:
                # Can't find a good way to run this evaluation.
                # Wait for next iteration.
                pass

            if metrics is None:
                metrics = collect_metrics(
                    self.evaluation_workers,
                    keep_custom_metrics=self.config.keep_per_episode_custom_metrics,
                    timeout_seconds=eval_cfg.metrics_episode_collection_timeout_s,
                )

            # TODO: Don't dump sampler results into top-level.
            if not self.config.custom_evaluation_function:
                metrics = dict({"sampler_results": metrics}, **metrics)

            metrics[NUM_AGENT_STEPS_SAMPLED_THIS_ITER] = agent_steps_this_iter
            metrics[NUM_ENV_STEPS_SAMPLED_THIS_ITER] = env_steps_this_iter
            # TODO: Remove this key at some point. Here for backward compatibility.
            metrics["timesteps_this_iter"] = env_steps_this_iter

            # Compute off-policy estimates
            estimates = defaultdict(list)
            # for each batch run the estimator's fwd pass
            for name, estimator in self.reward_estimators.items():
                for batch in all_batches:
                    estimate_result = estimator.estimate(
                        batch,
                        split_batch_by_episode=self.config.ope_split_batch_by_episode,
                    )
                    estimates[name].append(estimate_result)

            # collate estimates from all batches
            if estimates:
                metrics["off_policy_estimator"] = {}
                for name, estimate_list in estimates.items():
                    avg_estimate = tree.map_structure(
                        lambda *x: np.mean(x, axis=0), *estimate_list
                    )
                    metrics["off_policy_estimator"][name] = avg_estimate

        # Evaluation does not run for every step.
        # Save evaluation metrics on trainer, so it can be attached to
        # subsequent step results as latest evaluation result.
        self.evaluation_metrics = {"evaluation": metrics}

        # Trigger `on_evaluate_end` callback.
        self.callbacks.on_evaluate_end(
            algorithm=self, evaluation_metrics=self.evaluation_metrics
        )

        # Also return the results here for convenience.
        return self.evaluation_metrics

    @ExperimentalAPI
    def _evaluate_async(
        self,
        duration_fn: Optional[Callable[[int], int]] = None,
    ) -> dict:
        """Evaluates current policy under `evaluation_config` settings.

        Uses the AsyncParallelRequests manager to send frequent `sample.remote()`
        requests to the evaluation RolloutWorkers and collect the results of these
        calls. Handles worker failures (or slowdowns) gracefully due to the asynch'ness
        and the fact that other eval RolloutWorkers can thus cover the workload.

        Important Note: This will replace the current `self.evaluate()` method as the
        default in the future.

        Args:
            duration_fn: An optional callable taking the already run
                num episodes as only arg and returning the number of
                episodes left to run. It's used to find out whether
                evaluation should continue.
        """
        # How many episodes/timesteps do we need to run?
        # In "auto" mode (only for parallel eval + training): Run as long
        # as training lasts.
        unit = self.config.evaluation_duration_unit
        eval_cfg = self.evaluation_config
        rollout = eval_cfg.rollout_fragment_length
        num_envs = eval_cfg.num_envs_per_worker
        auto = self.config.evaluation_duration == "auto"
        duration = (
            self.config.evaluation_duration
            if not auto
            else (self.config.evaluation_num_workers or 1)
            * (1 if unit == "episodes" else rollout)
        )

        # Call the `_before_evaluate` hook.
        self._before_evaluate()

        # TODO(Jun): Implement solution via connectors.
        self._sync_filters_if_needed(
            from_worker=self.workers.local_worker(),
            workers=self.evaluation_workers,
            timeout_seconds=eval_cfg.sync_filters_on_rollout_workers_timeout_s,
        )

        if self.config.custom_evaluation_function:
            raise ValueError(
                "`config.custom_evaluation_function` not supported in combination "
                "with `enable_async_evaluation=True` config setting!"
            )
        if self.evaluation_workers is None and (
            self.workers.local_worker().input_reader is None
            or self.config.evaluation_num_workers == 0
        ):
            raise ValueError(
                "Evaluation w/o eval workers (calling Algorithm.evaluate() w/o "
                "evaluation specifically set up) OR evaluation without input reader "
                "OR evaluation with only a local evaluation worker "
                "(`evaluation_num_workers=0`) not supported in combination "
                "with `enable_async_evaluation=True` config setting!"
            )

        agent_steps_this_iter = 0
        env_steps_this_iter = 0

        logger.info(f"Evaluating current state of {self} for {duration} {unit}.")

        all_batches = []

        # Default done-function returns True, whenever num episodes
        # have been completed.
        if duration_fn is None:

            def duration_fn(num_units_done):
                return duration - num_units_done

        # Put weights only once into object store and use same object
        # ref to synch to all workers.
        self._evaluation_weights_seq_number += 1
        weights_ref = ray.put(self.workers.local_worker().get_weights())
        weights_seq_no = self._evaluation_weights_seq_number

        def remote_fn(worker):
            # Pass in seq-no so that eval workers may ignore this call if no update has
            # happened since the last call to `remote_fn` (sample).
            worker.set_weights(
                weights=ray.get(weights_ref), weights_seq_no=weights_seq_no
            )
            batch = worker.sample()
            metrics = worker.get_metrics()
            return batch, metrics, weights_seq_no

        rollout_metrics = []

        # How many episodes have we run (across all eval workers)?
        num_units_done = 0
        _round = 0

        while self.evaluation_workers.num_healthy_remote_workers() > 0:
            units_left_to_do = duration_fn(num_units_done)
            if units_left_to_do <= 0:
                break

            _round += 1
            # Get ready evaluation results and metrics asynchronously.
            self.evaluation_workers.foreach_worker_async(
                func=remote_fn,
                healthy_only=True,
            )
            eval_results = self.evaluation_workers.fetch_ready_async_reqs()

            batches = []
            i = 0
            for _, result in eval_results:
                batch, metrics, seq_no = result
                # Ignore results, if the weights seq-number does not match (is
                # from a previous evaluation step) OR if we have already reached
                # the configured duration (e.g. number of episodes to evaluate
                # for).
                if seq_no == self._evaluation_weights_seq_number and (
                    i * (1 if unit == "episodes" else rollout * num_envs)
                    < units_left_to_do
                ):
                    batches.append(batch)
                    rollout_metrics.extend(metrics)
                i += 1

            _agent_steps = sum(b.agent_steps() for b in batches)
            _env_steps = sum(b.env_steps() for b in batches)

            # 1 episode per returned batch.
            if unit == "episodes":
                num_units_done += len(batches)
                # Make sure all batches are exactly one episode.
                for ma_batch in batches:
                    ma_batch = ma_batch.as_multi_agent()
                    for batch in ma_batch.policy_batches.values():
                        assert batch.is_terminated_or_truncated()
            # n timesteps per returned batch.
            else:
                num_units_done += (
                    _agent_steps
                    if self.config.count_steps_by == "agent_steps"
                    else _env_steps
                )

            if self.reward_estimators:
                all_batches.extend(batches)

            agent_steps_this_iter += _agent_steps
            env_steps_this_iter += _env_steps

            logger.info(
                f"Ran round {_round} of parallel evaluation "
                f"({num_units_done}/{duration if not auto else '?'} "
                f"{unit} done)"
            )

        sampler_results = summarize_episodes(
            rollout_metrics,
            keep_custom_metrics=eval_cfg["keep_per_episode_custom_metrics"],
        )

        # TODO: Don't dump sampler results into top-level.
        metrics = dict({"sampler_results": sampler_results}, **sampler_results)

        metrics[NUM_AGENT_STEPS_SAMPLED_THIS_ITER] = agent_steps_this_iter
        metrics[NUM_ENV_STEPS_SAMPLED_THIS_ITER] = env_steps_this_iter
        # TODO: Remove this key at some point. Here for backward compatibility.
        metrics["timesteps_this_iter"] = env_steps_this_iter

        if self.reward_estimators:
            # Compute off-policy estimates
            metrics["off_policy_estimator"] = {}
            total_batch = concat_samples(all_batches)
            for name, estimator in self.reward_estimators.items():
                estimates = estimator.estimate(total_batch)
                metrics["off_policy_estimator"][name] = estimates

        # Evaluation does not run for every step.
        # Save evaluation metrics on trainer, so it can be attached to
        # subsequent step results as latest evaluation result.
        self.evaluation_metrics = {"evaluation": metrics}

        # Trigger `on_evaluate_end` callback.
        self.callbacks.on_evaluate_end(
            algorithm=self, evaluation_metrics=self.evaluation_metrics
        )

        # Return evaluation results.
        return self.evaluation_metrics

    @OverrideToImplementCustomLogic
    @DeveloperAPI
    def restore_workers(self, workers: WorkerSet):
        """Try to restore failed workers if necessary.

        Algorithms that use custom RolloutWorkers may override this method to
        disable default, and create custom restoration logics.

        Args:
            workers: The WorkerSet to restore. This may be Rollout or Evaluation
                workers.
        """
        # If `workers` is None, or
        # 1. `workers` (WorkerSet) does not have a local worker, and
        # 2. `self.workers` (WorkerSet used for training) does not have a local worker
        # -> we don't have a local worker to get state from, so we can't recover
        # remote worker in this case.
        if not workers or (
            not workers.local_worker() and not self.workers.local_worker()
        ):
            return

        # This is really cheap, since probe_unhealthy_workers() is a no-op
        # if there are no unhealthy workers.
        restored = workers.probe_unhealthy_workers()

        if restored:
            from_worker = workers.local_worker() or self.workers.local_worker()
            # Get the state of the correct (reference) worker. E.g. The local worker
            # of the main WorkerSet.
            state_ref = ray.put(from_worker.get_state())

            # By default, entire local worker state is synced after restoration
            # to bring these workers up to date.
            workers.foreach_worker(
                func=lambda w: w.set_state(ray.get(state_ref)),
                remote_worker_ids=restored,
                # Don't update the local_worker, b/c it's the one we are synching from.
                local_worker=False,
                timeout_seconds=self.config.worker_restore_timeout_s,
                # Bring back actor after successful state syncing.
                mark_healthy=True,
            )

    @OverrideToImplementCustomLogic
    @DeveloperAPI
    def training_step(self) -> ResultDict:
        """Default single iteration logic of an algorithm.

        - Collect on-policy samples (SampleBatches) in parallel using the
          Trainer's RolloutWorkers (@ray.remote).
        - Concatenate collected SampleBatches into one train batch.
        - Note that we may have more than one policy in the multi-agent case:
          Call the different policies' `learn_on_batch` (simple optimizer) OR
          `load_batch_into_buffer` + `learn_on_loaded_batch` (multi-GPU
          optimizer) methods to calculate loss and update the model(s).
        - Return all collected metrics for the iteration.

        Returns:
            The results dict from executing the training iteration.
        """
        # Collect SampleBatches from sample workers until we have a full batch.
        with self._timers[SAMPLE_TIMER]:
            if self.config.count_steps_by == "agent_steps":
                train_batch = synchronous_parallel_sample(
                    worker_set=self.workers,
                    max_agent_steps=self.config.train_batch_size,
                )
            else:
                train_batch = synchronous_parallel_sample(
                    worker_set=self.workers, max_env_steps=self.config.train_batch_size
                )
        train_batch = train_batch.as_multi_agent()
        self._counters[NUM_AGENT_STEPS_SAMPLED] += train_batch.agent_steps()
        self._counters[NUM_ENV_STEPS_SAMPLED] += train_batch.env_steps()

        # Only train if train_batch is not empty.
        # In an extreme situation, all rollout workers die during the
        # synchronous_parallel_sample() call above.
        # In which case, we should skip training, wait a little bit, then probe again.
        train_results = {}
        if train_batch.agent_steps() > 0:
            # Use simple optimizer (only for multi-agent or tf-eager; all other
            # cases should use the multi-GPU optimizer, even if only using 1 GPU).
            # TODO: (sven) rename MultiGPUOptimizer into something more
            #  meaningful.
            if self.config._enable_learner_api:
                is_module_trainable = self.workers.local_worker().is_policy_to_train
                self.learner_group.set_is_module_trainable(is_module_trainable)
                train_results = self.learner_group.update(train_batch)
            elif self.config.get("simple_optimizer") is True:
                train_results = train_one_step(self, train_batch)
            else:
                train_results = multi_gpu_train_one_step(self, train_batch)
        else:
            # Wait 1 sec before probing again via weight syncing.
            time.sleep(1)

        # Update weights and global_vars - after learning on the local worker - on all
        # remote workers (only those policies that were actually trained).
        global_vars = {
            "timestep": self._counters[NUM_ENV_STEPS_SAMPLED],
        }
        with self._timers[SYNCH_WORKER_WEIGHTS_TIMER]:
            # TODO (Avnish): Implement this on learner_group.get_weights().
            # TODO (Kourosh): figure out how we are going to sync MARLModule
            # weights to MARLModule weights under the policy_map objects?
            from_worker_or_trainer = None
            if self.config._enable_learner_api:
                from_worker_or_trainer = self.learner_group
            self.workers.sync_weights(
                from_worker_or_trainer=from_worker_or_trainer,
                policies=list(train_results.keys()),
                global_vars=global_vars,
            )

        return train_results

    @staticmethod
    def execution_plan(workers, config, **kwargs):
        raise NotImplementedError(
            "It is not longer recommended to use Trainer's `execution_plan` method/API."
            " Set `_disable_execution_plan_api=True` in your config and override the "
            "`Trainer.training_step()` method with your algo's custom "
            "execution logic."
        )

    @PublicAPI
    def compute_single_action(
        self,
        observation: Optional[TensorStructType] = None,
        state: Optional[List[TensorStructType]] = None,
        *,
        prev_action: Optional[TensorStructType] = None,
        prev_reward: Optional[float] = None,
        info: Optional[EnvInfoDict] = None,
        input_dict: Optional[SampleBatch] = None,
        policy_id: PolicyID = DEFAULT_POLICY_ID,
        full_fetch: bool = False,
        explore: Optional[bool] = None,
        timestep: Optional[int] = None,
        episode: Optional[Episode] = None,
        unsquash_action: Optional[bool] = None,
        clip_action: Optional[bool] = None,
        # Deprecated args.
        unsquash_actions=DEPRECATED_VALUE,
        clip_actions=DEPRECATED_VALUE,
        # Kwargs placeholder for future compatibility.
        **kwargs,
    ) -> Union[
        TensorStructType,
        Tuple[TensorStructType, List[TensorType], Dict[str, TensorType]],
    ]:
        """Computes an action for the specified policy on the local worker.

        Note that you can also access the policy object through
        self.get_policy(policy_id) and call compute_single_action() on it
        directly.

        Args:
            observation: Single (unbatched) observation from the
                environment.
            state: List of all RNN hidden (single, unbatched) state tensors.
            prev_action: Single (unbatched) previous action value.
            prev_reward: Single (unbatched) previous reward value.
            info: Env info dict, if any.
            input_dict: An optional SampleBatch that holds all the values
                for: obs, state, prev_action, and prev_reward, plus maybe
                custom defined views of the current env trajectory. Note
                that only one of `obs` or `input_dict` must be non-None.
            policy_id: Policy to query (only applies to multi-agent).
                Default: "default_policy".
            full_fetch: Whether to return extra action fetch results.
                This is always set to True if `state` is specified.
            explore: Whether to apply exploration to the action.
                Default: None -> use self.config.explore.
            timestep: The current (sampling) time step.
            episode: This provides access to all of the internal episodes'
                state, which may be useful for model-based or multi-agent
                algorithms.
            unsquash_action: Should actions be unsquashed according to the
                env's/Policy's action space? If None, use the value of
                self.config.normalize_actions.
            clip_action: Should actions be clipped according to the
                env's/Policy's action space? If None, use the value of
                self.config.clip_actions.

        Keyword Args:
            kwargs: forward compatibility placeholder

        Returns:
            The computed action if full_fetch=False, or a tuple of a) the
            full output of policy.compute_actions() if full_fetch=True
            or we have an RNN-based Policy.

        Raises:
            KeyError: If the `policy_id` cannot be found in this Trainer's
                local worker.
        """
        if clip_actions != DEPRECATED_VALUE:
            deprecation_warning(
                old="Trainer.compute_single_action(`clip_actions`=...)",
                new="Trainer.compute_single_action(`clip_action`=...)",
                error=True,
            )
            clip_action = clip_actions
        if unsquash_actions != DEPRECATED_VALUE:
            deprecation_warning(
                old="Trainer.compute_single_action(`unsquash_actions`=...)",
                new="Trainer.compute_single_action(`unsquash_action`=...)",
                error=True,
            )
            unsquash_action = unsquash_actions

        # `unsquash_action` is None: Use value of config['normalize_actions'].
        if unsquash_action is None:
            unsquash_action = self.config.normalize_actions
        # `clip_action` is None: Use value of config['clip_actions'].
        elif clip_action is None:
            clip_action = self.config.clip_actions

        # User provided an input-dict: Assert that `obs`, `prev_a|r`, `state`
        # are all None.
        err_msg = (
            "Provide either `input_dict` OR [`observation`, ...] as "
            "args to Trainer.compute_single_action!"
        )
        if input_dict is not None:
            assert (
                observation is None
                and prev_action is None
                and prev_reward is None
                and state is None
            ), err_msg
            observation = input_dict[SampleBatch.OBS]
        else:
            assert observation is not None, err_msg

        # Get the policy to compute the action for (in the multi-agent case,
        # Trainer may hold >1 policies).
        policy = self.get_policy(policy_id)
        if policy is None:
            raise KeyError(
                f"PolicyID '{policy_id}' not found in PolicyMap of the "
                f"Trainer's local worker!"
            )
        local_worker = self.workers.local_worker()

        if not self.config.get("enable_connectors"):
            # Check the preprocessor and preprocess, if necessary.
            pp = local_worker.preprocessors[policy_id]
            if pp and type(pp).__name__ != "NoPreprocessor":
                observation = pp.transform(observation)
            observation = local_worker.filters[policy_id](observation, update=False)
        else:
            # Just preprocess observations, similar to how it used to be done before.
            pp = policy.agent_connectors[ObsPreprocessorConnector]

            # convert the observation to array if possible
            if not isinstance(observation, (np.ndarray, dict, tuple)):
                try:
                    observation = np.asarray(observation)
                except Exception:
                    raise ValueError(
                        f"Observation type {type(observation)} cannot be converted to "
                        f"np.ndarray."
                    )
            if pp:
                assert len(pp) == 1, "Only one preprocessor should be in the pipeline"
                pp = pp[0]

                if not pp.is_identity():
                    # Note(Kourosh): This call will leave the policy's connector
                    # in eval mode. would that be a problem?
                    pp.in_eval()
                    if observation is not None:
                        _input_dict = {SampleBatch.OBS: observation}
                    elif input_dict is not None:
                        _input_dict = {SampleBatch.OBS: input_dict[SampleBatch.OBS]}
                    else:
                        raise ValueError(
                            "Either observation or input_dict must be provided."
                        )

                    # TODO (Kourosh): Create a new util method for algorithm that
                    # computes actions based on raw inputs from env and can keep track
                    # of its own internal state.
                    acd = AgentConnectorDataType("0", "0", _input_dict)
                    # make sure the state is reset since we are only applying the
                    # preprocessor
                    pp.reset(env_id="0")
                    ac_o = pp([acd])[0]
                    observation = ac_o.data[SampleBatch.OBS]

        # Input-dict.
        if input_dict is not None:
            input_dict[SampleBatch.OBS] = observation
            action, state, extra = policy.compute_single_action(
                input_dict=input_dict,
                explore=explore,
                timestep=timestep,
                episode=episode,
            )
        # Individual args.
        else:
            action, state, extra = policy.compute_single_action(
                obs=observation,
                state=state,
                prev_action=prev_action,
                prev_reward=prev_reward,
                info=info,
                explore=explore,
                timestep=timestep,
                episode=episode,
            )

        # If we work in normalized action space (normalize_actions=True),
        # we re-translate here into the env's action space.
        if unsquash_action:
            action = space_utils.unsquash_action(action, policy.action_space_struct)
        # Clip, according to env's action space.
        elif clip_action:
            action = space_utils.clip_action(action, policy.action_space_struct)

        # Return 3-Tuple: Action, states, and extra-action fetches.
        if state or full_fetch:
            return action, state, extra
        # Ensure backward compatibility.
        else:
            return action

    @PublicAPI
    def compute_actions(
        self,
        observations: TensorStructType,
        state: Optional[List[TensorStructType]] = None,
        *,
        prev_action: Optional[TensorStructType] = None,
        prev_reward: Optional[TensorStructType] = None,
        info: Optional[EnvInfoDict] = None,
        policy_id: PolicyID = DEFAULT_POLICY_ID,
        full_fetch: bool = False,
        explore: Optional[bool] = None,
        timestep: Optional[int] = None,
        episodes: Optional[List[Episode]] = None,
        unsquash_actions: Optional[bool] = None,
        clip_actions: Optional[bool] = None,
        # Deprecated.
        normalize_actions=None,
        **kwargs,
    ):
        """Computes an action for the specified policy on the local Worker.

        Note that you can also access the policy object through
        self.get_policy(policy_id) and call compute_actions() on it directly.

        Args:
            observation: Observation from the environment.
            state: RNN hidden state, if any. If state is not None,
                then all of compute_single_action(...) is returned
                (computed action, rnn state(s), logits dictionary).
                Otherwise compute_single_action(...)[0] is returned
                (computed action).
            prev_action: Previous action value, if any.
            prev_reward: Previous reward, if any.
            info: Env info dict, if any.
            policy_id: Policy to query (only applies to multi-agent).
            full_fetch: Whether to return extra action fetch results.
                This is always set to True if RNN state is specified.
            explore: Whether to pick an exploitation or exploration
                action (default: None -> use self.config.explore).
            timestep: The current (sampling) time step.
            episodes: This provides access to all of the internal episodes'
                state, which may be useful for model-based or multi-agent
                algorithms.
            unsquash_actions: Should actions be unsquashed according
                to the env's/Policy's action space? If None, use
                self.config.normalize_actions.
            clip_actions: Should actions be clipped according to the
                env's/Policy's action space? If None, use
                self.config.clip_actions.

        Keyword Args:
            kwargs: forward compatibility placeholder

        Returns:
            The computed action if full_fetch=False, or a tuple consisting of
            the full output of policy.compute_actions_from_input_dict() if
            full_fetch=True or we have an RNN-based Policy.
        """
        if normalize_actions is not None:
            deprecation_warning(
                old="Trainer.compute_actions(`normalize_actions`=...)",
                new="Trainer.compute_actions(`unsquash_actions`=...)",
                error=True,
            )
            unsquash_actions = normalize_actions

        # `unsquash_actions` is None: Use value of config['normalize_actions'].
        if unsquash_actions is None:
            unsquash_actions = self.config.normalize_actions
        # `clip_actions` is None: Use value of config['clip_actions'].
        elif clip_actions is None:
            clip_actions = self.config.clip_actions

        # Preprocess obs and states.
        state_defined = state is not None
        policy = self.get_policy(policy_id)
        filtered_obs, filtered_state = [], []
        for agent_id, ob in observations.items():
            worker = self.workers.local_worker()
            preprocessed = worker.preprocessors[policy_id].transform(ob)
            filtered = worker.filters[policy_id](preprocessed, update=False)
            filtered_obs.append(filtered)
            if state is None:
                continue
            elif agent_id in state:
                filtered_state.append(state[agent_id])
            else:
                filtered_state.append(policy.get_initial_state())

        # Batch obs and states
        obs_batch = np.stack(filtered_obs)
        if state is None:
            state = []
        else:
            state = list(zip(*filtered_state))
            state = [np.stack(s) for s in state]

        input_dict = {SampleBatch.OBS: obs_batch}

        # prev_action and prev_reward can be None, np.ndarray, or tensor-like structure.
        # Explicitly check for None here to avoid the error message "The truth value of
        # an array with more than one element is ambiguous.", when np arrays are passed
        # as arguments.
        if prev_action is not None:
            input_dict[SampleBatch.PREV_ACTIONS] = prev_action
        if prev_reward is not None:
            input_dict[SampleBatch.PREV_REWARDS] = prev_reward
        if info:
            input_dict[SampleBatch.INFOS] = info
        for i, s in enumerate(state):
            input_dict[f"state_in_{i}"] = s

        # Batch compute actions
        actions, states, infos = policy.compute_actions_from_input_dict(
            input_dict=input_dict,
            explore=explore,
            timestep=timestep,
            episodes=episodes,
        )

        # Unbatch actions for the environment into a multi-agent dict.
        single_actions = space_utils.unbatch(actions)
        actions = {}
        for key, a in zip(observations, single_actions):
            # If we work in normalized action space (normalize_actions=True),
            # we re-translate here into the env's action space.
            if unsquash_actions:
                a = space_utils.unsquash_action(a, policy.action_space_struct)
            # Clip, according to env's action space.
            elif clip_actions:
                a = space_utils.clip_action(a, policy.action_space_struct)
            actions[key] = a

        # Unbatch states into a multi-agent dict.
        unbatched_states = {}
        for idx, agent_id in enumerate(observations):
            unbatched_states[agent_id] = [s[idx] for s in states]

        # Return only actions or full tuple
        if state_defined or full_fetch:
            return actions, unbatched_states, infos
        else:
            return actions

    @PublicAPI
    def get_policy(self, policy_id: PolicyID = DEFAULT_POLICY_ID) -> Policy:
        """Return policy for the specified id, or None.

        Args:
            policy_id: ID of the policy to return.
        """
        return self.workers.local_worker().get_policy(policy_id)

    @PublicAPI
    def get_weights(self, policies: Optional[List[PolicyID]] = None) -> dict:
        """Return a dictionary of policy ids to weights.

        Args:
            policies: Optional list of policies to return weights for,
                or None for all policies.
        """
        return self.workers.local_worker().get_weights(policies)

    @PublicAPI
    def set_weights(self, weights: Dict[PolicyID, dict]):
        """Set policy weights by policy id.

        Args:
            weights: Map of policy ids to weights to set.
        """
        self.workers.local_worker().set_weights(weights)

    @PublicAPI
    def add_policy(
        self,
        policy_id: PolicyID,
        policy_cls: Optional[Type[Policy]] = None,
        policy: Optional[Policy] = None,
        *,
        observation_space: Optional[gym.spaces.Space] = None,
        action_space: Optional[gym.spaces.Space] = None,
        config: Optional[Union[AlgorithmConfig, PartialAlgorithmConfigDict]] = None,
        policy_state: Optional[PolicyState] = None,
        policy_mapping_fn: Optional[Callable[[AgentID, EpisodeID], PolicyID]] = None,
        policies_to_train: Optional[
            Union[
                Container[PolicyID],
                Callable[[PolicyID, Optional[SampleBatchType]], bool],
            ]
        ] = None,
        evaluation_workers: bool = True,
        module_spec: Optional[SingleAgentRLModuleSpec] = None,
        # Deprecated.
        workers: Optional[List[Union[RolloutWorker, ActorHandle]]] = DEPRECATED_VALUE,
    ) -> Optional[Policy]:
        """Adds a new policy to this Algorithm.

        Args:
            policy_id: ID of the policy to add.
                IMPORTANT: Must not contain characters that
                are also not allowed in Unix/Win filesystems, such as: `<>:"/|?*`,
                or a dot, space or backslash at the end of the ID.
            policy_cls: The Policy class to use for constructing the new Policy.
                Note: Only one of `policy_cls` or `policy` must be provided.
            policy: The Policy instance to add to this algorithm. If not None, the
                given Policy object will be directly inserted into the Algorithm's
                local worker and clones of that Policy will be created on all remote
                workers as well as all evaluation workers.
                Note: Only one of `policy_cls` or `policy` must be provided.
            observation_space: The observation space of the policy to add.
                If None, try to infer this space from the environment.
            action_space: The action space of the policy to add.
                If None, try to infer this space from the environment.
            config: The config object or overrides for the policy to add.
            policy_state: Optional state dict to apply to the new
                policy instance, right after its construction.
            policy_mapping_fn: An optional (updated) policy mapping function
                to use from here on. Note that already ongoing episodes will
                not change their mapping but will use the old mapping till
                the end of the episode.
            policies_to_train: An optional list of policy IDs to be trained
                or a callable taking PolicyID and SampleBatchType and
                returning a bool (trainable or not?).
                If None, will keep the existing setup in place. Policies,
                whose IDs are not in the list (or for which the callable
                returns False) will not be updated.
            evaluation_workers: Whether to add the new policy also
                to the evaluation WorkerSet.
            module_spec: In the new RLModule API we need to pass in the module_spec for
                the new module that is supposed to be added. Knowing the policy spec is
                not sufficient.
            workers: A list of RolloutWorker/ActorHandles (remote
                RolloutWorkers) to add this policy to. If defined, will only
                add the given policy to these workers.


        Returns:
            The newly added policy (the copy that got added to the local
            worker). If `workers` was provided, None is returned.
        """
        validate_policy_id(policy_id, error=True)

        if workers is not DEPRECATED_VALUE:
            deprecation_warning(
                old="Algorithm.add_policy(.., workers=..)",
                help=(
                    "The `workers` argument to `Algorithm.add_policy()` is deprecated! "
                    "Please do not use it anymore."
                ),
                error=True,
            )

        self.workers.add_policy(
            policy_id,
            policy_cls,
            policy,
            observation_space=observation_space,
            action_space=action_space,
            config=config,
            policy_state=policy_state,
            policy_mapping_fn=policy_mapping_fn,
            policies_to_train=policies_to_train,
            module_spec=module_spec,
        )

        # If learner API is enabled, we need to also add the underlying module
        # to the learner group.
        if self.config._enable_learner_api:
            policy = self.get_policy(policy_id)
            module = policy.model
            self.learner_group.add_module(
                module_id=policy_id,
                module_spec=SingleAgentRLModuleSpec.from_module(module),
            )

            weights = policy.get_weights()
            self.learner_group.set_weights({policy_id: weights})

        # Add to evaluation workers, if necessary.
        if evaluation_workers is True and self.evaluation_workers is not None:
            self.evaluation_workers.add_policy(
                policy_id,
                policy_cls,
                policy,
                observation_space=observation_space,
                action_space=action_space,
                config=config,
                policy_state=policy_state,
                policy_mapping_fn=policy_mapping_fn,
                policies_to_train=policies_to_train,
                module_spec=module_spec,
            )

        # Return newly added policy (from the local rollout worker).
        return self.get_policy(policy_id)

    @PublicAPI
    def remove_policy(
        self,
        policy_id: PolicyID = DEFAULT_POLICY_ID,
        *,
        policy_mapping_fn: Optional[Callable[[AgentID], PolicyID]] = None,
        policies_to_train: Optional[
            Union[
                Container[PolicyID],
                Callable[[PolicyID, Optional[SampleBatchType]], bool],
            ]
        ] = None,
        evaluation_workers: bool = True,
    ) -> None:
        """Removes a new policy from this Algorithm.

        Args:
            policy_id: ID of the policy to be removed.
            policy_mapping_fn: An optional (updated) policy mapping function
                to use from here on. Note that already ongoing episodes will
                not change their mapping but will use the old mapping till
                the end of the episode.
            policies_to_train: An optional list of policy IDs to be trained
                or a callable taking PolicyID and SampleBatchType and
                returning a bool (trainable or not?).
                If None, will keep the existing setup in place. Policies,
                whose IDs are not in the list (or for which the callable
                returns False) will not be updated.
            evaluation_workers: Whether to also remove the policy from the
                evaluation WorkerSet.
        """

        def fn(worker):
            worker.remove_policy(
                policy_id=policy_id,
                policy_mapping_fn=policy_mapping_fn,
                policies_to_train=policies_to_train,
            )

        self.workers.foreach_worker(fn, local_worker=True, healthy_only=True)
        if evaluation_workers and self.evaluation_workers is not None:
            self.evaluation_workers.foreach_worker(
                fn,
                local_worker=True,
                healthy_only=True,
            )

    @DeveloperAPI
    def export_policy_model(
        self,
        export_dir: str,
        policy_id: PolicyID = DEFAULT_POLICY_ID,
        onnx: Optional[int] = None,
    ) -> None:
        """Exports policy model with given policy_id to a local directory.

        Args:
            export_dir: Writable local directory.
            policy_id: Optional policy id to export.
            onnx: If given, will export model in ONNX format. The
                value of this parameter set the ONNX OpSet version to use.
                If None, the output format will be DL framework specific.

        Example:
            >>> from ray.rllib.algorithms.ppo import PPO
            >>> # Use an Algorithm from RLlib or define your own.
            >>> algo = PPO(...) # doctest: +SKIP
            >>> for _ in range(10): # doctest: +SKIP
            >>>     algo.train() # doctest: +SKIP
            >>> algo.export_policy_model("/tmp/dir") # doctest: +SKIP
            >>> algo.export_policy_model("/tmp/dir/onnx", onnx=1) # doctest: +SKIP
        """
        self.get_policy(policy_id).export_model(export_dir, onnx)

    @DeveloperAPI
    def export_policy_checkpoint(
        self,
        export_dir: str,
        filename_prefix=DEPRECATED_VALUE,  # deprecated arg, do not use anymore
        policy_id: PolicyID = DEFAULT_POLICY_ID,
    ) -> None:
        """Exports Policy checkpoint to a local directory and returns an AIR Checkpoint.

        Args:
            export_dir: Writable local directory to store the AIR Checkpoint
                information into.
            policy_id: Optional policy ID to export. If not provided, will export
                "default_policy". If `policy_id` does not exist in this Algorithm,
                will raise a KeyError.

        Raises:
            KeyError if `policy_id` cannot be found in this Algorithm.

        Example:
            >>> from ray.rllib.algorithms.ppo import PPO
            >>> # Use an Algorithm from RLlib or define your own.
            >>> algo = PPO(...) # doctest: +SKIP
            >>> for _ in range(10): # doctest: +SKIP
            >>>     algo.train() # doctest: +SKIP
            >>> algo.export_policy_checkpoint("/tmp/export_dir") # doctest: +SKIP
        """
        # `filename_prefix` should not longer be used as new Policy checkpoints
        # contain more than one file with a fixed filename structure.
        if filename_prefix != DEPRECATED_VALUE:
            deprecation_warning(
                old="Algorithm.export_policy_checkpoint(filename_prefix=...)",
                error=True,
            )

        policy = self.get_policy(policy_id)
        if policy is None:
            raise KeyError(f"Policy with ID {policy_id} not found in Algorithm!")
        policy.export_checkpoint(export_dir)

    @DeveloperAPI
    def import_policy_model_from_h5(
        self,
        import_file: str,
        policy_id: PolicyID = DEFAULT_POLICY_ID,
    ) -> None:
        """Imports a policy's model with given policy_id from a local h5 file.

        Args:
            import_file: The h5 file to import from.
            policy_id: Optional policy id to import into.

        Example:
            >>> from ray.rllib.algorithms.ppo import PPO
            >>> algo = PPO(...) # doctest: +SKIP
            >>> algo.import_policy_model_from_h5("/tmp/weights.h5") # doctest: +SKIP
            >>> for _ in range(10): # doctest: +SKIP
            >>>     algo.train() # doctest: +SKIP
        """
        self.get_policy(policy_id).import_model_from_h5(import_file)
        # Sync new weights to remote workers.
        self._sync_weights_to_workers(worker_set=self.workers)

    @override(Trainable)
    def save_checkpoint(self, checkpoint_dir: str) -> str:
        """Exports AIR Checkpoint to a local directory and returns its directory path.

        The structure of an Algorithm checkpoint dir will be as follows::

            policies/
                pol_1/
                    policy_state.pkl
                pol_2/
                    policy_state.pkl
            learner/
                learner_state.json
                module_state/
                    module_1/
                        ...
                optimizer_state/
                    optimizers_module_1/
                        ...
            rllib_checkpoint.json
            algorithm_state.pkl

        Note: `rllib_checkpoint.json` contains a "version" key (e.g. with value 0.1)
        helping RLlib to remain backward compatible wrt. restoring from checkpoints from
        Ray 2.0 onwards.

        Args:
            checkpoint_dir: The directory where the checkpoint files will be stored.

        Returns:
            The path to the created AIR Checkpoint directory.
        """
        state = self.__getstate__()

        # Extract policy states from worker state (Policies get their own
        # checkpoint sub-dirs).
        policy_states = {}
        if "worker" in state and "policy_states" in state["worker"]:
            policy_states = state["worker"].pop("policy_states", {})

        # Add RLlib checkpoint version.
        if self.config._enable_learner_api:
            state["checkpoint_version"] = CHECKPOINT_VERSION_LEARNER
        else:
            state["checkpoint_version"] = CHECKPOINT_VERSION

        # Write state (w/o policies) to disk.
        state_file = os.path.join(checkpoint_dir, "algorithm_state.pkl")
        with open(state_file, "wb") as f:
            pickle.dump(state, f)

        # Write rllib_checkpoint.json.
        with open(os.path.join(checkpoint_dir, "rllib_checkpoint.json"), "w") as f:
            json.dump(
                {
                    "type": "Algorithm",
                    "checkpoint_version": str(state["checkpoint_version"]),
                    "format": "cloudpickle",
                    "state_file": state_file,
                    "policy_ids": list(policy_states.keys()),
                    "ray_version": ray.__version__,
                    "ray_commit": ray.__commit__,
                },
                f,
            )

        # Write individual policies to disk, each in their own sub-directory.
        for pid, policy_state in policy_states.items():
            # From here on, disallow policyIDs that would not work as directory names.
            validate_policy_id(pid, error=True)
            policy_dir = os.path.join(checkpoint_dir, "policies", pid)
            os.makedirs(policy_dir, exist_ok=True)
            policy = self.get_policy(pid)
            policy.export_checkpoint(policy_dir, policy_state=policy_state)

        # if we are using the learner API, save the learner group state
        if self.config._enable_learner_api:
            learner_state_dir = os.path.join(checkpoint_dir, "learner")
            self.learner_group.save_state(learner_state_dir)

        return checkpoint_dir

    @override(Trainable)
    def load_checkpoint(self, checkpoint: str) -> None:
        # Checkpoint is provided as a directory name.
        # Restore from the checkpoint file or dir.

        checkpoint_info = get_checkpoint_info(checkpoint)
        checkpoint_data = Algorithm._checkpoint_info_to_algorithm_state(checkpoint_info)
        self.__setstate__(checkpoint_data)
        if self.config._enable_learner_api:
            learner_state_dir = os.path.join(checkpoint, "learner")
            self.learner_group.load_state(learner_state_dir)

    @override(Trainable)
    def log_result(self, result: ResultDict) -> None:
        # Log after the callback is invoked, so that the user has a chance
        # to mutate the result.
        # TODO: Remove `trainer` arg at some point to fully deprecate the old signature.
        self.callbacks.on_train_result(algorithm=self, result=result)
        # Then log according to Trainable's logging logic.
        Trainable.log_result(self, result)

    @override(Trainable)
    def cleanup(self) -> None:
        # Stop all workers.
        if hasattr(self, "workers") and self.workers is not None:
            self.workers.stop()
        if hasattr(self, "evaluation_workers") and self.evaluation_workers is not None:
            self.evaluation_workers.stop()

    @OverrideToImplementCustomLogic
    @classmethod
    @override(Trainable)
    def default_resource_request(
        cls, config: Union[AlgorithmConfig, PartialAlgorithmConfigDict]
    ) -> Union[Resources, PlacementGroupFactory]:

        # Default logic for RLlib Algorithms:
        # Create one bundle per individual worker (local or remote).
        # Use `num_cpus_for_local_worker` and `num_gpus` for the local worker and
        # `num_cpus_per_worker` and `num_gpus_per_worker` for the remote
        # workers to determine their CPU/GPU resource needs.

        # Convenience config handles.
        cf = cls.get_default_config().update_from_dict(config)
        cf.validate()
        cf.freeze()

        # get evaluation config
        eval_cf = cf.get_evaluation_config_object()
        eval_cf.validate()
        eval_cf.freeze()

        # resources for the driver of this trainable
        if cf._enable_learner_api:
            if cf.num_learner_workers == 0:
                # in this case local_worker only does sampling and training is done on
                # local learner worker
                driver = {
                    # sampling and training is not done concurrently when local is
                    # used, so pick the max.
                    "CPU": max(
                        cf.num_cpus_per_learner_worker, cf.num_cpus_for_local_worker
                    ),
                    "GPU": cf.num_gpus_per_learner_worker,
                }
            else:
                # in this case local_worker only does sampling and training is done on
                # remote learner workers
                driver = {"CPU": cf.num_cpus_for_local_worker, "GPU": 0}
        else:
            # Without Learner API, the local_worker can do both sampling and training.
            # So, we need to allocate the same resources for the driver as for the
            # local_worker.
            driver = {
                "CPU": cf.num_cpus_for_local_worker,
                "GPU": 0 if cf._fake_gpus else cf.num_gpus,
            }

        # resources for remote rollout env samplers
        rollout_bundles = [
            {
                "CPU": cf.num_cpus_per_worker,
                "GPU": cf.num_gpus_per_worker,
                **cf.custom_resources_per_worker,
            }
            for _ in range(cf.num_rollout_workers)
        ]

        # resources for remote evaluation env samplers or datasets (if any)
        if cls._should_create_evaluation_rollout_workers(eval_cf):
            # Evaluation workers.
            # Note: The local eval worker is located on the driver CPU.
            evaluation_bundles = [
                {
                    "CPU": eval_cf.num_cpus_per_worker,
                    "GPU": eval_cf.num_gpus_per_worker,
                    **eval_cf.custom_resources_per_worker,
                }
                for _ in range(eval_cf.evaluation_num_workers)
            ]
        else:
            # resources for offline dataset readers during evaluation
            # Note (Kourosh): we should not claim extra workers for
            # training on the offline dataset, since rollout workers have already
            # claimed it.
            # Another Note (Kourosh): dataset reader will not use placement groups so
            # whatever we specify here won't matter because dataset won't even use it.
            # Disclaimer: using ray dataset in tune may cause deadlock when multiple
            # tune trials get scheduled on the same node and do not leave any spare
            # resources for dataset operations. The workaround is to limit the
            # max_concurrent trials so that some spare cpus are left for dataset
            # operations. This behavior should get fixed by the dataset team. more info
            # found here:
            # https://docs.ray.io/en/master/data/dataset-internals.html#datasets-tune
            evaluation_bundles = []

        # resources for remote learner workers
        learner_bundles = []
        if cf._enable_learner_api and cf.num_learner_workers > 0:
            # can't specify cpus for learner workers at the same
            # time as gpus
            if cf.num_gpus_per_learner_worker:
                learner_bundles = [
                    {
                        "GPU": cf.num_gpus_per_learner_worker,
                    }
                    for _ in range(cf.num_learner_workers)
                ]
            elif cf.num_cpus_per_learner_worker:
                learner_bundles = [
                    {
                        "CPU": cf.num_cpus_per_learner_worker,
                    }
                    for _ in range(cf.num_learner_workers)
                ]

        bundles = [driver] + rollout_bundles + evaluation_bundles + learner_bundles

        # Return PlacementGroupFactory containing all needed resources
        # (already properly defined as device bundles).
        return PlacementGroupFactory(
            bundles=bundles,
            strategy=config.get("placement_strategy", "PACK"),
        )

    @DeveloperAPI
    def _before_evaluate(self):
        """Pre-evaluation callback."""
        pass

    @staticmethod
    def _get_env_id_and_creator(
        env_specifier: Union[str, EnvType, None], config: AlgorithmConfig
    ) -> Tuple[Optional[str], EnvCreator]:
        """Returns env_id and creator callable given original env id from config.

        Args:
            env_specifier: An env class, an already tune registered env ID, a known
                gym env name, or None (if no env is used).
            config: The AlgorithmConfig object.

        Returns:
            Tuple consisting of a) env ID string and b) env creator callable.
        """
        # Environment is specified via a string.
        if isinstance(env_specifier, str):
            # An already registered env.
            if _global_registry.contains(ENV_CREATOR, env_specifier):
                return env_specifier, _global_registry.get(ENV_CREATOR, env_specifier)

            # A class path specifier.
            elif "." in env_specifier:

                def env_creator_from_classpath(env_context):
                    try:
                        env_obj = from_config(env_specifier, env_context)
                    except ValueError:
                        raise EnvError(
                            ERR_MSG_INVALID_ENV_DESCRIPTOR.format(env_specifier)
                        )
                    return env_obj

                return env_specifier, env_creator_from_classpath
            # Try gym/PyBullet/Vizdoom.
            else:
                return env_specifier, functools.partial(
                    _gym_env_creator, env_descriptor=env_specifier
                )

        elif isinstance(env_specifier, type):
            env_id = env_specifier  # .__name__

            if config["remote_worker_envs"]:
                # Check gym version (0.22 or higher?).
                # If > 0.21, can't perform auto-wrapping of the given class as this
                # would lead to a pickle error.
                gym_version = pkg_resources.get_distribution("gym").version
                if version.parse(gym_version) >= version.parse("0.22"):
                    raise ValueError(
                        "Cannot specify a gym.Env class via `config.env` while setting "
                        "`config.remote_worker_env=True` AND your gym version is >= "
                        "0.22! Try installing an older version of gym or set `config."
                        "remote_worker_env=False`."
                    )

                @ray.remote(num_cpus=1)
                class _wrapper(env_specifier):
                    # Add convenience `_get_spaces` and `_is_multi_agent`
                    # methods:
                    def _get_spaces(self):
                        return self.observation_space, self.action_space

                    def _is_multi_agent(self):
                        from ray.rllib.env.multi_agent_env import MultiAgentEnv

                        return isinstance(self, MultiAgentEnv)

                return env_id, lambda cfg: _wrapper.remote(cfg)
            # gym.Env-subclass: Also go through our RLlib gym-creator.
            elif issubclass(env_specifier, gym.Env):
                return env_id, functools.partial(
                    _gym_env_creator,
                    env_descriptor=env_specifier,
                    auto_wrap_old_gym_envs=config.get("auto_wrap_old_gym_envs", True),
                )
            # All other env classes: Call c'tor directly.
            else:
                return env_id, lambda cfg: env_specifier(cfg)

        # No env -> Env creator always returns None.
        elif env_specifier is None:
            return None, lambda env_config: None

        else:
            raise ValueError(
                "{} is an invalid env specifier. ".format(env_specifier)
                + "You can specify a custom env as either a class "
                '(e.g., YourEnvCls) or a registered env id (e.g., "your_env").'
            )

    def _sync_filters_if_needed(
        self,
        from_worker: RolloutWorker,
        workers: WorkerSet,
        timeout_seconds: Optional[float] = None,
    ):
        if (
            from_worker
            and self.config.get("observation_filter", "NoFilter") != "NoFilter"
        ):
            FilterManager.synchronize(
                from_worker.filters,
                workers,
                update_remote=self.config.synchronize_filters,
                timeout_seconds=timeout_seconds,
            )
            logger.debug("synchronized filters: {}".format(from_worker.filters))

    @DeveloperAPI
    def _sync_weights_to_workers(
        self,
        *,
        worker_set: WorkerSet,
    ) -> None:
        """Sync "main" weights to given WorkerSet or list of workers."""
        # Broadcast the new policy weights to all remote workers in worker_set.
        logger.info("Synchronizing weights to workers.")
        worker_set.sync_weights()

    @classmethod
    @override(Trainable)
    def resource_help(cls, config: Union[AlgorithmConfig, AlgorithmConfigDict]) -> str:
        return (
            "\n\nYou can adjust the resource requests of RLlib Algorithms by calling "
            "`AlgorithmConfig.resources("
            "num_gpus=.., num_cpus_per_worker=.., num_gpus_per_worker=.., ..)` or "
            "`AgorithmConfig.rollouts(num_rollout_workers=..)`. See "
            "the `ray.rllib.algorithms.algorithm_config.AlgorithmConfig` classes "
            "(each Algorithm has its own subclass of this class) for more info.\n\n"
            f"The config of this Algorithm is: {config}"
        )

    @override(Trainable)
    def get_auto_filled_metrics(
        self,
        now: Optional[datetime] = None,
        time_this_iter: Optional[float] = None,
        timestamp: Optional[int] = None,
        debug_metrics_only: bool = False,
    ) -> dict:
        # Override this method to make sure, the `config` key of the returned results
        # contains the proper Tune config dict (instead of an AlgorithmConfig object).
        auto_filled = super().get_auto_filled_metrics(
            now, time_this_iter, timestamp, debug_metrics_only
        )
        if "config" not in auto_filled:
            raise KeyError("`config` key not found in auto-filled results dict!")

        # If `config` key is no dict (but AlgorithmConfig object) ->
        # make sure, it's a dict to not break Tune APIs.
        if not isinstance(auto_filled["config"], dict):
            assert isinstance(auto_filled["config"], AlgorithmConfig)
            auto_filled["config"] = auto_filled["config"].to_dict()
        return auto_filled

    @classmethod
    def merge_trainer_configs(
        cls,
        config1: AlgorithmConfigDict,
        config2: PartialAlgorithmConfigDict,
        _allow_unknown_configs: Optional[bool] = None,
    ) -> AlgorithmConfigDict:
        """Merges a complete Algorithm config dict with a partial override dict.

        Respects nested structures within the config dicts. The values in the
        partial override dict take priority.

        Args:
            config1: The complete Algorithm's dict to be merged (overridden)
                with `config2`.
            config2: The partial override config dict to merge on top of
                `config1`.
            _allow_unknown_configs: If True, keys in `config2` that don't exist
                in `config1` are allowed and will be added to the final config.

        Returns:
            The merged full algorithm config dict.
        """
        config1 = copy.deepcopy(config1)
        if "callbacks" in config2 and type(config2["callbacks"]) is dict:
            deprecation_warning(
                "callbacks dict interface",
                "a class extending rllib.algorithms.callbacks.DefaultCallbacks; "
                "see `rllib/examples/custom_metrics_and_callbacks.py` for an example.",
                error=True,
            )

        if _allow_unknown_configs is None:
            _allow_unknown_configs = cls._allow_unknown_configs
        return deep_update(
            config1,
            config2,
            _allow_unknown_configs,
            cls._allow_unknown_subkeys,
            cls._override_all_subkeys_if_type_changes,
            cls._override_all_key_list,
        )

    @staticmethod
    @ExperimentalAPI
    def validate_env(env: EnvType, env_context: EnvContext) -> None:
        """Env validator function for this Algorithm class.

        Override this in child classes to define custom validation
        behavior.

        Args:
            env: The (sub-)environment to validate. This is normally a
                single sub-environment (e.g. a gym.Env) within a vectorized
                setup.
            env_context: The EnvContext to configure the environment.

        Raises:
            Exception in case something is wrong with the given environment.
        """
        pass

    @override(Trainable)
    def _export_model(
        self, export_formats: List[str], export_dir: str
    ) -> Dict[str, str]:
        ExportFormat.validate(export_formats)
        exported = {}
        if ExportFormat.CHECKPOINT in export_formats:
            path = os.path.join(export_dir, ExportFormat.CHECKPOINT)
            self.export_policy_checkpoint(path)
            exported[ExportFormat.CHECKPOINT] = path
        if ExportFormat.MODEL in export_formats:
            path = os.path.join(export_dir, ExportFormat.MODEL)
            self.export_policy_model(path)
            exported[ExportFormat.MODEL] = path
        if ExportFormat.ONNX in export_formats:
            path = os.path.join(export_dir, ExportFormat.ONNX)
            self.export_policy_model(path, onnx=int(os.getenv("ONNX_OPSET", "11")))
            exported[ExportFormat.ONNX] = path
        return exported

    def import_model(self, import_file: str):
        """Imports a model from import_file.

        Note: Currently, only h5 files are supported.

        Args:
            import_file: The file to import the model from.

        Returns:
            A dict that maps ExportFormats to successfully exported models.
        """
        # Check for existence.
        if not os.path.exists(import_file):
            raise FileNotFoundError(
                "`import_file` '{}' does not exist! Can't import Model.".format(
                    import_file
                )
            )
        # Get the format of the given file.
        import_format = "h5"  # TODO(sven): Support checkpoint loading.

        ExportFormat.validate([import_format])
        if import_format != ExportFormat.H5:
            raise NotImplementedError
        else:
            return self.import_policy_model_from_h5(import_file)

    @PublicAPI
    def __getstate__(self) -> Dict:
        """Returns current state of Algorithm, sufficient to restore it from scratch.

        Returns:
            The current state dict of this Algorithm, which can be used to sufficiently
            restore the algorithm from scratch without any other information.
        """
        # Add config to state so complete Algorithm can be reproduced w/o it.
        state = {
            "algorithm_class": type(self),
            "config": self.config,
        }

        if hasattr(self, "workers"):
            state["worker"] = self.workers.local_worker().get_state()

        # TODO: Experimental functionality: Store contents of replay buffer
        #  to checkpoint, only if user has configured this.
        if self.local_replay_buffer is not None and self.config.get(
            "store_buffer_in_checkpoints"
        ):
            state["local_replay_buffer"] = self.local_replay_buffer.get_state()

        if self.train_exec_impl is not None:
            state["train_exec_impl"] = self.train_exec_impl.shared_metrics.get().save()
        else:
            state["counters"] = self._counters

        return state

    @PublicAPI
    def __setstate__(self, state) -> None:
        """Sets the algorithm to the provided state.

        Args:
            state: The state dict to restore this Algorithm instance to. `state` may
                have been returned by a call to an Algorithm's `__getstate__()` method.
        """
        # TODO (sven): Validate that our config and the config in state are compatible.
        #  For example, the model architectures may differ.
        #  Also, what should the behavior be if e.g. some training parameter
        #  (e.g. lr) changed?

        if hasattr(self, "workers") and "worker" in state:
            self.workers.local_worker().set_state(state["worker"])
            remote_state = ray.put(state["worker"])
            self.workers.foreach_worker(
                lambda w: w.set_state(ray.get(remote_state)),
                local_worker=False,
                healthy_only=False,
            )
            if self.evaluation_workers:
                # If evaluation workers are used, also restore the policies
                # there in case they are used for evaluation purpose.
                self.evaluation_workers.foreach_worker(
                    lambda w: w.set_state(ray.get(remote_state)),
                    healthy_only=False,
                )
        # If necessary, restore replay data as well.
        if self.local_replay_buffer is not None:
            # TODO: Experimental functionality: Restore contents of replay
            #  buffer from checkpoint, only if user has configured this.
            if self.config.get("store_buffer_in_checkpoints"):
                if "local_replay_buffer" in state:
                    self.local_replay_buffer.set_state(state["local_replay_buffer"])
                else:
                    logger.warning(
                        "`store_buffer_in_checkpoints` is True, but no replay "
                        "data found in state!"
                    )
            elif "local_replay_buffer" in state and log_once(
                "no_store_buffer_in_checkpoints_but_data_found"
            ):
                logger.warning(
                    "`store_buffer_in_checkpoints` is False, but some replay "
                    "data found in state!"
                )

        if self.train_exec_impl is not None:
            self.train_exec_impl.shared_metrics.get().restore(state["train_exec_impl"])
        elif "counters" in state:
            self._counters = state["counters"]

    @staticmethod
    def _checkpoint_info_to_algorithm_state(
        checkpoint_info: dict,
        policy_ids: Optional[Container[PolicyID]] = None,
        policy_mapping_fn: Optional[Callable[[AgentID, EpisodeID], PolicyID]] = None,
        policies_to_train: Optional[
            Union[
                Container[PolicyID],
                Callable[[PolicyID, Optional[SampleBatchType]], bool],
            ]
        ] = None,
    ) -> Dict:
        """Converts a checkpoint info or object to a proper Algorithm state dict.

        The returned state dict can be used inside self.__setstate__().

        Args:
            checkpoint_info: A checkpoint info dict as returned by
                `ray.rllib.utils.checkpoints.get_checkpoint_info(
                [checkpoint dir or AIR Checkpoint])`.
            policy_ids: Optional list/set of PolicyIDs. If not None, only those policies
                listed here will be included in the returned state. Note that
                state items such as filters, the `is_policy_to_train` function, as
                well as the multi-agent `policy_ids` dict will be adjusted as well,
                based on this arg.
            policy_mapping_fn: An optional (updated) policy mapping function
                to include in the returned state.
            policies_to_train: An optional list of policy IDs to be trained
                or a callable taking PolicyID and SampleBatchType and
                returning a bool (trainable or not?) to include in the returned state.

        Returns:
             The state dict usable within the `self.__setstate__()` method.
        """
        if checkpoint_info["type"] != "Algorithm":
            raise ValueError(
                "`checkpoint` arg passed to "
                "`Algorithm._checkpoint_info_to_algorithm_state()` must be an "
                f"Algorithm checkpoint (but is {checkpoint_info['type']})!"
            )

        msgpack = None
        if checkpoint_info.get("format") == "msgpack":
            msgpack = try_import_msgpack(error=True)

        with open(checkpoint_info["state_file"], "rb") as f:
            if msgpack is not None:
                state = msgpack.load(f)
            else:
                state = pickle.load(f)

        # New checkpoint format: Policies are in separate sub-dirs.
        # Note: Algorithms like ES/ARS don't have a WorkerSet, so we just return
        # the plain state here.
        if (
            checkpoint_info["checkpoint_version"] > version.Version("0.1")
            and state.get("worker") is not None
        ):
            worker_state = state["worker"]

            # Retrieve the set of all required policy IDs.
            policy_ids = set(
                policy_ids if policy_ids is not None else worker_state["policy_ids"]
            )

            # Remove those policies entirely from filters that are not in
            # `policy_ids`.
            worker_state["filters"] = {
                pid: filter
                for pid, filter in worker_state["filters"].items()
                if pid in policy_ids
            }

            # Get Algorithm class.
            if isinstance(state["algorithm_class"], str):
                # Try deserializing from a full classpath.
                # Or as a last resort: Tune registered algorithm name.
                state["algorithm_class"] = deserialize_type(
                    state["algorithm_class"]
                ) or get_trainable_cls(state["algorithm_class"])
            # Compile actual config object.
            default_config = state["algorithm_class"].get_default_config()
            if isinstance(default_config, AlgorithmConfig):
                new_config = default_config.update_from_dict(state["config"])
            else:
                new_config = Algorithm.merge_trainer_configs(
                    default_config, state["config"]
                )

            # Remove policies from multiagent dict that are not in `policy_ids`.
            new_policies = new_config.policies
            if isinstance(new_policies, (set, list, tuple)):
                new_policies = {pid for pid in new_policies if pid in policy_ids}
            else:
                new_policies = {
                    pid: spec for pid, spec in new_policies.items() if pid in policy_ids
                }
            new_config.multi_agent(
                policies=new_policies,
                policies_to_train=policies_to_train,
                **(
                    {"policy_mapping_fn": policy_mapping_fn}
                    if policy_mapping_fn is not None
                    else {}
                ),
            )
            state["config"] = new_config

            # Prepare local `worker` state to add policies' states into it,
            # read from separate policy checkpoint files.
            worker_state["policy_states"] = {}
            for pid in policy_ids:
                policy_state_file = os.path.join(
                    checkpoint_info["checkpoint_dir"],
                    "policies",
                    pid,
                    "policy_state."
                    + ("msgpck" if checkpoint_info["format"] == "msgpack" else "pkl"),
                )
                if not os.path.isfile(policy_state_file):
                    raise ValueError(
                        "Given checkpoint does not seem to be valid! No policy "
                        f"state file found for PID={pid}. "
                        f"The file not found is: {policy_state_file}."
                    )

                with open(policy_state_file, "rb") as f:
                    if msgpack is not None:
                        worker_state["policy_states"][pid] = msgpack.load(f)
                    else:
                        worker_state["policy_states"][pid] = pickle.load(f)

            # These two functions are never serialized in a msgpack checkpoint (which
            # does not store code, unlike a cloudpickle checkpoint). Hence the user has
            # to provide them with the `Algorithm.from_checkpoint()` call.
            if policy_mapping_fn is not None:
                worker_state["policy_mapping_fn"] = policy_mapping_fn
            if (
                policies_to_train is not None
                # `policies_to_train` might be left None in case all policies should be
                # trained.
                or worker_state["is_policy_to_train"] == NOT_SERIALIZABLE
            ):
                worker_state["is_policy_to_train"] = policies_to_train

        return state

    @DeveloperAPI
    def _create_local_replay_buffer_if_necessary(
        self, config: PartialAlgorithmConfigDict
    ) -> Optional[MultiAgentReplayBuffer]:
        """Create a MultiAgentReplayBuffer instance if necessary.

        Args:
            config: Algorithm-specific configuration data.

        Returns:
            MultiAgentReplayBuffer instance based on algorithm config.
            None, if local replay buffer is not needed.
        """
        if not config.get("replay_buffer_config") or config["replay_buffer_config"].get(
            "no_local_replay_buffer"
        ):
            return

        return from_config(ReplayBuffer, config["replay_buffer_config"])

    @DeveloperAPI
    def _kwargs_for_execution_plan(self):
        kwargs = {}
        if self.local_replay_buffer is not None:
            kwargs["local_replay_buffer"] = self.local_replay_buffer
        return kwargs

    def _run_one_training_iteration(self) -> Tuple[ResultDict, "TrainIterCtx"]:
        """Runs one training iteration (self.iteration will be +1 after this).

        Calls `self.training_step()` repeatedly until the minimum time (sec),
        sample- or training steps have been reached.

        Returns:
            The results dict from the training iteration.
        """
        # In case we are training (in a thread) parallel to evaluation,
        # we may have to re-enable eager mode here (gets disabled in the
        # thread).
        if self.config.get("framework") == "tf2" and not tf.executing_eagerly():
            tf1.enable_eager_execution()

        results = None
        # Create a step context ...
        with TrainIterCtx(algo=self) as train_iter_ctx:
            # .. so we can query it whether we should stop the iteration loop (e.g.
            # when we have reached `min_time_s_per_iteration`).
            while not train_iter_ctx.should_stop(results):
                # Try to train one step.
                # TODO (avnishn): Remove the execution plan API by q1 2023
                with self._timers[TRAINING_ITERATION_TIMER]:
                    if self.config._disable_execution_plan_api:
                        results = self.training_step()
                    else:
                        results = next(self.train_exec_impl)

        # With training step done. Try to bring failed workers back.
        self.restore_workers(self.workers)

        return results, train_iter_ctx

    def _run_one_evaluation(
        self,
        train_future: Optional[concurrent.futures.ThreadPoolExecutor] = None,
    ) -> ResultDict:
        """Runs evaluation step via `self.evaluate()` and handling worker failures.

        Args:
            train_future: In case, we are training and avaluating in parallel,
                this arg carries the currently running ThreadPoolExecutor
                object that runs the training iteration

        Returns:
            The results dict from the evaluation call.
        """
        eval_func_to_use = (
            self._evaluate_async
            if self.config.enable_async_evaluation
            else self.evaluate
        )

        if self.config.evaluation_duration == "auto":
            assert (
                train_future is not None and self.config.evaluation_parallel_to_training
            )
            unit = self.config.evaluation_duration_unit
            eval_results = eval_func_to_use(
                duration_fn=functools.partial(
                    self._automatic_evaluation_duration_fn,
                    unit,
                    self.config.evaluation_num_workers,
                    self.evaluation_config,
                    train_future,
                )
            )
        # Run `self.evaluate()` only once per training iteration.
        else:
            eval_results = eval_func_to_use()

        if self.evaluation_workers is not None:
            # After evaluation, do a round of health check to see if any of
            # the failed workers are back.
            self.restore_workers(self.evaluation_workers)

            # Add number of healthy evaluation workers after this iteration.
            eval_results["evaluation"][
                "num_healthy_workers"
            ] = self.evaluation_workers.num_healthy_remote_workers()
            eval_results["evaluation"][
                "num_in_flight_async_reqs"
            ] = self.evaluation_workers.num_in_flight_async_reqs()
            eval_results["evaluation"][
                "num_remote_worker_restarts"
            ] = self.evaluation_workers.num_remote_worker_restarts()

        return eval_results

    def _run_one_training_iteration_and_evaluation_in_parallel(
        self,
    ) -> Tuple[ResultDict, "TrainIterCtx"]:
        """Runs one training iteration and one evaluation step in parallel.

        First starts the training iteration (via `self._run_one_training_iteration()`)
        within a ThreadPoolExecutor, then runs the evaluation step in parallel.
        In auto-duration mode (config.evaluation_duration=auto), makes sure the
        evaluation step takes roughly the same time as the training iteration.

        Returns:
            The accumulated training and evaluation results.
        """
        with concurrent.futures.ThreadPoolExecutor() as executor:
            train_future = executor.submit(lambda: self._run_one_training_iteration())
            # Pass the train_future into `self._run_one_evaluation()` to allow it
            # to run exactly as long as the training iteration takes in case
            # evaluation_duration=auto.
            results = self._run_one_evaluation(train_future)
            # Collect the training results from the future.
            train_results, train_iter_ctx = train_future.result()
            results.update(train_results)

        return results, train_iter_ctx

    def _run_offline_evaluation(self):
        """Runs offline evaluation via `OfflineEvaluator.estimate_on_dataset()` API.

        This method will be used when `evaluation_dataset` is provided.
        Note: This will only work if the policy is a single agent policy.

        Returns:
            The results dict from the offline evaluation call.
        """
        assert len(self.workers.local_worker().policy_map) == 1

        parallelism = self.evaluation_config.evaluation_num_workers or 1
        offline_eval_results = {"off_policy_estimator": {}}
        for evaluator_name, offline_evaluator in self.reward_estimators.items():
            offline_eval_results["off_policy_estimator"][
                evaluator_name
            ] = offline_evaluator.estimate_on_dataset(
                self.evaluation_dataset,
                n_parallelism=parallelism,
            )
        return offline_eval_results

    @classmethod
    def _should_create_evaluation_rollout_workers(cls, eval_config: "AlgorithmConfig"):
        """Determines whether we need to create evaluation workers.

        Returns False if we need to run offline evaluation
        (with ope.estimate_on_dastaset API) or when local worker is to be used for
        evaluation. Note: We only use estimate_on_dataset API with bandits for now.
        That is when ope_split_batch_by_episode is False.
        TODO: In future we will do the same for episodic RL OPE.
        """
        run_offline_evaluation = (
            eval_config.off_policy_estimation_methods
            and not eval_config.ope_split_batch_by_episode
        )
        return not run_offline_evaluation and (
            eval_config.evaluation_num_workers > 0 or eval_config.evaluation_interval
        )

    @staticmethod
    def _automatic_evaluation_duration_fn(
        unit, num_eval_workers, eval_cfg, train_future, num_units_done
    ):
        # Training is done and we already ran at least one
        # evaluation -> Nothing left to run.
        if num_units_done > 0 and train_future.done():
            return 0
        # Count by episodes. -> Run n more
        # (n=num eval workers).
        elif unit == "episodes":
            return num_eval_workers
        # Count by timesteps. -> Run n*m*p more
        # (n=num eval workers; m=rollout fragment length;
        # p=num-envs-per-worker).
        else:
            return (
                num_eval_workers
                * eval_cfg["rollout_fragment_length"]
                * eval_cfg["num_envs_per_worker"]
            )

    def _compile_iteration_results(
        self, *, episodes_this_iter, step_ctx, iteration_results=None
    ):
        # Return dict.
        results: ResultDict = {}
        iteration_results = iteration_results or {}

        # Evaluation results.
        if "evaluation" in iteration_results:
            results["evaluation"] = iteration_results.pop("evaluation")

        # Custom metrics and episode media.
        results["custom_metrics"] = iteration_results.pop("custom_metrics", {})
        results["episode_media"] = iteration_results.pop("episode_media", {})

        # Learner info.
        results["info"] = {LEARNER_INFO: iteration_results}

        # Calculate how many (if any) of older, historical episodes we have to add to
        # `episodes_this_iter` in order to reach the required smoothing window.
        episodes_for_metrics = episodes_this_iter[:]
        missing = self.config.metrics_num_episodes_for_smoothing - len(
            episodes_this_iter
        )
        # We have to add some older episodes to reach the smoothing window size.
        if missing > 0:
            episodes_for_metrics = self._episode_history[-missing:] + episodes_this_iter
            assert (
                len(episodes_for_metrics)
                <= self.config.metrics_num_episodes_for_smoothing
            )
        # Note that when there are more than `metrics_num_episodes_for_smoothing`
        # episodes in `episodes_for_metrics`, leave them as-is. In this case, we'll
        # compute the stats over that larger number.

        # Add new episodes to our history and make sure it doesn't grow larger than
        # needed.
        self._episode_history.extend(episodes_this_iter)
        self._episode_history = self._episode_history[
            -self.config.metrics_num_episodes_for_smoothing :
        ]
        results["sampler_results"] = summarize_episodes(
            episodes_for_metrics,
            episodes_this_iter,
            self.config.keep_per_episode_custom_metrics,
        )
        # TODO: Don't dump sampler results into top-level.
        results.update(results["sampler_results"])

        results["num_healthy_workers"] = self.workers.num_healthy_remote_workers()
        results["num_in_flight_async_reqs"] = self.workers.num_in_flight_async_reqs()
        results[
            "num_remote_worker_restarts"
        ] = self.workers.num_remote_worker_restarts()

        # Train-steps- and env/agent-steps this iteration.
        for c in [
            NUM_AGENT_STEPS_SAMPLED,
            NUM_AGENT_STEPS_TRAINED,
            NUM_ENV_STEPS_SAMPLED,
            NUM_ENV_STEPS_TRAINED,
        ]:
            results[c] = self._counters[c]
        time_taken_sec = step_ctx.get_time_taken_sec()
        if self.config.count_steps_by == "agent_steps":
            results[NUM_AGENT_STEPS_SAMPLED + "_this_iter"] = step_ctx.sampled
            results[NUM_AGENT_STEPS_TRAINED + "_this_iter"] = step_ctx.trained
            results[NUM_AGENT_STEPS_SAMPLED + "_throughput_per_sec"] = (
                step_ctx.sampled / time_taken_sec
            )
            results[NUM_AGENT_STEPS_TRAINED + "_throughput_per_sec"] = (
                step_ctx.trained / time_taken_sec
            )
            # TODO: For CQL and other algos, count by trained steps.
            results["timesteps_total"] = self._counters[NUM_AGENT_STEPS_SAMPLED]
        else:
            results[NUM_ENV_STEPS_SAMPLED + "_this_iter"] = step_ctx.sampled
            results[NUM_ENV_STEPS_TRAINED + "_this_iter"] = step_ctx.trained
            results[NUM_ENV_STEPS_SAMPLED + "_throughput_per_sec"] = (
                step_ctx.sampled / time_taken_sec
            )
            results[NUM_ENV_STEPS_TRAINED + "_throughput_per_sec"] = (
                step_ctx.trained / time_taken_sec
            )
            # TODO: For CQL and other algos, count by trained steps.
            results["timesteps_total"] = self._counters[NUM_ENV_STEPS_SAMPLED]

        # TODO: Backward compatibility.
        results[STEPS_TRAINED_THIS_ITER_COUNTER] = step_ctx.trained
        results["agent_timesteps_total"] = self._counters[NUM_AGENT_STEPS_SAMPLED]

        # Process timer results.
        timers = {}
        for k, timer in self._timers.items():
            timers["{}_time_ms".format(k)] = round(timer.mean * 1000, 3)
            if timer.has_units_processed():
                timers["{}_throughput".format(k)] = round(timer.mean_throughput, 3)
        results["timers"] = timers

        # Process counter results.
        counters = {}
        for k, counter in self._counters.items():
            counters[k] = counter
        results["counters"] = counters
        # TODO: Backward compatibility.
        results["info"].update(counters)

        return results

    def __repr__(self):
        return type(self).__name__

    def _record_usage(self, config):
        """Record the framework and algorithm used.

        Args:
            config: Algorithm config dict.
        """
        record_extra_usage_tag(TagKey.RLLIB_FRAMEWORK, config["framework"])
        record_extra_usage_tag(TagKey.RLLIB_NUM_WORKERS, str(config["num_workers"]))
        alg = self.__class__.__name__
        # We do not want to collect user defined algorithm names.
        if alg not in ALL_ALGORITHMS:
            alg = "USER_DEFINED"
        record_extra_usage_tag(TagKey.RLLIB_ALGORITHM, alg)

    @Deprecated(new="Algorithm.compute_single_action()", error=True)
    def compute_action(self, *args, **kwargs):
        return self.compute_single_action(*args, **kwargs)

    @Deprecated(new="construct WorkerSet(...) instance directly", error=True)
    def _make_workers(self, *args, **kwargs):
        pass

    @Deprecated(new="AlgorithmConfig.validate()", error=False)
    def validate_config(self, config):
        pass

    @staticmethod
    @Deprecated(new="AlgorithmConfig.validate()", error=True)
    def _validate_config(config, trainer_or_none):
        pass


# TODO: Create a dict that throw a deprecation warning once we have fully moved
#  to AlgorithmConfig() objects (some algos still missing).
COMMON_CONFIG: AlgorithmConfigDict = AlgorithmConfig(Algorithm).to_dict()


class TrainIterCtx:
    def __init__(self, algo: Algorithm):
        self.algo = algo
        self.time_start = None
        self.time_stop = None

    def __enter__(self):
        # Before first call to `step()`, `results` is expected to be None ->
        # Start with self.failures=-1 -> set to 0 before the very first call
        # to `self.step()`.
        self.failures = -1

        self.time_start = time.time()
        self.sampled = 0
        self.trained = 0
        self.init_env_steps_sampled = self.algo._counters[NUM_ENV_STEPS_SAMPLED]
        self.init_env_steps_trained = self.algo._counters[NUM_ENV_STEPS_TRAINED]
        self.init_agent_steps_sampled = self.algo._counters[NUM_AGENT_STEPS_SAMPLED]
        self.init_agent_steps_trained = self.algo._counters[NUM_AGENT_STEPS_TRAINED]
        self.failure_tolerance = self.algo.config[
            "num_consecutive_worker_failures_tolerance"
        ]
        return self

    def __exit__(self, *args):
        self.time_stop = time.time()

    def get_time_taken_sec(self) -> float:
        """Returns the time we spent in the context in seconds."""
        return self.time_stop - self.time_start

    def should_stop(self, results):

        # Before first call to `step()`.
        if results is None:
            # Fail after n retries.
            self.failures += 1
            if self.failures > self.failure_tolerance:
                raise RuntimeError(
                    "More than `num_consecutive_worker_failures_tolerance="
                    f"{self.failure_tolerance}` consecutive worker failures! "
                    "Exiting."
                )
            # Continue to very first `step()` call or retry `step()` after
            # a (tolerable) failure.
            return False

        # Stopping criteria.
        elif self.algo.config._disable_execution_plan_api:
            if self.algo.config.count_steps_by == "agent_steps":
                self.sampled = (
                    self.algo._counters[NUM_AGENT_STEPS_SAMPLED]
                    - self.init_agent_steps_sampled
                )
                self.trained = (
                    self.algo._counters[NUM_AGENT_STEPS_TRAINED]
                    - self.init_agent_steps_trained
                )
            else:
                self.sampled = (
                    self.algo._counters[NUM_ENV_STEPS_SAMPLED]
                    - self.init_env_steps_sampled
                )
                self.trained = (
                    self.algo._counters[NUM_ENV_STEPS_TRAINED]
                    - self.init_env_steps_trained
                )

            min_t = self.algo.config["min_time_s_per_iteration"]
            min_sample_ts = self.algo.config["min_sample_timesteps_per_iteration"]
            min_train_ts = self.algo.config["min_train_timesteps_per_iteration"]
            # Repeat if not enough time has passed or if not enough
            # env|train timesteps have been processed (or these min
            # values are not provided by the user).
            if (
                (not min_t or time.time() - self.time_start >= min_t)
                and (not min_sample_ts or self.sampled >= min_sample_ts)
                and (not min_train_ts or self.trained >= min_train_ts)
            ):
                return True
            else:
                return False
        # No errors (we got results != None) -> Return True
        # (meaning: yes, should stop -> no further step attempts).
        else:
            return True<|MERGE_RESOLUTION|>--- conflicted
+++ resolved
@@ -715,11 +715,6 @@
             learner_group_config = self.config.get_learner_group_config(module_spec)
             self.learner_group = learner_group_config.build()
 
-<<<<<<< HEAD
-            # Sync the weights from local rollout worker to trainers.
-            weights = self.workers.local_worker().get_weights()
-            self.learner_group.set_weights(weights)
-=======
             # check if there are modules to load from the module_spec
             marl_module_ckpt_dir = None
             modules_to_load = None
@@ -739,7 +734,6 @@
             weights = self.learner_group.get_weights()
             local_worker.set_weights(weights)
             self.workers.sync_weights()
->>>>>>> f1f714c6
 
         # Run `on_algorithm_init` callback after initialization is done.
         self.callbacks.on_algorithm_init(algorithm=self)
