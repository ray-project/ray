--- conflicted
+++ resolved
@@ -3550,13 +3550,16 @@
         # Fault tolerance stats.
         results[FAULT_TOLERANCE_STATS] = {
             "num_healthy_workers": self.env_runner_group.num_healthy_remote_workers(),
-            "num_in_flight_async_reqs": (
-                self.env_runner_group.num_in_flight_async_reqs()
-            ),
             "num_remote_worker_restarts": (
                 self.env_runner_group.num_remote_worker_restarts()
             ),
         }
+        results["env_runner_group"] = {
+            "actor_manager_num_outstanding_async_reqs": (
+                self.env_runner_group.num_in_flight_async_reqs()
+            ),
+        }
+
         # Resolve all `Stats` leafs by peeking (get their reduced values).
         return tree.map_structure(
             lambda s: s.peek() if isinstance(s, Stats) else s,
@@ -3919,35 +3922,7 @@
                     if training_step_results:
                         results = training_step_results
 
-<<<<<<< HEAD
-        # Evaluation results.
-        if eval_results:
-            assert (
-                isinstance(eval_results, dict)
-                and len(eval_results) == 1
-                and EVALUATION_RESULTS in eval_results
-            )
-            results.update(eval_results)
-        # Fault tolerance stats.
-        results[FAULT_TOLERANCE_STATS] = {
-            "num_healthy_workers": self.env_runner_group.num_healthy_remote_workers(),
-            "num_remote_worker_restarts": (
-                self.env_runner_group.num_remote_worker_restarts()
-            ),
-        }
-        results["env_runner_group"] = {
-            "actor_manager_num_outstanding_async_reqs": (
-                self.env_runner_group.num_in_flight_async_reqs()
-            ),
-        }
-        # Resolve all `Stats` leafs by peeking (get their reduced values).
-        return tree.map_structure(
-            lambda s: s.peek() if isinstance(s, Stats) else s,
-            results,
-        )
-=======
         return results, train_iter_ctx
->>>>>>> d0969d61
 
     @OldAPIStack
     def _compile_iteration_results_old_api_stack(
