from collections import defaultdict
import concurrent
import copy
from datetime import datetime
import functools
import gymnasium as gym
import importlib
import importlib.metadata
import json
import logging
import numpy as np
import os
from packaging import version
import re
import tempfile
import time
from typing import (
    Callable,
    Container,
    DefaultDict,
    Dict,
    List,
    Optional,
    Set,
    Tuple,
    Type,
    TYPE_CHECKING,
    Union,
)

import tree  # pip install dm_tree

import ray
from ray.air.constants import TRAINING_ITERATION
from ray._private.usage.usage_lib import TagKey, record_extra_usage_tag
from ray.actor import ActorHandle
from ray.train import Checkpoint
import ray.cloudpickle as pickle
from ray.rllib.algorithms.algorithm_config import AlgorithmConfig
from ray.rllib.algorithms.registry import ALGORITHMS_CLASS_TO_NAME as ALL_ALGORITHMS
from ray.rllib.connectors.agent.obs_preproc import ObsPreprocessorConnector
from ray.rllib.core import DEFAULT_AGENT_ID, DEFAULT_MODULE_ID
from ray.rllib.core.columns import Columns
from ray.rllib.core.rl_module.marl_module import MultiAgentRLModuleSpec
from ray.rllib.core.rl_module.rl_module import RLModule, SingleAgentRLModuleSpec
from ray.rllib.env.env_context import EnvContext
from ray.rllib.env.env_runner import EnvRunner
from ray.rllib.env.env_runner_group import EnvRunnerGroup
from ray.rllib.env.utils import _gym_env_creator
from ray.rllib.evaluation.episode import Episode
from ray.rllib.evaluation.metrics import (
    collect_episodes,
    summarize_episodes,
)
from ray.rllib.execution.rollout_ops import synchronous_parallel_sample
from ray.rllib.offline import get_dataset_and_shards
from ray.rllib.offline.estimators import (
    OffPolicyEstimator,
    ImportanceSampling,
    WeightedImportanceSampling,
    DirectMethod,
    DoublyRobust,
)
from ray.rllib.offline.offline_evaluator import OfflineEvaluator
from ray.rllib.policy.policy import Policy
from ray.rllib.policy.sample_batch import DEFAULT_POLICY_ID, SampleBatch
from ray.rllib.utils import deep_update, FilterManager
from ray.rllib.utils.annotations import (
    DeveloperAPI,
    ExperimentalAPI,
    OldAPIStack,
    override,
    OverrideToImplementCustomLogic,
    OverrideToImplementCustomLogic_CallToSuperRecommended,
    PublicAPI,
)
from ray.rllib.utils.checkpoints import (
    CHECKPOINT_VERSION,
    CHECKPOINT_VERSION_LEARNER,
    get_checkpoint_info,
    try_import_msgpack,
)
from ray.rllib.utils.debug import update_global_seed_if_necessary
from ray.rllib.utils.deprecation import (
    DEPRECATED_VALUE,
    Deprecated,
    deprecation_warning,
)
from ray.rllib.utils.error import ERR_MSG_INVALID_ENV_DESCRIPTOR, EnvError
from ray.rllib.utils.framework import try_import_tf
from ray.rllib.utils.from_config import from_config
from ray.rllib.utils.metrics import (
    ALL_MODULES,
    ENV_RUNNER_RESULTS,
    ENV_RUNNER_SAMPLING_TIMER,
    EPISODE_RETURN_MAX,
    EPISODE_RETURN_MEAN,
    EPISODE_RETURN_MIN,
    EVALUATION_ITERATION_TIMER,
    EVALUATION_RESULTS,
    FAULT_TOLERANCE_STATS,
    LEARNER_RESULTS,
    LEARNER_UPDATE_TIMER,
    NUM_AGENT_STEPS_SAMPLED,
    NUM_AGENT_STEPS_SAMPLED_LIFETIME,
    NUM_AGENT_STEPS_SAMPLED_THIS_ITER,
    NUM_AGENT_STEPS_TRAINED,
    NUM_AGENT_STEPS_TRAINED_LIFETIME,
    NUM_ENV_STEPS_SAMPLED,
    NUM_ENV_STEPS_SAMPLED_LIFETIME,
    NUM_ENV_STEPS_SAMPLED_THIS_ITER,
    NUM_ENV_STEPS_SAMPLED_FOR_EVALUATION_THIS_ITER,
    NUM_ENV_STEPS_TRAINED,
    NUM_ENV_STEPS_TRAINED_LIFETIME,
    NUM_EPISODES,
    NUM_EPISODES_LIFETIME,
    RESTORE_WORKERS_TIMER,
    RESTORE_EVAL_WORKERS_TIMER,
    SYNCH_ENV_CONNECTOR_STATES_TIMER,
    SYNCH_EVAL_ENV_CONNECTOR_STATES_TIMER,
    SYNCH_WORKER_WEIGHTS_TIMER,
    TIMERS,
    TRAINING_ITERATION_TIMER,
    TRAINING_STEP_TIMER,
    STEPS_TRAINED_THIS_ITER_COUNTER,
)
from ray.rllib.utils.metrics.learner_info import LEARNER_INFO
from ray.rllib.utils.metrics.metrics_logger import MetricsLogger
from ray.rllib.utils.metrics.stats import Stats
from ray.rllib.utils.policy import validate_policy_id
from ray.rllib.utils.replay_buffers import MultiAgentReplayBuffer, ReplayBuffer
from ray.rllib.utils.serialization import deserialize_type, NOT_SERIALIZABLE
from ray.rllib.utils.spaces import space_utils
from ray.rllib.utils.typing import (
    AgentConnectorDataType,
    AgentID,
    AgentToModuleMappingFn,
    AlgorithmConfigDict,
    EnvCreator,
    EnvInfoDict,
    EnvType,
    EpisodeID,
    ModuleID,
    PartialAlgorithmConfigDict,
    PolicyID,
    PolicyState,
    ResultDict,
    SampleBatchType,
    ShouldModuleBeUpdatedFn,
    TensorStructType,
    TensorType,
)
from ray.train.constants import DEFAULT_STORAGE_PATH
from ray.tune.execution.placement_groups import PlacementGroupFactory
from ray.tune.experiment.trial import ExportFormat
from ray.tune.logger import Logger, UnifiedLogger
from ray.tune.registry import ENV_CREATOR, _global_registry
from ray.tune.resources import Resources
from ray.tune.trainable import Trainable
from ray.util import log_once
from ray.util.timer import _Timer
from ray.tune.registry import get_trainable_cls

if TYPE_CHECKING:
    from ray.rllib.core.learner.learner_group import LearnerGroup

try:
    from ray.rllib.extensions import AlgorithmBase
except ImportError:

    class AlgorithmBase:
        @staticmethod
        def _get_learner_bundles(cf: AlgorithmConfig) -> List[Dict[str, int]]:
            """Selects the right resource bundles for learner workers based off of cf.

            Args:
                cf: The algorithm config.

            Returns:
                A list of resource bundles for the learner workers.
            """
            if cf.num_learners > 0:
                if cf.num_gpus_per_learner:
                    learner_bundles = [
                        {"GPU": cf.num_learners * cf.num_gpus_per_learner}
                    ]
                elif cf.num_cpus_per_learner:
                    learner_bundles = [
                        {
                            "CPU": cf.num_cpus_per_learner * cf.num_learners,
                        }
                    ]
            else:
                learner_bundles = [
                    {
                        # sampling and training is not done concurrently when local is
                        # used, so pick the max.
                        "CPU": max(
                            cf.num_cpus_per_learner, cf.num_cpus_for_main_process
                        ),
                        "GPU": cf.num_gpus_per_learner,
                    }
                ]
            return learner_bundles


tf1, tf, tfv = try_import_tf()

logger = logging.getLogger(__name__)


@PublicAPI
class Algorithm(Trainable, AlgorithmBase):
    """An RLlib algorithm responsible for optimizing one or more Policies.

    Algorithms contain a EnvRunnerGroup under `self.workers`. An EnvRunnerGroup is
    normally composed of a single local EnvRunner (self.workers.local_worker()), serving
    as the main copy of the NeuralNetwork(s) to be trained and optionally one or more
    remote EnvRunners used to generate environment samples in parallel.
    EnvRunnerGroup is fault tolerant and elastic. It tracks health states for all
    the managed remote EnvRunner actors. As a result, Algorithm should never
    access the underlying actor handles directly. Instead, always access them
    via all the foreach APIs with assigned IDs of the underlying EnvRunners.

    Each EnvRunners (remotes or local) contains a PolicyMap, which itself
    may contain either one policy for single-agent training or one or more
    policies for multi-agent training. Policies are synchronized
    automatically from time to time using ray.remote calls. The exact
    synchronization logic depends on the specific algorithm used,
    but this usually happens from local worker to all remote workers and
    after each training update.

    You can write your own Algorithm classes by sub-classing from `Algorithm`
    or any of its built-in sub-classes.
    This allows you to override the `training_step` method to implement
    your own algorithm logic. You can find the different built-in
    algorithms' `training_step()` methods in their respective main .py files,
    e.g. rllib.algorithms.dqn.dqn.py or rllib.algorithms.impala.impala.py.

    The most important API methods a Algorithm exposes are `train()`,
    `evaluate()`, `save()` and `restore()`.
    """

    # Whether to allow unknown top-level config keys.
    _allow_unknown_configs = False

    # List of top-level keys with value=dict, for which new sub-keys are
    # allowed to be added to the value dict.
    _allow_unknown_subkeys = [
        "tf_session_args",
        "local_tf_session_args",
        "env_config",
        "model",
        "optimizer",
        "custom_resources_per_env_runner",
        "custom_resources_per_worker",
        "evaluation_config",
        "exploration_config",
        "replay_buffer_config",
        "extra_python_environs_for_worker",
        "input_config",
        "output_config",
    ]

    # List of top level keys with value=dict, for which we always override the
    # entire value (dict), iff the "type" key in that value dict changes.
    _override_all_subkeys_if_type_changes = [
        "exploration_config",
        "replay_buffer_config",
    ]

    # List of keys that are always fully overridden if present in any dict or sub-dict
    _override_all_key_list = ["off_policy_estimation_methods", "policies"]

    _progress_metrics = (
        f"{ENV_RUNNER_RESULTS}/episode_return_mean",
        f"{EVALUATION_RESULTS}/{ENV_RUNNER_RESULTS}/episode_return_mean",
        f"{NUM_ENV_STEPS_SAMPLED_LIFETIME}",
        f"{NUM_ENV_STEPS_TRAINED_LIFETIME}",
        f"{NUM_EPISODES_LIFETIME}",
        f"{ENV_RUNNER_RESULTS}/episode_len_mean",
    )

    @staticmethod
    def from_checkpoint(
        checkpoint: Union[str, Checkpoint],
        policy_ids: Optional[Container[PolicyID]] = None,
        policy_mapping_fn: Optional[Callable[[AgentID, EpisodeID], PolicyID]] = None,
        policies_to_train: Optional[
            Union[
                Container[PolicyID],
                Callable[[PolicyID, Optional[SampleBatchType]], bool],
            ]
        ] = None,
    ) -> "Algorithm":
        """Creates a new algorithm instance from a given checkpoint.

        Note: This method must remain backward compatible from 2.0.0 on.

        Args:
            checkpoint: The path (str) to the checkpoint directory to use
                or an AIR Checkpoint instance to restore from.
            policy_ids: Optional list of PolicyIDs to recover. This allows users to
                restore an Algorithm with only a subset of the originally present
                Policies.
            policy_mapping_fn: An optional (updated) policy mapping function
                to use from here on.
            policies_to_train: An optional list of policy IDs to be trained
                or a callable taking PolicyID and SampleBatchType and
                returning a bool (trainable or not?).
                If None, will keep the existing setup in place. Policies,
                whose IDs are not in the list (or for which the callable
                returns False) will not be updated.

        Returns:
            The instantiated Algorithm.
        """
        checkpoint_info = get_checkpoint_info(checkpoint)

        # Not possible for (v0.1) (algo class and config information missing
        # or very hard to retrieve).
        if checkpoint_info["checkpoint_version"] == version.Version("0.1"):
            raise ValueError(
                "Cannot restore a v0 checkpoint using `Algorithm.from_checkpoint()`!"
                "In this case, do the following:\n"
                "1) Create a new Algorithm object using your original config.\n"
                "2) Call the `restore()` method of this algo object passing it"
                " your checkpoint dir or AIR Checkpoint object."
            )
        elif checkpoint_info["checkpoint_version"] < version.Version("1.0"):
            raise ValueError(
                "`checkpoint_info['checkpoint_version']` in `Algorithm.from_checkpoint"
                "()` must be 1.0 or later! You are using a checkpoint with "
                f"version v{checkpoint_info['checkpoint_version']}."
            )

        # This is a msgpack checkpoint.
        if checkpoint_info["format"] == "msgpack":
            # User did not provide unserializable function with this call
            # (`policy_mapping_fn`). Note that if `policies_to_train` is None, it
            # defaults to training all policies (so it's ok to not provide this here).
            if policy_mapping_fn is None:
                # Only DEFAULT_POLICY_ID present in this algorithm, provide default
                # implementations of these two functions.
                if checkpoint_info["policy_ids"] == {DEFAULT_POLICY_ID}:
                    policy_mapping_fn = AlgorithmConfig.DEFAULT_POLICY_MAPPING_FN
                # Provide meaningful error message.
                else:
                    raise ValueError(
                        "You are trying to restore a multi-agent algorithm from a "
                        "`msgpack` formatted checkpoint, which do NOT store the "
                        "`policy_mapping_fn` or `policies_to_train` "
                        "functions! Make sure that when using the "
                        "`Algorithm.from_checkpoint()` utility, you also pass the "
                        "args: `policy_mapping_fn` and `policies_to_train` with your "
                        "call. You might leave `policies_to_train=None` in case "
                        "you would like to train all policies anyways."
                    )

        state = Algorithm._checkpoint_info_to_algorithm_state(
            checkpoint_info=checkpoint_info,
            policy_ids=policy_ids,
            policy_mapping_fn=policy_mapping_fn,
            policies_to_train=policies_to_train,
        )

        return Algorithm.from_state(state)

    @staticmethod
    def from_state(state: Dict) -> "Algorithm":
        """Recovers an Algorithm from a state object.

        The `state` of an instantiated Algorithm can be retrieved by calling its
        `get_state` method. It contains all information necessary
        to create the Algorithm from scratch. No access to the original code (e.g.
        configs, knowledge of the Algorithm's class, etc..) is needed.

        Args:
            state: The state to recover a new Algorithm instance from.

        Returns:
            A new Algorithm instance.
        """
        algorithm_class: Type[Algorithm] = state.get("algorithm_class")
        if algorithm_class is None:
            raise ValueError(
                "No `algorithm_class` key was found in given `state`! "
                "Cannot create new Algorithm."
            )
        # algo_class = get_trainable_cls(algo_class_name)
        # Create the new algo.
        config = state.get("config")
        if not config:
            raise ValueError("No `config` found in given Algorithm state!")
        new_algo = algorithm_class(config=config)
        # Set the new algo's state.
        new_algo.__setstate__(state)

        # Return the new algo.
        return new_algo

    @PublicAPI
    def __init__(
        self,
        config: Optional[AlgorithmConfig] = None,
        env=None,  # deprecated arg
        logger_creator: Optional[Callable[[], Logger]] = None,
        **kwargs,
    ):
        """Initializes an Algorithm instance.

        Args:
            config: Algorithm-specific configuration object.
            logger_creator: Callable that creates a ray.tune.Logger
                object. If unspecified, a default logger is created.
            **kwargs: Arguments passed to the Trainable base class.
        """
        config = config or self.get_default_config()

        # Translate possible dict into an AlgorithmConfig object, as well as,
        # resolving generic config objects into specific ones (e.g. passing
        # an `AlgorithmConfig` super-class instance into a PPO constructor,
        # which normally would expect a PPOConfig object).
        if isinstance(config, dict):
            default_config = self.get_default_config()
            # `self.get_default_config()` also returned a dict ->
            # Last resort: Create core AlgorithmConfig from merged dicts.
            if isinstance(default_config, dict):
                config = AlgorithmConfig.from_dict(
                    config_dict=self.merge_algorithm_configs(
                        default_config, config, True
                    )
                )
            # Default config is an AlgorithmConfig -> update its properties
            # from the given config dict.
            else:
                config = default_config.update_from_dict(config)
        else:
            default_config = self.get_default_config()
            # Given AlgorithmConfig is not of the same type as the default config:
            # This could be the case e.g. if the user is building an algo from a
            # generic AlgorithmConfig() object.
            if not isinstance(config, type(default_config)):
                config = default_config.update_from_dict(config.to_dict())

        # In case this algo is using a generic config (with no algo_class set), set it
        # here.
        if config.algo_class is None:
            config.algo_class = type(self)

        if env is not None:
            deprecation_warning(
                old=f"algo = Algorithm(env='{env}', ...)",
                new=f"algo = AlgorithmConfig().environment('{env}').build()",
                error=False,
            )
            config.environment(env)

        # Validate and freeze our AlgorithmConfig object (no more changes possible).
        config.validate()
        config.freeze()

        # Convert `env` provided in config into a concrete env creator callable, which
        # takes an EnvContext (config dict) as arg and returning an RLlib supported Env
        # type (e.g. a gym.Env).
        self._env_id, self.env_creator = self._get_env_id_and_creator(
            config.env, config
        )
        env_descr = (
            self._env_id.__name__ if isinstance(self._env_id, type) else self._env_id
        )

        # Placeholder for a local replay buffer instance.
        self.local_replay_buffer = None

        # Placeholder for our LearnerGroup responsible for updating the RLModule(s).
        self.learner_group: Optional["LearnerGroup"] = None

        # The Algorithm's `MetricsLogger` object to collect stats from all its
        # components (including timers, counters and other stats in its own
        # `training_step()` and other methods) as well as custom callbacks.
        self.metrics = MetricsLogger()
        # Initialize lifetime counters.
        self.metrics.log_dict(
            {
                NUM_ENV_STEPS_SAMPLED_LIFETIME: 0,
                NUM_AGENT_STEPS_SAMPLED_LIFETIME: {DEFAULT_AGENT_ID: 0},
                NUM_ENV_STEPS_TRAINED_LIFETIME: 0,
                NUM_AGENT_STEPS_TRAINED_LIFETIME: {DEFAULT_AGENT_ID: 0},
            },
            reduce="sum",
        )

        # Create a default logger creator if no logger_creator is specified
        if logger_creator is None:
            # Default logdir prefix containing the agent's name and the
            # env id.
            timestr = datetime.today().strftime("%Y-%m-%d_%H-%M-%S")
            env_descr_for_dir = re.sub("[/\\\\]", "-", str(env_descr))
            logdir_prefix = f"{str(self)}_{env_descr_for_dir}_{timestr}"
            if not os.path.exists(DEFAULT_STORAGE_PATH):
                # Possible race condition if dir is created several times on
                # rollout workers
                os.makedirs(DEFAULT_STORAGE_PATH, exist_ok=True)
            logdir = tempfile.mkdtemp(prefix=logdir_prefix, dir=DEFAULT_STORAGE_PATH)

            # Allow users to more precisely configure the created logger
            # via "logger_config.type".
            if config.logger_config and "type" in config.logger_config:

                def default_logger_creator(config):
                    """Creates a custom logger with the default prefix."""
                    cfg = config["logger_config"].copy()
                    cls = cfg.pop("type")
                    # Provide default for logdir, in case the user does
                    # not specify this in the "logger_config" dict.
                    logdir_ = cfg.pop("logdir", logdir)
                    return from_config(cls=cls, _args=[cfg], logdir=logdir_)

            # If no `type` given, use tune's UnifiedLogger as last resort.
            else:

                def default_logger_creator(config):
                    """Creates a Unified logger with the default prefix."""
                    return UnifiedLogger(config, logdir, loggers=None)

            logger_creator = default_logger_creator

        # Metrics-related properties.
        self._timers = defaultdict(_Timer)
        self._counters = defaultdict(int)
        self._episode_history = []
        self._episodes_to_be_collected = []

        # The fully qualified AlgorithmConfig used for evaluation
        # (or None if evaluation not setup).
        self.evaluation_config: Optional[AlgorithmConfig] = None
        # Evaluation EnvRunnerGroup and metrics last returned by `self.evaluate()`.
        self.evaluation_workers: Optional[EnvRunnerGroup] = None
        # Initialize common evaluation_metrics to nan, before they become
        # available. We want to make sure the metrics are always present
        # (although their values may be nan), so that Tune doesn't complain
        # when we use these as stopping criteria.
        self.evaluation_metrics = {
            "evaluation": {
                ENV_RUNNER_RESULTS: {
                    EPISODE_RETURN_MAX: np.nan,
                    EPISODE_RETURN_MIN: np.nan,
                    EPISODE_RETURN_MEAN: np.nan,
                },
            },
        }

        super().__init__(
            config=config,
            logger_creator=logger_creator,
            **kwargs,
        )

    @OverrideToImplementCustomLogic
    @classmethod
    def get_default_config(cls) -> AlgorithmConfig:
        return AlgorithmConfig()

    @OverrideToImplementCustomLogic
    def _remote_worker_ids_for_metrics(self) -> List[int]:
        """Returns a list of remote worker IDs to fetch metrics from.

        Specific Algorithm implementations can override this method to
        use a subset of the workers for metrics collection.

        Returns:
            List of remote worker IDs to fetch metrics from.
        """
        return self.workers.healthy_worker_ids()

    @OverrideToImplementCustomLogic_CallToSuperRecommended
    @override(Trainable)
    def setup(self, config: AlgorithmConfig) -> None:
        # Setup our config: Merge the user-supplied config dict (which could
        # be a partial config dict) with the class' default.
        if not isinstance(config, AlgorithmConfig):
            assert isinstance(config, PartialAlgorithmConfigDict)
            config_obj = self.get_default_config()
            if not isinstance(config_obj, AlgorithmConfig):
                assert isinstance(config, PartialAlgorithmConfigDict)
                config_obj = AlgorithmConfig().from_dict(config_obj)
            config_obj.update_from_dict(config)
            config_obj.env = self._env_id
            self.config = config_obj

        # Set Algorithm's seed after we have - if necessary - enabled
        # tf eager-execution.
        update_global_seed_if_necessary(self.config.framework_str, self.config.seed)

        self._record_usage(self.config)

        # Create the callbacks object.
        self.callbacks = self.config.callbacks_class()

        if self.config.log_level in ["WARN", "ERROR"]:
            logger.info(
                f"Current log_level is {self.config.log_level}. For more information, "
                "set 'log_level': 'INFO' / 'DEBUG' or use the -v and "
                "-vv flags."
            )
        if self.config.log_level:
            logging.getLogger("ray.rllib").setLevel(self.config.log_level)

        # Create local replay buffer if necessary.
        self.local_replay_buffer = self._create_local_replay_buffer_if_necessary(
            self.config
        )

        # Create a dict, mapping ActorHandles to sets of open remote
        # requests (object refs). This way, we keep track, of which actors
        # inside this Algorithm (e.g. a remote EnvRunner) have
        # already been sent how many (e.g. `sample()`) requests.
        self.remote_requests_in_flight: DefaultDict[
            ActorHandle, Set[ray.ObjectRef]
        ] = defaultdict(set)

        self.workers: Optional[EnvRunnerGroup] = None

        # Offline RL settings.
        input_evaluation = self.config.get("input_evaluation")
        if input_evaluation is not None and input_evaluation is not DEPRECATED_VALUE:
            ope_dict = {str(ope): {"type": ope} for ope in input_evaluation}
            deprecation_warning(
                old="config.input_evaluation={}".format(input_evaluation),
                new="config.evaluation(evaluation_config=config.overrides("
                f"off_policy_estimation_methods={ope_dict}"
                "))",
                error=True,
                help="Running OPE during training is not recommended.",
            )
            self.config.off_policy_estimation_methods = ope_dict

        # Create a set of env runner actors via a EnvRunnerGroup.
        self.workers = EnvRunnerGroup(
            env_creator=self.env_creator,
            validate_env=self.validate_env,
            default_policy_class=self.get_default_policy_class(self.config),
            config=self.config,
            num_env_runners=self.config.num_env_runners,
            local_env_runner=True,
            logdir=self.logdir,
        )

        # Ensure remote workers are initially in sync with the local worker.
        self.workers.sync_weights(inference_only=True)

        # Compile, validate, and freeze an evaluation config.
        self.evaluation_config = self.config.get_evaluation_config_object()
        self.evaluation_config.validate()
        self.evaluation_config.freeze()

        # Evaluation EnvRunnerGroup setup.
        # User would like to setup a separate evaluation worker set.
        # Note: We skip EnvRunnerGroup creation if we need to do offline evaluation.
        if self._should_create_evaluation_rollout_workers(self.evaluation_config):
            _, env_creator = self._get_env_id_and_creator(
                self.evaluation_config.env, self.evaluation_config
            )

            # Create a separate evaluation worker set for evaluation.
            # If evaluation_num_env_runners=0, use the evaluation set's local
            # worker for evaluation, otherwise, use its remote workers
            # (parallelized evaluation).
            self.evaluation_workers: EnvRunnerGroup = EnvRunnerGroup(
                env_creator=env_creator,
                validate_env=None,
                default_policy_class=self.get_default_policy_class(self.config),
                config=self.evaluation_config,
                num_env_runners=self.config.evaluation_num_env_runners,
                logdir=self.logdir,
            )

        self.evaluation_dataset = None
        if (
            self.evaluation_config.off_policy_estimation_methods
            and not self.evaluation_config.ope_split_batch_by_episode
        ):
            # the num worker is set to 0 to avoid creating shards. The dataset will not
            # be repartioned to num_workers blocks.
            logger.info("Creating evaluation dataset ...")
            self.evaluation_dataset, _ = get_dataset_and_shards(
                self.evaluation_config, num_workers=0
            )
            logger.info("Evaluation dataset created")

        self.reward_estimators: Dict[str, OffPolicyEstimator] = {}
        ope_types = {
            "is": ImportanceSampling,
            "wis": WeightedImportanceSampling,
            "dm": DirectMethod,
            "dr": DoublyRobust,
        }
        for name, method_config in self.config.off_policy_estimation_methods.items():
            method_type = method_config.pop("type")
            if method_type in ope_types:
                deprecation_warning(
                    old=method_type,
                    new=str(ope_types[method_type]),
                    error=True,
                )
                method_type = ope_types[method_type]
            elif isinstance(method_type, str):
                logger.log(0, "Trying to import from string: " + method_type)
                mod, obj = method_type.rsplit(".", 1)
                mod = importlib.import_module(mod)
                method_type = getattr(mod, obj)
            if isinstance(method_type, type) and issubclass(
                method_type, OfflineEvaluator
            ):
                # TODO(kourosh) : Add an integration test for all these
                # offline evaluators.
                policy = self.get_policy()
                if issubclass(method_type, OffPolicyEstimator):
                    method_config["gamma"] = self.config.gamma
                self.reward_estimators[name] = method_type(policy, **method_config)
            else:
                raise ValueError(
                    f"Unknown off_policy_estimation type: {method_type}! Must be "
                    "either a class path or a sub-class of ray.rllib."
                    "offline.offline_evaluator::OfflineEvaluator"
                )
            # TODO (Rohan138): Refactor this and remove deprecated methods
            # Need to add back method_type in case Algorithm is restored from checkpoint
            method_config["type"] = method_type

        self.learner_group = None
        if self.config.enable_rl_module_and_learner:
            local_worker = self.workers.local_worker()
            env = spaces = None
            # EnvRunners have a `module` property, which stores the RLModule
            # (or MARLModule, which is a subclass of RLModule, in the multi-agent case).
            if hasattr(local_worker, "module") and local_worker.module is not None:
                marl_module_dict = dict(local_worker.module.as_multi_agent())
                env = local_worker.env
                spaces = {
                    mid: (mod.config.observation_space, mod.config.action_space)
                    for mid, mod in marl_module_dict.items()
                }
                policy_dict, _ = self.config.get_multi_agent_setup(
                    env=env, spaces=spaces
                )
                module_spec: MultiAgentRLModuleSpec = self.config.get_marl_module_spec(
                    policy_dict=policy_dict
                )
            # TODO (Sven): Deprecate this path: Old stack API RolloutWorkers and
            #  DreamerV3's EnvRunners have a `marl_module_spec` property.
            elif hasattr(local_worker, "marl_module_spec"):
                module_spec: MultiAgentRLModuleSpec = local_worker.marl_module_spec
            else:
                raise AttributeError(
                    "Your local EnvRunner/RolloutWorker does NOT have any property "
                    "referring to its RLModule!"
                )
            self.learner_group = self.config.build_learner_group(
                rl_module_spec=module_spec, env=env, spaces=spaces
            )

            # Check if there are modules to load from the `module_spec`.
            rl_module_ckpt_dirs = {}
            marl_module_ckpt_dir = module_spec.load_state_path
            modules_to_load = module_spec.modules_to_load
            for module_id, sub_module_spec in module_spec.module_specs.items():
                if sub_module_spec.load_state_path:
                    rl_module_ckpt_dirs[module_id] = sub_module_spec.load_state_path
            if marl_module_ckpt_dir or rl_module_ckpt_dirs:
                self.learner_group.load_module_state(
                    marl_module_ckpt_dir=marl_module_ckpt_dir,
                    modules_to_load=modules_to_load,
                    rl_module_ckpt_dirs=rl_module_ckpt_dirs,
                )
<<<<<<< HEAD
            # Sync the weights from the learner group to the rollout workers.
            weights = self.learner_group.get_weights()
=======

            # Only when using RolloutWorkers: Update also the worker set's
            # `is_policy_to_train`.
            # Note that with the new EnvRunner API in combination with the new stack,
            # this information only needs to be kept in the Learner and not on the
            # EnvRunners anymore.
            if not self.config.enable_env_runner_and_connector_v2:
                policies_to_train = self.config.policies_to_train or set(
                    self.config.policies
                )
                self.workers.foreach_worker(
                    lambda w: w.set_is_policy_to_train(policies_to_train),
                )

            # Sync the weights from the learner group to the rollout workers.
            weights = self.learner_group.get_weights(
                inference_only=self.config.enable_env_runner_and_connector_v2
            )
>>>>>>> be2272d3
            local_worker.set_weights(weights)
            self.workers.sync_weights(inference_only=True)

        # Run `on_algorithm_init` callback after initialization is done.
        self.callbacks.on_algorithm_init(algorithm=self, metrics_logger=self.metrics)

    @OverrideToImplementCustomLogic
    @classmethod
    def get_default_policy_class(
        cls,
        config: AlgorithmConfig,
    ) -> Optional[Type[Policy]]:
        """Returns a default Policy class to use, given a config.

        This class will be used by an Algorithm in case
        the policy class is not provided by the user in any single- or
        multi-agent PolicySpec.

        Note: This method is ignored when the RLModule API is enabled.
        """
        return None

    @override(Trainable)
    def step(self) -> ResultDict:
        """Implements the main `Algorithm.train()` logic.

        Takes n attempts to perform a single training step. Thereby
        catches RayErrors resulting from worker failures. After n attempts,
        fails gracefully.

        Override this method in your Algorithm sub-classes if you would like to
        handle worker failures yourself.
        Otherwise, override only `training_step()` to implement the core
        algorithm logic.

        Returns:
            The results dict with stats/infos on sampling, training,
            and - if required - evaluation.
        """
        # Do we have to run `self.evaluate()` this iteration?
        # `self.iteration` gets incremented after this function returns,
        # meaning that e.g. the first time this function is called,
        # self.iteration will be 0.
        evaluate_this_iter = (
            self.config.evaluation_interval
            and (self.iteration + 1) % self.config.evaluation_interval == 0
        )
        evaluate_in_general = bool(self.config.evaluation_interval)

        # Results dict for training (and if appolicable: evaluation).
        train_results: ResultDict = {}
        eval_results: ResultDict = {}

        # Parallel eval + training (BUT w/o using a thread pool):
        if (
            evaluate_this_iter
            and self.config.evaluation_parallel_to_training
            and self.config._evaluation_parallel_to_training_wo_thread
        ):
            (
                train_results,
                eval_results,
                train_iter_ctx,
            ) = self._run_one_training_iteration_and_evaluation_in_parallel_wo_thread()
        # Parallel eval + training: Kick off evaluation-loop and parallel train() call.
        elif self.config._run_training_always_in_thread or (
            evaluate_this_iter and self.config.evaluation_parallel_to_training
        ):
            (
                train_results,
                eval_results,
                train_iter_ctx,
            ) = self._run_one_training_iteration_and_evaluation_in_parallel()

        # - No evaluation necessary, just run the next training iteration.
        # - We have to evaluate in this training iteration, but no parallelism ->
        #   evaluate after the training iteration is entirely done.
        else:
            train_results, train_iter_ctx = self._run_one_training_iteration()

        # Sequential: Train (already done above), then evaluate.
        if evaluate_this_iter and not self.config.evaluation_parallel_to_training:
            eval_results = self._run_one_evaluation(parallel_train_future=None)

        # Attach latest available evaluation results to train results, if necessary.
        if (
            evaluate_in_general
            and not evaluate_this_iter
            and self.config.always_attach_evaluation_results
        ):
            if not isinstance(self.evaluation_metrics, dict):
                raise ValueError(
                    "Algorithm.evaluate() needs to return a ResultDict, but returned "
                    f"{self.evaluation_metrics}!"
                )
            eval_results = self.evaluation_metrics

        # Sync filters on workers.
        # TODO (sven): For the new API stack, the common execution pattern for any algo
        #  should be: [sample + get_metrics + get_state] -> send all these in one remote
        #  call down to `training_step` (where episodes are sent as ray object
        #  references). Then distribute the episode refs to the learners, store metrics
        #  in special key in result dict and perform the connector merge/broadcast
        #  inside the `training_step` as well. See the new IMPALA for an example.
        if self.config.enable_env_runner_and_connector_v2:
            # Synchronize EnvToModule and ModuleToEnv connector states and broadcast new
            # states back to all EnvRunners.
            with self.metrics.log_time((TIMERS, SYNCH_ENV_CONNECTOR_STATES_TIMER)):
                self.workers.sync_env_runner_states(
                    config=self.config,
                    env_steps_sampled=self.metrics.peek(NUM_ENV_STEPS_SAMPLED_LIFETIME),
                )
            # Compile final ResultDict from `train_results` and `eval_results`. Note
            # that, as opposed to the old API stack, EnvRunner stats should already be
            # in `train_results` and `eval_results`.
            results = self._compile_iteration_results_new_api_stack(
                train_results=train_results,
                eval_results=eval_results,
                step_ctx=train_iter_ctx,
            )
        else:
            self._sync_filters_if_needed(
                central_worker=self.workers.local_worker(),
                workers=self.workers,
                config=self.config,
            )
            # Get EnvRunner metrics and compile them into results.
            episodes_this_iter = collect_episodes(
                self.workers,
                self._remote_worker_ids_for_metrics(),
                timeout_seconds=self.config.metrics_episode_collection_timeout_s,
            )
            results = self._compile_iteration_results_old_and_hybrid_api_stacks(
                episodes_this_iter=episodes_this_iter,
                step_ctx=train_iter_ctx,
                iteration_results={**train_results, **eval_results},
            )

        # TODO (sven): Deprecate this API, this should be done via a custom Callback.
        #  Provide example script/update existing one.
        if self.config.env_task_fn is not None:
            if not callable(self.config.env_task_fn):
                raise ValueError(
                    "`env_task_fn` must be None or a callable taking "
                    "[train_results, env, env_ctx] as args!"
                )

            def fn(env, env_context, task_fn):
                new_task = task_fn(results, env, env_context)
                cur_task = env.get_task()
                if cur_task != new_task:
                    env.set_task(new_task)

            fn = functools.partial(fn, task_fn=self.config.env_task_fn)
            self.workers.foreach_env_with_context(fn)

        return results

    @PublicAPI
    def evaluate(
        self,
        parallel_train_future: Optional[concurrent.futures.ThreadPoolExecutor] = None,
    ) -> ResultDict:
        """Evaluates current policy under `evaluation_config` settings.

        Args:
            parallel_train_future: In case, we are training and avaluating in parallel,
                this arg carries the currently running ThreadPoolExecutor object that
                runs the training iteration. Use `parallel_train_future.done()` to
                check, whether the parallel training job has completed and
                `parallel_train_future.result()` to get its return values.

        Returns:
            A ResultDict only containing the evaluation results from the current
            iteration.
        """
        # Call the `_before_evaluate` hook.
        self._before_evaluate()

        if self.evaluation_dataset is not None:
            return self._run_offline_evaluation()

        # Sync weights to the evaluation EnvRunners.
        if self.evaluation_workers is not None:
            self.evaluation_workers.sync_weights(
                from_worker_or_learner_group=self.workers.local_worker(),
                inference_only=True,
            )

            if self.config.enable_env_runner_and_connector_v2:
                # Synchronize EnvToModule and ModuleToEnv connector states and broadcast
                # new states back to all eval EnvRunners.
                with self._timers[SYNCH_EVAL_ENV_CONNECTOR_STATES_TIMER]:
                    self.evaluation_workers.sync_env_runner_states(
                        config=self.evaluation_config,
                        from_worker=self.workers.local_worker(),
                        env_steps_sampled=self.metrics.peek(
                            NUM_ENV_STEPS_SAMPLED_LIFETIME, default=0
                        ),
                    )
            else:
                self._sync_filters_if_needed(
                    central_worker=self.workers.local_worker(),
                    workers=self.evaluation_workers,
                    config=self.evaluation_config,
                )

        self.callbacks.on_evaluate_start(algorithm=self, metrics_logger=self.metrics)

        env_steps = agent_steps = 0
        batches = []

        # We will use a user provided evaluation function.
        if self.config.custom_evaluation_function:
            eval_results = self._evaluate_with_custom_eval_function()
        # There is no eval EnvRunnerGroup -> Run on local EnvRunner.
        elif self.evaluation_workers is None:
            (
                eval_results,
                env_steps,
                agent_steps,
                batches,
            ) = self._evaluate_on_local_env_runner(self.workers.local_worker())
        # There is only a local eval EnvRunner -> Run on that.
        elif self.evaluation_workers.num_healthy_remote_workers() == 0:
            (
                eval_results,
                env_steps,
                agent_steps,
                batches,
            ) = self._evaluate_on_local_env_runner(
                self.evaluation_workers.local_worker()
            )
        # There are healthy remote evaluation workers -> Run on these.
        elif self.evaluation_workers.num_healthy_remote_workers() > 0:
            # Running in automatic duration mode (parallel with training step).
            if self.config.evaluation_duration == "auto":
                assert parallel_train_future is not None
                (
                    eval_results,
                    env_steps,
                    agent_steps,
                    batches,
                ) = self._evaluate_with_auto_duration(parallel_train_future)
            # Running with a fixed amount of data to sample.
            else:
                (
                    eval_results,
                    env_steps,
                    agent_steps,
                    batches,
                ) = self._evaluate_with_fixed_duration()
        # Can't find a good way to run this evaluation -> Wait for next iteration.
        else:
            eval_results = {}

        if self.config.enable_env_runner_and_connector_v2:
            # Lifetime eval counters.
            self.metrics.log_dict(
                {
                    NUM_ENV_STEPS_SAMPLED_LIFETIME: env_steps,
                    NUM_AGENT_STEPS_SAMPLED_LIFETIME: agent_steps,
                    NUM_EPISODES_LIFETIME: self.metrics.peek(
                        (EVALUATION_RESULTS, ENV_RUNNER_RESULTS, NUM_EPISODES),
                        default=0,
                    ),
                },
                key=EVALUATION_RESULTS,
                reduce="sum",
            )
            eval_results = self.metrics.reduce(
                key=EVALUATION_RESULTS, return_stats_obj=False
            )
        else:
            eval_results = {ENV_RUNNER_RESULTS: eval_results}
            eval_results[NUM_AGENT_STEPS_SAMPLED_THIS_ITER] = agent_steps
            eval_results[NUM_ENV_STEPS_SAMPLED_THIS_ITER] = env_steps
            eval_results["timesteps_this_iter"] = env_steps
            self._counters[NUM_ENV_STEPS_SAMPLED_FOR_EVALUATION_THIS_ITER] = env_steps

        # Compute off-policy estimates
        if not self.config.custom_evaluation_function:
            estimates = defaultdict(list)
            # for each batch run the estimator's fwd pass
            for name, estimator in self.reward_estimators.items():
                for batch in batches:
                    estimate_result = estimator.estimate(
                        batch,
                        split_batch_by_episode=self.config.ope_split_batch_by_episode,
                    )
                    estimates[name].append(estimate_result)

            # collate estimates from all batches
            if estimates:
                eval_results["off_policy_estimator"] = {}
                for name, estimate_list in estimates.items():
                    avg_estimate = tree.map_structure(
                        lambda *x: np.mean(x, axis=0), *estimate_list
                    )
                    eval_results["off_policy_estimator"][name] = avg_estimate

        # Trigger `on_evaluate_end` callback.
        self.callbacks.on_evaluate_end(
            algorithm=self,
            metrics_logger=self.metrics,
            evaluation_metrics=eval_results,
        )

        # Also return the results here for convenience.
        return eval_results

    def _evaluate_with_custom_eval_function(self):
        logger.info(
            f"Evaluating current state of {self} using the custom eval function "
            f"{self.config.custom_evaluation_function}"
        )
        eval_results = self.config.custom_evaluation_function(
            self, self.evaluation_workers
        )
        if not eval_results or not isinstance(eval_results, dict):
            raise ValueError(
                "Custom eval function must return "
                f"dict of metrics! Got {eval_results}."
            )
        return eval_results

    def _evaluate_on_local_env_runner(self, env_runner):
        if hasattr(env_runner, "input_reader") and env_runner.input_reader is None:
            raise ValueError(
                "Cannot evaluate on a local worker (wether there is no evaluation "
                "EnvRunnerGroup OR no remote evaluation workers) in the Algorithm or "
                "w/o an environment on that local worker!\nTry one of the following:"
                "\n1) Set `evaluation_interval` > 0 to force creating a separate "
                "evaluation EnvRunnerGroup.\n2) Set `create_env_on_driver=True` to "
                "force the local (non-eval) EnvRunner to have an environment to "
                "evaluate on."
            )
        elif self.config.evaluation_parallel_to_training:
            raise ValueError(
                "Cannot run on local evaluation worker parallel to training! Try "
                "setting `evaluation_parallel_to_training=False`."
            )

        # How many episodes/timesteps do we need to run?
        unit = self.config.evaluation_duration_unit
        duration = self.config.evaluation_duration
        eval_cfg = self.evaluation_config

        env_steps = agent_steps = 0

        logger.info(f"Evaluating current state of {self} for {duration} {unit}.")

        all_batches = []
        if self.config.enable_env_runner_and_connector_v2:
            episodes = env_runner.sample(
                num_timesteps=duration if unit == "timesteps" else None,
                num_episodes=duration if unit == "episodes" else None,
            )
            agent_steps += sum(e.agent_steps() for e in episodes)
            env_steps += sum(e.env_steps() for e in episodes)
        elif unit == "episodes":
            for _ in range(duration):
                batch = env_runner.sample()
                agent_steps += batch.agent_steps()
                env_steps += batch.env_steps()
                if self.reward_estimators:
                    all_batches.append(batch)
        else:
            batch = env_runner.sample()
            agent_steps += batch.agent_steps()
            env_steps += batch.env_steps()
            if self.reward_estimators:
                all_batches.append(batch)

        env_runner_results = env_runner.get_metrics()

        if not self.config.enable_env_runner_and_connector_v2:
            env_runner_results = summarize_episodes(
                env_runner_results,
                env_runner_results,
                keep_custom_metrics=eval_cfg.keep_per_episode_custom_metrics,
            )
        else:
            self.metrics.log_dict(
                env_runner_results,
                key=(EVALUATION_RESULTS, ENV_RUNNER_RESULTS),
            )
            env_runner_results = None

        return env_runner_results, env_steps, agent_steps, all_batches

    def _evaluate_with_auto_duration(self, parallel_train_future):
        logger.info(
            f"Evaluating current state of {self} for as long as the parallelly "
            "running training step takes."
        )

        all_metrics = []
        all_batches = []

        # How many episodes have we run (across all eval workers)?
        num_healthy_workers = self.evaluation_workers.num_healthy_remote_workers()
        # Do we have to force-reset the EnvRunners before the first round of `sample()`
        # calls.?
        force_reset = self.config.evaluation_force_reset_envs_before_iteration

        # Remote function used on healthy EnvRunners to sample, get metrics, and
        # step counts.
        def _env_runner_remote(worker, num, round, iter):
            # Sample AND get_metrics, but only return metrics (and steps actually taken)
            # to save time.
            episodes = worker.sample(
                num_timesteps=num, force_reset=force_reset and round == 0
            )
            metrics = worker.get_metrics()
            env_steps = sum(e.env_steps() for e in episodes)
            agent_steps = sum(e.agent_steps() for e in episodes)
            return env_steps, agent_steps, metrics, iter

        env_steps = agent_steps = 0
        train_mean_time = self._timers[TRAINING_ITERATION_TIMER].mean
        t0 = time.time()
        algo_iteration = self.iteration

        _round = -1
        while (
            # In case all the remote evaluation workers die during a round of
            # evaluation, we need to stop.
            num_healthy_workers > 0
            # Run at least for one round AND at least for as long as the parallel
            # training step takes.
            and (_round == -1 or not parallel_train_future.done())
        ):
            _round += 1
            # New API stack -> EnvRunners return Episodes.
            if self.config.enable_env_runner_and_connector_v2:
                # Compute rough number of timesteps it takes for a single EnvRunner
                # to occupy the estimated (parallelly running) train step.
                _num = min(
                    # Cap at 20k to not put too much memory strain on EnvRunners.
                    20000,
                    max(
                        # Low-cap at 100 to avoid possibly negative rollouts or very
                        # short ones.
                        100,
                        (
                            # How much time do we have left?
                            (train_mean_time - (time.time() - t0))
                            # Multiply by our own (eval) throughput to get the timesteps
                            # to do (per worker).
                            * self._timers[EVALUATION_ITERATION_TIMER].mean_throughput
                            / num_healthy_workers
                        ),
                    ),
                )

                self.evaluation_workers.foreach_worker_async(
                    func=functools.partial(
                        _env_runner_remote, num=_num, round=_round, iter=algo_iteration
                    ),
                )
                results = self.evaluation_workers.fetch_ready_async_reqs(
                    return_obj_refs=False, timeout_seconds=0.01
                )
                for wid, (env_s, ag_s, metrics, iter) in results:
                    if iter != self.iteration:
                        continue
                    env_steps += env_s
                    agent_steps += ag_s
                    all_metrics.append(metrics)
            # Old API stack -> RolloutWorkers return batches.
            else:
                self.evaluation_workers.foreach_worker_async(
                    func=lambda w: (w.sample(), w.get_metrics(), algo_iteration),
                )
                results = self.evaluation_workers.fetch_ready_async_reqs(
                    return_obj_refs=False, timeout_seconds=0.01
                )
                for wid, (batch, metrics, iter) in results:
                    if iter != self.iteration:
                        continue
                    env_steps += batch.env_steps()
                    agent_steps += batch.agent_steps()
                    all_metrics.extend(metrics)
                    if self.reward_estimators:
                        # TODO: (kourosh) This approach will cause an OOM issue when
                        #  the dataset gets huge (should be ok for now).
                        all_batches.append(batch)

            # Update correct number of healthy remote workers.
            num_healthy_workers = self.evaluation_workers.num_healthy_remote_workers()

        if num_healthy_workers == 0:
            logger.warning(
                "Calling `sample()` on your remote evaluation worker(s) "
                "resulted in all workers crashing! Make sure a) your environment is not"
                " too unstable, b) you have enough evaluation workers "
                "(`config.evaluation(evaluation_num_env_runners=...)`) to cover for "
                "occasional losses, and c) you use the `config.fault_tolerance("
                "recreate_failed_env_runners=True)` setting."
            )

        if not self.config.enable_env_runner_and_connector_v2:
            env_runner_results = summarize_episodes(
                all_metrics,
                all_metrics,
                keep_custom_metrics=(
                    self.evaluation_config.keep_per_episode_custom_metrics
                ),
            )
            num_episodes = env_runner_results[NUM_EPISODES]
        else:
            self.metrics.log_n_dicts(
                all_metrics,
                key=(EVALUATION_RESULTS, ENV_RUNNER_RESULTS),
            )
            num_episodes = self.metrics.peek(
                (EVALUATION_RESULTS, ENV_RUNNER_RESULTS, NUM_EPISODES),
                default=0,
            )
            env_runner_results = None

        # Warn if results are empty, it could be that this is because the auto-time is
        # not enough to run through one full episode.
        if (
            self.config.evaluation_force_reset_envs_before_iteration
            and num_episodes == 0
        ):
            logger.warning(
                "This evaluation iteration resulted in an empty set of episode summary "
                "results! It's possible that the auto-duration time (roughly the mean "
                "time it takes for the training step to finish) is not enough to finish"
                " even a single episode. Your current mean training iteration time is "
                f"{train_mean_time}sec. Try setting the min iteration time to a higher "
                "value via the `config.reporting(min_time_s_per_iteration=...)` OR you "
                "can also set `config.evaluation_force_reset_envs_before_iteration` to "
                "False. However, keep in mind that then the evaluation results may "
                "contain some episode stats generated with earlier weights versions."
            )

        return env_runner_results, env_steps, agent_steps, all_batches

    def _evaluate_with_fixed_duration(self):
        # How many episodes/timesteps do we need to run?
        unit = self.config.evaluation_duration_unit
        eval_cfg = self.evaluation_config
        num_workers = self.config.evaluation_num_env_runners
        force_reset = self.config.evaluation_force_reset_envs_before_iteration
        time_out = self.config.evaluation_sample_timeout_s

        # Remote function used on healthy EnvRunners to sample, get metrics, and
        # step counts.
        def _env_runner_remote(worker, num, round, iter):
            # Sample AND get_metrics, but only return metrics (and steps actually taken)
            # to save time. Also return the iteration to check, whether we should
            # discard and outdated result (from a slow worker).
            episodes = worker.sample(
                num_timesteps=(
                    num[worker.worker_index] if unit == "timesteps" else None
                ),
                num_episodes=(num[worker.worker_index] if unit == "episodes" else None),
                force_reset=force_reset and round == 0,
            )
            metrics = worker.get_metrics()
            env_steps = sum(e.env_steps() for e in episodes)
            agent_steps = sum(e.agent_steps() for e in episodes)
            return env_steps, agent_steps, metrics, iter

        all_metrics = []
        all_batches = []

        # How many episodes have we run (across all eval workers)?
        num_units_done = 0
        num_healthy_workers = self.evaluation_workers.num_healthy_remote_workers()

        env_steps = agent_steps = 0

        t_last_result = time.time()
        _round = -1
        algo_iteration = self.iteration

        # In case all the remote evaluation workers die during a round of
        # evaluation, we need to stop.
        while num_healthy_workers > 0:
            units_left_to_do = self.config.evaluation_duration - num_units_done
            if units_left_to_do <= 0:
                break

            _round += 1

            # New API stack -> EnvRunners return Episodes.
            if self.config.enable_env_runner_and_connector_v2:
                _num = [None] + [  # [None]: skip idx=0 (local worker)
                    (units_left_to_do // num_healthy_workers)
                    + bool(i <= (units_left_to_do % num_healthy_workers))
                    for i in range(1, num_workers + 1)
                ]
                self.evaluation_workers.foreach_worker_async(
                    func=functools.partial(
                        _env_runner_remote, num=_num, round=_round, iter=algo_iteration
                    ),
                )
                results = self.evaluation_workers.fetch_ready_async_reqs(
                    return_obj_refs=False, timeout_seconds=0.01
                )
                # Make sure we properly time out if we have not received any results
                # for more than `time_out` seconds.
                time_now = time.time()
                if not results and time_now - t_last_result > time_out:
                    break
                elif results:
                    t_last_result = time_now
                for wid, (env_s, ag_s, met, iter) in results:
                    if iter != self.iteration:
                        continue
                    env_steps += env_s
                    agent_steps += ag_s
                    all_metrics.append(met)
                    num_units_done += (
                        met[NUM_EPISODES].peek()
                        if unit == "episodes"
                        else (
                            env_s if self.config.count_steps_by == "env_steps" else ag_s
                        )
                    )
            # Old API stack -> RolloutWorkers return batches.
            else:
                units_per_healthy_remote_worker = (
                    1
                    if unit == "episodes"
                    else eval_cfg.rollout_fragment_length
                    * eval_cfg.num_envs_per_env_runner
                )
                # Select proper number of evaluation workers for this round.
                selected_eval_worker_ids = [
                    worker_id
                    for i, worker_id in enumerate(
                        self.evaluation_workers.healthy_worker_ids()
                    )
                    if i * units_per_healthy_remote_worker < units_left_to_do
                ]
                self.evaluation_workers.foreach_worker_async(
                    func=lambda w: (w.sample(), w.get_metrics(), algo_iteration),
                    remote_worker_ids=selected_eval_worker_ids,
                )
                results = self.evaluation_workers.fetch_ready_async_reqs(
                    return_obj_refs=False, timeout_seconds=0.01
                )
                # Make sure we properly time out if we have not received any results
                # for more than `time_out` seconds.
                time_now = time.time()
                if not results and time_now - t_last_result > time_out:
                    break
                elif results:
                    t_last_result = time_now
                for wid, (batch, metrics, iter) in results:
                    if iter != self.iteration:
                        continue
                    env_steps += batch.env_steps()
                    agent_steps += batch.agent_steps()
                    all_metrics.extend(metrics)
                    if self.reward_estimators:
                        # TODO: (kourosh) This approach will cause an OOM issue when
                        #  the dataset gets huge (should be ok for now).
                        all_batches.append(batch)

                # 1 episode per returned batch.
                if unit == "episodes":
                    num_units_done += len(results)
                # n timesteps per returned batch.
                else:
                    num_units_done = (
                        env_steps
                        if self.config.count_steps_by == "env_steps"
                        else agent_steps
                    )

            # Update correct number of healthy remote workers.
            num_healthy_workers = self.evaluation_workers.num_healthy_remote_workers()

        if num_healthy_workers == 0:
            logger.warning(
                "Calling `sample()` on your remote evaluation worker(s) "
                "resulted in all workers crashing! Make sure a) your environment is not"
                " too unstable, b) you have enough evaluation workers "
                "(`config.evaluation(evaluation_num_env_runners=...)`) to cover for "
                "occasional losses, and c) you use the `config.fault_tolerance("
                "recreate_failed_env_runners=True)` setting."
            )

        if not self.config.enable_env_runner_and_connector_v2:
            env_runner_results = summarize_episodes(
                all_metrics,
                all_metrics,
                keep_custom_metrics=(
                    self.evaluation_config.keep_per_episode_custom_metrics
                ),
            )
            num_episodes = env_runner_results[NUM_EPISODES]
        else:
            self.metrics.log_n_dicts(
                all_metrics,
                key=(EVALUATION_RESULTS, ENV_RUNNER_RESULTS),
            )
            num_episodes = self.metrics.peek(
                (EVALUATION_RESULTS, ENV_RUNNER_RESULTS, NUM_EPISODES), default=0
            )
            env_runner_results = None

        # Warn if results are empty, it could be that this is because the eval timesteps
        # are not enough to run through one full episode.
        if num_episodes == 0:
            logger.warning(
                "This evaluation iteration resulted in an empty set of episode summary "
                "results! It's possible that your configured duration timesteps are not"
                " enough to finish even a single episode. Your have configured "
                f"{self.config.evaluation_duration}"
                f"{self.config.evaluation_duration_unit}. For 'timesteps', try "
                "increasing this value via the `config.evaluation(evaluation_duration="
                "...)` OR change the unit to 'episodes' via `config.evaluation("
                "evaluation_duration_unit='episodes')` OR try increasing the timeout "
                "threshold via `config.evaluation(evaluation_sample_timeout_s=...)` OR "
                "you can also set `config.evaluation_force_reset_envs_before_iteration`"
                " to False. However, keep in mind that in the latter case, the "
                "evaluation results may contain some episode stats generated with "
                "earlier weights versions."
            )

        return env_runner_results, env_steps, agent_steps, all_batches

    @OverrideToImplementCustomLogic
    @DeveloperAPI
    def restore_workers(self, workers: EnvRunnerGroup) -> None:
        """Try bringing back unhealthy EnvRunners and - if successful - sync with local.

        Algorithms that use custom EnvRunners may override this method to
        disable the default, and create custom restoration logics. Note that "restoring"
        does not include the actual restarting process, but merely what should happen
        after such a restart of a (previously failed) worker.

        Args:
            workers: The EnvRunnerGroup to restore. This may be the training or the
                evaluation EnvRunnerGroup.
        """
        # If `workers` is None, or
        # 1. `workers` (EnvRunnerGroup) does not have a local worker, and
        # 2. `self.workers` (EnvRunnerGroup used for training) does not have a local
        # worker -> we don't have a local worker to get state from, so we can't recover
        # remote worker in this case.
        if not workers or (
            not workers.local_worker() and not self.workers.local_worker()
        ):
            return

        # This is really cheap, since probe_unhealthy_workers() is a no-op
        # if there are no unhealthy workers.
        restored = workers.probe_unhealthy_workers()

        if restored:
            # Count the restored workers.
            self._counters["total_num_restored_workers"] += len(restored)

            from_worker = workers.local_worker() or self.workers.local_worker()
            # Get the state of the correct (reference) worker. E.g. The local worker
            # of the training EnvRunnerGroup.
            # TODO (sven): EnvRunners currently return an empty dict from `get_state()`.
            #  Once this API has been implemented properly (and replaced the
            #  `get/set_weights()` APIs), re-visit the test cases that check, whether
            #  all single-agent RLModules added on-the-fly are properly restored as
            #  well.
            state_ref = ray.put(from_worker.get_state())

            # By default, entire local worker state is synced after restoration
            # to bring these workers up to date.
            workers.foreach_worker(
                func=lambda w: w.set_state(ray.get(state_ref)),
                remote_worker_ids=restored,
                # Don't update the local_worker, b/c it's the one we are synching from.
                local_worker=False,
                timeout_seconds=self.config.env_runner_restore_timeout_s,
            )

            # Fire the callback for re-created workers.
            self.callbacks.on_workers_recreated(
                algorithm=self,
                worker_set=workers,
                worker_ids=restored,
                is_evaluation=workers.local_worker().config.in_evaluation,
            )

    @OverrideToImplementCustomLogic
    def training_step(self) -> ResultDict:
        """Default single iteration logic of an algorithm.

        - Collect on-policy samples (SampleBatches) in parallel using the
          Algorithm's EnvRunners (@ray.remote).
        - Concatenate collected SampleBatches into one train batch.
        - Note that we may have more than one policy in the multi-agent case:
          Call the different policies' `learn_on_batch` (simple optimizer) OR
          `load_batch_into_buffer` + `learn_on_loaded_batch` (multi-GPU
          optimizer) methods to calculate loss and update the model(s).
        - Return all collected metrics for the iteration.

        Returns:
            The results dict from executing the training iteration.
        """
        if not self.config.enable_env_runner_and_connector_v2:
            raise NotImplementedError(
                "The `Algorithm.training_step()` default implementation no longer "
                "supports the old or hybrid API stacks! If you would like to continue "
                "using these "
                "old APIs with this default `training_step`, simply subclass "
                "`Algorithm` and override its `training_step` method (copy/paste the "
                "code and delete this error message)."
            )

        # Collect SampleBatches from sample workers until we have a full batch.
        with self.metrics.log_time((TIMERS, ENV_RUNNER_SAMPLING_TIMER)):
            if self.config.count_steps_by == "agent_steps":
                train_batch, env_runner_results = synchronous_parallel_sample(
                    worker_set=self.workers,
                    max_agent_steps=self.config.train_batch_size,
                    sample_timeout_s=self.config.sample_timeout_s,
                    _uses_new_env_runners=(
                        self.config.enable_env_runner_and_connector_v2
                    ),
                    _return_metrics=True,
                )
            else:
                train_batch, env_runner_results = synchronous_parallel_sample(
                    worker_set=self.workers,
                    max_env_steps=self.config.train_batch_size,
                    sample_timeout_s=self.config.sample_timeout_s,
                    _uses_new_env_runners=(
                        self.config.enable_env_runner_and_connector_v2
                    ),
                    _return_metrics=True,
                )
        train_batch = train_batch.as_multi_agent()

        # Reduce EnvRunner metrics over the n EnvRunners.
        self.metrics.log_n_dicts(env_runner_results, key=ENV_RUNNER_RESULTS)

        # Only train if train_batch is not empty.
        # In an extreme situation, all rollout workers die during the
        # synchronous_parallel_sample() call above.
        # In which case, we should skip training, wait a little bit, then probe again.
        with self.metrics.log_time((TIMERS, LEARNER_UPDATE_TIMER)):
            if train_batch.agent_steps() > 0:
                learner_results = self.learner_group.update_from_batch(
                    batch=train_batch
                )
                self.metrics.log_dict(learner_results, key=LEARNER_RESULTS)
            else:
                # Wait 1 sec before probing again via weight syncing.
                time.sleep(1.0)

        # Update weights - after learning on the local worker - on all
        # remote workers (only those RLModules that were actually trained).
        with self.metrics.log_time((TIMERS, SYNCH_WORKER_WEIGHTS_TIMER)):
            self.workers.sync_weights(
                from_worker_or_learner_group=self.learner_group,
                policies=set(learner_results.keys()) - {ALL_MODULES},
                inference_only=True,
            )

        # Return reduced metrics (NestedDict).
        # Note that these training results will further be processed (e.g.
        # merged with evaluation results) before eventually being returned from the
        # encapsulating `Algorithm.step()` call as a plain nested ResultDict.
        return self.metrics.reduce()

    # TODO (sven): Deprecate this API in favor of extracting the correct RLModule
    #  and simply calling `forward_inference()` on it (see DreamerV3 for an example).
    @PublicAPI
    def compute_single_action(
        self,
        observation: Optional[TensorStructType] = None,
        state: Optional[List[TensorStructType]] = None,
        *,
        prev_action: Optional[TensorStructType] = None,
        prev_reward: Optional[float] = None,
        info: Optional[EnvInfoDict] = None,
        input_dict: Optional[SampleBatch] = None,
        policy_id: PolicyID = DEFAULT_POLICY_ID,
        full_fetch: bool = False,
        explore: Optional[bool] = None,
        timestep: Optional[int] = None,
        episode: Optional[Episode] = None,
        unsquash_action: Optional[bool] = None,
        clip_action: Optional[bool] = None,
        # Kwargs placeholder for future compatibility.
        **kwargs,
    ) -> Union[
        TensorStructType,
        Tuple[TensorStructType, List[TensorType], Dict[str, TensorType]],
    ]:
        """Computes an action for the specified policy on the local worker.

        Note that you can also access the policy object through
        self.get_policy(policy_id) and call compute_single_action() on it
        directly.

        Args:
            observation: Single (unbatched) observation from the
                environment.
            state: List of all RNN hidden (single, unbatched) state tensors.
            prev_action: Single (unbatched) previous action value.
            prev_reward: Single (unbatched) previous reward value.
            info: Env info dict, if any.
            input_dict: An optional SampleBatch that holds all the values
                for: obs, state, prev_action, and prev_reward, plus maybe
                custom defined views of the current env trajectory. Note
                that only one of `obs` or `input_dict` must be non-None.
            policy_id: Policy to query (only applies to multi-agent).
                Default: "default_policy".
            full_fetch: Whether to return extra action fetch results.
                This is always set to True if `state` is specified.
            explore: Whether to apply exploration to the action.
                Default: None -> use self.config.explore.
            timestep: The current (sampling) time step.
            episode: This provides access to all of the internal episodes'
                state, which may be useful for model-based or multi-agent
                algorithms.
            unsquash_action: Should actions be unsquashed according to the
                env's/Policy's action space? If None, use the value of
                self.config.normalize_actions.
            clip_action: Should actions be clipped according to the
                env's/Policy's action space? If None, use the value of
                self.config.clip_actions.

        Keyword Args:
            kwargs: forward compatibility placeholder

        Returns:
            The computed action if full_fetch=False, or a tuple of a) the
            full output of policy.compute_actions() if full_fetch=True
            or we have an RNN-based Policy.

        Raises:
            KeyError: If the `policy_id` cannot be found in this Algorithm's local
                worker.
        """
        # `unsquash_action` is None: Use value of config['normalize_actions'].
        if unsquash_action is None:
            unsquash_action = self.config.normalize_actions
        # `clip_action` is None: Use value of config['clip_actions'].
        elif clip_action is None:
            clip_action = self.config.clip_actions

        # User provided an input-dict: Assert that `obs`, `prev_a|r`, `state`
        # are all None.
        err_msg = (
            "Provide either `input_dict` OR [`observation`, ...] as "
            "args to `Algorithm.compute_single_action()`!"
        )
        if input_dict is not None:
            assert (
                observation is None
                and prev_action is None
                and prev_reward is None
                and state is None
            ), err_msg
            observation = input_dict[Columns.OBS]
        else:
            assert observation is not None, err_msg

        # Get the policy to compute the action for (in the multi-agent case,
        # Algorithm may hold >1 policies).
        policy = self.get_policy(policy_id)
        if policy is None:
            raise KeyError(
                f"PolicyID '{policy_id}' not found in PolicyMap of the "
                f"Algorithm's local worker!"
            )
        local_worker = self.workers.local_worker()

        if not self.config.get("enable_connectors"):
            # Check the preprocessor and preprocess, if necessary.
            pp = local_worker.preprocessors[policy_id]
            if pp and type(pp).__name__ != "NoPreprocessor":
                observation = pp.transform(observation)
            observation = local_worker.filters[policy_id](observation, update=False)
        else:
            # Just preprocess observations, similar to how it used to be done before.
            pp = policy.agent_connectors[ObsPreprocessorConnector]

            # convert the observation to array if possible
            if not isinstance(observation, (np.ndarray, dict, tuple)):
                try:
                    observation = np.asarray(observation)
                except Exception:
                    raise ValueError(
                        f"Observation type {type(observation)} cannot be converted to "
                        f"np.ndarray."
                    )
            if pp:
                assert len(pp) == 1, "Only one preprocessor should be in the pipeline"
                pp = pp[0]

                if not pp.is_identity():
                    # Note(Kourosh): This call will leave the policy's connector
                    # in eval mode. would that be a problem?
                    pp.in_eval()
                    if observation is not None:
                        _input_dict = {Columns.OBS: observation}
                    elif input_dict is not None:
                        _input_dict = {Columns.OBS: input_dict[Columns.OBS]}
                    else:
                        raise ValueError(
                            "Either observation or input_dict must be provided."
                        )

                    # TODO (Kourosh): Create a new util method for algorithm that
                    # computes actions based on raw inputs from env and can keep track
                    # of its own internal state.
                    acd = AgentConnectorDataType("0", "0", _input_dict)
                    # make sure the state is reset since we are only applying the
                    # preprocessor
                    pp.reset(env_id="0")
                    ac_o = pp([acd])[0]
                    observation = ac_o.data[Columns.OBS]

        # Input-dict.
        if input_dict is not None:
            input_dict[Columns.OBS] = observation
            action, state, extra = policy.compute_single_action(
                input_dict=input_dict,
                explore=explore,
                timestep=timestep,
                episode=episode,
            )
        # Individual args.
        else:
            action, state, extra = policy.compute_single_action(
                obs=observation,
                state=state,
                prev_action=prev_action,
                prev_reward=prev_reward,
                info=info,
                explore=explore,
                timestep=timestep,
                episode=episode,
            )

        # If we work in normalized action space (normalize_actions=True),
        # we re-translate here into the env's action space.
        if unsquash_action:
            action = space_utils.unsquash_action(action, policy.action_space_struct)
        # Clip, according to env's action space.
        elif clip_action:
            action = space_utils.clip_action(action, policy.action_space_struct)

        # Return 3-Tuple: Action, states, and extra-action fetches.
        if state or full_fetch:
            return action, state, extra
        # Ensure backward compatibility.
        else:
            return action

    @PublicAPI
    def compute_actions(
        self,
        observations: TensorStructType,
        state: Optional[List[TensorStructType]] = None,
        *,
        prev_action: Optional[TensorStructType] = None,
        prev_reward: Optional[TensorStructType] = None,
        info: Optional[EnvInfoDict] = None,
        policy_id: PolicyID = DEFAULT_POLICY_ID,
        full_fetch: bool = False,
        explore: Optional[bool] = None,
        timestep: Optional[int] = None,
        episodes: Optional[List[Episode]] = None,
        unsquash_actions: Optional[bool] = None,
        clip_actions: Optional[bool] = None,
        **kwargs,
    ):
        """Computes an action for the specified policy on the local Worker.

        Note that you can also access the policy object through
        self.get_policy(policy_id) and call compute_actions() on it directly.

        Args:
            observation: Observation from the environment.
            state: RNN hidden state, if any. If state is not None,
                then all of compute_single_action(...) is returned
                (computed action, rnn state(s), logits dictionary).
                Otherwise compute_single_action(...)[0] is returned
                (computed action).
            prev_action: Previous action value, if any.
            prev_reward: Previous reward, if any.
            info: Env info dict, if any.
            policy_id: Policy to query (only applies to multi-agent).
            full_fetch: Whether to return extra action fetch results.
                This is always set to True if RNN state is specified.
            explore: Whether to pick an exploitation or exploration
                action (default: None -> use self.config.explore).
            timestep: The current (sampling) time step.
            episodes: This provides access to all of the internal episodes'
                state, which may be useful for model-based or multi-agent
                algorithms.
            unsquash_actions: Should actions be unsquashed according
                to the env's/Policy's action space? If None, use
                self.config.normalize_actions.
            clip_actions: Should actions be clipped according to the
                env's/Policy's action space? If None, use
                self.config.clip_actions.

        Keyword Args:
            kwargs: forward compatibility placeholder

        Returns:
            The computed action if full_fetch=False, or a tuple consisting of
            the full output of policy.compute_actions_from_input_dict() if
            full_fetch=True or we have an RNN-based Policy.
        """
        # `unsquash_actions` is None: Use value of config['normalize_actions'].
        if unsquash_actions is None:
            unsquash_actions = self.config.normalize_actions
        # `clip_actions` is None: Use value of config['clip_actions'].
        elif clip_actions is None:
            clip_actions = self.config.clip_actions

        # Preprocess obs and states.
        state_defined = state is not None
        policy = self.get_policy(policy_id)
        filtered_obs, filtered_state = [], []
        for agent_id, ob in observations.items():
            worker = self.workers.local_worker()
            if worker.preprocessors.get(policy_id) is not None:
                preprocessed = worker.preprocessors[policy_id].transform(ob)
            else:
                preprocessed = ob
            filtered = worker.filters[policy_id](preprocessed, update=False)
            filtered_obs.append(filtered)
            if state is None:
                continue
            elif agent_id in state:
                filtered_state.append(state[agent_id])
            else:
                filtered_state.append(policy.get_initial_state())

        # Batch obs and states
        obs_batch = np.stack(filtered_obs)
        if state is None:
            state = []
        else:
            state = list(zip(*filtered_state))
            state = [np.stack(s) for s in state]

        input_dict = {Columns.OBS: obs_batch}

        # prev_action and prev_reward can be None, np.ndarray, or tensor-like structure.
        # Explicitly check for None here to avoid the error message "The truth value of
        # an array with more than one element is ambiguous.", when np arrays are passed
        # as arguments.
        if prev_action is not None:
            input_dict[SampleBatch.PREV_ACTIONS] = prev_action
        if prev_reward is not None:
            input_dict[SampleBatch.PREV_REWARDS] = prev_reward
        if info:
            input_dict[Columns.INFOS] = info
        for i, s in enumerate(state):
            input_dict[f"state_in_{i}"] = s

        # Batch compute actions
        actions, states, infos = policy.compute_actions_from_input_dict(
            input_dict=input_dict,
            explore=explore,
            timestep=timestep,
            episodes=episodes,
        )

        # Unbatch actions for the environment into a multi-agent dict.
        single_actions = space_utils.unbatch(actions)
        actions = {}
        for key, a in zip(observations, single_actions):
            # If we work in normalized action space (normalize_actions=True),
            # we re-translate here into the env's action space.
            if unsquash_actions:
                a = space_utils.unsquash_action(a, policy.action_space_struct)
            # Clip, according to env's action space.
            elif clip_actions:
                a = space_utils.clip_action(a, policy.action_space_struct)
            actions[key] = a

        # Unbatch states into a multi-agent dict.
        unbatched_states = {}
        for idx, agent_id in enumerate(observations):
            unbatched_states[agent_id] = [s[idx] for s in states]

        # Return only actions or full tuple
        if state_defined or full_fetch:
            return actions, unbatched_states, infos
        else:
            return actions

    @PublicAPI
    def get_module(self, module_id: ModuleID = DEFAULT_MODULE_ID) -> RLModule:
        """Returns the (single-agent) RLModule with `model_id` (None if ID not found).

        Args:
            module_id: ID of the (single-agent) RLModule to return from the MARLModule
                used by the local EnvRunner.

        Returns:
            The SingleAgentRLModule sitting under the ModuleID key inside the
            local worker's (EnvRunner's) MARLModule.
        """
        return self.workers.local_worker().module[module_id]

    @PublicAPI
    def get_policy(self, policy_id: PolicyID = DEFAULT_POLICY_ID) -> Policy:
        """Return policy for the specified id, or None.

        Args:
            policy_id: ID of the policy to return.
        """
        return self.workers.local_worker().get_policy(policy_id)

    @PublicAPI
    def get_weights(self, policies: Optional[List[PolicyID]] = None) -> dict:
        """Return a dictionary of policy ids to weights.

        Args:
            policies: Optional list of policies to return weights for,
                or None for all policies.
        """
        return self.workers.local_worker().get_weights(policies)

    @PublicAPI
    def set_weights(self, weights: Dict[PolicyID, dict]):
        """Set policy weights by policy id.

        Args:
            weights: Map of policy ids to weights to set.
        """
        self.workers.local_worker().set_weights(weights)

    @PublicAPI
    def add_policy(
        self,
        policy_id: PolicyID,
        policy_cls: Optional[Type[Policy]] = None,
        policy: Optional[Policy] = None,
        *,
        observation_space: Optional[gym.spaces.Space] = None,
        action_space: Optional[gym.spaces.Space] = None,
        config: Optional[Union[AlgorithmConfig, PartialAlgorithmConfigDict]] = None,
        policy_state: Optional[PolicyState] = None,
        policy_mapping_fn: Optional[Callable[[AgentID, EpisodeID], PolicyID]] = None,
        policies_to_train: Optional[
            Union[
                Container[PolicyID],
                Callable[[PolicyID, Optional[SampleBatchType]], bool],
            ]
        ] = None,
        evaluation_workers: bool = True,
        module_spec: Optional[SingleAgentRLModuleSpec] = None,
    ) -> Optional[Policy]:
        """Adds a new policy to this Algorithm.

        Args:
            policy_id: ID of the policy to add.
                IMPORTANT: Must not contain characters that
                are also not allowed in Unix/Win filesystems, such as: `<>:"/|?*`,
                or a dot, space or backslash at the end of the ID.
            policy_cls: The Policy class to use for constructing the new Policy.
                Note: Only one of `policy_cls` or `policy` must be provided.
            policy: The Policy instance to add to this algorithm. If not None, the
                given Policy object will be directly inserted into the Algorithm's
                local worker and clones of that Policy will be created on all remote
                workers as well as all evaluation workers.
                Note: Only one of `policy_cls` or `policy` must be provided.
            observation_space: The observation space of the policy to add.
                If None, try to infer this space from the environment.
            action_space: The action space of the policy to add.
                If None, try to infer this space from the environment.
            config: The config object or overrides for the policy to add.
            policy_state: Optional state dict to apply to the new
                policy instance, right after its construction.
            policy_mapping_fn: An optional (updated) policy mapping function
                to use from here on. Note that already ongoing episodes will
                not change their mapping but will use the old mapping till
                the end of the episode.
            policies_to_train: An optional list of policy IDs to be trained
                or a callable taking PolicyID and SampleBatchType and
                returning a bool (trainable or not?).
                If None, will keep the existing setup in place. Policies,
                whose IDs are not in the list (or for which the callable
                returns False) will not be updated.
            evaluation_workers: Whether to add the new policy also
                to the evaluation EnvRunnerGroup.
            module_spec: In the new RLModule API we need to pass in the module_spec for
                the new module that is supposed to be added. Knowing the policy spec is
                not sufficient.

        Returns:
            The newly added policy (the copy that got added to the local
            worker). If `workers` was provided, None is returned.
        """
        if self.config.enable_env_runner_and_connector_v2:
            raise ValueError(
                "`Algorithm.add_policy()` is not supported on the new API stack w/ "
                "EnvRunners! Use `Algorithm.add_module()` instead. Also see "
                "`rllib/examples/self_play_league_based_with_open_spiel.py` for an "
                "example."
            )

        validate_policy_id(policy_id, error=True)

        self.workers.add_policy(
            policy_id,
            policy_cls,
            policy,
            observation_space=observation_space,
            action_space=action_space,
            config=config,
            policy_state=policy_state,
            policy_mapping_fn=policy_mapping_fn,
            policies_to_train=policies_to_train,
            module_spec=module_spec,
        )

        # If learner API is enabled, we need to also add the underlying module
        # to the learner group.
        if self.config.enable_rl_module_and_learner:
            policy = self.get_policy(policy_id)
            module = policy.model
            self.learner_group.add_module(
                module_id=policy_id,
                module_spec=SingleAgentRLModuleSpec.from_module(module),
            )

            # Update each Learner's `policies_to_train` information, but only
            # if the arg is explicitly provided here.
            if policies_to_train is not None:
                self.learner_group.foreach_learner(
                    lambda learner: learner.config.multi_agent(
                        policies_to_train=policies_to_train
                    )
                )

            weights = policy.get_weights()
            self.learner_group.set_weights({policy_id: weights})

        # Add to evaluation workers, if necessary.
        if evaluation_workers is True and self.evaluation_workers is not None:
            self.evaluation_workers.add_policy(
                policy_id,
                policy_cls,
                policy,
                observation_space=observation_space,
                action_space=action_space,
                config=config,
                policy_state=policy_state,
                policy_mapping_fn=policy_mapping_fn,
                policies_to_train=policies_to_train,
                module_spec=module_spec,
            )

        # Return newly added policy (from the local rollout worker).
        return self.get_policy(policy_id)

    @PublicAPI
    def add_module(
        self,
        module_id: ModuleID,
        module_spec: SingleAgentRLModuleSpec,
        *,
        module_state: Optional[Dict] = None,
        new_agent_to_module_mapping_fn: Optional[AgentToModuleMappingFn] = None,
        new_should_module_be_updated: Optional[ShouldModuleBeUpdatedFn] = None,
        evaluation_workers: bool = True,
    ) -> Optional[Policy]:
        """Adds a new (single-agent) RLModule to this Algorithm's MARLModule.

        Args:
            module_id: ID of the RLModule to add to the MARLModule.
                IMPORTANT: Must not contain characters that
                are also not allowed in Unix/Win filesystems, such as: `<>:"/|?*`,
                or a dot, space or backslash at the end of the ID.
            module_spec: The SingleAgentRLModuleSpec to use for constructing the new
                RLModule.
            module_state: Optional state dict to apply to the new
                RLModule instance, right after its construction.
            new_agent_to_module_mapping_fn: An optional (updated) AgentID to ModuleID
                mapping function to use from here on. Note that already ongoing
                episodes will not change their mapping but will use the old mapping till
                the end of the episode.
            new_should_module_be_updated: An optional sequence of ModuleIDs or a
                callable taking ModuleID and SampleBatchType and returning whether the
                ModuleID should be updated (trained).
                If None, will keep the existing setup in place. RLModules,
                whose IDs are not in the list (or for which the callable
                returns False) will not be updated.
            evaluation_workers: Whether to add the new RLModule also
                to the evaluation EnvRunnerGroup.

        Returns:
            The newly added RLModule (the copy that got added to the local
            worker).
        """
        validate_policy_id(module_id, error=True)

        def _add(env_runner_or_learner):
            env_runner_or_learner.module.add_module(
                module_id=module_id, module=module_spec.build()
            )
            if new_agent_to_module_mapping_fn is not None:
                env_runner_or_learner.config.multi_agent(
                    policy_mapping_fn=new_agent_to_module_mapping_fn
                )
            # This setting doesn't really matter for EnvRunners (no
            # training going on there, but we'll update this as well
            # here for good measure).
            if new_should_module_be_updated is not None:
                env_runner_or_learner.config.multi_agent(
                    policies_to_train=new_should_module_be_updated
                )

        # Create RLModule on all EnvRunners.
        self.workers.foreach_worker(_add, local_worker=True)
        self.workers.sync_weights(policies=[module_id], inference_only=True)
        # Also on the eval EnvRunners?
        if evaluation_workers is True and self.evaluation_workers is not None:
            self.evaluation_workers.foreach_worker(_add, local_worker=True)
            self.evaluation_workers.sync_weights(
                policies=[module_id], inference_only=True
            )
        # Create RLModule on all Learner workers.
        new_module = self.workers.local_worker().module[module_id]
        self.learner_group.foreach_learner(_add)
        self.learner_group.set_weights({module_id: new_module.get_state()})

        # Return newly added RLModule (from the local EnvRunner).
        return new_module

    @PublicAPI
    def remove_policy(
        self,
        policy_id: PolicyID = DEFAULT_POLICY_ID,
        *,
        policy_mapping_fn: Optional[Callable[[AgentID], PolicyID]] = None,
        policies_to_train: Optional[
            Union[
                Container[PolicyID],
                Callable[[PolicyID, Optional[SampleBatchType]], bool],
            ]
        ] = None,
        evaluation_workers: bool = True,
    ) -> None:
        """Removes a new policy from this Algorithm.

        Args:
            policy_id: ID of the policy to be removed.
            policy_mapping_fn: An optional (updated) policy mapping function
                to use from here on. Note that already ongoing episodes will
                not change their mapping but will use the old mapping till
                the end of the episode.
            policies_to_train: An optional list of policy IDs to be trained
                or a callable taking PolicyID and SampleBatchType and
                returning a bool (trainable or not?).
                If None, will keep the existing setup in place. Policies,
                whose IDs are not in the list (or for which the callable
                returns False) will not be updated.
            evaluation_workers: Whether to also remove the policy from the
                evaluation EnvRunnerGroup.
        """

        def fn(worker):
            worker.remove_policy(
                policy_id=policy_id,
                policy_mapping_fn=policy_mapping_fn,
                policies_to_train=policies_to_train,
            )

        # Update all EnvRunner workers.
        self.workers.foreach_worker(fn, local_worker=True)

        # Update each Learner's `policies_to_train` information, but only
        # if the arg is explicitly provided here.
        if self.config.enable_rl_module_and_learner and policies_to_train is not None:
            self.learner_group.foreach_learner(
                lambda learner: learner.config.multi_agent(
                    policies_to_train=policies_to_train
                )
            )

        # Update the evaluation worker set's workers, if required.
        if evaluation_workers and self.evaluation_workers is not None:
            self.evaluation_workers.foreach_worker(fn, local_worker=True)

    @OldAPIStack
    def export_policy_model(
        self,
        export_dir: str,
        policy_id: PolicyID = DEFAULT_POLICY_ID,
        onnx: Optional[int] = None,
    ) -> None:
        """Exports policy model with given policy_id to a local directory.

        Args:
            export_dir: Writable local directory.
            policy_id: Optional policy id to export.
            onnx: If given, will export model in ONNX format. The
                value of this parameter set the ONNX OpSet version to use.
                If None, the output format will be DL framework specific.

        .. testcode::

            from ray.rllib.algorithms.ppo import PPO, PPOConfig
            config = PPOConfig().environment("CartPole-v1")
            algo = PPO(config=config)
            algo.train()
            algo.export_policy_checkpoint("/tmp/export_dir")
            algo.export_policy_model("/tmp/dir")
        """
        self.get_policy(policy_id).export_model(export_dir, onnx)

    @OldAPIStack
    def export_policy_checkpoint(
        self,
        export_dir: str,
        policy_id: PolicyID = DEFAULT_POLICY_ID,
    ) -> None:
        """Exports Policy checkpoint to a local directory and returns an AIR Checkpoint.

        Args:
            export_dir: Writable local directory to store the AIR Checkpoint
                information into.
            policy_id: Optional policy ID to export. If not provided, will export
                "default_policy". If `policy_id` does not exist in this Algorithm,
                will raise a KeyError.

        Raises:
            KeyError if `policy_id` cannot be found in this Algorithm.

        .. testcode::

            from ray.rllib.algorithms.ppo import PPO, PPOConfig
            config = PPOConfig().environment("CartPole-v1")
            algo = PPO(config=config)
            algo.train()
            algo.export_policy_checkpoint("/tmp/export_dir")
        """
        policy = self.get_policy(policy_id)
        if policy is None:
            raise KeyError(f"Policy with ID {policy_id} not found in Algorithm!")
        policy.export_checkpoint(export_dir)

    @override(Trainable)
    def save_checkpoint(self, checkpoint_dir: str) -> None:
        """Exports checkpoint to a local directory.

        The structure of an Algorithm checkpoint dir will be as follows::

            policies/
                pol_1/
                    policy_state.pkl
                pol_2/
                    policy_state.pkl
            learner/
                learner_state.json
                module_state/
                    module_1/
                        ...
                optimizer_state/
                    optimizers_module_1/
                        ...
            rllib_checkpoint.json
            algorithm_state.pkl

        Note: `rllib_checkpoint.json` contains a "version" key (e.g. with value 0.1)
        helping RLlib to remain backward compatible wrt. restoring from checkpoints from
        Ray 2.0 onwards.

        Args:
            checkpoint_dir: The directory where the checkpoint files will be stored.
        """
        state = self.__getstate__()

        # TODO (sven): Move LearnerGroup `get_state` call here as well.

        # Extract policy states from worker state (Policies get their own
        # checkpoint sub-dirs).
        policy_states = {}
        if "worker" in state and "policy_states" in state["worker"]:
            policy_states = state["worker"].pop("policy_states", {})

        # Add RLlib checkpoint version.
        if self.config.enable_rl_module_and_learner:
            state["checkpoint_version"] = CHECKPOINT_VERSION_LEARNER
        else:
            state["checkpoint_version"] = CHECKPOINT_VERSION

        # Write state (w/o policies) to disk.
        state_file = os.path.join(checkpoint_dir, "algorithm_state.pkl")
        with open(state_file, "wb") as f:
            pickle.dump(state, f)

        # Write rllib_checkpoint.json.
        with open(os.path.join(checkpoint_dir, "rllib_checkpoint.json"), "w") as f:
            json.dump(
                {
                    "type": "Algorithm",
                    "checkpoint_version": str(state["checkpoint_version"]),
                    "format": "cloudpickle",
                    "state_file": state_file,
                    "policy_ids": list(policy_states.keys()),
                    "ray_version": ray.__version__,
                    "ray_commit": ray.__commit__,
                },
                f,
            )

        # Write individual policies to disk, each in their own sub-directory.
        for pid, policy_state in policy_states.items():
            # From here on, disallow policyIDs that would not work as directory names.
            validate_policy_id(pid, error=True)
            policy_dir = os.path.join(checkpoint_dir, "policies", pid)
            os.makedirs(policy_dir, exist_ok=True)
            policy = self.get_policy(pid)
            policy.export_checkpoint(policy_dir, policy_state=policy_state)

        # if we are using the learner API, save the learner group state
        if self.config.enable_rl_module_and_learner:
            learner_state_dir = os.path.join(checkpoint_dir, "learner")
            self.learner_group.save_state(learner_state_dir)

    @override(Trainable)
    def load_checkpoint(self, checkpoint_dir: str) -> None:
        # Checkpoint is provided as a local directory.
        # Restore from the checkpoint file or dir.

        checkpoint_info = get_checkpoint_info(checkpoint_dir)
        checkpoint_data = Algorithm._checkpoint_info_to_algorithm_state(checkpoint_info)
        self.__setstate__(checkpoint_data)
        if self.config.enable_rl_module_and_learner:
            learner_state_dir = os.path.join(checkpoint_dir, "learner")
            self.learner_group.load_state(learner_state_dir)
            # Make also sure, all training EnvRunners get the just loaded weights.
            weights = self.learner_group.get_weights(
                inference_only=self.config.enable_env_runner_and_connector_v2
            )
            self.workers.local_worker().set_weights(weights)
            self.workers.sync_weights(inference_only=True)

        # Call the `on_checkpoint_loaded` callback.
        self.callbacks.on_checkpoint_loaded(algorithm=self)

    @override(Trainable)
    def log_result(self, result: ResultDict) -> None:
        # Log after the callback is invoked, so that the user has a chance
        # to mutate the result.
        # TODO (sven): It might not make sense to pass in the MetricsLogger at this late
        #  point in time. In here, the result dict has already been "compiled" (reduced)
        #  by the MetricsLogger and there is probably no point in adding more Stats
        #  here.
        self.callbacks.on_train_result(
            algorithm=self, metrics_logger=self.metrics, result=result
        )
        # Then log according to Trainable's logging logic.
        Trainable.log_result(self, result)

    @override(Trainable)
    def cleanup(self) -> None:
        # Stop all workers.
        if hasattr(self, "workers") and self.workers is not None:
            self.workers.stop()
        if hasattr(self, "evaluation_workers") and self.evaluation_workers is not None:
            self.evaluation_workers.stop()

    @OverrideToImplementCustomLogic
    @classmethod
    @override(Trainable)
    def default_resource_request(
        cls, config: Union[AlgorithmConfig, PartialAlgorithmConfigDict]
    ) -> Union[Resources, PlacementGroupFactory]:
        # Default logic for RLlib Algorithms:
        # Create one bundle per individual worker (local or remote).
        # Use `num_cpus_for_main_process` and `num_gpus` for the local worker and
        # `num_cpus_per_env_runner` and `num_gpus_per_env_runner` for the remote
        # EnvRunners to determine their CPU/GPU resource needs.

        # Convenience config handles.
        cf = cls.get_default_config().update_from_dict(config)
        cf.validate()
        cf.freeze()

        # get evaluation config
        eval_cf = cf.get_evaluation_config_object()
        eval_cf.validate()
        eval_cf.freeze()

        # resources for the driver of this trainable
        if cf.enable_rl_module_and_learner:
            if cf.num_learners == 0:
                # in this case local_worker only does sampling and training is done on
                # local learner worker
                driver = cls._get_learner_bundles(cf)[0]
            else:
                # in this case local_worker only does sampling and training is done on
                # remote learner workers
                driver = {"CPU": cf.num_cpus_for_main_process, "GPU": 0}
        else:
            driver = {
                "CPU": cf.num_cpus_for_main_process,
                "GPU": 0 if cf._fake_gpus else cf.num_gpus,
            }

        # resources for remote rollout env samplers
        rollout_bundles = [
            {
                "CPU": cf.num_cpus_per_env_runner,
                "GPU": cf.num_gpus_per_env_runner,
                **cf.custom_resources_per_env_runner,
            }
            for _ in range(cf.num_env_runners)
        ]

        # resources for remote evaluation env samplers or datasets (if any)
        if cls._should_create_evaluation_rollout_workers(eval_cf):
            # Evaluation workers.
            # Note: The local eval worker is located on the driver CPU.
            evaluation_bundles = [
                {
                    "CPU": eval_cf.num_cpus_per_env_runner,
                    "GPU": eval_cf.num_gpus_per_env_runner,
                    **eval_cf.custom_resources_per_env_runner,
                }
                for _ in range(eval_cf.evaluation_num_env_runners)
            ]
        else:
            # resources for offline dataset readers during evaluation
            # Note (Kourosh): we should not claim extra workers for
            # training on the offline dataset, since rollout workers have already
            # claimed it.
            # Another Note (Kourosh): dataset reader will not use placement groups so
            # whatever we specify here won't matter because dataset won't even use it.
            # Disclaimer: using ray dataset in tune may cause deadlock when multiple
            # tune trials get scheduled on the same node and do not leave any spare
            # resources for dataset operations. The workaround is to limit the
            # max_concurrent trials so that some spare cpus are left for dataset
            # operations. This behavior should get fixed by the dataset team. more info
            # found here:
            # https://docs.ray.io/en/master/data/dataset-internals.html#datasets-tune
            evaluation_bundles = []

        # resources for remote learner workers
        learner_bundles = []
        if cf.enable_rl_module_and_learner and cf.num_learners > 0:
            learner_bundles = cls._get_learner_bundles(cf)

        bundles = [driver] + rollout_bundles + evaluation_bundles + learner_bundles

        # Return PlacementGroupFactory containing all needed resources
        # (already properly defined as device bundles).
        return PlacementGroupFactory(
            bundles=bundles,
            strategy=config.get("placement_strategy", "PACK"),
        )

    @DeveloperAPI
    def _before_evaluate(self):
        """Pre-evaluation callback."""
        pass

    @staticmethod
    def _get_env_id_and_creator(
        env_specifier: Union[str, EnvType, None], config: AlgorithmConfig
    ) -> Tuple[Optional[str], EnvCreator]:
        """Returns env_id and creator callable given original env id from config.

        Args:
            env_specifier: An env class, an already tune registered env ID, a known
                gym env name, or None (if no env is used).
            config: The AlgorithmConfig object.

        Returns:
            Tuple consisting of a) env ID string and b) env creator callable.
        """
        # Environment is specified via a string.
        if isinstance(env_specifier, str):
            # An already registered env.
            if _global_registry.contains(ENV_CREATOR, env_specifier):
                return env_specifier, _global_registry.get(ENV_CREATOR, env_specifier)

            # A class path specifier.
            elif "." in env_specifier:

                def env_creator_from_classpath(env_context):
                    try:
                        env_obj = from_config(env_specifier, env_context)
                    except ValueError:
                        raise EnvError(
                            ERR_MSG_INVALID_ENV_DESCRIPTOR.format(env_specifier)
                        )
                    return env_obj

                return env_specifier, env_creator_from_classpath
            # Try gym/PyBullet.
            else:
                return env_specifier, functools.partial(
                    _gym_env_creator, env_descriptor=env_specifier
                )

        elif isinstance(env_specifier, type):
            env_id = env_specifier  # .__name__

            if config["remote_worker_envs"]:
                # Check gym version (0.22 or higher?).
                # If > 0.21, can't perform auto-wrapping of the given class as this
                # would lead to a pickle error.
                gym_version = importlib.metadata.version("gym")
                if version.parse(gym_version) >= version.parse("0.22"):
                    raise ValueError(
                        "Cannot specify a gym.Env class via `config.env` while setting "
                        "`config.remote_worker_env=True` AND your gym version is >= "
                        "0.22! Try installing an older version of gym or set `config."
                        "remote_worker_env=False`."
                    )

                @ray.remote(num_cpus=1)
                class _wrapper(env_specifier):
                    # Add convenience `_get_spaces` and `_is_multi_agent`
                    # methods:
                    def _get_spaces(self):
                        return self.observation_space, self.action_space

                    def _is_multi_agent(self):
                        from ray.rllib.env.multi_agent_env import MultiAgentEnv

                        return isinstance(self, MultiAgentEnv)

                return env_id, lambda cfg: _wrapper.remote(cfg)
            # gym.Env-subclass: Also go through our RLlib gym-creator.
            elif issubclass(env_specifier, gym.Env):
                return env_id, functools.partial(
                    _gym_env_creator,
                    env_descriptor=env_specifier,
                )
            # All other env classes: Call c'tor directly.
            else:
                return env_id, lambda cfg: env_specifier(cfg)

        # No env -> Env creator always returns None.
        elif env_specifier is None:
            return None, lambda env_config: None

        else:
            raise ValueError(
                "{} is an invalid env specifier. ".format(env_specifier)
                + "You can specify a custom env as either a class "
                '(e.g., YourEnvCls) or a registered env id (e.g., "your_env").'
            )

    def _sync_filters_if_needed(
        self,
        *,
        central_worker: EnvRunner,
        workers: EnvRunnerGroup,
        config: AlgorithmConfig,
    ) -> None:
        """Synchronizes the filter stats from `workers` to `central_worker`.

        .. and broadcasts the central_worker's filter stats back to all `workers`
        (if configured).

        Args:
            central_worker: The worker to sync/aggregate all `workers`' filter stats to
                and from which to (possibly) broadcast the updated filter stats back to
                `workers`.
            workers: The EnvRunnerGroup, whose EnvRunners' filter stats should be used
                for aggregation on `central_worker` and which (possibly) get updated
                from `central_worker` after the sync.
            config: The algorithm config instance. This is used to determine, whether
                syncing from `workers` should happen at all and whether broadcasting
                back to `workers` (after possible syncing) should happen.
        """
        if central_worker and config.observation_filter != "NoFilter":
            FilterManager.synchronize(
                central_worker.filters,
                workers,
                update_remote=config.update_worker_filter_stats,
                timeout_seconds=config.sync_filters_on_rollout_workers_timeout_s,
                use_remote_data_for_update=config.use_worker_filter_stats,
            )

    @classmethod
    @override(Trainable)
    def resource_help(cls, config: Union[AlgorithmConfig, AlgorithmConfigDict]) -> str:
        return (
            "\n\nYou can adjust the resource requests of RLlib Algorithms by calling "
            "`AlgorithmConfig.env_runners("
            "num_env_runners=.., num_cpus_per_env_runner=.., "
            "num_gpus_per_env_runner=.., ..)` and "
            "`AgorithmConfig.learners(num_learners=.., num_gpus_per_learner=..)`. See "
            "the `ray.rllib.algorithms.algorithm_config.AlgorithmConfig` classes "
            "(each Algorithm has its own subclass of this class) for more info.\n\n"
            f"The config of this Algorithm is: {config}"
        )

    @override(Trainable)
    def get_auto_filled_metrics(
        self,
        now: Optional[datetime] = None,
        time_this_iter: Optional[float] = None,
        timestamp: Optional[int] = None,
        debug_metrics_only: bool = False,
    ) -> dict:
        # Override this method to make sure, the `config` key of the returned results
        # contains the proper Tune config dict (instead of an AlgorithmConfig object).
        auto_filled = super().get_auto_filled_metrics(
            now, time_this_iter, timestamp, debug_metrics_only
        )
        if "config" not in auto_filled:
            raise KeyError("`config` key not found in auto-filled results dict!")

        # If `config` key is no dict (but AlgorithmConfig object) ->
        # make sure, it's a dict to not break Tune APIs.
        if not isinstance(auto_filled["config"], dict):
            assert isinstance(auto_filled["config"], AlgorithmConfig)
            auto_filled["config"] = auto_filled["config"].to_dict()
        return auto_filled

    @classmethod
    def merge_algorithm_configs(
        cls,
        config1: AlgorithmConfigDict,
        config2: PartialAlgorithmConfigDict,
        _allow_unknown_configs: Optional[bool] = None,
    ) -> AlgorithmConfigDict:
        """Merges a complete Algorithm config dict with a partial override dict.

        Respects nested structures within the config dicts. The values in the
        partial override dict take priority.

        Args:
            config1: The complete Algorithm's dict to be merged (overridden)
                with `config2`.
            config2: The partial override config dict to merge on top of
                `config1`.
            _allow_unknown_configs: If True, keys in `config2` that don't exist
                in `config1` are allowed and will be added to the final config.

        Returns:
            The merged full algorithm config dict.
        """
        config1 = copy.deepcopy(config1)
        if "callbacks" in config2 and type(config2["callbacks"]) is dict:
            deprecation_warning(
                "callbacks dict interface",
                "a class extending rllib.algorithms.callbacks.DefaultCallbacks; "
                "see `rllib/examples/custom_metrics_and_callbacks.py` for an example.",
                error=True,
            )

        if _allow_unknown_configs is None:
            _allow_unknown_configs = cls._allow_unknown_configs
        return deep_update(
            config1,
            config2,
            _allow_unknown_configs,
            cls._allow_unknown_subkeys,
            cls._override_all_subkeys_if_type_changes,
            cls._override_all_key_list,
        )

    @staticmethod
    @ExperimentalAPI
    def validate_env(env: EnvType, env_context: EnvContext) -> None:
        """Env validator function for this Algorithm class.

        Override this in child classes to define custom validation
        behavior.

        Args:
            env: The (sub-)environment to validate. This is normally a
                single sub-environment (e.g. a gym.Env) within a vectorized
                setup.
            env_context: The EnvContext to configure the environment.

        Raises:
            Exception in case something is wrong with the given environment.
        """
        pass

    @override(Trainable)
    def _export_model(
        self, export_formats: List[str], export_dir: str
    ) -> Dict[str, str]:
        ExportFormat.validate(export_formats)
        exported = {}
        if ExportFormat.CHECKPOINT in export_formats:
            path = os.path.join(export_dir, ExportFormat.CHECKPOINT)
            self.export_policy_checkpoint(path)
            exported[ExportFormat.CHECKPOINT] = path
        if ExportFormat.MODEL in export_formats:
            path = os.path.join(export_dir, ExportFormat.MODEL)
            self.export_policy_model(path)
            exported[ExportFormat.MODEL] = path
        if ExportFormat.ONNX in export_formats:
            path = os.path.join(export_dir, ExportFormat.ONNX)
            self.export_policy_model(path, onnx=int(os.getenv("ONNX_OPSET", "11")))
            exported[ExportFormat.ONNX] = path
        return exported

    def import_model(self, import_file: str):
        """Imports a model from import_file.

        Note: Currently, only h5 files are supported.

        Args:
            import_file: The file to import the model from.

        Returns:
            A dict that maps ExportFormats to successfully exported models.
        """
        # Check for existence.
        if not os.path.exists(import_file):
            raise FileNotFoundError(
                "`import_file` '{}' does not exist! Can't import Model.".format(
                    import_file
                )
            )
        # Get the format of the given file.
        import_format = "h5"  # TODO(sven): Support checkpoint loading.

        ExportFormat.validate([import_format])
        if import_format != ExportFormat.H5:
            raise NotImplementedError
        else:
            return self.import_policy_model_from_h5(import_file)

    @PublicAPI
    def __getstate__(self) -> Dict:
        """Returns current state of Algorithm, sufficient to restore it from scratch.

        Returns:
            The current state dict of this Algorithm, which can be used to sufficiently
            restore the algorithm from scratch without any other information.
        """
        # Add config to state so complete Algorithm can be reproduced w/o it.
        state = {
            "algorithm_class": type(self),
            "config": self.config,
        }

        if hasattr(self, "workers"):
            state["worker"] = self.workers.local_worker().get_state()

        # Also store eval `policy_mapping_fn` (in case it's different from main one).
        # Note, the new `EnvRunner API` has no policy mapping function.
        if (
            hasattr(self, "evaluation_workers")
            and self.evaluation_workers is not None
            and not self.config.enable_env_runner_and_connector_v2
        ):
            state[
                "eval_policy_mapping_fn"
            ] = self.evaluation_workers.local_worker().policy_mapping_fn

        # TODO: Experimental functionality: Store contents of replay buffer
        #  to checkpoint, only if user has configured this.
        if self.local_replay_buffer is not None and self.config.get(
            "store_buffer_in_checkpoints"
        ):
            state["local_replay_buffer"] = self.local_replay_buffer.get_state()

        # New API stack: Save entire MetricsLogger state.
        if self.config.enable_env_runner_and_connector_v2:
            state["metrics_logger"] = self.metrics.get_state()
        # Old API stack: Save only counters.
        else:
            state["counters"] = self._counters

        # Save current `training_iteration`.
        state[TRAINING_ITERATION] = self.training_iteration

        return state

    @PublicAPI
    def __setstate__(self, state) -> None:
        """Sets the algorithm to the provided state.

        Args:
            state: The state dict to restore this Algorithm instance to. `state` may
                have been returned by a call to an Algorithm's `__getstate__()` method.
        """
        # TODO (sven): Validate that our config and the config in state are compatible.
        #  For example, the model architectures may differ.
        #  Also, what should the behavior be if e.g. some training parameter
        #  (e.g. lr) changed?

        if hasattr(self, "workers") and "worker" in state and state["worker"]:
            self.workers.local_worker().set_state(state["worker"])
            remote_state_ref = ray.put(state["worker"])
            self.workers.foreach_worker(
                lambda w: w.set_state(ray.get(remote_state_ref)),
                local_worker=False,
            )
            if self.evaluation_workers:
                # Avoid `state` being pickled into the remote function below.
                _eval_policy_mapping_fn = state.get("eval_policy_mapping_fn")

                def _setup_eval_worker(w):
                    w.set_state(ray.get(remote_state_ref))
                    # Override `policy_mapping_fn` as it might be different for eval
                    # workers.
                    w.set_policy_mapping_fn(_eval_policy_mapping_fn)

                # If evaluation workers are used, also restore the policies
                # there in case they are used for evaluation purpose.
                self.evaluation_workers.foreach_worker(_setup_eval_worker)

        # If necessary, restore replay data as well.
        if self.local_replay_buffer is not None:
            # TODO: Experimental functionality: Restore contents of replay
            #  buffer from checkpoint, only if user has configured this.
            if self.config.get("store_buffer_in_checkpoints"):
                if "local_replay_buffer" in state:
                    self.local_replay_buffer.set_state(state["local_replay_buffer"])
                else:
                    logger.warning(
                        "`store_buffer_in_checkpoints` is True, but no replay "
                        "data found in state!"
                    )
            elif "local_replay_buffer" in state and log_once(
                "no_store_buffer_in_checkpoints_but_data_found"
            ):
                logger.warning(
                    "`store_buffer_in_checkpoints` is False, but some replay "
                    "data found in state!"
                )

        if self.config.enable_rl_module_and_learner:
            if "learner_state_dir" in state:
                self.learner_group.load_state(state["learner_state_dir"])
            else:
                logger.warning(
                    "You configured `enable_rl_module_and_learner=True`, but no "
                    "`learner_state_dir` key could be found in the state dict!"
                )
            # Recover MetricsLogger state.
            if "metrics_logger" in state:
                self.metrics.set_state(state["metrics_logger"])

        if "counters" in state:
            self._counters = state["counters"]

        if TRAINING_ITERATION in state:
            self._iteration = state[TRAINING_ITERATION]

    @staticmethod
    def _checkpoint_info_to_algorithm_state(
        checkpoint_info: dict,
        policy_ids: Optional[Container[PolicyID]] = None,
        policy_mapping_fn: Optional[Callable[[AgentID, EpisodeID], PolicyID]] = None,
        policies_to_train: Optional[
            Union[
                Container[PolicyID],
                Callable[[PolicyID, Optional[SampleBatchType]], bool],
            ]
        ] = None,
    ) -> Dict:
        """Converts a checkpoint info or object to a proper Algorithm state dict.

        The returned state dict can be used inside self.__setstate__().

        Args:
            checkpoint_info: A checkpoint info dict as returned by
                `ray.rllib.utils.checkpoints.get_checkpoint_info(
                [checkpoint dir or AIR Checkpoint])`.
            policy_ids: Optional list/set of PolicyIDs. If not None, only those policies
                listed here will be included in the returned state. Note that
                state items such as filters, the `is_policy_to_train` function, as
                well as the multi-agent `policy_ids` dict will be adjusted as well,
                based on this arg.
            policy_mapping_fn: An optional (updated) policy mapping function
                to include in the returned state.
            policies_to_train: An optional list of policy IDs to be trained
                or a callable taking PolicyID and SampleBatchType and
                returning a bool (trainable or not?) to include in the returned state.

        Returns:
             The state dict usable within the `self.__setstate__()` method.
        """
        if checkpoint_info["type"] != "Algorithm":
            raise ValueError(
                "`checkpoint` arg passed to "
                "`Algorithm._checkpoint_info_to_algorithm_state()` must be an "
                f"Algorithm checkpoint (but is {checkpoint_info['type']})!"
            )

        msgpack = None
        if checkpoint_info.get("format") == "msgpack":
            msgpack = try_import_msgpack(error=True)

        with open(checkpoint_info["state_file"], "rb") as f:
            if msgpack is not None:
                state = msgpack.load(f)
            else:
                state = pickle.load(f)

        # New checkpoint format: Policies are in separate sub-dirs.
        # Note: Algorithms like ES/ARS don't have an EnvRunnerGroup, so we just return
        # the plain state here.
        if (
            checkpoint_info["checkpoint_version"] > version.Version("0.1")
            and state.get("worker") is not None
            and state.get("worker")
        ):
            worker_state = state["worker"]

            # Retrieve the set of all required policy IDs.
            policy_ids = set(
                policy_ids if policy_ids is not None else worker_state["policy_ids"]
            )

            # Remove those policies entirely from filters that are not in
            # `policy_ids`.
            worker_state["filters"] = {
                pid: filter
                for pid, filter in worker_state["filters"].items()
                if pid in policy_ids
            }

            # Get Algorithm class.
            if isinstance(state["algorithm_class"], str):
                # Try deserializing from a full classpath.
                # Or as a last resort: Tune registered algorithm name.
                state["algorithm_class"] = deserialize_type(
                    state["algorithm_class"]
                ) or get_trainable_cls(state["algorithm_class"])
            # Compile actual config object.
            default_config = state["algorithm_class"].get_default_config()
            if isinstance(default_config, AlgorithmConfig):
                new_config = default_config.update_from_dict(state["config"])
            else:
                new_config = Algorithm.merge_algorithm_configs(
                    default_config, state["config"]
                )

            # Remove policies from multiagent dict that are not in `policy_ids`.
            new_policies = new_config.policies
            if isinstance(new_policies, (set, list, tuple)):
                new_policies = {pid for pid in new_policies if pid in policy_ids}
            else:
                new_policies = {
                    pid: spec for pid, spec in new_policies.items() if pid in policy_ids
                }
            new_config.multi_agent(
                policies=new_policies,
                policies_to_train=policies_to_train,
                **(
                    {"policy_mapping_fn": policy_mapping_fn}
                    if policy_mapping_fn is not None
                    else {}
                ),
            )
            state["config"] = new_config

            # Prepare local `worker` state to add policies' states into it,
            # read from separate policy checkpoint files.
            worker_state["policy_states"] = {}
            for pid in policy_ids:
                policy_state_file = os.path.join(
                    checkpoint_info["checkpoint_dir"],
                    "policies",
                    pid,
                    "policy_state."
                    + ("msgpck" if checkpoint_info["format"] == "msgpack" else "pkl"),
                )
                if not os.path.isfile(policy_state_file):
                    raise ValueError(
                        "Given checkpoint does not seem to be valid! No policy "
                        f"state file found for PID={pid}. "
                        f"The file not found is: {policy_state_file}."
                    )

                with open(policy_state_file, "rb") as f:
                    if msgpack is not None:
                        worker_state["policy_states"][pid] = msgpack.load(f)
                    else:
                        worker_state["policy_states"][pid] = pickle.load(f)

            # These two functions are never serialized in a msgpack checkpoint (which
            # does not store code, unlike a cloudpickle checkpoint). Hence the user has
            # to provide them with the `Algorithm.from_checkpoint()` call.
            if policy_mapping_fn is not None:
                worker_state["policy_mapping_fn"] = policy_mapping_fn
            if (
                policies_to_train is not None
                # `policies_to_train` might be left None in case all policies should be
                # trained.
                or worker_state["is_policy_to_train"] == NOT_SERIALIZABLE
            ):
                worker_state["is_policy_to_train"] = policies_to_train

        if state["config"].enable_rl_module_and_learner:
            state["learner_state_dir"] = os.path.join(
                checkpoint_info["checkpoint_dir"], "learner"
            )

        return state

    @DeveloperAPI
    def _create_local_replay_buffer_if_necessary(
        self, config: PartialAlgorithmConfigDict
    ) -> Optional[MultiAgentReplayBuffer]:
        """Create a MultiAgentReplayBuffer instance if necessary.

        Args:
            config: Algorithm-specific configuration data.

        Returns:
            MultiAgentReplayBuffer instance based on algorithm config.
            None, if local replay buffer is not needed.
        """
        if not config.get("replay_buffer_config") or config["replay_buffer_config"].get(
            "no_local_replay_buffer"
        ):
            return

        return from_config(ReplayBuffer, config["replay_buffer_config"])

    def _run_one_training_iteration(self) -> Tuple[ResultDict, "TrainIterCtx"]:
        """Runs one training iteration (`self.iteration` will be +1 after this).

        Calls `self.training_step()` repeatedly until the configured minimum time (sec),
        minimum sample- or minimum training steps have been reached.

        Returns:
            The ResultDict from the last call to `training_step()`. Note that even
            though we only return the last ResultDict, the user stil has full control
            over the history and reduce behavior of individual metrics at the time these
            metrics are logged with `self.metrics.log_...()`.
        """
        with self._timers[TRAINING_ITERATION_TIMER]:
            # In case we are training (in a thread) parallel to evaluation,
            # we may have to re-enable eager mode here (gets disabled in the
            # thread).
            if self.config.get("framework") == "tf2" and not tf.executing_eagerly():
                tf1.enable_eager_execution()

            results = None
            # Create a step context ...
            with TrainIterCtx(algo=self) as train_iter_ctx:
                # .. so we can query it whether we should stop the iteration loop (e.g.
                # when we have reached `min_time_s_per_iteration`).
                while not train_iter_ctx.should_stop(results):
                    # Before training step, try to bring failed workers back.
                    with self._timers[RESTORE_WORKERS_TIMER]:
                        self.restore_workers(self.workers)

                    # Try to train one step.
                    with self._timers[TRAINING_STEP_TIMER]:
                        results = self.training_step()

        return results, train_iter_ctx

    def _run_one_evaluation(
        self,
        parallel_train_future: Optional[concurrent.futures.ThreadPoolExecutor] = None,
    ) -> ResultDict:
        """Runs evaluation step via `self.evaluate()` and handling worker failures.

        Args:
            parallel_train_future: In case, we are training and avaluating in parallel,
                this arg carries the currently running ThreadPoolExecutor object that
                runs the training iteration. Use `parallel_train_future.done()` to
                check, whether the parallel training job has completed and
                `parallel_train_future.result()` to get its return values.

        Returns:
            The results dict from the evaluation call.
        """

        if self.evaluation_workers is not None:
            with self._timers[RESTORE_EVAL_WORKERS_TIMER]:
                self.restore_workers(self.evaluation_workers)

        # Run `self.evaluate()` only once per training iteration.
        # TODO (sven): Move this timer into new metrics-logger API.
        with self._timers[EVALUATION_ITERATION_TIMER]:
            eval_results = self.evaluate(parallel_train_future=parallel_train_future)
        self._timers[EVALUATION_ITERATION_TIMER].push_units_processed(
            self._counters[NUM_ENV_STEPS_SAMPLED_FOR_EVALUATION_THIS_ITER]
        )

        # After evaluation, do a round of health check on remote eval workers to see if
        # any of the failed workers are back.
        if self.evaluation_workers is not None:
            # Add number of healthy evaluation workers after this iteration.
            eval_results[
                "num_healthy_workers"
            ] = self.evaluation_workers.num_healthy_remote_workers()
            eval_results[
                "num_in_flight_async_reqs"
            ] = self.evaluation_workers.num_in_flight_async_reqs()
            eval_results[
                "num_remote_worker_restarts"
            ] = self.evaluation_workers.num_remote_worker_restarts()

        # Evaluation does not run for every step.
        # Save evaluation metrics on Algorithm, so it can be attached to
        # subsequent step results as latest evaluation result.
        self.evaluation_metrics = {EVALUATION_RESULTS: eval_results}
        # To make the old stack forward compatible with the new API stack metrics
        # structure, we add everything under the new key (EVALUATION_RESULTS) as well as
        # the old one ("evaluation").
        if not self.config.enable_env_runner_and_connector_v2:
            self.evaluation_metrics["evaluation"] = eval_results

        return self.evaluation_metrics

    def _run_one_training_iteration_and_evaluation_in_parallel(
        self,
    ) -> Tuple[ResultDict, ResultDict, "TrainIterCtx"]:
        """Runs one training iteration and one evaluation step in parallel.

        First starts the training iteration (via `self._run_one_training_iteration()`)
        within a ThreadPoolExecutor, then runs the evaluation step in parallel.
        In auto-duration mode (config.evaluation_duration=auto), makes sure the
        evaluation step takes roughly the same time as the training iteration.

        Returns:
            A tuple containing the training results, the evaluation results, and
            the `TrainIterCtx` object returned by the training call.
        """
        with concurrent.futures.ThreadPoolExecutor() as executor:
            parallel_train_future = executor.submit(
                lambda: self._run_one_training_iteration()
            )
            evaluation_results = {}
            # If the debug setting _run_training_always_in_thread is used, do NOT
            # evaluate, no matter what the settings are,
            if not self.config._run_training_always_in_thread:
                # Pass the train_future into `self._run_one_evaluation()` to allow it
                # to run exactly as long as the training iteration takes in case
                # evaluation_duration=auto.
                evaluation_results = self._run_one_evaluation(
                    parallel_train_future=parallel_train_future
                )
            # Collect the training results from the future.
            train_results, train_iter_ctx = parallel_train_future.result()

        return train_results, evaluation_results, train_iter_ctx

    # Experimental method (trying to achieve evaluation and training in parallel w/o
    # using a thread pool).
    def _run_one_training_iteration_and_evaluation_in_parallel_wo_thread(
        self,
    ) -> Tuple[ResultDict, ResultDict, "TrainIterCtx"]:

        assert self.config.evaluation_duration != "auto"
        assert self.config.evaluation_duration_unit == "timesteps"
        assert self.evaluation_workers is not None

        with self._timers[RESTORE_EVAL_WORKERS_TIMER]:
            self.restore_workers(self.evaluation_workers)

        # Call the `_before_evaluate` hook.
        self._before_evaluate()

        # Sync weights to the evaluation EnvRunners.
        if self.evaluation_workers is not None:
            self.evaluation_workers.sync_weights(
                from_worker_or_learner_group=self.workers.local_worker()
            )
            self._sync_filters_if_needed(
                central_worker=self.workers.local_worker(),
                workers=self.evaluation_workers,
                config=self.evaluation_config,
            )

        self.callbacks.on_evaluate_start(algorithm=self, metrics_logger=self.metrics)

        env_steps = agent_steps = 0

        # Kick off sampling on all evaluation workers (async).
        # How many timesteps do we need to run?
        eval_cfg = self.evaluation_config
        time_out = self.config.evaluation_sample_timeout_s

        all_metrics = []
        algo_iteration = self.iteration

        # In case all the remote evaluation workers die during a round of
        # evaluation, we need to stop.
        units_per_healthy_remote_worker = (
            eval_cfg.rollout_fragment_length * eval_cfg.num_envs_per_env_runner
        )
        # Select proper number of evaluation workers for this round.
        selected_eval_worker_ids = [
            worker_id
            for i, worker_id in enumerate(self.evaluation_workers.healthy_worker_ids())
            if i * units_per_healthy_remote_worker < self.config.evaluation_duration
        ]
        self.evaluation_workers.foreach_worker_async(
            func=lambda w: (w.sample(), w.get_metrics(), algo_iteration),
            remote_worker_ids=selected_eval_worker_ids,
        )
        # Run training and collect the training results.
        train_results, train_iter_ctx = self._run_one_training_iteration()

        # Collect the evaluation results.
        eval_results = self.evaluation_workers.fetch_ready_async_reqs(
            return_obj_refs=False, timeout_seconds=time_out
        )
        for wid, (batch, metrics, iter) in eval_results:
            # Skip results from an older iteration.
            if iter != self.iteration:
                continue
            agent_steps += batch.agent_steps()
            env_steps += batch.env_steps()
            all_metrics.append(metrics)

        if not self.config.enable_env_runner_and_connector_v2:
            eval_results = summarize_episodes(
                all_metrics,
                all_metrics,
                keep_custom_metrics=(
                    self.evaluation_config.keep_per_episode_custom_metrics
                ),
            )
            eval_results[NUM_AGENT_STEPS_SAMPLED_THIS_ITER] = agent_steps
            eval_results[NUM_ENV_STEPS_SAMPLED_THIS_ITER] = env_steps
            # TODO: Remove this key at some point. Here for backward compatibility.
            eval_results["timesteps_this_iter"] = eval_results.get(
                NUM_ENV_STEPS_SAMPLED_THIS_ITER, 0
            )
        else:
            self.metrics.log_n_dicts(
                all_metrics,
                key=(EVALUATION_RESULTS, ENV_RUNNER_RESULTS),
            )
            eval_results = self.metrics.reduce((EVALUATION_RESULTS, ENV_RUNNER_RESULTS))

        # Warn if results are empty, it could be that this is because the eval timesteps
        # are not enough to run through one full episode.
        if eval_results[ENV_RUNNER_RESULTS][NUM_EPISODES] == 0:
            logger.warning(
                "This evaluation iteration resulted in an empty set of episode summary "
                "results! It's possible that your configured duration timesteps are not"
                " enough to finish even a single episode. Your have configured "
                f"{self.config.evaluation_duration}"
                f"{self.config.evaluation_duration_unit}. For 'timesteps', try "
                "increasing this value via the `config.evaluation(evaluation_duration="
                "...)` OR change the unit to 'episodes' via `config.evaluation("
                "evaluation_duration_unit='episodes')` OR try increasing the timeout "
                "threshold via `config.evaluation(evaluation_sample_timeout_s=...)` OR "
                "you can also set `config.evaluation_force_reset_envs_before_iteration`"
                " to False. However, keep in mind that in the latter case, the "
                "evaluation results may contain some episode stats generated with "
                "earlier weights versions."
            )

        # After evaluation, do a round of health check on remote eval workers to see if
        # any of the failed workers are back.
        # Add number of healthy evaluation workers after this iteration.
        eval_results[
            "num_healthy_workers"
        ] = self.evaluation_workers.num_healthy_remote_workers()
        eval_results[
            "num_in_flight_async_reqs"
        ] = self.evaluation_workers.num_in_flight_async_reqs()
        eval_results[
            "num_remote_worker_restarts"
        ] = self.evaluation_workers.num_remote_worker_restarts()

        return train_results, {"evaluation": eval_results}, train_iter_ctx

    def _run_offline_evaluation(self):
        """Runs offline evaluation via `OfflineEvaluator.estimate_on_dataset()` API.

        This method will be used when `evaluation_dataset` is provided.
        Note: This will only work if the policy is a single agent policy.

        Returns:
            The results dict from the offline evaluation call.
        """
        assert len(self.workers.local_worker().policy_map) == 1

        parallelism = self.evaluation_config.evaluation_num_env_runners or 1
        offline_eval_results = {"off_policy_estimator": {}}
        for evaluator_name, offline_evaluator in self.reward_estimators.items():
            offline_eval_results["off_policy_estimator"][
                evaluator_name
            ] = offline_evaluator.estimate_on_dataset(
                self.evaluation_dataset,
                n_parallelism=parallelism,
            )
        return offline_eval_results

    @classmethod
    def _should_create_evaluation_rollout_workers(cls, eval_config: "AlgorithmConfig"):
        """Determines whether we need to create evaluation workers.

        Returns False if we need to run offline evaluation
        (with ope.estimate_on_dastaset API) or when local worker is to be used for
        evaluation. Note: We only use estimate_on_dataset API with bandits for now.
        That is when ope_split_batch_by_episode is False.
        TODO: In future we will do the same for episodic RL OPE.
        """
        run_offline_evaluation = (
            eval_config.off_policy_estimation_methods
            and not eval_config.ope_split_batch_by_episode
        )
        return not run_offline_evaluation and (
            eval_config.evaluation_num_env_runners > 0
            or eval_config.evaluation_interval
        )

    def _compile_iteration_results_new_api_stack(
        self, *, train_results, eval_results, step_ctx
    ):
        # Return dict (shallow copy of `train_results`).
        results: ResultDict = train_results.copy()
        # Evaluation results.
        if eval_results:
            results.update(eval_results)
        # Fault tolerance stats.
        results[FAULT_TOLERANCE_STATS] = {
            "num_healthy_workers": self.workers.num_healthy_remote_workers(),
            "num_in_flight_async_reqs": self.workers.num_in_flight_async_reqs(),
            "num_remote_worker_restarts": self.workers.num_remote_worker_restarts(),
        }
        # Resolve all `Stats` leafs by peeking (get their reduced values).
        return tree.map_structure(
            lambda s: s.peek() if isinstance(s, Stats) else s,
            results,
        )

    @OldAPIStack
    def _compile_iteration_results_old_and_hybrid_api_stacks(
        self, *, episodes_this_iter, step_ctx, iteration_results
    ):
        # Results to be returned.
        results: ResultDict = {}

        # Evaluation results.
        if "evaluation" in iteration_results:
            eval_results = iteration_results.pop("evaluation")
            iteration_results.pop(EVALUATION_RESULTS, None)
            results["evaluation"] = results[EVALUATION_RESULTS] = eval_results

        # Custom metrics and episode media.
        results["custom_metrics"] = iteration_results.pop("custom_metrics", {})
        results["episode_media"] = iteration_results.pop("episode_media", {})

        # Learner info.
        results["info"] = {LEARNER_INFO: iteration_results}

        # Calculate how many (if any) of older, historical episodes we have to add to
        # `episodes_this_iter` in order to reach the required smoothing window.
        episodes_for_metrics = episodes_this_iter[:]
        missing = self.config.metrics_num_episodes_for_smoothing - len(
            episodes_this_iter
        )
        # We have to add some older episodes to reach the smoothing window size.
        if missing > 0:
            episodes_for_metrics = self._episode_history[-missing:] + episodes_this_iter
            assert (
                len(episodes_for_metrics)
                <= self.config.metrics_num_episodes_for_smoothing
            )
        # Note that when there are more than `metrics_num_episodes_for_smoothing`
        # episodes in `episodes_for_metrics`, leave them as-is. In this case, we'll
        # compute the stats over that larger number.

        # Add new episodes to our history and make sure it doesn't grow larger than
        # needed.
        self._episode_history.extend(episodes_this_iter)
        self._episode_history = self._episode_history[
            -self.config.metrics_num_episodes_for_smoothing :
        ]
        results[ENV_RUNNER_RESULTS] = summarize_episodes(
            episodes_for_metrics,
            episodes_this_iter,
            self.config.keep_per_episode_custom_metrics,
        )

        results["num_healthy_workers"] = self.workers.num_healthy_remote_workers()
        results["num_in_flight_async_reqs"] = self.workers.num_in_flight_async_reqs()
        results[
            "num_remote_worker_restarts"
        ] = self.workers.num_remote_worker_restarts()

        # Train-steps- and env/agent-steps this iteration.
        for c in [
            NUM_AGENT_STEPS_SAMPLED,
            NUM_AGENT_STEPS_TRAINED,
            NUM_ENV_STEPS_SAMPLED,
            NUM_ENV_STEPS_TRAINED,
        ]:
            results[c] = self._counters[c]
        time_taken_sec = step_ctx.get_time_taken_sec()
        if self.config.count_steps_by == "agent_steps":
            results[NUM_AGENT_STEPS_SAMPLED + "_this_iter"] = step_ctx.sampled
            results[NUM_AGENT_STEPS_TRAINED + "_this_iter"] = step_ctx.trained
            results[NUM_AGENT_STEPS_SAMPLED + "_throughput_per_sec"] = (
                step_ctx.sampled / time_taken_sec
            )
            results[NUM_AGENT_STEPS_TRAINED + "_throughput_per_sec"] = (
                step_ctx.trained / time_taken_sec
            )
            # TODO: For CQL and other algos, count by trained steps.
            results["timesteps_total"] = self._counters[NUM_AGENT_STEPS_SAMPLED]
        else:
            results[NUM_ENV_STEPS_SAMPLED + "_this_iter"] = step_ctx.sampled
            results[NUM_ENV_STEPS_TRAINED + "_this_iter"] = step_ctx.trained
            results[NUM_ENV_STEPS_SAMPLED + "_throughput_per_sec"] = (
                step_ctx.sampled / time_taken_sec
            )
            results[NUM_ENV_STEPS_TRAINED + "_throughput_per_sec"] = (
                step_ctx.trained / time_taken_sec
            )
            # TODO: For CQL and other algos, count by trained steps.
            results["timesteps_total"] = self._counters[NUM_ENV_STEPS_SAMPLED]

        # Forward compatibility with new API stack.
        results[NUM_ENV_STEPS_SAMPLED_LIFETIME] = results["timesteps_total"]
        results[NUM_AGENT_STEPS_SAMPLED_LIFETIME] = self._counters[
            NUM_AGENT_STEPS_SAMPLED
        ]

        # TODO: Backward compatibility.
        results[STEPS_TRAINED_THIS_ITER_COUNTER] = step_ctx.trained
        results["agent_timesteps_total"] = self._counters[NUM_AGENT_STEPS_SAMPLED]

        # Process timer results.
        timers = {}
        for k, timer in self._timers.items():
            timers["{}_time_ms".format(k)] = round(timer.mean * 1000, 3)
            if timer.has_units_processed():
                timers["{}_throughput".format(k)] = round(timer.mean_throughput, 3)
        results["timers"] = timers

        # Process counter results.
        counters = {}
        for k, counter in self._counters.items():
            counters[k] = counter
        results["counters"] = counters
        # TODO: Backward compatibility.
        results["info"].update(counters)

        return results

    def __repr__(self):
        return type(self).__name__

    def _record_usage(self, config):
        """Record the framework and algorithm used.

        Args:
            config: Algorithm config dict.
        """
        record_extra_usage_tag(TagKey.RLLIB_FRAMEWORK, config["framework"])
        record_extra_usage_tag(TagKey.RLLIB_NUM_WORKERS, str(config["num_workers"]))
        alg = self.__class__.__name__
        # We do not want to collect user defined algorithm names.
        if alg not in ALL_ALGORITHMS:
            alg = "USER_DEFINED"
        record_extra_usage_tag(TagKey.RLLIB_ALGORITHM, alg)

    @Deprecated(error=False)
    def import_policy_model_from_h5(
        self,
        import_file: str,
        policy_id: PolicyID = DEFAULT_POLICY_ID,
    ) -> None:
        """Imports a policy's model with given policy_id from a local h5 file.

        Args:
            import_file: The h5 file to import from.
            policy_id: Optional policy id to import into.

        """
        self.get_policy(policy_id).import_model_from_h5(import_file)
        # Sync new weights to remote workers.
        self.workers.sync_weights()


class TrainIterCtx:
    def __init__(self, algo: Algorithm):
        self.algo = algo
        self.time_start = None
        self.time_stop = None

    def __enter__(self):
        # Before first call to `step()`, `results` is expected to be None ->
        # Start with self.failures=-1 -> set to 0 before the very first call
        # to `self.step()`.
        self.failures = -1

        self.time_start = time.time()
        self.sampled = 0
        self.trained = 0
        if self.algo.config.enable_env_runner_and_connector_v2:
            self.init_env_steps_sampled = self.algo.metrics.peek(
                NUM_ENV_STEPS_SAMPLED_LIFETIME
            )
            self.init_env_steps_trained = self.algo.metrics.peek(
                NUM_ENV_STEPS_TRAINED_LIFETIME
            )
            self.init_agent_steps_sampled = sum(
                self.algo.metrics.peek(NUM_AGENT_STEPS_SAMPLED_LIFETIME).values()
            )
            self.init_agent_steps_trained = sum(
                self.algo.metrics.peek(NUM_AGENT_STEPS_TRAINED_LIFETIME).values()
            )
        else:
            self.init_env_steps_sampled = self.algo._counters[NUM_ENV_STEPS_SAMPLED]
            self.init_env_steps_trained = self.algo._counters[NUM_ENV_STEPS_TRAINED]
            self.init_agent_steps_sampled = self.algo._counters[NUM_AGENT_STEPS_SAMPLED]
            self.init_agent_steps_trained = self.algo._counters[NUM_AGENT_STEPS_TRAINED]
        self.failure_tolerance = (
            self.algo.config.num_consecutive_env_runner_failures_tolerance
        )
        return self

    def __exit__(self, *args):
        self.time_stop = time.time()

    def get_time_taken_sec(self) -> float:
        """Returns the time we spent in the context in seconds."""
        return self.time_stop - self.time_start

    def should_stop(self, results):
        # Before first call to `step()`.
        if results is None:
            # Fail after n retries.
            self.failures += 1
            if self.failures > self.failure_tolerance:
                raise RuntimeError(
                    "More than `num_consecutive_env_runner_failures_tolerance="
                    f"{self.failure_tolerance}` consecutive worker failures! "
                    "Exiting."
                )
            # Continue to very first `step()` call or retry `step()` after
            # a (tolerable) failure.
            return False

        # Stopping criteria.
        if self.algo.config.enable_env_runner_and_connector_v2:
            if self.algo.config.count_steps_by == "agent_steps":
                self.sampled = (
                    sum(
                        self.algo.metrics.peek(
                            NUM_AGENT_STEPS_SAMPLED_LIFETIME
                        ).values()
                    )
                    - self.init_agent_steps_sampled
                )
                self.trained = (
                    sum(
                        self.algo.metrics.peek(
                            NUM_AGENT_STEPS_TRAINED_LIFETIME
                        ).values()
                    )
                    - self.init_agent_steps_trained
                )
            else:
                self.sampled = (
                    self.algo.metrics.peek(NUM_ENV_STEPS_SAMPLED_LIFETIME)
                    - self.init_env_steps_sampled
                )
                self.trained = (
                    self.algo.metrics.peek(NUM_ENV_STEPS_TRAINED_LIFETIME)
                    - self.init_env_steps_trained
                )
        else:
            if self.algo.config.count_steps_by == "agent_steps":
                self.sampled = (
                    self.algo._counters[NUM_AGENT_STEPS_SAMPLED]
                    - self.init_agent_steps_sampled
                )
                self.trained = (
                    self.algo._counters[NUM_AGENT_STEPS_TRAINED]
                    - self.init_agent_steps_trained
                )
            else:
                self.sampled = (
                    self.algo._counters[NUM_ENV_STEPS_SAMPLED]
                    - self.init_env_steps_sampled
                )
                self.trained = (
                    self.algo._counters[NUM_ENV_STEPS_TRAINED]
                    - self.init_env_steps_trained
                )

        min_t = self.algo.config.min_time_s_per_iteration
        min_sample_ts = self.algo.config.min_sample_timesteps_per_iteration
        min_train_ts = self.algo.config.min_train_timesteps_per_iteration
        # Repeat if not enough time has passed or if not enough
        # env|train timesteps have been processed (or these min
        # values are not provided by the user).
        if (
            (not min_t or time.time() - self.time_start >= min_t)
            and (not min_sample_ts or self.sampled >= min_sample_ts)
            and (not min_train_ts or self.trained >= min_train_ts)
        ):
            return True
        else:
            return False<|MERGE_RESOLUTION|>--- conflicted
+++ resolved
@@ -774,10 +774,6 @@
                     modules_to_load=modules_to_load,
                     rl_module_ckpt_dirs=rl_module_ckpt_dirs,
                 )
-<<<<<<< HEAD
-            # Sync the weights from the learner group to the rollout workers.
-            weights = self.learner_group.get_weights()
-=======
 
             # Only when using RolloutWorkers: Update also the worker set's
             # `is_policy_to_train`.
@@ -796,7 +792,6 @@
             weights = self.learner_group.get_weights(
                 inference_only=self.config.enable_env_runner_and_connector_v2
             )
->>>>>>> be2272d3
             local_worker.set_weights(weights)
             self.workers.sync_weights(inference_only=True)
 
