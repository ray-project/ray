--- conflicted
+++ resolved
@@ -54,13 +54,8 @@
     DoublyRobust,
 )
 from ray.rllib.policy.policy import Policy
-<<<<<<< HEAD
 from ray.rllib.policy.sample_batch import DEFAULT_POLICY_ID, SampleBatch, concat_samples
 from ray.rllib.utils import deep_update, FilterManager, merge_dicts
-=======
-from ray.rllib.policy.sample_batch import DEFAULT_POLICY_ID, SampleBatch
-from ray.rllib.utils import FilterManager, deep_update, merge_dicts
->>>>>>> a1a78077
 from ray.rllib.utils.annotations import (
     DeveloperAPI,
     ExperimentalAPI,
