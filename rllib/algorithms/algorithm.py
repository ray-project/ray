--- conflicted
+++ resolved
@@ -45,10 +45,7 @@
     COMPONENT_ENV_RUNNER,
     COMPONENT_EVAL_ENV_RUNNER,
     COMPONENT_LEARNER,
-<<<<<<< HEAD
-=======
     COMPONENT_LEARNER_GROUP,
->>>>>>> 4e759219
     COMPONENT_METRICS_LOGGER,
     COMPONENT_RL_MODULE,
     DEFAULT_MODULE_ID,
@@ -307,17 +304,9 @@
     @classmethod
     @override(Checkpointable)
     def from_checkpoint(
-<<<<<<< HEAD
-        checkpoint: Union[str, Checkpoint],
-        *,
-        module_ids: Optional[Collection[ModuleID]] = None,
-        new_agent_to_module_mapping_fn: Optional[AgentToModuleMappingFn] = None,
-        new_should_module_be_updated: Optional[ShouldModuleBeUpdatedFn] = None,
-=======
         cls,
         path: Optional[Union[str, Checkpoint]] = None,
         *,
->>>>>>> 4e759219
         # @OldAPIStack
         policy_ids: Optional[Collection[PolicyID]] = None,
         policy_mapping_fn: Optional[Callable[[AgentID, EpisodeID], PolicyID]] = None,
@@ -834,14 +823,7 @@
                     lambda w: w.set_is_policy_to_train(policies_to_train),
                 )
                 # Sync the weights from the learner group to the rollout workers.
-<<<<<<< HEAD
-                weights = self.learner_group.get_state(
-                    components=COMPONENT_LEARNER + "/" + COMPONENT_RL_MODULE
-                )[COMPONENT_LEARNER][COMPONENT_RL_MODULE]
-                local_worker.set_weights(weights)
-=======
                 local_worker.set_weights(self.learner_group.get_weights())
->>>>>>> 4e759219
                 self.workers.sync_weights(inference_only=True)
             # New stack/EnvRunner APIs: Use get/set_state.
             else:
@@ -1624,13 +1606,8 @@
             self._counters["total_num_restored_workers"] += len(restored)
 
             from_worker = workers.local_worker() or self.workers.local_worker()
-<<<<<<< HEAD
-            # Get the state of the correct (reference) worker. E.g. The local worker
-            # of the training EnvRunnerGroup.
-=======
             # Get the state of the correct (reference) worker. For example the local
             # worker of an EnvRunnerGroup.
->>>>>>> 4e759219
             state_ref = ray.put(from_worker.get_state())
 
             # By default, entire local worker state is synced after restoration
@@ -2275,33 +2252,6 @@
 
         validate_policy_id(module_id, error=True)
 
-<<<<<<< HEAD
-        def _add(env_runner_or_learner, _module_spec=module_spec):
-            # For Learners only:
-            # - update `should_module_be_updated` function/collection.
-            # - force-set inference-only = False.
-            if isinstance(env_runner_or_learner, Learner):
-                if new_should_module_be_updated is not None:
-                    env_runner_or_learner.config.multi_agent(
-                        policies_to_train=new_should_module_be_updated
-                    )
-                _module_spec = copy.deepcopy(_module_spec)
-                _module_spec.inference_only = False
-
-            # Add the RLModule to the existing one on the EnvRunner or Learner.
-            env_runner_or_learner.module.add_module(
-                module_id=module_id, module=_module_spec.build()
-            )
-            # For Learners only: Register the optimizer(s) for the new Module.
-            if isinstance(env_runner_or_learner, Learner):
-                env_runner_or_learner.configure_optimizers_for_module(
-                    module_id=module_id,
-                    config=env_runner_or_learner.config.get_config_for_module(
-                        module_id
-                    ),
-                )
-            # Update the `agent_to_module_mapping_fn` on the EnvRunner or Learner.
-=======
         # Create RLModule on the LearnerGroup.
         marl_spec = self.learner_group.add_module(
             module_id=module_id,
@@ -2332,7 +2282,6 @@
                 module_id=module_id, module=_module_spec.build()
             )
             # Update the `agent_to_module_mapping_fn` on the EnvRunner.
->>>>>>> 4e759219
             if new_agent_to_module_mapping_fn is not None:
                 _env_runner.config.multi_agent(
                     policy_mapping_fn=new_agent_to_module_mapping_fn
@@ -2574,40 +2523,15 @@
         Args:
             checkpoint_dir: The directory where the checkpoint files will be stored.
         """
-<<<<<<< HEAD
-        checkpoint_dir = pathlib.Path(checkpoint_dir)
-
-        # New API stack: Save individual components to disk via their `Checkpointable`
-        # capabilities.
-        # TODO (sven): Bring Algorithm itself into the `Checkpointable` API.
-=======
         # New API stack: Delegate to the `Checkpointable` implementation of
         # `save_to_path()`.
->>>>>>> 4e759219
         if (
             self.config.enable_rl_module_and_learner
             and self.config.enable_env_runner_and_connector_v2
         ):
-<<<<<<< HEAD
-            module_states = {}
-            state = {
-                "checkpoint_version": CHECKPOINT_VERSION_LEARNER_AND_ENV_RUNNER,
-            }
-            # Save the LearnerGroup's state to disk.
-            self.learner_group.save_to_path(checkpoint_dir / COMPONENT_LEARNER)
-            # Save the (local) EnvRunner's state to disk.
-            self.workers.local_worker().save_to_path(
-                checkpoint_dir / COMPONENT_ENV_RUNNER
-            )
-            if self.evaluation_workers:
-                self.evaluation_workers.local_worker().save_to_path(
-                    checkpoint_dir / COMPONENT_EVAL_ENV_RUNNER
-                )
-=======
             return self.save_to_path(checkpoint_dir)
 
         checkpoint_dir = pathlib.Path(checkpoint_dir)
->>>>>>> 4e759219
 
         state = self.__getstate__()
 
@@ -2654,9 +2578,6 @@
             policy = self.get_policy(pid)
             policy.export_checkpoint(policy_dir, policy_state=policy_state)
 
-<<<<<<< HEAD
-    # TODO (sven): Bring Algorithm into `Checkpointable` API.
-=======
         # If we are using the learner API (hybrid API stack) -> Save the learner group's
         # state inside a "learner" subdir. Note that this is not in line with the
         # new Checkpointable API, but makes this case backward compatible.
@@ -2666,7 +2587,6 @@
             learner_state_dir = os.path.join(checkpoint_dir, "learner")
             self.learner_group.save_to_path(learner_state_dir)
 
->>>>>>> 4e759219
     @override(Trainable)
     def load_checkpoint(self, checkpoint_dir: str) -> None:
         # New API stack: Delegate to the `Checkpointable` implementation of
@@ -2684,17 +2604,12 @@
         checkpoint_data = Algorithm._checkpoint_info_to_algorithm_state(checkpoint_info)
         self.__setstate__(checkpoint_data)
         if self.config.enable_rl_module_and_learner:
-<<<<<<< HEAD
-            learner_state_dir = os.path.join(checkpoint_dir, "learner")
-            self.learner_group.restore_from_path(learner_state_dir)
-=======
             # We restore the LearnerGroup from a "learner" subdir. Note that this is not
             # in line with the new Checkpointable API, but makes this case backward
             # compatible. The new Checkpointable API is only strictly applied anyways
             # to the new API stack.
             learner_group_state_dir = os.path.join(checkpoint_dir, "learner")
             self.learner_group.restore_from_path(learner_group_state_dir)
->>>>>>> 4e759219
             # Make also sure, all (training) EnvRunners get the just loaded weights, but
             # only the inference-only ones.
             self.workers.sync_weights(
@@ -3249,27 +3164,8 @@
             "config": self.config,
         }
 
-<<<<<<< HEAD
-        # New API stack.
-        if self.config.enable_env_runner_and_connector_v2:
-            # Save entire MetricsLogger state.
-            state[COMPONENT_METRICS_LOGGER] = self.metrics.get_state()
-            # Save (local) EnvRunner state (w/o RLModule).
-            state[COMPONENT_ENV_RUNNER] = self.workers.local_worker().get_state(
-                not_components=COMPONENT_RL_MODULE
-            )
-            if self.evaluation_workers:
-                state[
-                    COMPONENT_EVAL_ENV_RUNNER
-                ] = self.evaluation_workers.local_worker().get_state(
-                    not_components=COMPONENT_RL_MODULE
-                )
-            # Save Learner state (w/ RLModule).
-            state[COMPONENT_LEARNER] = self.learner_group.get_state()
-=======
         if hasattr(self, "workers"):
             state["worker"] = self.workers.local_worker().get_state()
->>>>>>> 4e759219
 
         # Also store eval `policy_mapping_fn` (in case it's different from main
         # one). Note, the new `EnvRunner API` has no policy mapping function.
@@ -3350,41 +3246,6 @@
                     "data found in state!"
                 )
 
-<<<<<<< HEAD
-        # New API stack: Load Module state from the Learner state dir.
-        if self.config.enable_rl_module_and_learner:
-            if COMPONENT_LEARNER in state:
-                self.learner_group.set_state(state[COMPONENT_LEARNER])
-
-            if COMPONENT_ENV_RUNNER in state:
-                env_runner_state = ray.put(state[COMPONENT_ENV_RUNNER])
-                self.workers.foreach_worker(
-                    lambda w: w.set_state(ray.get(env_runner_state))
-                )
-
-            if COMPONENT_EVAL_ENV_RUNNER in state and self.evaluation_workers:
-                state_ref = ray.put(state[COMPONENT_EVAL_ENV_RUNNER])
-                self.evaluation_workers.foreach_worker(
-                    lambda w: w.set_state(ray.get(state_ref))
-                )
-
-            # Sync RLModule state from Learner to all EnvRunners.
-            self.workers.sync_weights(
-                from_worker_or_learner_group=self.learner_group,
-                inference_only=True,
-            )
-            if self.evaluation_workers:
-                self.evaluation_workers.sync_weights(
-                    from_worker_or_learner_group=self.learner_group,
-                    inference_only=True,
-                )
-
-            # Recover MetricsLogger state.
-            if COMPONENT_METRICS_LOGGER in state:
-                self.metrics.set_state(state[COMPONENT_METRICS_LOGGER])
-
-=======
->>>>>>> 4e759219
         if "counters" in state:
             self._counters = state["counters"]
 
@@ -3396,12 +3257,6 @@
     def _checkpoint_info_to_algorithm_state(
         checkpoint_info: dict,
         *,
-<<<<<<< HEAD
-        module_ids: Optional[Collection[ModuleID]] = None,
-        new_agent_to_module_mapping_fn: Optional[AgentToModuleMappingFn] = None,
-        new_should_module_be_updated: Optional[ShouldModuleBeUpdatedFn] = None,
-=======
->>>>>>> 4e759219
         policy_ids: Optional[Collection[PolicyID]] = None,
         policy_mapping_fn: Optional[Callable[[AgentID, EpisodeID], PolicyID]] = None,
         policies_to_train: Optional[
@@ -3466,51 +3321,8 @@
             else:
                 state = pickle.load(f)
 
-<<<<<<< HEAD
-        # New API stack checkpoint.
-        if checkpoint_info["checkpoint_version"] >= (
-            CHECKPOINT_VERSION_LEARNER_AND_ENV_RUNNER
-        ):
-            # Retrieve the set of all required Module IDs, but limit by `module_ids`,
-            # if provided.
-            if module_ids is None:
-                module_ids = checkpoint_info["module_ids"]
-            else:
-                module_ids = set(module_ids) & checkpoint_info["module_ids"]
-
-            # Get Algorithm class.
-            if isinstance(state["algorithm_class"], str):
-                # Try deserializing from a full classpath.
-                # Or as a last resort: Tune registered algorithm name.
-                state["algorithm_class"] = deserialize_type(
-                    state["algorithm_class"]
-                ) or get_trainable_cls(state["algorithm_class"])
-            # Compile actual config object.
-            default_config = state["algorithm_class"].get_default_config()
-            new_config = default_config.update_from_dict(state["config"])
-
-            # Remove modules from `policies` dict that are not in `module_ids`.
-            new_modules = new_config.policies
-            if isinstance(new_modules, (set, list, tuple)):
-                new_modules = {mid for mid in new_modules if mid in module_ids}
-            else:
-                new_modules = {
-                    mid: spec for mid, spec in new_modules.items() if mid in module_ids
-                }
-            new_config.multi_agent(
-                policies=new_modules,
-                policies_to_train=new_should_module_be_updated,
-            )
-            if new_agent_to_module_mapping_fn is not None:
-                new_config.multi_agent(policy_mapping_fn=new_agent_to_module_mapping_fn)
-            state["config"] = new_config
-
-        # Old API stack: Policies are in separate sub-dirs.
-        elif (
-=======
         # Old API stack: Policies are in separate sub-dirs.
         if (
->>>>>>> 4e759219
             checkpoint_info["checkpoint_version"] > version.Version("0.1")
             and state.get("worker") is not None
             and state.get("worker")
