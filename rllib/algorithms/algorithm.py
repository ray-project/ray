--- conflicted
+++ resolved
@@ -1519,11 +1519,7 @@
                             "provided as an argument.".format(old_kwarg)
                         )
             if input_dict is not None:
-<<<<<<< HEAD
-                input_dict[SampleBatch.OBS] = observation
-=======
                 input_dict[SampleBatch.OBS] = [np.array(observation)]
->>>>>>> 7dac1f36
                 action, state, extra = policy.compute_actions_from_raw_input_dict(
                     input_dict=input_dict,
                     explore=explore,
@@ -1536,15 +1532,9 @@
                 extra = tree.map_structure(lambda x: x[0] if len(x) else x, extra)
             else:
                 action, state, extra = policy.compute_actions_from_raw_input(
-<<<<<<< HEAD
-                    next_obs_batch=[observation],
-                    reward_batch=[prev_reward],
-                    dones_batch=[False],
-=======
                     next_obs_batch=[np.array(observation)],
                     reward_batch=[np.array(prev_reward)],
                     dones_batch=[np.array(False)],
->>>>>>> 7dac1f36
                     info_batch=[{}],
                     explore=explore,
                     timestep=timestep,
