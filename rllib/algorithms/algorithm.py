--- conflicted
+++ resolved
@@ -226,37 +226,6 @@
 
 @PublicAPI
 class Algorithm(Checkpointable, Trainable, AlgorithmBase):
-<<<<<<< HEAD
-    """An RLlib algorithm responsible for optimizing one or more Policies.
-
-    Algorithms contain a EnvRunnerGroup under `self.env_runner_group`, which is
-    composed of one local EnvRunner (`self.env_runner_group.local_env_runner`),
-    serving as the reference copy of the NeuralNetwork(s) to be trained and optionally
-    one or more remote EnvRunner actors used to generate environment samples.
-    EnvRunnerGroup is fault-tolerant and elastic. It tracks health states for all
-    the managed remote EnvRunner actors. As a result, Algorithm should never
-    access the underlying actor handles directly. Instead, always access them
-    via all the foreach APIs with assigned IDs of the underlying EnvRunners.
-
-    Each EnvRunners (remotes or local) contains an RLModule, which
-    contains either one policy network for single-agent training or one or more
-    policy networks for multi-agent training. RLModules are synchronized
-    automatically from time to time using ray.remote calls. The exact
-    synchronization logic depends on the specific algorithm used and typically
-    happens from local worker to all remote workers and after each training update.
-
-    You can write your own Algorithm classes by sub-classing from `Algorithm`
-    or any of its built-in sub-classes.
-    Override the `training_step` method to implement your own algorithm logic. You can
-    find the different built-in algorithms' `training_step()` methods in their
-    respective [algorithm name].py files,
-    e.g. rllib.algorithms.ppo.ppo.py or rllib.algorithms.dqn.dqn.py.
-
-    The most important API methods an Algorithm exposes are `train()` for running a
-    single training iteration, `evaluate()` for running a single round of evaluation,
-    `save_to_path()` for creating a checkpoint, and `restore_from_path()` for loading a
-    state from an existing checkpoint.
-=======
     """An RLlib algorithm responsible for training one or more neural network models.
 
     You can write your own Algorithm classes by sub-classing from `Algorithm`
@@ -266,9 +235,10 @@
     their respective [algo name].py files, for example:
     `ray.rllib.algorithms.dqn.dqn.py` or `ray.rllib.algorithms.impala.impala.py`.
 
-    The most important API methods a Algorithm exposes are `train()`,
-    `evaluate()`, `save_to_path()` and `restore_from_path()`.
->>>>>>> 2cd22aa0
+    The most important API methods an Algorithm exposes are `train()` for running a
+    single training iteration, `evaluate()` for running a single round of evaluation,
+    `save_to_path()` for creating a checkpoint, and `restore_from_path()` for loading a
+    state from an existing checkpoint.
     """
 
     #: The AlgorithmConfig instance of the Algorithm.
@@ -445,44 +415,7 @@
 
         return Algorithm.from_state(state)
 
-<<<<<<< HEAD
     @PublicAPI
-=======
-    @OldAPIStack
-    @staticmethod
-    def from_state(state: Dict) -> "Algorithm":
-        """Recovers an Algorithm from a state object.
-
-        The `state` of an instantiated Algorithm can be retrieved by calling its
-        `get_state` method. It contains all information necessary
-        to create the Algorithm from scratch. No access to the original code (e.g.
-        configs, knowledge of the Algorithm's class, etc..) is needed.
-
-        Args:
-            state: The state to recover a new Algorithm instance from.
-
-        Returns:
-            A new Algorithm instance.
-        """
-        algorithm_class: Type[Algorithm] = state.get("algorithm_class")
-        if algorithm_class is None:
-            raise ValueError(
-                "No `algorithm_class` key was found in given `state`! "
-                "Cannot create new Algorithm."
-            )
-        # algo_class = get_trainable_cls(algo_class_name)
-        # Create the new algo.
-        config = state.get("config")
-        if not config:
-            raise ValueError("No `config` found in given Algorithm state!")
-        new_algo = algorithm_class(config=config)
-        # Set the new algo's state.
-        new_algo.__setstate__(state)
-
-        # Return the new algo.
-        return new_algo
-
->>>>>>> 2cd22aa0
     def __init__(
         self,
         config: Optional[AlgorithmConfig] = None,
