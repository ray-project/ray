--- conflicted
+++ resolved
@@ -3813,7 +3813,6 @@
             )
             state["config"] = new_config
 
-<<<<<<< HEAD
             # Prepare local `worker` state to add policies' states into it,
             # read from separate policy checkpoint files.
             worker_state["policy_states"] = {}
@@ -3831,26 +3830,6 @@
                         f"state file found for PID={pid}. "
                         f"The file not found is: {policy_state_file}."
                     )
-=======
-        # Warn if results are empty, it could be that this is because the eval timesteps
-        # are not enough to run through one full episode.
-        if eval_results[ENV_RUNNER_RESULTS][NUM_EPISODES] == 0:
-            logger.warning(
-                "This evaluation iteration resulted in an empty set of episode summary "
-                "results! It's possible that your configured duration timesteps are not"
-                " enough to finish even a single episode. You have configured "
-                f"{self.config.evaluation_duration} "
-                f"{self.config.evaluation_duration_unit}. For 'timesteps', try "
-                "increasing this value via the `config.evaluation(evaluation_duration="
-                "...)` OR change the unit to 'episodes' via `config.evaluation("
-                "evaluation_duration_unit='episodes')` OR try increasing the timeout "
-                "threshold via `config.evaluation(evaluation_sample_timeout_s=...)` OR "
-                "you can also set `config.evaluation_force_reset_envs_before_iteration`"
-                " to False. However, keep in mind that in the latter case, the "
-                "evaluation results may contain some episode stats generated with "
-                "earlier weights versions."
-            )
->>>>>>> a1f68b1f
 
                 with open(policy_state_file, "rb") as f:
                     if msgpack is not None:
