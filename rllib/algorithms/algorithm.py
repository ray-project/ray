from collections import defaultdict
import concurrent
import copy
from datetime import datetime
import functools
import gymnasium as gym
import importlib
import json
import logging
import numpy as np
import os
from packaging import version
import importlib.metadata
import re
import tempfile
import time
import tree  # pip install dm_tree
from typing import (
    Callable,
    Container,
    DefaultDict,
    Dict,
    List,
    Optional,
    Set,
    Tuple,
    Type,
    Union,
)

import ray
from ray._private.usage.usage_lib import TagKey, record_extra_usage_tag
from ray.actor import ActorHandle
from ray.train import Checkpoint
import ray.cloudpickle as pickle
from ray.rllib.algorithms.algorithm_config import AlgorithmConfig
from ray.rllib.algorithms.registry import ALGORITHMS_CLASS_TO_NAME as ALL_ALGORITHMS
from ray.rllib.connectors.agent.obs_preproc import ObsPreprocessorConnector
from ray.rllib.core.learner.learner_group import LearnerGroup
from ray.rllib.core.rl_module.rl_module import SingleAgentRLModuleSpec
from ray.rllib.env.env_context import EnvContext
from ray.rllib.env.env_runner import EnvRunner
from ray.rllib.env.utils import _gym_env_creator
from ray.rllib.evaluation.episode import Episode
from ray.rllib.evaluation.metrics import (
    collect_episodes,
    collect_metrics,
    summarize_episodes,
)
<<<<<<< HEAD
from ray.rllib.evaluation.rollout_worker import RolloutWorker
=======
from ray.rllib.evaluation.postprocessing_v2 import postprocess_episodes_to_sample_batch
>>>>>>> d80ec0d5
from ray.rllib.evaluation.worker_set import WorkerSet
from ray.rllib.execution.rollout_ops import synchronous_parallel_sample
from ray.rllib.execution.train_ops import multi_gpu_train_one_step, train_one_step
from ray.rllib.offline import get_dataset_and_shards
from ray.rllib.offline.estimators import (
    OffPolicyEstimator,
    ImportanceSampling,
    WeightedImportanceSampling,
    DirectMethod,
    DoublyRobust,
)
from ray.rllib.offline.offline_evaluator import OfflineEvaluator
from ray.rllib.policy.policy import Policy
from ray.rllib.policy.sample_batch import DEFAULT_POLICY_ID, SampleBatch, concat_samples
from ray.rllib.utils import deep_update, FilterManager
from ray.rllib.utils.annotations import (
    DeveloperAPI,
    ExperimentalAPI,
    OverrideToImplementCustomLogic,
    OverrideToImplementCustomLogic_CallToSuperRecommended,
    PublicAPI,
    override,
)
from ray.rllib.utils.checkpoints import (
    CHECKPOINT_VERSION,
    CHECKPOINT_VERSION_LEARNER,
    get_checkpoint_info,
    try_import_msgpack,
)
from ray.rllib.utils.debug import update_global_seed_if_necessary
from ray.rllib.utils.deprecation import (
    DEPRECATED_VALUE,
    Deprecated,
    deprecation_warning,
)
from ray.rllib.utils.error import ERR_MSG_INVALID_ENV_DESCRIPTOR, EnvError
from ray.rllib.utils.framework import try_import_tf
from ray.rllib.utils.from_config import from_config
from ray.rllib.utils.metrics import (
    NUM_AGENT_STEPS_SAMPLED,
    NUM_AGENT_STEPS_SAMPLED_THIS_ITER,
    NUM_AGENT_STEPS_TRAINED,
    NUM_ENV_STEPS_SAMPLED,
    NUM_ENV_STEPS_SAMPLED_THIS_ITER,
    NUM_ENV_STEPS_TRAINED,
    SYNCH_ENV_CONNECTOR_STATES_TIMER,
    SYNCH_WORKER_WEIGHTS_TIMER,
    TRAINING_ITERATION_TIMER,
    SAMPLE_TIMER,
    STEPS_TRAINED_THIS_ITER_COUNTER,
)
from ray.rllib.utils.metrics.learner_info import LEARNER_INFO
from ray.rllib.utils.policy import validate_policy_id
from ray.rllib.utils.replay_buffers import MultiAgentReplayBuffer, ReplayBuffer
from ray.rllib.utils.serialization import deserialize_type, NOT_SERIALIZABLE
from ray.rllib.utils.spaces import space_utils
from ray.rllib.utils.typing import (
    AgentConnectorDataType,
    AgentID,
    AlgorithmConfigDict,
    EnvCreator,
    EnvInfoDict,
    EnvType,
    EpisodeID,
    PartialAlgorithmConfigDict,
    PolicyID,
    PolicyState,
    ResultDict,
    SampleBatchType,
    TensorStructType,
    TensorType,
)
from ray.tune.execution.placement_groups import PlacementGroupFactory
from ray.tune.experiment.trial import ExportFormat
from ray.tune.logger import Logger, UnifiedLogger
from ray.tune.registry import ENV_CREATOR, _global_registry
from ray.tune.resources import Resources
from ray.tune.result import DEFAULT_RESULTS_DIR
from ray.tune.trainable import Trainable
from ray.util import log_once
from ray.util.timer import _Timer
from ray.tune.registry import get_trainable_cls


try:
    from ray.rllib.extensions import AlgorithmBase
except ImportError:

    class AlgorithmBase:
        @staticmethod
        def _get_learner_bundles(cf: AlgorithmConfig) -> List[Dict[str, int]]:
            """Selects the right resource bundles for learner workers based off of cf.

            Args:
                cf: The algorithm config.

            Returns:
                A list of resource bundles for the learner workers.
            """
            if cf.num_learner_workers > 0:
                if cf.num_gpus_per_learner_worker:
                    learner_bundles = [
                        {"GPU": cf.num_learner_workers * cf.num_gpus_per_learner_worker}
                    ]
                elif cf.num_cpus_per_learner_worker:
                    learner_bundles = [
                        {
                            "CPU": cf.num_cpus_per_learner_worker
                            * cf.num_learner_workers,
                        }
                    ]
            else:
                learner_bundles = [
                    {
                        # sampling and training is not done concurrently when local is
                        # used, so pick the max.
                        "CPU": max(
                            cf.num_cpus_per_learner_worker, cf.num_cpus_for_local_worker
                        ),
                        "GPU": cf.num_gpus_per_learner_worker,
                    }
                ]
            return learner_bundles


tf1, tf, tfv = try_import_tf()

logger = logging.getLogger(__name__)


@PublicAPI
class Algorithm(Trainable, AlgorithmBase):
    """An RLlib algorithm responsible for optimizing one or more Policies.

    Algorithms contain a WorkerSet under `self.workers`. A WorkerSet is
    normally composed of a single local worker
    (self.workers.local_worker()), used to compute and apply learning updates,
    and optionally one or more remote workers used to generate environment
    samples in parallel.
    WorkerSet is fault tolerant and elastic. It tracks health states for all
    the managed remote worker actors. As a result, Algorithm should never
    access the underlying actor handles directly. Instead, always access them
    via all the foreach APIs with assigned IDs of the underlying workers.

    Each worker (remotes or local) contains a PolicyMap, which itself
    may contain either one policy for single-agent training or one or more
    policies for multi-agent training. Policies are synchronized
    automatically from time to time using ray.remote calls. The exact
    synchronization logic depends on the specific algorithm used,
    but this usually happens from local worker to all remote workers and
    after each training update.

    You can write your own Algorithm classes by sub-classing from `Algorithm`
    or any of its built-in sub-classes.
    This allows you to override the `training_step` method to implement
    your own algorithm logic. You can find the different built-in
    algorithms' `training_step()` methods in their respective main .py files,
    e.g. rllib.algorithms.dqn.dqn.py or rllib.algorithms.impala.impala.py.

    The most important API methods a Algorithm exposes are `train()`,
    `evaluate()`, `save()` and `restore()`.
    """

    # Whether to allow unknown top-level config keys.
    _allow_unknown_configs = False

    # List of top-level keys with value=dict, for which new sub-keys are
    # allowed to be added to the value dict.
    _allow_unknown_subkeys = [
        "tf_session_args",
        "local_tf_session_args",
        "env_config",
        "model",
        "optimizer",
        "custom_resources_per_worker",
        "evaluation_config",
        "exploration_config",
        "replay_buffer_config",
        "extra_python_environs_for_worker",
        "input_config",
        "output_config",
    ]

    # List of top level keys with value=dict, for which we always override the
    # entire value (dict), iff the "type" key in that value dict changes.
    _override_all_subkeys_if_type_changes = [
        "exploration_config",
        "replay_buffer_config",
    ]

    # List of keys that are always fully overridden if present in any dict or sub-dict
    _override_all_key_list = ["off_policy_estimation_methods", "policies"]

    _progress_metrics = (
        "num_env_steps_sampled",
        "num_env_steps_trained",
        "episodes_total",
        "sampler_results/episode_len_mean",
        "sampler_results/episode_reward_mean",
        "evaluation/sampler_results/episode_reward_mean",
    )

    @staticmethod
    def from_checkpoint(
        checkpoint: Union[str, Checkpoint],
        policy_ids: Optional[Container[PolicyID]] = None,
        policy_mapping_fn: Optional[Callable[[AgentID, EpisodeID], PolicyID]] = None,
        policies_to_train: Optional[
            Union[
                Container[PolicyID],
                Callable[[PolicyID, Optional[SampleBatchType]], bool],
            ]
        ] = None,
    ) -> "Algorithm":
        """Creates a new algorithm instance from a given checkpoint.

        Note: This method must remain backward compatible from 2.0.0 on.

        Args:
            checkpoint: The path (str) to the checkpoint directory to use
                or an AIR Checkpoint instance to restore from.
            policy_ids: Optional list of PolicyIDs to recover. This allows users to
                restore an Algorithm with only a subset of the originally present
                Policies.
            policy_mapping_fn: An optional (updated) policy mapping function
                to use from here on.
            policies_to_train: An optional list of policy IDs to be trained
                or a callable taking PolicyID and SampleBatchType and
                returning a bool (trainable or not?).
                If None, will keep the existing setup in place. Policies,
                whose IDs are not in the list (or for which the callable
                returns False) will not be updated.

        Returns:
            The instantiated Algorithm.
        """
        checkpoint_info = get_checkpoint_info(checkpoint)

        # Not possible for (v0.1) (algo class and config information missing
        # or very hard to retrieve).
        if checkpoint_info["checkpoint_version"] == version.Version("0.1"):
            raise ValueError(
                "Cannot restore a v0 checkpoint using `Algorithm.from_checkpoint()`!"
                "In this case, do the following:\n"
                "1) Create a new Algorithm object using your original config.\n"
                "2) Call the `restore()` method of this algo object passing it"
                " your checkpoint dir or AIR Checkpoint object."
            )
        elif checkpoint_info["checkpoint_version"] < version.Version("1.0"):
            raise ValueError(
                "`checkpoint_info['checkpoint_version']` in `Algorithm.from_checkpoint"
                "()` must be 1.0 or later! You are using a checkpoint with "
                f"version v{checkpoint_info['checkpoint_version']}."
            )

        # This is a msgpack checkpoint.
        if checkpoint_info["format"] == "msgpack":
            # User did not provide unserializable function with this call
            # (`policy_mapping_fn`). Note that if `policies_to_train` is None, it
            # defaults to training all policies (so it's ok to not provide this here).
            if policy_mapping_fn is None:
                # Only DEFAULT_POLICY_ID present in this algorithm, provide default
                # implementations of these two functions.
                if checkpoint_info["policy_ids"] == {DEFAULT_POLICY_ID}:
                    policy_mapping_fn = AlgorithmConfig.DEFAULT_POLICY_MAPPING_FN
                # Provide meaningful error message.
                else:
                    raise ValueError(
                        "You are trying to restore a multi-agent algorithm from a "
                        "`msgpack` formatted checkpoint, which do NOT store the "
                        "`policy_mapping_fn` or `policies_to_train` "
                        "functions! Make sure that when using the "
                        "`Algorithm.from_checkpoint()` utility, you also pass the "
                        "args: `policy_mapping_fn` and `policies_to_train` with your "
                        "call. You might leave `policies_to_train=None` in case "
                        "you would like to train all policies anyways."
                    )

        state = Algorithm._checkpoint_info_to_algorithm_state(
            checkpoint_info=checkpoint_info,
            policy_ids=policy_ids,
            policy_mapping_fn=policy_mapping_fn,
            policies_to_train=policies_to_train,
        )

        return Algorithm.from_state(state)

    @staticmethod
    def from_state(state: Dict) -> "Algorithm":
        """Recovers an Algorithm from a state object.

        The `state` of an instantiated Algorithm can be retrieved by calling its
        `get_state` method. It contains all information necessary
        to create the Algorithm from scratch. No access to the original code (e.g.
        configs, knowledge of the Algorithm's class, etc..) is needed.

        Args:
            state: The state to recover a new Algorithm instance from.

        Returns:
            A new Algorithm instance.
        """
        algorithm_class: Type[Algorithm] = state.get("algorithm_class")
        if algorithm_class is None:
            raise ValueError(
                "No `algorithm_class` key was found in given `state`! "
                "Cannot create new Algorithm."
            )
        # algo_class = get_trainable_cls(algo_class_name)
        # Create the new algo.
        config = state.get("config")
        if not config:
            raise ValueError("No `config` found in given Algorithm state!")
        new_algo = algorithm_class(config=config)
        # Set the new algo's state.
        new_algo.__setstate__(state)

        # Return the new algo.
        return new_algo

    @PublicAPI
    def __init__(
        self,
        config: Optional[AlgorithmConfig] = None,
        env=None,  # deprecated arg
        logger_creator: Optional[Callable[[], Logger]] = None,
        **kwargs,
    ):
        """Initializes an Algorithm instance.

        Args:
            config: Algorithm-specific configuration object.
            logger_creator: Callable that creates a ray.tune.Logger
                object. If unspecified, a default logger is created.
            **kwargs: Arguments passed to the Trainable base class.
        """
        config = config or self.get_default_config()

        # Translate possible dict into an AlgorithmConfig object, as well as,
        # resolving generic config objects into specific ones (e.g. passing
        # an `AlgorithmConfig` super-class instance into a PPO constructor,
        # which normally would expect a PPOConfig object).
        if isinstance(config, dict):
            default_config = self.get_default_config()
            # `self.get_default_config()` also returned a dict ->
            # Last resort: Create core AlgorithmConfig from merged dicts.
            if isinstance(default_config, dict):
                config = AlgorithmConfig.from_dict(
                    config_dict=self.merge_algorithm_configs(
                        default_config, config, True
                    )
                )
            # Default config is an AlgorithmConfig -> update its properties
            # from the given config dict.
            else:
                config = default_config.update_from_dict(config)
        else:
            default_config = self.get_default_config()
            # Given AlgorithmConfig is not of the same type as the default config:
            # This could be the case e.g. if the user is building an algo from a
            # generic AlgorithmConfig() object.
            if not isinstance(config, type(default_config)):
                config = default_config.update_from_dict(config.to_dict())

        # In case this algo is using a generic config (with no algo_class set), set it
        # here.
        if config.algo_class is None:
            config.algo_class = type(self)

        if env is not None:
            deprecation_warning(
                old=f"algo = Algorithm(env='{env}', ...)",
                new=f"algo = AlgorithmConfig().environment('{env}').build()",
                error=False,
            )
            config.environment(env)

        # Validate and freeze our AlgorithmConfig object (no more changes possible).
        config.validate()
        config.freeze()

        # Convert `env` provided in config into a concrete env creator callable, which
        # takes an EnvContext (config dict) as arg and returning an RLlib supported Env
        # type (e.g. a gym.Env).
        self._env_id, self.env_creator = self._get_env_id_and_creator(
            config.env, config
        )
        env_descr = (
            self._env_id.__name__ if isinstance(self._env_id, type) else self._env_id
        )

        # Placeholder for a local replay buffer instance.
        self.local_replay_buffer = None

        # Placeholder for our LearnerGroup responsible for updating the RLModule(s).
        self.learner_group: Optional[LearnerGroup] = None

        # Create a default logger creator if no logger_creator is specified
        if logger_creator is None:
            # Default logdir prefix containing the agent's name and the
            # env id.
            timestr = datetime.today().strftime("%Y-%m-%d_%H-%M-%S")
            env_descr_for_dir = re.sub("[/\\\\]", "-", str(env_descr))
            logdir_prefix = f"{str(self)}_{env_descr_for_dir}_{timestr}"
            if not os.path.exists(DEFAULT_RESULTS_DIR):
                # Possible race condition if dir is created several times on
                # rollout workers
                os.makedirs(DEFAULT_RESULTS_DIR, exist_ok=True)
            logdir = tempfile.mkdtemp(prefix=logdir_prefix, dir=DEFAULT_RESULTS_DIR)

            # Allow users to more precisely configure the created logger
            # via "logger_config.type".
            if config.logger_config and "type" in config.logger_config:

                def default_logger_creator(config):
                    """Creates a custom logger with the default prefix."""
                    cfg = config["logger_config"].copy()
                    cls = cfg.pop("type")
                    # Provide default for logdir, in case the user does
                    # not specify this in the "logger_config" dict.
                    logdir_ = cfg.pop("logdir", logdir)
                    return from_config(cls=cls, _args=[cfg], logdir=logdir_)

            # If no `type` given, use tune's UnifiedLogger as last resort.
            else:

                def default_logger_creator(config):
                    """Creates a Unified logger with the default prefix."""
                    return UnifiedLogger(config, logdir, loggers=None)

            logger_creator = default_logger_creator

        # Metrics-related properties.
        self._timers = defaultdict(_Timer)
        self._counters = defaultdict(int)
        self._episode_history = []
        self._episodes_to_be_collected = []

        # The fully qualified AlgorithmConfig used for evaluation
        # (or None if evaluation not setup).
        self.evaluation_config: Optional[AlgorithmConfig] = None
        # Evaluation WorkerSet and metrics last returned by `self.evaluate()`.
        self.evaluation_workers: Optional[WorkerSet] = None
        # Initialize common evaluation_metrics to nan, before they become
        # available. We want to make sure the metrics are always present
        # (although their values may be nan), so that Tune does not complain
        # when we use these as stopping criteria.
        self.evaluation_metrics = {
            # TODO: Don't dump sampler results into top-level.
            "evaluation": {
                "episode_reward_max": np.nan,
                "episode_reward_min": np.nan,
                "episode_reward_mean": np.nan,
                "sampler_results": {
                    "episode_reward_max": np.nan,
                    "episode_reward_min": np.nan,
                    "episode_reward_mean": np.nan,
                },
            },
        }

        super().__init__(
            config=config,
            logger_creator=logger_creator,
            **kwargs,
        )

        # Check, whether `training_iteration` is still a tune.Trainable property
        # and has not been overridden by the user in the attempt to implement the
        # algos logic (this should be done now inside `training_step`).
        try:
            assert isinstance(self.training_iteration, int)
        except AssertionError:
            raise AssertionError(
                "Your Algorithm's `training_iteration` seems to be overridden by your "
                "custom training logic! To solve this problem, simply rename your "
                "`self.training_iteration()` method into `self.training_step`."
            )

    @OverrideToImplementCustomLogic
    @classmethod
    def get_default_config(cls) -> AlgorithmConfig:
        return AlgorithmConfig()

    @OverrideToImplementCustomLogic
    def _remote_worker_ids_for_metrics(self) -> List[int]:
        """Returns a list of remote worker IDs to fetch metrics from.

        Specific Algorithm implementations can override this method to
        use a subset of the workers for metrics collection.

        Returns:
            List of remote worker IDs to fetch metrics from.
        """
        return self.workers.healthy_worker_ids()

    @OverrideToImplementCustomLogic_CallToSuperRecommended
    @override(Trainable)
    def setup(self, config: AlgorithmConfig) -> None:
        # Setup our config: Merge the user-supplied config dict (which could
        # be a partial config dict) with the class' default.
        if not isinstance(config, AlgorithmConfig):
            assert isinstance(config, PartialAlgorithmConfigDict)
            config_obj = self.get_default_config()
            if not isinstance(config_obj, AlgorithmConfig):
                assert isinstance(config, PartialAlgorithmConfigDict)
                config_obj = AlgorithmConfig().from_dict(config_obj)
            config_obj.update_from_dict(config)
            config_obj.env = self._env_id
            self.config = config_obj

        # Set Algorithm's seed after we have - if necessary - enabled
        # tf eager-execution.
        update_global_seed_if_necessary(self.config.framework_str, self.config.seed)

        self._record_usage(self.config)

        # Create the callbacks object.
        self.callbacks = self.config.callbacks_class()

        if self.config.log_level in ["WARN", "ERROR"]:
            logger.info(
                f"Current log_level is {self.config.log_level}. For more information, "
                "set 'log_level': 'INFO' / 'DEBUG' or use the -v and "
                "-vv flags."
            )
        if self.config.log_level:
            logging.getLogger("ray.rllib").setLevel(self.config.log_level)

        # Create local replay buffer if necessary.
        self.local_replay_buffer = self._create_local_replay_buffer_if_necessary(
            self.config
        )

        # Create a dict, mapping ActorHandles to sets of open remote
        # requests (object refs). This way, we keep track, of which actors
        # inside this Algorithm (e.g. a remote EnvRunner) have
        # already been sent how many (e.g. `sample()`) requests.
        self.remote_requests_in_flight: DefaultDict[
            ActorHandle, Set[ray.ObjectRef]
        ] = defaultdict(set)

        self.workers: Optional[WorkerSet] = None

        # Offline RL settings.
        input_evaluation = self.config.get("input_evaluation")
        if input_evaluation is not None and input_evaluation is not DEPRECATED_VALUE:
            ope_dict = {str(ope): {"type": ope} for ope in input_evaluation}
            deprecation_warning(
                old="config.input_evaluation={}".format(input_evaluation),
                new="config.evaluation(evaluation_config=config.overrides("
                f"off_policy_estimation_methods={ope_dict}"
                "))",
                error=True,
                help="Running OPE during training is not recommended.",
            )
            self.config.off_policy_estimation_methods = ope_dict

        # Create a set of env runner actors via a WorkerSet.
        self.workers = WorkerSet(
            env_creator=self.env_creator,
            validate_env=self.validate_env,
            default_policy_class=self.get_default_policy_class(self.config),
            config=self.config,
            num_workers=self.config.num_rollout_workers,
            local_worker=True,
            logdir=self.logdir,
        )

        # Ensure remote workers are initially in sync with the local worker.
        self.workers.sync_weights()

        # Compile, validate, and freeze an evaluation config.
        self.evaluation_config = self.config.get_evaluation_config_object()
        self.evaluation_config.validate()
        self.evaluation_config.freeze()

        # Evaluation WorkerSet setup.
        # User would like to setup a separate evaluation worker set.
        # Note: We skip workerset creation if we need to do offline evaluation
        if self._should_create_evaluation_rollout_workers(self.evaluation_config):
            _, env_creator = self._get_env_id_and_creator(
                self.evaluation_config.env, self.evaluation_config
            )

            # Create a separate evaluation worker set for evaluation.
            # If evaluation_num_workers=0, use the evaluation set's local
            # worker for evaluation, otherwise, use its remote workers
            # (parallelized evaluation).
            self.evaluation_workers: WorkerSet = WorkerSet(
                env_creator=env_creator,
                validate_env=None,
                default_policy_class=self.get_default_policy_class(self.config),
                config=self.evaluation_config,
                num_workers=self.config.evaluation_num_workers,
                logdir=self.logdir,
            )

            if self.config.enable_async_evaluation:
                self._evaluation_weights_seq_number = 0

        self.evaluation_dataset = None
        if (
            self.evaluation_config.off_policy_estimation_methods
            and not self.evaluation_config.ope_split_batch_by_episode
        ):
            # the num worker is set to 0 to avoid creating shards. The dataset will not
            # be repartioned to num_workers blocks.
            logger.info("Creating evaluation dataset ...")
            self.evaluation_dataset, _ = get_dataset_and_shards(
                self.evaluation_config, num_workers=0
            )
            logger.info("Evaluation dataset created")

        self.reward_estimators: Dict[str, OffPolicyEstimator] = {}
        ope_types = {
            "is": ImportanceSampling,
            "wis": WeightedImportanceSampling,
            "dm": DirectMethod,
            "dr": DoublyRobust,
        }
        for name, method_config in self.config.off_policy_estimation_methods.items():
            method_type = method_config.pop("type")
            if method_type in ope_types:
                deprecation_warning(
                    old=method_type,
                    new=str(ope_types[method_type]),
                    error=True,
                )
                method_type = ope_types[method_type]
            elif isinstance(method_type, str):
                logger.log(0, "Trying to import from string: " + method_type)
                mod, obj = method_type.rsplit(".", 1)
                mod = importlib.import_module(mod)
                method_type = getattr(mod, obj)
            if isinstance(method_type, type) and issubclass(
                method_type, OfflineEvaluator
            ):
                # TODO(kourosh) : Add an integration test for all these
                # offline evaluators.
                policy = self.get_policy()
                if issubclass(method_type, OffPolicyEstimator):
                    method_config["gamma"] = self.config.gamma
                self.reward_estimators[name] = method_type(policy, **method_config)
            else:
                raise ValueError(
                    f"Unknown off_policy_estimation type: {method_type}! Must be "
                    "either a class path or a sub-class of ray.rllib."
                    "offline.offline_evaluator::OfflineEvaluator"
                )
            # TODO (Rohan138): Refactor this and remove deprecated methods
            # Need to add back method_type in case Algorithm is restored from checkpoint
            method_config["type"] = method_type

        if self.config._enable_new_api_stack:
            # TODO (Kourosh): This is an interim solution where policies and modules
            #  co-exist. In this world we have both policy_map and MARLModule that need
            #  to be consistent with one another. To make a consistent parity between
            #  the two we need to loop through the policy modules and create a simple
            #  MARLModule from the RLModule within each policy.
            local_worker = self.workers.local_worker()
            # TODO (Sven): Unify the inference of the MARLModuleSpec. Right now,
            #  we get this from the EnvRunner's `marl_module_spec` property.
            #  However, this is hacky (information leak) and should not remain this
            #  way. For other EnvRunner classes (that don't have this property),
            #  Algorithm should infer this itself.
            if hasattr(local_worker, "marl_module_spec"):
                module_spec = local_worker.marl_module_spec
            else:
                module_spec = self.config.get_marl_module_spec(
                    env=local_worker.env,
                    spaces=getattr(local_worker, "spaces", None),
                )
            self.learner_group = self.config.build_learner_group(
                rl_module_spec=module_spec,
            )

            # Check if there are modules to load from the `module_spec`.
            rl_module_ckpt_dirs = {}
            marl_module_ckpt_dir = module_spec.load_state_path
            modules_to_load = module_spec.modules_to_load
            for module_id, sub_module_spec in module_spec.module_specs.items():
                if sub_module_spec.load_state_path:
                    rl_module_ckpt_dirs[module_id] = sub_module_spec.load_state_path
            if marl_module_ckpt_dir or rl_module_ckpt_dirs:
                self.learner_group.load_module_state(
                    marl_module_ckpt_dir=marl_module_ckpt_dir,
                    modules_to_load=modules_to_load,
                    rl_module_ckpt_dirs=rl_module_ckpt_dirs,
                )
            # Setup proper policies-to-train/should-module-be-updated functions
            # on the LearnerGroup.
            self.learner_group.set_should_module_be_updated_fn(
                self.config.policies_to_train
            )

            # Only when using RolloutWorkers: Update also the worker set's
            # `is_policy_to_train` (analogous to LearnerGroup's
            # `should_module_be_updated_fn`).
            # Note that with the new EnvRunner API in combination with the new stack,
            # this information only needs to be kept in the LearnerGroup and not on the
            # EnvRunners anymore.
            if not self.config.uses_new_env_runners:
                update_fn = self.learner_group.should_module_be_updated_fn
                self.workers.foreach_worker(
                    lambda w: w.set_is_policy_to_train(update_fn),
                    healthy_only=True,
                )

            # Sync the weights from the learner group to the rollout workers.
            weights = self.learner_group.get_weights()
            local_worker.set_weights(weights)
            self.workers.sync_weights()

        # Run `on_algorithm_init` callback after initialization is done.
        self.callbacks.on_algorithm_init(algorithm=self)

    @OverrideToImplementCustomLogic
    @classmethod
    def get_default_policy_class(
        cls,
        config: AlgorithmConfig,
    ) -> Optional[Type[Policy]]:
        """Returns a default Policy class to use, given a config.

        This class will be used by an Algorithm in case
        the policy class is not provided by the user in any single- or
        multi-agent PolicySpec.

        Note: This method is ignored when the RLModule API is enabled.
        """
        return None

    @override(Trainable)
    def step(self) -> ResultDict:
        """Implements the main `Algorithm.train()` logic.

        Takes n attempts to perform a single training step. Thereby
        catches RayErrors resulting from worker failures. After n attempts,
        fails gracefully.

        Override this method in your Algorithm sub-classes if you would like to
        handle worker failures yourself.
        Otherwise, override only `training_step()` to implement the core
        algorithm logic.

        Returns:
            The results dict with stats/infos on sampling, training,
            and - if required - evaluation.
        """
        # Do we have to run `self.evaluate()` this iteration?
        # `self.iteration` gets incremented after this function returns,
        # meaning that e.g. the first time this function is called,
        # self.iteration will be 0.
        evaluate_this_iter = (
            self.config.evaluation_interval is not None
            and (self.iteration + 1) % self.config.evaluation_interval == 0
        )

        # Results dict for training (and if appolicable: evaluation).
        results: ResultDict = {}

        # Parallel eval + training: Kick off evaluation-loop and parallel train() call.
        if evaluate_this_iter and self.config.evaluation_parallel_to_training:
            (
                results,
                train_iter_ctx,
            ) = self._run_one_training_iteration_and_evaluation_in_parallel()
        # - No evaluation necessary, just run the next training iteration.
        # - We have to evaluate in this training iteration, but no parallelism ->
        #   evaluate after the training iteration is entirely done.
        else:
            results, train_iter_ctx = self._run_one_training_iteration()

        # Sequential: Train (already done above), then evaluate.
        if evaluate_this_iter and not self.config.evaluation_parallel_to_training:
            results.update(self._run_one_evaluation(train_future=None))

        # Attach latest available evaluation results to train results,
        # if necessary.
        if not evaluate_this_iter and self.config.always_attach_evaluation_results:
            assert isinstance(
                self.evaluation_metrics, dict
            ), "Algorithm.evaluate() needs to return a dict."
            results.update(self.evaluation_metrics)

        # Sync filters on workers.
        if self._uses_new_env_runners:
            # Synchronize EnvToModule and ModuleToEnv connector states and broadcast new
            # states back to all workers.
            with self._timers[SYNCH_ENV_CONNECTOR_STATES_TIMER]:
                # Merge connector states from all EnvRunners and broadcast updated
                # states back to all EnvRunners.
                self.workers.sync_connectors()
        else:
            self._sync_filters_if_needed(
                central_worker=self.workers.local_worker(),
                workers=self.workers,
                config=self.config,
            )

        episodes_this_iter = collect_episodes(
            self.workers,
            self._remote_worker_ids_for_metrics(),
            timeout_seconds=self.config.metrics_episode_collection_timeout_s,
        )
        results = self._compile_iteration_results(
            episodes_this_iter=episodes_this_iter,
            step_ctx=train_iter_ctx,
            iteration_results=results,
        )

        # Check `env_task_fn` for possible update of the env's task.
        if self.config.env_task_fn is not None:
            if not callable(self.config.env_task_fn):
                raise ValueError(
                    "`env_task_fn` must be None or a callable taking "
                    "[train_results, env, env_ctx] as args!"
                )

            def fn(env, env_context, task_fn):
                new_task = task_fn(results, env, env_context)
                cur_task = env.get_task()
                if cur_task != new_task:
                    env.set_task(new_task)

            fn = functools.partial(fn, task_fn=self.config.env_task_fn)
            self.workers.foreach_env_with_context(fn)

        return results

    @PublicAPI
    def evaluate(
        self,
        duration_fn: Optional[Callable[[int], int]] = None,
    ) -> dict:
        """Evaluates current policy under `evaluation_config` settings.

        Args:
            duration_fn: An optional callable taking the already run
                num episodes as only arg and returning the number of
                episodes left to run. It's used to find out whether
                evaluation should continue.
        """
        # Call the `_before_evaluate` hook.
        self._before_evaluate()

        if self.evaluation_dataset is not None:
            return {"evaluation": self._run_offline_evaluation()}

        # Sync weights to the evaluation WorkerSet.
        if self.evaluation_workers is not None:
            self.evaluation_workers.sync_weights(
                from_worker_or_learner_group=self.workers.local_worker()
            )
            self._sync_filters_if_needed(
                central_worker=self.workers.local_worker(),
                workers=self.evaluation_workers,
                config=self.evaluation_config,
            )

        self.callbacks.on_evaluate_start(algorithm=self)

        if self.config.custom_evaluation_function:
            logger.info(
                "Running custom eval function {}".format(
                    self.config.custom_evaluation_function
                )
            )
            metrics = self.config.custom_evaluation_function(
                self, self.evaluation_workers
            )
            if not metrics or not isinstance(metrics, dict):
                raise ValueError(
                    "Custom eval function must return "
                    "dict of metrics, got {}.".format(metrics)
                )
        else:
            if (
                self.evaluation_workers is None
                and self.workers.local_worker().input_reader is None
            ):
                raise ValueError(
                    "Cannot evaluate w/o an evaluation worker set in "
                    "the Algorithm or w/o an env on the local worker!\n"
                    "Try one of the following:\n1) Set "
                    "`evaluation_interval` >= 0 to force creating a "
                    "separate evaluation worker set.\n2) Set "
                    "`create_env_on_driver=True` to force the local "
                    "(non-eval) worker to have an environment to "
                    "evaluate on."
                )

            # How many episodes/timesteps do we need to run?
            # In "auto" mode (only for parallel eval + training): Run as long
            # as training lasts.
            unit = self.config.evaluation_duration_unit
            eval_cfg = self.evaluation_config
            rollout = eval_cfg.rollout_fragment_length
            num_envs = eval_cfg.num_envs_per_worker
            auto = self.config.evaluation_duration == "auto"
            duration = (
                self.config.evaluation_duration
                if not auto
                else (self.config.evaluation_num_workers or 1)
                * (1 if unit == "episodes" else rollout)
            )
            agent_steps_this_iter = 0
            env_steps_this_iter = 0

            # Default done-function returns True, whenever num episodes
            # have been completed.
            if duration_fn is None:

                def duration_fn(num_units_done):
                    return duration - num_units_done

            logger.info(f"Evaluating current state of {self} for {duration} {unit}.")

            metrics = None
            all_batches = []
            # No evaluation worker set ->
            # Do evaluation using the local worker. Expect error due to the
            # local worker not having an env.
            if self.evaluation_workers is None:
                # If unit=episodes -> Run n times `sample()` (each sample
                # produces exactly 1 episode).
                # If unit=ts -> Run 1 `sample()` b/c the
                # `rollout_fragment_length` is exactly the desired ts.
                iters = duration if unit == "episodes" else 1
                for _ in range(iters):
                    batch = self.workers.local_worker().sample()
                    agent_steps_this_iter += batch.agent_steps()
                    env_steps_this_iter += batch.env_steps()
                    if self.reward_estimators:
                        all_batches.append(batch)
                metrics = collect_metrics(
                    self.workers,
                    keep_custom_metrics=eval_cfg.keep_per_episode_custom_metrics,
                    timeout_seconds=eval_cfg.metrics_episode_collection_timeout_s,
                )

            # Evaluation worker set only has local worker.
            elif self.evaluation_workers.num_remote_workers() == 0:
                # If unit=episodes -> Run n times `sample()` (each sample
                # produces exactly 1 episode).
                # If unit=ts -> Run 1 `sample()` b/c the
                # `rollout_fragment_length` is exactly the desired ts.
                iters = duration if unit == "episodes" else 1
                for _ in range(iters):
                    batch = self.evaluation_workers.local_worker().sample()
                    agent_steps_this_iter += batch.agent_steps()
                    env_steps_this_iter += batch.env_steps()
                    if self.reward_estimators:
                        all_batches.append(batch)

            # Evaluation worker set has n remote workers.
            elif self.evaluation_workers.num_healthy_remote_workers() > 0:
                # How many episodes have we run (across all eval workers)?
                num_units_done = 0
                _round = 0
                # In case all of the remote evaluation workers die during a round
                # of evaluation, we need to stop.
                while True and self.evaluation_workers.num_healthy_remote_workers() > 0:
                    units_left_to_do = duration_fn(num_units_done)
                    if units_left_to_do <= 0:
                        break

                    _round += 1
                    unit_per_remote_worker = (
                        1 if unit == "episodes" else rollout * num_envs
                    )
                    # Select proper number of evaluation workers for this round.
                    selected_eval_worker_ids = [
                        worker_id
                        for i, worker_id in enumerate(
                            self.evaluation_workers.healthy_worker_ids()
                        )
                        if i * unit_per_remote_worker < units_left_to_do
                    ]
                    batches = self.evaluation_workers.foreach_worker(
                        func=lambda w: w.sample(),
                        local_worker=False,
                        remote_worker_ids=selected_eval_worker_ids,
                        timeout_seconds=self.config.evaluation_sample_timeout_s,
                    )
                    if len(batches) != len(selected_eval_worker_ids):
                        logger.warning(
                            "Calling `sample()` on your remote evaluation worker(s) "
                            "resulted in a timeout (after the configured "
                            f"{self.config.evaluation_sample_timeout_s} seconds)! "
                            "Try to set `evaluation_sample_timeout_s` in your config"
                            " to a larger value."
                            + (
                                " If your episodes don't terminate easily, you may "
                                "also want to set `evaluation_duration_unit` to "
                                "'timesteps' (instead of 'episodes')."
                                if unit == "episodes"
                                else ""
                            )
                        )
                        break

                    _agent_steps = sum(b.agent_steps() for b in batches)
                    _env_steps = sum(b.env_steps() for b in batches)
                    # 1 episode per returned batch.
                    if unit == "episodes":
                        num_units_done += len(batches)
                        # Make sure all batches are exactly one episode.
                        for ma_batch in batches:
                            ma_batch = ma_batch.as_multi_agent()
                            for batch in ma_batch.policy_batches.values():
                                assert batch.is_terminated_or_truncated()
                    # n timesteps per returned batch.
                    else:
                        num_units_done += (
                            _agent_steps
                            if self.config.count_steps_by == "agent_steps"
                            else _env_steps
                        )
                    if self.reward_estimators:
                        # TODO: (kourosh) This approach will cause an OOM issue when
                        # the dataset gets huge (should be ok for now).
                        all_batches.extend(batches)

                    agent_steps_this_iter += _agent_steps
                    env_steps_this_iter += _env_steps

                    logger.info(
                        f"Ran round {_round} of non-parallel evaluation "
                        f"({num_units_done}/{duration if not auto else '?'} "
                        f"{unit} done)"
                    )
            else:
                # Can't find a good way to run this evaluation.
                # Wait for next iteration.
                pass

            if metrics is None:
                metrics = collect_metrics(
                    self.evaluation_workers,
                    keep_custom_metrics=self.config.keep_per_episode_custom_metrics,
                    timeout_seconds=eval_cfg.metrics_episode_collection_timeout_s,
                )

            # TODO: Don't dump sampler results into top-level.
            if not self.config.custom_evaluation_function:
                metrics = dict({"sampler_results": metrics}, **metrics)

            metrics[NUM_AGENT_STEPS_SAMPLED_THIS_ITER] = agent_steps_this_iter
            metrics[NUM_ENV_STEPS_SAMPLED_THIS_ITER] = env_steps_this_iter
            # TODO: Remove this key at some point. Here for backward compatibility.
            metrics["timesteps_this_iter"] = env_steps_this_iter

            # Compute off-policy estimates
            estimates = defaultdict(list)
            # for each batch run the estimator's fwd pass
            for name, estimator in self.reward_estimators.items():
                for batch in all_batches:
                    estimate_result = estimator.estimate(
                        batch,
                        split_batch_by_episode=self.config.ope_split_batch_by_episode,
                    )
                    estimates[name].append(estimate_result)

            # collate estimates from all batches
            if estimates:
                metrics["off_policy_estimator"] = {}
                for name, estimate_list in estimates.items():
                    avg_estimate = tree.map_structure(
                        lambda *x: np.mean(x, axis=0), *estimate_list
                    )
                    metrics["off_policy_estimator"][name] = avg_estimate

        # Evaluation does not run for every step.
        # Save evaluation metrics on Algorithm, so it can be attached to
        # subsequent step results as latest evaluation result.
        self.evaluation_metrics = {"evaluation": metrics}

        # Trigger `on_evaluate_end` callback.
        self.callbacks.on_evaluate_end(
            algorithm=self, evaluation_metrics=self.evaluation_metrics
        )

        # Also return the results here for convenience.
        return self.evaluation_metrics

    @ExperimentalAPI
    def _evaluate_async(
        self,
        duration_fn: Optional[Callable[[int], int]] = None,
    ) -> dict:
        """Evaluates current policy under `evaluation_config` settings.

        Uses the AsyncParallelRequests manager to send frequent `sample.remote()`
        requests to the evaluation EnvRunners and collect the results of these
        calls. Handles worker failures (or slowdowns) gracefully due to the asynch'ness
        and the fact that other eval EnvRunners can thus cover the workload.

        Important Note: This will replace the current `self.evaluate()` method as the
        default in the future.

        Args:
            duration_fn: An optional callable taking the already run
                num episodes as only arg and returning the number of
                episodes left to run. It's used to find out whether
                evaluation should continue.
        """
        # How many episodes/timesteps do we need to run?
        # In "auto" mode (only for parallel eval + training): Run as long
        # as training lasts.
        unit = self.config.evaluation_duration_unit
        eval_cfg = self.evaluation_config
        rollout = eval_cfg.rollout_fragment_length
        num_envs = eval_cfg.num_envs_per_worker
        auto = self.config.evaluation_duration == "auto"
        duration = (
            self.config.evaluation_duration
            if not auto
            else (self.config.evaluation_num_workers or 1)
            * (1 if unit == "episodes" else rollout)
        )

        # Call the `_before_evaluate` hook.
        self._before_evaluate()

        # TODO(Jun): Implement solution via connectors.
        self._sync_filters_if_needed(
            central_worker=self.workers.local_worker(),
            workers=self.evaluation_workers,
            config=eval_cfg,
        )

        if self.config.custom_evaluation_function:
            raise ValueError(
                "`config.custom_evaluation_function` not supported in combination "
                "with `enable_async_evaluation=True` config setting!"
            )
        if self.evaluation_workers is None and (
            self.workers.local_worker().input_reader is None
            or self.config.evaluation_num_workers == 0
        ):
            raise ValueError(
                "Evaluation w/o eval workers (calling Algorithm.evaluate() w/o "
                "evaluation specifically set up) OR evaluation without input reader "
                "OR evaluation with only a local evaluation worker "
                "(`evaluation_num_workers=0`) not supported in combination "
                "with `enable_async_evaluation=True` config setting!"
            )

        agent_steps_this_iter = 0
        env_steps_this_iter = 0

        logger.info(f"Evaluating current state of {self} for {duration} {unit}.")

        all_batches = []

        # Default done-function returns True, whenever num episodes
        # have been completed.
        if duration_fn is None:

            def duration_fn(num_units_done):
                return duration - num_units_done

        # Put weights only once into object store and use same object
        # ref to synch to all workers.
        self._evaluation_weights_seq_number += 1
        weights_ref = ray.put(self.workers.local_worker().get_weights())
        weights_seq_no = self._evaluation_weights_seq_number

        def remote_fn(worker):
            # Pass in seq-no so that eval workers may ignore this call if no update has
            # happened since the last call to `remote_fn` (sample).
            worker.set_weights(
                weights=ray.get(weights_ref), weights_seq_no=weights_seq_no
            )
            batch = worker.sample()
            metrics = worker.get_metrics()
            return batch, metrics, weights_seq_no

        rollout_metrics = []

        # How many episodes have we run (across all eval workers)?
        num_units_done = 0
        _round = 0

        while self.evaluation_workers.num_healthy_remote_workers() > 0:
            units_left_to_do = duration_fn(num_units_done)
            if units_left_to_do <= 0:
                break

            _round += 1
            # Get ready evaluation results and metrics asynchronously.
            self.evaluation_workers.foreach_worker_async(
                func=remote_fn,
                healthy_only=True,
            )
            eval_results = self.evaluation_workers.fetch_ready_async_reqs()

            batches = []
            i = 0
            for _, result in eval_results:
                batch, metrics, seq_no = result
                # Ignore results, if the weights seq-number does not match (is
                # from a previous evaluation step) OR if we have already reached
                # the configured duration (e.g. number of episodes to evaluate
                # for).
                if seq_no == self._evaluation_weights_seq_number and (
                    i * (1 if unit == "episodes" else rollout * num_envs)
                    < units_left_to_do
                ):
                    batches.append(batch)
                    rollout_metrics.extend(metrics)
                i += 1

            _agent_steps = sum(b.agent_steps() for b in batches)
            _env_steps = sum(b.env_steps() for b in batches)

            # 1 episode per returned batch.
            if unit == "episodes":
                num_units_done += len(batches)
                # Make sure all batches are exactly one episode.
                for ma_batch in batches:
                    ma_batch = ma_batch.as_multi_agent()
                    for batch in ma_batch.policy_batches.values():
                        assert batch.is_terminated_or_truncated()
            # n timesteps per returned batch.
            else:
                num_units_done += (
                    _agent_steps
                    if self.config.count_steps_by == "agent_steps"
                    else _env_steps
                )

            if self.reward_estimators:
                all_batches.extend(batches)

            agent_steps_this_iter += _agent_steps
            env_steps_this_iter += _env_steps

            logger.info(
                f"Ran round {_round} of parallel evaluation "
                f"({num_units_done}/{duration if not auto else '?'} "
                f"{unit} done)"
            )

        sampler_results = summarize_episodes(
            rollout_metrics,
            keep_custom_metrics=eval_cfg["keep_per_episode_custom_metrics"],
        )

        # TODO: Don't dump sampler results into top-level.
        metrics = dict({"sampler_results": sampler_results}, **sampler_results)

        metrics[NUM_AGENT_STEPS_SAMPLED_THIS_ITER] = agent_steps_this_iter
        metrics[NUM_ENV_STEPS_SAMPLED_THIS_ITER] = env_steps_this_iter
        # TODO: Remove this key at some point. Here for backward compatibility.
        metrics["timesteps_this_iter"] = env_steps_this_iter

        if self.reward_estimators:
            # Compute off-policy estimates
            metrics["off_policy_estimator"] = {}
            total_batch = concat_samples(all_batches)
            for name, estimator in self.reward_estimators.items():
                estimates = estimator.estimate(total_batch)
                metrics["off_policy_estimator"][name] = estimates

        # Evaluation does not run for every step.
        # Save evaluation metrics on Algorithm, so it can be attached to
        # subsequent step results as latest evaluation result.
        self.evaluation_metrics = {"evaluation": metrics}

        # Trigger `on_evaluate_end` callback.
        self.callbacks.on_evaluate_end(
            algorithm=self, evaluation_metrics=self.evaluation_metrics
        )

        # Return evaluation results.
        return self.evaluation_metrics

    @ExperimentalAPI
    def _evaluate_async_with_env_runner(
        self,
        duration_fn: Optional[Callable[[int], int]] = None,
    ) -> dict:
        """Evaluates current MARLModule given `evaluation_config` settings.

        Uses the AsyncParallelRequests manager to send frequent `sample.remote()`
        requests to the evaluation EnvRunners and collect the results of these
        calls. Handles worker failures (or slowdowns) gracefully due to the asynch'ness
        and the fact that other eval EnvRunners can thus cover the workload.

        Important Note: This will replace the current `self.evaluate()` method (as well
        as the experimental `self._evaluate_async()`, which is only for RolloutWorkers)
        in the future.

        Args:
            duration_fn: An optional callable taking the already run
                num episodes as only arg and returning the number of
                episodes left to run. It's used to find out whether
                evaluation should continue.
        """
        # How many episodes/timesteps do we need to run?
        # In "auto" mode (only for parallel eval + training): Run as long
        # as training lasts.
        unit = self.config.evaluation_duration_unit
        eval_cfg = self.evaluation_config
        rollout = eval_cfg.rollout_fragment_length
        num_envs = eval_cfg.num_envs_per_worker
        auto = self.config.evaluation_duration == "auto"
        duration = (
            self.config.evaluation_duration
            if not auto
            else (self.config.evaluation_num_workers or 1)
            * (1 if unit == "episodes" else rollout)
        )

        # Call the `_before_evaluate` hook.
        self._before_evaluate()

        # Synchronize EnvToModule and ModuleToEnv connector states and broadcast new
        # states back to all workers.
        with self._timers[SYNCH_ENV_CONNECTOR_STATES_TIMER]:
            # Merge connector states from all EnvRunners and broadcast updated
            # states back to all EnvRunners.
            assert False, "TODO: Fix below: Needs to synch from training local worker"
            self.evaluation_workers.sync_connectors()

        if self.evaluation_workers is None and (
            self.workers.local_worker().input_reader is None
            or self.config.evaluation_num_workers == 0
        ):
            raise ValueError(
                "Evaluation w/o eval workers (calling Algorithm.evaluate() w/o "
                "evaluation specifically set up) OR evaluation without input reader "
                "OR evaluation with only a local evaluation worker "
                "(`evaluation_num_workers=0`) not supported in combination "
                "with `enable_async_evaluation=True` config setting!"
            )

        agent_steps_this_iter = 0
        env_steps_this_iter = 0

        logger.info(f"Evaluating current state of {self} for {duration} {unit}.")

        all_batches = []

        # Default done-function returns True, whenever num episodes
        # have been completed.
        if duration_fn is None:

            def duration_fn(num_units_done):
                return duration - num_units_done

        # Put weights only once into object store and use same object
        # ref to synch to all workers.
        self._evaluation_weights_seq_number += 1
        weights_ref = ray.put(self.workers.local_worker().get_weights())
        weights_seq_no = self._evaluation_weights_seq_number

        def remote_fn(worker):
            # Pass in seq-no so that eval workers may ignore this call if no update has
            # happened since the last call to `remote_fn` (sample).
            worker.set_weights(
                weights=ray.get(weights_ref), weights_seq_no=weights_seq_no
            )
            episodes = worker.sample(explore=False)
            metrics = worker.get_metrics()
            return episodes, metrics, weights_seq_no

        rollout_metrics = []

        # How many episodes have we run (across all eval workers)?
        num_units_done = 0
        _round = 0

        while self.evaluation_workers.num_healthy_remote_workers() > 0:
            units_left_to_do = duration_fn(num_units_done)
            if units_left_to_do <= 0:
                break

            _round += 1
            # Get ready evaluation results and metrics asynchronously.
            self.evaluation_workers.foreach_worker_async(
                func=remote_fn,
                healthy_only=True,
            )
            eval_results = self.evaluation_workers.fetch_ready_async_reqs()

            episodes = []
            i = 0
            for _, result in eval_results:
                eps, metrics, seq_no = result
                # Ignore results, if the weights seq-number does not match (is
                # from a previous evaluation step) OR if we have already reached
                # the configured duration (e.g. number of episodes to evaluate
                # for).
                if seq_no == self._evaluation_weights_seq_number and (
                    i * (1 if unit == "episodes" else rollout * num_envs)
                    < units_left_to_do
                ):
                    episodes.extend(eps)
                    rollout_metrics.extend(metrics)
                i += 1

            # Convert our list of Episodes to a single SampleBatch.
            batch = postprocess_episodes_to_sample_batch(episodes)
            # Collect steps stats.
            _agent_steps = batch.agent_steps()
            _env_steps = batch.env_steps()

            # Only complete episodes done by eval workers.
            if unit == "episodes":
                num_units_done += len(episodes)
            # n timesteps per returned episode done by eval workers.
            else:
                num_units_done += (
                    _agent_steps
                    if self.config.count_steps_by == "agent_steps"
                    else _env_steps
                )

            if self.reward_estimators:
                all_batches.append(batch)

            agent_steps_this_iter += _agent_steps
            env_steps_this_iter += _env_steps

            logger.info(
                f"Ran round {_round} of parallel evaluation "
                f"({num_units_done}/{duration if not auto else '?'} "
                f"{unit} done)"
            )

        sampler_results = summarize_episodes(
            rollout_metrics,
            keep_custom_metrics=eval_cfg["keep_per_episode_custom_metrics"],
        )

        metrics = dict({"sampler_results": sampler_results})
        metrics[NUM_AGENT_STEPS_SAMPLED_THIS_ITER] = agent_steps_this_iter
        metrics[NUM_ENV_STEPS_SAMPLED_THIS_ITER] = env_steps_this_iter

        if self.reward_estimators:
            # Compute off-policy estimates
            metrics["off_policy_estimator"] = {}
            total_batch = concat_samples(all_batches)
            for name, estimator in self.reward_estimators.items():
                estimates = estimator.estimate(total_batch)
                metrics["off_policy_estimator"][name] = estimates

        # Evaluation does not run for every step.
        # Save evaluation metrics on Algorithm, so it can be attached to
        # subsequent step results as latest evaluation result.
        self.evaluation_metrics = {"evaluation": metrics}

        # Trigger `on_evaluate_end` callback.
        self.callbacks.on_evaluate_end(
            algorithm=self, evaluation_metrics=self.evaluation_metrics
        )

        # Return evaluation results.
        return self.evaluation_metrics

    @OverrideToImplementCustomLogic
    @DeveloperAPI
    def restore_workers(self, workers: WorkerSet) -> None:
        """Try syncing previously failed and restarted workers with local, if necessary.

        Algorithms that use custom EnvRunners may override this method to
        disable default, and create custom restoration logics. Note that "restoring"
        does not include the actual restarting process, but merely what should happen
        after such a restart of a (previously failed) worker.

        Args:
            workers: The WorkerSet to restore. This may be Rollout or Evaluation
                workers.
        """
        # If `workers` is None, or
        # 1. `workers` (WorkerSet) does not have a local worker, and
        # 2. `self.workers` (WorkerSet used for training) does not have a local worker
        # -> we don't have a local worker to get state from, so we can't recover
        # remote worker in this case.
        if not workers or (
            not workers.local_worker() and not self.workers.local_worker()
        ):
            return

        # This is really cheap, since probe_unhealthy_workers() is a no-op
        # if there are no unhealthy workers.
        restored = workers.probe_unhealthy_workers()

        if restored:
            # Count the restored workers.
            self._counters["total_num_restored_workers"] += len(restored)

            from_worker = workers.local_worker() or self.workers.local_worker()
            # Get the state of the correct (reference) worker. E.g. The local worker
            # of the main WorkerSet.
            state_ref = ray.put(from_worker.get_state())

            # By default, entire local worker state is synced after restoration
            # to bring these workers up to date.
            workers.foreach_worker(
                func=lambda w: w.set_state(ray.get(state_ref)),
                remote_worker_ids=restored,
                # Don't update the local_worker, b/c it's the one we are synching from.
                local_worker=False,
                timeout_seconds=self.config.worker_restore_timeout_s,
                # Bring back actor after successful state syncing.
                mark_healthy=True,
            )

            # Fire the callback for re-created workers.
            self.callbacks.on_workers_recreated(
                algorithm=self,
                worker_set=workers,
                worker_ids=restored,
                is_evaluation=workers.local_worker().config.in_evaluation,
            )

    @OverrideToImplementCustomLogic
    def training_step(self) -> ResultDict:
        """Default single iteration logic of an algorithm.

        - Collect on-policy samples (SampleBatches) in parallel using the
          Algorithm's EnvRunners (@ray.remote).
        - Concatenate collected SampleBatches into one train batch.
        - Note that we may have more than one policy in the multi-agent case:
          Call the different policies' `learn_on_batch` (simple optimizer) OR
          `load_batch_into_buffer` + `learn_on_loaded_batch` (multi-GPU
          optimizer) methods to calculate loss and update the model(s).
        - Return all collected metrics for the iteration.

        Returns:
            The results dict from executing the training iteration.
        """
        # Collect SampleBatches from sample workers until we have a full batch.
        with self._timers[SAMPLE_TIMER]:
            if self.config.count_steps_by == "agent_steps":
                train_batch = synchronous_parallel_sample(
                    worker_set=self.workers,
                    max_agent_steps=self.config.train_batch_size,
                )
            else:
                train_batch = synchronous_parallel_sample(
                    worker_set=self.workers, max_env_steps=self.config.train_batch_size
                )
        train_batch = train_batch.as_multi_agent()
        self._counters[NUM_AGENT_STEPS_SAMPLED] += train_batch.agent_steps()
        self._counters[NUM_ENV_STEPS_SAMPLED] += train_batch.env_steps()

        # Only train if train_batch is not empty.
        # In an extreme situation, all rollout workers die during the
        # synchronous_parallel_sample() call above.
        # In which case, we should skip training, wait a little bit, then probe again.
        train_results = {}
        if train_batch.agent_steps() > 0:
            # Use simple optimizer (only for multi-agent or tf-eager; all other
            # cases should use the multi-GPU optimizer, even if only using 1 GPU).
            # TODO: (sven) rename MultiGPUOptimizer into something more
            #  meaningful.
            if self.config._enable_new_api_stack:
                train_results = self.learner_group.update(train_batch)
            elif self.config.get("simple_optimizer") is True:
                train_results = train_one_step(self, train_batch)
            else:
                train_results = multi_gpu_train_one_step(self, train_batch)
        else:
            # Wait 1 sec before probing again via weight syncing.
            time.sleep(1)

        # Update weights and global_vars - after learning on the local worker - on all
        # remote workers (only those policies that were actually trained).
        global_vars = {
            "timestep": self._counters[NUM_ENV_STEPS_SAMPLED],
        }
        with self._timers[SYNCH_WORKER_WEIGHTS_TIMER]:
            # TODO (Avnish): Implement this on learner_group.get_weights().
            # TODO (Kourosh): figure out how we are going to sync MARLModule
            # weights to MARLModule weights under the policy_map objects?
            from_worker_or_trainer = None
            if self.config._enable_new_api_stack:
                from_worker_or_trainer = self.learner_group
            self.workers.sync_weights(
                from_worker_or_learner_group=from_worker_or_trainer,
                policies=list(train_results.keys()),
                global_vars=global_vars,
            )

        return train_results

    # TODO (sven): Deprecate this API in favor of extracting the correct RLModule
    #  and simply calling `forward_inference()` on it (see DreamerV3 for an example).
    @PublicAPI
    def compute_single_action(
        self,
        observation: Optional[TensorStructType] = None,
        state: Optional[List[TensorStructType]] = None,
        *,
        prev_action: Optional[TensorStructType] = None,
        prev_reward: Optional[float] = None,
        info: Optional[EnvInfoDict] = None,
        input_dict: Optional[SampleBatch] = None,
        policy_id: PolicyID = DEFAULT_POLICY_ID,
        full_fetch: bool = False,
        explore: Optional[bool] = None,
        timestep: Optional[int] = None,
        episode: Optional[Episode] = None,
        unsquash_action: Optional[bool] = None,
        clip_action: Optional[bool] = None,
        # Kwargs placeholder for future compatibility.
        **kwargs,
    ) -> Union[
        TensorStructType,
        Tuple[TensorStructType, List[TensorType], Dict[str, TensorType]],
    ]:
        """Computes an action for the specified policy on the local worker.

        Note that you can also access the policy object through
        self.get_policy(policy_id) and call compute_single_action() on it
        directly.

        Args:
            observation: Single (unbatched) observation from the
                environment.
            state: List of all RNN hidden (single, unbatched) state tensors.
            prev_action: Single (unbatched) previous action value.
            prev_reward: Single (unbatched) previous reward value.
            info: Env info dict, if any.
            input_dict: An optional SampleBatch that holds all the values
                for: obs, state, prev_action, and prev_reward, plus maybe
                custom defined views of the current env trajectory. Note
                that only one of `obs` or `input_dict` must be non-None.
            policy_id: Policy to query (only applies to multi-agent).
                Default: "default_policy".
            full_fetch: Whether to return extra action fetch results.
                This is always set to True if `state` is specified.
            explore: Whether to apply exploration to the action.
                Default: None -> use self.config.explore.
            timestep: The current (sampling) time step.
            episode: This provides access to all of the internal episodes'
                state, which may be useful for model-based or multi-agent
                algorithms.
            unsquash_action: Should actions be unsquashed according to the
                env's/Policy's action space? If None, use the value of
                self.config.normalize_actions.
            clip_action: Should actions be clipped according to the
                env's/Policy's action space? If None, use the value of
                self.config.clip_actions.

        Keyword Args:
            kwargs: forward compatibility placeholder

        Returns:
            The computed action if full_fetch=False, or a tuple of a) the
            full output of policy.compute_actions() if full_fetch=True
            or we have an RNN-based Policy.

        Raises:
            KeyError: If the `policy_id` cannot be found in this Algorithm's local
                worker.
        """
        # `unsquash_action` is None: Use value of config['normalize_actions'].
        if unsquash_action is None:
            unsquash_action = self.config.normalize_actions
        # `clip_action` is None: Use value of config['clip_actions'].
        elif clip_action is None:
            clip_action = self.config.clip_actions

        # User provided an input-dict: Assert that `obs`, `prev_a|r`, `state`
        # are all None.
        err_msg = (
            "Provide either `input_dict` OR [`observation`, ...] as "
            "args to `Algorithm.compute_single_action()`!"
        )
        if input_dict is not None:
            assert (
                observation is None
                and prev_action is None
                and prev_reward is None
                and state is None
            ), err_msg
            observation = input_dict[SampleBatch.OBS]
        else:
            assert observation is not None, err_msg

        # Get the policy to compute the action for (in the multi-agent case,
        # Algorithm may hold >1 policies).
        policy = self.get_policy(policy_id)
        if policy is None:
            raise KeyError(
                f"PolicyID '{policy_id}' not found in PolicyMap of the "
                f"Algorithm's local worker!"
            )
        local_worker = self.workers.local_worker()

        if not self.config.get("enable_connectors"):
            # Check the preprocessor and preprocess, if necessary.
            pp = local_worker.preprocessors[policy_id]
            if pp and type(pp).__name__ != "NoPreprocessor":
                observation = pp.transform(observation)
            observation = local_worker.filters[policy_id](observation, update=False)
        else:
            # Just preprocess observations, similar to how it used to be done before.
            pp = policy.agent_connectors[ObsPreprocessorConnector]

            # convert the observation to array if possible
            if not isinstance(observation, (np.ndarray, dict, tuple)):
                try:
                    observation = np.asarray(observation)
                except Exception:
                    raise ValueError(
                        f"Observation type {type(observation)} cannot be converted to "
                        f"np.ndarray."
                    )
            if pp:
                assert len(pp) == 1, "Only one preprocessor should be in the pipeline"
                pp = pp[0]

                if not pp.is_identity():
                    # Note(Kourosh): This call will leave the policy's connector
                    # in eval mode. would that be a problem?
                    pp.in_eval()
                    if observation is not None:
                        _input_dict = {SampleBatch.OBS: observation}
                    elif input_dict is not None:
                        _input_dict = {SampleBatch.OBS: input_dict[SampleBatch.OBS]}
                    else:
                        raise ValueError(
                            "Either observation or input_dict must be provided."
                        )

                    # TODO (Kourosh): Create a new util method for algorithm that
                    # computes actions based on raw inputs from env and can keep track
                    # of its own internal state.
                    acd = AgentConnectorDataType("0", "0", _input_dict)
                    # make sure the state is reset since we are only applying the
                    # preprocessor
                    pp.reset(env_id="0")
                    ac_o = pp([acd])[0]
                    observation = ac_o.data[SampleBatch.OBS]

        # Input-dict.
        if input_dict is not None:
            input_dict[SampleBatch.OBS] = observation
            action, state, extra = policy.compute_single_action(
                input_dict=input_dict,
                explore=explore,
                timestep=timestep,
                episode=episode,
            )
        # Individual args.
        else:
            action, state, extra = policy.compute_single_action(
                obs=observation,
                state=state,
                prev_action=prev_action,
                prev_reward=prev_reward,
                info=info,
                explore=explore,
                timestep=timestep,
                episode=episode,
            )

        # If we work in normalized action space (normalize_actions=True),
        # we re-translate here into the env's action space.
        if unsquash_action:
            action = space_utils.unsquash_action(action, policy.action_space_struct)
        # Clip, according to env's action space.
        elif clip_action:
            action = space_utils.clip_action(action, policy.action_space_struct)

        # Return 3-Tuple: Action, states, and extra-action fetches.
        if state or full_fetch:
            return action, state, extra
        # Ensure backward compatibility.
        else:
            return action

    @PublicAPI
    def compute_actions(
        self,
        observations: TensorStructType,
        state: Optional[List[TensorStructType]] = None,
        *,
        prev_action: Optional[TensorStructType] = None,
        prev_reward: Optional[TensorStructType] = None,
        info: Optional[EnvInfoDict] = None,
        policy_id: PolicyID = DEFAULT_POLICY_ID,
        full_fetch: bool = False,
        explore: Optional[bool] = None,
        timestep: Optional[int] = None,
        episodes: Optional[List[Episode]] = None,
        unsquash_actions: Optional[bool] = None,
        clip_actions: Optional[bool] = None,
        **kwargs,
    ):
        """Computes an action for the specified policy on the local Worker.

        Note that you can also access the policy object through
        self.get_policy(policy_id) and call compute_actions() on it directly.

        Args:
            observation: Observation from the environment.
            state: RNN hidden state, if any. If state is not None,
                then all of compute_single_action(...) is returned
                (computed action, rnn state(s), logits dictionary).
                Otherwise compute_single_action(...)[0] is returned
                (computed action).
            prev_action: Previous action value, if any.
            prev_reward: Previous reward, if any.
            info: Env info dict, if any.
            policy_id: Policy to query (only applies to multi-agent).
            full_fetch: Whether to return extra action fetch results.
                This is always set to True if RNN state is specified.
            explore: Whether to pick an exploitation or exploration
                action (default: None -> use self.config.explore).
            timestep: The current (sampling) time step.
            episodes: This provides access to all of the internal episodes'
                state, which may be useful for model-based or multi-agent
                algorithms.
            unsquash_actions: Should actions be unsquashed according
                to the env's/Policy's action space? If None, use
                self.config.normalize_actions.
            clip_actions: Should actions be clipped according to the
                env's/Policy's action space? If None, use
                self.config.clip_actions.

        Keyword Args:
            kwargs: forward compatibility placeholder

        Returns:
            The computed action if full_fetch=False, or a tuple consisting of
            the full output of policy.compute_actions_from_input_dict() if
            full_fetch=True or we have an RNN-based Policy.
        """
        # `unsquash_actions` is None: Use value of config['normalize_actions'].
        if unsquash_actions is None:
            unsquash_actions = self.config.normalize_actions
        # `clip_actions` is None: Use value of config['clip_actions'].
        elif clip_actions is None:
            clip_actions = self.config.clip_actions

        # Preprocess obs and states.
        state_defined = state is not None
        policy = self.get_policy(policy_id)
        filtered_obs, filtered_state = [], []
        for agent_id, ob in observations.items():
            worker = self.workers.local_worker()
            if worker.preprocessors.get(policy_id) is not None:
                preprocessed = worker.preprocessors[policy_id].transform(ob)
            else:
                preprocessed = ob
            filtered = worker.filters[policy_id](preprocessed, update=False)
            filtered_obs.append(filtered)
            if state is None:
                continue
            elif agent_id in state:
                filtered_state.append(state[agent_id])
            else:
                filtered_state.append(policy.get_initial_state())

        # Batch obs and states
        obs_batch = np.stack(filtered_obs)
        if state is None:
            state = []
        else:
            state = list(zip(*filtered_state))
            state = [np.stack(s) for s in state]

        input_dict = {SampleBatch.OBS: obs_batch}

        # prev_action and prev_reward can be None, np.ndarray, or tensor-like structure.
        # Explicitly check for None here to avoid the error message "The truth value of
        # an array with more than one element is ambiguous.", when np arrays are passed
        # as arguments.
        if prev_action is not None:
            input_dict[SampleBatch.PREV_ACTIONS] = prev_action
        if prev_reward is not None:
            input_dict[SampleBatch.PREV_REWARDS] = prev_reward
        if info:
            input_dict[SampleBatch.INFOS] = info
        for i, s in enumerate(state):
            input_dict[f"state_in_{i}"] = s

        # Batch compute actions
        actions, states, infos = policy.compute_actions_from_input_dict(
            input_dict=input_dict,
            explore=explore,
            timestep=timestep,
            episodes=episodes,
        )

        # Unbatch actions for the environment into a multi-agent dict.
        single_actions = space_utils.unbatch(actions)
        actions = {}
        for key, a in zip(observations, single_actions):
            # If we work in normalized action space (normalize_actions=True),
            # we re-translate here into the env's action space.
            if unsquash_actions:
                a = space_utils.unsquash_action(a, policy.action_space_struct)
            # Clip, according to env's action space.
            elif clip_actions:
                a = space_utils.clip_action(a, policy.action_space_struct)
            actions[key] = a

        # Unbatch states into a multi-agent dict.
        unbatched_states = {}
        for idx, agent_id in enumerate(observations):
            unbatched_states[agent_id] = [s[idx] for s in states]

        # Return only actions or full tuple
        if state_defined or full_fetch:
            return actions, unbatched_states, infos
        else:
            return actions

    @PublicAPI
    def get_policy(self, policy_id: PolicyID = DEFAULT_POLICY_ID) -> Policy:
        """Return policy for the specified id, or None.

        Args:
            policy_id: ID of the policy to return.
        """
        return self.workers.local_worker().get_policy(policy_id)

    @PublicAPI
    def get_weights(self, policies: Optional[List[PolicyID]] = None) -> dict:
        """Return a dictionary of policy ids to weights.

        Args:
            policies: Optional list of policies to return weights for,
                or None for all policies.
        """
        return self.workers.local_worker().get_weights(policies)

    @PublicAPI
    def set_weights(self, weights: Dict[PolicyID, dict]):
        """Set policy weights by policy id.

        Args:
            weights: Map of policy ids to weights to set.
        """
        self.workers.local_worker().set_weights(weights)

    @PublicAPI
    def add_policy(
        self,
        policy_id: PolicyID,
        policy_cls: Optional[Type[Policy]] = None,
        policy: Optional[Policy] = None,
        *,
        observation_space: Optional[gym.spaces.Space] = None,
        action_space: Optional[gym.spaces.Space] = None,
        config: Optional[Union[AlgorithmConfig, PartialAlgorithmConfigDict]] = None,
        policy_state: Optional[PolicyState] = None,
        policy_mapping_fn: Optional[Callable[[AgentID, EpisodeID], PolicyID]] = None,
        policies_to_train: Optional[
            Union[
                Container[PolicyID],
                Callable[[PolicyID, Optional[SampleBatchType]], bool],
            ]
        ] = None,
        evaluation_workers: bool = True,
        module_spec: Optional[SingleAgentRLModuleSpec] = None,
    ) -> Optional[Policy]:
        """Adds a new policy to this Algorithm.

        Args:
            policy_id: ID of the policy to add.
                IMPORTANT: Must not contain characters that
                are also not allowed in Unix/Win filesystems, such as: `<>:"/|?*`,
                or a dot, space or backslash at the end of the ID.
            policy_cls: The Policy class to use for constructing the new Policy.
                Note: Only one of `policy_cls` or `policy` must be provided.
            policy: The Policy instance to add to this algorithm. If not None, the
                given Policy object will be directly inserted into the Algorithm's
                local worker and clones of that Policy will be created on all remote
                workers as well as all evaluation workers.
                Note: Only one of `policy_cls` or `policy` must be provided.
            observation_space: The observation space of the policy to add.
                If None, try to infer this space from the environment.
            action_space: The action space of the policy to add.
                If None, try to infer this space from the environment.
            config: The config object or overrides for the policy to add.
            policy_state: Optional state dict to apply to the new
                policy instance, right after its construction.
            policy_mapping_fn: An optional (updated) policy mapping function
                to use from here on. Note that already ongoing episodes will
                not change their mapping but will use the old mapping till
                the end of the episode.
            policies_to_train: An optional list of policy IDs to be trained
                or a callable taking PolicyID and SampleBatchType and
                returning a bool (trainable or not?).
                If None, will keep the existing setup in place. Policies,
                whose IDs are not in the list (or for which the callable
                returns False) will not be updated.
            evaluation_workers: Whether to add the new policy also
                to the evaluation WorkerSet.
            module_spec: In the new RLModule API we need to pass in the module_spec for
                the new module that is supposed to be added. Knowing the policy spec is
                not sufficient.

        Returns:
            The newly added policy (the copy that got added to the local
            worker). If `workers` was provided, None is returned.
        """
        validate_policy_id(policy_id, error=True)

        self.workers.add_policy(
            policy_id,
            policy_cls,
            policy,
            observation_space=observation_space,
            action_space=action_space,
            config=config,
            policy_state=policy_state,
            policy_mapping_fn=policy_mapping_fn,
            policies_to_train=policies_to_train,
            module_spec=module_spec,
        )

        # If learner API is enabled, we need to also add the underlying module
        # to the learner group.
        if self.config._enable_new_api_stack:
            policy = self.get_policy(policy_id)
            module = policy.model
            self.learner_group.add_module(
                module_id=policy_id,
                module_spec=SingleAgentRLModuleSpec.from_module(module),
            )

            # Update the LearnerGroup's `should_module_be_updated_fn` function, but only
            # if the arg is explicitly provided here.
            if policies_to_train is not None:
                self.learner_group.set_should_module_be_updated_fn(policies_to_train)

            weights = policy.get_weights()
            self.learner_group.set_weights({policy_id: weights})

        # Add to evaluation workers, if necessary.
        if evaluation_workers is True and self.evaluation_workers is not None:
            self.evaluation_workers.add_policy(
                policy_id,
                policy_cls,
                policy,
                observation_space=observation_space,
                action_space=action_space,
                config=config,
                policy_state=policy_state,
                policy_mapping_fn=policy_mapping_fn,
                policies_to_train=policies_to_train,
                module_spec=module_spec,
            )

        # Return newly added policy (from the local rollout worker).
        return self.get_policy(policy_id)

    @PublicAPI
    def remove_policy(
        self,
        policy_id: PolicyID = DEFAULT_POLICY_ID,
        *,
        policy_mapping_fn: Optional[Callable[[AgentID], PolicyID]] = None,
        policies_to_train: Optional[
            Union[
                Container[PolicyID],
                Callable[[PolicyID, Optional[SampleBatchType]], bool],
            ]
        ] = None,
        evaluation_workers: bool = True,
    ) -> None:
        """Removes a new policy from this Algorithm.

        Args:
            policy_id: ID of the policy to be removed.
            policy_mapping_fn: An optional (updated) policy mapping function
                to use from here on. Note that already ongoing episodes will
                not change their mapping but will use the old mapping till
                the end of the episode.
            policies_to_train: An optional list of policy IDs to be trained
                or a callable taking PolicyID and SampleBatchType and
                returning a bool (trainable or not?).
                If None, will keep the existing setup in place. Policies,
                whose IDs are not in the list (or for which the callable
                returns False) will not be updated.
            evaluation_workers: Whether to also remove the policy from the
                evaluation WorkerSet.
        """

        def fn(worker):
            worker.remove_policy(
                policy_id=policy_id,
                policy_mapping_fn=policy_mapping_fn,
                policies_to_train=policies_to_train,
            )

        # Update all EnvRunner workers.
        self.workers.foreach_worker(fn, local_worker=True, healthy_only=True)

        # Update the LearnerGroup's `should_module_be_updated_fn` function, but only
        # if the arg is explicitly provided here.
        if self.config._enable_new_api_stack and policies_to_train is not None:
            self.learner_group.set_should_module_be_updated_fn(policies_to_train)

        # Update the evaluation worker set's workers, if required.
        if evaluation_workers and self.evaluation_workers is not None:
            self.evaluation_workers.foreach_worker(
                fn,
                local_worker=True,
                healthy_only=True,
            )

    @DeveloperAPI
    def export_policy_model(
        self,
        export_dir: str,
        policy_id: PolicyID = DEFAULT_POLICY_ID,
        onnx: Optional[int] = None,
    ) -> None:
        """Exports policy model with given policy_id to a local directory.

        Args:
            export_dir: Writable local directory.
            policy_id: Optional policy id to export.
            onnx: If given, will export model in ONNX format. The
                value of this parameter set the ONNX OpSet version to use.
                If None, the output format will be DL framework specific.

        .. testcode::

            from ray.rllib.algorithms.ppo import PPO, PPOConfig
            config = PPOConfig().environment("CartPole-v1")
            algo = PPO(config=config)
            algo.train()
            algo.export_policy_checkpoint("/tmp/export_dir")
            algo.export_policy_model("/tmp/dir")
        """
        self.get_policy(policy_id).export_model(export_dir, onnx)

    @DeveloperAPI
    def export_policy_checkpoint(
        self,
        export_dir: str,
        policy_id: PolicyID = DEFAULT_POLICY_ID,
    ) -> None:
        """Exports Policy checkpoint to a local directory and returns an AIR Checkpoint.

        Args:
            export_dir: Writable local directory to store the AIR Checkpoint
                information into.
            policy_id: Optional policy ID to export. If not provided, will export
                "default_policy". If `policy_id` does not exist in this Algorithm,
                will raise a KeyError.

        Raises:
            KeyError if `policy_id` cannot be found in this Algorithm.

        .. testcode::

            from ray.rllib.algorithms.ppo import PPO, PPOConfig
            config = PPOConfig().environment("CartPole-v1")
            algo = PPO(config=config)
            algo.train()
            algo.export_policy_checkpoint("/tmp/export_dir")
        """
        policy = self.get_policy(policy_id)
        if policy is None:
            raise KeyError(f"Policy with ID {policy_id} not found in Algorithm!")
        policy.export_checkpoint(export_dir)

    @DeveloperAPI
    def import_policy_model_from_h5(
        self,
        import_file: str,
        policy_id: PolicyID = DEFAULT_POLICY_ID,
    ) -> None:
        """Imports a policy's model with given policy_id from a local h5 file.

        Args:
            import_file: The h5 file to import from.
            policy_id: Optional policy id to import into.

        """
        self.get_policy(policy_id).import_model_from_h5(import_file)
        # Sync new weights to remote workers.
        self._sync_weights_to_workers(worker_set=self.workers)

    @override(Trainable)
    def save_checkpoint(self, checkpoint_dir: str) -> None:
        """Exports checkpoint to a local directory.

        The structure of an Algorithm checkpoint dir will be as follows::

            policies/
                pol_1/
                    policy_state.pkl
                pol_2/
                    policy_state.pkl
            learner/
                learner_state.json
                module_state/
                    module_1/
                        ...
                optimizer_state/
                    optimizers_module_1/
                        ...
            rllib_checkpoint.json
            algorithm_state.pkl

        Note: `rllib_checkpoint.json` contains a "version" key (e.g. with value 0.1)
        helping RLlib to remain backward compatible wrt. restoring from checkpoints from
        Ray 2.0 onwards.

        Args:
            checkpoint_dir: The directory where the checkpoint files will be stored.
        """
        state = self.__getstate__()

        # TODO (sven): Move LearnerGroup `get_state` call here as well.

        # Extract policy states from worker state (Policies get their own
        # checkpoint sub-dirs).
        policy_states = {}
        if "worker" in state and "policy_states" in state["worker"]:
            policy_states = state["worker"].pop("policy_states", {})

        # Add RLlib checkpoint version.
        if self.config._enable_new_api_stack:
            state["checkpoint_version"] = CHECKPOINT_VERSION_LEARNER
        else:
            state["checkpoint_version"] = CHECKPOINT_VERSION

        # Write state (w/o policies) to disk.
        state_file = os.path.join(checkpoint_dir, "algorithm_state.pkl")
        with open(state_file, "wb") as f:
            pickle.dump(state, f)

        # Write rllib_checkpoint.json.
        with open(os.path.join(checkpoint_dir, "rllib_checkpoint.json"), "w") as f:
            json.dump(
                {
                    "type": "Algorithm",
                    "checkpoint_version": str(state["checkpoint_version"]),
                    "format": "cloudpickle",
                    "state_file": state_file,
                    "policy_ids": list(policy_states.keys()),
                    "ray_version": ray.__version__,
                    "ray_commit": ray.__commit__,
                },
                f,
            )

        # Write individual policies to disk, each in their own sub-directory.
        for pid, policy_state in policy_states.items():
            # From here on, disallow policyIDs that would not work as directory names.
            validate_policy_id(pid, error=True)
            policy_dir = os.path.join(checkpoint_dir, "policies", pid)
            os.makedirs(policy_dir, exist_ok=True)
            policy = self.get_policy(pid)
            policy.export_checkpoint(policy_dir, policy_state=policy_state)

        # if we are using the learner API, save the learner group state
        if self.config._enable_new_api_stack:
            learner_state_dir = os.path.join(checkpoint_dir, "learner")
            self.learner_group.save_state(learner_state_dir)

    @override(Trainable)
    def load_checkpoint(self, checkpoint_dir: str) -> None:
        # Checkpoint is provided as a local directory.
        # Restore from the checkpoint file or dir.

        checkpoint_info = get_checkpoint_info(checkpoint_dir)
        checkpoint_data = Algorithm._checkpoint_info_to_algorithm_state(checkpoint_info)
        self.__setstate__(checkpoint_data)
        if self.config._enable_new_api_stack:
            learner_state_dir = os.path.join(checkpoint_dir, "learner")
            self.learner_group.load_state(learner_state_dir)

        # Call the `on_checkpoint_loaded` callback.
        self.callbacks.on_checkpoint_loaded(algorithm=self)

    @override(Trainable)
    def log_result(self, result: ResultDict) -> None:
        # Log after the callback is invoked, so that the user has a chance
        # to mutate the result.
        # TODO: Remove `algorithm` arg at some point to fully deprecate the old
        #  signature.
        self.callbacks.on_train_result(algorithm=self, result=result)
        # Then log according to Trainable's logging logic.
        Trainable.log_result(self, result)

    @override(Trainable)
    def cleanup(self) -> None:
        # Stop all workers.
        if hasattr(self, "workers") and self.workers is not None:
            self.workers.stop()
        if hasattr(self, "evaluation_workers") and self.evaluation_workers is not None:
            self.evaluation_workers.stop()

    @OverrideToImplementCustomLogic
    @classmethod
    @override(Trainable)
    def default_resource_request(
        cls, config: Union[AlgorithmConfig, PartialAlgorithmConfigDict]
    ) -> Union[Resources, PlacementGroupFactory]:
        # Default logic for RLlib Algorithms:
        # Create one bundle per individual worker (local or remote).
        # Use `num_cpus_for_local_worker` and `num_gpus` for the local worker and
        # `num_cpus_per_worker` and `num_gpus_per_worker` for the remote
        # workers to determine their CPU/GPU resource needs.

        # Convenience config handles.
        cf = cls.get_default_config().update_from_dict(config)
        cf.validate()
        cf.freeze()

        # get evaluation config
        eval_cf = cf.get_evaluation_config_object()
        eval_cf.validate()
        eval_cf.freeze()

        # resources for the driver of this trainable
        if cf._enable_new_api_stack:
            if cf.num_learner_workers == 0:
                # in this case local_worker only does sampling and training is done on
                # local learner worker
                driver = cls._get_learner_bundles(cf)[0]
            else:
                # in this case local_worker only does sampling and training is done on
                # remote learner workers
                driver = {"CPU": cf.num_cpus_for_local_worker, "GPU": 0}
        else:
            driver = {
                "CPU": cf.num_cpus_for_local_worker,
                "GPU": 0 if cf._fake_gpus else cf.num_gpus,
            }

        # resources for remote rollout env samplers
        rollout_bundles = [
            {
                "CPU": cf.num_cpus_per_worker,
                "GPU": cf.num_gpus_per_worker,
                **cf.custom_resources_per_worker,
            }
            for _ in range(cf.num_rollout_workers)
        ]

        # resources for remote evaluation env samplers or datasets (if any)
        if cls._should_create_evaluation_rollout_workers(eval_cf):
            # Evaluation workers.
            # Note: The local eval worker is located on the driver CPU.
            evaluation_bundles = [
                {
                    "CPU": eval_cf.num_cpus_per_worker,
                    "GPU": eval_cf.num_gpus_per_worker,
                    **eval_cf.custom_resources_per_worker,
                }
                for _ in range(eval_cf.evaluation_num_workers)
            ]
        else:
            # resources for offline dataset readers during evaluation
            # Note (Kourosh): we should not claim extra workers for
            # training on the offline dataset, since rollout workers have already
            # claimed it.
            # Another Note (Kourosh): dataset reader will not use placement groups so
            # whatever we specify here won't matter because dataset won't even use it.
            # Disclaimer: using ray dataset in tune may cause deadlock when multiple
            # tune trials get scheduled on the same node and do not leave any spare
            # resources for dataset operations. The workaround is to limit the
            # max_concurrent trials so that some spare cpus are left for dataset
            # operations. This behavior should get fixed by the dataset team. more info
            # found here:
            # https://docs.ray.io/en/master/data/dataset-internals.html#datasets-tune
            evaluation_bundles = []

        # resources for remote learner workers
        learner_bundles = []
        if cf._enable_new_api_stack and cf.num_learner_workers > 0:
            learner_bundles = cls._get_learner_bundles(cf)

        bundles = [driver] + rollout_bundles + evaluation_bundles + learner_bundles

        # Return PlacementGroupFactory containing all needed resources
        # (already properly defined as device bundles).
        return PlacementGroupFactory(
            bundles=bundles,
            strategy=config.get("placement_strategy", "PACK"),
        )

    @DeveloperAPI
    def _before_evaluate(self):
        """Pre-evaluation callback."""
        pass

    @staticmethod
    def _get_env_id_and_creator(
        env_specifier: Union[str, EnvType, None], config: AlgorithmConfig
    ) -> Tuple[Optional[str], EnvCreator]:
        """Returns env_id and creator callable given original env id from config.

        Args:
            env_specifier: An env class, an already tune registered env ID, a known
                gym env name, or None (if no env is used).
            config: The AlgorithmConfig object.

        Returns:
            Tuple consisting of a) env ID string and b) env creator callable.
        """
        # Environment is specified via a string.
        if isinstance(env_specifier, str):
            # An already registered env.
            if _global_registry.contains(ENV_CREATOR, env_specifier):
                return env_specifier, _global_registry.get(ENV_CREATOR, env_specifier)

            # A class path specifier.
            elif "." in env_specifier:

                def env_creator_from_classpath(env_context):
                    try:
                        env_obj = from_config(env_specifier, env_context)
                    except ValueError:
                        raise EnvError(
                            ERR_MSG_INVALID_ENV_DESCRIPTOR.format(env_specifier)
                        )
                    return env_obj

                return env_specifier, env_creator_from_classpath
            # Try gym/PyBullet/Vizdoom.
            else:
                return env_specifier, functools.partial(
                    _gym_env_creator, env_descriptor=env_specifier
                )

        elif isinstance(env_specifier, type):
            env_id = env_specifier  # .__name__

            if config["remote_worker_envs"]:
                # Check gym version (0.22 or higher?).
                # If > 0.21, can't perform auto-wrapping of the given class as this
                # would lead to a pickle error.
                gym_version = importlib.metadata.version("gym")
                if version.parse(gym_version) >= version.parse("0.22"):
                    raise ValueError(
                        "Cannot specify a gym.Env class via `config.env` while setting "
                        "`config.remote_worker_env=True` AND your gym version is >= "
                        "0.22! Try installing an older version of gym or set `config."
                        "remote_worker_env=False`."
                    )

                @ray.remote(num_cpus=1)
                class _wrapper(env_specifier):
                    # Add convenience `_get_spaces` and `_is_multi_agent`
                    # methods:
                    def _get_spaces(self):
                        return self.observation_space, self.action_space

                    def _is_multi_agent(self):
                        from ray.rllib.env.multi_agent_env import MultiAgentEnv

                        return isinstance(self, MultiAgentEnv)

                return env_id, lambda cfg: _wrapper.remote(cfg)
            # gym.Env-subclass: Also go through our RLlib gym-creator.
            elif issubclass(env_specifier, gym.Env):
                return env_id, functools.partial(
                    _gym_env_creator,
                    env_descriptor=env_specifier,
                    auto_wrap_old_gym_envs=config.get("auto_wrap_old_gym_envs", True),
                )
            # All other env classes: Call c'tor directly.
            else:
                return env_id, lambda cfg: env_specifier(cfg)

        # No env -> Env creator always returns None.
        elif env_specifier is None:
            return None, lambda env_config: None

        else:
            raise ValueError(
                "{} is an invalid env specifier. ".format(env_specifier)
                + "You can specify a custom env as either a class "
                '(e.g., YourEnvCls) or a registered env id (e.g., "your_env").'
            )

    def _sync_filters_if_needed(
        self,
        *,
        central_worker: EnvRunner,
        workers: WorkerSet,
        config: AlgorithmConfig,
    ) -> None:
        """Synchronizes the filter stats from `workers` to `central_worker`.

        .. and broadcasts the central_worker's filter stats back to all `workers`
        (if configured).

        Args:
            central_worker: The worker to sync/aggregate all `workers`' filter stats to
                and from which to (possibly) broadcast the updated filter stats back to
                `workers`.
            workers: The WorkerSet, whose workers' filter stats should be used for
                aggregation on `central_worker` and which (possibly) get updated
                from `central_worker` after the sync.
            config: The algorithm config instance. This is used to determine, whether
                syncing from `workers` should happen at all and whether broadcasting
                back to `workers` (after possible syncing) should happen.
        """
        if central_worker and config.observation_filter != "NoFilter":
            FilterManager.synchronize(
                central_worker.filters,
                workers,
                update_remote=config.update_worker_filter_stats,
                timeout_seconds=config.sync_filters_on_rollout_workers_timeout_s,
                use_remote_data_for_update=config.use_worker_filter_stats,
            )

    @DeveloperAPI
    def _sync_weights_to_workers(
        self,
        *,
        worker_set: WorkerSet,
    ) -> None:
        """Sync "main" weights to given WorkerSet or list of workers."""
        # Broadcast the new policy weights to all remote workers in worker_set.
        logger.info("Synchronizing weights to workers.")
        worker_set.sync_weights()

    @classmethod
    @override(Trainable)
    def resource_help(cls, config: Union[AlgorithmConfig, AlgorithmConfigDict]) -> str:
        return (
            "\n\nYou can adjust the resource requests of RLlib Algorithms by calling "
            "`AlgorithmConfig.resources("
            "num_gpus=.., num_cpus_per_worker=.., num_gpus_per_worker=.., ..)` or "
            "`AgorithmConfig.rollouts(num_rollout_workers=..)`. See "
            "the `ray.rllib.algorithms.algorithm_config.AlgorithmConfig` classes "
            "(each Algorithm has its own subclass of this class) for more info.\n\n"
            f"The config of this Algorithm is: {config}"
        )

    @override(Trainable)
    def get_auto_filled_metrics(
        self,
        now: Optional[datetime] = None,
        time_this_iter: Optional[float] = None,
        timestamp: Optional[int] = None,
        debug_metrics_only: bool = False,
    ) -> dict:
        # Override this method to make sure, the `config` key of the returned results
        # contains the proper Tune config dict (instead of an AlgorithmConfig object).
        auto_filled = super().get_auto_filled_metrics(
            now, time_this_iter, timestamp, debug_metrics_only
        )
        if "config" not in auto_filled:
            raise KeyError("`config` key not found in auto-filled results dict!")

        # If `config` key is no dict (but AlgorithmConfig object) ->
        # make sure, it's a dict to not break Tune APIs.
        if not isinstance(auto_filled["config"], dict):
            assert isinstance(auto_filled["config"], AlgorithmConfig)
            auto_filled["config"] = auto_filled["config"].to_dict()
        return auto_filled

    @classmethod
    def merge_algorithm_configs(
        cls,
        config1: AlgorithmConfigDict,
        config2: PartialAlgorithmConfigDict,
        _allow_unknown_configs: Optional[bool] = None,
    ) -> AlgorithmConfigDict:
        """Merges a complete Algorithm config dict with a partial override dict.

        Respects nested structures within the config dicts. The values in the
        partial override dict take priority.

        Args:
            config1: The complete Algorithm's dict to be merged (overridden)
                with `config2`.
            config2: The partial override config dict to merge on top of
                `config1`.
            _allow_unknown_configs: If True, keys in `config2` that don't exist
                in `config1` are allowed and will be added to the final config.

        Returns:
            The merged full algorithm config dict.
        """
        config1 = copy.deepcopy(config1)
        if "callbacks" in config2 and type(config2["callbacks"]) is dict:
            deprecation_warning(
                "callbacks dict interface",
                "a class extending rllib.algorithms.callbacks.DefaultCallbacks; "
                "see `rllib/examples/custom_metrics_and_callbacks.py` for an example.",
                error=True,
            )

        if _allow_unknown_configs is None:
            _allow_unknown_configs = cls._allow_unknown_configs
        return deep_update(
            config1,
            config2,
            _allow_unknown_configs,
            cls._allow_unknown_subkeys,
            cls._override_all_subkeys_if_type_changes,
            cls._override_all_key_list,
        )

    @staticmethod
    @ExperimentalAPI
    def validate_env(env: EnvType, env_context: EnvContext) -> None:
        """Env validator function for this Algorithm class.

        Override this in child classes to define custom validation
        behavior.

        Args:
            env: The (sub-)environment to validate. This is normally a
                single sub-environment (e.g. a gym.Env) within a vectorized
                setup.
            env_context: The EnvContext to configure the environment.

        Raises:
            Exception in case something is wrong with the given environment.
        """
        pass

    @override(Trainable)
    def _export_model(
        self, export_formats: List[str], export_dir: str
    ) -> Dict[str, str]:
        ExportFormat.validate(export_formats)
        exported = {}
        if ExportFormat.CHECKPOINT in export_formats:
            path = os.path.join(export_dir, ExportFormat.CHECKPOINT)
            self.export_policy_checkpoint(path)
            exported[ExportFormat.CHECKPOINT] = path
        if ExportFormat.MODEL in export_formats:
            path = os.path.join(export_dir, ExportFormat.MODEL)
            self.export_policy_model(path)
            exported[ExportFormat.MODEL] = path
        if ExportFormat.ONNX in export_formats:
            path = os.path.join(export_dir, ExportFormat.ONNX)
            self.export_policy_model(path, onnx=int(os.getenv("ONNX_OPSET", "11")))
            exported[ExportFormat.ONNX] = path
        return exported

    def import_model(self, import_file: str):
        """Imports a model from import_file.

        Note: Currently, only h5 files are supported.

        Args:
            import_file: The file to import the model from.

        Returns:
            A dict that maps ExportFormats to successfully exported models.
        """
        # Check for existence.
        if not os.path.exists(import_file):
            raise FileNotFoundError(
                "`import_file` '{}' does not exist! Can't import Model.".format(
                    import_file
                )
            )
        # Get the format of the given file.
        import_format = "h5"  # TODO(sven): Support checkpoint loading.

        ExportFormat.validate([import_format])
        if import_format != ExportFormat.H5:
            raise NotImplementedError
        else:
            return self.import_policy_model_from_h5(import_file)

    @PublicAPI
    def __getstate__(self) -> Dict:
        """Returns current state of Algorithm, sufficient to restore it from scratch.

        Returns:
            The current state dict of this Algorithm, which can be used to sufficiently
            restore the algorithm from scratch without any other information.
        """
        # Add config to state so complete Algorithm can be reproduced w/o it.
        state = {
            "algorithm_class": type(self),
            "config": self.config,
        }

        if hasattr(self, "workers"):
            state["worker"] = self.workers.local_worker().get_state()

        # Also store eval `policy_mapping_fn` (in case it's different from main one).
        if hasattr(self, "evaluation_workers") and self.evaluation_workers is not None:
            state[
                "eval_policy_mapping_fn"
            ] = self.evaluation_workers.local_worker().policy_mapping_fn

        # TODO: Experimental functionality: Store contents of replay buffer
        #  to checkpoint, only if user has configured this.
        if self.local_replay_buffer is not None and self.config.get(
            "store_buffer_in_checkpoints"
        ):
            state["local_replay_buffer"] = self.local_replay_buffer.get_state()

        state["counters"] = self._counters
        state["training_iteration"] = self.training_iteration

        return state

    @PublicAPI
    def __setstate__(self, state) -> None:
        """Sets the algorithm to the provided state.

        Args:
            state: The state dict to restore this Algorithm instance to. `state` may
                have been returned by a call to an Algorithm's `__getstate__()` method.
        """
        # TODO (sven): Validate that our config and the config in state are compatible.
        #  For example, the model architectures may differ.
        #  Also, what should the behavior be if e.g. some training parameter
        #  (e.g. lr) changed?

        if hasattr(self, "workers") and "worker" in state and state["worker"]:
            self.workers.local_worker().set_state(state["worker"])
            remote_state = ray.put(state["worker"])
            self.workers.foreach_worker(
                lambda w: w.set_state(ray.get(remote_state)),
                local_worker=False,
                healthy_only=False,
            )
            if self.evaluation_workers:

                def _setup_eval_worker(w):
                    w.set_state(ray.get(remote_state))
                    # Override `policy_mapping_fn` as it might be different for eval
                    # workers.
                    w.set_policy_mapping_fn(state.get("eval_policy_mapping_fn"))

                # If evaluation workers are used, also restore the policies
                # there in case they are used for evaluation purpose.
                self.evaluation_workers.foreach_worker(
                    _setup_eval_worker,
                    healthy_only=False,
                )
        # If necessary, restore replay data as well.
        if self.local_replay_buffer is not None:
            # TODO: Experimental functionality: Restore contents of replay
            #  buffer from checkpoint, only if user has configured this.
            if self.config.get("store_buffer_in_checkpoints"):
                if "local_replay_buffer" in state:
                    self.local_replay_buffer.set_state(state["local_replay_buffer"])
                else:
                    logger.warning(
                        "`store_buffer_in_checkpoints` is True, but no replay "
                        "data found in state!"
                    )
            elif "local_replay_buffer" in state and log_once(
                "no_store_buffer_in_checkpoints_but_data_found"
            ):
                logger.warning(
                    "`store_buffer_in_checkpoints` is False, but some replay "
                    "data found in state!"
                )

        if self.config._enable_new_api_stack:
            if "learner_state_dir" in state:
                self.learner_group.load_state(state["learner_state_dir"])
            else:
                logger.warning(
                    "You configured `_enable_new_api_stack=True`, but no "
                    "`learner_state_dir` key could be found in the state dict!"
                )

        if "counters" in state:
            self._counters = state["counters"]

        if "training_iteration" in state:
            self._iteration = state["training_iteration"]

    @staticmethod
    def _checkpoint_info_to_algorithm_state(
        checkpoint_info: dict,
        policy_ids: Optional[Container[PolicyID]] = None,
        policy_mapping_fn: Optional[Callable[[AgentID, EpisodeID], PolicyID]] = None,
        policies_to_train: Optional[
            Union[
                Container[PolicyID],
                Callable[[PolicyID, Optional[SampleBatchType]], bool],
            ]
        ] = None,
    ) -> Dict:
        """Converts a checkpoint info or object to a proper Algorithm state dict.

        The returned state dict can be used inside self.__setstate__().

        Args:
            checkpoint_info: A checkpoint info dict as returned by
                `ray.rllib.utils.checkpoints.get_checkpoint_info(
                [checkpoint dir or AIR Checkpoint])`.
            policy_ids: Optional list/set of PolicyIDs. If not None, only those policies
                listed here will be included in the returned state. Note that
                state items such as filters, the `is_policy_to_train` function, as
                well as the multi-agent `policy_ids` dict will be adjusted as well,
                based on this arg.
            policy_mapping_fn: An optional (updated) policy mapping function
                to include in the returned state.
            policies_to_train: An optional list of policy IDs to be trained
                or a callable taking PolicyID and SampleBatchType and
                returning a bool (trainable or not?) to include in the returned state.

        Returns:
             The state dict usable within the `self.__setstate__()` method.
        """
        if checkpoint_info["type"] != "Algorithm":
            raise ValueError(
                "`checkpoint` arg passed to "
                "`Algorithm._checkpoint_info_to_algorithm_state()` must be an "
                f"Algorithm checkpoint (but is {checkpoint_info['type']})!"
            )

        msgpack = None
        if checkpoint_info.get("format") == "msgpack":
            msgpack = try_import_msgpack(error=True)

        with open(checkpoint_info["state_file"], "rb") as f:
            if msgpack is not None:
                state = msgpack.load(f)
            else:
                state = pickle.load(f)

        # New checkpoint format: Policies are in separate sub-dirs.
        # Note: Algorithms like ES/ARS don't have a WorkerSet, so we just return
        # the plain state here.
        if (
            checkpoint_info["checkpoint_version"] > version.Version("0.1")
            and state.get("worker") is not None
            and state.get("worker")
        ):
            worker_state = state["worker"]

            # Retrieve the set of all required policy IDs.
            policy_ids = set(
                policy_ids if policy_ids is not None else worker_state["policy_ids"]
            )

            # Remove those policies entirely from filters that are not in
            # `policy_ids`.
            worker_state["filters"] = {
                pid: filter
                for pid, filter in worker_state["filters"].items()
                if pid in policy_ids
            }

            # Get Algorithm class.
            if isinstance(state["algorithm_class"], str):
                # Try deserializing from a full classpath.
                # Or as a last resort: Tune registered algorithm name.
                state["algorithm_class"] = deserialize_type(
                    state["algorithm_class"]
                ) or get_trainable_cls(state["algorithm_class"])
            # Compile actual config object.
            default_config = state["algorithm_class"].get_default_config()
            if isinstance(default_config, AlgorithmConfig):
                new_config = default_config.update_from_dict(state["config"])
            else:
                new_config = Algorithm.merge_algorithm_configs(
                    default_config, state["config"]
                )

            # Remove policies from multiagent dict that are not in `policy_ids`.
            new_policies = new_config.policies
            if isinstance(new_policies, (set, list, tuple)):
                new_policies = {pid for pid in new_policies if pid in policy_ids}
            else:
                new_policies = {
                    pid: spec for pid, spec in new_policies.items() if pid in policy_ids
                }
            new_config.multi_agent(
                policies=new_policies,
                policies_to_train=policies_to_train,
                **(
                    {"policy_mapping_fn": policy_mapping_fn}
                    if policy_mapping_fn is not None
                    else {}
                ),
            )
            state["config"] = new_config

            # Prepare local `worker` state to add policies' states into it,
            # read from separate policy checkpoint files.
            worker_state["policy_states"] = {}
            for pid in policy_ids:
                policy_state_file = os.path.join(
                    checkpoint_info["checkpoint_dir"],
                    "policies",
                    pid,
                    "policy_state."
                    + ("msgpck" if checkpoint_info["format"] == "msgpack" else "pkl"),
                )
                if not os.path.isfile(policy_state_file):
                    raise ValueError(
                        "Given checkpoint does not seem to be valid! No policy "
                        f"state file found for PID={pid}. "
                        f"The file not found is: {policy_state_file}."
                    )

                with open(policy_state_file, "rb") as f:
                    if msgpack is not None:
                        worker_state["policy_states"][pid] = msgpack.load(f)
                    else:
                        worker_state["policy_states"][pid] = pickle.load(f)

            # These two functions are never serialized in a msgpack checkpoint (which
            # does not store code, unlike a cloudpickle checkpoint). Hence the user has
            # to provide them with the `Algorithm.from_checkpoint()` call.
            if policy_mapping_fn is not None:
                worker_state["policy_mapping_fn"] = policy_mapping_fn
            if (
                policies_to_train is not None
                # `policies_to_train` might be left None in case all policies should be
                # trained.
                or worker_state["is_policy_to_train"] == NOT_SERIALIZABLE
            ):
                worker_state["is_policy_to_train"] = policies_to_train

        if state["config"]._enable_new_api_stack:
            state["learner_state_dir"] = os.path.join(
                checkpoint_info["checkpoint_dir"], "learner"
            )

        return state

    @DeveloperAPI
    def _create_local_replay_buffer_if_necessary(
        self, config: PartialAlgorithmConfigDict
    ) -> Optional[MultiAgentReplayBuffer]:
        """Create a MultiAgentReplayBuffer instance if necessary.

        Args:
            config: Algorithm-specific configuration data.

        Returns:
            MultiAgentReplayBuffer instance based on algorithm config.
            None, if local replay buffer is not needed.
        """
        if not config.get("replay_buffer_config") or config["replay_buffer_config"].get(
            "no_local_replay_buffer"
        ):
            return

        return from_config(ReplayBuffer, config["replay_buffer_config"])

    def _run_one_training_iteration(self) -> Tuple[ResultDict, "TrainIterCtx"]:
        """Runs one training iteration (self.iteration will be +1 after this).

        Calls `self.training_step()` repeatedly until the minimum time (sec),
        sample- or training steps have been reached.

        Returns:
            The results dict from the training iteration.
        """
        # In case we are training (in a thread) parallel to evaluation,
        # we may have to re-enable eager mode here (gets disabled in the
        # thread).
        if self.config.get("framework") == "tf2" and not tf.executing_eagerly():
            tf1.enable_eager_execution()

        results = None
        # Create a step context ...
        with TrainIterCtx(algo=self) as train_iter_ctx:
            # .. so we can query it whether we should stop the iteration loop (e.g.
            # when we have reached `min_time_s_per_iteration`).
            while not train_iter_ctx.should_stop(results):
                # Try to train one step.
                with self._timers[TRAINING_ITERATION_TIMER]:
                    results = self.training_step()

        # With training step done. Try to bring failed workers back.
        self.restore_workers(self.workers)

        return results, train_iter_ctx

    def _run_one_evaluation(
        self,
        train_future: Optional[concurrent.futures.ThreadPoolExecutor] = None,
    ) -> ResultDict:
        """Runs evaluation step via `self.evaluate()` and handling worker failures.

        Args:
            train_future: In case, we are training and avaluating in parallel,
                this arg carries the currently running ThreadPoolExecutor
                object that runs the training iteration

        Returns:
            The results dict from the evaluation call.
        """
        eval_func_to_use = (
            self._evaluate_async_with_env_runner
<<<<<<< HEAD
            if self.config.enable_async_evaluation and self._uses_new_env_runners
=======
            if self.config.enable_async_evaluation and self.config.uses_new_env_runners
>>>>>>> d80ec0d5
            else self._evaluate_async
            if self.config.enable_async_evaluation
            else self.evaluate
        )

        if self.config.evaluation_duration == "auto":
            assert (
                train_future is not None and self.config.evaluation_parallel_to_training
            )
            unit = self.config.evaluation_duration_unit
            eval_results = eval_func_to_use(
                duration_fn=functools.partial(
                    self._automatic_evaluation_duration_fn,
                    unit,
                    self.config.evaluation_num_workers,
                    self.evaluation_config,
                    train_future,
                )
            )
        # Run `self.evaluate()` only once per training iteration.
        else:
            eval_results = eval_func_to_use()

        if self.evaluation_workers is not None:
            # After evaluation, do a round of health check to see if any of
            # the failed workers are back.
            self.restore_workers(self.evaluation_workers)

            # Add number of healthy evaluation workers after this iteration.
            eval_results["evaluation"][
                "num_healthy_workers"
            ] = self.evaluation_workers.num_healthy_remote_workers()
            eval_results["evaluation"][
                "num_in_flight_async_reqs"
            ] = self.evaluation_workers.num_in_flight_async_reqs()
            eval_results["evaluation"][
                "num_remote_worker_restarts"
            ] = self.evaluation_workers.num_remote_worker_restarts()

        return eval_results

    def _run_one_training_iteration_and_evaluation_in_parallel(
        self,
    ) -> Tuple[ResultDict, "TrainIterCtx"]:
        """Runs one training iteration and one evaluation step in parallel.

        First starts the training iteration (via `self._run_one_training_iteration()`)
        within a ThreadPoolExecutor, then runs the evaluation step in parallel.
        In auto-duration mode (config.evaluation_duration=auto), makes sure the
        evaluation step takes roughly the same time as the training iteration.

        Returns:
            The accumulated training and evaluation results.
        """
        with concurrent.futures.ThreadPoolExecutor() as executor:
            train_future = executor.submit(lambda: self._run_one_training_iteration())
            # Pass the train_future into `self._run_one_evaluation()` to allow it
            # to run exactly as long as the training iteration takes in case
            # evaluation_duration=auto.
            results = self._run_one_evaluation(train_future)
            # Collect the training results from the future.
            train_results, train_iter_ctx = train_future.result()
            results.update(train_results)

        return results, train_iter_ctx

    def _run_offline_evaluation(self):
        """Runs offline evaluation via `OfflineEvaluator.estimate_on_dataset()` API.

        This method will be used when `evaluation_dataset` is provided.
        Note: This will only work if the policy is a single agent policy.

        Returns:
            The results dict from the offline evaluation call.
        """
        assert len(self.workers.local_worker().policy_map) == 1

        parallelism = self.evaluation_config.evaluation_num_workers or 1
        offline_eval_results = {"off_policy_estimator": {}}
        for evaluator_name, offline_evaluator in self.reward_estimators.items():
            offline_eval_results["off_policy_estimator"][
                evaluator_name
            ] = offline_evaluator.estimate_on_dataset(
                self.evaluation_dataset,
                n_parallelism=parallelism,
            )
        return offline_eval_results

    @classmethod
    def _should_create_evaluation_rollout_workers(cls, eval_config: "AlgorithmConfig"):
        """Determines whether we need to create evaluation workers.

        Returns False if we need to run offline evaluation
        (with ope.estimate_on_dastaset API) or when local worker is to be used for
        evaluation. Note: We only use estimate_on_dataset API with bandits for now.
        That is when ope_split_batch_by_episode is False.
        TODO: In future we will do the same for episodic RL OPE.
        """
        run_offline_evaluation = (
            eval_config.off_policy_estimation_methods
            and not eval_config.ope_split_batch_by_episode
        )
        return not run_offline_evaluation and (
            eval_config.evaluation_num_workers > 0 or eval_config.evaluation_interval
        )

    @staticmethod
    def _automatic_evaluation_duration_fn(
        unit, num_eval_workers, eval_cfg, train_future, num_units_done
    ):
        # Training is done and we already ran at least one
        # evaluation -> Nothing left to run.
        if num_units_done > 0 and train_future.done():
            return 0
        # Count by episodes. -> Run n more
        # (n=num eval workers).
        elif unit == "episodes":
            return num_eval_workers
        # Count by timesteps. -> Run n*m*p more
        # (n=num eval workers; m=rollout fragment length;
        # p=num-envs-per-worker).
        else:
            return (
                num_eval_workers
                * eval_cfg["rollout_fragment_length"]
                * eval_cfg["num_envs_per_worker"]
            )

    def _compile_iteration_results(
        self, *, episodes_this_iter, step_ctx, iteration_results=None
    ):
        # Return dict.
        results: ResultDict = {}
        iteration_results = iteration_results or {}

        # Evaluation results.
        if "evaluation" in iteration_results:
            results["evaluation"] = iteration_results.pop("evaluation")

        # Custom metrics and episode media.
        results["custom_metrics"] = iteration_results.pop("custom_metrics", {})
        results["episode_media"] = iteration_results.pop("episode_media", {})

        # Learner info.
        results["info"] = {LEARNER_INFO: iteration_results}

        # Calculate how many (if any) of older, historical episodes we have to add to
        # `episodes_this_iter` in order to reach the required smoothing window.
        episodes_for_metrics = episodes_this_iter[:]
        missing = self.config.metrics_num_episodes_for_smoothing - len(
            episodes_this_iter
        )
        # We have to add some older episodes to reach the smoothing window size.
        if missing > 0:
            episodes_for_metrics = self._episode_history[-missing:] + episodes_this_iter
            assert (
                len(episodes_for_metrics)
                <= self.config.metrics_num_episodes_for_smoothing
            )
        # Note that when there are more than `metrics_num_episodes_for_smoothing`
        # episodes in `episodes_for_metrics`, leave them as-is. In this case, we'll
        # compute the stats over that larger number.

        # Add new episodes to our history and make sure it doesn't grow larger than
        # needed.
        self._episode_history.extend(episodes_this_iter)
        self._episode_history = self._episode_history[
            -self.config.metrics_num_episodes_for_smoothing :
        ]
        results["sampler_results"] = summarize_episodes(
            episodes_for_metrics,
            episodes_this_iter,
            self.config.keep_per_episode_custom_metrics,
        )
        # TODO: Don't dump sampler results into top-level.
        results.update(results["sampler_results"])

        results["num_healthy_workers"] = self.workers.num_healthy_remote_workers()
        results["num_in_flight_async_reqs"] = self.workers.num_in_flight_async_reqs()
        results[
            "num_remote_worker_restarts"
        ] = self.workers.num_remote_worker_restarts()

        # Train-steps- and env/agent-steps this iteration.
        for c in [
            NUM_AGENT_STEPS_SAMPLED,
            NUM_AGENT_STEPS_TRAINED,
            NUM_ENV_STEPS_SAMPLED,
            NUM_ENV_STEPS_TRAINED,
        ]:
            results[c] = self._counters[c]
        time_taken_sec = step_ctx.get_time_taken_sec()
        if self.config.count_steps_by == "agent_steps":
            results[NUM_AGENT_STEPS_SAMPLED + "_this_iter"] = step_ctx.sampled
            results[NUM_AGENT_STEPS_TRAINED + "_this_iter"] = step_ctx.trained
            results[NUM_AGENT_STEPS_SAMPLED + "_throughput_per_sec"] = (
                step_ctx.sampled / time_taken_sec
            )
            results[NUM_AGENT_STEPS_TRAINED + "_throughput_per_sec"] = (
                step_ctx.trained / time_taken_sec
            )
            # TODO: For CQL and other algos, count by trained steps.
            results["timesteps_total"] = self._counters[NUM_AGENT_STEPS_SAMPLED]
        else:
            results[NUM_ENV_STEPS_SAMPLED + "_this_iter"] = step_ctx.sampled
            results[NUM_ENV_STEPS_TRAINED + "_this_iter"] = step_ctx.trained
            results[NUM_ENV_STEPS_SAMPLED + "_throughput_per_sec"] = (
                step_ctx.sampled / time_taken_sec
            )
            results[NUM_ENV_STEPS_TRAINED + "_throughput_per_sec"] = (
                step_ctx.trained / time_taken_sec
            )
            # TODO: For CQL and other algos, count by trained steps.
            results["timesteps_total"] = self._counters[NUM_ENV_STEPS_SAMPLED]

        # TODO: Backward compatibility.
        results[STEPS_TRAINED_THIS_ITER_COUNTER] = step_ctx.trained
        results["agent_timesteps_total"] = self._counters[NUM_AGENT_STEPS_SAMPLED]

        # Process timer results.
        timers = {}
        for k, timer in self._timers.items():
            timers["{}_time_ms".format(k)] = round(timer.mean * 1000, 3)
            if timer.has_units_processed():
                timers["{}_throughput".format(k)] = round(timer.mean_throughput, 3)
        results["timers"] = timers

        # Process counter results.
        counters = {}
        for k, counter in self._counters.items():
            counters[k] = counter
        results["counters"] = counters
        # TODO: Backward compatibility.
        results["info"].update(counters)

        return results

    def __repr__(self):
        return type(self).__name__

    def _record_usage(self, config):
        """Record the framework and algorithm used.

        Args:
            config: Algorithm config dict.
        """
        record_extra_usage_tag(TagKey.RLLIB_FRAMEWORK, config["framework"])
        record_extra_usage_tag(TagKey.RLLIB_NUM_WORKERS, str(config["num_workers"]))
        alg = self.__class__.__name__
        # We do not want to collect user defined algorithm names.
        if alg not in ALL_ALGORITHMS:
            alg = "USER_DEFINED"
        record_extra_usage_tag(TagKey.RLLIB_ALGORITHM, alg)

    @Deprecated(new="AlgorithmConfig.validate()", error=True)
    def validate_config(self, config):
        pass


class TrainIterCtx:
    def __init__(self, algo: Algorithm):
        self.algo = algo
        self.time_start = None
        self.time_stop = None

    def __enter__(self):
        # Before first call to `step()`, `results` is expected to be None ->
        # Start with self.failures=-1 -> set to 0 before the very first call
        # to `self.step()`.
        self.failures = -1

        self.time_start = time.time()
        self.sampled = 0
        self.trained = 0
        self.init_env_steps_sampled = self.algo._counters[NUM_ENV_STEPS_SAMPLED]
        self.init_env_steps_trained = self.algo._counters[NUM_ENV_STEPS_TRAINED]
        self.init_agent_steps_sampled = self.algo._counters[NUM_AGENT_STEPS_SAMPLED]
        self.init_agent_steps_trained = self.algo._counters[NUM_AGENT_STEPS_TRAINED]
        self.failure_tolerance = self.algo.config[
            "num_consecutive_worker_failures_tolerance"
        ]
        return self

    def __exit__(self, *args):
        self.time_stop = time.time()

    def get_time_taken_sec(self) -> float:
        """Returns the time we spent in the context in seconds."""
        return self.time_stop - self.time_start

    def should_stop(self, results):
        # Before first call to `step()`.
        if results is None:
            # Fail after n retries.
            self.failures += 1
            if self.failures > self.failure_tolerance:
                raise RuntimeError(
                    "More than `num_consecutive_worker_failures_tolerance="
                    f"{self.failure_tolerance}` consecutive worker failures! "
                    "Exiting."
                )
            # Continue to very first `step()` call or retry `step()` after
            # a (tolerable) failure.
            return False

        # Stopping criteria.
        if self.algo.config.count_steps_by == "agent_steps":
            self.sampled = (
                self.algo._counters[NUM_AGENT_STEPS_SAMPLED]
                - self.init_agent_steps_sampled
            )
            self.trained = (
                self.algo._counters[NUM_AGENT_STEPS_TRAINED]
                - self.init_agent_steps_trained
            )
        else:
            self.sampled = (
                self.algo._counters[NUM_ENV_STEPS_SAMPLED] - self.init_env_steps_sampled
            )
            self.trained = (
                self.algo._counters[NUM_ENV_STEPS_TRAINED] - self.init_env_steps_trained
            )

        min_t = self.algo.config["min_time_s_per_iteration"]
        min_sample_ts = self.algo.config["min_sample_timesteps_per_iteration"]
        min_train_ts = self.algo.config["min_train_timesteps_per_iteration"]
        # Repeat if not enough time has passed or if not enough
        # env|train timesteps have been processed (or these min
        # values are not provided by the user).
        if (
            (not min_t or time.time() - self.time_start >= min_t)
            and (not min_sample_ts or self.sampled >= min_sample_ts)
            and (not min_train_ts or self.trained >= min_train_ts)
        ):
            return True
        else:
            return False<|MERGE_RESOLUTION|>--- conflicted
+++ resolved
@@ -47,11 +47,7 @@
     collect_metrics,
     summarize_episodes,
 )
-<<<<<<< HEAD
 from ray.rllib.evaluation.rollout_worker import RolloutWorker
-=======
-from ray.rllib.evaluation.postprocessing_v2 import postprocess_episodes_to_sample_batch
->>>>>>> d80ec0d5
 from ray.rllib.evaluation.worker_set import WorkerSet
 from ray.rllib.execution.rollout_ops import synchronous_parallel_sample
 from ray.rllib.execution.train_ops import multi_gpu_train_one_step, train_one_step
@@ -3050,11 +3046,7 @@
         """
         eval_func_to_use = (
             self._evaluate_async_with_env_runner
-<<<<<<< HEAD
-            if self.config.enable_async_evaluation and self._uses_new_env_runners
-=======
             if self.config.enable_async_evaluation and self.config.uses_new_env_runners
->>>>>>> d80ec0d5
             else self._evaluate_async
             if self.config.enable_async_evaluation
             else self.evaluate
