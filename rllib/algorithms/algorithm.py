--- conflicted
+++ resolved
@@ -1526,13 +1526,8 @@
 
     @OverrideToImplementCustomLogic
     @DeveloperAPI
-<<<<<<< HEAD
     def restore_workers(self, workers: EnvRunnerGroup) -> None:
-        """Try syncing previously failed and restarted workers with local, if necessary.
-=======
-    def restore_workers(self, workers: WorkerSet) -> None:
         """Try bringing back unhealthy EnvRunners and - if successful - sync with local.
->>>>>>> 1b361030
 
         Algorithms that use custom EnvRunners may override this method to
         disable the default, and create custom restoration logics. Note that "restoring"
@@ -1540,13 +1535,8 @@
         after such a restart of a (previously failed) worker.
 
         Args:
-<<<<<<< HEAD
-            workers: The EnvRunnerGroup to restore. This may be Rollout or Evaluation
-                workers.
-=======
-            workers: The WorkerSet to restore. This may be the training or the
-                evaluation WorkerSet.
->>>>>>> 1b361030
+            workers: The EnvRunnerGroup to restore. This may be the training or the
+                evaluation EnvRunnerGroup.
         """
         # If `workers` is None, or
         # 1. `workers` (EnvRunnerGroup) does not have a local worker, and
