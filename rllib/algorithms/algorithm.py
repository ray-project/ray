import concurrent
import copy
import functools
import importlib
import importlib.metadata
import json
import logging
import os
import pathlib
import re
import tempfile
import time
from collections import defaultdict
from datetime import datetime
from typing import (
    TYPE_CHECKING,
    Any,
    Callable,
    Collection,
    DefaultDict,
    Dict,
    List,
    Optional,
    Set,
    Tuple,
    Type,
    Union,
)

import gymnasium as gym
import numpy as np
import pyarrow.fs
import tree  # pip install dm_tree
from packaging import version

import ray
import ray.cloudpickle as pickle
from ray._common.deprecation import (
    DEPRECATED_VALUE,
    Deprecated,
    deprecation_warning,
)
from ray._common.usage.usage_lib import TagKey, record_extra_usage_tag
from ray.actor import ActorHandle
from ray.rllib.algorithms.algorithm_config import AlgorithmConfig
from ray.rllib.algorithms.registry import ALGORITHMS_CLASS_TO_NAME as ALL_ALGORITHMS
from ray.rllib.algorithms.utils import (
    AggregatorActor,
    _get_env_runner_bundles,
    _get_learner_bundles,
    _get_main_process_bundle,
    _get_offline_eval_runner_bundles,
)
from ray.rllib.callbacks.utils import make_callback
from ray.rllib.connectors.agent.obs_preproc import ObsPreprocessorConnector
from ray.rllib.connectors.connector_pipeline_v2 import ConnectorPipelineV2
from ray.rllib.core import (
    COMPONENT_ENV_RUNNER,
    COMPONENT_ENV_TO_MODULE_CONNECTOR,
    COMPONENT_EVAL_ENV_RUNNER,
    COMPONENT_LEARNER,
    COMPONENT_LEARNER_GROUP,
    COMPONENT_METRICS_LOGGER,
    COMPONENT_MODULE_TO_ENV_CONNECTOR,
    COMPONENT_RL_MODULE,
    DEFAULT_MODULE_ID,
)
from ray.rllib.core.columns import Columns
from ray.rllib.core.rl_module import validate_module_id
from ray.rllib.core.rl_module.multi_rl_module import (
    MultiRLModule,
    MultiRLModuleSpec,
)
from ray.rllib.core.rl_module.rl_module import RLModule, RLModuleSpec
from ray.rllib.env import INPUT_ENV_SPACES
from ray.rllib.env.env_context import EnvContext
from ray.rllib.env.env_runner import EnvRunner
from ray.rllib.env.env_runner_group import EnvRunnerGroup
from ray.rllib.env.utils import _gym_env_creator
from ray.rllib.evaluation.metrics import (
    collect_episodes,
    summarize_episodes,
)
from ray.rllib.execution.rollout_ops import synchronous_parallel_sample
from ray.rllib.offline import get_dataset_and_shards
from ray.rllib.offline.estimators import (
    DirectMethod,
    DoublyRobust,
    ImportanceSampling,
    OffPolicyEstimator,
    WeightedImportanceSampling,
)
from ray.rllib.offline.offline_evaluator import OfflineEvaluator
from ray.rllib.policy.policy import Policy, PolicySpec
from ray.rllib.policy.sample_batch import DEFAULT_POLICY_ID, SampleBatch
from ray.rllib.utils import deep_update, FilterManager, force_list
from ray.rllib.utils.actor_manager import FaultTolerantActorManager
from ray.rllib.utils.annotations import (
    DeveloperAPI,
    ExperimentalAPI,
    OldAPIStack,
    OverrideToImplementCustomLogic,
    OverrideToImplementCustomLogic_CallToSuperRecommended,
    PublicAPI,
    override,
)
from ray.rllib.utils.checkpoints import (
    CHECKPOINT_VERSION,
    CHECKPOINT_VERSION_LEARNER_AND_ENV_RUNNER,
    Checkpointable,
    get_checkpoint_info,
    try_import_msgpack,
)
from ray.rllib.utils.debug import update_global_seed_if_necessary
from ray.rllib.utils.error import ERR_MSG_INVALID_ENV_DESCRIPTOR, EnvError
from ray.rllib.utils.framework import try_import_tf
from ray.rllib.utils.from_config import from_config
from ray.rllib.utils.metrics import (
    AGGREGATOR_ACTOR_RESULTS,
    ALL_MODULES,
    DATASET_NUM_ITERS_EVALUATED,
    ENV_RUNNER_RESULTS,
    ENV_RUNNER_SAMPLING_TIMER,
    EPISODE_LEN_MEAN,
    EPISODE_RETURN_MEAN,
    EVALUATION_ITERATION_TIMER,
    EVALUATION_RESULTS,
    FAULT_TOLERANCE_STATS,
    LEARNER_RESULTS,
    LEARNER_UPDATE_TIMER,
    NUM_AGENT_STEPS_SAMPLED,
    NUM_AGENT_STEPS_SAMPLED_LIFETIME,
    NUM_AGENT_STEPS_SAMPLED_THIS_ITER,
    NUM_AGENT_STEPS_TRAINED,
    NUM_AGENT_STEPS_TRAINED_LIFETIME,
    NUM_ENV_STEPS_SAMPLED,
    NUM_ENV_STEPS_SAMPLED_FOR_EVALUATION_THIS_ITER,
    NUM_ENV_STEPS_SAMPLED_LIFETIME,
    NUM_ENV_STEPS_SAMPLED_THIS_ITER,
    NUM_ENV_STEPS_TRAINED,
    NUM_ENV_STEPS_TRAINED_LIFETIME,
    NUM_EPISODES,
    NUM_EPISODES_LIFETIME,
    NUM_TRAINING_STEP_CALLS_PER_ITERATION,
    OFFLINE_EVAL_RUNNER_RESULTS,
    OFFLINE_EVALUATION_ITERATION_TIMER,
    RESTORE_ENV_RUNNERS_TIMER,
    RESTORE_EVAL_ENV_RUNNERS_TIMER,
    RESTORE_OFFLINE_EVAL_RUNNERS_TIMER,
    STEPS_TRAINED_THIS_ITER_COUNTER,
    SYNCH_ENV_CONNECTOR_STATES_TIMER,
    SYNCH_EVAL_ENV_CONNECTOR_STATES_TIMER,
    SYNCH_WORKER_WEIGHTS_TIMER,
    TIMERS,
    TRAINING_ITERATION_TIMER,
    TRAINING_STEP_TIMER,
)
from ray.rllib.utils.metrics.learner_info import LEARNER_INFO
from ray.rllib.utils.metrics.metrics_logger import MetricsLogger
from ray.rllib.utils.metrics.ray_metrics import (
    DEFAULT_HISTOGRAM_BOUNDARIES_LONG_EVENTS,
    DEFAULT_HISTOGRAM_BOUNDARIES_SHORT_EVENTS,
    TimerAndPrometheusLogger,
)
from ray.rllib.utils.replay_buffers import MultiAgentReplayBuffer, ReplayBuffer
from ray.rllib.utils.runners.runner_group import RunnerGroup
from ray.rllib.utils.serialization import NOT_SERIALIZABLE, deserialize_type
from ray.rllib.utils.spaces import space_utils
from ray.rllib.utils.typing import (
    AgentConnectorDataType,
    AgentID,
    AgentToModuleMappingFn,
    AlgorithmConfigDict,
    EnvCreator,
    EnvInfoDict,
    EnvType,
    EpisodeID,
    ModuleID,
    PartialAlgorithmConfigDict,
    PolicyID,
    PolicyState,
    ResultDict,
    SampleBatchType,
    ShouldModuleBeUpdatedFn,
    StateDict,
    TensorStructType,
    TensorType,
)
from ray.train.constants import DEFAULT_STORAGE_PATH
from ray.tune import Checkpoint
from ray.tune.execution.placement_groups import PlacementGroupFactory
from ray.tune.experiment.trial import ExportFormat
from ray.tune.logger import Logger, UnifiedLogger
<<<<<<< HEAD
from ray.tune.registry import ENV_CREATOR, _global_registry, get_trainable_cls
=======
from ray.tune.registry import ENV_CREATOR, _global_registry
from ray.tune.registry import get_trainable_cls
>>>>>>> 541bc3b0
from ray.tune.resources import Resources
from ray.tune.result import TRAINING_ITERATION
from ray.tune.trainable import Trainable
from ray.util import log_once
from ray.util.metrics import Counter, Histogram
from ray.util.timer import _Timer

if TYPE_CHECKING:
    from ray.rllib.core.learner.learner_group import LearnerGroup
    from ray.rllib.offline.offline_data import OfflineData

tf1, tf, tfv = try_import_tf()

logger = logging.getLogger(__name__)


@PublicAPI
class Algorithm(Checkpointable, Trainable):
    """An RLlib algorithm responsible for training one or more neural network models.

    You can write your own Algorithm classes by sub-classing from `Algorithm`
    or any of its built-in subclasses.
    Override the `training_step` method to implement your own algorithm logic.
    Find the various built-in `training_step()` methods for different algorithms in
    their respective [algo name].py files, for example:
    `ray.rllib.algorithms.dqn.dqn.py` or `ray.rllib.algorithms.impala.impala.py`.

    The most important API methods an Algorithm exposes are `train()` for running a
    single training iteration, `evaluate()` for running a single round of evaluation,
    `save_to_path()` for creating a checkpoint, and `restore_from_path()` for loading a
    state from an existing checkpoint.
    """

    #: The AlgorithmConfig instance of the Algorithm.
    config: Optional[AlgorithmConfig] = None
    #: The MetricsLogger instance of the Algorithm. RLlib uses this to log
    #: metrics from within the `training_step()` method. Users can use it to log
    #: metrics from within their custom Algorithm-based callbacks.
    metrics: Optional[MetricsLogger] = None
    #: The `EnvRunnerGroup` of the Algorithm. An `EnvRunnerGroup` is
    #: composed of a single local `EnvRunner` (see: `self.env_runner`), serving as
    #: the reference copy of the models to be trained and optionally one or more
    #: remote `EnvRunners` used to generate training samples from the RL
    #: environment, in parallel. EnvRunnerGroup is fault-tolerant and elastic. It
    #: tracks health states for all the managed remote EnvRunner actors. As a
    #: result, Algorithm should never access the underlying actor handles directly.
    #: Instead, always access them via all the foreach APIs with assigned IDs of
    #: the underlying EnvRunners.
    env_runner_group: Optional[EnvRunnerGroup] = None
    #: A special EnvRunnerGroup only used for evaluation, not to
    #: collect training samples.
    eval_env_runner_group: Optional[EnvRunnerGroup] = None
    #: The `LearnerGroup` instance of the Algorithm, managing either
    #: one local `Learner` or one or more remote `Learner` actors. Responsible for
    #: updating the models from RL environment (episode) data.
    learner_group: Optional["LearnerGroup"] = None
    #: An optional OfflineData instance, used for offline RL.
    offline_data: Optional["OfflineData"] = None

    # Whether to allow unknown top-level config keys.
    _allow_unknown_configs = False

    # List of top-level keys with value=dict, for which new sub-keys are
    # allowed to be added to the value dict.
    _allow_unknown_subkeys = [
        "tf_session_args",
        "local_tf_session_args",
        "env_config",
        "model",
        "optimizer",
        "custom_resources_per_env_runner",
        "custom_resources_per_worker",
        "evaluation_config",
        "exploration_config",
        "replay_buffer_config",
        "extra_python_environs_for_worker",
        "input_config",
        "output_config",
    ]

    # List of top level keys with value=dict, for which we always override the
    # entire value (dict), iff the "type" key in that value dict changes.
    _override_all_subkeys_if_type_changes = [
        "exploration_config",
        "replay_buffer_config",
    ]

    # List of keys that are always fully overridden if present in any dict or sub-dict
    _override_all_key_list = ["off_policy_estimation_methods", "policies"]

    _progress_metrics = (
        f"{ENV_RUNNER_RESULTS}/{EPISODE_RETURN_MEAN}",
        f"{EVALUATION_RESULTS}/{ENV_RUNNER_RESULTS}/{EPISODE_RETURN_MEAN}",
        f"{NUM_ENV_STEPS_SAMPLED_LIFETIME}",
        f"{NUM_ENV_STEPS_TRAINED_LIFETIME}",
        f"{NUM_EPISODES_LIFETIME}",
        f"{ENV_RUNNER_RESULTS}/{EPISODE_LEN_MEAN}",
    )

    # Backward compatibility with old checkpoint system (now through the
    # `Checkpointable` API).
    METADATA_FILE_NAME = "rllib_checkpoint.json"
    STATE_FILE_NAME = "algorithm_state"

    @classmethod
    @override(Checkpointable)
    def from_checkpoint(
        cls,
        path: Union[str, Checkpoint],
        filesystem: Optional["pyarrow.fs.FileSystem"] = None,
        *,
        # @OldAPIStack
        policy_ids: Optional[Collection[PolicyID]] = None,
        policy_mapping_fn: Optional[Callable[[AgentID, EpisodeID], PolicyID]] = None,
        policies_to_train: Optional[
            Union[
                Collection[PolicyID],
                Callable[[PolicyID, Optional[SampleBatchType]], bool],
            ]
        ] = None,
        # deprecated args
        checkpoint=DEPRECATED_VALUE,
        **kwargs,
    ) -> "Algorithm":
        """Creates a new algorithm instance from a given checkpoint.

        Args:
            path: The path (str) to the checkpoint directory to use or a Ray Train
                Checkpoint instance to restore from.
            filesystem: PyArrow FileSystem to use to access data at the `path`. If not
                specified, this is inferred from the URI scheme of `path`.
            policy_ids: Optional list of PolicyIDs to recover. This allows users to
                restore an Algorithm with only a subset of the originally present
                Policies.
            policy_mapping_fn: An optional (updated) policy mapping function to use from
                here on.
            policies_to_train: An optional list of policy IDs to be trained or a
                callable taking PolicyID and SampleBatchType and returning a bool
                (trainable or not?). If None, will keep the existing setup in place.
                Policies, whose IDs are not in the list (or for which the callable
                returns False) will not be updated.

        Returns:
            The instantiated Algorithm.
        """
        if checkpoint != DEPRECATED_VALUE:
            deprecation_warning(
                old="Algorithm.from_checkpoint(checkpoint=...)",
                new="Algorithm.from_checkpoint(path=...)",
                error=True,
            )
        checkpoint_info = get_checkpoint_info(path)

        # New API stack -> Use Checkpointable's default implementation.
        if checkpoint_info["checkpoint_version"] >= version.Version("2.0"):
            # `path` is a Checkpoint instance: Translate to directory and continue.
            if isinstance(path, Checkpoint):
                path = path.to_directory()
            return super().from_checkpoint(path, filesystem=filesystem, **kwargs)

        # Not possible for (v0.1) (algo class and config information missing
        # or very hard to retrieve).
        elif checkpoint_info["checkpoint_version"] == version.Version("0.1"):
            raise ValueError(
                "Cannot restore a v0 checkpoint using `Algorithm.from_checkpoint()`!"
                "In this case, do the following:\n"
                "1) Create a new Algorithm object using your original config.\n"
                "2) Call the `restore()` method of this algo object passing it"
                " your checkpoint dir or AIR Checkpoint object."
            )
        elif checkpoint_info["checkpoint_version"] < version.Version("1.0"):
            raise ValueError(
                "`checkpoint_info['checkpoint_version']` in `Algorithm.from_checkpoint"
                "()` must be 1.0 or later! You are using a checkpoint with "
                f"version v{checkpoint_info['checkpoint_version']}."
            )

        # This is a msgpack checkpoint.
        if checkpoint_info["format"] == "msgpack":
            # User did not provide unserializable function with this call
            # (`policy_mapping_fn`). Note that if `policies_to_train` is None, it
            # defaults to training all policies (so it's ok to not provide this here).
            if policy_mapping_fn is None:
                # Only DEFAULT_POLICY_ID present in this algorithm, provide default
                # implementations of these two functions.
                if checkpoint_info["policy_ids"] == {DEFAULT_POLICY_ID}:
                    policy_mapping_fn = AlgorithmConfig.DEFAULT_POLICY_MAPPING_FN
                # Provide meaningful error message.
                else:
                    raise ValueError(
                        "You are trying to restore a multi-agent algorithm from a "
                        "`msgpack` formatted checkpoint, which do NOT store the "
                        "`policy_mapping_fn` or `policies_to_train` "
                        "functions! Make sure that when using the "
                        "`Algorithm.from_checkpoint()` utility, you also pass the "
                        "args: `policy_mapping_fn` and `policies_to_train` with your "
                        "call. You might leave `policies_to_train=None` in case "
                        "you would like to train all policies anyways."
                    )

        state = Algorithm._checkpoint_info_to_algorithm_state(
            checkpoint_info=checkpoint_info,
            policy_ids=policy_ids,
            policy_mapping_fn=policy_mapping_fn,
            policies_to_train=policies_to_train,
        )

        return Algorithm.from_state(state)

    @PublicAPI
    def __init__(
        self,
        config: Optional[AlgorithmConfig] = None,
        env=None,  # deprecated arg
        logger_creator: Optional[Callable[[], Logger]] = None,
        **kwargs,
    ):
        """Initializes an Algorithm instance.

        Args:
            config: Algorithm-specific configuration object.
            logger_creator: Callable that creates a ray.tune.Logger
                object. If unspecified, a default logger is created.
            **kwargs: Arguments passed to the Trainable base class.
        """
        # Translate possible dict into an AlgorithmConfig object, as well as,
        # resolving generic config objects into specific ones (e.g. passing
        # an `AlgorithmConfig` super-class instance into a PPO constructor,
        # which normally would expect a PPOConfig object).
        if isinstance(config, dict):
            default_config = self.get_default_config()
            # `self.get_default_config()` also returned a dict ->
            # Last resort: Create core AlgorithmConfig from merged dicts.
            if isinstance(default_config, dict):
                if "class" in config:
                    AlgorithmConfig.from_state(config)
                else:
                    config = AlgorithmConfig.from_dict(
                        config_dict=self.merge_algorithm_configs(
                            default_config, config, True
                        )
                    )

            # Default config is an AlgorithmConfig -> update its properties
            # from the given config dict.
            else:
                if isinstance(config, dict) and "class" in config:
                    config = default_config.from_state(config)
                else:
                    config = default_config.update_from_dict(config)
        else:
            default_config = self.get_default_config()
            # Given AlgorithmConfig is not of the same type as the default config:
            # This could be the case e.g. if the user is building an algo from a
            # generic AlgorithmConfig() object.
            if not isinstance(config, type(default_config)):
                config = default_config.update_from_dict(config.to_dict())
            else:
                config = default_config.from_state(config.get_state())

        # In case this algo is using a generic config (with no algo_class set), set it
        # here.
        if config.algo_class is None:
            config.algo_class = type(self)

        if env is not None:
            deprecation_warning(
                old=f"algo = Algorithm(env='{env}', ...)",
                new=f"algo = AlgorithmConfig().environment('{env}').build()",
                error=False,
            )
            config.environment(env)

        # Validate and freeze our AlgorithmConfig object (no more changes possible).
        config.validate()
        config.freeze()

        # Convert `env` provided in config into a concrete env creator callable, which
        # takes an EnvContext (config dict) as arg and returning an RLlib supported Env
        # type (e.g. a gym.Env).
        self._env_id, self.env_creator = self._get_env_id_and_creator(
            config.env, config
        )
        env_descr = (
            self._env_id.__name__ if isinstance(self._env_id, type) else self._env_id
        )

        # Placeholder for a local replay buffer instance.
        self.local_replay_buffer = None

        # Placeholder for our LearnerGroup responsible for updating the RLModule(s).
        self.learner_group: Optional["LearnerGroup"] = None

        # The Algorithm's `MetricsLogger` object to collect stats from all its
        # components (including timers, counters and other stats in its own
        # `training_step()` and other methods) as well as custom callbacks.
        self.metrics = MetricsLogger(root=True)

        # Create a default logger creator if no logger_creator is specified
        if logger_creator is None:
            # Default logdir prefix containing the agent's name and the
            # env id.
            timestr = datetime.today().strftime("%Y-%m-%d_%H-%M-%S")
            env_descr_for_dir = re.sub("[/\\\\]", "-", str(env_descr))
            logdir_prefix = f"{type(self).__name__}_{env_descr_for_dir}_{timestr}"

            if not os.path.exists(DEFAULT_STORAGE_PATH):
                # Possible race condition if dir is created several times on
                # rollout workers
                os.makedirs(DEFAULT_STORAGE_PATH, exist_ok=True)
            logdir = tempfile.mkdtemp(prefix=logdir_prefix, dir=DEFAULT_STORAGE_PATH)

            # Allow users to more precisely configure the created logger
            # via "logger_config.type".
            if config.logger_config and "type" in config.logger_config:

                def default_logger_creator(config):
                    """Creates a custom logger with the default prefix."""
                    cfg = config["logger_config"].copy()
                    cls = cfg.pop("type")
                    # Provide default for logdir, in case the user does
                    # not specify this in the "logger_config" dict.
                    logdir_ = cfg.pop("logdir", logdir)
                    return from_config(cls=cls, _args=[cfg], logdir=logdir_)

            # If no `type` given, use tune's UnifiedLogger as last resort.
            else:

                def default_logger_creator(config):
                    """Creates a Unified logger with the default prefix."""
                    return UnifiedLogger(config, logdir, loggers=None)

            logger_creator = default_logger_creator

        # Metrics-related properties.
        self._timers = defaultdict(_Timer)
        self._counters = defaultdict(int)
        self._episode_history = []
        self._episodes_to_be_collected = []

        # The fully qualified AlgorithmConfig used for evaluation
        # (or None if evaluation not setup).
        self.evaluation_config: Optional[AlgorithmConfig] = None
        # Evaluation EnvRunnerGroup and metrics last returned by `self.evaluate()`.
        self.eval_env_runner_group: Optional[EnvRunnerGroup] = None

        # Ray metrics - Algorithm
        self._metrics_step_time: Optional[Histogram] = None
        self._metrics_run_one_training_iteration_time: Optional[Histogram] = None
        self._metrics_run_one_evaluation_time: Optional[Histogram] = None
        self._metrics_compile_iteration_results_time: Optional[Histogram] = None
        self._metrics_training_step_time: Optional[Histogram] = None
        self._metrics_evaluate_time: Optional[Histogram] = None
        self._metrics_evaluate_sync_env_runner_weights_time: Optional[Histogram] = None
        self._metrics_evaluate_sync_connector_states_time: Optional[Histogram] = None
        self._metrics_step_sync_env_runner_states_time: Optional[Histogram] = None
        self._metrics_load_checkpoint_time: Optional[Histogram] = None
        self._metrics_save_checkpoint_time: Optional[Histogram] = None

        # Ray metrics - Algorithm callbacks
        self._metrics_callback_on_train_result_time: Optional[Histogram] = None
        self._metrics_callback_on_evaluate_start_time: Optional[Histogram] = None
        self._metrics_callback_on_evaluate_end_time: Optional[Histogram] = None

        # Ray metrics - IMPALA
        self._metrics_impala_training_step_time: Optional[Histogram] = None
        self._metrics_impala_training_step_aggregator_preprocessing_time: Optional[
            Histogram
        ] = None
        self._metrics_impala_training_step_learner_group_loop_time: Optional[
            Histogram
        ] = None
        self._metrics_impala_training_step_sync_env_runner_state_time: Optional[
            Histogram
        ] = None
        self._metrics_impala_sample_and_get_connector_states_time: Optional[
            Histogram
        ] = None
        self._metrics_impala_training_step_input_batches: Optional[Counter] = None
        self._metrics_impala_training_step_zero_input_batches: Optional[Counter] = None
        self._metrics_impala_training_step_env_steps_dropped: Optional[Counter] = None

        super().__init__(
            config=config,
            logger_creator=logger_creator,
            **kwargs,
        )

    def _set_up_metrics(self):
        self._metrics_step_time = Histogram(
            name="rllib_algorithm_step_time",
            description="Time spent in Algorithm.step()",
            boundaries=DEFAULT_HISTOGRAM_BOUNDARIES_LONG_EVENTS,
            tag_keys=("rllib",),
        )
        self._metrics_step_time.set_default_tags({"rllib": self.__class__.__name__})

        self._metrics_run_one_training_iteration_time = Histogram(
            name="rllib_algorithm_run_one_training_iteration_time",
            description="Time spent in Algorithm._run_one_training_iteration()",
            boundaries=DEFAULT_HISTOGRAM_BOUNDARIES_LONG_EVENTS,
            tag_keys=("rllib",),
        )
        self._metrics_run_one_training_iteration_time.set_default_tags(
            {"rllib": self.__class__.__name__}
        )

        self._metrics_run_one_evaluation_time = Histogram(
            name="rllib_algorithm_run_one_evaluation_time",
            description="Time spent in Algorithm._run_one_evaluation()",
            boundaries=DEFAULT_HISTOGRAM_BOUNDARIES_LONG_EVENTS,
            tag_keys=("rllib",),
        )
        self._metrics_run_one_evaluation_time.set_default_tags(
            {"rllib": self.__class__.__name__}
        )

        self._metrics_compile_iteration_results_time = Histogram(
            name="rllib_algorithm_compile_iteration_results_time",
            description="Time spent in Algorithm._compile_iteration_results()",
            boundaries=DEFAULT_HISTOGRAM_BOUNDARIES_SHORT_EVENTS,
            tag_keys=("rllib",),
        )
        self._metrics_compile_iteration_results_time.set_default_tags(
            {"rllib": self.__class__.__name__}
        )

        self._metrics_training_step_time = Histogram(
            name="rllib_algorithm_training_step_time",
            description="Time spent in Algorithm.training_step()",
            boundaries=DEFAULT_HISTOGRAM_BOUNDARIES_LONG_EVENTS,
            tag_keys=("rllib",),
        )
        self._metrics_training_step_time.set_default_tags(
            {"rllib": self.__class__.__name__}
        )

        self._metrics_evaluate_time = Histogram(
            name="rllib_algorithm_evaluate_time",
            description="Time spent in Algorithm.evaluate()",
            boundaries=DEFAULT_HISTOGRAM_BOUNDARIES_LONG_EVENTS,
            tag_keys=("rllib",),
        )
        self._metrics_evaluate_time.set_default_tags({"rllib": self.__class__.__name__})

        self._metrics_evaluate_sync_env_runner_weights_time = Histogram(
            name="rllib_algorithm_evaluate_sync_env_runner_weights_time",
            description="Time spent on syncing weights to the eval EnvRunners in the Algorithm.evaluate()",
            boundaries=DEFAULT_HISTOGRAM_BOUNDARIES_SHORT_EVENTS,
            tag_keys=("rllib",),
        )
        self._metrics_evaluate_sync_env_runner_weights_time.set_default_tags(
            {"rllib": self.__class__.__name__}
        )

        self._metrics_evaluate_sync_connector_states_time = Histogram(
            name="rllib_algorithm_evaluate_sync_connector_states_time",
            description="Time spent on syncing connector states in the Algorithm.evaluate()",
            boundaries=DEFAULT_HISTOGRAM_BOUNDARIES_SHORT_EVENTS,
            tag_keys=("rllib",),
        )
        self._metrics_evaluate_sync_connector_states_time.set_default_tags(
            {"rllib": self.__class__.__name__}
        )

        self._metrics_step_sync_env_runner_states_time = Histogram(
            name="rllib_algorithm_step_sync_env_runner_states_time",
            description="Time spent in sync_env_runner_states code block of the Algorithm.step()",
            boundaries=DEFAULT_HISTOGRAM_BOUNDARIES_SHORT_EVENTS,
            tag_keys=("rllib",),
        )
        self._metrics_step_sync_env_runner_states_time.set_default_tags(
            {"rllib": self.__class__.__name__}
        )

        self._metrics_load_checkpoint_time = Histogram(
            name="rllib_algorithm_load_checkpoint_time",
            description="Time spent in Algorithm.load_checkpoint()",
            boundaries=DEFAULT_HISTOGRAM_BOUNDARIES_SHORT_EVENTS,
            tag_keys=("rllib",),
        )
        self._metrics_load_checkpoint_time.set_default_tags(
            {"rllib": self.__class__.__name__}
        )

        self._metrics_save_checkpoint_time = Histogram(
            name="rllib_algorithm_save_checkpoint_time",
            description="Time spent in Algorithm.save_checkpoint()",
            boundaries=DEFAULT_HISTOGRAM_BOUNDARIES_SHORT_EVENTS,
            tag_keys=("rllib",),
        )
        self._metrics_save_checkpoint_time.set_default_tags(
            {"rllib": self.__class__.__name__}
        )

        # Ray metrics - Algorithm callbacks
        self._metrics_callback_on_train_result_time = Histogram(
            name="rllib_algorithm_callback_on_train_result_time",
            description="Time spent in callback 'on_train_result()'",
            boundaries=DEFAULT_HISTOGRAM_BOUNDARIES_SHORT_EVENTS,
            tag_keys=("rllib",),
        )
        self._metrics_callback_on_train_result_time.set_default_tags(
            {"rllib": self.__class__.__name__}
        )

        self._metrics_callback_on_evaluate_start_time = Histogram(
            name="rllib_algorithm_callback_on_evaluate_start_time",
            description="Time spent in callback 'on_evaluate_start()'",
            boundaries=DEFAULT_HISTOGRAM_BOUNDARIES_SHORT_EVENTS,
            tag_keys=("rllib",),
        )
        self._metrics_callback_on_evaluate_start_time.set_default_tags(
            {"rllib": self.__class__.__name__}
        )

        self._metrics_callback_on_evaluate_end_time = Histogram(
            name="rllib_algorithm_callback_on_evaluate_end_time",
            description="Time spent in callback 'on_evaluate_end()'",
            boundaries=DEFAULT_HISTOGRAM_BOUNDARIES_SHORT_EVENTS,
            tag_keys=("rllib",),
        )
        self._metrics_callback_on_evaluate_end_time.set_default_tags(
            {"rllib": self.__class__.__name__}
        )

    @OverrideToImplementCustomLogic
    @classmethod
    def get_default_config(cls) -> AlgorithmConfig:
        return AlgorithmConfig()

    @OverrideToImplementCustomLogic
    def _remote_worker_ids_for_metrics(self) -> List[int]:
        """Returns a list of remote worker IDs to fetch metrics from.

        Specific Algorithm implementations can override this method to
        use a subset of the workers for metrics collection.

        Returns:
            List of remote worker IDs to fetch metrics from.
        """
        return self.env_runner_group.healthy_worker_ids()

    @OverrideToImplementCustomLogic_CallToSuperRecommended
    @override(Trainable)
    def setup(self, config: AlgorithmConfig) -> None:
        # Setup our config: Merge the user-supplied config dict (which could
        # be a partial config dict) with the class' default.
        if not isinstance(config, AlgorithmConfig):
            assert isinstance(config, PartialAlgorithmConfigDict)
            config_obj = self.get_default_config()
            if not isinstance(config_obj, AlgorithmConfig):
                assert isinstance(config, PartialAlgorithmConfigDict)
                config_obj = AlgorithmConfig().from_dict(config_obj)
            config_obj.update_from_dict(config)
            config_obj.env = self._env_id
            self.config = config_obj

        # Set Algorithm's seed after we have - if necessary - enabled
        # tf eager-execution.
        update_global_seed_if_necessary(self.config.framework_str, self.config.seed)

        self._record_usage(self.config)

        # Create the callbacks object.
        if self.config.enable_env_runner_and_connector_v2:
            self.callbacks = [cls() for cls in force_list(self.config.callbacks_class)]
        else:
            self.callbacks = self.config.callbacks_class()

        if self.config.log_level in ["WARN", "ERROR"]:
            logger.info(
                f"Current log_level is {self.config.log_level}. For more information, "
                "set 'log_level': 'INFO' / 'DEBUG' or use the -v and "
                "-vv flags."
            )
        if self.config.log_level:
            logging.getLogger("ray.rllib").setLevel(self.config.log_level)

        # Create local replay buffer if necessary.
        self.local_replay_buffer = self._create_local_replay_buffer_if_necessary(
            self.config
        )

        # Create a dict, mapping ActorHandles to sets of open remote
        # requests (object refs). This way, we keep track, of which actors
        # inside this Algorithm (e.g. a remote EnvRunner) have
        # already been sent how many (e.g. `sample()`) requests.
        self.remote_requests_in_flight: DefaultDict[
            ActorHandle, Set[ray.ObjectRef]
        ] = defaultdict(set)

        self.env_runner_group: Optional[EnvRunnerGroup] = None
        # In case there is no local EnvRunner anymore, we need to handle connector
        # pipelines directly here.
        self.spaces: Optional[Dict] = None
        self.env_to_module_connector: Optional[ConnectorPipelineV2] = None
        self.module_to_env_connector: Optional[ConnectorPipelineV2] = None

        # Offline RL settings.
        input_evaluation = self.config.get("input_evaluation")
        if input_evaluation is not None and input_evaluation is not DEPRECATED_VALUE:
            ope_dict = {str(ope): {"type": ope} for ope in input_evaluation}
            deprecation_warning(
                old="config.input_evaluation={}".format(input_evaluation),
                new="config.evaluation(evaluation_config=config.overrides("
                f"off_policy_estimation_methods={ope_dict}"
                "))",
                error=True,
                help="Running OPE during training is not recommended.",
            )
            self.config.off_policy_estimation_methods = ope_dict

        # If an input path is available and we are on the new API stack generate
        # an `OfflineData` instance.
        if self.config.is_offline:
            from ray.rllib.offline.offline_data import OfflineData

            # Use either user-provided `OfflineData` class or RLlib's default.
            offline_data_class = self.config.offline_data_class or OfflineData
            # Build the `OfflineData` class.
            self.offline_data = offline_data_class(self.config)
        # Otherwise set the attribute to `None`.
        else:
            self.offline_data = None

        if self.config.is_online or not self.config.enable_env_runner_and_connector_v2:
            # Create a set of env runner actors via a EnvRunnerGroup.
            self.env_runner_group = EnvRunnerGroup(
                env_creator=self.env_creator,
                validate_env=self.validate_env,
                default_policy_class=self.get_default_policy_class(self.config),
                config=self.config,
                # New API stack: User decides whether to create local env runner.
                # Old API stack: Always create local EnvRunner.
                local_env_runner=(
                    True
                    if not self.config.enable_env_runner_and_connector_v2
                    else self.config.create_local_env_runner
                ),
                logdir=self.logdir,
                tune_trial_id=self.trial_id,
            )

        # Compile, validate, and freeze an evaluation config.
        self.evaluation_config = self.config.get_evaluation_config_object()
        self.evaluation_config.validate()
        self.evaluation_config.freeze()

        # Evaluation EnvRunnerGroup setup.
        # User would like to setup a separate evaluation worker set.
        # Note: We skip EnvRunnerGroup creation if we need to do offline evaluation.
        if self._should_create_evaluation_env_runners(self.evaluation_config):
            _, env_creator = self._get_env_id_and_creator(
                self.evaluation_config.env, self.evaluation_config
            )

            # Create a separate evaluation worker set for evaluation.
            # If evaluation_num_env_runners=0, use the evaluation set's local
            # worker for evaluation, otherwise, use its remote workers
            # (parallelized evaluation).
            self.eval_env_runner_group: EnvRunnerGroup = EnvRunnerGroup(
                env_creator=env_creator,
                validate_env=None,
                default_policy_class=self.get_default_policy_class(self.config),
                config=self.evaluation_config,
                logdir=self.logdir,
                tune_trial_id=self.trial_id,
                # New API stack: User decides whether to create local env runner.
                # Old API stack: Always create local EnvRunner.
                local_env_runner=(
                    True
                    if not self.evaluation_config.enable_env_runner_and_connector_v2
                    else self.evaluation_config.create_local_env_runner
                ),
                pg_offset=self.config.num_env_runners,
            )

        if self.env_runner_group:
            self.spaces = self.env_runner_group.get_spaces()
        elif self.eval_env_runner_group:
            self.spaces = self.eval_env_runner_group.get_spaces()

        if self.env_runner is None and self.spaces is not None:
            self.env_to_module_connector = self.config.build_env_to_module_connector(
                spaces=self.spaces
            )
            self.module_to_env_connector = self.config.build_module_to_env_connector(
                spaces=self.spaces
            )

        self.evaluation_dataset = None
        if (
            self.evaluation_config.off_policy_estimation_methods
            and not self.evaluation_config.ope_split_batch_by_episode
        ):
            # the num worker is set to 0 to avoid creating shards. The dataset will not
            # be repartioned to num_workers blocks.
            logger.info("Creating evaluation dataset ...")
            self.evaluation_dataset, _ = get_dataset_and_shards(
                self.evaluation_config, num_workers=0
            )
            logger.info("Evaluation dataset created")

        self.reward_estimators: Dict[str, OffPolicyEstimator] = {}
        ope_types = {
            "is": ImportanceSampling,
            "wis": WeightedImportanceSampling,
            "dm": DirectMethod,
            "dr": DoublyRobust,
        }
        for name, method_config in self.config.off_policy_estimation_methods.items():
            method_type = method_config.pop("type")
            if method_type in ope_types:
                deprecation_warning(
                    old=method_type,
                    new=str(ope_types[method_type]),
                    error=True,
                )
                method_type = ope_types[method_type]
            elif isinstance(method_type, str):
                logger.log(0, "Trying to import from string: " + method_type)
                mod, obj = method_type.rsplit(".", 1)
                mod = importlib.import_module(mod)
                method_type = getattr(mod, obj)
            if isinstance(method_type, type) and issubclass(
                method_type, OfflineEvaluator
            ):
                # TODO(kourosh) : Add an integration test for all these
                # offline evaluators.
                policy = self.get_policy()
                if issubclass(method_type, OffPolicyEstimator):
                    method_config["gamma"] = self.config.gamma
                self.reward_estimators[name] = method_type(policy, **method_config)
            else:
                raise ValueError(
                    f"Unknown off_policy_estimation type: {method_type}! Must be "
                    "either a class path or a sub-class of ray.rllib."
                    "offline.offline_evaluator::OfflineEvaluator"
                )
            # TODO (Rohan138): Refactor this and remove deprecated methods
            # Need to add back method_type in case Algorithm is restored from checkpoint
            method_config["type"] = method_type

        if self.config.enable_rl_module_and_learner:
            spaces = {
                INPUT_ENV_SPACES: (
                    self.config.observation_space,
                    self.config.action_space,
                )
            }
            if self.env_runner_group:
                spaces.update(self.spaces)
            elif self.eval_env_runner_group:
                spaces.update(self.eval_env_runner_group.get_spaces())
            else:
                # If the algorithm is online we use the spaces from as they are
                # provided.
                if self.config.is_online:
                    spaces.update(
                        {
                            DEFAULT_MODULE_ID: (
                                self.config.observation_space,
                                self.config.action_space,
                            ),
                        }
                    )
                # Otherwise, when we are offline we need to check, if the learner connector
                # is transforming the spaces.
                elif self.config.is_offline:
                    # Build the learner connector with the input spaces from the environment.
                    learner_connector = self.config.build_learner_connector(
                        input_observation_space=spaces[INPUT_ENV_SPACES][0],
                        input_action_space=spaces[INPUT_ENV_SPACES][1],
                    )
                    # Update the `spaces` dictionary by using the output spaces of the learner
                    # connector pipeline.
                    spaces.update(
                        {
                            DEFAULT_MODULE_ID: (
                                learner_connector.observation_space,
                                learner_connector.action_space,
                            ),
                        }
                    )

            module_spec: MultiRLModuleSpec = self.config.get_multi_rl_module_spec(
                spaces=spaces,
                inference_only=False,
            )
            self.learner_group = self.config.build_learner_group(
                rl_module_spec=module_spec
            )

            # Check if there are modules to load from the `module_spec`.
            rl_module_ckpt_dirs = {}
            multi_rl_module_ckpt_dir = module_spec.load_state_path
            modules_to_load = module_spec.modules_to_load
            for module_id, sub_module_spec in module_spec.rl_module_specs.items():
                if sub_module_spec.load_state_path:
                    rl_module_ckpt_dirs[module_id] = sub_module_spec.load_state_path
            if multi_rl_module_ckpt_dir or rl_module_ckpt_dirs:
                self.learner_group.load_module_state(
                    multi_rl_module_ckpt_dir=multi_rl_module_ckpt_dir,
                    modules_to_load=modules_to_load,
                    rl_module_ckpt_dirs=rl_module_ckpt_dirs,
                )

            # Sync the weights from the learner group to the EnvRunners.
            rl_module_state = self.learner_group.get_state(
                components=COMPONENT_LEARNER + "/" + COMPONENT_RL_MODULE,
                inference_only=True,
            )[COMPONENT_LEARNER]
            if self.env_runner_group:
                self.env_runner_group.sync_env_runner_states(
                    config=self.config,
                    env_steps_sampled=self.metrics.peek(
                        (ENV_RUNNER_RESULTS, NUM_ENV_STEPS_SAMPLED_LIFETIME), default=0
                    ),
                    rl_module_state=rl_module_state,
                    env_to_module=self.env_to_module_connector,
                    module_to_env=self.module_to_env_connector,
                )
            elif self.eval_env_runner_group:
                self.eval_env_runner_group.sync_env_runner_states(
                    config=self.evaluation_config,
                    env_steps_sampled=self.metrics.peek(
                        (ENV_RUNNER_RESULTS, NUM_ENV_STEPS_SAMPLED_LIFETIME), default=0
                    ),
                    rl_module_state=rl_module_state,
                    env_to_module=self.env_to_module_connector,
                    module_to_env=self.module_to_env_connector,
                )
            # TODO (simon): Update modules in DataWorkers.

            if self.offline_data:
                # If the learners are remote we need to provide specific
                # information and the learner's actor handles.
                if self.learner_group.is_remote:
                    # If learners run on different nodes, locality hints help
                    # to use the nearest learner in the workers that do the
                    # data preprocessing.
                    learner_node_ids = self.learner_group.foreach_learner(
                        lambda _: ray.get_runtime_context().get_node_id()
                    )
                    self.offline_data.locality_hints = [
                        node_id.get() for node_id in learner_node_ids
                    ]
                    # Provide the actor handles for the learners for module
                    # updating during preprocessing.
                    self.offline_data.learner_handles = self.learner_group._workers
                # Otherwise we can simply pass in the local learner.
                else:
                    self.offline_data.learner_handles = [self.learner_group._learner]
                # TODO (simon, sven): Replace these set-some-object's-attributes-
                # directly? We should find some solution for this in the future, an API,
                # or setting these in the OfflineData constructor?
                # Provide the module_spec. Note, in the remote case this is needed
                # because the learner module cannot be copied, but must be built.
                self.offline_data.module_spec = module_spec
                # Provide the `OfflineData` instance with space information. It might
                # need it for reading recorded experiences.
                self.offline_data.spaces = spaces

            if self._should_create_offline_evaluation_runners(self.evaluation_config):
                from ray.rllib.offline.offline_evaluation_runner_group import (
                    OfflineEvaluationRunnerGroup,
                )

                # If no inference-only `RLModule` should be used in offline evaluation,
                # get the complete learner module.
                if not self.evaluation_config.offline_eval_rl_module_inference_only:
                    rl_module_state = self.learner_group.get_state(
                        components=COMPONENT_LEARNER + "/" + COMPONENT_RL_MODULE,
                        inference_only=False,
                    )[COMPONENT_LEARNER]
                # Create the offline evaluation runner group.
                self.offline_eval_runner_group: OfflineEvaluationRunnerGroup = OfflineEvaluationRunnerGroup(
                    config=self.evaluation_config,
                    # Do not create a local runner such that the dataset can be split.
                    local_runner=self.config.num_offline_eval_runners == 0,
                    # Provide the `RLModule`'s state for the `OfflinePreLearner`s.
                    module_state=rl_module_state[COMPONENT_RL_MODULE],
                    module_spec=module_spec,
                    # Note, even if no environment is run, the `MultiRLModule` needs
                    # spaces to construct the policy network.
                    spaces=spaces,
                )

        # Create an Aggregator actor set, if necessary.
        self._aggregator_actor_manager = None
        if self.config.enable_rl_module_and_learner and (
            self.config.num_aggregator_actors_per_learner > 0
        ):
            rl_module_spec = self.config.get_multi_rl_module_spec(
                spaces=self.spaces,
                inference_only=False,
            )
            agg_cls = ray.remote(
                num_cpus=1,
                max_restarts=-1,
            )(AggregatorActor)
            self._aggregator_actor_manager = FaultTolerantActorManager(
                [
                    agg_cls.remote(self.config, rl_module_spec)
                    for _ in range(
                        (self.config.num_learners or 1)
                        * self.config.num_aggregator_actors_per_learner
                    )
                ],
                max_remote_requests_in_flight_per_actor=(
                    self.config.max_requests_in_flight_per_aggregator_actor
                ),
            )
            # Get the devices of each learner.
            learner_locations = list(
                enumerate(
                    self.learner_group.foreach_learner(
                        func=lambda _learner: (_learner.node, _learner.device),
                    )
                )
            )
            # Get the devices of each AggregatorActor.
            aggregator_locations = list(
                enumerate(
                    self._aggregator_actor_manager.foreach_actor(
                        func=lambda actor: (actor._node, actor._device)
                    )
                )
            )
            self._aggregator_actor_to_learner = {}
            for agg_idx, aggregator_location in aggregator_locations:
                aggregator_location = aggregator_location.get()
                for learner_idx, learner_location in learner_locations:
                    # TODO (sven): Activate full comparison (including device) when Ray
                    #  has figured out GPU pre-loading.
                    if learner_location.get()[0] == aggregator_location[0]:
                        # Round-robin, in case all Learners are on same device/node.
                        learner_locations = learner_locations[1:] + [
                            learner_locations[0]
                        ]
                        self._aggregator_actor_to_learner[agg_idx] = learner_idx
                        break
                if agg_idx not in self._aggregator_actor_to_learner:
                    raise RuntimeError(
                        "No Learner worker found that matches aggregation worker "
                        f"#{agg_idx}'s node ({aggregator_location[0]}) and device "
                        f"({aggregator_location[1]})! The Learner workers' locations "
                        f"are {learner_locations}."
                    )

            # Make sure, each Learner index is mapped to from at least one
            # AggregatorActor.
            if not all(
                learner_idx in self._aggregator_actor_to_learner.values()
                for learner_idx in range(self.config.num_learners or 1)
            ):
                raise RuntimeError(
                    "Some Learner indices are not mapped to from any AggregatorActors! "
                    "Final AggregatorActor idx -> Learner idx mapping is: "
                    f"{self._aggregator_actor_to_learner}"
                )

        # Ray metrics
        self._set_up_metrics()

        # Run `on_algorithm_init` callback after initialization is done.
        make_callback(
            "on_algorithm_init",
            self.callbacks,
            self.config.callbacks_on_algorithm_init,
            kwargs=dict(
                algorithm=self,
                metrics_logger=self.metrics,
            ),
        )

    @OverrideToImplementCustomLogic
    @classmethod
    def get_default_policy_class(
        cls,
        config: AlgorithmConfig,
    ) -> Optional[Type[Policy]]:
        """Returns a default Policy class to use, given a config.

        This class will be used by an Algorithm in case
        the policy class is not provided by the user in any single- or
        multi-agent PolicySpec.

        Note: This method is ignored when the RLModule API is enabled.
        """
        return None

    @override(Trainable)
    def step(self) -> ResultDict:
        """Implements the main `Algorithm.train()` logic.

        Takes n attempts to perform a single training step. Thereby
        catches RayErrors resulting from worker failures. After n attempts,
        fails gracefully.

        Override this method in your Algorithm sub-classes if you would like to
        handle worker failures yourself.
        Otherwise, override only `training_step()` to implement the core
        algorithm logic.

        Returns:
            The results dict with stats/infos on sampling, training,
            and - if required - evaluation.
        """
        # Ray metrics
        with TimerAndPrometheusLogger(self._metrics_step_time):
            # Do we have to run `self.evaluate()` this iteration?
            # `self.iteration` gets incremented after this function returns,
            # meaning that e.g. the first time this function is called,
            # self.iteration will be 0.
            evaluate_this_iter = (
                self.config.evaluation_interval
                and (self.iteration + 1) % self.config.evaluation_interval == 0
            )

            evaluate_offline_this_iter = (
                self.config.offline_evaluation_interval
                and (self.iteration + 1) % self.config.offline_evaluation_interval == 0
            )

            # Results dict for training (and if appolicable: evaluation).
            eval_results: ResultDict = {}

            # Parallel eval + training: Kick off evaluation-loop and parallel train() call.
            if evaluate_this_iter and (
                self.config.evaluation_parallel_to_training
                or self.config.offline_evaluation_parallel_to_training
            ):
                (
                    train_results,
                    eval_results,
                    train_iter_ctx,
                ) = self._run_one_training_iteration_and_evaluation_in_parallel()

            # - No evaluation necessary, just run the next training iteration.
            # - We have to evaluate in this training iteration, but no parallelism ->
            #   evaluate after the training iteration is entirely done.
            else:
                if self.config.enable_env_runner_and_connector_v2:
                    train_results, train_iter_ctx = self._run_one_training_iteration()
                else:
                    (
                        train_results,
                        train_iter_ctx,
                    ) = self._run_one_training_iteration_old_api_stack()

            # Sequential: Train (already done above), then evaluate.
            if evaluate_this_iter and not self.config.evaluation_parallel_to_training:
                eval_results = self._run_one_evaluation(parallel_train_future=None)

            if evaluate_offline_this_iter:
                offline_eval_results = self._run_one_offline_evaluation()
                # If we already have online evaluation results merge the offline
                # evaluation results.
                if eval_results:
                    eval_results[EVALUATION_RESULTS].update(
                        offline_eval_results[EVALUATION_RESULTS]
                    )
                # Otherwise, just assign.
                else:
                    eval_results = offline_eval_results

            # Sync EnvRunner workers.
            # TODO (sven): For the new API stack, the common execution pattern for any algo
            #  should be: [sample + get_metrics + get_state] -> send all these in one remote
            #  call down to `training_step` (where episodes are sent as ray object
            #  references). Then distribute the episode refs to the learners, store metrics
            #  in special key in result dict and perform the connector merge/broadcast
            #  inside the `training_step` as well. See the new IMPALA for an example.
            if self.config.enable_env_runner_and_connector_v2:
                if (
                    not self.config._dont_auto_sync_env_runner_states
                    and self.env_runner_group
                ):
                    # Synchronize EnvToModule and ModuleToEnv connector states and broadcast
                    # new states back to all EnvRunners.
                    with self.metrics.log_time(
                        (TIMERS, SYNCH_ENV_CONNECTOR_STATES_TIMER)
                    ):
                        with TimerAndPrometheusLogger(
                            self._metrics_step_sync_env_runner_states_time
                        ):
                            self.env_runner_group.sync_env_runner_states(
                                config=self.config,
                                env_to_module=self.env_to_module_connector,
                                module_to_env=self.module_to_env_connector,
                            )
                # Compile final ResultDict from `train_results` and `eval_results`. Note
                # that, as opposed to the old API stack, EnvRunner stats should already be
                # in `train_results` and `eval_results`.
                results = self._compile_iteration_results(
                    train_results=train_results,
                    eval_results=eval_results,
                )
            else:
                self._sync_filters_if_needed(
                    central_worker=self.env_runner_group.local_env_runner,
                    workers=self.env_runner_group,
                    config=self.config,
                )
                # Get EnvRunner metrics and compile them into results.
                episodes_this_iter = collect_episodes(
                    self.env_runner_group,
                    self._remote_worker_ids_for_metrics(),
                    timeout_seconds=self.config.metrics_episode_collection_timeout_s,
                )
                results = self._compile_iteration_results_old_api_stack(
                    episodes_this_iter=episodes_this_iter,
                    step_ctx=train_iter_ctx,
                    iteration_results={**train_results, **eval_results},
                )

        return results

    @PublicAPI
    def evaluate_offline(self):
        """Evaluates current policy offline under `evaluation_config` settings.

        Returns:
            A ResultDict only containing the offline evaluation results from the current
            iteration.
        """

        # First synchronize weights.
        self.offline_eval_runner_group.sync_weights(
            from_worker_or_learner_group=self.learner_group,
            inference_only=self.config.offline_eval_rl_module_inference_only,
        )

        # TODO (simon): Check, how we can sync without a local runner. Also,
        # connectors are in the data pipeline not directly in the runner applied.
        # if self.config.broadcast_offline_eval_runner_states:
        #     # TODO (simon): Create offline equivalent.
        #     with self.metrics.log_time(TIMERS, SYNCH_EVAL_ENV_CONNECTOR_STATES_TIMER):
        #         self.offline_eval_runner_group.sync_runner_states(
        #             from_runner=
        #         )
        make_callback(
            "on_evaluate_offline_start",
            callbacks_objects=self.callbacks,
            callbacks_functions=self.config.callbacks_on_evaluate_offline_start,
            kwargs=dict(algorithm=self, metrics_logger=self.metrics),
        )

        # Evaluate with fixed duration.
        if self.offline_eval_runner_group.num_healthy_remote_runners > 0:
            self._evaluate_offline_with_fixed_duration()
        else:
            self._evaluate_offline_on_local_runner()
        # Reduce the evaluation results.
        eval_results = self.metrics.peek(
            (EVALUATION_RESULTS, OFFLINE_EVAL_RUNNER_RESULTS), default={}
        )

        # Trigger `on_evaluate_offline_end` callback.
        make_callback(
            "on_evaluate_offline_end",
            callbacks_objects=self.callbacks,
            callbacks_functions=self.config.callbacks_on_evaluate_offline_end,
            kwargs=dict(
                algorithm=self,
                metrics_logger=self.metrics,
                evaluation_metrics=eval_results,
            ),
        )

        # Also return the results here for convenience.
        return {OFFLINE_EVAL_RUNNER_RESULTS: eval_results}

    @PublicAPI
    def evaluate(
        self,
        parallel_train_future: Optional[concurrent.futures.ThreadPoolExecutor] = None,
    ) -> ResultDict:
        """Evaluates current policy under `evaluation_config` settings.

        Args:
            parallel_train_future: In case, we are training and avaluating in parallel,
                this arg carries the currently running ThreadPoolExecutor object that
                runs the training iteration. Use `parallel_train_future.done()` to
                check, whether the parallel training job has completed and
                `parallel_train_future.result()` to get its return values.

        Returns:
            A ResultDict only containing the evaluation results from the current
            iteration.
        """
        with TimerAndPrometheusLogger(self._metrics_evaluate_time):
            # Call the `_before_evaluate` hook.
            self._before_evaluate()

            if self.evaluation_dataset is not None:
                return self._run_offline_evaluation_old_api_stack()

            if self.config.enable_env_runner_and_connector_v2:
                if (
                    self.env_runner_group is not None
                    and self.env_runner_group.healthy_env_runner_ids()
                ):
                    # TODO (sven): Replace this with a new ActorManager API:
                    #  try_remote_request_till_success("get_state") -> tuple(int,
                    #  remoteresult)
                    weights_src = self.env_runner_group._worker_manager._actors[
                        self.env_runner_group.healthy_env_runner_ids()[0]
                    ]
                else:
                    weights_src = self.learner_group
            else:
                weights_src = self.env_runner

            # Sync weights to the evaluation EnvRunners.
            if self.eval_env_runner_group is not None:
                with TimerAndPrometheusLogger(
                    self._metrics_evaluate_sync_env_runner_weights_time
                ):
                    self.eval_env_runner_group.sync_weights(
                        from_worker_or_learner_group=weights_src,
                        inference_only=True,
                    )

                # Merge (eval) EnvRunner states and broadcast the merged state back
                # to the remote (eval) EnvRunner actors.
                if self.config.enable_env_runner_and_connector_v2:
                    if self.evaluation_config.broadcast_env_runner_states:
                        with self.metrics.log_time(
                            (TIMERS, SYNCH_EVAL_ENV_CONNECTOR_STATES_TIMER)
                        ):
                            with TimerAndPrometheusLogger(
                                self._metrics_evaluate_sync_connector_states_time
                            ):
                                self.eval_env_runner_group.sync_env_runner_states(
                                    config=self.evaluation_config,
                                    from_worker=self.env_runner,
                                    env_to_module=self.env_to_module_connector,
                                    module_to_env=self.module_to_env_connector,
                                )
                else:
                    self._sync_filters_if_needed(
                        central_worker=self.env_runner_group.local_env_runner,
                        workers=self.eval_env_runner_group,
                        config=self.evaluation_config,
                    )
            # Sync weights to the local EnvRunner (if no eval EnvRunnerGroup).
            elif self.config.enable_env_runner_and_connector_v2:
                self.env_runner_group.sync_weights(
                    from_worker_or_learner_group=weights_src,
                    inference_only=True,
                )

            with TimerAndPrometheusLogger(
                self._metrics_callback_on_evaluate_start_time
            ):
                make_callback(
                    "on_evaluate_start",
                    callbacks_objects=self.callbacks,
                    callbacks_functions=self.config.callbacks_on_evaluate_start,
                    kwargs=dict(algorithm=self, metrics_logger=self.metrics),
                )

            env_steps = agent_steps = 0
            batches = []

            # We will use a user provided evaluation function.
            if self.config.custom_evaluation_function:
                if self.config.enable_env_runner_and_connector_v2:
                    (
                        eval_results,
                        env_steps,
                        agent_steps,
                    ) = self._evaluate_with_custom_eval_function()
                else:
                    eval_results = self.config.custom_evaluation_function()
            # There is no eval EnvRunnerGroup -> Run on local EnvRunner.
            elif self.eval_env_runner_group is None and self.env_runner:
                (
                    eval_results,
                    env_steps,
                    agent_steps,
                    batches,
                ) = self._evaluate_on_local_env_runner(self.env_runner)
            # There is only a local eval EnvRunner -> Run on that.
            elif self.eval_env_runner_group.num_healthy_remote_workers() == 0:
                (
                    eval_results,
                    env_steps,
                    agent_steps,
                    batches,
                ) = self._evaluate_on_local_env_runner(self.eval_env_runner)
            # There are healthy remote evaluation workers -> Run on these.
            elif self.eval_env_runner_group.num_healthy_remote_workers() > 0:
                # Running in automatic duration mode (parallel with training step).
                if self.config.evaluation_duration == "auto":
                    assert parallel_train_future is not None
                    (
                        eval_results,
                        env_steps,
                        agent_steps,
                        batches,
                    ) = self._evaluate_with_auto_duration(parallel_train_future)
                # Running with a fixed amount of data to sample.
                else:
                    (
                        eval_results,
                        env_steps,
                        agent_steps,
                        batches,
                    ) = self._evaluate_with_fixed_duration()
            # Can't find a good way to run this evaluation -> Wait for next iteration.
            else:
                eval_results = {}

            if self.config.enable_env_runner_and_connector_v2:
                eval_results = self.metrics.peek(key=EVALUATION_RESULTS, default={})
                if log_once("no_eval_results") and not eval_results:
                    logger.warning(
                        "No evaluation results found for this iteration. This can happen if the evaluation worker(s) is/are not healthy."
                    )
            else:
                eval_results = {ENV_RUNNER_RESULTS: eval_results}
                eval_results[NUM_AGENT_STEPS_SAMPLED_THIS_ITER] = agent_steps
                eval_results[NUM_ENV_STEPS_SAMPLED_THIS_ITER] = env_steps
                eval_results["timesteps_this_iter"] = env_steps
                self._counters[
                    NUM_ENV_STEPS_SAMPLED_FOR_EVALUATION_THIS_ITER
                ] = env_steps

            # Compute off-policy estimates
            if not self.config.custom_evaluation_function:
                estimates = defaultdict(list)
                # for each batch run the estimator's fwd pass
                for name, estimator in self.reward_estimators.items():
                    for batch in batches:
                        estimate_result = estimator.estimate(
                            batch,
                            split_batch_by_episode=self.config.ope_split_batch_by_episode,
                        )
                        estimates[name].append(estimate_result)

                # collate estimates from all batches
                if estimates:
                    eval_results["off_policy_estimator"] = {}
                    for name, estimate_list in estimates.items():
                        avg_estimate = tree.map_structure(
                            lambda *x: np.mean(x, axis=0), *estimate_list
                        )
                        eval_results["off_policy_estimator"][name] = avg_estimate

            # Trigger `on_evaluate_end` callback.
            with TimerAndPrometheusLogger(self._metrics_callback_on_evaluate_end_time):
                make_callback(
                    "on_evaluate_end",
                    callbacks_objects=self.callbacks,
                    callbacks_functions=self.config.callbacks_on_evaluate_end,
                    kwargs=dict(
                        algorithm=self,
                        metrics_logger=self.metrics,
                        evaluation_metrics=eval_results,
                    ),
                )

        # Also return the results here for convenience.
        return eval_results

    def _evaluate_with_custom_eval_function(self) -> Tuple[ResultDict, int, int]:
        logger.info(
            f"Evaluating current state of {self} using the custom eval function "
            f"{self.config.custom_evaluation_function}"
        )
        if self.config.enable_env_runner_and_connector_v2:
            (
                eval_results,
                env_steps,
                agent_steps,
            ) = self.config.custom_evaluation_function(self, self.eval_env_runner_group)
            if not env_steps or not agent_steps:
                raise ValueError(
                    "Custom eval function must return "
                    "`Tuple[ResultDict, int, int]` with `int, int` being "
                    f"`env_steps` and `agent_steps`! Got {env_steps}, {agent_steps}."
                )
        else:
            eval_results = self.config.custom_evaluation_function()
        if not eval_results or not isinstance(eval_results, dict):
            raise ValueError(
                "Custom eval function must return "
                f"dict of metrics! Got {eval_results}."
            )

        return eval_results, env_steps, agent_steps

    def _evaluate_offline_on_local_runner(self):
        # How many episodes/timesteps do we need to run?
        unit = "batches"
        duration = (
            self.config.offline_evaluation_duration
            * self.config.dataset_num_iters_per_eval_runner
        )

        logger.info(f"Evaluating current state of {self} for {duration} {unit}.")

        results = self.offline_eval_runner_group.local_runner.run()

        self.metrics.aggregate(
            [results],
            key=(EVALUATION_RESULTS, OFFLINE_EVAL_RUNNER_RESULTS),
        )

    def _evaluate_on_local_env_runner(self, env_runner):
        if hasattr(env_runner, "input_reader") and env_runner.input_reader is None:
            raise ValueError(
                "Can't evaluate on a local worker if this local worker does not have "
                "an environment!\nTry one of the following:"
                "\n1) Set `evaluation_interval` > 0 to force creating a separate "
                "evaluation EnvRunnerGroup.\n2) Set `create_local_env_runner=True` to "
                "force the local (non-eval) EnvRunner to have an environment to "
                "evaluate on."
            )
        elif self.config.evaluation_parallel_to_training:
            raise ValueError(
                "Cannot run on local evaluation worker parallel to training! Try "
                "setting `evaluation_parallel_to_training=False`."
            )

        # How many episodes/timesteps do we need to run?
        unit = self.config.evaluation_duration_unit
        duration = self.config.evaluation_duration
        eval_cfg = self.evaluation_config

        env_steps = agent_steps = 0

        logger.info(f"Evaluating current state of {self} for {duration} {unit}.")

        all_batches = []
        if self.config.enable_env_runner_and_connector_v2:
            episodes = env_runner.sample(
                num_timesteps=duration if unit == "timesteps" else None,
                num_episodes=duration if unit == "episodes" else None,
            )
            agent_steps += sum(e.agent_steps() for e in episodes)
            env_steps += sum(e.env_steps() for e in episodes)
        elif unit == "episodes":
            for _ in range(duration):
                batch = env_runner.sample()
                agent_steps += batch.agent_steps()
                env_steps += batch.env_steps()
                if self.reward_estimators:
                    all_batches.append(batch)
        else:
            batch = env_runner.sample()
            agent_steps += batch.agent_steps()
            env_steps += batch.env_steps()
            if self.reward_estimators:
                all_batches.append(batch)

        env_runner_results = env_runner.get_metrics()

        if not self.config.enable_env_runner_and_connector_v2:
            env_runner_results = summarize_episodes(
                env_runner_results,
                env_runner_results,
                keep_custom_metrics=eval_cfg.keep_per_episode_custom_metrics,
            )
        else:
            self.metrics.aggregate(
                [env_runner_results],
                key=(EVALUATION_RESULTS, ENV_RUNNER_RESULTS),
            )
            env_runner_results = None

        return env_runner_results, env_steps, agent_steps, all_batches

    def _evaluate_with_auto_duration(self, parallel_train_future):
        logger.info(
            f"Evaluating current state of {self} for as long as the parallelly "
            "running training step takes."
        )

        all_metrics = []
        all_batches = []

        # How many episodes have we run (across all eval workers)?
        num_healthy_workers = self.eval_env_runner_group.num_healthy_remote_workers()
        # Do we have to force-reset the EnvRunners before the first round of `sample()`
        # calls.?
        force_reset = self.config.evaluation_force_reset_envs_before_iteration

        # Remote function used on healthy EnvRunners to sample, get metrics, and
        # step counts.
        def _env_runner_remote(worker, num, round, iter):
            # Sample AND get_metrics, but only return metrics (and steps actually taken)
            # to save time.
            episodes = worker.sample(
                num_timesteps=num, force_reset=force_reset and round == 0
            )
            metrics = worker.get_metrics()
            env_steps = sum(e.env_steps() for e in episodes)
            agent_steps = sum(e.agent_steps() for e in episodes)
            return env_steps, agent_steps, metrics, iter

        env_steps = agent_steps = 0
        if self.config.enable_env_runner_and_connector_v2:
            train_mean_time = self.metrics.peek(
                (TIMERS, TRAINING_ITERATION_TIMER), default=0.0
            )
        else:
            train_mean_time = self._timers[TRAINING_ITERATION_TIMER].mean
        t0 = time.time()
        algo_iteration = self.iteration

        _round = -1
        while (
            # In case all the remote evaluation workers die during a round of
            # evaluation, we need to stop.
            num_healthy_workers > 0
            # Run at least for one round AND at least for as long as the parallel
            # training step takes.
            and (_round == -1 or not parallel_train_future.done())
        ):
            _round += 1
            # New API stack -> EnvRunners return Episodes.
            if self.config.enable_env_runner_and_connector_v2:
                # Compute rough number of timesteps it takes for a single EnvRunner
                # to occupy the estimated (parallelly running) train step.
                _num = min(
                    # Clamp number of steps to take between a max and a min.
                    self.config.evaluation_auto_duration_max_env_steps_per_sample,
                    max(
                        self.config.evaluation_auto_duration_min_env_steps_per_sample,
                        (
                            # How much time do we have left?
                            (train_mean_time - (time.time() - t0))
                            # Multiply by our own (eval) throughput to get the timesteps
                            # to do (per worker).
                            * self.metrics.peek(
                                (
                                    EVALUATION_RESULTS,
                                    ENV_RUNNER_RESULTS,
                                    NUM_ENV_STEPS_SAMPLED_LIFETIME,
                                ),
                                throughput=True,
                                default=0.0,
                            )
                            / num_healthy_workers
                        ),
                    ),
                )

                results = (
                    self.eval_env_runner_group.foreach_env_runner_async_fetch_ready(
                        func=_env_runner_remote,
                        kwargs={"num": _num, "round": _round, "iter": algo_iteration},
                        tag="_env_runner_remote",
                    )
                )

                for env_s, ag_s, metrics, iter in results:
                    # Ignore eval results kicked off in an earlier iteration.
                    # (those results would be outdated and thus misleading).
                    if iter != self.iteration:
                        continue
                    env_steps += env_s
                    agent_steps += ag_s
                    all_metrics.append(metrics)
                time.sleep(0.01)

            # Old API stack -> RolloutWorkers return batches.
            else:
                results = (
                    self.eval_env_runner_group.foreach_env_runner_async_fetch_ready(
                        func=lambda w: (w.sample(), w.get_metrics(), algo_iteration),
                        tag="env_runner_sample_and_get_metrics",
                    )
                )

                for batch, metrics, iter in results:
                    if iter != self.iteration:
                        continue
                    env_steps += batch.env_steps()
                    agent_steps += batch.agent_steps()
                    all_metrics.extend(metrics)
                    if self.reward_estimators:
                        # TODO: (kourosh) This approach will cause an OOM issue when
                        #  the dataset gets huge (should be ok for now).
                        all_batches.append(batch)

            # Update correct number of healthy remote workers.
            num_healthy_workers = (
                self.eval_env_runner_group.num_healthy_remote_workers()
            )

        if num_healthy_workers == 0:
            logger.warning(
                "Calling `sample()` on your remote evaluation worker(s) "
                "resulted in all workers crashing! Make sure a) your environment is not"
                " too unstable, b) you have enough evaluation workers "
                "(`config.evaluation(evaluation_num_env_runners=...)`) to cover for "
                "occasional losses, and c) you use the `config.fault_tolerance("
                "restart_failed_env_runners=True)` setting."
            )

        if not self.config.enable_env_runner_and_connector_v2:
            env_runner_results = summarize_episodes(
                all_metrics,
                all_metrics,
                keep_custom_metrics=(
                    self.evaluation_config.keep_per_episode_custom_metrics
                ),
            )
            num_episodes = env_runner_results[NUM_EPISODES]
        else:
            self.metrics.aggregate(
                all_metrics,
                key=(EVALUATION_RESULTS, ENV_RUNNER_RESULTS),
            )
            num_episodes = self.metrics.peek(
                (EVALUATION_RESULTS, ENV_RUNNER_RESULTS, NUM_EPISODES),
                default=0,
            )
            env_runner_results = None

        # Warn if results are empty, it could be that this is because the auto-time is
        # not enough to run through one full episode.
        if (
            self.config.evaluation_force_reset_envs_before_iteration
            and num_episodes == 0
        ):
            logger.warning(
                "This evaluation iteration resulted in an empty set of episode summary "
                "results! It's possible that the auto-duration time (roughly the mean "
                "time it takes for the training step to finish) is not enough to finish"
                " even a single episode. Your current mean training iteration time is "
                f"{train_mean_time}sec. Try setting the min iteration time to a higher "
                "value via the `config.reporting(min_time_s_per_iteration=...)` OR you "
                "can also set `config.evaluation_force_reset_envs_before_iteration` to "
                "False. However, keep in mind that then the evaluation results may "
                "contain some episode stats generated with earlier weights versions."
            )

        return env_runner_results, env_steps, agent_steps, all_batches

    def _evaluate_offline_with_fixed_duration(self) -> None:
        # How many batches do we need to run?
        num_workers = self.config.num_offline_eval_runners
        time_out = self.config.offline_evaluation_timeout_s

        def _offline_eval_runner_remote(runner, iter):

            metrics = runner.run()

            return metrics, iter

        all_metrics = []
        num_units_done = []

        # How many episodes have we run (across all eval workers)?
        num_units_done = 0
        num_healthy_workers = self.offline_eval_runner_group.num_healthy_remote_runners

        # TODO (simon): Note, agent steps might not be available, but only
        # module steps.

        t_last_result = time.time()
        _round = -1
        algo_iteration = self.iteration

        # In case all the remote evaluation workers die during a round of
        # evaluation, we need to stop.
        while num_healthy_workers > 0:
            units_left_to_do = (
                self.config.offline_evaluation_duration * num_workers - num_units_done
            )
            if units_left_to_do <= 0:
                break

            _round += 1

            self.offline_eval_runner_group.foreach_runner_async(
                func=functools.partial(
                    _offline_eval_runner_remote,
                    iter=algo_iteration,
                ),
            )
            results = self.offline_eval_runner_group.fetch_ready_async_reqs(
                return_obj_refs=False, timeout_seconds=0.01
            )
            # Make sure we properly time out if we have not received any results
            # for more than `time_out` seconds.
            time_now = time.time()
            if not results and time_now - t_last_result > time_out:
                break
            elif results:
                t_last_result = time_now
            for wid, (met, iter) in results:
                if iter != self.iteration:
                    continue
                all_metrics.append(met)
                # Note, the `dataset_num_iters_per_eval_runner` must be smaller than
                # `offline_evaluation_duration` // `num_offline_eval_runners`.
                num_units_done += (
                    met[ALL_MODULES][DATASET_NUM_ITERS_EVALUATED].peek()
                    if DATASET_NUM_ITERS_EVALUATED in met[ALL_MODULES]
                    else 0
                )

            # Update correct number of healthy remote workers.
            num_healthy_workers = (
                self.offline_eval_runner_group.num_healthy_remote_runners
            )

        if num_healthy_workers == 0:
            logger.warning(
                "Calling `run()` on your remote offline evaluation runner(s) "
                "resulted in all runners crashing! Make sure a) your dataset is not"
                " corrupted, b) you have enough offline evaluation runners "
                "(`config.evaluation(num_offline_eval_runners=...)`) to cover for "
                "occasional losses, and c) you use the `config.fault_tolerance("
                "restart_failed_offline_eval_runners=True)` setting."
            )

        self.metrics.aggregate(
            all_metrics,
            key=(EVALUATION_RESULTS, OFFLINE_EVAL_RUNNER_RESULTS),
        )

    def _evaluate_with_fixed_duration(self):
        # How many episodes/timesteps do we need to run?
        unit = self.config.evaluation_duration_unit
        eval_cfg = self.evaluation_config
        num_workers = self.config.evaluation_num_env_runners
        force_reset = self.config.evaluation_force_reset_envs_before_iteration
        time_out = self.config.evaluation_sample_timeout_s

        # Remote function used on healthy EnvRunners to sample, get metrics, and
        # step counts.
        def _env_runner_remote(worker, num, round, iter, _force_reset):
            # Sample AND get_metrics, but only return metrics (and steps actually taken)
            # to save time. Also return the iteration to check, whether we should
            # discard and outdated result (from a slow worker).
            episodes = worker.sample(
                num_timesteps=(
                    num[worker.worker_index] if unit == "timesteps" else None
                ),
                num_episodes=(num[worker.worker_index] if unit == "episodes" else None),
                force_reset=_force_reset and round == 0,
            )
            metrics = worker.get_metrics()
            env_steps = sum(e.env_steps() for e in episodes)
            agent_steps = sum(e.agent_steps() for e in episodes)
            return env_steps, agent_steps, metrics, iter

        all_metrics = []
        all_batches = []

        # How many episodes have we run (across all eval workers)?
        num_units_done = 0
        num_healthy_workers = self.eval_env_runner_group.num_healthy_remote_workers()

        env_steps = agent_steps = 0

        t_last_result = time.time()
        _round = -1
        algo_iteration = self.iteration

        # In case all the remote evaluation workers die during a round of
        # evaluation, we need to stop.
        while num_healthy_workers > 0:
            units_left_to_do = self.config.evaluation_duration - num_units_done
            if units_left_to_do <= 0:
                break

            _round += 1

            # New API stack -> EnvRunners return Episodes.
            if self.config.enable_env_runner_and_connector_v2:
                _num = [None] + [  # [None]: skip idx=0 (local worker)
                    (units_left_to_do // num_healthy_workers)
                    + bool(i <= (units_left_to_do % num_healthy_workers))
                    for i in range(1, num_workers + 1)
                ]

                results = (
                    self.eval_env_runner_group.foreach_env_runner_async_fetch_ready(
                        func=_env_runner_remote,
                        kwargs={
                            "num": _num,
                            "round": _round,
                            "iter": algo_iteration,
                            "_force_reset": force_reset,
                        },
                        tag="_env_runner_remote",
                    )
                )

                # Make sure we properly time out if we have not received any results
                # for more than `time_out` seconds.
                time_now = time.time()
                if not results and time_now - t_last_result > time_out:
                    break
                elif results:
                    t_last_result = time_now
                for env_s, ag_s, met, iter in results:
                    if iter != self.iteration:
                        continue
                    env_steps += env_s
                    agent_steps += ag_s
                    all_metrics.append(met)
                    num_units_done += (
                        (met[NUM_EPISODES].peek() if NUM_EPISODES in met else 0)
                        if unit == "episodes"
                        else (
                            env_s if self.config.count_steps_by == "env_steps" else ag_s
                        )
                    )
            # Old API stack -> RolloutWorkers return batches.
            else:
                units_per_healthy_remote_worker = (
                    1
                    if unit == "episodes"
                    else eval_cfg.rollout_fragment_length
                    * eval_cfg.num_envs_per_env_runner
                )
                # Select proper number of evaluation workers for this round.
                selected_eval_worker_ids = [
                    worker_id
                    for i, worker_id in enumerate(
                        self.eval_env_runner_group.healthy_worker_ids()
                    )
                    if i * units_per_healthy_remote_worker < units_left_to_do
                ]

                results = (
                    self.eval_env_runner_group.foreach_env_runner_async_fetch_ready(
                        func=lambda w: (w.sample(), w.get_metrics(), algo_iteration),
                        remote_worker_ids=selected_eval_worker_ids,
                        tag="env_runner_sample_and_get_metrics",
                    )
                )
                # Make sure we properly time out if we have not received any results
                # for more than `time_out` seconds.
                time_now = time.time()
                if not results and time_now - t_last_result > time_out:
                    break
                elif results:
                    t_last_result = time_now
                for batch, metrics, iter in results:
                    if iter != self.iteration:
                        continue
                    env_steps += batch.env_steps()
                    agent_steps += batch.agent_steps()
                    all_metrics.extend(metrics)
                    if self.reward_estimators:
                        # TODO: (kourosh) This approach will cause an OOM issue when
                        #  the dataset gets huge (should be ok for now).
                        all_batches.append(batch)

                # 1 episode per returned batch.
                if unit == "episodes":
                    num_units_done += len(results)
                # n timesteps per returned batch.
                else:
                    num_units_done = (
                        env_steps
                        if self.config.count_steps_by == "env_steps"
                        else agent_steps
                    )

            # Update correct number of healthy remote workers.
            num_healthy_workers = (
                self.eval_env_runner_group.num_healthy_remote_workers()
            )

        if num_healthy_workers == 0:
            logger.warning(
                "Calling `sample()` on your remote evaluation worker(s) "
                "resulted in all workers crashing! Make sure a) your environment is not"
                " too unstable, b) you have enough evaluation workers "
                "(`config.evaluation(evaluation_num_env_runners=...)`) to cover for "
                "occasional losses, and c) you use the `config.fault_tolerance("
                "restart_failed_env_runners=True)` setting."
            )

        if not self.config.enable_env_runner_and_connector_v2:
            env_runner_results = summarize_episodes(
                all_metrics,
                all_metrics,
                keep_custom_metrics=(
                    self.evaluation_config.keep_per_episode_custom_metrics
                ),
            )
            num_episodes = env_runner_results[NUM_EPISODES]
        else:
            self.metrics.aggregate(
                all_metrics,
                key=(EVALUATION_RESULTS, ENV_RUNNER_RESULTS),
            )
            num_episodes = self.metrics.peek(
                (EVALUATION_RESULTS, ENV_RUNNER_RESULTS, NUM_EPISODES), default=0
            )
            env_runner_results = None

        # Warn if results are empty, it could be that this is because the eval timesteps
        # are not enough to run through one full episode.
        if num_episodes == 0:
            logger.warning(
                "This evaluation iteration resulted in an empty set of episode summary "
                "results! It's possible that your configured duration timesteps are not"
                " enough to finish even a single episode. You have configured "
                f"{self.config.evaluation_duration} "
                f"{self.config.evaluation_duration_unit}. For 'timesteps', try "
                "increasing this value via the `config.evaluation(evaluation_duration="
                "...)` OR change the unit to 'episodes' via `config.evaluation("
                "evaluation_duration_unit='episodes')` OR try increasing the timeout "
                "threshold via `config.evaluation(evaluation_sample_timeout_s=...)` OR "
                "you can also set `config.evaluation_force_reset_envs_before_iteration`"
                " to False. However, keep in mind that in the latter case, the "
                "evaluation results may contain some episode stats generated with "
                "earlier weights versions."
            )

        return env_runner_results, env_steps, agent_steps, all_batches

    @OverrideToImplementCustomLogic
    def restore_env_runners(self, env_runner_group: EnvRunnerGroup) -> List[int]:
        """Try bringing back unhealthy EnvRunners and - if successful - sync with local.

        Algorithms that use custom EnvRunners may override this method to
        disable the default, and create custom restoration logics. Note that "restoring"
        does not include the actual restarting process, but merely what should happen
        after such a restart of a (previously failed) worker.

        Args:
            env_runner_group: The EnvRunnerGroup to restore. This may be the training or
                the evaluation EnvRunnerGroup.

        Returns:
            A list of EnvRunner indices that have been restored during the call of
            this method.
        """
        # This is really cheap, since probe_unhealthy_env_runners() is a no-op
        # if there are no unhealthy workers.
        restored = None
        if self.config.is_online:
            restored = env_runner_group.probe_unhealthy_env_runners()

        if not restored:
            return []

        # Count the restored workers.
        self._counters["total_num_restored_workers"] += len(restored)

        from_env_runner = env_runner_group.local_env_runner or self.env_runner

        # Sync from local EnvRunner, if it exists.
        if from_env_runner is not None:
            # Get the state of the EnvRunner.
            state = from_env_runner.get_state()
            state_ref = ray.put(state)

            # Take out (old) connector states from local worker's state.
            if not self.config.enable_env_runner_and_connector_v2:
                for pol_states in state["policy_states"].values():
                    pol_states.pop("connector_configs", None)

            elif self.config.is_multi_agent:

                multi_rl_module_spec = MultiRLModuleSpec.from_module(
                    from_env_runner.module
                )

        # Otherwise, sync from another EnvRunner that's still healthy.
        else:
            multi_rl_module_spec = (
                self.learner_group.foreach_learner(
                    lambda learner: MultiRLModuleSpec.from_module(learner.module)
                )
                .result_or_errors[0]
                .get()
            )

            # Sync the weights from the learner group to the EnvRunners.
            state = self.learner_group.get_state(
                components=COMPONENT_LEARNER + "/" + COMPONENT_RL_MODULE,
                inference_only=True,
            )[COMPONENT_LEARNER]
            state[
                COMPONENT_ENV_TO_MODULE_CONNECTOR
            ] = self.env_to_module_connector.get_state()
            state[
                COMPONENT_MODULE_TO_ENV_CONNECTOR
            ] = self.module_to_env_connector.get_state()
            state[NUM_ENV_STEPS_SAMPLED_LIFETIME] = self.metrics.peek(
                (ENV_RUNNER_RESULTS, NUM_ENV_STEPS_SAMPLED_LIFETIME), default=0
            )
            state_ref = ray.put(state)

        def _sync_env_runner(er):  # noqa
            # Remove modules (new API stack only), if necessary.
            if (
                er.config.enable_env_runner_and_connector_v2
                and er.config.is_multi_agent
            ):
                for module_id, module in er.module._rl_modules.copy().items():
                    if module_id not in multi_rl_module_spec.rl_module_specs:
                        er.module.remove_module(module_id, raise_err_if_not_found=True)
                # Add modules, if necessary.
                for mid, mod_spec in multi_rl_module_spec.rl_module_specs.items():
                    if mid not in er.module:
                        er.module.add_module(mid, mod_spec.build(), override=False)
            # Now that the MultiRLModule is fixed, update the state.
            er.set_state(ray.get(state_ref))

        # By default, entire local EnvRunner state is synced after restoration
        # to bring the previously failed EnvRunner up to date.
        env_runner_group.foreach_env_runner(
            func=_sync_env_runner,
            remote_worker_ids=restored,
            # Don't update the local EnvRunner, b/c it's the one we are synching
            # from.
            local_env_runner=False,
            timeout_seconds=self.config.env_runner_restore_timeout_s,
        )

        return restored

    @OverrideToImplementCustomLogic
    def restore_offline_eval_runners(self, runner_group: RunnerGroup) -> List[int]:
        if not runner_group or not runner_group.local_runner:
            return []

        restored = runner_group.probe_unhealthy_runners()

        if restored:
            # Count the restored workers.
            self._counters["total_num_restored_workers"] += len(restored)

            # Get the state of the correct (reference) worker.
            from_runner = runner_group.healthy_runner_ids()[0]
            state = runner_group.foreach_runner(
                "get_state",
                local_runner=False,
                remote_worker_ids=from_runner,
            )[0]
            state_ref = ray.put(state)

            def _sync_runner(r):
                r.set_state(ray.get(state_ref))

            # By default, entire `Runner`` state is synced after restoration
            # to bring the previously failed `Runner` up to date.
            runner_group.foreach_runner(
                func=_sync_runner,
                remote_worker_ids=restored,
                # Don't update the local `Runner`.
                local_runner=False,
                timeout_seconds=self.evaluation_config.offline_eval_runner_restore_timeout_s,
            )
            # Restore the correct data iterator split stream.
            # TODO (simon): Define a `restore` method in the `RunnerGroup`
            # such that we do not have to check here for the group.
            # Also get a different streaming split if a runner fails and is not
            # recreated.
            runner_group.foreach_runner(
                func="set_dataset_iterator",
                remote_worker_ids=restored,
                local_runner=False,
                timeout_seconds=self.evaluation_config.offline_eval_runner_restore_timeout_s,
                kwargs={"iterator": runner_group._offline_data_iterators[restored]},
            )

        return restored

    @OverrideToImplementCustomLogic
    def training_step(self) -> None:
        """Default single iteration logic of an algorithm.

        - Collect on-policy samples (SampleBatches) in parallel using the
          Algorithm's EnvRunners (@ray.remote).
        - Concatenate collected SampleBatches into one train batch.
        - Note that we may have more than one policy in the multi-agent case:
          Call the different policies' `learn_on_batch` (simple optimizer) OR
          `load_batch_into_buffer` + `learn_on_loaded_batch` (multi-GPU
          optimizer) methods to calculate loss and update the model(s).
        - Return all collected metrics for the iteration.

        Returns:
            For the new API stack, returns None. Results are compiled and extracted
            automatically through a single `self.metrics.reduce()` call at the very end
            of an iteration (which might contain more than one call to
            `training_step()`). This way, we make sure that we account for all
            results generated by each individual `training_step()` call.
            For the old API stack, returns the results dict from executing the training
            step.
        """
        if not self.config.enable_env_runner_and_connector_v2:
            raise NotImplementedError(
                "The `Algorithm.training_step()` default implementation no longer "
                "supports the old API stack! If you would like to continue "
                "using these "
                "old APIs with this default `training_step`, simply subclass "
                "`Algorithm` and override its `training_step` method (copy/paste the "
                "code and delete this error message)."
            )

        # Collect a list of Episodes from EnvRunners until we reach the train batch
        # size.
        with self.metrics.log_time((TIMERS, ENV_RUNNER_SAMPLING_TIMER)):
            if self.config.count_steps_by == "agent_steps":
                episodes, env_runner_results = synchronous_parallel_sample(
                    worker_set=self.env_runner_group,
                    max_agent_steps=self.config.total_train_batch_size,
                    sample_timeout_s=self.config.sample_timeout_s,
                    _uses_new_env_runners=True,
                    _return_metrics=True,
                )
            else:
                episodes, env_runner_results = synchronous_parallel_sample(
                    worker_set=self.env_runner_group,
                    max_env_steps=self.config.total_train_batch_size,
                    sample_timeout_s=self.config.sample_timeout_s,
                    _uses_new_env_runners=True,
                    _return_metrics=True,
                )
        # Reduce EnvRunner metrics over the n EnvRunners.
        self.metrics.aggregate(env_runner_results, key=ENV_RUNNER_RESULTS)

        with self.metrics.log_time((TIMERS, LEARNER_UPDATE_TIMER)):
            learner_results = self.learner_group.update(
                episodes=episodes,
                timesteps={
                    NUM_ENV_STEPS_SAMPLED_LIFETIME: (
                        self.metrics.peek(NUM_ENV_STEPS_SAMPLED_LIFETIME)
                    ),
                },
            )
            self.metrics.log_dict(learner_results, key=LEARNER_RESULTS)

        # Update weights - after learning on the local worker - on all
        # remote workers (only those RLModules that were actually trained).
        with self.metrics.log_time((TIMERS, SYNCH_WORKER_WEIGHTS_TIMER)):
            self.env_runner_group.sync_weights(
                from_worker_or_learner_group=self.learner_group,
                policies=list(set(learner_results.keys()) - {ALL_MODULES}),
                inference_only=True,
            )

    @PublicAPI
    def get_module(self, module_id: ModuleID = DEFAULT_MODULE_ID) -> Optional[RLModule]:
        """Returns the (single-agent) RLModule with `model_id` (None if ID not found).

        Args:
            module_id: ID of the (single-agent) RLModule to return from the MARLModule
                used by the local EnvRunner.

        Returns:
            The RLModule found under the ModuleID key inside the local EnvRunner's
            MultiRLModule. None if `module_id` doesn't exist.
        """
        if self.env_runner is not None:
            module = self.env_runner.module
        else:
            module = self.env_runner_group.foreach_env_runner(
                lambda er: er.module,
                remote_worker_ids=[1],
                local_env_runner=False,
            )[0]

        if isinstance(module, MultiRLModule):
            return module.get(module_id)
        else:
            return module

    @PublicAPI
    def add_module(
        self,
        module_id: ModuleID,
        module_spec: RLModuleSpec,
        *,
        config_overrides: Optional[Dict] = None,
        new_agent_to_module_mapping_fn: Optional[AgentToModuleMappingFn] = None,
        new_should_module_be_updated: Optional[ShouldModuleBeUpdatedFn] = None,
        add_to_learners: bool = True,
        add_to_env_runners: bool = True,
        add_to_eval_env_runners: bool = True,
    ) -> MultiRLModuleSpec:
        """Adds a new (single-agent) RLModule to this Algorithm's MARLModule.

        Note that an Algorithm has up to 3 different components to which to add
        the new module to: The LearnerGroup (with n Learners), the EnvRunnerGroup
        (with m EnvRunners plus a local one) and - if applicable - the eval
        EnvRunnerGroup (with o EnvRunners plus a local one).

        Args:
            module_id: ID of the RLModule to add to the MARLModule.
                IMPORTANT: Must not contain characters that
                are also not allowed in Unix/Win filesystems, such as: `<>:"/|?*`,
                or a dot, space or backslash at the end of the ID.
            module_spec: The SingleAgentRLModuleSpec to use for constructing the new
                RLModule.
            config_overrides: The `AlgorithmConfig` overrides that should apply to
                the new Module, if any.
            new_agent_to_module_mapping_fn: An optional (updated) AgentID to ModuleID
                mapping function to use from here on. Note that already ongoing
                episodes will not change their mapping but will use the old mapping till
                the end of the episode.
            new_should_module_be_updated: An optional sequence of ModuleIDs or a
                callable taking ModuleID and SampleBatchType and returning whether the
                ModuleID should be updated (trained).
                If None, will keep the existing setup in place. RLModules,
                whose IDs are not in the list (or for which the callable
                returns False) will not be updated.
            add_to_learners: Whether to add the new RLModule to the LearnerGroup
                (with its n Learners).
            add_to_env_runners: Whether to add the new RLModule to the EnvRunnerGroup
                (with its m EnvRunners plus the local one).
            add_to_eval_env_runners: Whether to add the new RLModule to the eval
                EnvRunnerGroup (with its o EnvRunners plus the local one).

        Returns:
            The new MultiRLModuleSpec (after the RLModule has been added).
        """
        validate_module_id(module_id, error=True)

        # The to-be-returned new MultiRLModuleSpec.
        multi_rl_module_spec = None

        if not self.config.is_multi_agent:
            raise RuntimeError(
                "Can't add a new RLModule to a single-agent setup! Make sure that your "
                "setup is already initially multi-agent by either defining >1 "
                f"RLModules in your `rl_module_spec` or assigning a ModuleID other "
                f"than {DEFAULT_MODULE_ID} to your (only) RLModule."
            )

        if not any([add_to_learners, add_to_env_runners, add_to_eval_env_runners]):
            raise ValueError(
                "At least one of `add_to_learners`, `add_to_env_runners`, or "
                "`add_to_eval_env_runners` must be set to True!"
            )

        # Add to Learners and sync weights.
        if add_to_learners:
            multi_rl_module_spec = self.learner_group.add_module(
                module_id=module_id,
                module_spec=module_spec,
                config_overrides=config_overrides,
                new_should_module_be_updated=new_should_module_be_updated,
            )

        # Change our config (AlgorithmConfig) to contain the new Module.
        # TODO (sven): This is a hack to manipulate the AlgorithmConfig directly,
        #  but we'll deprecate config.policies soon anyway.
        self.config._is_frozen = False
        self.config.policies[module_id] = PolicySpec()
        if config_overrides is not None:
            self.config.multi_agent(
                algorithm_config_overrides_per_module={module_id: config_overrides}
            )
        if new_agent_to_module_mapping_fn is not None:
            self.config.multi_agent(policy_mapping_fn=new_agent_to_module_mapping_fn)
        self.config.rl_module(rl_module_spec=multi_rl_module_spec)
        if new_should_module_be_updated is not None:
            self.config.multi_agent(policies_to_train=new_should_module_be_updated)
        self.config.freeze()

        def _add(_env_runner, _module_spec=module_spec):
            # Add the RLModule to the existing one on the EnvRunner.
            _env_runner.module.add_module(
                module_id=module_id, module=_module_spec.build()
            )
            # Update the `agent_to_module_mapping_fn` on the EnvRunner.
            if new_agent_to_module_mapping_fn is not None:
                _env_runner.config.multi_agent(
                    policy_mapping_fn=new_agent_to_module_mapping_fn,
                )
            # Update the `should_module_be_updated` on the EnvRunner. Note that
            # even though this information is typically not needed by the EnvRunner,
            # it's good practice to keep this setting updated everywhere either way.
            if new_should_module_be_updated is not None:
                _env_runner.config.multi_agent(
                    policies_to_train=new_should_module_be_updated,
                )
            return MultiRLModuleSpec.from_module(_env_runner.module)

        # Add to (training) EnvRunners and sync weights.
        if add_to_env_runners:
            if multi_rl_module_spec is None:
                multi_rl_module_spec = self.env_runner_group.foreach_env_runner(_add)[0]
            else:
                self.env_runner_group.foreach_env_runner(_add)
            self.env_runner_group.sync_weights(
                from_worker_or_learner_group=self.learner_group,
                inference_only=True,
            )
        # Add to eval EnvRunners and sync weights.
        if add_to_eval_env_runners is True and self.eval_env_runner_group is not None:
            if multi_rl_module_spec is None:
                multi_rl_module_spec = self.eval_env_runner_group.foreach_env_runner(
                    _add
                )[0]
            else:
                self.eval_env_runner_group.foreach_env_runner(_add)
            self.eval_env_runner_group.sync_weights(
                from_worker_or_learner_group=self.learner_group,
                inference_only=True,
            )

        return multi_rl_module_spec

    @PublicAPI
    def remove_module(
        self,
        module_id: ModuleID,
        *,
        new_agent_to_module_mapping_fn: Optional[AgentToModuleMappingFn] = None,
        new_should_module_be_updated: Optional[ShouldModuleBeUpdatedFn] = None,
        remove_from_learners: bool = True,
        remove_from_env_runners: bool = True,
        remove_from_eval_env_runners: bool = True,
    ) -> Optional[Policy]:
        """Removes a new (single-agent) RLModule from this Algorithm's MARLModule.

        Args:
            module_id: ID of the RLModule to remove from the MARLModule.
                IMPORTANT: Must not contain characters that
                are also not allowed in Unix/Win filesystems, such as: `<>:"/|?*`,
                or a dot, space or backslash at the end of the ID.
            new_agent_to_module_mapping_fn: An optional (updated) AgentID to ModuleID
                mapping function to use from here on. Note that already ongoing
                episodes will not change their mapping but will use the old mapping till
                the end of the episode.
            new_should_module_be_updated: An optional sequence of ModuleIDs or a
                callable taking ModuleID and SampleBatchType and returning whether the
                ModuleID should be updated (trained).
                If None, will keep the existing setup in place. RLModules,
                whose IDs are not in the list (or for which the callable
                returns False) will not be updated.
            remove_from_learners: Whether to remove the RLModule from the LearnerGroup
                (with its n Learners).
            remove_from_env_runners: Whether to remove the RLModule from the
                EnvRunnerGroup (with its m EnvRunners plus the local one).
            remove_from_eval_env_runners: Whether to remove the RLModule from the eval
                EnvRunnerGroup (with its o EnvRunners plus the local one).

        Returns:
            The new MultiRLModuleSpec (after the RLModule has been removed).
        """
        # The to-be-returned new MultiRLModuleSpec.
        multi_rl_module_spec = None

        # Remove RLModule from the LearnerGroup.
        if remove_from_learners:
            multi_rl_module_spec = self.learner_group.remove_module(
                module_id=module_id,
                new_should_module_be_updated=new_should_module_be_updated,
            )

        # Change our config (AlgorithmConfig) with the Module removed.
        # TODO (sven): This is a hack to manipulate the AlgorithmConfig directly,
        #  but we'll deprecate config.policies soon anyway.
        self.config._is_frozen = False
        del self.config.policies[module_id]
        self.config.algorithm_config_overrides_per_module.pop(module_id, None)
        if new_agent_to_module_mapping_fn is not None:
            self.config.multi_agent(policy_mapping_fn=new_agent_to_module_mapping_fn)
        self.config.rl_module(rl_module_spec=multi_rl_module_spec)
        if new_should_module_be_updated is not None:
            self.config.multi_agent(policies_to_train=new_should_module_be_updated)
        self.config.freeze()

        def _remove(_env_runner):
            # Remove the RLModule from the existing one on the EnvRunner.
            _env_runner.module.remove_module(module_id=module_id)
            # Update the `agent_to_module_mapping_fn` on the EnvRunner.
            if new_agent_to_module_mapping_fn is not None:
                _env_runner.config.multi_agent(
                    policy_mapping_fn=new_agent_to_module_mapping_fn
                )
            # Force reset all ongoing episodes on the EnvRunner to avoid having
            # different ModuleIDs compute actions for the same AgentID in the same
            # episode.
            # TODO (sven): Create an API for this.
            _env_runner._needs_initial_reset = True

            return MultiRLModuleSpec.from_module(_env_runner.module)

        # Remove from (training) EnvRunners and sync weights.
        if remove_from_env_runners:
            if multi_rl_module_spec is None:
                multi_rl_module_spec = self.env_runner_group.foreach_env_runner(
                    _remove
                )[0]
            else:
                self.env_runner_group.foreach_env_runner(_remove)
            self.env_runner_group.sync_weights(
                from_worker_or_learner_group=self.learner_group,
                inference_only=True,
            )

        # Remove from (eval) EnvRunners and sync weights.
        if (
            remove_from_eval_env_runners is True
            and self.eval_env_runner_group is not None
        ):
            if multi_rl_module_spec is None:
                multi_rl_module_spec = self.eval_env_runner_group.foreach_env_runner(
                    _remove
                )[0]
            else:
                self.eval_env_runner_group.foreach_env_runner(_remove)
            self.eval_env_runner_group.sync_weights(
                from_worker_or_learner_group=self.learner_group,
                inference_only=True,
            )

        return multi_rl_module_spec

    @OldAPIStack
    def get_policy(self, policy_id: PolicyID = DEFAULT_POLICY_ID) -> Policy:
        """Return policy for the specified id, or None.

        Args:
            policy_id: ID of the policy to return.
        """
        return self.env_runner.get_policy(policy_id)

    @PublicAPI
    def get_weights(self, policies: Optional[List[PolicyID]] = None) -> dict:
        """Return a dict mapping Module/Policy IDs to weights.

        Args:
            policies: Optional list of policies to return weights for,
                or None for all policies.
        """
        # New API stack (get weights from LearnerGroup).
        if self.learner_group is not None:
            return self.learner_group.get_weights(module_ids=policies)
        return self.env_runner.get_weights(policies)

    @PublicAPI
    def set_weights(self, weights: Dict[PolicyID, dict]):
        """Set RLModule/Policy weights by Module/Policy ID.

        Args:
            weights: Dict mapping ModuleID/PolicyID to weights.
        """
        # New API stack -> Use `set_state` API and specify the LearnerGroup state in the
        # call, which will automatically take care of weight synching to all EnvRunners.
        if self.learner_group is not None:
            self.set_state(
                {
                    COMPONENT_LEARNER_GROUP: {
                        COMPONENT_LEARNER: {
                            COMPONENT_RL_MODULE: weights,
                        },
                    },
                },
            )
        self.env_runner_group.local_env_runner.set_weights(weights)

    @OldAPIStack
    def add_policy(
        self,
        policy_id: PolicyID,
        policy_cls: Optional[Type[Policy]] = None,
        policy: Optional[Policy] = None,
        *,
        observation_space: Optional[gym.spaces.Space] = None,
        action_space: Optional[gym.spaces.Space] = None,
        config: Optional[Union[AlgorithmConfig, PartialAlgorithmConfigDict]] = None,
        policy_state: Optional[PolicyState] = None,
        policy_mapping_fn: Optional[Callable[[AgentID, EpisodeID], PolicyID]] = None,
        policies_to_train: Optional[
            Union[
                Collection[PolicyID],
                Callable[[PolicyID, Optional[SampleBatchType]], bool],
            ]
        ] = None,
        add_to_env_runners: bool = True,
        add_to_eval_env_runners: bool = True,
        module_spec: Optional[RLModuleSpec] = None,
        # Deprecated arg.
        evaluation_workers=DEPRECATED_VALUE,
        add_to_learners=DEPRECATED_VALUE,
    ) -> Optional[Policy]:
        """Adds a new policy to this Algorithm.

        Args:
            policy_id: ID of the policy to add.
                IMPORTANT: Must not contain characters that
                are also not allowed in Unix/Win filesystems, such as: `<>:"/|?*`,
                or a dot, space or backslash at the end of the ID.
            policy_cls: The Policy class to use for constructing the new Policy.
                Note: Only one of `policy_cls` or `policy` must be provided.
            policy: The Policy instance to add to this algorithm. If not None, the
                given Policy object will be directly inserted into the Algorithm's
                local worker and clones of that Policy will be created on all remote
                workers as well as all evaluation workers.
                Note: Only one of `policy_cls` or `policy` must be provided.
            observation_space: The observation space of the policy to add.
                If None, try to infer this space from the environment.
            action_space: The action space of the policy to add.
                If None, try to infer this space from the environment.
            config: The config object or overrides for the policy to add.
            policy_state: Optional state dict to apply to the new
                policy instance, right after its construction.
            policy_mapping_fn: An optional (updated) policy mapping function
                to use from here on. Note that already ongoing episodes will
                not change their mapping but will use the old mapping till
                the end of the episode.
            policies_to_train: An optional list of policy IDs to be trained
                or a callable taking PolicyID and SampleBatchType and
                returning a bool (trainable or not?).
                If None, will keep the existing setup in place. Policies,
                whose IDs are not in the list (or for which the callable
                returns False) will not be updated.
            add_to_env_runners: Whether to add the new RLModule to the EnvRunnerGroup
                (with its m EnvRunners plus the local one).
            add_to_eval_env_runners: Whether to add the new RLModule to the eval
                EnvRunnerGroup (with its o EnvRunners plus the local one).
            module_spec: In the new RLModule API we need to pass in the module_spec for
                the new module that is supposed to be added. Knowing the policy spec is
                not sufficient.

        Returns:
            The newly added policy (the copy that got added to the local
            worker). If `workers` was provided, None is returned.
        """
        if self.config.enable_env_runner_and_connector_v2:
            raise ValueError(
                "`Algorithm.add_policy()` is not supported on the new API stack w/ "
                "EnvRunners! Use `Algorithm.add_module()` instead. Also see "
                "`rllib/examples/self_play_league_based_with_open_spiel.py` for an "
                "example."
            )

        if evaluation_workers != DEPRECATED_VALUE:
            deprecation_warning(
                old="Algorithm.add_policy(evaluation_workers=...)",
                new="Algorithm.add_policy(add_to_eval_env_runners=...)",
                error=True,
            )
        if add_to_learners != DEPRECATED_VALUE:
            deprecation_warning(
                old="Algorithm.add_policy(add_to_learners=..)",
                help="Hybrid API stack no longer supported by RLlib!",
                error=True,
            )

        validate_module_id(policy_id, error=True)

        if add_to_env_runners is True:
            self.env_runner_group.add_policy(
                policy_id,
                policy_cls,
                policy,
                observation_space=observation_space,
                action_space=action_space,
                config=config,
                policy_state=policy_state,
                policy_mapping_fn=policy_mapping_fn,
                policies_to_train=policies_to_train,
                module_spec=module_spec,
            )

        # Add to evaluation workers, if necessary.
        if add_to_eval_env_runners is True and self.eval_env_runner_group is not None:
            self.eval_env_runner_group.add_policy(
                policy_id,
                policy_cls,
                policy,
                observation_space=observation_space,
                action_space=action_space,
                config=config,
                policy_state=policy_state,
                policy_mapping_fn=policy_mapping_fn,
                policies_to_train=policies_to_train,
                module_spec=module_spec,
            )

        # Return newly added policy (from the local EnvRunner).
        if add_to_env_runners:
            return self.get_policy(policy_id)
        elif add_to_eval_env_runners and self.eval_env_runner_group:
            return self.eval_env_runner.policy_map[policy_id]

    @OldAPIStack
    def remove_policy(
        self,
        policy_id: PolicyID = DEFAULT_POLICY_ID,
        *,
        policy_mapping_fn: Optional[Callable[[AgentID], PolicyID]] = None,
        policies_to_train: Optional[
            Union[
                Collection[PolicyID],
                Callable[[PolicyID, Optional[SampleBatchType]], bool],
            ]
        ] = None,
        remove_from_env_runners: bool = True,
        remove_from_eval_env_runners: bool = True,
        # Deprecated args.
        evaluation_workers=DEPRECATED_VALUE,
        remove_from_learners=DEPRECATED_VALUE,
    ) -> None:
        """Removes a policy from this Algorithm.

        Args:
            policy_id: ID of the policy to be removed.
            policy_mapping_fn: An optional (updated) policy mapping function
                to use from here on. Note that already ongoing episodes will
                not change their mapping but will use the old mapping till
                the end of the episode.
            policies_to_train: An optional list of policy IDs to be trained
                or a callable taking PolicyID and SampleBatchType and
                returning a bool (trainable or not?).
                If None, will keep the existing setup in place. Policies,
                whose IDs are not in the list (or for which the callable
                returns False) will not be updated.
            remove_from_env_runners: Whether to remove the Policy from the
                EnvRunnerGroup (with its m EnvRunners plus the local one).
            remove_from_eval_env_runners: Whether to remove the RLModule from the eval
                EnvRunnerGroup (with its o EnvRunners plus the local one).
        """
        if evaluation_workers != DEPRECATED_VALUE:
            deprecation_warning(
                old="Algorithm.remove_policy(evaluation_workers=...)",
                new="Algorithm.remove_policy(remove_from_eval_env_runners=...)",
                error=False,
            )
            remove_from_eval_env_runners = evaluation_workers
        if remove_from_learners != DEPRECATED_VALUE:
            deprecation_warning(
                old="Algorithm.remove_policy(remove_from_learners=..)",
                help="Hybrid API stack no longer supported by RLlib!",
                error=True,
            )

        def fn(worker):
            worker.remove_policy(
                policy_id=policy_id,
                policy_mapping_fn=policy_mapping_fn,
                policies_to_train=policies_to_train,
            )

        # Update all EnvRunner workers.
        if remove_from_env_runners:
            self.env_runner_group.foreach_env_runner(fn, local_env_runner=True)

        # Update the evaluation worker set's workers, if required.
        if remove_from_eval_env_runners and self.eval_env_runner_group is not None:
            self.eval_env_runner_group.foreach_env_runner(fn, local_env_runner=True)

    @OldAPIStack
    @staticmethod
    def from_state(state: Dict) -> "Algorithm":
        """Recovers an Algorithm from a state object.

        The `state` of an instantiated Algorithm can be retrieved by calling its
        `get_state` method. It contains all information necessary
        to create the Algorithm from scratch. No access to the original code (e.g.
        configs, knowledge of the Algorithm's class, etc..) is needed.

        Args:
            state: The state to recover a new Algorithm instance from.

        Returns:
            A new Algorithm instance.
        """
        algorithm_class: Type[Algorithm] = state.get("algorithm_class")
        if algorithm_class is None:
            raise ValueError(
                "No `algorithm_class` key was found in given `state`! "
                "Cannot create new Algorithm."
            )
        # algo_class = get_trainable_cls(algo_class_name)
        # Create the new algo.
        config = state.get("config")
        if not config:
            raise ValueError("No `config` found in given Algorithm state!")
        new_algo = algorithm_class(config=config)
        # Set the new algo's state.
        new_algo.__setstate__(state)

        # Return the new algo.
        return new_algo

    @OldAPIStack
    def export_policy_model(
        self,
        export_dir: str,
        policy_id: PolicyID = DEFAULT_POLICY_ID,
        onnx: Optional[int] = None,
    ) -> None:
        """Exports policy model with given policy_id to a local directory.

        Args:
            export_dir: Writable local directory.
            policy_id: Optional policy id to export.
            onnx: If given, will export model in ONNX format. The
                value of this parameter set the ONNX OpSet version to use.
                If None, the output format will be DL framework specific.
        """
        self.get_policy(policy_id).export_model(export_dir, onnx)

    @OldAPIStack
    def export_policy_checkpoint(
        self,
        export_dir: str,
        policy_id: PolicyID = DEFAULT_POLICY_ID,
    ) -> None:
        """Exports Policy checkpoint to a local directory and returns an AIR Checkpoint.

        Args:
            export_dir: Writable local directory to store the AIR Checkpoint
                information into.
            policy_id: Optional policy ID to export. If not provided, will export
                "default_policy". If `policy_id` does not exist in this Algorithm,
                will raise a KeyError.

        Raises:
            KeyError: if `policy_id` cannot be found in this Algorithm.
        """
        policy = self.get_policy(policy_id)
        if policy is None:
            raise KeyError(f"Policy with ID {policy_id} not found in Algorithm!")
        policy.export_checkpoint(export_dir)

    @override(Trainable)
    def save_checkpoint(self, checkpoint_dir: str) -> None:
        """Exports checkpoint to a local directory.

        The structure of an Algorithm checkpoint dir will be as follows::

            policies/
                pol_1/
                    policy_state.pkl
                pol_2/
                    policy_state.pkl
            learner/
                learner_state.json
                module_state/
                    module_1/
                        ...
                optimizer_state/
                    optimizers_module_1/
                        ...
            rllib_checkpoint.json
            algorithm_state.pkl

        Note: `rllib_checkpoint.json` contains a "version" key (e.g. with value 0.1)
        helping RLlib to remain backward compatible wrt. restoring from checkpoints from
        Ray 2.0 onwards.

        Args:
            checkpoint_dir: The directory where the checkpoint files will be stored.
        """
        with TimerAndPrometheusLogger(self._metrics_save_checkpoint_time):
            # New API stack: Delegate to the `Checkpointable` implementation of
            # `save_to_path()` and return.
            if self.config.enable_rl_module_and_learner:
                self.save_to_path(
                    checkpoint_dir,
                    use_msgpack=self.config._use_msgpack_checkpoints,
                )
                return

            checkpoint_dir = pathlib.Path(checkpoint_dir)

            state = self.__getstate__()

            # Extract policy states from worker state (Policies get their own
            # checkpoint sub-dirs).
            policy_states = {}
            if "worker" in state and "policy_states" in state["worker"]:
                policy_states = state["worker"].pop("policy_states", {})

            # Add RLlib checkpoint version.
            if self.config.enable_rl_module_and_learner:
                state["checkpoint_version"] = CHECKPOINT_VERSION_LEARNER_AND_ENV_RUNNER
            else:
                state["checkpoint_version"] = CHECKPOINT_VERSION

            # Write state (w/o policies) to disk.
            state_file = checkpoint_dir / "algorithm_state.pkl"
            with open(state_file, "wb") as f:
                pickle.dump(state, f)

            # Write rllib_checkpoint.json.
            with open(checkpoint_dir / "rllib_checkpoint.json", "w") as f:
                json.dump(
                    {
                        "type": "Algorithm",
                        "checkpoint_version": str(state["checkpoint_version"]),
                        "format": "cloudpickle",
                        "state_file": str(state_file),
                        "policy_ids": list(policy_states.keys()),
                        "ray_version": ray.__version__,
                        "ray_commit": ray.__commit__,
                    },
                    f,
                )

            # Old API stack: Write individual policies to disk, each in their own
            # sub-directory.
            for pid, policy_state in policy_states.items():
                # From here on, disallow policyIDs that would not work as directory names.
                validate_module_id(pid, error=True)
                policy_dir = checkpoint_dir / "policies" / pid
                os.makedirs(policy_dir, exist_ok=True)
                policy = self.get_policy(pid)
                policy.export_checkpoint(policy_dir, policy_state=policy_state)

            # If we are using the learner API (hybrid API stack) -> Save the learner group's
            # state inside a "learner" subdir. Note that this is not in line with the
            # new Checkpointable API, but makes this case backward compatible.
            # The new Checkpointable API is only strictly applied anyways to the
            # new API stack.
            if self.config.enable_rl_module_and_learner:
                learner_state_dir = os.path.join(checkpoint_dir, "learner")
                self.learner_group.save_to_path(learner_state_dir)

    @override(Trainable)
    def load_checkpoint(self, checkpoint_dir: str) -> None:
        with TimerAndPrometheusLogger(self._metrics_load_checkpoint_time):
            # New API stack: Delegate to the `Checkpointable` implementation of
            # `restore_from_path()`.
            if self.config.enable_rl_module_and_learner:
                self.restore_from_path(checkpoint_dir)
            else:
                # Checkpoint is provided as a local directory.
                # Restore from the checkpoint file or dir.
                checkpoint_info = get_checkpoint_info(checkpoint_dir)
                checkpoint_data = Algorithm._checkpoint_info_to_algorithm_state(
                    checkpoint_info
                )
                self.__setstate__(checkpoint_data)

            # Call the `on_checkpoint_loaded` callback.
            make_callback(
                "on_checkpoint_loaded",
                callbacks_objects=self.callbacks,
                callbacks_functions=self.config.callbacks_on_checkpoint_loaded,
                kwargs=dict(algorithm=self),
            )

    @override(Checkpointable)
    def get_state(
        self,
        components: Optional[Union[str, Collection[str]]] = None,
        *,
        not_components: Optional[Union[str, Collection[str]]] = None,
        **kwargs,
    ) -> StateDict:
        if not self.config.enable_env_runner_and_connector_v2:
            raise RuntimeError(
                "Algorithm.get_state() not supported on the old API stack! "
                "Use Algorithm.__getstate__() instead."
            )

        state = {}

        # Get (local) EnvRunner state (w/o RLModule).
        if self.config.is_online:
            if self.env_runner:
                if self._check_component(
                    COMPONENT_ENV_RUNNER, components, not_components
                ):
                    state[COMPONENT_ENV_RUNNER] = self.env_runner.get_state(
                        components=self._get_subcomponents(
                            COMPONENT_RL_MODULE, components
                        ),
                        not_components=force_list(
                            self._get_subcomponents(COMPONENT_RL_MODULE, not_components)
                        )
                        # We don't want the RLModule state from the EnvRunners (it's
                        # `inference_only` anyway and already provided in full by the
                        # Learners).
                        + [COMPONENT_RL_MODULE],
                        **kwargs,
                    )
            else:
                if self._check_component(
                    COMPONENT_ENV_TO_MODULE_CONNECTOR, components, not_components
                ):
                    state[
                        COMPONENT_ENV_TO_MODULE_CONNECTOR
                    ] = self.env_to_module_connector.get_state()
                if self._check_component(
                    COMPONENT_MODULE_TO_ENV_CONNECTOR, components, not_components
                ):
                    state[
                        COMPONENT_MODULE_TO_ENV_CONNECTOR
                    ] = self.module_to_env_connector.get_state()
        # Get (local) evaluation EnvRunner state (w/o RLModule).
        if self.eval_env_runner and self._check_component(
            COMPONENT_EVAL_ENV_RUNNER, components, not_components
        ):
            state[COMPONENT_EVAL_ENV_RUNNER] = self.eval_env_runner.get_state(
                components=self._get_subcomponents(COMPONENT_RL_MODULE, components),
                not_components=force_list(
                    self._get_subcomponents(COMPONENT_RL_MODULE, not_components)
                )
                # We don't want the RLModule state from the EnvRunners (it's
                # `inference_only` anyway and already provided in full by the Learners).
                + [COMPONENT_RL_MODULE],
                **kwargs,
            )

        # Get LearnerGroup state (w/ RLModule).
        if self._check_component(COMPONENT_LEARNER_GROUP, components, not_components):
            state[COMPONENT_LEARNER_GROUP] = self.learner_group.get_state(
                components=self._get_subcomponents(COMPONENT_LEARNER_GROUP, components),
                not_components=self._get_subcomponents(
                    COMPONENT_LEARNER_GROUP, not_components
                ),
                **kwargs,
            )

        # Get entire MetricsLogger state.
        # TODO (sven): Make `MetricsLogger` a Checkpointable.
        state[COMPONENT_METRICS_LOGGER] = self.metrics.get_state()

        # Save current `training_iteration`.
        state[TRAINING_ITERATION] = self.training_iteration

        return state

    @override(Checkpointable)
    def set_state(self, state: StateDict) -> None:
        # Set the (training) EnvRunners' states.
        if COMPONENT_ENV_RUNNER in state:
            if self.env_runner:
                self.env_runner.set_state(state[COMPONENT_ENV_RUNNER])
            else:
                self.env_to_module_connector.set_state(
                    state[COMPONENT_ENV_RUNNER][COMPONENT_ENV_TO_MODULE_CONNECTOR]
                )
                self.module_to_env_connector.set_state(
                    state[COMPONENT_ENV_RUNNER][COMPONENT_MODULE_TO_ENV_CONNECTOR]
                )
            self.env_runner_group.sync_env_runner_states(
                config=self.config,
                from_worker=self.env_runner,
                env_to_module=self.env_to_module_connector,
                module_to_env=self.module_to_env_connector,
            )

        # Set the (eval) EnvRunners' states.
        if self.eval_env_runner_group and COMPONENT_EVAL_ENV_RUNNER in state:
            if self.eval_env_runner:
                self.eval_env_runner.set_state(state[COMPONENT_ENV_RUNNER])
            self.eval_env_runner_group.sync_env_runner_states(
                config=self.evaluation_config,
                from_worker=self.env_runner,
                env_to_module=self.env_to_module_connector,
                module_to_env=self.module_to_env_connector,
            )

        # Set the LearnerGroup's state.
        if COMPONENT_LEARNER_GROUP in state:
            self.learner_group.set_state(state[COMPONENT_LEARNER_GROUP])
            # Sync new weights to all EnvRunners.
            self.env_runner_group.sync_weights(
                from_worker_or_learner_group=self.learner_group,
                inference_only=True,
            )
            if self.eval_env_runner_group:
                self.eval_env_runner_group.sync_weights(
                    from_worker_or_learner_group=self.learner_group,
                    inference_only=True,
                )

        # TODO (sven): Make `MetricsLogger` a Checkpointable.
        if COMPONENT_METRICS_LOGGER in state:
            self.metrics.set_state(state[COMPONENT_METRICS_LOGGER])

        if TRAINING_ITERATION in state:
            self._iteration = state[TRAINING_ITERATION]

    @override(Checkpointable)
    def get_checkpointable_components(self) -> List[Tuple[str, "Checkpointable"]]:
        components = [
            (COMPONENT_LEARNER_GROUP, self.learner_group),
        ]
        if self.config.is_online and self.env_runner:
            components.append(
                (COMPONENT_ENV_RUNNER, self.env_runner),
            )
        elif self.config.is_online and not self.env_runner:
            if self.env_to_module_connector:
                components.append(
                    (COMPONENT_ENV_TO_MODULE_CONNECTOR, self.env_to_module_connector),
                )
            if self.module_to_env_connector:
                components.append(
                    (COMPONENT_MODULE_TO_ENV_CONNECTOR, self.module_to_env_connector),
                )
        if self.eval_env_runner:
            components.append(
                (
                    COMPONENT_EVAL_ENV_RUNNER,
                    self.eval_env_runner,
                )
            )
        return components

    @override(Checkpointable)
    def get_ctor_args_and_kwargs(self) -> Tuple[Tuple, Dict[str, Any]]:
        return (
            (self.config.get_state(),),  # *args,
            {},  # **kwargs
        )

    @override(Checkpointable)
    def restore_from_path(self, path, *args, **kwargs):
        # Override from parent method, b/c we might have to sync the EnvRunner weights
        # after having restored/loaded the LearnerGroup state.
        super().restore_from_path(path, *args, **kwargs)

        # Sync EnvRunners, if LearnerGroup's checkpoint can be found in path
        # or user loaded a subcomponent within the LearnerGroup (for example a module).
        path = pathlib.Path(path)
        if (path / COMPONENT_LEARNER_GROUP).is_dir() or (
            "component" in kwargs and COMPONENT_LEARNER_GROUP in kwargs["component"]
        ):
            # Make also sure, all (training) EnvRunners get the just loaded weights, but
            # only the inference-only ones.
            self.env_runner_group.sync_weights(
                from_worker_or_learner_group=self.learner_group,
                inference_only=True,
            )

        # If we have remote `EnvRunner`s but no local `EnvRunner` we have to restore states
        # from path.
        if self.env_runner_group.num_remote_env_runners() > 0 and not self.env_runner:
            if (path / COMPONENT_ENV_TO_MODULE_CONNECTOR).is_dir():
                self.env_to_module_connector.restore_from_path(
                    path / COMPONENT_ENV_TO_MODULE_CONNECTOR, *args, **kwargs
                )

            if (path / COMPONENT_MODULE_TO_ENV_CONNECTOR).is_dir():
                self.module_to_env_connector.restore_from_path(
                    path / COMPONENT_MODULE_TO_ENV_CONNECTOR, *args, **kwargs
                )

            self.env_runner_group.sync_env_runner_states(
                config=self.config,
                from_worker=None,
                env_steps_sampled=self.metrics.peek(
                    (ENV_RUNNER_RESULTS, NUM_ENV_STEPS_SAMPLED)
                ),
                # connector_states=connector_states,
                env_to_module=self.env_to_module_connector,
                module_to_env=self.module_to_env_connector,
            )
        # Otherwise get the connector states from the local `EnvRunner`.
        elif self.env_runner_group.num_remote_env_runners() > 0 and self.env_runner:
            self.env_runner_group.sync_env_runner_states(
                config=self.config,
                from_worker=self.env_runner,
            )

    @override(Trainable)
    def log_result(self, result: ResultDict) -> None:
        # Log after the callback is invoked, so that the user has a chance
        # to mutate the result.
        # TODO (sven): It might not make sense to pass in the MetricsLogger at this late
        #  point in time. In here, the result dict has already been "compiled" (reduced)
        #  by the MetricsLogger and there is probably no point in adding more Stats
        #  here.
        with TimerAndPrometheusLogger(self._metrics_callback_on_train_result_time):
            make_callback(
                "on_train_result",
                callbacks_objects=self.callbacks,
                callbacks_functions=self.config.callbacks_on_train_result,
                kwargs=dict(
                    algorithm=self,
                    metrics_logger=self.metrics,
                    result=result,
                ),
            )
        # Then log according to Trainable's logging logic.
        Trainable.log_result(self, result)

    @override(Trainable)
    def cleanup(self) -> None:
        # Stop all Learners.
        if hasattr(self, "learner_group") and self.learner_group is not None:
            self.learner_group.shutdown()

        # Stop all aggregation actors.
        if hasattr(self, "_aggregator_actor_manager") and (
            self._aggregator_actor_manager is not None
        ):
            self._aggregator_actor_manager.clear()

        # Stop all EnvRunners.
        if hasattr(self, "env_runner_group") and self.env_runner_group is not None:
            self.env_runner_group.stop()
        if (
            hasattr(self, "eval_env_runner_group")
            and self.eval_env_runner_group is not None
        ):
            self.eval_env_runner_group.stop()

    @OverrideToImplementCustomLogic
    @classmethod
    @override(Trainable)
    def default_resource_request(
        cls, config: Union[AlgorithmConfig, PartialAlgorithmConfigDict]
    ) -> Union[Resources, PlacementGroupFactory]:
        config = cls.get_default_config().update_from_dict(config)
        config.validate()
        config.freeze()
        eval_config = config.get_evaluation_config_object()
        eval_config.validate()
        eval_config.freeze()

        if config.enable_rl_module_and_learner:
            main_process = _get_main_process_bundle(config)
        else:
            main_process = {
                "CPU": config.num_cpus_for_main_process,
                "GPU": (
                    0
                    if config._fake_gpus
                    else config.num_gpus
                    if not config.enable_rl_module_and_learner
                    else 0
                ),
            }

        env_runner_bundles = _get_env_runner_bundles(config)

        if cls._should_create_evaluation_env_runners(eval_config):
            eval_env_runner_bundles = _get_env_runner_bundles(eval_config)
        else:
            eval_env_runner_bundles = []

        if cls._should_create_offline_evaluation_runners(eval_config):
            offline_eval_runner_bundles = _get_offline_eval_runner_bundles(eval_config)
        else:
            offline_eval_runner_bundles = []

        learner_bundles = []
        if config.enable_rl_module_and_learner:
            learner_bundles = _get_learner_bundles(config)

        bundles = (
            [main_process]
            + env_runner_bundles
            + eval_env_runner_bundles
            + offline_eval_runner_bundles
            + learner_bundles
        )

        return PlacementGroupFactory(
            bundles=bundles,
            strategy=config.placement_strategy,
        )

    @DeveloperAPI
    def _before_evaluate(self):
        """Pre-evaluation callback."""
        pass

    @staticmethod
    def _get_env_id_and_creator(
        env_specifier: Union[str, EnvType, None], config: AlgorithmConfig
    ) -> Tuple[Optional[str], EnvCreator]:
        """Returns env_id and creator callable given original env id from config.

        Args:
            env_specifier: An env class, an already tune registered env ID, a known
                gym env name, or None (if no env is used).
            config: The AlgorithmConfig object.

        Returns:
            Tuple consisting of a) env ID string and b) env creator callable.
        """
        # Environment is specified via a string.
        if isinstance(env_specifier, str):
            # An already registered env.
            if _global_registry.contains(ENV_CREATOR, env_specifier):
                return env_specifier, _global_registry.get(ENV_CREATOR, env_specifier)

            # A class path specifier.
            elif "." in env_specifier:

                def env_creator_from_classpath(env_context):
                    try:
                        env_obj = from_config(env_specifier, env_context)
                    except ValueError:
                        raise EnvError(
                            ERR_MSG_INVALID_ENV_DESCRIPTOR.format(env_specifier)
                        )
                    return env_obj

                return env_specifier, env_creator_from_classpath
            # Try gym/PyBullet.
            else:
                return env_specifier, functools.partial(
                    _gym_env_creator, env_descriptor=env_specifier
                )

        elif isinstance(env_specifier, type):
            env_id = env_specifier  # .__name__

            if config["remote_worker_envs"]:
                # Check gym version (0.22 or higher?).
                # If > 0.21, can't perform auto-wrapping of the given class as this
                # would lead to a pickle error.
                gym_version = importlib.metadata.version("gym")
                if version.parse(gym_version) >= version.parse("0.22"):
                    raise ValueError(
                        "Cannot specify a gym.Env class via `config.env` while setting "
                        "`config.remote_worker_env=True` AND your gym version is >= "
                        "0.22! Try installing an older version of gym or set `config."
                        "remote_worker_env=False`."
                    )

                @ray.remote(num_cpus=1)
                class _wrapper(env_specifier):
                    # Add convenience `_get_spaces` and `_is_multi_agent`
                    # methods:
                    def _get_spaces(self):
                        return self.observation_space, self.action_space

                    def _is_multi_agent(self):
                        from ray.rllib.env.multi_agent_env import MultiAgentEnv

                        return isinstance(self, MultiAgentEnv)

                return env_id, lambda cfg: _wrapper.remote(cfg)
            # gym.Env-subclass: Also go through our RLlib gym-creator.
            elif issubclass(env_specifier, gym.Env):
                return env_id, functools.partial(
                    _gym_env_creator,
                    env_descriptor=env_specifier,
                )
            # All other env classes: Call c'tor directly.
            else:
                return env_id, lambda cfg: env_specifier(cfg)

        # No env -> Env creator always returns None.
        elif env_specifier is None:
            return None, lambda env_config: None

        else:
            raise ValueError(
                "{} is an invalid env specifier. ".format(env_specifier)
                + "You can specify a custom env as either a class "
                '(e.g., YourEnvCls) or a registered env id (e.g., "your_env").'
            )

    def _sync_filters_if_needed(
        self,
        *,
        central_worker: EnvRunner,
        workers: EnvRunnerGroup,
        config: AlgorithmConfig,
    ) -> None:
        """Synchronizes the filter stats from `workers` to `central_worker`.

        .. and broadcasts the central_worker's filter stats back to all `workers`
        (if configured).

        Args:
            central_worker: The worker to sync/aggregate all `workers`' filter stats to
                and from which to (possibly) broadcast the updated filter stats back to
                `workers`.
            workers: The EnvRunnerGroup, whose EnvRunners' filter stats should be used
                for aggregation on `central_worker` and which (possibly) get updated
                from `central_worker` after the sync.
            config: The algorithm config instance. This is used to determine, whether
                syncing from `workers` should happen at all and whether broadcasting
                back to `workers` (after possible syncing) should happen.
        """
        if central_worker and config.observation_filter != "NoFilter":
            FilterManager.synchronize(
                central_worker.filters,
                workers,
                update_remote=config.update_worker_filter_stats,
                timeout_seconds=config.sync_filters_on_rollout_workers_timeout_s,
                use_remote_data_for_update=config.use_worker_filter_stats,
            )

    @classmethod
    @override(Trainable)
    def resource_help(cls, config: Union[AlgorithmConfig, AlgorithmConfigDict]) -> str:
        return (
            "\n\nYou can adjust the resource requests of RLlib Algorithms by calling "
            "`AlgorithmConfig.env_runners("
            "num_env_runners=.., num_cpus_per_env_runner=.., "
            "num_gpus_per_env_runner=.., ..)` and "
            "`AgorithmConfig.learners(num_learners=.., num_gpus_per_learner=..)`. See "
            "the `ray.rllib.algorithms.algorithm_config.AlgorithmConfig` classes "
            "(each Algorithm has its own subclass of this class) for more info.\n\n"
            f"The config of this Algorithm is: {config}"
        )

    @override(Trainable)
    def get_auto_filled_metrics(
        self,
        now: Optional[datetime] = None,
        time_this_iter: Optional[float] = None,
        timestamp: Optional[int] = None,
        debug_metrics_only: bool = False,
    ) -> dict:
        # Override this method to make sure, the `config` key of the returned results
        # contains the proper Tune config dict (instead of an AlgorithmConfig object).
        auto_filled = super().get_auto_filled_metrics(
            now, time_this_iter, timestamp, debug_metrics_only
        )
        if "config" not in auto_filled:
            raise KeyError("`config` key not found in auto-filled results dict!")

        # If `config` key is no dict (but AlgorithmConfig object) ->
        # make sure, it's a dict to not break Tune APIs.
        if not isinstance(auto_filled["config"], dict):
            assert isinstance(auto_filled["config"], AlgorithmConfig)
            auto_filled["config"] = auto_filled["config"].to_dict()
        return auto_filled

    @classmethod
    def merge_algorithm_configs(
        cls,
        config1: AlgorithmConfigDict,
        config2: PartialAlgorithmConfigDict,
        _allow_unknown_configs: Optional[bool] = None,
    ) -> AlgorithmConfigDict:
        """Merges a complete Algorithm config dict with a partial override dict.

        Respects nested structures within the config dicts. The values in the
        partial override dict take priority.

        Args:
            config1: The complete Algorithm's dict to be merged (overridden)
                with `config2`.
            config2: The partial override config dict to merge on top of
                `config1`.
            _allow_unknown_configs: If True, keys in `config2` that don't exist
                in `config1` are allowed and will be added to the final config.

        Returns:
            The merged full algorithm config dict.
        """
        config1 = copy.deepcopy(config1)
        if "callbacks" in config2 and type(config2["callbacks"]) is dict:
            deprecation_warning(
                "callbacks dict interface",
                "a class extending rllib.callbacks.callbacks.RLlibCallback; "
                "see `rllib/examples/metrics/custom_metrics_and_callbacks.py` for an "
                "example.",
                error=True,
            )

        if _allow_unknown_configs is None:
            _allow_unknown_configs = cls._allow_unknown_configs
        return deep_update(
            config1,
            config2,
            _allow_unknown_configs,
            cls._allow_unknown_subkeys,
            cls._override_all_subkeys_if_type_changes,
            cls._override_all_key_list,
        )

    @staticmethod
    @ExperimentalAPI
    def validate_env(env: EnvType, env_context: EnvContext) -> None:
        """Env validator function for this Algorithm class.

        Override this in child classes to define custom validation
        behavior.

        Args:
            env: The (sub-)environment to validate. This is normally a
                single sub-environment (e.g. a gym.Env) within a vectorized
                setup.
            env_context: The EnvContext to configure the environment.

        Raises:
            Exception: in case something is wrong with the given environment.
        """
        pass

    def _run_one_training_iteration(self) -> Tuple[ResultDict, "TrainIterCtx"]:
        """Runs one training iteration (`self.iteration` will be +1 after this).

        Calls `self.training_step()` repeatedly until the configured minimum time (sec),
        minimum sample- or minimum training steps have been reached.

        Returns:
            The ResultDict from the last call to `training_step()`. Note that even
            though we only return the last ResultDict, the user still has full control
            over the history and reduce behavior of individual metrics at the time these
            metrics are logged with `self.metrics.log_...()`.
        """
        with TimerAndPrometheusLogger(self._metrics_run_one_training_iteration_time):
            with self.metrics.log_time((TIMERS, TRAINING_ITERATION_TIMER)):
                # In case we are training (in a thread) parallel to evaluation,
                # we may have to re-enable eager mode here (gets disabled in the
                # thread).
                if self.config.get("framework") == "tf2" and not tf.executing_eagerly():
                    tf1.enable_eager_execution()

                has_run_once = False
                # Create a step context ...
                with TrainIterCtx(algo=self) as train_iter_ctx:
                    # .. so we can query it whether we should stop the iteration loop (e.g.
                    # when we have reached `min_time_s_per_iteration`).
                    while not train_iter_ctx.should_stop(has_run_once):
                        # Before training step, try to bring failed workers back.
                        with self.metrics.log_time((TIMERS, RESTORE_ENV_RUNNERS_TIMER)):
                            restored = self.restore_env_runners(self.env_runner_group)
                            # Fire the callback for re-created EnvRunners.
                            if restored:
                                self._make_on_env_runners_recreated_callbacks(
                                    config=self.config,
                                    env_runner_group=self.env_runner_group,
                                    restored_env_runner_indices=restored,
                                )

                        # Try to train one step.
                        with self.metrics.log_time((TIMERS, TRAINING_STEP_TIMER)):
                            with TimerAndPrometheusLogger(
                                self._metrics_training_step_time
                            ):
                                training_step_return_value = self.training_step()
                            has_run_once = True

                        # On the new API stack, results should NOT be returned anymore as
                        # a dict, but purely logged through the `MetricsLogger` API. This
                        # way, we make sure to never miss a single stats/counter/timer
                        # when calling `self.training_step()` more than once within the same
                        # iteration.
                        if training_step_return_value is not None:
                            raise ValueError(
                                "`Algorithm.training_step()` should NOT return a result "
                                "dict anymore on the new API stack! Instead, log all "
                                "results, timers, counters through the `self.metrics` "
                                "(MetricsLogger) instance of the Algorithm and return "
                                "None. The logged results are compiled automatically into "
                                "one single result dict per training iteration."
                            )

                        # TODO (sven): Resolve this metric through log_time's future
                        #  ability to compute throughput.
                        self.metrics.log_value(
                            NUM_TRAINING_STEP_CALLS_PER_ITERATION,
                            1,
                            reduce="sum",
                            clear_on_reduce=True,
                        )

            if self.config.num_aggregator_actors_per_learner:
                remote_aggregator_metrics = self._aggregator_actor_manager.foreach_actor_async_fetch_ready(
                    func=lambda actor: actor.get_metrics(),
                    tag="metrics",
                    timeout_seconds=0.0,
                    return_obj_refs=False,
                    # (Artur) TODO: In the future, we want to make aggregator actors fault tolerant and should make this configurable
                    ignore_ray_errors=False,
                )

                self.metrics.aggregate(
                    remote_aggregator_metrics,
                    key=AGGREGATOR_ACTOR_RESULTS,
                )

            # Only here (at the end of the iteration), compile the results into a single result dict.
            # Calling compile here reduces the metrics into single values and adds throughputs to the results where applicable.
            compiled_metrics = self.metrics.compile()

        return compiled_metrics, train_iter_ctx

    def _run_one_offline_evaluation(self):
        """Runs offline evaluation step via `self.offline_evaluate()` and handling runner
        failures.

        Returns:
            The results dict from the offline evaluation call.
        """
        # Restore crashed offline evaluation runners.
        if self.offline_eval_runner_group is not None:
            with self.metrics.log_time((TIMERS, RESTORE_OFFLINE_EVAL_RUNNERS_TIMER)):
                restored = self.restore_offline_eval_runners(
                    self.offline_eval_runner_group
                )
                if restored:
                    # Fire the callback for re-created workers.
                    make_callback(
                        "on_offline_eval_runners_recreated",
                        callbacks_objects=self.callbacks,
                        callbacks_functions=(
                            self.config.callbacks_on_offline_eval_runners_recreated
                        ),
                        kwargs=dict(
                            algorithm=self,
                            env_runner_group=self.offline_eval_runner_group,
                            env_runner_indices=restored,
                        ),
                    )

        # Run one offline evaluation and time it.
        with self.metrics.log_time((TIMERS, OFFLINE_EVALUATION_ITERATION_TIMER)):
            eval_results = self.evaluate_offline()

        # After evaluation, do a round of health check on remote eval runners to see if
        # any of the failed runners are back.
        if self.offline_eval_runner_group is not None:
            # Add number of healthy evaluation runners after this iteration.
            eval_results[
                "num_healthy_offline_eval_runners"
            ] = self.offline_eval_runner_group.num_healthy_remote_runners
            eval_results[
                "offline_runners_actor_manager_num_outstanding_async_reqs"
            ] = self.offline_eval_runner_group.num_in_flight_async_reqs
            eval_results[
                "num_remote_offline_eval_runners_restarts"
            ] = self.offline_eval_runner_group.num_remote_runner_restarts

        return {EVALUATION_RESULTS: eval_results}

    def _run_one_evaluation(
        self,
        parallel_train_future: Optional[concurrent.futures.ThreadPoolExecutor] = None,
    ) -> ResultDict:
        """Runs evaluation step via `self.evaluate()` and handling worker failures.

        Args:
            parallel_train_future: In case, we are training and avaluating in parallel,
                this arg carries the currently running ThreadPoolExecutor object that
                runs the training iteration. Use `parallel_train_future.done()` to
                check, whether the parallel training job has completed and
                `parallel_train_future.result()` to get its return values.

        Returns:
            The results dict from the evaluation call.
        """
        with TimerAndPrometheusLogger(self._metrics_run_one_evaluation_time):
            if self.eval_env_runner_group is not None:
                if self.config.enable_env_runner_and_connector_v2:
                    with self.metrics.log_time(
                        (TIMERS, RESTORE_EVAL_ENV_RUNNERS_TIMER)
                    ):
                        restored = self.restore_env_runners(self.eval_env_runner_group)
                else:
                    with self._timers["restore_eval_workers"]:
                        restored = self.restore_env_runners(self.eval_env_runner_group)
                # Fire the callback for re-created EnvRunners.
                if restored:
                    self._make_on_env_runners_recreated_callbacks(
                        config=self.evaluation_config,
                        env_runner_group=self.eval_env_runner_group,
                        restored_env_runner_indices=restored,
                    )

            # Run `self.evaluate()` only once per training iteration.
            if self.config.enable_env_runner_and_connector_v2:
                with self.metrics.log_time((TIMERS, EVALUATION_ITERATION_TIMER)):
                    eval_results = self.evaluate(
                        parallel_train_future=parallel_train_future
                    )
            else:
                with self._timers[EVALUATION_ITERATION_TIMER]:
                    eval_results = self.evaluate(
                        parallel_train_future=parallel_train_future
                    )
                self._timers[EVALUATION_ITERATION_TIMER].push_units_processed(
                    self._counters[NUM_ENV_STEPS_SAMPLED_FOR_EVALUATION_THIS_ITER]
                )

            # After evaluation, do a round of health check on remote eval workers to see if
            # any of the failed workers are back.
            if self.eval_env_runner_group is not None:
                # Add number of healthy evaluation workers after this iteration.
                eval_results[
                    "num_healthy_workers"
                ] = self.eval_env_runner_group.num_healthy_remote_workers()
                eval_results[
                    "actor_manager_num_outstanding_async_reqs"
                ] = self.eval_env_runner_group.num_in_flight_async_reqs()
                eval_results[
                    "num_remote_worker_restarts"
                ] = self.eval_env_runner_group.num_remote_worker_restarts()

        return {EVALUATION_RESULTS: eval_results}

    def _run_one_training_iteration_and_evaluation_in_parallel(
        self,
    ) -> Tuple[ResultDict, ResultDict, "TrainIterCtx"]:
        """Runs one training iteration and one evaluation step in parallel.

        First starts the training iteration (via `self._run_one_training_iteration()`)
        within a ThreadPoolExecutor, then runs the evaluation step in parallel.
        In auto-duration mode (config.evaluation_duration=auto), makes sure the
        evaluation step takes roughly the same time as the training iteration.

        Returns:
            A tuple containing the training results, the evaluation results, and
            the `TrainIterCtx` object returned by the training call.
        """
        with concurrent.futures.ThreadPoolExecutor() as executor:

            if self.config.enable_env_runner_and_connector_v2:
                parallel_train_future = executor.submit(
                    lambda: self._run_one_training_iteration()
                )
            else:
                parallel_train_future = executor.submit(
                    lambda: self._run_one_training_iteration_old_api_stack()
                )

            # Pass the train_future into `self._run_one_evaluation()` to allow it
            # to run exactly as long as the training iteration takes in case
            # evaluation_duration=auto.
            evaluation_results = self._run_one_evaluation(
                parallel_train_future=parallel_train_future
            )
            # Collect the training results from the future.
            train_results, train_iter_ctx = parallel_train_future.result()

        return train_results, evaluation_results, train_iter_ctx

    def _run_offline_evaluation_old_api_stack(self):
        """Runs offline evaluation via `OfflineEvaluator.estimate_on_dataset()` API.

        This method will be used when `evaluation_dataset` is provided.
        Note: This will only work if the policy is a single agent policy.

        Returns:
            The results dict from the offline evaluation call.
        """
        assert len(self.env_runner_group.local_env_runner.policy_map) == 1

        parallelism = self.evaluation_config.evaluation_num_env_runners or 1
        offline_eval_results = {"off_policy_estimator": {}}
        for evaluator_name, offline_evaluator in self.reward_estimators.items():
            offline_eval_results["off_policy_estimator"][
                evaluator_name
            ] = offline_evaluator.estimate_on_dataset(
                self.evaluation_dataset,
                n_parallelism=parallelism,
            )
        return offline_eval_results

    @classmethod
    def _should_create_evaluation_env_runners(cls, eval_config: "AlgorithmConfig"):
        """Determines whether we need to create evaluation workers.

        Returns False if we need to run offline evaluation
        (with ope.estimate_on_dastaset API) or when local worker is to be used for
        evaluation. Note: We only use estimate_on_dataset API with bandits for now.
        That is when ope_split_batch_by_episode is False.
        TODO: In future we will do the same for episodic RL OPE.
        """
        run_offline_evaluation = (
            eval_config.off_policy_estimation_methods
            and not eval_config.ope_split_batch_by_episode
        )
        return not run_offline_evaluation and (
            eval_config.evaluation_num_env_runners > 0
            or eval_config.evaluation_interval
        )

    # TODO (simon, sven): Flexibilize the different env/offline components and move
    # away from the currently hard-coded: (1) eval `EnvRunnerGroup`, (2) OfflineData
    # and (3) `OfflineEvaluationRunnerGroup`.
    @classmethod
    def _should_create_offline_evaluation_runners(cls, eval_config: "AlgorithmConfig"):
        """Determines whether we need to create offline evaluation workers."""

        return (
            eval_config.offline_evaluation_interval is not None
            or eval_config.num_offline_eval_runners > 0
        )

    def _compile_iteration_results(self, *, train_results, eval_results):
        with TimerAndPrometheusLogger(self._metrics_compile_iteration_results_time):
            # Error if users still use `self._timers`.
            if self._timers:
                raise ValueError(
                    "`Algorithm._timers` is no longer supported on the new API stack! "
                    "Instead, use `Algorithm.metrics.log_time("
                    "[some key (str) or nested key sequence (tuple)])`, e.g. inside your "
                    "custom `training_step()` method, do: "
                    "`with self.metrics.log_time(('timers', 'my_block_to_be_timed')): ...`"
                )

            # Return dict (shallow copy of `train_results`).
            results: ResultDict = train_results.copy()
            # Backward compatibility `NUM_ENV_STEPS_SAMPLED_LIFETIME` is now:
            # `ENV_RUNNER_RESULTS/NUM_ENV_STEPS_SAMPLED_LIFETIME`.
            results[NUM_ENV_STEPS_SAMPLED_LIFETIME] = results.get(
                ENV_RUNNER_RESULTS, {}
            ).get(NUM_ENV_STEPS_SAMPLED_LIFETIME, 0)

            # Evaluation results.
            if eval_results:
                assert (
                    isinstance(eval_results, dict)
                    and len(eval_results) == 1
                    and EVALUATION_RESULTS in eval_results
                )
                results.update(eval_results)

            # EnvRunner actors fault tolerance stats.
            if self.env_runner_group:
                results[FAULT_TOLERANCE_STATS] = {
                    "num_healthy_workers": (
                        self.env_runner_group.num_healthy_remote_workers()
                    ),
                    "num_remote_worker_restarts": (
                        self.env_runner_group.num_remote_worker_restarts()
                    ),
                }
                results["env_runner_group"] = {
                    "actor_manager_num_outstanding_async_reqs": (
                        self.env_runner_group.num_in_flight_async_reqs()
                    ),
                }

        return results

    def _make_on_env_runners_recreated_callbacks(
        self,
        *,
        config,
        env_runner_group,
        restored_env_runner_indices,
    ):
        make_callback(
            "on_env_runners_recreated",
            callbacks_objects=self.callbacks,
            callbacks_functions=(config.callbacks_on_env_runners_recreated),
            kwargs=dict(
                algorithm=self,
                env_runner_group=env_runner_group,
                env_runner_indices=restored_env_runner_indices,
                is_evaluation=config.in_evaluation,
            ),
        )
        # TODO (sven): Deprecate this call.
        make_callback(
            "on_workers_recreated",
            callbacks_objects=self.callbacks,
            kwargs=dict(
                algorithm=self,
                worker_set=env_runner_group,
                worker_ids=restored_env_runner_indices,
                is_evaluation=config.in_evaluation,
            ),
        )

    def __repr__(self):
        if self.config.enable_rl_module_and_learner:
            return (
                f"{type(self).__name__}("
                f"env={self.config.env}; env-runners={self.config.num_env_runners}; "
                f"learners={self.config.num_learners}; "
                f"multi-agent={self.config.is_multi_agent}"
                f")"
            )
        else:
            return type(self).__name__

    @property
    def env_runner(self):
        """The local EnvRunner instance within the algo's EnvRunnerGroup."""
        if self.env_runner_group:
            return self.env_runner_group.local_env_runner
        return None

    @property
    def eval_env_runner(self):
        """The local EnvRunner instance within the algo's evaluation EnvRunnerGroup."""
        if self.eval_env_runner_group:
            return self.eval_env_runner_group.local_env_runner
        return None

    def _record_usage(self, config):
        """Record the framework and algorithm used.

        Args:
            config: Algorithm config dict.
        """
        record_extra_usage_tag(TagKey.RLLIB_FRAMEWORK, config["framework"])
        record_extra_usage_tag(TagKey.RLLIB_NUM_WORKERS, str(config["num_env_runners"]))
        alg = self.__class__.__name__
        # We do not want to collect user defined algorithm names.
        if alg not in ALL_ALGORITHMS:
            alg = "USER_DEFINED"
        record_extra_usage_tag(TagKey.RLLIB_ALGORITHM, alg)

    @OldAPIStack
    def _export_model(
        self, export_formats: List[str], export_dir: str
    ) -> Dict[str, str]:
        ExportFormat.validate(export_formats)
        exported = {}
        if ExportFormat.CHECKPOINT in export_formats:
            path = os.path.join(export_dir, ExportFormat.CHECKPOINT)
            self.export_policy_checkpoint(path)
            exported[ExportFormat.CHECKPOINT] = path
        if ExportFormat.MODEL in export_formats:
            path = os.path.join(export_dir, ExportFormat.MODEL)
            self.export_policy_model(path)
            exported[ExportFormat.MODEL] = path
        if ExportFormat.ONNX in export_formats:
            path = os.path.join(export_dir, ExportFormat.ONNX)
            self.export_policy_model(path, onnx=int(os.getenv("ONNX_OPSET", "11")))
            exported[ExportFormat.ONNX] = path
        return exported

    @OldAPIStack
    def __getstate__(self) -> Dict:
        """Returns current state of Algorithm, sufficient to restore it from scratch.

        Returns:
            The current state dict of this Algorithm, which can be used to sufficiently
            restore the algorithm from scratch without any other information.
        """
        if self.config.enable_env_runner_and_connector_v2:
            raise RuntimeError(
                "Algorithm.__getstate__() not supported anymore on the new API stack! "
                "Use Algorithm.get_state() instead."
            )

        # Add config to state so complete Algorithm can be reproduced w/o it.
        state = {
            "algorithm_class": type(self),
            "config": self.config.get_state(),
        }

        if hasattr(self, "env_runner_group"):
            state["worker"] = self.env_runner_group.local_env_runner.get_state()

        # Also store eval `policy_mapping_fn` (in case it's different from main
        # one). Note, the new `EnvRunner API` has no policy mapping function.
        if (
            hasattr(self, "eval_env_runner_group")
            and self.eval_env_runner_group is not None
        ):
            state["eval_policy_mapping_fn"] = self.eval_env_runner.policy_mapping_fn

        # Save counters.
        state["counters"] = self._counters

        # TODO: Experimental functionality: Store contents of replay buffer
        #  to checkpoint, only if user has configured this.
        if self.local_replay_buffer is not None and self.config.get(
            "store_buffer_in_checkpoints"
        ):
            state["local_replay_buffer"] = self.local_replay_buffer.get_state()

        # Save current `training_iteration`.
        state[TRAINING_ITERATION] = self.training_iteration

        return state

    @OldAPIStack
    def __setstate__(self, state) -> None:
        """Sets the algorithm to the provided state.

        Args:
            state: The state dict to restore this Algorithm instance to. `state` may
                have been returned by a call to an Algorithm's `__getstate__()` method.
        """
        if self.config.enable_env_runner_and_connector_v2:
            raise RuntimeError(
                "Algorithm.__setstate__() not supported anymore on the new API stack! "
                "Use Algorithm.set_state() instead."
            )

        # Old API stack: The local worker stores its state (together with all the
        # Module information) in state['worker'].
        if hasattr(self, "env_runner_group") and "worker" in state and state["worker"]:
            self.env_runner.set_state(state["worker"])
            remote_state_ref = ray.put(state["worker"])
            self.env_runner_group.foreach_env_runner(
                lambda w: w.set_state(ray.get(remote_state_ref)),
                local_env_runner=False,
            )
            if self.eval_env_runner_group:
                # Avoid `state` being pickled into the remote function below.
                _eval_policy_mapping_fn = state.get("eval_policy_mapping_fn")

                def _setup_eval_worker(w):
                    w.set_state(ray.get(remote_state_ref))
                    # Override `policy_mapping_fn` as it might be different for eval
                    # workers.
                    w.set_policy_mapping_fn(_eval_policy_mapping_fn)

                # If evaluation workers are used, also restore the policies
                # there in case they are used for evaluation purpose.
                self.eval_env_runner_group.foreach_env_runner(_setup_eval_worker)

        # Restore replay buffer data.
        if self.local_replay_buffer is not None:
            # TODO: Experimental functionality: Restore contents of replay
            #  buffer from checkpoint, only if user has configured this.
            if self.config.store_buffer_in_checkpoints:
                if "local_replay_buffer" in state:
                    self.local_replay_buffer.set_state(state["local_replay_buffer"])
                else:
                    logger.warning(
                        "`store_buffer_in_checkpoints` is True, but no replay "
                        "data found in state!"
                    )
            elif "local_replay_buffer" in state and log_once(
                "no_store_buffer_in_checkpoints_but_data_found"
            ):
                logger.warning(
                    "`store_buffer_in_checkpoints` is False, but some replay "
                    "data found in state!"
                )

        if "counters" in state:
            self._counters = state["counters"]

        if TRAINING_ITERATION in state:
            self._iteration = state[TRAINING_ITERATION]

    @OldAPIStack
    @staticmethod
    def _checkpoint_info_to_algorithm_state(
        checkpoint_info: dict,
        *,
        policy_ids: Optional[Collection[PolicyID]] = None,
        policy_mapping_fn: Optional[Callable[[AgentID, EpisodeID], PolicyID]] = None,
        policies_to_train: Optional[
            Union[
                Collection[PolicyID],
                Callable[[PolicyID, Optional[SampleBatchType]], bool],
            ]
        ] = None,
    ) -> Dict:
        """Converts a checkpoint info or object to a proper Algorithm state dict.

        The returned state dict can be used inside self.__setstate__().

        Args:
            checkpoint_info: A checkpoint info dict as returned by
                `ray.rllib.utils.checkpoints.get_checkpoint_info(
                [checkpoint dir or AIR Checkpoint])`.
            policy_ids: Optional list/set of PolicyIDs. If not None, only those policies
                listed here will be included in the returned state. Note that
                state items such as filters, the `is_policy_to_train` function, as
                well as the multi-agent `policy_ids` dict will be adjusted as well,
                based on this arg.
            policy_mapping_fn: An optional (updated) policy mapping function
                to include in the returned state.
            policies_to_train: An optional list of policy IDs to be trained
                or a callable taking PolicyID and SampleBatchType and
                returning a bool (trainable or not?) to include in the returned state.

        Returns:
             The state dict usable within the `self.__setstate__()` method.
        """
        if checkpoint_info["type"] != "Algorithm":
            raise ValueError(
                "`checkpoint` arg passed to "
                "`Algorithm._checkpoint_info_to_algorithm_state()` must be an "
                f"Algorithm checkpoint (but is {checkpoint_info['type']})!"
            )

        msgpack = None
        if checkpoint_info.get("format") == "msgpack":
            msgpack = try_import_msgpack(error=True)

        with open(checkpoint_info["state_file"], "rb") as f:
            if msgpack is not None:
                data = f.read()
                state = msgpack.unpackb(data, raw=False)
            else:
                state = pickle.load(f)

        # Old API stack: Policies are in separate sub-dirs.
        if (
            checkpoint_info["checkpoint_version"] > version.Version("0.1")
            and state.get("worker") is not None
            and state.get("worker")
        ):
            worker_state = state["worker"]

            # Retrieve the set of all required policy IDs.
            policy_ids = set(
                policy_ids if policy_ids is not None else worker_state["policy_ids"]
            )

            # Remove those policies entirely from filters that are not in
            # `policy_ids`.
            worker_state["filters"] = {
                pid: filter
                for pid, filter in worker_state["filters"].items()
                if pid in policy_ids
            }

            # Get Algorithm class.
            if isinstance(state["algorithm_class"], str):
                # Try deserializing from a full classpath.
                # Or as a last resort: Tune registered algorithm name.
                state["algorithm_class"] = deserialize_type(
                    state["algorithm_class"]
                ) or get_trainable_cls(state["algorithm_class"])
            # Compile actual config object.
            default_config = state["algorithm_class"].get_default_config()
            if isinstance(default_config, AlgorithmConfig):
                new_config = default_config.update_from_dict(state["config"])
            else:
                new_config = Algorithm.merge_algorithm_configs(
                    default_config, state["config"]
                )

            # Remove policies from multiagent dict that are not in `policy_ids`.
            new_policies = new_config.policies
            if isinstance(new_policies, (set, list, tuple)):
                new_policies = {pid for pid in new_policies if pid in policy_ids}
            else:
                new_policies = {
                    pid: spec for pid, spec in new_policies.items() if pid in policy_ids
                }
            new_config.multi_agent(
                policies=new_policies,
                policies_to_train=policies_to_train,
                **(
                    {"policy_mapping_fn": policy_mapping_fn}
                    if policy_mapping_fn is not None
                    else {}
                ),
            )
            state["config"] = new_config

            # Prepare local `worker` state to add policies' states into it,
            # read from separate policy checkpoint files.
            worker_state["policy_states"] = {}
            for pid in policy_ids:
                policy_state_file = os.path.join(
                    checkpoint_info["checkpoint_dir"],
                    "policies",
                    pid,
                    "policy_state."
                    + ("msgpck" if checkpoint_info["format"] == "msgpack" else "pkl"),
                )
                if not os.path.isfile(policy_state_file):
                    raise ValueError(
                        "Given checkpoint does not seem to be valid! No policy "
                        f"state file found for PID={pid}. "
                        f"The file not found is: {policy_state_file}."
                    )

                with open(policy_state_file, "rb") as f:
                    if msgpack is not None:
                        worker_state["policy_states"][pid] = msgpack.load(f)
                    else:
                        worker_state["policy_states"][pid] = pickle.load(f)

            # These two functions are never serialized in a msgpack checkpoint (which
            # does not store code, unlike a cloudpickle checkpoint). Hence the user has
            # to provide them with the `Algorithm.from_checkpoint()` call.
            if policy_mapping_fn is not None:
                worker_state["policy_mapping_fn"] = policy_mapping_fn
            if (
                policies_to_train is not None
                # `policies_to_train` might be left None in case all policies should be
                # trained.
                or worker_state["is_policy_to_train"] == NOT_SERIALIZABLE
            ):
                worker_state["is_policy_to_train"] = policies_to_train

        if state["config"].enable_rl_module_and_learner:
            state["learner_state_dir"] = os.path.join(
                checkpoint_info["checkpoint_dir"], "learner"
            )

        return state

    @OldAPIStack
    def _create_local_replay_buffer_if_necessary(
        self, config: PartialAlgorithmConfigDict
    ) -> Optional[MultiAgentReplayBuffer]:
        """Create a MultiAgentReplayBuffer instance if necessary.

        Args:
            config: Algorithm-specific configuration data.

        Returns:
            MultiAgentReplayBuffer instance based on algorithm config.
            None, if local replay buffer is not needed.
        """
        if not config.get("replay_buffer_config") or config["replay_buffer_config"].get(
            "no_local_replay_buffer"
        ):
            return

        # Add parameters, if necessary.
        if "EpisodeReplayBuffer" in config["replay_buffer_config"]["type"]:
            # TODO (simon): Subclassing needs a proper class and therefore
            # we need at this moment the string checking. Because we add
            # this keyword argument the old stack ReplayBuffer constructors
            # will exit with an error b/c tje keyword argument is unknown to them.
            config["replay_buffer_config"][
                "metrics_num_episodes_for_smoothing"
            ] = self.config.metrics_num_episodes_for_smoothing

        return from_config(ReplayBuffer, config["replay_buffer_config"])

    @OldAPIStack
    def _run_one_training_iteration_old_api_stack(self):
        with self._timers[TRAINING_ITERATION_TIMER]:
            if self.config.get("framework") == "tf2" and not tf.executing_eagerly():
                tf1.enable_eager_execution()

            results = {}
            training_step_results = None
            with TrainIterCtx(algo=self) as train_iter_ctx:
                while not train_iter_ctx.should_stop(training_step_results):
                    with self._timers["restore_workers"]:
                        restored = self.restore_env_runners(self.env_runner_group)
                        # Fire the callback for re-created EnvRunners.
                        if restored:
                            self._make_on_env_runners_recreated_callbacks(
                                config=self.config,
                                env_runner_group=self.env_runner_group,
                                restored_env_runner_indices=restored,
                            )

                    with self._timers[TRAINING_STEP_TIMER]:
                        training_step_results = self.training_step()

                    if training_step_results:
                        results = training_step_results

        return results, train_iter_ctx

    @OldAPIStack
    def _compile_iteration_results_old_api_stack(
        self, *, episodes_this_iter, step_ctx, iteration_results
    ):
        # Results to be returned.
        results: ResultDict = {}

        # Evaluation results.
        if "evaluation" in iteration_results:
            eval_results = iteration_results.pop("evaluation")
            iteration_results.pop(EVALUATION_RESULTS, None)
            results["evaluation"] = results[EVALUATION_RESULTS] = eval_results

        # Custom metrics and episode media.
        results["custom_metrics"] = iteration_results.pop("custom_metrics", {})
        results["episode_media"] = iteration_results.pop("episode_media", {})

        # Learner info.
        results["info"] = {LEARNER_INFO: iteration_results}

        # Calculate how many (if any) of older, historical episodes we have to add to
        # `episodes_this_iter` in order to reach the required smoothing window.
        episodes_for_metrics = episodes_this_iter[:]
        missing = self.config.metrics_num_episodes_for_smoothing - len(
            episodes_this_iter
        )
        # We have to add some older episodes to reach the smoothing window size.
        if missing > 0:
            episodes_for_metrics = self._episode_history[-missing:] + episodes_this_iter
            assert (
                len(episodes_for_metrics)
                <= self.config.metrics_num_episodes_for_smoothing
            )
        # Note that when there are more than `metrics_num_episodes_for_smoothing`
        # episodes in `episodes_for_metrics`, leave them as-is. In this case, we'll
        # compute the stats over that larger number.

        # Add new episodes to our history and make sure it doesn't grow larger than
        # needed.
        self._episode_history.extend(episodes_this_iter)
        self._episode_history = self._episode_history[
            -self.config.metrics_num_episodes_for_smoothing :
        ]
        results[ENV_RUNNER_RESULTS] = summarize_episodes(
            episodes_for_metrics,
            episodes_this_iter,
            self.config.keep_per_episode_custom_metrics,
        )

        results[
            "num_healthy_workers"
        ] = self.env_runner_group.num_healthy_remote_workers()
        results[
            "actor_manager_num_outstanding_async_reqs"
        ] = self.env_runner_group.num_in_flight_async_reqs()
        results[
            "num_remote_worker_restarts"
        ] = self.env_runner_group.num_remote_worker_restarts()

        # Train-steps- and env/agent-steps this iteration.
        for c in [
            NUM_AGENT_STEPS_SAMPLED,
            NUM_AGENT_STEPS_TRAINED,
            NUM_ENV_STEPS_SAMPLED,
            NUM_ENV_STEPS_TRAINED,
        ]:
            results[c] = self._counters[c]
        time_taken_sec = step_ctx.get_time_taken_sec()
        if self.config.count_steps_by == "agent_steps":
            results[NUM_AGENT_STEPS_SAMPLED + "_this_iter"] = step_ctx.sampled
            results[NUM_AGENT_STEPS_TRAINED + "_this_iter"] = step_ctx.trained
            results[NUM_AGENT_STEPS_SAMPLED + "_throughput_per_sec"] = (
                step_ctx.sampled / time_taken_sec
            )
            results[NUM_AGENT_STEPS_TRAINED + "_throughput_per_sec"] = (
                step_ctx.trained / time_taken_sec
            )
            # TODO: For CQL and other algos, count by trained steps.
            results["timesteps_total"] = self._counters[NUM_AGENT_STEPS_SAMPLED]
        else:
            results[NUM_ENV_STEPS_SAMPLED + "_this_iter"] = step_ctx.sampled
            results[NUM_ENV_STEPS_TRAINED + "_this_iter"] = step_ctx.trained
            results[NUM_ENV_STEPS_SAMPLED + "_throughput_per_sec"] = (
                step_ctx.sampled / time_taken_sec
            )
            results[NUM_ENV_STEPS_TRAINED + "_throughput_per_sec"] = (
                step_ctx.trained / time_taken_sec
            )
            # TODO: For CQL and other algos, count by trained steps.
            results["timesteps_total"] = self._counters[NUM_ENV_STEPS_SAMPLED]

        # Forward compatibility with new API stack.
        results[NUM_ENV_STEPS_SAMPLED_LIFETIME] = results["timesteps_total"]
        results[NUM_AGENT_STEPS_SAMPLED_LIFETIME] = self._counters[
            NUM_AGENT_STEPS_SAMPLED
        ]

        # TODO: Backward compatibility.
        results[STEPS_TRAINED_THIS_ITER_COUNTER] = step_ctx.trained
        results["agent_timesteps_total"] = self._counters[NUM_AGENT_STEPS_SAMPLED]

        # Process timer results.
        timers = {}
        for k, timer in self._timers.items():
            timers["{}_time_ms".format(k)] = round(timer.mean * 1000, 3)
            if timer.has_units_processed():
                timers["{}_throughput".format(k)] = round(timer.mean_throughput, 3)
        results["timers"] = timers

        # Process counter results.
        counters = {}
        for k, counter in self._counters.items():
            counters[k] = counter
        results["counters"] = counters
        # TODO: Backward compatibility.
        results["info"].update(counters)

        return results

    @OldAPIStack
    @Deprecated(
        help="`Algorithm.compute_single_action` should no longer be used. Get the "
        "RLModule instance through `Algorithm.get_module([module ID])`, then compute "
        "actions through `RLModule.forward_inference({'obs': [obs batch]})`.",
        error=False,
    )
    def compute_single_action(
        self,
        observation: Optional[TensorStructType] = None,
        state: Optional[List[TensorStructType]] = None,
        *,
        prev_action: Optional[TensorStructType] = None,
        prev_reward: Optional[float] = None,
        info: Optional[EnvInfoDict] = None,
        input_dict: Optional[SampleBatch] = None,
        policy_id: PolicyID = DEFAULT_POLICY_ID,
        full_fetch: bool = False,
        explore: Optional[bool] = None,
        timestep: Optional[int] = None,
        episode=None,
        unsquash_action: Optional[bool] = None,
        clip_action: Optional[bool] = None,
    ) -> Union[
        TensorStructType,
        Tuple[TensorStructType, List[TensorType], Dict[str, TensorType]],
    ]:
        if unsquash_action is None:
            unsquash_action = self.config.normalize_actions
        elif clip_action is None:
            clip_action = self.config.clip_actions

        err_msg = (
            "Provide either `input_dict` OR [`observation`, ...] as "
            "args to `Algorithm.compute_single_action()`!"
        )
        if input_dict is not None:
            assert (
                observation is None
                and prev_action is None
                and prev_reward is None
                and state is None
            ), err_msg
            observation = input_dict[Columns.OBS]
        else:
            assert observation is not None, err_msg

        policy = self.get_policy(policy_id)
        if policy is None:
            raise KeyError(
                f"PolicyID '{policy_id}' not found in PolicyMap of the "
                f"Algorithm's local worker!"
            )
        pp = policy.agent_connectors[ObsPreprocessorConnector]

        if not isinstance(observation, (np.ndarray, dict, tuple)):
            try:
                observation = np.asarray(observation)
            except Exception:
                raise ValueError(
                    f"Observation type {type(observation)} cannot be converted to "
                    f"np.ndarray."
                )
        if pp:
            assert len(pp) == 1, "Only one preprocessor should be in the pipeline"
            pp = pp[0]

            if not pp.is_identity():
                pp.in_eval()
                if observation is not None:
                    _input_dict = {Columns.OBS: observation}
                elif input_dict is not None:
                    _input_dict = {Columns.OBS: input_dict[Columns.OBS]}
                else:
                    raise ValueError(
                        "Either observation or input_dict must be provided."
                    )

                acd = AgentConnectorDataType("0", "0", _input_dict)
                pp.reset(env_id="0")
                ac_o = pp([acd])[0]
                observation = ac_o.data[Columns.OBS]

        if input_dict is not None:
            input_dict[Columns.OBS] = observation
            action, state, extra = policy.compute_single_action(
                input_dict=input_dict,
                explore=explore,
                timestep=timestep,
                episode=episode,
            )
        else:
            action, state, extra = policy.compute_single_action(
                obs=observation,
                state=state,
                prev_action=prev_action,
                prev_reward=prev_reward,
                info=info,
                explore=explore,
                timestep=timestep,
                episode=episode,
            )

        if unsquash_action:
            action = space_utils.unsquash_action(action, policy.action_space_struct)
        elif clip_action:
            action = space_utils.clip_action(action, policy.action_space_struct)

        if state or full_fetch:
            return action, state, extra
        else:
            return action

    @OldAPIStack
    @Deprecated(
        help="`Algorithm.compute_actions` should no longer be used. Get the RLModule "
        "instance through `Algorithm.get_module([module ID])`, then compute actions "
        "through `RLModule.forward_inference({'obs': [obs batch]})`.",
        error=False,
    )
    def compute_actions(
        self,
        observations: TensorStructType,
        state: Optional[List[TensorStructType]] = None,
        *,
        prev_action: Optional[TensorStructType] = None,
        prev_reward: Optional[TensorStructType] = None,
        info: Optional[EnvInfoDict] = None,
        policy_id: PolicyID = DEFAULT_POLICY_ID,
        full_fetch: bool = False,
        explore: Optional[bool] = None,
        timestep: Optional[int] = None,
        episodes=None,
        unsquash_actions: Optional[bool] = None,
        clip_actions: Optional[bool] = None,
    ):
        if unsquash_actions is None:
            unsquash_actions = self.config.normalize_actions
        elif clip_actions is None:
            clip_actions = self.config.clip_actions

        state_defined = state is not None
        policy = self.get_policy(policy_id)
        filtered_obs, filtered_state = [], []
        for agent_id, ob in observations.items():
            worker = self.env_runner_group.local_env_runner
            if worker.preprocessors.get(policy_id) is not None:
                preprocessed = worker.preprocessors[policy_id].transform(ob)
            else:
                preprocessed = ob
            filtered = worker.filters[policy_id](preprocessed, update=False)
            filtered_obs.append(filtered)
            if state is None:
                continue
            elif agent_id in state:
                filtered_state.append(state[agent_id])
            else:
                filtered_state.append(policy.get_initial_state())

        obs_batch = np.stack(filtered_obs)
        if state is None:
            state = []
        else:
            state = list(zip(*filtered_state))
            state = [np.stack(s) for s in state]

        input_dict = {Columns.OBS: obs_batch}

        if prev_action is not None:
            input_dict[SampleBatch.PREV_ACTIONS] = prev_action
        if prev_reward is not None:
            input_dict[SampleBatch.PREV_REWARDS] = prev_reward
        if info:
            input_dict[Columns.INFOS] = info
        for i, s in enumerate(state):
            input_dict[f"state_in_{i}"] = s

        actions, states, infos = policy.compute_actions_from_input_dict(
            input_dict=input_dict,
            explore=explore,
            timestep=timestep,
            episodes=episodes,
        )

        single_actions = space_utils.unbatch(actions)
        actions = {}
        for key, a in zip(observations, single_actions):
            if unsquash_actions:
                a = space_utils.unsquash_action(a, policy.action_space_struct)
            elif clip_actions:
                a = space_utils.clip_action(a, policy.action_space_struct)
            actions[key] = a

        unbatched_states = {}
        for idx, agent_id in enumerate(observations):
            unbatched_states[agent_id] = [s[idx] for s in states]

        if state_defined or full_fetch:
            return actions, unbatched_states, infos
        else:
            return actions

    @Deprecated(new="Algorithm.restore_env_runners", error=True)
    def restore_workers(self, *args, **kwargs):
        pass

    @Deprecated(
        new="Algorithm.env_runner_group",
        error=True,
    )
    @property
    def workers(self):
        return self.env_runner_group

    @Deprecated(
        new="Algorithm.eval_env_runner_group",
        error=True,
    )
    @property
    def evaluation_workers(self):
        return self.eval_env_runner_group


class TrainIterCtx:
    def __init__(self, algo: Algorithm):
        self.algo = algo
        self.time_start = None
        self.time_stop = None

    def __enter__(self):
        # Before first call to `step()`, `results` is expected to be None ->
        # Start with self.failures=-1 -> set to 0 before the very first call
        # to `self.step()`.
        self.failures = -1

        self.time_start = time.time()
        self.sampled = 0
        self.trained = 0
        if self.algo.config.enable_env_runner_and_connector_v2:
            self.init_env_steps_sampled = self.algo.metrics.peek(
                (ENV_RUNNER_RESULTS, NUM_ENV_STEPS_SAMPLED_LIFETIME), default=0
            )
            self.init_env_steps_trained = self.algo.metrics.peek(
                (LEARNER_RESULTS, ALL_MODULES, NUM_ENV_STEPS_TRAINED_LIFETIME),
                default=0,
            )
            self.init_agent_steps_sampled = sum(
                self.algo.metrics.peek(
                    (ENV_RUNNER_RESULTS, NUM_AGENT_STEPS_SAMPLED_LIFETIME), default={}
                ).values()
            )
            self.init_agent_steps_trained = sum(
                self.algo.metrics.peek(
                    (LEARNER_RESULTS, NUM_AGENT_STEPS_TRAINED_LIFETIME), default={}
                ).values()
            )
        else:
            self.init_env_steps_sampled = self.algo._counters[NUM_ENV_STEPS_SAMPLED]
            self.init_env_steps_trained = self.algo._counters[NUM_ENV_STEPS_TRAINED]
            self.init_agent_steps_sampled = self.algo._counters[NUM_AGENT_STEPS_SAMPLED]
            self.init_agent_steps_trained = self.algo._counters[NUM_AGENT_STEPS_TRAINED]
        self.failure_tolerance = (
            self.algo.config.num_consecutive_env_runner_failures_tolerance
        )
        return self

    def __exit__(self, *args):
        self.time_stop = time.time()

    def get_time_taken_sec(self) -> float:
        """Returns the time we spent in the context in seconds."""
        return self.time_stop - self.time_start

    def should_stop(self, results):
        # Before first call to `step()`.
        if results in [None, False]:
            # Fail after n retries.
            self.failures += 1
            if self.failures > self.failure_tolerance:
                raise RuntimeError(
                    "More than `num_consecutive_env_runner_failures_tolerance="
                    f"{self.failure_tolerance}` consecutive worker failures! "
                    "Exiting."
                )
            # Continue to very first `step()` call or retry `step()` after
            # a (tolerable) failure.
            return False

        # Stopping criteria.
        if self.algo.config.enable_env_runner_and_connector_v2:
            if self.algo.config.count_steps_by == "agent_steps":
                self.sampled = (
                    sum(
                        self.algo.metrics.peek(
                            (ENV_RUNNER_RESULTS, NUM_AGENT_STEPS_SAMPLED_LIFETIME),
                            default={},
                        ).values()
                    )
                    - self.init_agent_steps_sampled
                )
                self.trained = (
                    sum(
                        self.algo.metrics.peek(
                            (LEARNER_RESULTS, NUM_AGENT_STEPS_TRAINED_LIFETIME),
                            default={},
                        ).values()
                    )
                    - self.init_agent_steps_trained
                )
            else:
                self.sampled = (
                    self.algo.metrics.peek(
                        (ENV_RUNNER_RESULTS, NUM_ENV_STEPS_SAMPLED_LIFETIME), default=0
                    )
                    - self.init_env_steps_sampled
                )
                self.trained = (
                    self.algo.metrics.peek(
                        (LEARNER_RESULTS, ALL_MODULES, NUM_ENV_STEPS_TRAINED_LIFETIME),
                        default=0,
                    )
                    - self.init_env_steps_trained
                )
        else:
            if self.algo.config.count_steps_by == "agent_steps":
                self.sampled = (
                    self.algo._counters[NUM_AGENT_STEPS_SAMPLED]
                    - self.init_agent_steps_sampled
                )
                self.trained = (
                    self.algo._counters[NUM_AGENT_STEPS_TRAINED]
                    - self.init_agent_steps_trained
                )
            else:
                self.sampled = (
                    self.algo._counters[NUM_ENV_STEPS_SAMPLED]
                    - self.init_env_steps_sampled
                )
                self.trained = (
                    self.algo._counters[NUM_ENV_STEPS_TRAINED]
                    - self.init_env_steps_trained
                )

        min_t = self.algo.config.min_time_s_per_iteration
        min_sample_ts = self.algo.config.min_sample_timesteps_per_iteration
        min_train_ts = self.algo.config.min_train_timesteps_per_iteration

        # Repeat if not enough time has passed or if not enough
        # env|train timesteps have been processed (or these min
        # values are not provided by the user).
        if (
            (not min_t or time.time() - self.time_start >= min_t)
            and (not min_sample_ts or self.sampled >= min_sample_ts)
            and (not min_train_ts or self.trained >= min_train_ts)
        ):
            return True
        else:
            return False<|MERGE_RESOLUTION|>--- conflicted
+++ resolved
@@ -13,7 +13,6 @@
 from collections import defaultdict
 from datetime import datetime
 from typing import (
-    TYPE_CHECKING,
     Any,
     Callable,
     Collection,
@@ -24,6 +23,7 @@
     Set,
     Tuple,
     Type,
+    TYPE_CHECKING,
     Union,
 )
 
@@ -47,9 +47,9 @@
 from ray.rllib.algorithms.utils import (
     AggregatorActor,
     _get_env_runner_bundles,
+    _get_offline_eval_runner_bundles,
     _get_learner_bundles,
     _get_main_process_bundle,
-    _get_offline_eval_runner_bundles,
 )
 from ray.rllib.callbacks.utils import make_callback
 from ray.rllib.connectors.agent.obs_preproc import ObsPreprocessorConnector
@@ -84,11 +84,11 @@
 from ray.rllib.execution.rollout_ops import synchronous_parallel_sample
 from ray.rllib.offline import get_dataset_and_shards
 from ray.rllib.offline.estimators import (
+    OffPolicyEstimator,
+    ImportanceSampling,
+    WeightedImportanceSampling,
     DirectMethod,
     DoublyRobust,
-    ImportanceSampling,
-    OffPolicyEstimator,
-    WeightedImportanceSampling,
 )
 from ray.rllib.offline.offline_evaluator import OfflineEvaluator
 from ray.rllib.policy.policy import Policy, PolicySpec
@@ -99,15 +99,15 @@
     DeveloperAPI,
     ExperimentalAPI,
     OldAPIStack,
+    override,
     OverrideToImplementCustomLogic,
     OverrideToImplementCustomLogic_CallToSuperRecommended,
     PublicAPI,
-    override,
 )
 from ray.rllib.utils.checkpoints import (
+    Checkpointable,
     CHECKPOINT_VERSION,
     CHECKPOINT_VERSION_LEARNER_AND_ENV_RUNNER,
-    Checkpointable,
     get_checkpoint_info,
     try_import_msgpack,
 )
@@ -134,9 +134,9 @@
     NUM_AGENT_STEPS_TRAINED,
     NUM_AGENT_STEPS_TRAINED_LIFETIME,
     NUM_ENV_STEPS_SAMPLED,
-    NUM_ENV_STEPS_SAMPLED_FOR_EVALUATION_THIS_ITER,
     NUM_ENV_STEPS_SAMPLED_LIFETIME,
     NUM_ENV_STEPS_SAMPLED_THIS_ITER,
+    NUM_ENV_STEPS_SAMPLED_FOR_EVALUATION_THIS_ITER,
     NUM_ENV_STEPS_TRAINED,
     NUM_ENV_STEPS_TRAINED_LIFETIME,
     NUM_EPISODES,
@@ -147,13 +147,13 @@
     RESTORE_ENV_RUNNERS_TIMER,
     RESTORE_EVAL_ENV_RUNNERS_TIMER,
     RESTORE_OFFLINE_EVAL_RUNNERS_TIMER,
-    STEPS_TRAINED_THIS_ITER_COUNTER,
     SYNCH_ENV_CONNECTOR_STATES_TIMER,
     SYNCH_EVAL_ENV_CONNECTOR_STATES_TIMER,
     SYNCH_WORKER_WEIGHTS_TIMER,
     TIMERS,
     TRAINING_ITERATION_TIMER,
     TRAINING_STEP_TIMER,
+    STEPS_TRAINED_THIS_ITER_COUNTER,
 )
 from ray.rllib.utils.metrics.learner_info import LEARNER_INFO
 from ray.rllib.utils.metrics.metrics_logger import MetricsLogger
@@ -164,7 +164,7 @@
 )
 from ray.rllib.utils.replay_buffers import MultiAgentReplayBuffer, ReplayBuffer
 from ray.rllib.utils.runners.runner_group import RunnerGroup
-from ray.rllib.utils.serialization import NOT_SERIALIZABLE, deserialize_type
+from ray.rllib.utils.serialization import deserialize_type, NOT_SERIALIZABLE
 from ray.rllib.utils.spaces import space_utils
 from ray.rllib.utils.typing import (
     AgentConnectorDataType,
@@ -191,12 +191,8 @@
 from ray.tune.execution.placement_groups import PlacementGroupFactory
 from ray.tune.experiment.trial import ExportFormat
 from ray.tune.logger import Logger, UnifiedLogger
-<<<<<<< HEAD
-from ray.tune.registry import ENV_CREATOR, _global_registry, get_trainable_cls
-=======
 from ray.tune.registry import ENV_CREATOR, _global_registry
 from ray.tune.registry import get_trainable_cls
->>>>>>> 541bc3b0
 from ray.tune.resources import Resources
 from ray.tune.result import TRAINING_ITERATION
 from ray.tune.trainable import Trainable
