--- conflicted
+++ resolved
@@ -1532,13 +1532,9 @@
                 extra = tree.map_structure(lambda x: x[0] if len(x) else x, extra)
             else:
                 action, state, extra = policy.compute_actions_from_raw_input(
-<<<<<<< HEAD
-                    next_obs_batch=[np.array(observation)],
-=======
                     next_obs_batch=[
                         tree.map_structure(lambda x: np.array(x), observation)
                     ],
->>>>>>> 5315412e
                     reward_batch=[np.array(prev_reward)],
                     dones_batch=[np.array(False)],
                     info_batch=[{}],
