--- conflicted
+++ resolved
@@ -179,26 +179,15 @@
             Returns:
                 A list of resource bundles for the learner workers.
             """
-<<<<<<< HEAD
-            if cf.num_learner_workers > 0:
-                if cf.num_gpus_per_learner:
-                    learner_bundles = [
-                        {"GPU": cf.num_learner_workers * cf.num_gpus_per_learner}
-=======
             if cf.num_learners > 0:
                 if cf.num_gpus_per_learner:
                     learner_bundles = [
                         {"GPU": cf.num_learners * cf.num_gpus_per_learner}
->>>>>>> 18acf026
                     ]
                 elif cf.num_cpus_per_learner:
                     learner_bundles = [
                         {
-<<<<<<< HEAD
-                            "CPU": cf.num_cpus_per_learner * cf.num_learner_workers,
-=======
                             "CPU": cf.num_cpus_per_learner * cf.num_learners,
->>>>>>> 18acf026
                         }
                     ]
             else:
