--- conflicted
+++ resolved
@@ -14,7 +14,7 @@
 import re
 import tempfile
 import time
-import tree
+import tree  # pip install dm_tree
 from typing import (
     Callable,
     Container,
@@ -27,12 +27,6 @@
     Type,
     Union,
 )
-<<<<<<< HEAD
-=======
-from ray.rllib.offline.offline_evaluator import OfflineEvaluator
-from ray.rllib.offline.offline_evaluation_utils import remove_time_dim
-import tree
->>>>>>> b4e97e08
 
 import ray
 from ray._private.usage.usage_lib import TagKey, record_extra_usage_tag
@@ -64,6 +58,7 @@
     DirectMethod,
     DoublyRobust,
 )
+from ray.rllib.offline.offline_evaluation_utils import remove_time_dim
 from ray.rllib.offline.offline_evaluator import OfflineEvaluator
 from ray.rllib.policy.policy import Policy
 from ray.rllib.policy.sample_batch import DEFAULT_POLICY_ID, SampleBatch, concat_samples
