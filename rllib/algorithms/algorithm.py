--- conflicted
+++ resolved
@@ -1205,25 +1205,6 @@
                         #  the dataset gets huge (should be ok for now).
                         all_batches.append(batch)
 
-<<<<<<< HEAD
-        # Synchronize EnvToModule and ModuleToEnv connector states and broadcast new
-        # states back to all workers.
-        with self._timers[SYNCH_ENV_CONNECTOR_STATES_TIMER]:
-            # Merge connector states from all EnvRunners and broadcast updated
-            # states back to all EnvRunners.
-            self.evaluation_workers.broadcast_state(
-                state={
-                    self.workers.local_worker().get_state(
-                        components=[
-                            NUM_ENV_STEPS_SAMPLED,
-                            "env_to_module_connector",
-                            "module_to_env_connector",
-                        ]
-                    )
-                },
-                local_worker=True,
-            )
-=======
             # Update correct number of healthy remote workers.
             num_healthy_workers = self.evaluation_workers.num_healthy_remote_workers()
 
@@ -1244,7 +1225,6 @@
                 self.evaluation_config.keep_per_episode_custom_metrics
             ),
         )
->>>>>>> 4b479954
 
         # Warn if results are empty, it could be that this is because the auto-time is
         # not enough to run through one full episode.
@@ -3044,12 +3024,12 @@
         Returns:
             The results dict from the training iteration.
         """
-<<<<<<< HEAD
-        # In case we are training (in a thread) parallel to evaluation,
-        # we may have to re-enable eager mode here (gets disabled in the
-        # thread).
-        if self.config.get("framework") == "tf2" and not tf.executing_eagerly():
-            tf1.enable_eager_execution()
+        with self._timers[TRAINING_ITERATION_TIMER]:
+            # In case we are training (in a thread) parallel to evaluation,
+            # we may have to re-enable eager mode here (gets disabled in the
+            # thread).
+            if self.config.get("framework") == "tf2" and not tf.executing_eagerly():
+                tf1.enable_eager_execution()
 
         results = {}
         training_step_results = {}
@@ -3060,7 +3040,7 @@
             # when we have reached `min_time_s_per_iteration`).
             while not train_iter_ctx.should_stop(training_step_results):
                 # Try to train one step.
-                with self._timers[TRAINING_ITERATION_TIMER]:
+                with self._timers[TRAINING_STEP_TIMER]:
                     # TODO (sven): Add capability to reduce results over different
                     #  iterations.
                     training_step_results = self.training_step()
@@ -3077,29 +3057,8 @@
                     if training_step_results:
                         results = training_step_results
 
-        # With training step done. Try to bring failed workers back.
-        self.restore_workers(self.workers)
-=======
-        with self._timers[TRAINING_ITERATION_TIMER]:
-            # In case we are training (in a thread) parallel to evaluation,
-            # we may have to re-enable eager mode here (gets disabled in the
-            # thread).
-            if self.config.get("framework") == "tf2" and not tf.executing_eagerly():
-                tf1.enable_eager_execution()
-
-            results = None
-            # Create a step context ...
-            with TrainIterCtx(algo=self) as train_iter_ctx:
-                # .. so we can query it whether we should stop the iteration loop (e.g.
-                # when we have reached `min_time_s_per_iteration`).
-                while not train_iter_ctx.should_stop(results):
-                    # Try to train one step.
-                    with self._timers[TRAINING_STEP_TIMER]:
-                        results = self.training_step()
-
             # With training step done. Try to bring failed workers back.
             self.restore_workers(self.workers)
->>>>>>> 4b479954
 
         # Publish all episodes collected in this entire iteration (consisting of n
         # `training_step` calls) to let the algo know, we do NOT have to call
