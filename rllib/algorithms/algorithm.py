--- conflicted
+++ resolved
@@ -665,22 +665,9 @@
             # the num worker is set to 0 to avoid creating shards. The dataset will not
             # be repartioned to num_workers blocks.
             logger.info("Creating evaluation dataset ...")
-<<<<<<< HEAD
-            ds, _ = get_dataset_and_shards(self.evaluation_config, num_workers=0)
-
-            # Dataset should be in form of one episode per row. in case of bandits each
-            # row is just one time step. To make the computation more efficient later
-            # we remove the time dimension here.
-            parallelism = self.evaluation_config.evaluation_num_workers or 1
-            batch_size = max(ds.count() // parallelism, 1)
-            self.evaluation_dataset = ds.map_batches(
-                remove_time_dim,
-                batch_size=batch_size,
-                batch_format="pandas",
-            )
-=======
-            self.evaluation_dataset, _ = get_dataset_and_shards(self.evaluation_config, num_workers=0)
->>>>>>> 28e9cb7b
+            self.evaluation_dataset, _ = get_dataset_and_shards(
+                self.evaluation_config, num_workers=0
+            )
             logger.info("Evaluation dataset created")
 
         self.reward_estimators: Dict[str, OffPolicyEstimator] = {}
