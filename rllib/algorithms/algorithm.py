from collections import defaultdict
import concurrent
import copy
from datetime import datetime
import functools
import gymnasium as gym
import importlib
import importlib.metadata
import json
import logging
import numpy as np
import os
from packaging import version
import re
import tempfile
import time
from typing import (
    Callable,
    Container,
    DefaultDict,
    Dict,
    List,
    Optional,
    Set,
    Tuple,
    Type,
    TYPE_CHECKING,
    Union,
)

import tree  # pip install dm_tree

import ray
from ray._private.usage.usage_lib import TagKey, record_extra_usage_tag
from ray.actor import ActorHandle
from ray.train import Checkpoint
import ray.cloudpickle as pickle
from ray.rllib.algorithms.algorithm_config import AlgorithmConfig
from ray.rllib.algorithms.registry import ALGORITHMS_CLASS_TO_NAME as ALL_ALGORITHMS
from ray.rllib.connectors.agent.obs_preproc import ObsPreprocessorConnector
from ray.rllib.core.columns import Columns
from ray.rllib.core.rl_module.marl_module import (
    MultiAgentRLModuleSpec,
    DEFAULT_MODULE_ID,
)
from ray.rllib.core import DEFAULT_AGENT_ID
from ray.rllib.core.rl_module.rl_module import RLModule, SingleAgentRLModuleSpec
from ray.rllib.env.env_context import EnvContext
from ray.rllib.env.env_runner import EnvRunner
from ray.rllib.env.utils import _gym_env_creator
from ray.rllib.evaluation.episode import Episode
from ray.rllib.evaluation.metrics import (
    collect_episodes,
    summarize_episodes,
)
from ray.rllib.evaluation.worker_set import WorkerSet
from ray.rllib.execution.rollout_ops import synchronous_parallel_sample
from ray.rllib.offline import get_dataset_and_shards
from ray.rllib.offline.estimators import (
    OffPolicyEstimator,
    ImportanceSampling,
    WeightedImportanceSampling,
    DirectMethod,
    DoublyRobust,
)
from ray.rllib.offline.offline_evaluator import OfflineEvaluator
from ray.rllib.policy.policy import Policy
from ray.rllib.policy.sample_batch import DEFAULT_POLICY_ID, SampleBatch
from ray.rllib.utils import deep_update, FilterManager
from ray.rllib.utils.annotations import (
    DeveloperAPI,
    ExperimentalAPI,
    OldAPIStack,
    override,
    OverrideToImplementCustomLogic,
    OverrideToImplementCustomLogic_CallToSuperRecommended,
    PublicAPI,
)
from ray.rllib.utils.checkpoints import (
    CHECKPOINT_VERSION,
    CHECKPOINT_VERSION_LEARNER,
    get_checkpoint_info,
    try_import_msgpack,
)
from ray.rllib.utils.debug import update_global_seed_if_necessary
from ray.rllib.utils.deprecation import (
    DEPRECATED_VALUE,
    Deprecated,
    deprecation_warning,
)
from ray.rllib.utils.error import ERR_MSG_INVALID_ENV_DESCRIPTOR, EnvError
from ray.rllib.utils.framework import try_import_tf
from ray.rllib.utils.from_config import from_config
from ray.rllib.utils.metrics import (
    ALL_MODULES,
    ENV_RUNNER_RESULTS,
<<<<<<< HEAD
    ENV_RUNNER_SAMPLING_TIMER,
=======
>>>>>>> 0e8ef339
    EVALUATION_ITERATION_TIMER,
    EVALUATION_RESULTS,
    FAULT_TOLERANCE_STATS,
    LEARNER_RESULTS,
    LEARNER_UPDATE_TIMER,
    NUM_AGENT_STEPS_SAMPLED,
    NUM_AGENT_STEPS_SAMPLED_LIFETIME,
    NUM_AGENT_STEPS_SAMPLED_THIS_ITER,
    NUM_AGENT_STEPS_TRAINED,
    NUM_AGENT_STEPS_TRAINED_LIFETIME,
    NUM_ENV_STEPS_SAMPLED,
    NUM_ENV_STEPS_SAMPLED_LIFETIME,
    NUM_ENV_STEPS_SAMPLED_THIS_ITER,
    NUM_ENV_STEPS_SAMPLED_FOR_EVALUATION_THIS_ITER,
    NUM_ENV_STEPS_TRAINED,
    NUM_ENV_STEPS_TRAINED_LIFETIME,
    NUM_EPISODES,
    NUM_EPISODES_LIFETIME,
    RESTORE_WORKERS_TIMER,
    RESTORE_EVAL_WORKERS_TIMER,
    SYNCH_ENV_CONNECTOR_STATES_TIMER,
    SYNCH_EVAL_ENV_CONNECTOR_STATES_TIMER,
    SYNCH_WORKER_WEIGHTS_TIMER,
    TIMERS,
    TRAINING_ITERATION_TIMER,
    TRAINING_STEP_TIMER,
    STEPS_TRAINED_THIS_ITER_COUNTER,
)
from ray.rllib.utils.metrics.learner_info import LEARNER_INFO
from ray.rllib.utils.metrics.metrics_logger import MetricsLogger
from ray.rllib.utils.metrics.stats import Stats
from ray.rllib.utils.policy import validate_policy_id
from ray.rllib.utils.replay_buffers import MultiAgentReplayBuffer, ReplayBuffer
from ray.rllib.utils.serialization import deserialize_type, NOT_SERIALIZABLE
from ray.rllib.utils.spaces import space_utils
from ray.rllib.utils.typing import (
    AgentConnectorDataType,
    AgentID,
    AgentToModuleMappingFn,
    AlgorithmConfigDict,
    EnvCreator,
    EnvInfoDict,
    EnvType,
    EpisodeID,
    ModuleID,
    PartialAlgorithmConfigDict,
    PolicyID,
    PolicyState,
    ResultDict,
    SampleBatchType,
    ShouldModuleBeUpdatedFn,
    TensorStructType,
    TensorType,
)
from ray.train.constants import DEFAULT_STORAGE_PATH
from ray.tune.execution.placement_groups import PlacementGroupFactory
from ray.tune.experiment.trial import ExportFormat
from ray.tune.logger import Logger, UnifiedLogger
from ray.tune.registry import ENV_CREATOR, _global_registry
from ray.tune.resources import Resources
from ray.tune.trainable import Trainable
from ray.util import log_once
from ray.util.timer import _Timer
from ray.tune.registry import get_trainable_cls

if TYPE_CHECKING:
    from ray.rllib.core.learner.learner_group import LearnerGroup

try:
    from ray.rllib.extensions import AlgorithmBase
except ImportError:

    class AlgorithmBase:
        @staticmethod
        def _get_learner_bundles(cf: AlgorithmConfig) -> List[Dict[str, int]]:
            """Selects the right resource bundles for learner workers based off of cf.

            Args:
                cf: The algorithm config.

            Returns:
                A list of resource bundles for the learner workers.
            """
            if cf.num_learner_workers > 0:
                if cf.num_gpus_per_learner_worker:
                    learner_bundles = [
                        {"GPU": cf.num_learner_workers * cf.num_gpus_per_learner_worker}
                    ]
                elif cf.num_cpus_per_learner_worker:
                    learner_bundles = [
                        {
                            "CPU": cf.num_cpus_per_learner_worker
                            * cf.num_learner_workers,
                        }
                    ]
            else:
                learner_bundles = [
                    {
                        # sampling and training is not done concurrently when local is
                        # used, so pick the max.
                        "CPU": max(
                            cf.num_cpus_per_learner_worker, cf.num_cpus_for_local_worker
                        ),
                        "GPU": cf.num_gpus_per_learner_worker,
                    }
                ]
            return learner_bundles


tf1, tf, tfv = try_import_tf()

logger = logging.getLogger(__name__)


@PublicAPI
class Algorithm(Trainable, AlgorithmBase):
    """An RLlib algorithm responsible for optimizing one or more Policies.

    Algorithms contain a WorkerSet under `self.workers`. A WorkerSet is
    normally composed of a single local worker
    (self.workers.local_worker()), used to compute and apply learning updates,
    and optionally one or more remote workers used to generate environment
    samples in parallel.
    WorkerSet is fault tolerant and elastic. It tracks health states for all
    the managed remote worker actors. As a result, Algorithm should never
    access the underlying actor handles directly. Instead, always access them
    via all the foreach APIs with assigned IDs of the underlying workers.

    Each worker (remotes or local) contains a PolicyMap, which itself
    may contain either one policy for single-agent training or one or more
    policies for multi-agent training. Policies are synchronized
    automatically from time to time using ray.remote calls. The exact
    synchronization logic depends on the specific algorithm used,
    but this usually happens from local worker to all remote workers and
    after each training update.

    You can write your own Algorithm classes by sub-classing from `Algorithm`
    or any of its built-in sub-classes.
    This allows you to override the `training_step` method to implement
    your own algorithm logic. You can find the different built-in
    algorithms' `training_step()` methods in their respective main .py files,
    e.g. rllib.algorithms.dqn.dqn.py or rllib.algorithms.impala.impala.py.

    The most important API methods a Algorithm exposes are `train()`,
    `evaluate()`, `save()` and `restore()`.
    """

    # Whether to allow unknown top-level config keys.
    _allow_unknown_configs = False

    # List of top-level keys with value=dict, for which new sub-keys are
    # allowed to be added to the value dict.
    _allow_unknown_subkeys = [
        "tf_session_args",
        "local_tf_session_args",
        "env_config",
        "model",
        "optimizer",
        "custom_resources_per_worker",
        "evaluation_config",
        "exploration_config",
        "replay_buffer_config",
        "extra_python_environs_for_worker",
        "input_config",
        "output_config",
    ]

    # List of top level keys with value=dict, for which we always override the
    # entire value (dict), iff the "type" key in that value dict changes.
    _override_all_subkeys_if_type_changes = [
        "exploration_config",
        "replay_buffer_config",
    ]

    # List of keys that are always fully overridden if present in any dict or sub-dict
    _override_all_key_list = ["off_policy_estimation_methods", "policies"]

    _progress_metrics = (
        f"{ENV_RUNNER_RESULTS}/episode_return_mean",
        f"{EVALUATION_RESULTS}/{ENV_RUNNER_RESULTS}/episode_return_mean",
        f"{NUM_ENV_STEPS_SAMPLED_LIFETIME}",
        f"{NUM_ENV_STEPS_TRAINED_LIFETIME}",
        f"{NUM_EPISODES_LIFETIME}",
        f"{ENV_RUNNER_RESULTS}/episode_len_mean",
    )

    @staticmethod
    def from_checkpoint(
        checkpoint: Union[str, Checkpoint],
        policy_ids: Optional[Container[PolicyID]] = None,
        policy_mapping_fn: Optional[Callable[[AgentID, EpisodeID], PolicyID]] = None,
        policies_to_train: Optional[
            Union[
                Container[PolicyID],
                Callable[[PolicyID, Optional[SampleBatchType]], bool],
            ]
        ] = None,
    ) -> "Algorithm":
        """Creates a new algorithm instance from a given checkpoint.

        Note: This method must remain backward compatible from 2.0.0 on.

        Args:
            checkpoint: The path (str) to the checkpoint directory to use
                or an AIR Checkpoint instance to restore from.
            policy_ids: Optional list of PolicyIDs to recover. This allows users to
                restore an Algorithm with only a subset of the originally present
                Policies.
            policy_mapping_fn: An optional (updated) policy mapping function
                to use from here on.
            policies_to_train: An optional list of policy IDs to be trained
                or a callable taking PolicyID and SampleBatchType and
                returning a bool (trainable or not?).
                If None, will keep the existing setup in place. Policies,
                whose IDs are not in the list (or for which the callable
                returns False) will not be updated.

        Returns:
            The instantiated Algorithm.
        """
        checkpoint_info = get_checkpoint_info(checkpoint)

        # Not possible for (v0.1) (algo class and config information missing
        # or very hard to retrieve).
        if checkpoint_info["checkpoint_version"] == version.Version("0.1"):
            raise ValueError(
                "Cannot restore a v0 checkpoint using `Algorithm.from_checkpoint()`!"
                "In this case, do the following:\n"
                "1) Create a new Algorithm object using your original config.\n"
                "2) Call the `restore()` method of this algo object passing it"
                " your checkpoint dir or AIR Checkpoint object."
            )
        elif checkpoint_info["checkpoint_version"] < version.Version("1.0"):
            raise ValueError(
                "`checkpoint_info['checkpoint_version']` in `Algorithm.from_checkpoint"
                "()` must be 1.0 or later! You are using a checkpoint with "
                f"version v{checkpoint_info['checkpoint_version']}."
            )

        # This is a msgpack checkpoint.
        if checkpoint_info["format"] == "msgpack":
            # User did not provide unserializable function with this call
            # (`policy_mapping_fn`). Note that if `policies_to_train` is None, it
            # defaults to training all policies (so it's ok to not provide this here).
            if policy_mapping_fn is None:
                # Only DEFAULT_POLICY_ID present in this algorithm, provide default
                # implementations of these two functions.
                if checkpoint_info["policy_ids"] == {DEFAULT_POLICY_ID}:
                    policy_mapping_fn = AlgorithmConfig.DEFAULT_POLICY_MAPPING_FN
                # Provide meaningful error message.
                else:
                    raise ValueError(
                        "You are trying to restore a multi-agent algorithm from a "
                        "`msgpack` formatted checkpoint, which do NOT store the "
                        "`policy_mapping_fn` or `policies_to_train` "
                        "functions! Make sure that when using the "
                        "`Algorithm.from_checkpoint()` utility, you also pass the "
                        "args: `policy_mapping_fn` and `policies_to_train` with your "
                        "call. You might leave `policies_to_train=None` in case "
                        "you would like to train all policies anyways."
                    )

        state = Algorithm._checkpoint_info_to_algorithm_state(
            checkpoint_info=checkpoint_info,
            policy_ids=policy_ids,
            policy_mapping_fn=policy_mapping_fn,
            policies_to_train=policies_to_train,
        )

        return Algorithm.from_state(state)

    @staticmethod
    def from_state(state: Dict) -> "Algorithm":
        """Recovers an Algorithm from a state object.

        The `state` of an instantiated Algorithm can be retrieved by calling its
        `get_state` method. It contains all information necessary
        to create the Algorithm from scratch. No access to the original code (e.g.
        configs, knowledge of the Algorithm's class, etc..) is needed.

        Args:
            state: The state to recover a new Algorithm instance from.

        Returns:
            A new Algorithm instance.
        """
        algorithm_class: Type[Algorithm] = state.get("algorithm_class")
        if algorithm_class is None:
            raise ValueError(
                "No `algorithm_class` key was found in given `state`! "
                "Cannot create new Algorithm."
            )
        # algo_class = get_trainable_cls(algo_class_name)
        # Create the new algo.
        config = state.get("config")
        if not config:
            raise ValueError("No `config` found in given Algorithm state!")
        new_algo = algorithm_class(config=config)
        # Set the new algo's state.
        new_algo.__setstate__(state)

        # Return the new algo.
        return new_algo

    @PublicAPI
    def __init__(
        self,
        config: Optional[AlgorithmConfig] = None,
        env=None,  # deprecated arg
        logger_creator: Optional[Callable[[], Logger]] = None,
        **kwargs,
    ):
        """Initializes an Algorithm instance.

        Args:
            config: Algorithm-specific configuration object.
            logger_creator: Callable that creates a ray.tune.Logger
                object. If unspecified, a default logger is created.
            **kwargs: Arguments passed to the Trainable base class.
        """
        config = config or self.get_default_config()

        # Translate possible dict into an AlgorithmConfig object, as well as,
        # resolving generic config objects into specific ones (e.g. passing
        # an `AlgorithmConfig` super-class instance into a PPO constructor,
        # which normally would expect a PPOConfig object).
        if isinstance(config, dict):
            default_config = self.get_default_config()
            # `self.get_default_config()` also returned a dict ->
            # Last resort: Create core AlgorithmConfig from merged dicts.
            if isinstance(default_config, dict):
                config = AlgorithmConfig.from_dict(
                    config_dict=self.merge_algorithm_configs(
                        default_config, config, True
                    )
                )
            # Default config is an AlgorithmConfig -> update its properties
            # from the given config dict.
            else:
                config = default_config.update_from_dict(config)
        else:
            default_config = self.get_default_config()
            # Given AlgorithmConfig is not of the same type as the default config:
            # This could be the case e.g. if the user is building an algo from a
            # generic AlgorithmConfig() object.
            if not isinstance(config, type(default_config)):
                config = default_config.update_from_dict(config.to_dict())

        # In case this algo is using a generic config (with no algo_class set), set it
        # here.
        if config.algo_class is None:
            config.algo_class = type(self)

        if env is not None:
            deprecation_warning(
                old=f"algo = Algorithm(env='{env}', ...)",
                new=f"algo = AlgorithmConfig().environment('{env}').build()",
                error=False,
            )
            config.environment(env)

        # Validate and freeze our AlgorithmConfig object (no more changes possible).
        config.validate()
        config.freeze()

        # Convert `env` provided in config into a concrete env creator callable, which
        # takes an EnvContext (config dict) as arg and returning an RLlib supported Env
        # type (e.g. a gym.Env).
        self._env_id, self.env_creator = self._get_env_id_and_creator(
            config.env, config
        )
        env_descr = (
            self._env_id.__name__ if isinstance(self._env_id, type) else self._env_id
        )

        # Placeholder for a local replay buffer instance.
        self.local_replay_buffer = None

        # Placeholder for our LearnerGroup responsible for updating the RLModule(s).
        self.learner_group: Optional["LearnerGroup"] = None

        # The Algorithm's `MetricsLogger` object to collect stats from all its
        # components (including timers, counters and other stats in its own
        # `training_step()` and other methods) as well as custom callbacks.
        self.metrics = MetricsLogger()
        # Initialize lifetime counters.
        self.metrics.log_dict(
            {
                NUM_ENV_STEPS_SAMPLED_LIFETIME: 0,
                NUM_AGENT_STEPS_SAMPLED_LIFETIME: {DEFAULT_AGENT_ID: 0},
                NUM_ENV_STEPS_TRAINED_LIFETIME: 0,
                NUM_AGENT_STEPS_TRAINED_LIFETIME: {DEFAULT_AGENT_ID: 0},
            },
            reduce="sum",
        )

        # Create a default logger creator if no logger_creator is specified
        if logger_creator is None:
            # Default logdir prefix containing the agent's name and the
            # env id.
            timestr = datetime.today().strftime("%Y-%m-%d_%H-%M-%S")
            env_descr_for_dir = re.sub("[/\\\\]", "-", str(env_descr))
            logdir_prefix = f"{str(self)}_{env_descr_for_dir}_{timestr}"
            if not os.path.exists(DEFAULT_STORAGE_PATH):
                # Possible race condition if dir is created several times on
                # rollout workers
                os.makedirs(DEFAULT_STORAGE_PATH, exist_ok=True)
            logdir = tempfile.mkdtemp(prefix=logdir_prefix, dir=DEFAULT_STORAGE_PATH)

            # Allow users to more precisely configure the created logger
            # via "logger_config.type".
            if config.logger_config and "type" in config.logger_config:

                def default_logger_creator(config):
                    """Creates a custom logger with the default prefix."""
                    cfg = config["logger_config"].copy()
                    cls = cfg.pop("type")
                    # Provide default for logdir, in case the user does
                    # not specify this in the "logger_config" dict.
                    logdir_ = cfg.pop("logdir", logdir)
                    return from_config(cls=cls, _args=[cfg], logdir=logdir_)

            # If no `type` given, use tune's UnifiedLogger as last resort.
            else:

                def default_logger_creator(config):
                    """Creates a Unified logger with the default prefix."""
                    return UnifiedLogger(config, logdir, loggers=None)

            logger_creator = default_logger_creator

        # Metrics-related properties.
        self._timers = defaultdict(_Timer)
        self._counters = defaultdict(int)
        self._episode_history = []
        self._episodes_to_be_collected = []

        # The fully qualified AlgorithmConfig used for evaluation
        # (or None if evaluation not setup).
        self.evaluation_config: Optional[AlgorithmConfig] = None
        # Evaluation WorkerSet and metrics last returned by `self.evaluate()`.
        self.evaluation_workers: Optional[WorkerSet] = None
        # Initialize common evaluation_metrics to nan, before they become
        # available. We want to make sure the metrics are always present
        # (although their values may be nan), so that Tune does not complain
        # when we use these as stopping criteria.
        self.evaluation_metrics = {
            # TODO: Don't dump sampler results into top-level.
            "evaluation": {
                "episode_reward_max": np.nan,
                "episode_reward_min": np.nan,
                "episode_reward_mean": np.nan,
                "sampler_results": {
                    "episode_reward_max": np.nan,
                    "episode_reward_min": np.nan,
                    "episode_reward_mean": np.nan,
                },
            },
        }

        super().__init__(
            config=config,
            logger_creator=logger_creator,
            **kwargs,
        )

    @OverrideToImplementCustomLogic
    @classmethod
    def get_default_config(cls) -> AlgorithmConfig:
        return AlgorithmConfig()

    @OverrideToImplementCustomLogic
    def _remote_worker_ids_for_metrics(self) -> List[int]:
        """Returns a list of remote worker IDs to fetch metrics from.

        Specific Algorithm implementations can override this method to
        use a subset of the workers for metrics collection.

        Returns:
            List of remote worker IDs to fetch metrics from.
        """
        return self.workers.healthy_worker_ids()

    @OverrideToImplementCustomLogic_CallToSuperRecommended
    @override(Trainable)
    def setup(self, config: AlgorithmConfig) -> None:
        # Setup our config: Merge the user-supplied config dict (which could
        # be a partial config dict) with the class' default.
        if not isinstance(config, AlgorithmConfig):
            assert isinstance(config, PartialAlgorithmConfigDict)
            config_obj = self.get_default_config()
            if not isinstance(config_obj, AlgorithmConfig):
                assert isinstance(config, PartialAlgorithmConfigDict)
                config_obj = AlgorithmConfig().from_dict(config_obj)
            config_obj.update_from_dict(config)
            config_obj.env = self._env_id
            self.config = config_obj

        # Set Algorithm's seed after we have - if necessary - enabled
        # tf eager-execution.
        update_global_seed_if_necessary(self.config.framework_str, self.config.seed)

        self._record_usage(self.config)

        # Create the callbacks object.
        self.callbacks = self.config.callbacks_class()

        if self.config.log_level in ["WARN", "ERROR"]:
            logger.info(
                f"Current log_level is {self.config.log_level}. For more information, "
                "set 'log_level': 'INFO' / 'DEBUG' or use the -v and "
                "-vv flags."
            )
        if self.config.log_level:
            logging.getLogger("ray.rllib").setLevel(self.config.log_level)

        # Create local replay buffer if necessary.
        self.local_replay_buffer = self._create_local_replay_buffer_if_necessary(
            self.config
        )

        # Create a dict, mapping ActorHandles to sets of open remote
        # requests (object refs). This way, we keep track, of which actors
        # inside this Algorithm (e.g. a remote EnvRunner) have
        # already been sent how many (e.g. `sample()`) requests.
        self.remote_requests_in_flight: DefaultDict[
            ActorHandle, Set[ray.ObjectRef]
        ] = defaultdict(set)

        self.workers: Optional[WorkerSet] = None

        # Offline RL settings.
        input_evaluation = self.config.get("input_evaluation")
        if input_evaluation is not None and input_evaluation is not DEPRECATED_VALUE:
            ope_dict = {str(ope): {"type": ope} for ope in input_evaluation}
            deprecation_warning(
                old="config.input_evaluation={}".format(input_evaluation),
                new="config.evaluation(evaluation_config=config.overrides("
                f"off_policy_estimation_methods={ope_dict}"
                "))",
                error=True,
                help="Running OPE during training is not recommended.",
            )
            self.config.off_policy_estimation_methods = ope_dict

        # Create a set of env runner actors via a WorkerSet.
        self.workers = WorkerSet(
            env_creator=self.env_creator,
            validate_env=self.validate_env,
            default_policy_class=self.get_default_policy_class(self.config),
            config=self.config,
            num_workers=self.config.num_env_runners,
            local_worker=True,
            logdir=self.logdir,
        )

        # Ensure remote workers are initially in sync with the local worker.
        self.workers.sync_weights(inference_only=True)

        # Compile, validate, and freeze an evaluation config.
        self.evaluation_config = self.config.get_evaluation_config_object()
        self.evaluation_config.validate()
        self.evaluation_config.freeze()

        # Evaluation WorkerSet setup.
        # User would like to setup a separate evaluation worker set.
        # Note: We skip workerset creation if we need to do offline evaluation
        if self._should_create_evaluation_rollout_workers(self.evaluation_config):
            _, env_creator = self._get_env_id_and_creator(
                self.evaluation_config.env, self.evaluation_config
            )

            # Create a separate evaluation worker set for evaluation.
            # If evaluation_num_env_runners=0, use the evaluation set's local
            # worker for evaluation, otherwise, use its remote workers
            # (parallelized evaluation).
            self.evaluation_workers: WorkerSet = WorkerSet(
                env_creator=env_creator,
                validate_env=None,
                default_policy_class=self.get_default_policy_class(self.config),
                config=self.evaluation_config,
                num_workers=self.config.evaluation_num_env_runners,
                logdir=self.logdir,
            )

        self.evaluation_dataset = None
        if (
            self.evaluation_config.off_policy_estimation_methods
            and not self.evaluation_config.ope_split_batch_by_episode
        ):
            # the num worker is set to 0 to avoid creating shards. The dataset will not
            # be repartioned to num_workers blocks.
            logger.info("Creating evaluation dataset ...")
            self.evaluation_dataset, _ = get_dataset_and_shards(
                self.evaluation_config, num_workers=0
            )
            logger.info("Evaluation dataset created")

        self.reward_estimators: Dict[str, OffPolicyEstimator] = {}
        ope_types = {
            "is": ImportanceSampling,
            "wis": WeightedImportanceSampling,
            "dm": DirectMethod,
            "dr": DoublyRobust,
        }
        for name, method_config in self.config.off_policy_estimation_methods.items():
            method_type = method_config.pop("type")
            if method_type in ope_types:
                deprecation_warning(
                    old=method_type,
                    new=str(ope_types[method_type]),
                    error=True,
                )
                method_type = ope_types[method_type]
            elif isinstance(method_type, str):
                logger.log(0, "Trying to import from string: " + method_type)
                mod, obj = method_type.rsplit(".", 1)
                mod = importlib.import_module(mod)
                method_type = getattr(mod, obj)
            if isinstance(method_type, type) and issubclass(
                method_type, OfflineEvaluator
            ):
                # TODO(kourosh) : Add an integration test for all these
                # offline evaluators.
                policy = self.get_policy()
                if issubclass(method_type, OffPolicyEstimator):
                    method_config["gamma"] = self.config.gamma
                self.reward_estimators[name] = method_type(policy, **method_config)
            else:
                raise ValueError(
                    f"Unknown off_policy_estimation type: {method_type}! Must be "
                    "either a class path or a sub-class of ray.rllib."
                    "offline.offline_evaluator::OfflineEvaluator"
                )
            # TODO (Rohan138): Refactor this and remove deprecated methods
            # Need to add back method_type in case Algorithm is restored from checkpoint
            method_config["type"] = method_type

        self.learner_group = None
        if self.config._enable_new_api_stack:
            local_worker = self.workers.local_worker()
            env = spaces = None
            # EnvRunners have a `module` property, which stores the RLModule
            # (or MARLModule, which is a subclass of RLModule, in the multi-agent case).
            if hasattr(local_worker, "module") and local_worker.module is not None:
                marl_module_dict = dict(local_worker.module.as_multi_agent())
                env = local_worker.env
                spaces = {
                    mid: (mod.config.observation_space, mod.config.action_space)
                    for mid, mod in marl_module_dict.items()
                }
                policy_dict, _ = self.config.get_multi_agent_setup(
                    env=env, spaces=spaces
                )
                module_spec: MultiAgentRLModuleSpec = self.config.get_marl_module_spec(
                    policy_dict=policy_dict
                )
            # TODO (Sven): Deprecate this path: Old stack API RolloutWorkers and
            #  DreamerV3's EnvRunners have a `marl_module_spec` property.
            elif hasattr(local_worker, "marl_module_spec"):
                module_spec: MultiAgentRLModuleSpec = local_worker.marl_module_spec
            else:
                raise AttributeError(
                    "Your local EnvRunner/RolloutWorker does NOT have any property "
                    "referring to its RLModule!"
                )
            self.learner_group = self.config.build_learner_group(
                rl_module_spec=module_spec, env=env, spaces=spaces
            )

            # Check if there are modules to load from the `module_spec`.
            rl_module_ckpt_dirs = {}
            marl_module_ckpt_dir = module_spec.load_state_path
            modules_to_load = module_spec.modules_to_load
            for module_id, sub_module_spec in module_spec.module_specs.items():
                if sub_module_spec.load_state_path:
                    rl_module_ckpt_dirs[module_id] = sub_module_spec.load_state_path
            if marl_module_ckpt_dir or rl_module_ckpt_dirs:
                self.learner_group.load_module_state(
                    marl_module_ckpt_dir=marl_module_ckpt_dir,
                    modules_to_load=modules_to_load,
                    rl_module_ckpt_dirs=rl_module_ckpt_dirs,
                )

            # Only when using RolloutWorkers: Update also the worker set's
            # `is_policy_to_train`.
            # Note that with the new EnvRunner API in combination with the new stack,
            # this information only needs to be kept in the Learner and not on the
            # EnvRunners anymore.
            if not self.config.uses_new_env_runners:
                policies_to_train = self.config.policies_to_train or set(
                    self.config.policies
                )
                self.workers.foreach_worker(
                    lambda w: w.set_is_policy_to_train(policies_to_train),
                    healthy_only=True,
                )

            # Sync the weights from the learner group to the rollout workers.
            weights = self.learner_group.get_weights(
                inference_only=self.config.uses_new_env_runners
            )
            local_worker.set_weights(weights)
            self.workers.sync_weights(inference_only=True)

        # Run `on_algorithm_init` callback after initialization is done.
        self.callbacks.on_algorithm_init(algorithm=self)

    @OverrideToImplementCustomLogic
    @classmethod
    def get_default_policy_class(
        cls,
        config: AlgorithmConfig,
    ) -> Optional[Type[Policy]]:
        """Returns a default Policy class to use, given a config.

        This class will be used by an Algorithm in case
        the policy class is not provided by the user in any single- or
        multi-agent PolicySpec.

        Note: This method is ignored when the RLModule API is enabled.
        """
        return None

    @override(Trainable)
    def step(self) -> ResultDict:
        """Implements the main `Algorithm.train()` logic.

        Takes n attempts to perform a single training step. Thereby
        catches RayErrors resulting from worker failures. After n attempts,
        fails gracefully.

        Override this method in your Algorithm sub-classes if you would like to
        handle worker failures yourself.
        Otherwise, override only `training_step()` to implement the core
        algorithm logic.

        Returns:
            The results dict with stats/infos on sampling, training,
            and - if required - evaluation.
        """
        # Do we have to run `self.evaluate()` this iteration?
        # `self.iteration` gets incremented after this function returns,
        # meaning that e.g. the first time this function is called,
        # self.iteration will be 0.
        evaluate_this_iter = (
            self.config.evaluation_interval
            and (self.iteration + 1) % self.config.evaluation_interval == 0
        )
        evaluate_in_general = bool(self.config.evaluation_interval)

        # Results dict for training (and if appolicable: evaluation).
        train_results: ResultDict = {}
        eval_results: ResultDict = {}

        # Parallel eval + training (BUT w/o using a thread pool):
        if (
            evaluate_this_iter
            and self.config.evaluation_parallel_to_training
            and self.config._evaluation_parallel_to_training_wo_thread
        ):
            (
                train_results,
                eval_results,
                train_iter_ctx,
            ) = self._run_one_training_iteration_and_evaluation_in_parallel_wo_thread()
        # Parallel eval + training: Kick off evaluation-loop and parallel train() call.
        elif self.config._run_training_always_in_thread or (
            evaluate_this_iter and self.config.evaluation_parallel_to_training
        ):
            (
                train_results,
                eval_results,
                train_iter_ctx,
            ) = self._run_one_training_iteration_and_evaluation_in_parallel()

        # - No evaluation necessary, just run the next training iteration.
        # - We have to evaluate in this training iteration, but no parallelism ->
        #   evaluate after the training iteration is entirely done.
        else:
            train_results, train_iter_ctx = self._run_one_training_iteration()

        # Sequential: Train (already done above), then evaluate.
        if evaluate_this_iter and not self.config.evaluation_parallel_to_training:
            eval_results = self._run_one_evaluation(parallel_train_future=None)

        # Attach latest available evaluation results to train results, if necessary.
        if (
            evaluate_in_general
            and not evaluate_this_iter
            and self.config.always_attach_evaluation_results
        ):
            if not isinstance(self.evaluation_metrics, dict):
                raise ValueError(
                    "Algorithm.evaluate() needs to return a ResultDict, but returned "
                    f"{self.evaluation_metrics}!"
                )
            eval_results = self.evaluation_metrics

        # Sync filters on workers.
        # TODO (sven): For the new API stack, the common execution pattern for any algo
        #  should be: [sample + get_metrics + get_state] -> send all these in one remote
        #  call down to `training_step` (where episodes are sent as ray object
        #  references). Then distribute the episode refs to the learners, store metrics
        #  in special key in result dict and perform the connector merge/broadcast
        #  inside the `training_step` as well. See the new IMPALA for an example.
        if self.config.uses_new_env_runners:
            # Synchronize EnvToModule and ModuleToEnv connector states and broadcast new
            # states back to all EnvRunners.
            with self.metrics.log_time((TIMERS, SYNCH_ENV_CONNECTOR_STATES_TIMER)):
                self.workers.sync_env_runner_states(
                    config=self.config,
                    env_steps_sampled=self.metrics.peek(NUM_ENV_STEPS_SAMPLED_LIFETIME),
                )
            # Compile final ResultDict from `train_results` and `eval_results`. Note
            # that, as opposed to the old API stack, EnvRunner stats should already be
            # in `train_results` and `eval_results`.
            results = self._compile_iteration_results_new_api_stack(
                train_results=train_results,
                eval_results=eval_results,
                step_ctx=train_iter_ctx,
            )
        else:
            self._sync_filters_if_needed(
                central_worker=self.workers.local_worker(),
                workers=self.workers,
                config=self.config,
            )
            # Get EnvRunner metrics and compile them into results.
            episodes_this_iter = collect_episodes(
                self.workers,
                self._remote_worker_ids_for_metrics(),
                timeout_seconds=self.config.metrics_episode_collection_timeout_s,
            )
            results = self._compile_iteration_results_old_and_hybrid_api_stacks(
                episodes_this_iter=episodes_this_iter,
                step_ctx=train_iter_ctx,
                iteration_results={**train_results, **eval_results},
            )

        # TODO (sven): Deprecate this API, this should be done via a custom Callback.
        #  Provide example script/update existing one.
        if self.config.env_task_fn is not None:
            if not callable(self.config.env_task_fn):
                raise ValueError(
                    "`env_task_fn` must be None or a callable taking "
                    "[train_results, env, env_ctx] as args!"
                )

            def fn(env, env_context, task_fn):
                new_task = task_fn(results, env, env_context)
                cur_task = env.get_task()
                if cur_task != new_task:
                    env.set_task(new_task)

            fn = functools.partial(fn, task_fn=self.config.env_task_fn)
            self.workers.foreach_env_with_context(fn)

        return results

    @PublicAPI
    def evaluate(
        self,
        parallel_train_future: Optional[concurrent.futures.ThreadPoolExecutor] = None,
    ) -> ResultDict:
        """Evaluates current policy under `evaluation_config` settings.

        Args:
            parallel_train_future: In case, we are training and avaluating in parallel,
                this arg carries the currently running ThreadPoolExecutor object that
                runs the training iteration. Use `parallel_train_future.done()` to
                check, whether the parallel training job has completed and
                `parallel_train_future.result()` to get its return values.

        Returns:
            A ResultDict only containing the evaluation results from the current
            iteration.
        """
        # Call the `_before_evaluate` hook.
        self._before_evaluate()

        if self.evaluation_dataset is not None:
            return self._run_offline_evaluation()

        # Sync weights to the evaluation EnvRunners.
        if self.evaluation_workers is not None:
            self.evaluation_workers.sync_weights(
                from_worker_or_learner_group=self.workers.local_worker(),
                inference_only=True,
            )

            if self.config.uses_new_env_runners:
                # Synchronize EnvToModule and ModuleToEnv connector states and broadcast
                # new states back to all eval EnvRunners.
                with self._timers[SYNCH_EVAL_ENV_CONNECTOR_STATES_TIMER]:
                    self.evaluation_workers.sync_env_runner_states(
                        config=self.evaluation_config,
                        from_worker=self.workers.local_worker(),
                        env_steps_sampled=self.metrics.peek(
                            NUM_ENV_STEPS_SAMPLED_LIFETIME, default=0
                        ),
                    )
            else:
                self._sync_filters_if_needed(
                    central_worker=self.workers.local_worker(),
                    workers=self.evaluation_workers,
                    config=self.evaluation_config,
                )

        self.callbacks.on_evaluate_start(algorithm=self)

        env_steps = agent_steps = 0
        batches = []

        # We will use a user provided evaluation function.
        if self.config.custom_evaluation_function:
            eval_results = self._evaluate_with_custom_eval_function()
        # There is no eval WorkerSet -> Run on local EnvRunner.
        elif self.evaluation_workers is None:
            (
                eval_results,
                env_steps,
                agent_steps,
                batches,
            ) = self._evaluate_on_local_env_runner(self.workers.local_worker())
        # There is only a local eval EnvRunner -> Run on that.
        elif self.evaluation_workers.num_healthy_remote_workers() == 0:
            (
                eval_results,
                env_steps,
                agent_steps,
                batches,
            ) = self._evaluate_on_local_env_runner(
                self.evaluation_workers.local_worker()
            )
        # There are healthy remote evaluation workers -> Run on these.
        elif self.evaluation_workers.num_healthy_remote_workers() > 0:
            # Running in automatic duration mode (parallel with training step).
            if self.config.evaluation_duration == "auto":
                assert parallel_train_future is not None
                (
                    eval_results,
                    env_steps,
                    agent_steps,
                    batches,
                ) = self._evaluate_with_auto_duration(parallel_train_future)
            # Running with a fixed amount of data to sample.
            else:
                (
                    eval_results,
                    env_steps,
                    agent_steps,
                    batches,
                ) = self._evaluate_with_fixed_duration()
        # Can't find a good way to run this evaluation -> Wait for next iteration.
        else:
            pass

        if self.config.uses_new_env_runners:
            # Lifetime eval counters.
            self.metrics.log_dict(
                {
                    NUM_ENV_STEPS_SAMPLED_LIFETIME: env_steps,
                    NUM_AGENT_STEPS_SAMPLED_LIFETIME: agent_steps,
                    NUM_EPISODES_LIFETIME: self.metrics.peek(
                        (EVALUATION_RESULTS, ENV_RUNNER_RESULTS, NUM_EPISODES),
                        default=0,
                    ),
                },
                key=EVALUATION_RESULTS,
                reduce="sum",
            )
            eval_results = self.metrics.reduce(
                key=EVALUATION_RESULTS, return_stats_obj=False
            )
        else:
            eval_results = dict(
                {"sampler_results": eval_results, ENV_RUNNER_RESULTS: eval_results},
                **eval_results,
            )
            eval_results[NUM_AGENT_STEPS_SAMPLED_THIS_ITER] = agent_steps
            eval_results[NUM_ENV_STEPS_SAMPLED_THIS_ITER] = env_steps
<<<<<<< HEAD
            eval_results["timesteps_this_iter"] = eval_results.get(
                NUM_ENV_STEPS_SAMPLED_THIS_ITER, 0
            )
            self._counters[
                NUM_ENV_STEPS_SAMPLED_FOR_EVALUATION_THIS_ITER
            ] = eval_results.get("sampler_results", {}).get(
                "episodes_timesteps_total", 0
            )
=======
            eval_results["timesteps_this_iter"] = env_steps
            self._counters[NUM_ENV_STEPS_SAMPLED_FOR_EVALUATION_THIS_ITER] = env_steps
>>>>>>> 0e8ef339

        # Compute off-policy estimates
        if not self.config.custom_evaluation_function:
            estimates = defaultdict(list)
            # for each batch run the estimator's fwd pass
            for name, estimator in self.reward_estimators.items():
                for batch in batches:
                    estimate_result = estimator.estimate(
                        batch,
                        split_batch_by_episode=self.config.ope_split_batch_by_episode,
                    )
                    estimates[name].append(estimate_result)

            # collate estimates from all batches
            if estimates:
                eval_results["off_policy_estimator"] = {}
                for name, estimate_list in estimates.items():
                    avg_estimate = tree.map_structure(
                        lambda *x: np.mean(x, axis=0), *estimate_list
                    )
                    eval_results["off_policy_estimator"][name] = avg_estimate

        # Trigger `on_evaluate_end` callback.
        self.callbacks.on_evaluate_end(algorithm=self, evaluation_metrics=eval_results)

        # Also return the results here for convenience.
        return eval_results

    def _evaluate_with_custom_eval_function(self):
        logger.info(
            f"Evaluating current state of {self} using the custom eval function "
            f"{self.config.custom_evaluation_function}"
        )
        eval_results = self.config.custom_evaluation_function(
            self, self.evaluation_workers
        )
        if not eval_results or not isinstance(eval_results, dict):
            raise ValueError(
                "Custom eval function must return "
                f"dict of metrics! Got {eval_results}."
            )
        return eval_results

    def _evaluate_on_local_env_runner(self, env_runner):
        if hasattr(env_runner, "input_reader") and env_runner.input_reader is None:
            raise ValueError(
                "Cannot evaluate on a local worker (wether there is no evaluation "
                "WorkerSet OR no remote evaluation workers) in the Algorithm or w/o an "
                "environment on that local worker!\nTry one of the following:\n1) Set "
                "`evaluation_interval` > 0 to force creating a separate evaluation "
                "worker set.\n2) Set `create_env_on_driver=True` to force the local "
                "(non-eval) worker to have an environment to evaluate on."
            )
        elif self.config.evaluation_parallel_to_training:
            raise ValueError(
                "Cannot run on local evaluation worker parallel to training! Try "
                "setting `evaluation_parallel_to_training=False`."
            )

        # How many episodes/timesteps do we need to run?
        unit = self.config.evaluation_duration_unit
        duration = self.config.evaluation_duration
        eval_cfg = self.evaluation_config

        env_steps = agent_steps = 0

        logger.info(f"Evaluating current state of {self} for {duration} {unit}.")

        all_batches = []
        if self.config.uses_new_env_runners:
            episodes = env_runner.sample(
                num_timesteps=duration if unit == "timesteps" else None,
                num_episodes=duration if unit == "episodes" else None,
            )
            agent_steps += sum(e.agent_steps() for e in episodes)
            env_steps += sum(e.env_steps() for e in episodes)
        elif unit == "episodes":
            for _ in range(duration):
                batch = env_runner.sample()
                agent_steps += batch.agent_steps()
                env_steps += batch.env_steps()
                if self.reward_estimators:
                    all_batches.append(batch)
        else:
            batch = env_runner.sample()
            agent_steps += batch.agent_steps()
            env_steps += batch.env_steps()
            if self.reward_estimators:
                all_batches.append(batch)

        env_runner_results = env_runner.get_metrics()

        if not self.config.uses_new_env_runners:
            env_runner_results = summarize_episodes(
                env_runner_results,
                env_runner_results,
                keep_custom_metrics=eval_cfg.keep_per_episode_custom_metrics,
            )
        else:
            self.metrics.log_dict(
                env_runner_results,
                key=(EVALUATION_RESULTS, ENV_RUNNER_RESULTS),
            )
            env_runner_results = None

        return env_runner_results, env_steps, agent_steps, all_batches

    def _evaluate_with_auto_duration(self, parallel_train_future):
        logger.info(
            f"Evaluating current state of {self} for as long as the parallelly "
            "running training step takes."
        )

        all_metrics = []
        all_batches = []

        # How many episodes have we run (across all eval workers)?
        num_healthy_workers = self.evaluation_workers.num_healthy_remote_workers()
        # Do we have to force-reset the EnvRunners before the first round of `sample()`
        # calls.?
        force_reset = self.config.evaluation_force_reset_envs_before_iteration

        # Remote function used on healthy EnvRunners to sample, get metrics, and
        # step counts.
        def _env_runner_remote(worker, num, round, iter):
            # Sample AND get_metrics, but only return metrics (and steps actually taken)
            # to save time.
            episodes = worker.sample(
                num_timesteps=num, force_reset=force_reset and round == 0
            )
            metrics = worker.get_metrics()
            env_steps = sum(e.env_steps() for e in episodes)
            agent_steps = sum(e.agent_steps() for e in episodes)
            return env_steps, agent_steps, metrics, iter

        env_steps = agent_steps = 0
        train_mean_time = self._timers[TRAINING_ITERATION_TIMER].mean
        t0 = time.time()
        algo_iteration = self.iteration

        _round = -1
        while (
            # In case all the remote evaluation workers die during a round of
            # evaluation, we need to stop.
            num_healthy_workers > 0
            # Run at least for one round AND at least for as long as the parallel
            # training step takes.
            and (_round == -1 or not parallel_train_future.done())
        ):
            _round += 1
            # New API stack -> EnvRunners return Episodes.
            if self.config.uses_new_env_runners:
                # Compute rough number of timesteps it takes for a single EnvRunner
                # to occupy the estimated (parallelly running) train step.
                _num = min(
                    # Cap at 20k to not put too much memory strain on EnvRunners.
                    20000,
                    max(
                        # Low-cap at 100 to avoid possibly negative rollouts or very
                        # short ones.
                        100,
                        (
                            # How much time do we have left?
                            (train_mean_time - (time.time() - t0))
                            # Multiply by our own (eval) throughput to get the timesteps
                            # to do (per worker).
                            * self._timers[EVALUATION_ITERATION_TIMER].mean_throughput
                            / num_healthy_workers
                        ),
                    ),
                )

                self.evaluation_workers.foreach_worker_async(
                    func=functools.partial(
                        _env_runner_remote, num=_num, round=_round, iter=algo_iteration
                    ),
                    healthy_only=True,
                )
                results = self.evaluation_workers.fetch_ready_async_reqs(
                    mark_healthy=True, return_obj_refs=False, timeout_seconds=0.01
                )
                for wid, (env_s, ag_s, metrics, iter) in results:
                    if iter != self.iteration:
                        continue
                    env_steps += env_s
                    agent_steps += ag_s
                    all_metrics.append(metrics)
            # Old API stack -> RolloutWorkers return batches.
            else:
                self.evaluation_workers.foreach_worker_async(
                    func=lambda w: (w.sample(), w.get_metrics(), algo_iteration),
                    healthy_only=True,
                )
                results = self.evaluation_workers.fetch_ready_async_reqs(
                    mark_healthy=True, return_obj_refs=False, timeout_seconds=0.01
                )
                for wid, (batch, metrics, iter) in results:
                    if iter != self.iteration:
                        continue
                    env_steps += batch.env_steps()
                    agent_steps += batch.agent_steps()
                    all_metrics.extend(metrics)
                    if self.reward_estimators:
                        # TODO: (kourosh) This approach will cause an OOM issue when
                        #  the dataset gets huge (should be ok for now).
                        all_batches.append(batch)

            # Update correct number of healthy remote workers.
            num_healthy_workers = self.evaluation_workers.num_healthy_remote_workers()

        if num_healthy_workers == 0:
            logger.warning(
                "Calling `sample()` on your remote evaluation worker(s) "
                "resulted in all workers crashing! Make sure a) your environment is not"
                " too unstable, b) you have enough evaluation workers "
                "(`config.evaluation(evaluation_num_env_runners=...)`) to cover for "
                "occasional losses, and c) you use the `config.fault_tolerance("
                "recreate_failed_env_runners=True)` setting."
            )

        if not self.config.uses_new_env_runners:
            env_runner_results = summarize_episodes(
                all_metrics,
                all_metrics,
                keep_custom_metrics=(
                    self.evaluation_config.keep_per_episode_custom_metrics
                ),
            )
            num_episodes = env_runner_results[NUM_EPISODES]
        else:
            self.metrics.log_n_dicts(
                all_metrics,
                key=(EVALUATION_RESULTS, ENV_RUNNER_RESULTS),
            )
            num_episodes = self.metrics.peek(
                (EVALUATION_RESULTS, ENV_RUNNER_RESULTS, NUM_EPISODES),
                default=0,
            )
            env_runner_results = None

        # Warn if results are empty, it could be that this is because the auto-time is
        # not enough to run through one full episode.
        if (
            self.config.evaluation_force_reset_envs_before_iteration
            and num_episodes == 0
        ):
            logger.warning(
                "This evaluation iteration resulted in an empty set of episode summary "
                "results! It's possible that the auto-duration time (roughly the mean "
                "time it takes for the training step to finish) is not enough to finish"
                " even a single episode. Your current mean training iteration time is "
                f"{train_mean_time}sec. Try setting the min iteration time to a higher "
                "value via the `config.reporting(min_time_s_per_iteration=...)` OR you "
                "can also set `config.evaluation_force_reset_envs_before_iteration` to "
                "False. However, keep in mind that then the evaluation results may "
                "contain some episode stats generated with earlier weights versions."
            )

        return env_runner_results, env_steps, agent_steps, all_batches

    def _evaluate_with_fixed_duration(self):
        # How many episodes/timesteps do we need to run?
        unit = self.config.evaluation_duration_unit
        eval_cfg = self.evaluation_config
        num_workers = self.config.evaluation_num_env_runners
        force_reset = self.config.evaluation_force_reset_envs_before_iteration
        time_out = self.config.evaluation_sample_timeout_s

        # Remote function used on healthy EnvRunners to sample, get metrics, and
        # step counts.
        def _env_runner_remote(worker, num, round, iter):
            # Sample AND get_metrics, but only return metrics (and steps actually taken)
            # to save time. Also return the iteration to check, whether we should
            # discard and outdated result (from a slow worker).
            episodes = worker.sample(
                num_timesteps=(
                    num[worker.worker_index] if unit == "timesteps" else None
                ),
                num_episodes=(num[worker.worker_index] if unit == "episodes" else None),
                force_reset=force_reset and round == 0,
            )
            metrics = worker.get_metrics()
            env_steps = sum(e.env_steps() for e in episodes)
            agent_steps = sum(e.agent_steps() for e in episodes)
            return env_steps, agent_steps, metrics, iter

        all_metrics = []
        all_batches = []

        # How many episodes have we run (across all eval workers)?
        num_units_done = 0
        num_healthy_workers = self.evaluation_workers.num_healthy_remote_workers()

        env_steps = agent_steps = 0

        t_last_result = time.time()
        _round = -1
        algo_iteration = self.iteration

        # In case all the remote evaluation workers die during a round of
        # evaluation, we need to stop.
        while num_healthy_workers > 0:
            units_left_to_do = self.config.evaluation_duration - num_units_done
            if units_left_to_do <= 0:
                break

            _round += 1

            # New API stack -> EnvRunners return Episodes.
            if self.config.uses_new_env_runners:
                _num = [None] + [  # [None]: skip idx=0 (local worker)
                    (units_left_to_do // num_healthy_workers)
                    + bool(i <= (units_left_to_do % num_healthy_workers))
                    for i in range(1, num_workers + 1)
                ]
                self.evaluation_workers.foreach_worker_async(
                    func=functools.partial(
                        _env_runner_remote, num=_num, round=_round, iter=algo_iteration
                    ),
                    healthy_only=True,
                )
                results = self.evaluation_workers.fetch_ready_async_reqs(
                    mark_healthy=True, return_obj_refs=False, timeout_seconds=0.01
                )
                # Make sure we properly time out if we have not received any results
                # for more than `time_out` seconds.
                time_now = time.time()
                if not results and time_now - t_last_result > time_out:
                    break
                elif results:
                    t_last_result = time_now
                for wid, (env_s, ag_s, met, iter) in results:
                    if iter != self.iteration:
                        continue
                    env_steps += env_s
                    agent_steps += ag_s
                    all_metrics.append(met)
                    num_units_done += (
                        met[NUM_EPISODES].peek()
                        if unit == "episodes"
                        else (
                            env_s if self.config.count_steps_by == "env_steps" else ag_s
                        )
                    )
            # Old API stack -> RolloutWorkers return batches.
            else:
                units_per_healthy_remote_worker = (
                    1
                    if unit == "episodes"
                    else eval_cfg.rollout_fragment_length * eval_cfg.num_envs_per_worker
                )
                # Select proper number of evaluation workers for this round.
                selected_eval_worker_ids = [
                    worker_id
                    for i, worker_id in enumerate(
                        self.evaluation_workers.healthy_worker_ids()
                    )
                    if i * units_per_healthy_remote_worker < units_left_to_do
                ]
                self.evaluation_workers.foreach_worker_async(
                    func=lambda w: (w.sample(), w.get_metrics(), algo_iteration),
                    remote_worker_ids=selected_eval_worker_ids,
                )
                results = self.evaluation_workers.fetch_ready_async_reqs(
                    mark_healthy=True, return_obj_refs=False, timeout_seconds=0.01
                )
                # Make sure we properly time out if we have not received any results
                # for more than `time_out` seconds.
                time_now = time.time()
                if not results and time_now - t_last_result > time_out:
                    break
                elif results:
                    t_last_result = time_now
                for wid, (batch, metrics, iter) in results:
                    if iter != self.iteration:
                        continue
                    env_steps += batch.env_steps()
                    agent_steps += batch.agent_steps()
                    all_metrics.extend(metrics)
                    if self.reward_estimators:
                        # TODO: (kourosh) This approach will cause an OOM issue when
                        #  the dataset gets huge (should be ok for now).
                        all_batches.append(batch)

                # 1 episode per returned batch.
                if unit == "episodes":
                    num_units_done += len(results)
                # n timesteps per returned batch.
                else:
                    num_units_done = (
                        env_steps
                        if self.config.count_steps_by == "env_steps"
                        else agent_steps
                    )

            # Update correct number of healthy remote workers.
            num_healthy_workers = self.evaluation_workers.num_healthy_remote_workers()

        if num_healthy_workers == 0:
            logger.warning(
                "Calling `sample()` on your remote evaluation worker(s) "
                "resulted in all workers crashing! Make sure a) your environment is not"
                " too unstable, b) you have enough evaluation workers "
                "(`config.evaluation(evaluation_num_env_runners=...)`) to cover for "
                "occasional losses, and c) you use the `config.fault_tolerance("
                "recreate_failed_env_runners=True)` setting."
            )

        if not self.config.uses_new_env_runners:
            env_runner_results = summarize_episodes(
                all_metrics,
                all_metrics,
                keep_custom_metrics=(
                    self.evaluation_config.keep_per_episode_custom_metrics
                ),
            )
            num_episodes = env_runner_results[NUM_EPISODES]
        else:
            self.metrics.log_n_dicts(
                all_metrics,
                key=(EVALUATION_RESULTS, ENV_RUNNER_RESULTS),
            )
            num_episodes = self.metrics.peek(
                (EVALUATION_RESULTS, ENV_RUNNER_RESULTS, NUM_EPISODES), default=0
            )
            env_runner_results = None

        # Warn if results are empty, it could be that this is because the eval timesteps
        # are not enough to run through one full episode.
        if num_episodes == 0:
            logger.warning(
                "This evaluation iteration resulted in an empty set of episode summary "
                "results! It's possible that your configured duration timesteps are not"
                " enough to finish even a single episode. Your have configured "
                f"{self.config.evaluation_duration}"
                f"{self.config.evaluation_duration_unit}. For 'timesteps', try "
                "increasing this value via the `config.evaluation(evaluation_duration="
                "...)` OR change the unit to 'episodes' via `config.evaluation("
                "evaluation_duration_unit='episodes')` OR try increasing the timeout "
                "threshold via `config.evaluation(evaluation_sample_timeout_s=...)` OR "
                "you can also set `config.evaluation_force_reset_envs_before_iteration`"
                " to False. However, keep in mind that in the latter case, the "
                "evaluation results may contain some episode stats generated with "
                "earlier weights versions."
            )

        return env_runner_results, env_steps, agent_steps, all_batches

    @OverrideToImplementCustomLogic
    @DeveloperAPI
    def restore_workers(self, workers: WorkerSet) -> None:
        """Try syncing previously failed and restarted workers with local, if necessary.

        Algorithms that use custom EnvRunners may override this method to
        disable default, and create custom restoration logics. Note that "restoring"
        does not include the actual restarting process, but merely what should happen
        after such a restart of a (previously failed) worker.

        Args:
            workers: The WorkerSet to restore. This may be Rollout or Evaluation
                workers.
        """
        # If `workers` is None, or
        # 1. `workers` (WorkerSet) does not have a local worker, and
        # 2. `self.workers` (WorkerSet used for training) does not have a local worker
        # -> we don't have a local worker to get state from, so we can't recover
        # remote worker in this case.
        if not workers or (
            not workers.local_worker() and not self.workers.local_worker()
        ):
            return

        # This is really cheap, since probe_unhealthy_workers() is a no-op
        # if there are no unhealthy workers.
        restored = workers.probe_unhealthy_workers()

        if restored:
            # Count the restored workers.
            self._counters["total_num_restored_workers"] += len(restored)

            from_worker = workers.local_worker() or self.workers.local_worker()
            # Get the state of the correct (reference) worker. E.g. The local worker
            # of the main WorkerSet.
            # TODO (sven): EnvRunners currently return an empty dict from `get_state()`.
            #  Once this API has been implemented properly (and replaced the
            #  `get/set_weights()` APIs), re-visit the test cases that check, whether
            #  all single-agent RLModules added on-the-fly are properly restored as
            #  well.
            state_ref = ray.put(from_worker.get_state())

            # By default, entire local worker state is synced after restoration
            # to bring these workers up to date.
            workers.foreach_worker(
                func=lambda w: w.set_state(ray.get(state_ref)),
                remote_worker_ids=restored,
                # Don't update the local_worker, b/c it's the one we are synching from.
                local_worker=False,
                timeout_seconds=self.config.worker_restore_timeout_s,
                # Bring back actor after successful state syncing.
                mark_healthy=True,
            )

            # Fire the callback for re-created workers.
            self.callbacks.on_workers_recreated(
                algorithm=self,
                worker_set=workers,
                worker_ids=restored,
                is_evaluation=workers.local_worker().config.in_evaluation,
            )

    @OverrideToImplementCustomLogic
    def training_step(self) -> ResultDict:
        """Default single iteration logic of an algorithm.

        - Collect on-policy samples (SampleBatches) in parallel using the
          Algorithm's EnvRunners (@ray.remote).
        - Concatenate collected SampleBatches into one train batch.
        - Note that we may have more than one policy in the multi-agent case:
          Call the different policies' `learn_on_batch` (simple optimizer) OR
          `load_batch_into_buffer` + `learn_on_loaded_batch` (multi-GPU
          optimizer) methods to calculate loss and update the model(s).
        - Return all collected metrics for the iteration.

        Returns:
            The results dict from executing the training iteration.
        """
        if not self.config.uses_new_env_runners:
            raise NotImplementedError(
                "The `Algorithm.training_step()` default implementation no longer "
                "supports the old or hybrid API stacks! If you would like to continue "
                "using these "
                "old APIs with this default `training_step`, simply subclass "
                "`Algorithm` and override its `training_step` method (copy/paste the "
                "code and delete this error message)."
            )

        # Collect SampleBatches from sample workers until we have a full batch.
<<<<<<< HEAD
        with self.metrics.log_time((TIMERS, ENV_RUNNER_SAMPLING_TIMER)):
=======
        with self.metrics.log_time((TIMERS, SAMPLE_TIMER)):
>>>>>>> 0e8ef339
            if self.config.count_steps_by == "agent_steps":
                train_batch, env_runner_metrics = synchronous_parallel_sample(
                    worker_set=self.workers,
                    max_agent_steps=self.config.train_batch_size,
                    sample_timeout_s=self.config.sample_timeout_s,
                    _uses_new_env_runners=self.config.uses_new_env_runners,
                    _return_metrics=True,
                )
            else:
                train_batch, env_runner_metrics = synchronous_parallel_sample(
                    worker_set=self.workers,
                    max_env_steps=self.config.train_batch_size,
                    sample_timeout_s=self.config.sample_timeout_s,
                    _uses_new_env_runners=self.config.uses_new_env_runners,
                    _return_metrics=True,
                )
        train_batch = train_batch.as_multi_agent()

        # Reduce EnvRunner metrics over the n EnvRunners.
        self.metrics.log_n_dicts(env_runner_metrics, key=ENV_RUNNER_RESULTS)

        # Only train if train_batch is not empty.
        # In an extreme situation, all rollout workers die during the
        # synchronous_parallel_sample() call above.
        # In which case, we should skip training, wait a little bit, then probe again.
        with self.metrics.log_time((TIMERS, LEARNER_UPDATE_TIMER)):
            if train_batch.agent_steps() > 0:
                learner_results = self.learner_group.update_from_batch(
                    batch=train_batch
                )
                self.metrics.log_dict(learner_results, key=LEARNER_RESULTS)
            else:
                # Wait 1 sec before probing again via weight syncing.
                time.sleep(1.0)

        # Update weights - after learning on the local worker - on all
        # remote workers (only those RLModules that were actually trained).
        with self.metrics.log_time((TIMERS, SYNCH_WORKER_WEIGHTS_TIMER)):
            self.workers.sync_weights(
                from_worker_or_learner_group=self.learner_group,
                policies=set(learner_results.keys()) - {ALL_MODULES},
                inference_only=True,
            )

        # Return reduced metrics (NestedDict).
        # Note that these training results will further be processed (e.g.
        # merged with evaluation results) before eventually being returned from the
        # encapsulating `Algorithm.step()` call as a plain nested ResultDict.
        return self.metrics.reduce()

    # TODO (sven): Deprecate this API in favor of extracting the correct RLModule
    #  and simply calling `forward_inference()` on it (see DreamerV3 for an example).
    @PublicAPI
    def compute_single_action(
        self,
        observation: Optional[TensorStructType] = None,
        state: Optional[List[TensorStructType]] = None,
        *,
        prev_action: Optional[TensorStructType] = None,
        prev_reward: Optional[float] = None,
        info: Optional[EnvInfoDict] = None,
        input_dict: Optional[SampleBatch] = None,
        policy_id: PolicyID = DEFAULT_POLICY_ID,
        full_fetch: bool = False,
        explore: Optional[bool] = None,
        timestep: Optional[int] = None,
        episode: Optional[Episode] = None,
        unsquash_action: Optional[bool] = None,
        clip_action: Optional[bool] = None,
        # Kwargs placeholder for future compatibility.
        **kwargs,
    ) -> Union[
        TensorStructType,
        Tuple[TensorStructType, List[TensorType], Dict[str, TensorType]],
    ]:
        """Computes an action for the specified policy on the local worker.

        Note that you can also access the policy object through
        self.get_policy(policy_id) and call compute_single_action() on it
        directly.

        Args:
            observation: Single (unbatched) observation from the
                environment.
            state: List of all RNN hidden (single, unbatched) state tensors.
            prev_action: Single (unbatched) previous action value.
            prev_reward: Single (unbatched) previous reward value.
            info: Env info dict, if any.
            input_dict: An optional SampleBatch that holds all the values
                for: obs, state, prev_action, and prev_reward, plus maybe
                custom defined views of the current env trajectory. Note
                that only one of `obs` or `input_dict` must be non-None.
            policy_id: Policy to query (only applies to multi-agent).
                Default: "default_policy".
            full_fetch: Whether to return extra action fetch results.
                This is always set to True if `state` is specified.
            explore: Whether to apply exploration to the action.
                Default: None -> use self.config.explore.
            timestep: The current (sampling) time step.
            episode: This provides access to all of the internal episodes'
                state, which may be useful for model-based or multi-agent
                algorithms.
            unsquash_action: Should actions be unsquashed according to the
                env's/Policy's action space? If None, use the value of
                self.config.normalize_actions.
            clip_action: Should actions be clipped according to the
                env's/Policy's action space? If None, use the value of
                self.config.clip_actions.

        Keyword Args:
            kwargs: forward compatibility placeholder

        Returns:
            The computed action if full_fetch=False, or a tuple of a) the
            full output of policy.compute_actions() if full_fetch=True
            or we have an RNN-based Policy.

        Raises:
            KeyError: If the `policy_id` cannot be found in this Algorithm's local
                worker.
        """
        # `unsquash_action` is None: Use value of config['normalize_actions'].
        if unsquash_action is None:
            unsquash_action = self.config.normalize_actions
        # `clip_action` is None: Use value of config['clip_actions'].
        elif clip_action is None:
            clip_action = self.config.clip_actions

        # User provided an input-dict: Assert that `obs`, `prev_a|r`, `state`
        # are all None.
        err_msg = (
            "Provide either `input_dict` OR [`observation`, ...] as "
            "args to `Algorithm.compute_single_action()`!"
        )
        if input_dict is not None:
            assert (
                observation is None
                and prev_action is None
                and prev_reward is None
                and state is None
            ), err_msg
            observation = input_dict[Columns.OBS]
        else:
            assert observation is not None, err_msg

        # Get the policy to compute the action for (in the multi-agent case,
        # Algorithm may hold >1 policies).
        policy = self.get_policy(policy_id)
        if policy is None:
            raise KeyError(
                f"PolicyID '{policy_id}' not found in PolicyMap of the "
                f"Algorithm's local worker!"
            )
        local_worker = self.workers.local_worker()

        if not self.config.get("enable_connectors"):
            # Check the preprocessor and preprocess, if necessary.
            pp = local_worker.preprocessors[policy_id]
            if pp and type(pp).__name__ != "NoPreprocessor":
                observation = pp.transform(observation)
            observation = local_worker.filters[policy_id](observation, update=False)
        else:
            # Just preprocess observations, similar to how it used to be done before.
            pp = policy.agent_connectors[ObsPreprocessorConnector]

            # convert the observation to array if possible
            if not isinstance(observation, (np.ndarray, dict, tuple)):
                try:
                    observation = np.asarray(observation)
                except Exception:
                    raise ValueError(
                        f"Observation type {type(observation)} cannot be converted to "
                        f"np.ndarray."
                    )
            if pp:
                assert len(pp) == 1, "Only one preprocessor should be in the pipeline"
                pp = pp[0]

                if not pp.is_identity():
                    # Note(Kourosh): This call will leave the policy's connector
                    # in eval mode. would that be a problem?
                    pp.in_eval()
                    if observation is not None:
                        _input_dict = {Columns.OBS: observation}
                    elif input_dict is not None:
                        _input_dict = {Columns.OBS: input_dict[Columns.OBS]}
                    else:
                        raise ValueError(
                            "Either observation or input_dict must be provided."
                        )

                    # TODO (Kourosh): Create a new util method for algorithm that
                    # computes actions based on raw inputs from env and can keep track
                    # of its own internal state.
                    acd = AgentConnectorDataType("0", "0", _input_dict)
                    # make sure the state is reset since we are only applying the
                    # preprocessor
                    pp.reset(env_id="0")
                    ac_o = pp([acd])[0]
                    observation = ac_o.data[Columns.OBS]

        # Input-dict.
        if input_dict is not None:
            input_dict[Columns.OBS] = observation
            action, state, extra = policy.compute_single_action(
                input_dict=input_dict,
                explore=explore,
                timestep=timestep,
                episode=episode,
            )
        # Individual args.
        else:
            action, state, extra = policy.compute_single_action(
                obs=observation,
                state=state,
                prev_action=prev_action,
                prev_reward=prev_reward,
                info=info,
                explore=explore,
                timestep=timestep,
                episode=episode,
            )

        # If we work in normalized action space (normalize_actions=True),
        # we re-translate here into the env's action space.
        if unsquash_action:
            action = space_utils.unsquash_action(action, policy.action_space_struct)
        # Clip, according to env's action space.
        elif clip_action:
            action = space_utils.clip_action(action, policy.action_space_struct)

        # Return 3-Tuple: Action, states, and extra-action fetches.
        if state or full_fetch:
            return action, state, extra
        # Ensure backward compatibility.
        else:
            return action

    @PublicAPI
    def compute_actions(
        self,
        observations: TensorStructType,
        state: Optional[List[TensorStructType]] = None,
        *,
        prev_action: Optional[TensorStructType] = None,
        prev_reward: Optional[TensorStructType] = None,
        info: Optional[EnvInfoDict] = None,
        policy_id: PolicyID = DEFAULT_POLICY_ID,
        full_fetch: bool = False,
        explore: Optional[bool] = None,
        timestep: Optional[int] = None,
        episodes: Optional[List[Episode]] = None,
        unsquash_actions: Optional[bool] = None,
        clip_actions: Optional[bool] = None,
        **kwargs,
    ):
        """Computes an action for the specified policy on the local Worker.

        Note that you can also access the policy object through
        self.get_policy(policy_id) and call compute_actions() on it directly.

        Args:
            observation: Observation from the environment.
            state: RNN hidden state, if any. If state is not None,
                then all of compute_single_action(...) is returned
                (computed action, rnn state(s), logits dictionary).
                Otherwise compute_single_action(...)[0] is returned
                (computed action).
            prev_action: Previous action value, if any.
            prev_reward: Previous reward, if any.
            info: Env info dict, if any.
            policy_id: Policy to query (only applies to multi-agent).
            full_fetch: Whether to return extra action fetch results.
                This is always set to True if RNN state is specified.
            explore: Whether to pick an exploitation or exploration
                action (default: None -> use self.config.explore).
            timestep: The current (sampling) time step.
            episodes: This provides access to all of the internal episodes'
                state, which may be useful for model-based or multi-agent
                algorithms.
            unsquash_actions: Should actions be unsquashed according
                to the env's/Policy's action space? If None, use
                self.config.normalize_actions.
            clip_actions: Should actions be clipped according to the
                env's/Policy's action space? If None, use
                self.config.clip_actions.

        Keyword Args:
            kwargs: forward compatibility placeholder

        Returns:
            The computed action if full_fetch=False, or a tuple consisting of
            the full output of policy.compute_actions_from_input_dict() if
            full_fetch=True or we have an RNN-based Policy.
        """
        # `unsquash_actions` is None: Use value of config['normalize_actions'].
        if unsquash_actions is None:
            unsquash_actions = self.config.normalize_actions
        # `clip_actions` is None: Use value of config['clip_actions'].
        elif clip_actions is None:
            clip_actions = self.config.clip_actions

        # Preprocess obs and states.
        state_defined = state is not None
        policy = self.get_policy(policy_id)
        filtered_obs, filtered_state = [], []
        for agent_id, ob in observations.items():
            worker = self.workers.local_worker()
            if worker.preprocessors.get(policy_id) is not None:
                preprocessed = worker.preprocessors[policy_id].transform(ob)
            else:
                preprocessed = ob
            filtered = worker.filters[policy_id](preprocessed, update=False)
            filtered_obs.append(filtered)
            if state is None:
                continue
            elif agent_id in state:
                filtered_state.append(state[agent_id])
            else:
                filtered_state.append(policy.get_initial_state())

        # Batch obs and states
        obs_batch = np.stack(filtered_obs)
        if state is None:
            state = []
        else:
            state = list(zip(*filtered_state))
            state = [np.stack(s) for s in state]

        input_dict = {Columns.OBS: obs_batch}

        # prev_action and prev_reward can be None, np.ndarray, or tensor-like structure.
        # Explicitly check for None here to avoid the error message "The truth value of
        # an array with more than one element is ambiguous.", when np arrays are passed
        # as arguments.
        if prev_action is not None:
            input_dict[SampleBatch.PREV_ACTIONS] = prev_action
        if prev_reward is not None:
            input_dict[SampleBatch.PREV_REWARDS] = prev_reward
        if info:
            input_dict[Columns.INFOS] = info
        for i, s in enumerate(state):
            input_dict[f"state_in_{i}"] = s

        # Batch compute actions
        actions, states, infos = policy.compute_actions_from_input_dict(
            input_dict=input_dict,
            explore=explore,
            timestep=timestep,
            episodes=episodes,
        )

        # Unbatch actions for the environment into a multi-agent dict.
        single_actions = space_utils.unbatch(actions)
        actions = {}
        for key, a in zip(observations, single_actions):
            # If we work in normalized action space (normalize_actions=True),
            # we re-translate here into the env's action space.
            if unsquash_actions:
                a = space_utils.unsquash_action(a, policy.action_space_struct)
            # Clip, according to env's action space.
            elif clip_actions:
                a = space_utils.clip_action(a, policy.action_space_struct)
            actions[key] = a

        # Unbatch states into a multi-agent dict.
        unbatched_states = {}
        for idx, agent_id in enumerate(observations):
            unbatched_states[agent_id] = [s[idx] for s in states]

        # Return only actions or full tuple
        if state_defined or full_fetch:
            return actions, unbatched_states, infos
        else:
            return actions

    @PublicAPI
    def get_module(self, module_id: ModuleID = DEFAULT_MODULE_ID) -> RLModule:
        """Returns the (single-agent) RLModule with `model_id` (None if ID not found).

        Args:
            module_id: ID of the (single-agent) RLModule to return from the MARLModule
                used by the local EnvRunner.

        Returns:
            The SingleAgentRLModule sitting under the ModuleID key inside the
            local worker's (EnvRunner's) MARLModule.
        """
        return self.workers.local_worker().module[module_id]

    @PublicAPI
    def get_policy(self, policy_id: PolicyID = DEFAULT_POLICY_ID) -> Policy:
        """Return policy for the specified id, or None.

        Args:
            policy_id: ID of the policy to return.
        """
        return self.workers.local_worker().get_policy(policy_id)

    @PublicAPI
    def get_weights(self, policies: Optional[List[PolicyID]] = None) -> dict:
        """Return a dictionary of policy ids to weights.

        Args:
            policies: Optional list of policies to return weights for,
                or None for all policies.
        """
        return self.workers.local_worker().get_weights(policies)

    @PublicAPI
    def set_weights(self, weights: Dict[PolicyID, dict]):
        """Set policy weights by policy id.

        Args:
            weights: Map of policy ids to weights to set.
        """
        self.workers.local_worker().set_weights(weights)

    @PublicAPI
    def add_policy(
        self,
        policy_id: PolicyID,
        policy_cls: Optional[Type[Policy]] = None,
        policy: Optional[Policy] = None,
        *,
        observation_space: Optional[gym.spaces.Space] = None,
        action_space: Optional[gym.spaces.Space] = None,
        config: Optional[Union[AlgorithmConfig, PartialAlgorithmConfigDict]] = None,
        policy_state: Optional[PolicyState] = None,
        policy_mapping_fn: Optional[Callable[[AgentID, EpisodeID], PolicyID]] = None,
        policies_to_train: Optional[
            Union[
                Container[PolicyID],
                Callable[[PolicyID, Optional[SampleBatchType]], bool],
            ]
        ] = None,
        evaluation_workers: bool = True,
        module_spec: Optional[SingleAgentRLModuleSpec] = None,
    ) -> Optional[Policy]:
        """Adds a new policy to this Algorithm.

        Args:
            policy_id: ID of the policy to add.
                IMPORTANT: Must not contain characters that
                are also not allowed in Unix/Win filesystems, such as: `<>:"/|?*`,
                or a dot, space or backslash at the end of the ID.
            policy_cls: The Policy class to use for constructing the new Policy.
                Note: Only one of `policy_cls` or `policy` must be provided.
            policy: The Policy instance to add to this algorithm. If not None, the
                given Policy object will be directly inserted into the Algorithm's
                local worker and clones of that Policy will be created on all remote
                workers as well as all evaluation workers.
                Note: Only one of `policy_cls` or `policy` must be provided.
            observation_space: The observation space of the policy to add.
                If None, try to infer this space from the environment.
            action_space: The action space of the policy to add.
                If None, try to infer this space from the environment.
            config: The config object or overrides for the policy to add.
            policy_state: Optional state dict to apply to the new
                policy instance, right after its construction.
            policy_mapping_fn: An optional (updated) policy mapping function
                to use from here on. Note that already ongoing episodes will
                not change their mapping but will use the old mapping till
                the end of the episode.
            policies_to_train: An optional list of policy IDs to be trained
                or a callable taking PolicyID and SampleBatchType and
                returning a bool (trainable or not?).
                If None, will keep the existing setup in place. Policies,
                whose IDs are not in the list (or for which the callable
                returns False) will not be updated.
            evaluation_workers: Whether to add the new policy also
                to the evaluation WorkerSet.
            module_spec: In the new RLModule API we need to pass in the module_spec for
                the new module that is supposed to be added. Knowing the policy spec is
                not sufficient.

        Returns:
            The newly added policy (the copy that got added to the local
            worker). If `workers` was provided, None is returned.
        """
        if self.config.uses_new_env_runners:
            raise ValueError(
                "`Algorithm.add_policy()` is not supported on the new API stack w/ "
                "EnvRunners! Use `Algorithm.add_module()` instead. Also see "
                "`rllib/examples/self_play_league_based_with_open_spiel.py` for an "
                "example."
            )

        validate_policy_id(policy_id, error=True)

        self.workers.add_policy(
            policy_id,
            policy_cls,
            policy,
            observation_space=observation_space,
            action_space=action_space,
            config=config,
            policy_state=policy_state,
            policy_mapping_fn=policy_mapping_fn,
            policies_to_train=policies_to_train,
            module_spec=module_spec,
        )

        # If learner API is enabled, we need to also add the underlying module
        # to the learner group.
        if self.config._enable_new_api_stack:
            policy = self.get_policy(policy_id)
            module = policy.model
            self.learner_group.add_module(
                module_id=policy_id,
                module_spec=SingleAgentRLModuleSpec.from_module(module),
            )

            # Update each Learner's `policies_to_train` information, but only
            # if the arg is explicitly provided here.
            if policies_to_train is not None:
                self.learner_group.foreach_learner(
                    lambda learner: learner.config.multi_agent(
                        policies_to_train=policies_to_train
                    )
                )

            weights = policy.get_weights()
            self.learner_group.set_weights({policy_id: weights})

        # Add to evaluation workers, if necessary.
        if evaluation_workers is True and self.evaluation_workers is not None:
            self.evaluation_workers.add_policy(
                policy_id,
                policy_cls,
                policy,
                observation_space=observation_space,
                action_space=action_space,
                config=config,
                policy_state=policy_state,
                policy_mapping_fn=policy_mapping_fn,
                policies_to_train=policies_to_train,
                module_spec=module_spec,
            )

        # Return newly added policy (from the local rollout worker).
        return self.get_policy(policy_id)

    @PublicAPI
    def add_module(
        self,
        module_id: ModuleID,
        module_spec: SingleAgentRLModuleSpec,
        *,
        module_state: Optional[Dict] = None,
        new_agent_to_module_mapping_fn: Optional[AgentToModuleMappingFn] = None,
        new_should_module_be_updated: Optional[ShouldModuleBeUpdatedFn] = None,
        evaluation_workers: bool = True,
    ) -> Optional[Policy]:
        """Adds a new (single-agent) RLModule to this Algorithm's MARLModule.

        Args:
            module_id: ID of the RLModule to add to the MARLModule.
                IMPORTANT: Must not contain characters that
                are also not allowed in Unix/Win filesystems, such as: `<>:"/|?*`,
                or a dot, space or backslash at the end of the ID.
            module_spec: The SingleAgentRLModuleSpec to use for constructing the new
                RLModule.
            module_state: Optional state dict to apply to the new
                RLModule instance, right after its construction.
            new_agent_to_module_mapping_fn: An optional (updated) AgentID to ModuleID
                mapping function to use from here on. Note that already ongoing
                episodes will not change their mapping but will use the old mapping till
                the end of the episode.
            new_should_module_be_updated: An optional sequence of ModuleIDs or a
                callable taking ModuleID and SampleBatchType and returning whether the
                ModuleID should be updated (trained).
                If None, will keep the existing setup in place. RLModules,
                whose IDs are not in the list (or for which the callable
                returns False) will not be updated.
            evaluation_workers: Whether to add the new RLModule also
                to the evaluation WorkerSet.

        Returns:
            The newly added RLModule (the copy that got added to the local
            worker).
        """
        validate_policy_id(module_id, error=True)

        def _add(env_runner_or_learner):
            env_runner_or_learner.module.add_module(
                module_id=module_id, module=module_spec.build()
            )
            if new_agent_to_module_mapping_fn is not None:
                env_runner_or_learner.config.multi_agent(
                    policy_mapping_fn=new_agent_to_module_mapping_fn
                )
            # This setting doesn't really matter for EnvRunners (no
            # training going on there, but we'll update this as well
            # here for good measure).
            if new_should_module_be_updated is not None:
                env_runner_or_learner.config.multi_agent(
                    policies_to_train=new_should_module_be_updated
                )

        # Create RLModule on all EnvRunners.
        self.workers.foreach_worker(_add, local_worker=True)
        self.workers.sync_weights(policies=[module_id], inference_only=True)
        # Also on the eval EnvRunners?
        if evaluation_workers is True and self.evaluation_workers is not None:
            self.evaluation_workers.foreach_worker(_add, local_worker=True)
            self.evaluation_workers.sync_weights(
                policies=[module_id], inference_only=True
            )
        # Create RLModule on all Learner workers.
        new_module = self.workers.local_worker().module[module_id]
        self.learner_group.foreach_learner(_add)
        self.learner_group.set_weights({module_id: new_module.get_state()})

        # Return newly added RLModule (from the local EnvRunner).
        return new_module

    @PublicAPI
    def remove_policy(
        self,
        policy_id: PolicyID = DEFAULT_POLICY_ID,
        *,
        policy_mapping_fn: Optional[Callable[[AgentID], PolicyID]] = None,
        policies_to_train: Optional[
            Union[
                Container[PolicyID],
                Callable[[PolicyID, Optional[SampleBatchType]], bool],
            ]
        ] = None,
        evaluation_workers: bool = True,
    ) -> None:
        """Removes a new policy from this Algorithm.

        Args:
            policy_id: ID of the policy to be removed.
            policy_mapping_fn: An optional (updated) policy mapping function
                to use from here on. Note that already ongoing episodes will
                not change their mapping but will use the old mapping till
                the end of the episode.
            policies_to_train: An optional list of policy IDs to be trained
                or a callable taking PolicyID and SampleBatchType and
                returning a bool (trainable or not?).
                If None, will keep the existing setup in place. Policies,
                whose IDs are not in the list (or for which the callable
                returns False) will not be updated.
            evaluation_workers: Whether to also remove the policy from the
                evaluation WorkerSet.
        """

        def fn(worker):
            worker.remove_policy(
                policy_id=policy_id,
                policy_mapping_fn=policy_mapping_fn,
                policies_to_train=policies_to_train,
            )

        # Update all EnvRunner workers.
        self.workers.foreach_worker(fn, local_worker=True, healthy_only=True)

        # Update each Learner's `policies_to_train` information, but only
        # if the arg is explicitly provided here.
        if self.config._enable_new_api_stack and policies_to_train is not None:
            self.learner_group.foreach_learner(
                lambda learner: learner.config.multi_agent(
                    policies_to_train=policies_to_train
                )
            )

        # Update the evaluation worker set's workers, if required.
        if evaluation_workers and self.evaluation_workers is not None:
            self.evaluation_workers.foreach_worker(
                fn,
                local_worker=True,
                healthy_only=True,
            )

    @OldAPIStack
    def export_policy_model(
        self,
        export_dir: str,
        policy_id: PolicyID = DEFAULT_POLICY_ID,
        onnx: Optional[int] = None,
    ) -> None:
        """Exports policy model with given policy_id to a local directory.

        Args:
            export_dir: Writable local directory.
            policy_id: Optional policy id to export.
            onnx: If given, will export model in ONNX format. The
                value of this parameter set the ONNX OpSet version to use.
                If None, the output format will be DL framework specific.

        .. testcode::

            from ray.rllib.algorithms.ppo import PPO, PPOConfig
            config = PPOConfig().environment("CartPole-v1")
            algo = PPO(config=config)
            algo.train()
            algo.export_policy_checkpoint("/tmp/export_dir")
            algo.export_policy_model("/tmp/dir")
        """
        self.get_policy(policy_id).export_model(export_dir, onnx)

    @OldAPIStack
    def export_policy_checkpoint(
        self,
        export_dir: str,
        policy_id: PolicyID = DEFAULT_POLICY_ID,
    ) -> None:
        """Exports Policy checkpoint to a local directory and returns an AIR Checkpoint.

        Args:
            export_dir: Writable local directory to store the AIR Checkpoint
                information into.
            policy_id: Optional policy ID to export. If not provided, will export
                "default_policy". If `policy_id` does not exist in this Algorithm,
                will raise a KeyError.

        Raises:
            KeyError if `policy_id` cannot be found in this Algorithm.

        .. testcode::

            from ray.rllib.algorithms.ppo import PPO, PPOConfig
            config = PPOConfig().environment("CartPole-v1")
            algo = PPO(config=config)
            algo.train()
            algo.export_policy_checkpoint("/tmp/export_dir")
        """
        policy = self.get_policy(policy_id)
        if policy is None:
            raise KeyError(f"Policy with ID {policy_id} not found in Algorithm!")
        policy.export_checkpoint(export_dir)

    @override(Trainable)
    def save_checkpoint(self, checkpoint_dir: str) -> None:
        """Exports checkpoint to a local directory.

        The structure of an Algorithm checkpoint dir will be as follows::

            policies/
                pol_1/
                    policy_state.pkl
                pol_2/
                    policy_state.pkl
            learner/
                learner_state.json
                module_state/
                    module_1/
                        ...
                optimizer_state/
                    optimizers_module_1/
                        ...
            rllib_checkpoint.json
            algorithm_state.pkl

        Note: `rllib_checkpoint.json` contains a "version" key (e.g. with value 0.1)
        helping RLlib to remain backward compatible wrt. restoring from checkpoints from
        Ray 2.0 onwards.

        Args:
            checkpoint_dir: The directory where the checkpoint files will be stored.
        """
        state = self.__getstate__()

        # TODO (sven): Move LearnerGroup `get_state` call here as well.

        # Extract policy states from worker state (Policies get their own
        # checkpoint sub-dirs).
        policy_states = {}
        if "worker" in state and "policy_states" in state["worker"]:
            policy_states = state["worker"].pop("policy_states", {})

        # Add RLlib checkpoint version.
        if self.config._enable_new_api_stack:
            state["checkpoint_version"] = CHECKPOINT_VERSION_LEARNER
        else:
            state["checkpoint_version"] = CHECKPOINT_VERSION

        # Write state (w/o policies) to disk.
        state_file = os.path.join(checkpoint_dir, "algorithm_state.pkl")
        with open(state_file, "wb") as f:
            pickle.dump(state, f)

        # Write rllib_checkpoint.json.
        with open(os.path.join(checkpoint_dir, "rllib_checkpoint.json"), "w") as f:
            json.dump(
                {
                    "type": "Algorithm",
                    "checkpoint_version": str(state["checkpoint_version"]),
                    "format": "cloudpickle",
                    "state_file": state_file,
                    "policy_ids": list(policy_states.keys()),
                    "ray_version": ray.__version__,
                    "ray_commit": ray.__commit__,
                },
                f,
            )

        # Write individual policies to disk, each in their own sub-directory.
        for pid, policy_state in policy_states.items():
            # From here on, disallow policyIDs that would not work as directory names.
            validate_policy_id(pid, error=True)
            policy_dir = os.path.join(checkpoint_dir, "policies", pid)
            os.makedirs(policy_dir, exist_ok=True)
            policy = self.get_policy(pid)
            policy.export_checkpoint(policy_dir, policy_state=policy_state)

        # if we are using the learner API, save the learner group state
        if self.config._enable_new_api_stack:
            learner_state_dir = os.path.join(checkpoint_dir, "learner")
            self.learner_group.save_state(learner_state_dir)

    @override(Trainable)
    def load_checkpoint(self, checkpoint_dir: str) -> None:
        # Checkpoint is provided as a local directory.
        # Restore from the checkpoint file or dir.

        checkpoint_info = get_checkpoint_info(checkpoint_dir)
        checkpoint_data = Algorithm._checkpoint_info_to_algorithm_state(checkpoint_info)
        self.__setstate__(checkpoint_data)
        if self.config._enable_new_api_stack:
            learner_state_dir = os.path.join(checkpoint_dir, "learner")
            self.learner_group.load_state(learner_state_dir)
            # Make also sure, all training EnvRunners get the just loaded weights.
            weights = self.learner_group.get_weights(
                inference_only=self.config.uses_new_env_runners
            )
            self.workers.local_worker().set_weights(weights)
            self.workers.sync_weights(inference_only=True)

        # Call the `on_checkpoint_loaded` callback.
        self.callbacks.on_checkpoint_loaded(algorithm=self)

    @override(Trainable)
    def log_result(self, result: ResultDict) -> None:
        # Log after the callback is invoked, so that the user has a chance
        # to mutate the result.
        # TODO: Remove `algorithm` arg at some point to fully deprecate the old
        #  signature.
        self.callbacks.on_train_result(algorithm=self, result=result)
        # Then log according to Trainable's logging logic.
        Trainable.log_result(self, result)

    @override(Trainable)
    def cleanup(self) -> None:
        # Stop all workers.
        if hasattr(self, "workers") and self.workers is not None:
            self.workers.stop()
        if hasattr(self, "evaluation_workers") and self.evaluation_workers is not None:
            self.evaluation_workers.stop()

    @OverrideToImplementCustomLogic
    @classmethod
    @override(Trainable)
    def default_resource_request(
        cls, config: Union[AlgorithmConfig, PartialAlgorithmConfigDict]
    ) -> Union[Resources, PlacementGroupFactory]:
        # Default logic for RLlib Algorithms:
        # Create one bundle per individual worker (local or remote).
        # Use `num_cpus_for_local_worker` and `num_gpus` for the local worker and
        # `num_cpus_per_worker` and `num_gpus_per_worker` for the remote
        # workers to determine their CPU/GPU resource needs.

        # Convenience config handles.
        cf = cls.get_default_config().update_from_dict(config)
        cf.validate()
        cf.freeze()

        # get evaluation config
        eval_cf = cf.get_evaluation_config_object()
        eval_cf.validate()
        eval_cf.freeze()

        # resources for the driver of this trainable
        if cf._enable_new_api_stack:
            if cf.num_learner_workers == 0:
                # in this case local_worker only does sampling and training is done on
                # local learner worker
                driver = cls._get_learner_bundles(cf)[0]
            else:
                # in this case local_worker only does sampling and training is done on
                # remote learner workers
                driver = {"CPU": cf.num_cpus_for_local_worker, "GPU": 0}
        else:
            driver = {
                "CPU": cf.num_cpus_for_local_worker,
                "GPU": 0 if cf._fake_gpus else cf.num_gpus,
            }

        # resources for remote rollout env samplers
        rollout_bundles = [
            {
                "CPU": cf.num_cpus_per_worker,
                "GPU": cf.num_gpus_per_worker,
                **cf.custom_resources_per_worker,
            }
            for _ in range(cf.num_env_runners)
        ]

        # resources for remote evaluation env samplers or datasets (if any)
        if cls._should_create_evaluation_rollout_workers(eval_cf):
            # Evaluation workers.
            # Note: The local eval worker is located on the driver CPU.
            evaluation_bundles = [
                {
                    "CPU": eval_cf.num_cpus_per_worker,
                    "GPU": eval_cf.num_gpus_per_worker,
                    **eval_cf.custom_resources_per_worker,
                }
                for _ in range(eval_cf.evaluation_num_env_runners)
            ]
        else:
            # resources for offline dataset readers during evaluation
            # Note (Kourosh): we should not claim extra workers for
            # training on the offline dataset, since rollout workers have already
            # claimed it.
            # Another Note (Kourosh): dataset reader will not use placement groups so
            # whatever we specify here won't matter because dataset won't even use it.
            # Disclaimer: using ray dataset in tune may cause deadlock when multiple
            # tune trials get scheduled on the same node and do not leave any spare
            # resources for dataset operations. The workaround is to limit the
            # max_concurrent trials so that some spare cpus are left for dataset
            # operations. This behavior should get fixed by the dataset team. more info
            # found here:
            # https://docs.ray.io/en/master/data/dataset-internals.html#datasets-tune
            evaluation_bundles = []

        # resources for remote learner workers
        learner_bundles = []
        if cf._enable_new_api_stack and cf.num_learner_workers > 0:
            learner_bundles = cls._get_learner_bundles(cf)

        bundles = [driver] + rollout_bundles + evaluation_bundles + learner_bundles

        # Return PlacementGroupFactory containing all needed resources
        # (already properly defined as device bundles).
        return PlacementGroupFactory(
            bundles=bundles,
            strategy=config.get("placement_strategy", "PACK"),
        )

    @DeveloperAPI
    def _before_evaluate(self):
        """Pre-evaluation callback."""
        pass

    @staticmethod
    def _get_env_id_and_creator(
        env_specifier: Union[str, EnvType, None], config: AlgorithmConfig
    ) -> Tuple[Optional[str], EnvCreator]:
        """Returns env_id and creator callable given original env id from config.

        Args:
            env_specifier: An env class, an already tune registered env ID, a known
                gym env name, or None (if no env is used).
            config: The AlgorithmConfig object.

        Returns:
            Tuple consisting of a) env ID string and b) env creator callable.
        """
        # Environment is specified via a string.
        if isinstance(env_specifier, str):
            # An already registered env.
            if _global_registry.contains(ENV_CREATOR, env_specifier):
                return env_specifier, _global_registry.get(ENV_CREATOR, env_specifier)

            # A class path specifier.
            elif "." in env_specifier:

                def env_creator_from_classpath(env_context):
                    try:
                        env_obj = from_config(env_specifier, env_context)
                    except ValueError:
                        raise EnvError(
                            ERR_MSG_INVALID_ENV_DESCRIPTOR.format(env_specifier)
                        )
                    return env_obj

                return env_specifier, env_creator_from_classpath
            # Try gym/PyBullet.
            else:
                return env_specifier, functools.partial(
                    _gym_env_creator, env_descriptor=env_specifier
                )

        elif isinstance(env_specifier, type):
            env_id = env_specifier  # .__name__

            if config["remote_worker_envs"]:
                # Check gym version (0.22 or higher?).
                # If > 0.21, can't perform auto-wrapping of the given class as this
                # would lead to a pickle error.
                gym_version = importlib.metadata.version("gym")
                if version.parse(gym_version) >= version.parse("0.22"):
                    raise ValueError(
                        "Cannot specify a gym.Env class via `config.env` while setting "
                        "`config.remote_worker_env=True` AND your gym version is >= "
                        "0.22! Try installing an older version of gym or set `config."
                        "remote_worker_env=False`."
                    )

                @ray.remote(num_cpus=1)
                class _wrapper(env_specifier):
                    # Add convenience `_get_spaces` and `_is_multi_agent`
                    # methods:
                    def _get_spaces(self):
                        return self.observation_space, self.action_space

                    def _is_multi_agent(self):
                        from ray.rllib.env.multi_agent_env import MultiAgentEnv

                        return isinstance(self, MultiAgentEnv)

                return env_id, lambda cfg: _wrapper.remote(cfg)
            # gym.Env-subclass: Also go through our RLlib gym-creator.
            elif issubclass(env_specifier, gym.Env):
                return env_id, functools.partial(
                    _gym_env_creator,
                    env_descriptor=env_specifier,
                )
            # All other env classes: Call c'tor directly.
            else:
                return env_id, lambda cfg: env_specifier(cfg)

        # No env -> Env creator always returns None.
        elif env_specifier is None:
            return None, lambda env_config: None

        else:
            raise ValueError(
                "{} is an invalid env specifier. ".format(env_specifier)
                + "You can specify a custom env as either a class "
                '(e.g., YourEnvCls) or a registered env id (e.g., "your_env").'
            )

    def _sync_filters_if_needed(
        self,
        *,
        central_worker: EnvRunner,
        workers: WorkerSet,
        config: AlgorithmConfig,
    ) -> None:
        """Synchronizes the filter stats from `workers` to `central_worker`.

        .. and broadcasts the central_worker's filter stats back to all `workers`
        (if configured).

        Args:
            central_worker: The worker to sync/aggregate all `workers`' filter stats to
                and from which to (possibly) broadcast the updated filter stats back to
                `workers`.
            workers: The WorkerSet, whose workers' filter stats should be used for
                aggregation on `central_worker` and which (possibly) get updated
                from `central_worker` after the sync.
            config: The algorithm config instance. This is used to determine, whether
                syncing from `workers` should happen at all and whether broadcasting
                back to `workers` (after possible syncing) should happen.
        """
        if central_worker and config.observation_filter != "NoFilter":
            FilterManager.synchronize(
                central_worker.filters,
                workers,
                update_remote=config.update_worker_filter_stats,
                timeout_seconds=config.sync_filters_on_rollout_workers_timeout_s,
                use_remote_data_for_update=config.use_worker_filter_stats,
            )

    @classmethod
    @override(Trainable)
    def resource_help(cls, config: Union[AlgorithmConfig, AlgorithmConfigDict]) -> str:
        return (
            "\n\nYou can adjust the resource requests of RLlib Algorithms by calling "
            "`AlgorithmConfig.resources("
            "num_gpus=.., num_cpus_per_worker=.., num_gpus_per_worker=.., ..)` or "
            "`AgorithmConfig.env_runners(num_rollout_workers=..)`. See "
            "the `ray.rllib.algorithms.algorithm_config.AlgorithmConfig` classes "
            "(each Algorithm has its own subclass of this class) for more info.\n\n"
            f"The config of this Algorithm is: {config}"
        )

    @override(Trainable)
    def get_auto_filled_metrics(
        self,
        now: Optional[datetime] = None,
        time_this_iter: Optional[float] = None,
        timestamp: Optional[int] = None,
        debug_metrics_only: bool = False,
    ) -> dict:
        # Override this method to make sure, the `config` key of the returned results
        # contains the proper Tune config dict (instead of an AlgorithmConfig object).
        auto_filled = super().get_auto_filled_metrics(
            now, time_this_iter, timestamp, debug_metrics_only
        )
        if "config" not in auto_filled:
            raise KeyError("`config` key not found in auto-filled results dict!")

        # If `config` key is no dict (but AlgorithmConfig object) ->
        # make sure, it's a dict to not break Tune APIs.
        if not isinstance(auto_filled["config"], dict):
            assert isinstance(auto_filled["config"], AlgorithmConfig)
            auto_filled["config"] = auto_filled["config"].to_dict()
        return auto_filled

    @classmethod
    def merge_algorithm_configs(
        cls,
        config1: AlgorithmConfigDict,
        config2: PartialAlgorithmConfigDict,
        _allow_unknown_configs: Optional[bool] = None,
    ) -> AlgorithmConfigDict:
        """Merges a complete Algorithm config dict with a partial override dict.

        Respects nested structures within the config dicts. The values in the
        partial override dict take priority.

        Args:
            config1: The complete Algorithm's dict to be merged (overridden)
                with `config2`.
            config2: The partial override config dict to merge on top of
                `config1`.
            _allow_unknown_configs: If True, keys in `config2` that don't exist
                in `config1` are allowed and will be added to the final config.

        Returns:
            The merged full algorithm config dict.
        """
        config1 = copy.deepcopy(config1)
        if "callbacks" in config2 and type(config2["callbacks"]) is dict:
            deprecation_warning(
                "callbacks dict interface",
                "a class extending rllib.algorithms.callbacks.DefaultCallbacks; "
                "see `rllib/examples/custom_metrics_and_callbacks.py` for an example.",
                error=True,
            )

        if _allow_unknown_configs is None:
            _allow_unknown_configs = cls._allow_unknown_configs
        return deep_update(
            config1,
            config2,
            _allow_unknown_configs,
            cls._allow_unknown_subkeys,
            cls._override_all_subkeys_if_type_changes,
            cls._override_all_key_list,
        )

    @staticmethod
    @ExperimentalAPI
    def validate_env(env: EnvType, env_context: EnvContext) -> None:
        """Env validator function for this Algorithm class.

        Override this in child classes to define custom validation
        behavior.

        Args:
            env: The (sub-)environment to validate. This is normally a
                single sub-environment (e.g. a gym.Env) within a vectorized
                setup.
            env_context: The EnvContext to configure the environment.

        Raises:
            Exception in case something is wrong with the given environment.
        """
        pass

    @override(Trainable)
    def _export_model(
        self, export_formats: List[str], export_dir: str
    ) -> Dict[str, str]:
        ExportFormat.validate(export_formats)
        exported = {}
        if ExportFormat.CHECKPOINT in export_formats:
            path = os.path.join(export_dir, ExportFormat.CHECKPOINT)
            self.export_policy_checkpoint(path)
            exported[ExportFormat.CHECKPOINT] = path
        if ExportFormat.MODEL in export_formats:
            path = os.path.join(export_dir, ExportFormat.MODEL)
            self.export_policy_model(path)
            exported[ExportFormat.MODEL] = path
        if ExportFormat.ONNX in export_formats:
            path = os.path.join(export_dir, ExportFormat.ONNX)
            self.export_policy_model(path, onnx=int(os.getenv("ONNX_OPSET", "11")))
            exported[ExportFormat.ONNX] = path
        return exported

    def import_model(self, import_file: str):
        """Imports a model from import_file.

        Note: Currently, only h5 files are supported.

        Args:
            import_file: The file to import the model from.

        Returns:
            A dict that maps ExportFormats to successfully exported models.
        """
        # Check for existence.
        if not os.path.exists(import_file):
            raise FileNotFoundError(
                "`import_file` '{}' does not exist! Can't import Model.".format(
                    import_file
                )
            )
        # Get the format of the given file.
        import_format = "h5"  # TODO(sven): Support checkpoint loading.

        ExportFormat.validate([import_format])
        if import_format != ExportFormat.H5:
            raise NotImplementedError
        else:
            return self.import_policy_model_from_h5(import_file)

    @PublicAPI
    def __getstate__(self) -> Dict:
        """Returns current state of Algorithm, sufficient to restore it from scratch.

        Returns:
            The current state dict of this Algorithm, which can be used to sufficiently
            restore the algorithm from scratch without any other information.
        """
        # Add config to state so complete Algorithm can be reproduced w/o it.
        state = {
            "algorithm_class": type(self),
            "config": self.config,
        }

        if hasattr(self, "workers"):
            state["worker"] = self.workers.local_worker().get_state()

        # Also store eval `policy_mapping_fn` (in case it's different from main one).
        # Note, the new `EnvRunner API` has no policy mapping function.
        if (
            hasattr(self, "evaluation_workers")
            and self.evaluation_workers is not None
            and not self.config.uses_new_env_runners
        ):
            state[
                "eval_policy_mapping_fn"
            ] = self.evaluation_workers.local_worker().policy_mapping_fn

        # TODO: Experimental functionality: Store contents of replay buffer
        #  to checkpoint, only if user has configured this.
        if self.local_replay_buffer is not None and self.config.get(
            "store_buffer_in_checkpoints"
        ):
            state["local_replay_buffer"] = self.local_replay_buffer.get_state()

        # New API stack: Save entire MetricsLogger state.
        if self.config.uses_new_env_runners:
            state["metrics_logger"] = self.metrics.get_state()
        # Old API stack: Save only counters.
        else:
            state["counters"] = self._counters

        # Save current `training_iteration`.
        state["training_iteration"] = self.training_iteration

        return state

    @PublicAPI
    def __setstate__(self, state) -> None:
        """Sets the algorithm to the provided state.

        Args:
            state: The state dict to restore this Algorithm instance to. `state` may
                have been returned by a call to an Algorithm's `__getstate__()` method.
        """
        # TODO (sven): Validate that our config and the config in state are compatible.
        #  For example, the model architectures may differ.
        #  Also, what should the behavior be if e.g. some training parameter
        #  (e.g. lr) changed?

        if hasattr(self, "workers") and "worker" in state and state["worker"]:
            self.workers.local_worker().set_state(state["worker"])
            remote_state_ref = ray.put(state["worker"])
            self.workers.foreach_worker(
                lambda w: w.set_state(ray.get(remote_state_ref)),
                local_worker=False,
                healthy_only=False,
            )
            if self.evaluation_workers:
                # Avoid `state` being pickled into the remote function below.
                _eval_policy_mapping_fn = state.get("eval_policy_mapping_fn")

                def _setup_eval_worker(w):
                    w.set_state(ray.get(remote_state_ref))
                    # Override `policy_mapping_fn` as it might be different for eval
                    # workers.
                    w.set_policy_mapping_fn(_eval_policy_mapping_fn)

                # If evaluation workers are used, also restore the policies
                # there in case they are used for evaluation purpose.
                self.evaluation_workers.foreach_worker(
                    _setup_eval_worker,
                    healthy_only=False,
                )
        # If necessary, restore replay data as well.
        if self.local_replay_buffer is not None:
            # TODO: Experimental functionality: Restore contents of replay
            #  buffer from checkpoint, only if user has configured this.
            if self.config.get("store_buffer_in_checkpoints"):
                if "local_replay_buffer" in state:
                    self.local_replay_buffer.set_state(state["local_replay_buffer"])
                else:
                    logger.warning(
                        "`store_buffer_in_checkpoints` is True, but no replay "
                        "data found in state!"
                    )
            elif "local_replay_buffer" in state and log_once(
                "no_store_buffer_in_checkpoints_but_data_found"
            ):
                logger.warning(
                    "`store_buffer_in_checkpoints` is False, but some replay "
                    "data found in state!"
                )

        if self.config._enable_new_api_stack:
            if "learner_state_dir" in state:
                self.learner_group.load_state(state["learner_state_dir"])
            else:
                logger.warning(
                    "You configured `_enable_new_api_stack=True`, but no "
                    "`learner_state_dir` key could be found in the state dict!"
                )
            # Recover MetricsLogger state.
            if "metrics_logger" in state:
                self.metrics.set_state(state["metrics_logger"])

        if "counters" in state:
            self._counters = state["counters"]

        if "training_iteration" in state:
            self._iteration = state["training_iteration"]

    @staticmethod
    def _checkpoint_info_to_algorithm_state(
        checkpoint_info: dict,
        policy_ids: Optional[Container[PolicyID]] = None,
        policy_mapping_fn: Optional[Callable[[AgentID, EpisodeID], PolicyID]] = None,
        policies_to_train: Optional[
            Union[
                Container[PolicyID],
                Callable[[PolicyID, Optional[SampleBatchType]], bool],
            ]
        ] = None,
    ) -> Dict:
        """Converts a checkpoint info or object to a proper Algorithm state dict.

        The returned state dict can be used inside self.__setstate__().

        Args:
            checkpoint_info: A checkpoint info dict as returned by
                `ray.rllib.utils.checkpoints.get_checkpoint_info(
                [checkpoint dir or AIR Checkpoint])`.
            policy_ids: Optional list/set of PolicyIDs. If not None, only those policies
                listed here will be included in the returned state. Note that
                state items such as filters, the `is_policy_to_train` function, as
                well as the multi-agent `policy_ids` dict will be adjusted as well,
                based on this arg.
            policy_mapping_fn: An optional (updated) policy mapping function
                to include in the returned state.
            policies_to_train: An optional list of policy IDs to be trained
                or a callable taking PolicyID and SampleBatchType and
                returning a bool (trainable or not?) to include in the returned state.

        Returns:
             The state dict usable within the `self.__setstate__()` method.
        """
        if checkpoint_info["type"] != "Algorithm":
            raise ValueError(
                "`checkpoint` arg passed to "
                "`Algorithm._checkpoint_info_to_algorithm_state()` must be an "
                f"Algorithm checkpoint (but is {checkpoint_info['type']})!"
            )

        msgpack = None
        if checkpoint_info.get("format") == "msgpack":
            msgpack = try_import_msgpack(error=True)

        with open(checkpoint_info["state_file"], "rb") as f:
            if msgpack is not None:
                state = msgpack.load(f)
            else:
                state = pickle.load(f)

        # New checkpoint format: Policies are in separate sub-dirs.
        # Note: Algorithms like ES/ARS don't have a WorkerSet, so we just return
        # the plain state here.
        if (
            checkpoint_info["checkpoint_version"] > version.Version("0.1")
            and state.get("worker") is not None
            and state.get("worker")
        ):
            worker_state = state["worker"]

            # Retrieve the set of all required policy IDs.
            policy_ids = set(
                policy_ids if policy_ids is not None else worker_state["policy_ids"]
            )

            # Remove those policies entirely from filters that are not in
            # `policy_ids`.
            worker_state["filters"] = {
                pid: filter
                for pid, filter in worker_state["filters"].items()
                if pid in policy_ids
            }

            # Get Algorithm class.
            if isinstance(state["algorithm_class"], str):
                # Try deserializing from a full classpath.
                # Or as a last resort: Tune registered algorithm name.
                state["algorithm_class"] = deserialize_type(
                    state["algorithm_class"]
                ) or get_trainable_cls(state["algorithm_class"])
            # Compile actual config object.
            default_config = state["algorithm_class"].get_default_config()
            if isinstance(default_config, AlgorithmConfig):
                new_config = default_config.update_from_dict(state["config"])
            else:
                new_config = Algorithm.merge_algorithm_configs(
                    default_config, state["config"]
                )

            # Remove policies from multiagent dict that are not in `policy_ids`.
            new_policies = new_config.policies
            if isinstance(new_policies, (set, list, tuple)):
                new_policies = {pid for pid in new_policies if pid in policy_ids}
            else:
                new_policies = {
                    pid: spec for pid, spec in new_policies.items() if pid in policy_ids
                }
            new_config.multi_agent(
                policies=new_policies,
                policies_to_train=policies_to_train,
                **(
                    {"policy_mapping_fn": policy_mapping_fn}
                    if policy_mapping_fn is not None
                    else {}
                ),
            )
            state["config"] = new_config

            # Prepare local `worker` state to add policies' states into it,
            # read from separate policy checkpoint files.
            worker_state["policy_states"] = {}
            for pid in policy_ids:
                policy_state_file = os.path.join(
                    checkpoint_info["checkpoint_dir"],
                    "policies",
                    pid,
                    "policy_state."
                    + ("msgpck" if checkpoint_info["format"] == "msgpack" else "pkl"),
                )
                if not os.path.isfile(policy_state_file):
                    raise ValueError(
                        "Given checkpoint does not seem to be valid! No policy "
                        f"state file found for PID={pid}. "
                        f"The file not found is: {policy_state_file}."
                    )

                with open(policy_state_file, "rb") as f:
                    if msgpack is not None:
                        worker_state["policy_states"][pid] = msgpack.load(f)
                    else:
                        worker_state["policy_states"][pid] = pickle.load(f)

            # These two functions are never serialized in a msgpack checkpoint (which
            # does not store code, unlike a cloudpickle checkpoint). Hence the user has
            # to provide them with the `Algorithm.from_checkpoint()` call.
            if policy_mapping_fn is not None:
                worker_state["policy_mapping_fn"] = policy_mapping_fn
            if (
                policies_to_train is not None
                # `policies_to_train` might be left None in case all policies should be
                # trained.
                or worker_state["is_policy_to_train"] == NOT_SERIALIZABLE
            ):
                worker_state["is_policy_to_train"] = policies_to_train

        if state["config"]._enable_new_api_stack:
            state["learner_state_dir"] = os.path.join(
                checkpoint_info["checkpoint_dir"], "learner"
            )

        return state

    @DeveloperAPI
    def _create_local_replay_buffer_if_necessary(
        self, config: PartialAlgorithmConfigDict
    ) -> Optional[MultiAgentReplayBuffer]:
        """Create a MultiAgentReplayBuffer instance if necessary.

        Args:
            config: Algorithm-specific configuration data.

        Returns:
            MultiAgentReplayBuffer instance based on algorithm config.
            None, if local replay buffer is not needed.
        """
        if not config.get("replay_buffer_config") or config["replay_buffer_config"].get(
            "no_local_replay_buffer"
        ):
            return

        return from_config(ReplayBuffer, config["replay_buffer_config"])

    def _run_one_training_iteration(self) -> Tuple[ResultDict, "TrainIterCtx"]:
        """Runs one training iteration (self.iteration will be +1 after this).

        Calls `self.training_step()` repeatedly until the minimum time (sec),
        sample- or training steps have been reached.

        Returns:
            The results dict from the training iteration.
        """
        with self._timers[TRAINING_ITERATION_TIMER]:
            # In case we are training (in a thread) parallel to evaluation,
            # we may have to re-enable eager mode here (gets disabled in the
            # thread).
            if self.config.get("framework") == "tf2" and not tf.executing_eagerly():
                tf1.enable_eager_execution()

            results = None
            # Create a step context ...
            with TrainIterCtx(algo=self) as train_iter_ctx:
                # .. so we can query it whether we should stop the iteration loop (e.g.
                # when we have reached `min_time_s_per_iteration`).
                while not train_iter_ctx.should_stop(results):
                    # Before training step, try to bring failed workers back.
                    with self._timers[RESTORE_WORKERS_TIMER]:
                        self.restore_workers(self.workers)

                    # Try to train one step.
                    with self._timers[TRAINING_STEP_TIMER]:
                        results = self.training_step()

        return results, train_iter_ctx

    def _run_one_evaluation(
        self,
        parallel_train_future: Optional[concurrent.futures.ThreadPoolExecutor] = None,
    ) -> ResultDict:
        """Runs evaluation step via `self.evaluate()` and handling worker failures.

        Args:
            parallel_train_future: In case, we are training and avaluating in parallel,
                this arg carries the currently running ThreadPoolExecutor object that
                runs the training iteration. Use `parallel_train_future.done()` to
                check, whether the parallel training job has completed and
                `parallel_train_future.result()` to get its return values.

        Returns:
            The results dict from the evaluation call.
        """

        if self.evaluation_workers is not None:
            with self._timers[RESTORE_EVAL_WORKERS_TIMER]:
                self.restore_workers(self.evaluation_workers)

        # Run `self.evaluate()` only once per training iteration.
        # TODO (sven): Move this timer into new metrics-logger API.
        with self._timers[EVALUATION_ITERATION_TIMER]:
            eval_results = self.evaluate(parallel_train_future=parallel_train_future)
        self._timers[EVALUATION_ITERATION_TIMER].push_units_processed(
            self._counters[NUM_ENV_STEPS_SAMPLED_FOR_EVALUATION_THIS_ITER]
        )

        # After evaluation, do a round of health check on remote eval workers to see if
        # any of the failed workers are back.
        if self.evaluation_workers is not None:
            # Add number of healthy evaluation workers after this iteration.
            eval_results[
                "num_healthy_workers"
            ] = self.evaluation_workers.num_healthy_remote_workers()
            eval_results[
                "num_in_flight_async_reqs"
            ] = self.evaluation_workers.num_in_flight_async_reqs()
            eval_results[
                "num_remote_worker_restarts"
            ] = self.evaluation_workers.num_remote_worker_restarts()

        # Evaluation does not run for every step.
        # Save evaluation metrics on Algorithm, so it can be attached to
        # subsequent step results as latest evaluation result.
        self.evaluation_metrics = {EVALUATION_RESULTS: eval_results}
        # To make the old stack forward compatible with the new API stack metrics
        # structure, we add everything under the new key (EVALUATION_RESULTS) as well as
        # the old one ("evaluation").
        if not self.config.uses_new_env_runners:
            self.evaluation_metrics["evaluation"] = eval_results

        return self.evaluation_metrics

    def _run_one_training_iteration_and_evaluation_in_parallel(
        self,
    ) -> Tuple[ResultDict, ResultDict, "TrainIterCtx"]:
        """Runs one training iteration and one evaluation step in parallel.

        First starts the training iteration (via `self._run_one_training_iteration()`)
        within a ThreadPoolExecutor, then runs the evaluation step in parallel.
        In auto-duration mode (config.evaluation_duration=auto), makes sure the
        evaluation step takes roughly the same time as the training iteration.

        Returns:
            A tuple containing the training results, the evaluation results, and
            the `TrainIterCtx` object returned by the training call.
        """
        with concurrent.futures.ThreadPoolExecutor() as executor:
            parallel_train_future = executor.submit(
                lambda: self._run_one_training_iteration()
            )
            evaluation_results = {}
            # If the debug setting _run_training_always_in_thread is used, do NOT
            # evaluate, no matter what the settings are,
            if not self.config._run_training_always_in_thread:
                # Pass the train_future into `self._run_one_evaluation()` to allow it
                # to run exactly as long as the training iteration takes in case
                # evaluation_duration=auto.
                evaluation_results = self._run_one_evaluation(
                    parallel_train_future=parallel_train_future
                )
            # Collect the training results from the future.
            train_results, train_iter_ctx = parallel_train_future.result()

        return train_results, evaluation_results, train_iter_ctx

    # Experimental method (trying to achieve evaluation and training in parallel w/o
    # using a thread pool).
    def _run_one_training_iteration_and_evaluation_in_parallel_wo_thread(
        self,
    ) -> Tuple[ResultDict, ResultDict, "TrainIterCtx"]:

        assert self.config.evaluation_duration != "auto"
        assert self.config.evaluation_duration_unit == "timesteps"
        assert self.evaluation_workers is not None

        with self._timers[RESTORE_EVAL_WORKERS_TIMER]:
            self.restore_workers(self.evaluation_workers)

        # Call the `_before_evaluate` hook.
        self._before_evaluate()

        # Sync weights to the evaluation EnvRunners.
        if self.evaluation_workers is not None:
            self.evaluation_workers.sync_weights(
                from_worker_or_learner_group=self.workers.local_worker()
            )
            self._sync_filters_if_needed(
                central_worker=self.workers.local_worker(),
                workers=self.evaluation_workers,
                config=self.evaluation_config,
            )

        self.callbacks.on_evaluate_start(algorithm=self)

        env_steps = agent_steps = 0

        # Kick off sampling on all evaluation workers (async).
        # How many timesteps do we need to run?
        eval_cfg = self.evaluation_config
        time_out = self.config.evaluation_sample_timeout_s

        all_metrics = []
        algo_iteration = self.iteration

        # In case all the remote evaluation workers die during a round of
        # evaluation, we need to stop.
        units_per_healthy_remote_worker = (
            eval_cfg.rollout_fragment_length * eval_cfg.num_envs_per_worker
        )
        # Select proper number of evaluation workers for this round.
        selected_eval_worker_ids = [
            worker_id
            for i, worker_id in enumerate(self.evaluation_workers.healthy_worker_ids())
            if i * units_per_healthy_remote_worker < self.config.evaluation_duration
        ]
        self.evaluation_workers.foreach_worker_async(
            func=lambda w: (w.sample(), w.get_metrics(), algo_iteration),
            remote_worker_ids=selected_eval_worker_ids,
        )
        # Run training and collect the training results.
        train_results, train_iter_ctx = self._run_one_training_iteration()

        # Collect the evaluation results.
        eval_results = self.evaluation_workers.fetch_ready_async_reqs(
            mark_healthy=True, return_obj_refs=False, timeout_seconds=time_out
        )
        for wid, (batch, metrics, iter) in eval_results:
            # Skip results from an older iteration.
            if iter != self.iteration:
                continue
            agent_steps += batch.agent_steps()
            env_steps += batch.env_steps()
            all_metrics.append(metrics)

        if not self.config.uses_new_env_runners:
            eval_results = summarize_episodes(
                all_metrics,
                all_metrics,
                keep_custom_metrics=(
                    self.evaluation_config.keep_per_episode_custom_metrics
                ),
            )
            # TODO: Don't dump sampler results into top-level.
            eval_results = dict({"sampler_results": eval_results}, **eval_results)
            eval_results[NUM_AGENT_STEPS_SAMPLED_THIS_ITER] = agent_steps
            eval_results[NUM_ENV_STEPS_SAMPLED_THIS_ITER] = env_steps
            # TODO: Remove this key at some point. Here for backward compatibility.
            eval_results["timesteps_this_iter"] = eval_results.get(
                NUM_ENV_STEPS_SAMPLED_THIS_ITER, 0
            )
        else:
            self.metrics.log_n_dicts(
                all_metrics,
                key=(EVALUATION_RESULTS, ENV_RUNNER_RESULTS),
            )
            eval_results = self.metrics.reduce((EVALUATION_RESULTS, ENV_RUNNER_RESULTS))

        # Warn if results are empty, it could be that this is because the eval timesteps
        # are not enough to run through one full episode.
        if eval_results["sampler_results"][NUM_EPISODES] == 0:
            logger.warning(
                "This evaluation iteration resulted in an empty set of episode summary "
                "results! It's possible that your configured duration timesteps are not"
                " enough to finish even a single episode. Your have configured "
                f"{self.config.evaluation_duration}"
                f"{self.config.evaluation_duration_unit}. For 'timesteps', try "
                "increasing this value via the `config.evaluation(evaluation_duration="
                "...)` OR change the unit to 'episodes' via `config.evaluation("
                "evaluation_duration_unit='episodes')` OR try increasing the timeout "
                "threshold via `config.evaluation(evaluation_sample_timeout_s=...)` OR "
                "you can also set `config.evaluation_force_reset_envs_before_iteration`"
                " to False. However, keep in mind that in the latter case, the "
                "evaluation results may contain some episode stats generated with "
                "earlier weights versions."
            )

        # After evaluation, do a round of health check on remote eval workers to see if
        # any of the failed workers are back.
        # Add number of healthy evaluation workers after this iteration.
        eval_results[
            "num_healthy_workers"
        ] = self.evaluation_workers.num_healthy_remote_workers()
        eval_results[
            "num_in_flight_async_reqs"
        ] = self.evaluation_workers.num_in_flight_async_reqs()
        eval_results[
            "num_remote_worker_restarts"
        ] = self.evaluation_workers.num_remote_worker_restarts()

        return train_results, {"evaluation": eval_results}, train_iter_ctx

    def _run_offline_evaluation(self):
        """Runs offline evaluation via `OfflineEvaluator.estimate_on_dataset()` API.

        This method will be used when `evaluation_dataset` is provided.
        Note: This will only work if the policy is a single agent policy.

        Returns:
            The results dict from the offline evaluation call.
        """
        assert len(self.workers.local_worker().policy_map) == 1

        parallelism = self.evaluation_config.evaluation_num_env_runners or 1
        offline_eval_results = {"off_policy_estimator": {}}
        for evaluator_name, offline_evaluator in self.reward_estimators.items():
            offline_eval_results["off_policy_estimator"][
                evaluator_name
            ] = offline_evaluator.estimate_on_dataset(
                self.evaluation_dataset,
                n_parallelism=parallelism,
            )
        return offline_eval_results

    @classmethod
    def _should_create_evaluation_rollout_workers(cls, eval_config: "AlgorithmConfig"):
        """Determines whether we need to create evaluation workers.

        Returns False if we need to run offline evaluation
        (with ope.estimate_on_dastaset API) or when local worker is to be used for
        evaluation. Note: We only use estimate_on_dataset API with bandits for now.
        That is when ope_split_batch_by_episode is False.
        TODO: In future we will do the same for episodic RL OPE.
        """
        run_offline_evaluation = (
            eval_config.off_policy_estimation_methods
            and not eval_config.ope_split_batch_by_episode
        )
        return not run_offline_evaluation and (
            eval_config.evaluation_num_env_runners > 0
            or eval_config.evaluation_interval
        )

    def _compile_iteration_results_new_api_stack(
        self, *, train_results, eval_results, step_ctx
<<<<<<< HEAD
    ):
        # Return dict (shallow copy of `train_results`).
        results: ResultDict = train_results.copy()
        # Evaluation results.
        if eval_results:
            results.update(eval_results)
        # Fault tolerance stats.
        results[FAULT_TOLERANCE_STATS] = {
            "num_healthy_workers": self.workers.num_healthy_remote_workers(),
            "num_in_flight_async_reqs": self.workers.num_in_flight_async_reqs(),
            "num_remote_worker_restarts": self.workers.num_remote_worker_restarts(),
        }
        # Resolve all `Stats` leafs by peeking (get their reduced values).
        return tree.map_structure(
            lambda s: s.peek() if isinstance(s, Stats) else s,
            results,
        )

    @OldAPIStack
    def _compile_iteration_results_old_and_hybrid_api_stacks(
        self, *, episodes_this_iter, step_ctx, iteration_results
    ):
=======
    ):
        # Return dict (shallow copy of `train_results`).
        results: ResultDict = train_results.copy()
        # Evaluation results.
        if eval_results:
            results.update(eval_results)
        # Fault tolerance stats.
        results[FAULT_TOLERANCE_STATS] = {
            "num_healthy_workers": self.workers.num_healthy_remote_workers(),
            "num_in_flight_async_reqs": self.workers.num_in_flight_async_reqs(),
            "num_remote_worker_restarts": self.workers.num_remote_worker_restarts(),
        }
        # Resolve all `Stats` leafs by peeking (get their reduced values).
        return tree.map_structure(
            lambda s: s.peek() if isinstance(s, Stats) else s,
            results,
        )

    @OldAPIStack
    def _compile_iteration_results_old_and_hybrid_api_stacks(
        self, *, episodes_this_iter, step_ctx, iteration_results
    ):
>>>>>>> 0e8ef339
        # Results to be returned.
        results: ResultDict = {}

        # Evaluation results.
        if "evaluation" in iteration_results:
            eval_results = iteration_results.pop("evaluation")
            iteration_results.pop(EVALUATION_RESULTS, None)
            results["evaluation"] = results[EVALUATION_RESULTS] = eval_results

        # Custom metrics and episode media.
        results["custom_metrics"] = iteration_results.pop("custom_metrics", {})
        results["episode_media"] = iteration_results.pop("episode_media", {})

        # Learner info.
        results["info"] = {LEARNER_INFO: iteration_results}

        # Calculate how many (if any) of older, historical episodes we have to add to
        # `episodes_this_iter` in order to reach the required smoothing window.
        episodes_for_metrics = episodes_this_iter[:]
        missing = self.config.metrics_num_episodes_for_smoothing - len(
            episodes_this_iter
        )
        # We have to add some older episodes to reach the smoothing window size.
        if missing > 0:
            episodes_for_metrics = self._episode_history[-missing:] + episodes_this_iter
            assert (
                len(episodes_for_metrics)
                <= self.config.metrics_num_episodes_for_smoothing
            )
        # Note that when there are more than `metrics_num_episodes_for_smoothing`
        # episodes in `episodes_for_metrics`, leave them as-is. In this case, we'll
        # compute the stats over that larger number.

        # Add new episodes to our history and make sure it doesn't grow larger than
        # needed.
        self._episode_history.extend(episodes_this_iter)
        self._episode_history = self._episode_history[
            -self.config.metrics_num_episodes_for_smoothing :
        ]
        results["sampler_results"] = results[ENV_RUNNER_RESULTS] = summarize_episodes(
            episodes_for_metrics,
            episodes_this_iter,
            self.config.keep_per_episode_custom_metrics,
        )
        # TODO: Don't dump sampler results into top-level.
        results.update(results["sampler_results"])

        results["num_healthy_workers"] = self.workers.num_healthy_remote_workers()
        results["num_in_flight_async_reqs"] = self.workers.num_in_flight_async_reqs()
        results[
            "num_remote_worker_restarts"
        ] = self.workers.num_remote_worker_restarts()

        # Train-steps- and env/agent-steps this iteration.
        for c in [
            NUM_AGENT_STEPS_SAMPLED,
            NUM_AGENT_STEPS_TRAINED,
            NUM_ENV_STEPS_SAMPLED,
            NUM_ENV_STEPS_TRAINED,
        ]:
            results[c] = self._counters[c]
        time_taken_sec = step_ctx.get_time_taken_sec()
        if self.config.count_steps_by == "agent_steps":
            results[NUM_AGENT_STEPS_SAMPLED + "_this_iter"] = step_ctx.sampled
            results[NUM_AGENT_STEPS_TRAINED + "_this_iter"] = step_ctx.trained
            results[NUM_AGENT_STEPS_SAMPLED + "_throughput_per_sec"] = (
                step_ctx.sampled / time_taken_sec
            )
            results[NUM_AGENT_STEPS_TRAINED + "_throughput_per_sec"] = (
                step_ctx.trained / time_taken_sec
            )
            # TODO: For CQL and other algos, count by trained steps.
            results["timesteps_total"] = self._counters[NUM_AGENT_STEPS_SAMPLED]
        else:
            results[NUM_ENV_STEPS_SAMPLED + "_this_iter"] = step_ctx.sampled
            results[NUM_ENV_STEPS_TRAINED + "_this_iter"] = step_ctx.trained
            results[NUM_ENV_STEPS_SAMPLED + "_throughput_per_sec"] = (
                step_ctx.sampled / time_taken_sec
            )
            results[NUM_ENV_STEPS_TRAINED + "_throughput_per_sec"] = (
                step_ctx.trained / time_taken_sec
            )
            # TODO: For CQL and other algos, count by trained steps.
            results["timesteps_total"] = self._counters[NUM_ENV_STEPS_SAMPLED]

        # Forward compatibility with new API stack.
        results[NUM_ENV_STEPS_SAMPLED_LIFETIME] = results["timesteps_total"]
        results[NUM_AGENT_STEPS_SAMPLED_LIFETIME] = self._counters[
            NUM_AGENT_STEPS_SAMPLED
        ]

        # TODO: Backward compatibility.
        results[STEPS_TRAINED_THIS_ITER_COUNTER] = step_ctx.trained
        results["agent_timesteps_total"] = self._counters[NUM_AGENT_STEPS_SAMPLED]

        # Process timer results.
        timers = {}
        for k, timer in self._timers.items():
            timers["{}_time_ms".format(k)] = round(timer.mean * 1000, 3)
            if timer.has_units_processed():
                timers["{}_throughput".format(k)] = round(timer.mean_throughput, 3)
        results["timers"] = timers

        # Process counter results.
        counters = {}
        for k, counter in self._counters.items():
            counters[k] = counter
        results["counters"] = counters
        # TODO: Backward compatibility.
        results["info"].update(counters)

        return results

    def __repr__(self):
        return type(self).__name__

    def _record_usage(self, config):
        """Record the framework and algorithm used.

        Args:
            config: Algorithm config dict.
        """
        record_extra_usage_tag(TagKey.RLLIB_FRAMEWORK, config["framework"])
        record_extra_usage_tag(TagKey.RLLIB_NUM_WORKERS, str(config["num_workers"]))
        alg = self.__class__.__name__
        # We do not want to collect user defined algorithm names.
        if alg not in ALL_ALGORITHMS:
            alg = "USER_DEFINED"
        record_extra_usage_tag(TagKey.RLLIB_ALGORITHM, alg)

    @Deprecated(error=False)
    def import_policy_model_from_h5(
        self,
        import_file: str,
        policy_id: PolicyID = DEFAULT_POLICY_ID,
    ) -> None:
        """Imports a policy's model with given policy_id from a local h5 file.

        Args:
            import_file: The h5 file to import from.
            policy_id: Optional policy id to import into.

        """
        self.get_policy(policy_id).import_model_from_h5(import_file)
        # Sync new weights to remote workers.
        self.workers.sync_weights()


class TrainIterCtx:
    def __init__(self, algo: Algorithm):
        self.algo = algo
        self.time_start = None
        self.time_stop = None

    def __enter__(self):
        # Before first call to `step()`, `results` is expected to be None ->
        # Start with self.failures=-1 -> set to 0 before the very first call
        # to `self.step()`.
        self.failures = -1

        self.time_start = time.time()
        self.sampled = 0
        self.trained = 0
        if self.algo.config.uses_new_env_runners:
            self.init_env_steps_sampled = self.algo.metrics.peek(
                NUM_ENV_STEPS_SAMPLED_LIFETIME
            )
            self.init_env_steps_trained = self.algo.metrics.peek(
                NUM_ENV_STEPS_TRAINED_LIFETIME
            )
            self.init_agent_steps_sampled = sum(
                self.algo.metrics.peek(NUM_AGENT_STEPS_SAMPLED_LIFETIME).values()
            )
            self.init_agent_steps_trained = sum(
                self.algo.metrics.peek(NUM_AGENT_STEPS_TRAINED_LIFETIME).values()
            )
        else:
            self.init_env_steps_sampled = self.algo._counters[NUM_ENV_STEPS_SAMPLED]
            self.init_env_steps_trained = self.algo._counters[NUM_ENV_STEPS_TRAINED]
            self.init_agent_steps_sampled = self.algo._counters[NUM_AGENT_STEPS_SAMPLED]
            self.init_agent_steps_trained = self.algo._counters[NUM_AGENT_STEPS_TRAINED]
        self.failure_tolerance = (
<<<<<<< HEAD
            self.algo.config.num_consecutive_worker_failures_tolerance
=======
            self.algo.config.num_consecutive_env_runner_failures_tolerance
>>>>>>> 0e8ef339
        )
        return self

    def __exit__(self, *args):
        self.time_stop = time.time()

    def get_time_taken_sec(self) -> float:
        """Returns the time we spent in the context in seconds."""
        return self.time_stop - self.time_start

    def should_stop(self, results):
        # Before first call to `step()`.
        if results is None:
            # Fail after n retries.
            self.failures += 1
            if self.failures > self.failure_tolerance:
                raise RuntimeError(
                    "More than `num_consecutive_env_runner_failures_tolerance="
                    f"{self.failure_tolerance}` consecutive worker failures! "
                    "Exiting."
                )
            # Continue to very first `step()` call or retry `step()` after
            # a (tolerable) failure.
            return False

        # Stopping criteria.
        if self.algo.config.uses_new_env_runners:
            if self.algo.config.count_steps_by == "agent_steps":
                self.sampled = (
                    sum(
                        self.algo.metrics.peek(
                            NUM_AGENT_STEPS_SAMPLED_LIFETIME
                        ).values()
                    )
                    - self.init_agent_steps_sampled
                )
                self.trained = (
                    sum(
                        self.algo.metrics.peek(
                            NUM_AGENT_STEPS_TRAINED_LIFETIME
                        ).values()
                    )
                    - self.init_agent_steps_trained
                )
            else:
                self.sampled = (
                    self.algo.metrics.peek(NUM_ENV_STEPS_SAMPLED_LIFETIME)
                    - self.init_env_steps_sampled
                )
                self.trained = (
                    self.algo.metrics.peek(NUM_ENV_STEPS_TRAINED_LIFETIME)
                    - self.init_env_steps_trained
                )
        else:
            if self.algo.config.count_steps_by == "agent_steps":
                self.sampled = (
                    self.algo._counters[NUM_AGENT_STEPS_SAMPLED]
                    - self.init_agent_steps_sampled
                )
                self.trained = (
                    self.algo._counters[NUM_AGENT_STEPS_TRAINED]
                    - self.init_agent_steps_trained
                )
            else:
                self.sampled = (
                    self.algo._counters[NUM_ENV_STEPS_SAMPLED]
                    - self.init_env_steps_sampled
                )
                self.trained = (
                    self.algo._counters[NUM_ENV_STEPS_TRAINED]
                    - self.init_env_steps_trained
                )

        min_t = self.algo.config.min_time_s_per_iteration
        min_sample_ts = self.algo.config.min_sample_timesteps_per_iteration
        min_train_ts = self.algo.config.min_train_timesteps_per_iteration
        # Repeat if not enough time has passed or if not enough
        # env|train timesteps have been processed (or these min
        # values are not provided by the user).
        if (
            (not min_t or time.time() - self.time_start >= min_t)
            and (not min_sample_ts or self.sampled >= min_sample_ts)
            and (not min_train_ts or self.trained >= min_train_ts)
        ):
            return True
        else:
            return False<|MERGE_RESOLUTION|>--- conflicted
+++ resolved
@@ -94,10 +94,7 @@
 from ray.rllib.utils.metrics import (
     ALL_MODULES,
     ENV_RUNNER_RESULTS,
-<<<<<<< HEAD
     ENV_RUNNER_SAMPLING_TIMER,
-=======
->>>>>>> 0e8ef339
     EVALUATION_ITERATION_TIMER,
     EVALUATION_RESULTS,
     FAULT_TOLERANCE_STATS,
@@ -1080,19 +1077,8 @@
             )
             eval_results[NUM_AGENT_STEPS_SAMPLED_THIS_ITER] = agent_steps
             eval_results[NUM_ENV_STEPS_SAMPLED_THIS_ITER] = env_steps
-<<<<<<< HEAD
-            eval_results["timesteps_this_iter"] = eval_results.get(
-                NUM_ENV_STEPS_SAMPLED_THIS_ITER, 0
-            )
-            self._counters[
-                NUM_ENV_STEPS_SAMPLED_FOR_EVALUATION_THIS_ITER
-            ] = eval_results.get("sampler_results", {}).get(
-                "episodes_timesteps_total", 0
-            )
-=======
             eval_results["timesteps_this_iter"] = env_steps
             self._counters[NUM_ENV_STEPS_SAMPLED_FOR_EVALUATION_THIS_ITER] = env_steps
->>>>>>> 0e8ef339
 
         # Compute off-policy estimates
         if not self.config.custom_evaluation_function:
@@ -1630,11 +1616,7 @@
             )
 
         # Collect SampleBatches from sample workers until we have a full batch.
-<<<<<<< HEAD
         with self.metrics.log_time((TIMERS, ENV_RUNNER_SAMPLING_TIMER)):
-=======
-        with self.metrics.log_time((TIMERS, SAMPLE_TIMER)):
->>>>>>> 0e8ef339
             if self.config.count_steps_by == "agent_steps":
                 train_batch, env_runner_metrics = synchronous_parallel_sample(
                     worker_set=self.workers,
@@ -3432,7 +3414,6 @@
 
     def _compile_iteration_results_new_api_stack(
         self, *, train_results, eval_results, step_ctx
-<<<<<<< HEAD
     ):
         # Return dict (shallow copy of `train_results`).
         results: ResultDict = train_results.copy()
@@ -3455,30 +3436,6 @@
     def _compile_iteration_results_old_and_hybrid_api_stacks(
         self, *, episodes_this_iter, step_ctx, iteration_results
     ):
-=======
-    ):
-        # Return dict (shallow copy of `train_results`).
-        results: ResultDict = train_results.copy()
-        # Evaluation results.
-        if eval_results:
-            results.update(eval_results)
-        # Fault tolerance stats.
-        results[FAULT_TOLERANCE_STATS] = {
-            "num_healthy_workers": self.workers.num_healthy_remote_workers(),
-            "num_in_flight_async_reqs": self.workers.num_in_flight_async_reqs(),
-            "num_remote_worker_restarts": self.workers.num_remote_worker_restarts(),
-        }
-        # Resolve all `Stats` leafs by peeking (get their reduced values).
-        return tree.map_structure(
-            lambda s: s.peek() if isinstance(s, Stats) else s,
-            results,
-        )
-
-    @OldAPIStack
-    def _compile_iteration_results_old_and_hybrid_api_stacks(
-        self, *, episodes_this_iter, step_ctx, iteration_results
-    ):
->>>>>>> 0e8ef339
         # Results to be returned.
         results: ResultDict = {}
 
@@ -3661,11 +3618,7 @@
             self.init_agent_steps_sampled = self.algo._counters[NUM_AGENT_STEPS_SAMPLED]
             self.init_agent_steps_trained = self.algo._counters[NUM_AGENT_STEPS_TRAINED]
         self.failure_tolerance = (
-<<<<<<< HEAD
-            self.algo.config.num_consecutive_worker_failures_tolerance
-=======
             self.algo.config.num_consecutive_env_runner_failures_tolerance
->>>>>>> 0e8ef339
         )
         return self
 
