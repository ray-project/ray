--- conflicted
+++ resolved
@@ -295,16 +295,12 @@
     @staticmethod
     def from_checkpoint(
         checkpoint: Union[str, Checkpoint],
-<<<<<<< HEAD
         *,
-        module_ids: Optional[Container[ModuleID]] = None,
+        module_ids: Optional[Collection[ModuleID]] = None,
         new_agent_to_module_mapping_fn: Optional[AgentToModuleMappingFn] = None,
         new_should_module_be_updated: Optional[ShouldModuleBeUpdatedFn] = None,
         # @OldAPIStack
-        policy_ids: Optional[Container[PolicyID]] = None,
-=======
         policy_ids: Optional[Collection[PolicyID]] = None,
->>>>>>> b643ed8a
         policy_mapping_fn: Optional[Callable[[AgentID, EpisodeID], PolicyID]] = None,
         policies_to_train: Optional[
             Union[
@@ -2417,7 +2413,7 @@
         Args:
             checkpoint_dir: The directory where the checkpoint files will be stored.
         """
-        # New API stack: Save individual components to disk via their 
+        # New API stack: Save individual components to disk via their
         if (
             self.config.enable_rl_module_and_learner
             and self.config.enable_env_runner_and_connector_v2
@@ -3051,15 +3047,11 @@
     @staticmethod
     def _checkpoint_info_to_algorithm_state(
         checkpoint_info: dict,
-<<<<<<< HEAD
         *,
-        module_ids: Optional[Container[ModuleID]] = None,
+        module_ids: Optional[Collection[ModuleID]] = None,
         new_agent_to_module_mapping_fn: Optional[AgentToModuleMappingFn] = None,
         new_should_module_be_updated: Optional[ShouldModuleBeUpdatedFn] = None,
-        policy_ids: Optional[Container[PolicyID]] = None,
-=======
         policy_ids: Optional[Collection[PolicyID]] = None,
->>>>>>> b643ed8a
         policy_mapping_fn: Optional[Callable[[AgentID, EpisodeID], PolicyID]] = None,
         policies_to_train: Optional[
             Union[
