from collections import defaultdict
import concurrent
import copy
from datetime import datetime
import functools
import gymnasium as gym
import importlib
import importlib.metadata
import json
import logging
import numpy as np
import os
from packaging import version
import pathlib
import pyarrow.fs
import re
import tempfile
import time
from typing import (
    Any,
    Callable,
    Collection,
    DefaultDict,
    Dict,
    List,
    Optional,
    Set,
    Tuple,
    Type,
    TYPE_CHECKING,
    Union,
)

import tree  # pip install dm_tree

import ray
from ray.air.constants import TRAINING_ITERATION
from ray._private.usage.usage_lib import TagKey, record_extra_usage_tag
from ray.actor import ActorHandle
from ray.train import Checkpoint
import ray.cloudpickle as pickle
from ray.rllib.algorithms.algorithm_config import AlgorithmConfig
from ray.rllib.algorithms.registry import ALGORITHMS_CLASS_TO_NAME as ALL_ALGORITHMS
from ray.rllib.connectors.agent.obs_preproc import ObsPreprocessorConnector
from ray.rllib.core import (
    COMPONENT_ENV_RUNNER,
    COMPONENT_EVAL_ENV_RUNNER,
    COMPONENT_LEARNER,
    COMPONENT_LEARNER_GROUP,
    COMPONENT_METRICS_LOGGER,
    COMPONENT_RL_MODULE,
    DEFAULT_MODULE_ID,
)
from ray.rllib.core.columns import Columns
from ray.rllib.core.rl_module.multi_rl_module import (
    MultiRLModule,
    MultiRLModuleSpec,
)
from ray.rllib.core.rl_module import validate_module_id
from ray.rllib.core.rl_module.rl_module import RLModule, RLModuleSpec
from ray.rllib.env.env_context import EnvContext
from ray.rllib.env.env_runner import EnvRunner
from ray.rllib.env.env_runner_group import EnvRunnerGroup
from ray.rllib.env.utils import _gym_env_creator
from ray.rllib.evaluation.metrics import (
    collect_episodes,
    summarize_episodes,
)
from ray.rllib.execution.rollout_ops import synchronous_parallel_sample
from ray.rllib.offline import get_dataset_and_shards
from ray.rllib.offline.estimators import (
    OffPolicyEstimator,
    ImportanceSampling,
    WeightedImportanceSampling,
    DirectMethod,
    DoublyRobust,
)
from ray.rllib.offline.offline_evaluator import OfflineEvaluator
from ray.rllib.policy.policy import Policy, PolicySpec
from ray.rllib.policy.sample_batch import DEFAULT_POLICY_ID, SampleBatch
from ray.rllib.utils import deep_update, FilterManager, force_list
from ray.rllib.utils.annotations import (
    DeveloperAPI,
    ExperimentalAPI,
    OldAPIStack,
    override,
    OverrideToImplementCustomLogic,
    OverrideToImplementCustomLogic_CallToSuperRecommended,
    PublicAPI,
)
from ray.rllib.utils.checkpoints import (
    Checkpointable,
    CHECKPOINT_VERSION,
    CHECKPOINT_VERSION_LEARNER_AND_ENV_RUNNER,
    get_checkpoint_info,
    try_import_msgpack,
)
from ray.rllib.utils.debug import update_global_seed_if_necessary
from ray.rllib.utils.deprecation import (
    DEPRECATED_VALUE,
    Deprecated,
    deprecation_warning,
)
from ray.rllib.utils.error import ERR_MSG_INVALID_ENV_DESCRIPTOR, EnvError
from ray.rllib.utils.framework import try_import_tf
from ray.rllib.utils.from_config import from_config
from ray.rllib.utils.metrics import (
    ALL_MODULES,
    ENV_RUNNER_RESULTS,
    ENV_RUNNER_SAMPLING_TIMER,
    EPISODE_LEN_MEAN,
    EPISODE_RETURN_MEAN,
    EVALUATION_ITERATION_TIMER,
    EVALUATION_RESULTS,
    FAULT_TOLERANCE_STATS,
    LEARNER_RESULTS,
    LEARNER_UPDATE_TIMER,
    NUM_AGENT_STEPS_SAMPLED,
    NUM_AGENT_STEPS_SAMPLED_LIFETIME,
    NUM_AGENT_STEPS_SAMPLED_THIS_ITER,
    NUM_AGENT_STEPS_TRAINED,
    NUM_AGENT_STEPS_TRAINED_LIFETIME,
    NUM_ENV_STEPS_SAMPLED,
    NUM_ENV_STEPS_SAMPLED_LIFETIME,
    NUM_ENV_STEPS_SAMPLED_PER_SECOND,
    NUM_ENV_STEPS_SAMPLED_THIS_ITER,
    NUM_ENV_STEPS_SAMPLED_FOR_EVALUATION_THIS_ITER,
    NUM_ENV_STEPS_TRAINED,
    NUM_ENV_STEPS_TRAINED_LIFETIME,
    NUM_EPISODES,
    NUM_EPISODES_LIFETIME,
    NUM_TRAINING_STEP_CALLS_PER_ITERATION,
    RESTORE_WORKERS_TIMER,
    RESTORE_EVAL_WORKERS_TIMER,
    SYNCH_ENV_CONNECTOR_STATES_TIMER,
    SYNCH_EVAL_ENV_CONNECTOR_STATES_TIMER,
    SYNCH_WORKER_WEIGHTS_TIMER,
    TIMERS,
    TRAINING_ITERATION_TIMER,
    TRAINING_STEP_TIMER,
    STEPS_TRAINED_THIS_ITER_COUNTER,
)
from ray.rllib.utils.metrics.learner_info import LEARNER_INFO
from ray.rllib.utils.metrics.metrics_logger import MetricsLogger
from ray.rllib.utils.metrics.stats import Stats
from ray.rllib.utils.replay_buffers import MultiAgentReplayBuffer, ReplayBuffer
from ray.rllib.utils.serialization import deserialize_type, NOT_SERIALIZABLE
from ray.rllib.utils.spaces import space_utils
from ray.rllib.utils.typing import (
    AgentConnectorDataType,
    AgentID,
    AgentToModuleMappingFn,
    AlgorithmConfigDict,
    EnvCreator,
    EnvInfoDict,
    EnvType,
    EpisodeID,
    ModuleID,
    PartialAlgorithmConfigDict,
    PolicyID,
    PolicyState,
    ResultDict,
    SampleBatchType,
    ShouldModuleBeUpdatedFn,
    StateDict,
    TensorStructType,
    TensorType,
)
from ray.train.constants import DEFAULT_STORAGE_PATH
from ray.tune.execution.placement_groups import PlacementGroupFactory
from ray.tune.experiment.trial import ExportFormat
from ray.tune.logger import Logger, UnifiedLogger
from ray.tune.registry import ENV_CREATOR, _global_registry
from ray.tune.resources import Resources
from ray.tune.trainable import Trainable
from ray.util import log_once
from ray.util.timer import _Timer
from ray.tune.registry import get_trainable_cls

if TYPE_CHECKING:
    from ray.rllib.core.learner.learner_group import LearnerGroup

try:
    from ray.rllib.extensions import AlgorithmBase
except ImportError:

    class AlgorithmBase:
        @staticmethod
        def _get_learner_bundles(cf: AlgorithmConfig) -> List[Dict[str, int]]:
            """Selects the right resource bundles for learner workers based off of cf.

            Args:
                cf: The AlgorithmConfig instance to extract bundle-information from.

            Returns:
                A list of resource bundles for the learner workers.
            """
            if cf.num_learners > 0:
                if cf.num_gpus_per_learner:
                    learner_bundles = [
                        {"GPU": cf.num_learners * cf.num_gpus_per_learner}
                    ]
                elif cf.num_cpus_per_learner:
                    learner_bundles = [
                        {
                            "CPU": cf.num_learners * cf.num_cpus_per_learner,
                        }
                    ]
            else:
                learner_bundles = [
                    {
                        # sampling and training is not done concurrently when local is
                        # used, so pick the max.
                        "CPU": max(
                            cf.num_cpus_per_learner, cf.num_cpus_for_main_process
                        ),
                        "GPU": cf.num_gpus_per_learner,
                    }
                ]
            return learner_bundles


tf1, tf, tfv = try_import_tf()

logger = logging.getLogger(__name__)


@PublicAPI
class Algorithm(Checkpointable, Trainable, AlgorithmBase):
    """An RLlib algorithm responsible for optimizing one or more Policies.

    Algorithms contain a EnvRunnerGroup under `self.env_runner_group`. An EnvRunnerGroup
    is composed of a single local EnvRunner (`self.env_runner_group.local_env_runner`),
    serving as the reference copy of the NeuralNetwork(s) to be trained and optionally
    one or more remote EnvRunners used to generate environment samples in parallel.
    EnvRunnerGroup is fault-tolerant and elastic. It tracks health states for all
    the managed remote EnvRunner actors. As a result, Algorithm should never
    access the underlying actor handles directly. Instead, always access them
    via all the foreach APIs with assigned IDs of the underlying EnvRunners.

    Each EnvRunners (remotes or local) contains a PolicyMap, which itself
    may contain either one policy for single-agent training or one or more
    policies for multi-agent training. Policies are synchronized
    automatically from time to time using ray.remote calls. The exact
    synchronization logic depends on the specific algorithm used,
    but this usually happens from local worker to all remote workers and
    after each training update.

    You can write your own Algorithm classes by sub-classing from `Algorithm`
    or any of its built-in sub-classes.
    This allows you to override the `training_step` method to implement
    your own algorithm logic. You can find the different built-in
    algorithms' `training_step()` methods in their respective main .py files,
    e.g. rllib.algorithms.dqn.dqn.py or rllib.algorithms.impala.impala.py.

    The most important API methods a Algorithm exposes are `train()`,
    `evaluate()`, `save_to_path()` and `restore_from_path()`.
    """

    # Whether to allow unknown top-level config keys.
    _allow_unknown_configs = False

    # List of top-level keys with value=dict, for which new sub-keys are
    # allowed to be added to the value dict.
    _allow_unknown_subkeys = [
        "tf_session_args",
        "local_tf_session_args",
        "env_config",
        "model",
        "optimizer",
        "custom_resources_per_env_runner",
        "custom_resources_per_worker",
        "evaluation_config",
        "exploration_config",
        "replay_buffer_config",
        "extra_python_environs_for_worker",
        "input_config",
        "output_config",
    ]

    # List of top level keys with value=dict, for which we always override the
    # entire value (dict), iff the "type" key in that value dict changes.
    _override_all_subkeys_if_type_changes = [
        "exploration_config",
        "replay_buffer_config",
    ]

    # List of keys that are always fully overridden if present in any dict or sub-dict
    _override_all_key_list = ["off_policy_estimation_methods", "policies"]

    _progress_metrics = (
        f"{ENV_RUNNER_RESULTS}/{EPISODE_RETURN_MEAN}",
        f"{EVALUATION_RESULTS}/{ENV_RUNNER_RESULTS}/{EPISODE_RETURN_MEAN}",
        f"{NUM_ENV_STEPS_SAMPLED_LIFETIME}",
        f"{NUM_ENV_STEPS_TRAINED_LIFETIME}",
        f"{NUM_EPISODES_LIFETIME}",
        f"{ENV_RUNNER_RESULTS}/{EPISODE_LEN_MEAN}",
    )

    # Backward compatibility with old checkpoint system (now through the
    # `Checkpointable` API).
    METADATA_FILE_NAME = "rllib_checkpoint.json"
    STATE_FILE_NAME = "algorithm_state"

    @classmethod
    @override(Checkpointable)
    def from_checkpoint(
        cls,
        path: Optional[Union[str, Checkpoint]] = None,
        filesystem: Optional["pyarrow.fs.FileSystem"] = None,
        *,
        # @OldAPIStack
        policy_ids: Optional[Collection[PolicyID]] = None,
        policy_mapping_fn: Optional[Callable[[AgentID, EpisodeID], PolicyID]] = None,
        policies_to_train: Optional[
            Union[
                Collection[PolicyID],
                Callable[[PolicyID, Optional[SampleBatchType]], bool],
            ]
        ] = None,
        # deprecated args
        checkpoint=DEPRECATED_VALUE,
        **kwargs,
    ) -> "Algorithm":
        """Creates a new algorithm instance from a given checkpoint.

        Args:
            path: The path (str) to the checkpoint directory to use
                or an AIR Checkpoint instance to restore from.
            filesystem: PyArrow FileSystem to use to access data at the `path`. If not
                specified, this is inferred from the URI scheme of `path`.
            policy_ids: Optional list of PolicyIDs to recover. This allows users to
                restore an Algorithm with only a subset of the originally present
                Policies.
            policy_mapping_fn: An optional (updated) policy mapping function
                to use from here on.
            policies_to_train: An optional list of policy IDs to be trained
                or a callable taking PolicyID and SampleBatchType and
                returning a bool (trainable or not?).
                If None, will keep the existing setup in place. Policies,
                whose IDs are not in the list (or for which the callable
                returns False) will not be updated.

        Returns:
            The instantiated Algorithm.
        """
        if checkpoint != DEPRECATED_VALUE:
            deprecation_warning(
                old="Algorithm.from_checkpoint(checkpoint=...)",
                new="Algorithm.from_checkpoint(path=...)",
                error=False,
            )
            path = checkpoint
        if path is None:
            raise ValueError(
                "`path` not provided in call to Algorithm.from_checkpoint()!"
            )

        checkpoint_info = get_checkpoint_info(path)

        # Not possible for (v0.1) (algo class and config information missing
        # or very hard to retrieve).
        if checkpoint_info["checkpoint_version"] == version.Version("0.1"):
            raise ValueError(
                "Cannot restore a v0 checkpoint using `Algorithm.from_checkpoint()`!"
                "In this case, do the following:\n"
                "1) Create a new Algorithm object using your original config.\n"
                "2) Call the `restore()` method of this algo object passing it"
                " your checkpoint dir or AIR Checkpoint object."
            )
        elif checkpoint_info["checkpoint_version"] < version.Version("1.0"):
            raise ValueError(
                "`checkpoint_info['checkpoint_version']` in `Algorithm.from_checkpoint"
                "()` must be 1.0 or later! You are using a checkpoint with "
                f"version v{checkpoint_info['checkpoint_version']}."
            )
        # New API stack -> Use Checkpointable's default implementation.
        elif checkpoint_info["checkpoint_version"] >= version.Version("2.0"):
            return super().from_checkpoint(path, filesystem=filesystem, **kwargs)

        # This is a msgpack checkpoint.
        if checkpoint_info["format"] == "msgpack":
            # User did not provide unserializable function with this call
            # (`policy_mapping_fn`). Note that if `policies_to_train` is None, it
            # defaults to training all policies (so it's ok to not provide this here).
            if policy_mapping_fn is None:
                # Only DEFAULT_POLICY_ID present in this algorithm, provide default
                # implementations of these two functions.
                if checkpoint_info["policy_ids"] == {DEFAULT_POLICY_ID}:
                    policy_mapping_fn = AlgorithmConfig.DEFAULT_POLICY_MAPPING_FN
                # Provide meaningful error message.
                else:
                    raise ValueError(
                        "You are trying to restore a multi-agent algorithm from a "
                        "`msgpack` formatted checkpoint, which do NOT store the "
                        "`policy_mapping_fn` or `policies_to_train` "
                        "functions! Make sure that when using the "
                        "`Algorithm.from_checkpoint()` utility, you also pass the "
                        "args: `policy_mapping_fn` and `policies_to_train` with your "
                        "call. You might leave `policies_to_train=None` in case "
                        "you would like to train all policies anyways."
                    )

        state = Algorithm._checkpoint_info_to_algorithm_state(
            checkpoint_info=checkpoint_info,
            policy_ids=policy_ids,
            policy_mapping_fn=policy_mapping_fn,
            policies_to_train=policies_to_train,
        )

        return Algorithm.from_state(state)

    @OldAPIStack
    @staticmethod
    def from_state(state: Dict) -> "Algorithm":
        """Recovers an Algorithm from a state object.

        The `state` of an instantiated Algorithm can be retrieved by calling its
        `get_state` method. It contains all information necessary
        to create the Algorithm from scratch. No access to the original code (e.g.
        configs, knowledge of the Algorithm's class, etc..) is needed.

        Args:
            state: The state to recover a new Algorithm instance from.

        Returns:
            A new Algorithm instance.
        """
        algorithm_class: Type[Algorithm] = state.get("algorithm_class")
        if algorithm_class is None:
            raise ValueError(
                "No `algorithm_class` key was found in given `state`! "
                "Cannot create new Algorithm."
            )
        # algo_class = get_trainable_cls(algo_class_name)
        # Create the new algo.
        config = state.get("config")
        if not config:
            raise ValueError("No `config` found in given Algorithm state!")
        new_algo = algorithm_class(config=config)
        # Set the new algo's state.
        new_algo.__setstate__(state)

        # Return the new algo.
        return new_algo

    @PublicAPI
    def __init__(
        self,
        config: Optional[AlgorithmConfig] = None,
        env=None,  # deprecated arg
        logger_creator: Optional[Callable[[], Logger]] = None,
        **kwargs,
    ):
        """Initializes an Algorithm instance.

        Args:
            config: Algorithm-specific configuration object.
            logger_creator: Callable that creates a ray.tune.Logger
                object. If unspecified, a default logger is created.
            **kwargs: Arguments passed to the Trainable base class.
        """
        config = config  # or self.get_default_config()

        # Translate possible dict into an AlgorithmConfig object, as well as,
        # resolving generic config objects into specific ones (e.g. passing
        # an `AlgorithmConfig` super-class instance into a PPO constructor,
        # which normally would expect a PPOConfig object).
        if isinstance(config, dict):
            default_config = self.get_default_config()
            # `self.get_default_config()` also returned a dict ->
            # Last resort: Create core AlgorithmConfig from merged dicts.
            if isinstance(default_config, dict):
                if "class" in config:
                    AlgorithmConfig.from_state(config)
                else:
                    config = AlgorithmConfig.from_dict(
                        config_dict=self.merge_algorithm_configs(
                            default_config, config, True
                        )
                    )

            # Default config is an AlgorithmConfig -> update its properties
            # from the given config dict.
            else:
                if isinstance(config, dict) and "class" in config:
                    config = default_config.from_state(config)
                else:
                    config = default_config.update_from_dict(config)
        else:
            default_config = self.get_default_config()
            # Given AlgorithmConfig is not of the same type as the default config:
            # This could be the case e.g. if the user is building an algo from a
            # generic AlgorithmConfig() object.
            if not isinstance(config, type(default_config)):
                config = default_config.update_from_dict(config.to_dict())
            else:
                config = default_config.from_state(config.get_state())

        # In case this algo is using a generic config (with no algo_class set), set it
        # here.
        if config.algo_class is None:
            config.algo_class = type(self)

        if env is not None:
            deprecation_warning(
                old=f"algo = Algorithm(env='{env}', ...)",
                new=f"algo = AlgorithmConfig().environment('{env}').build()",
                error=False,
            )
            config.environment(env)

        # Validate and freeze our AlgorithmConfig object (no more changes possible).
        config.validate()
        config.freeze()

        # Convert `env` provided in config into a concrete env creator callable, which
        # takes an EnvContext (config dict) as arg and returning an RLlib supported Env
        # type (e.g. a gym.Env).
        self._env_id, self.env_creator = self._get_env_id_and_creator(
            config.env, config
        )
        env_descr = (
            self._env_id.__name__ if isinstance(self._env_id, type) else self._env_id
        )

        # Placeholder for a local replay buffer instance.
        self.local_replay_buffer = None

        # Placeholder for our LearnerGroup responsible for updating the RLModule(s).
        self.learner_group: Optional["LearnerGroup"] = None

        # The Algorithm's `MetricsLogger` object to collect stats from all its
        # components (including timers, counters and other stats in its own
        # `training_step()` and other methods) as well as custom callbacks.
        self.metrics = MetricsLogger()

        # Create a default logger creator if no logger_creator is specified
        if logger_creator is None:
            # Default logdir prefix containing the agent's name and the
            # env id.
            timestr = datetime.today().strftime("%Y-%m-%d_%H-%M-%S")
            env_descr_for_dir = re.sub("[/\\\\]", "-", str(env_descr))
            logdir_prefix = f"{type(self).__name__}_{env_descr_for_dir}_{timestr}"
            if not os.path.exists(DEFAULT_STORAGE_PATH):
                # Possible race condition if dir is created several times on
                # rollout workers
                os.makedirs(DEFAULT_STORAGE_PATH, exist_ok=True)
            logdir = tempfile.mkdtemp(prefix=logdir_prefix, dir=DEFAULT_STORAGE_PATH)

            # Allow users to more precisely configure the created logger
            # via "logger_config.type".
            if config.logger_config and "type" in config.logger_config:

                def default_logger_creator(config):
                    """Creates a custom logger with the default prefix."""
                    cfg = config["logger_config"].copy()
                    cls = cfg.pop("type")
                    # Provide default for logdir, in case the user does
                    # not specify this in the "logger_config" dict.
                    logdir_ = cfg.pop("logdir", logdir)
                    return from_config(cls=cls, _args=[cfg], logdir=logdir_)

            # If no `type` given, use tune's UnifiedLogger as last resort.
            else:

                def default_logger_creator(config):
                    """Creates a Unified logger with the default prefix."""
                    return UnifiedLogger(config, logdir, loggers=None)

            logger_creator = default_logger_creator

        # Metrics-related properties.
        self._timers = defaultdict(_Timer)
        self._counters = defaultdict(int)
        self._episode_history = []
        self._episodes_to_be_collected = []

        # The fully qualified AlgorithmConfig used for evaluation
        # (or None if evaluation not setup).
        self.evaluation_config: Optional[AlgorithmConfig] = None
        # Evaluation EnvRunnerGroup and metrics last returned by `self.evaluate()`.
        self.eval_env_runner_group: Optional[EnvRunnerGroup] = None

        super().__init__(
            config=config,
            logger_creator=logger_creator,
            **kwargs,
        )

    @OverrideToImplementCustomLogic
    @classmethod
    def get_default_config(cls) -> AlgorithmConfig:
        return AlgorithmConfig()

    @OverrideToImplementCustomLogic
    def _remote_worker_ids_for_metrics(self) -> List[int]:
        """Returns a list of remote worker IDs to fetch metrics from.

        Specific Algorithm implementations can override this method to
        use a subset of the workers for metrics collection.

        Returns:
            List of remote worker IDs to fetch metrics from.
        """
        return self.env_runner_group.healthy_worker_ids()

    @OverrideToImplementCustomLogic_CallToSuperRecommended
    @override(Trainable)
    def setup(self, config: AlgorithmConfig) -> None:
        # Setup our config: Merge the user-supplied config dict (which could
        # be a partial config dict) with the class' default.
        if not isinstance(config, AlgorithmConfig):
            assert isinstance(config, PartialAlgorithmConfigDict)
            config_obj = self.get_default_config()
            if not isinstance(config_obj, AlgorithmConfig):
                assert isinstance(config, PartialAlgorithmConfigDict)
                config_obj = AlgorithmConfig().from_dict(config_obj)
            config_obj.update_from_dict(config)
            config_obj.env = self._env_id
            self.config = config_obj

        # Set Algorithm's seed after we have - if necessary - enabled
        # tf eager-execution.
        update_global_seed_if_necessary(self.config.framework_str, self.config.seed)

        self._record_usage(self.config)

        # Create the callbacks object.
        self.callbacks = self.config.callbacks_class()

        if self.config.log_level in ["WARN", "ERROR"]:
            logger.info(
                f"Current log_level is {self.config.log_level}. For more information, "
                "set 'log_level': 'INFO' / 'DEBUG' or use the -v and "
                "-vv flags."
            )
        if self.config.log_level:
            logging.getLogger("ray.rllib").setLevel(self.config.log_level)

        # Create local replay buffer if necessary.
        self.local_replay_buffer = self._create_local_replay_buffer_if_necessary(
            self.config
        )

        # Create a dict, mapping ActorHandles to sets of open remote
        # requests (object refs). This way, we keep track, of which actors
        # inside this Algorithm (e.g. a remote EnvRunner) have
        # already been sent how many (e.g. `sample()`) requests.
        self.remote_requests_in_flight: DefaultDict[
            ActorHandle, Set[ray.ObjectRef]
        ] = defaultdict(set)

        self.env_runner_group: Optional[EnvRunnerGroup] = None

        # Offline RL settings.
        input_evaluation = self.config.get("input_evaluation")
        if input_evaluation is not None and input_evaluation is not DEPRECATED_VALUE:
            ope_dict = {str(ope): {"type": ope} for ope in input_evaluation}
            deprecation_warning(
                old="config.input_evaluation={}".format(input_evaluation),
                new="config.evaluation(evaluation_config=config.overrides("
                f"off_policy_estimation_methods={ope_dict}"
                "))",
                error=True,
                help="Running OPE during training is not recommended.",
            )
            self.config.off_policy_estimation_methods = ope_dict

        # If an input path is available and we are on the new API stack generate
        # an `OfflineData` instance.
        if self.config.is_offline:
            from ray.rllib.offline.offline_data import OfflineData

            # Use either user-provided `OfflineData` class or RLlib's default.
            offline_data_class = self.config.offline_data_class or OfflineData
            # Build the `OfflineData` class.
            self.offline_data = offline_data_class(self.config)
        # Otherwise set the attribute to `None`.
        else:
            self.offline_data = None

        if not self.offline_data:
            # Create a set of env runner actors via a EnvRunnerGroup.
            self.env_runner_group = EnvRunnerGroup(
                env_creator=self.env_creator,
                validate_env=self.validate_env,
                default_policy_class=self.get_default_policy_class(self.config),
                config=self.config,
                local_env_runner=True,
                logdir=self.logdir,
                tune_trial_id=self.trial_id,
            )

        # Compile, validate, and freeze an evaluation config.
        self.evaluation_config = self.config.get_evaluation_config_object()
        self.evaluation_config.validate()
        self.evaluation_config.freeze()

        # Evaluation EnvRunnerGroup setup.
        # User would like to setup a separate evaluation worker set.
        # Note: We skip EnvRunnerGroup creation if we need to do offline evaluation.
        if self._should_create_evaluation_env_runners(self.evaluation_config):
            _, env_creator = self._get_env_id_and_creator(
                self.evaluation_config.env, self.evaluation_config
            )

            # Create a separate evaluation worker set for evaluation.
            # If evaluation_num_env_runners=0, use the evaluation set's local
            # worker for evaluation, otherwise, use its remote workers
            # (parallelized evaluation).
            self.eval_env_runner_group: EnvRunnerGroup = EnvRunnerGroup(
                env_creator=env_creator,
                validate_env=None,
                default_policy_class=self.get_default_policy_class(self.config),
                config=self.evaluation_config,
                logdir=self.logdir,
                tune_trial_id=self.trial_id,
            )

        self.evaluation_dataset = None
        if (
            self.evaluation_config.off_policy_estimation_methods
            and not self.evaluation_config.ope_split_batch_by_episode
        ):
            # the num worker is set to 0 to avoid creating shards. The dataset will not
            # be repartioned to num_workers blocks.
            logger.info("Creating evaluation dataset ...")
            self.evaluation_dataset, _ = get_dataset_and_shards(
                self.evaluation_config, num_workers=0
            )
            logger.info("Evaluation dataset created")

        self.reward_estimators: Dict[str, OffPolicyEstimator] = {}
        ope_types = {
            "is": ImportanceSampling,
            "wis": WeightedImportanceSampling,
            "dm": DirectMethod,
            "dr": DoublyRobust,
        }
        for name, method_config in self.config.off_policy_estimation_methods.items():
            method_type = method_config.pop("type")
            if method_type in ope_types:
                deprecation_warning(
                    old=method_type,
                    new=str(ope_types[method_type]),
                    error=True,
                )
                method_type = ope_types[method_type]
            elif isinstance(method_type, str):
                logger.log(0, "Trying to import from string: " + method_type)
                mod, obj = method_type.rsplit(".", 1)
                mod = importlib.import_module(mod)
                method_type = getattr(mod, obj)
            if isinstance(method_type, type) and issubclass(
                method_type, OfflineEvaluator
            ):
                # TODO(kourosh) : Add an integration test for all these
                # offline evaluators.
                policy = self.get_policy()
                if issubclass(method_type, OffPolicyEstimator):
                    method_config["gamma"] = self.config.gamma
                self.reward_estimators[name] = method_type(policy, **method_config)
            else:
                raise ValueError(
                    f"Unknown off_policy_estimation type: {method_type}! Must be "
                    "either a class path or a sub-class of ray.rllib."
                    "offline.offline_evaluator::OfflineEvaluator"
                )
            # TODO (Rohan138): Refactor this and remove deprecated methods
            # Need to add back method_type in case Algorithm is restored from checkpoint
            method_config["type"] = method_type

        if self.config.enable_rl_module_and_learner:
            from ray.rllib.env import INPUT_ENV_SPACES

            spaces = {
                INPUT_ENV_SPACES: (
                    self.config.observation_space,
                    self.config.action_space,
                )
            }
            if self.env_runner_group:
                spaces.update(self.env_runner_group.get_spaces())
            elif self.eval_env_runner_group:
                spaces.update(self.eval_env_runner_group.get_spaces())
            else:
                spaces.update(
                    {
                        DEFAULT_MODULE_ID: (
                            self.config.observation_space,
                            self.config.action_space,
                        ),
                    }
                )

            module_spec: MultiRLModuleSpec = self.config.get_multi_rl_module_spec(
                spaces=spaces,
                inference_only=False,
            )
            self.learner_group = self.config.build_learner_group(
                rl_module_spec=module_spec
            )

            # Check if there are modules to load from the `module_spec`.
            rl_module_ckpt_dirs = {}
            multi_rl_module_ckpt_dir = module_spec.load_state_path
            modules_to_load = module_spec.modules_to_load
            for module_id, sub_module_spec in module_spec.rl_module_specs.items():
                if sub_module_spec.load_state_path:
                    rl_module_ckpt_dirs[module_id] = sub_module_spec.load_state_path
            if multi_rl_module_ckpt_dir or rl_module_ckpt_dirs:
                self.learner_group.load_module_state(
                    multi_rl_module_ckpt_dir=multi_rl_module_ckpt_dir,
                    modules_to_load=modules_to_load,
                    rl_module_ckpt_dirs=rl_module_ckpt_dirs,
                )

            # Sync the weights from the learner group to the EnvRunners.
            rl_module_state = self.learner_group.get_state(
                components=COMPONENT_LEARNER + "/" + COMPONENT_RL_MODULE,
                inference_only=True,
            )[COMPONENT_LEARNER]
            if self.env_runner_group:
                self.env_runner.set_state(rl_module_state)
                self.env_runner_group.sync_env_runner_states(
                    config=self.config,
                    env_steps_sampled=self.metrics.peek(
                        (ENV_RUNNER_RESULTS, NUM_ENV_STEPS_SAMPLED_LIFETIME), default=0
                    ),
                    rl_module_state=rl_module_state,
                )
            elif self.eval_env_runner_group:
                self.eval_env_runner.set_state(rl_module_state)
                self.eval_env_runner_group.sync_env_runner_states(
                    config=self.config,
                    env_steps_sampled=self.metrics.peek(
                        (ENV_RUNNER_RESULTS, NUM_ENV_STEPS_SAMPLED_LIFETIME), default=0
                    ),
                    rl_module_state=rl_module_state,
                )
            # TODO (simon): Update modules in DataWorkers.

            if self.offline_data:
                # If the learners are remote we need to provide specific
                # information and the learner's actor handles.
                if self.learner_group.is_remote:
                    # If learners run on different nodes, locality hints help
                    # to use the nearest learner in the workers that do the
                    # data preprocessing.
                    learner_node_ids = self.learner_group.foreach_learner(
                        lambda _: ray.get_runtime_context().get_node_id()
                    )
                    self.offline_data.locality_hints = [
                        node_id.get() for node_id in learner_node_ids
                    ]
                    # Provide the actor handles for the learners for module
                    # updating during preprocessing.
                    self.offline_data.learner_handles = self.learner_group._workers
                    # Provide the module_spec. Note, in the remote case this is needed
                    # because the learner module cannot be copied, but must be built.
                    self.offline_data.module_spec = module_spec
                # Otherwise we can simply pass in the local learner.
                else:
                    self.offline_data.learner_handles = [self.learner_group._learner]

                # Provide the `OfflineData` instance with space information. It might
                # need it for reading recorded experiences.
                self.offline_data.spaces = spaces

        # Run `on_algorithm_init` callback after initialization is done.
        self.callbacks.on_algorithm_init(algorithm=self, metrics_logger=self.metrics)

    @OverrideToImplementCustomLogic
    @classmethod
    def get_default_policy_class(
        cls,
        config: AlgorithmConfig,
    ) -> Optional[Type[Policy]]:
        """Returns a default Policy class to use, given a config.

        This class will be used by an Algorithm in case
        the policy class is not provided by the user in any single- or
        multi-agent PolicySpec.

        Note: This method is ignored when the RLModule API is enabled.
        """
        return None

    @override(Trainable)
    def step(self) -> ResultDict:
        """Implements the main `Algorithm.train()` logic.

        Takes n attempts to perform a single training step. Thereby
        catches RayErrors resulting from worker failures. After n attempts,
        fails gracefully.

        Override this method in your Algorithm sub-classes if you would like to
        handle worker failures yourself.
        Otherwise, override only `training_step()` to implement the core
        algorithm logic.

        Returns:
            The results dict with stats/infos on sampling, training,
            and - if required - evaluation.
        """
        # Do we have to run `self.evaluate()` this iteration?
        # `self.iteration` gets incremented after this function returns,
        # meaning that e.g. the first time this function is called,
        # self.iteration will be 0.
        evaluate_this_iter = (
            self.config.evaluation_interval
            and (self.iteration + 1) % self.config.evaluation_interval == 0
        )
        # Results dict for training (and if appolicable: evaluation).
        train_results: ResultDict = {}
        eval_results: ResultDict = {}

        # Parallel eval + training (BUT w/o using a thread pool):
        if (
            evaluate_this_iter
            and self.config.evaluation_parallel_to_training
            and self.config._evaluation_parallel_to_training_wo_thread
        ):
            (
                train_results,
                eval_results,
                train_iter_ctx,
            ) = self._run_one_training_iteration_and_evaluation_in_parallel_wo_thread()
        # Parallel eval + training: Kick off evaluation-loop and parallel train() call.
        elif self.config._run_training_always_in_thread or (
            evaluate_this_iter and self.config.evaluation_parallel_to_training
        ):
            (
                train_results,
                eval_results,
                train_iter_ctx,
            ) = self._run_one_training_iteration_and_evaluation_in_parallel()

        # - No evaluation necessary, just run the next training iteration.
        # - We have to evaluate in this training iteration, but no parallelism ->
        #   evaluate after the training iteration is entirely done.
        else:
            if self.config.enable_env_runner_and_connector_v2:
                train_results, train_iter_ctx = self._run_one_training_iteration()
            else:
                (
                    train_results,
                    train_iter_ctx,
                ) = self._run_one_training_iteration_old_api_stack()

        # Sequential: Train (already done above), then evaluate.
        if evaluate_this_iter and not self.config.evaluation_parallel_to_training:
            eval_results = self._run_one_evaluation(parallel_train_future=None)

        # Sync EnvRunner workers.
        # TODO (sven): For the new API stack, the common execution pattern for any algo
        #  should be: [sample + get_metrics + get_state] -> send all these in one remote
        #  call down to `training_step` (where episodes are sent as ray object
        #  references). Then distribute the episode refs to the learners, store metrics
        #  in special key in result dict and perform the connector merge/broadcast
        #  inside the `training_step` as well. See the new IMPALA for an example.
        if self.config.enable_env_runner_and_connector_v2:
            if (
                not self.config._dont_auto_sync_env_runner_states
                and self.env_runner_group
            ):
                # Synchronize EnvToModule and ModuleToEnv connector states and broadcast
                # new states back to all EnvRunners.
                with self.metrics.log_time((TIMERS, SYNCH_ENV_CONNECTOR_STATES_TIMER)):
                    self.env_runner_group.sync_env_runner_states(
                        config=self.config,
                    )
            # Compile final ResultDict from `train_results` and `eval_results`. Note
            # that, as opposed to the old API stack, EnvRunner stats should already be
            # in `train_results` and `eval_results`.
            results = self._compile_iteration_results_new_api_stack(
                train_results=train_results,
                eval_results=eval_results,
            )
        else:
            self._sync_filters_if_needed(
                central_worker=self.env_runner_group.local_env_runner,
                workers=self.env_runner_group,
                config=self.config,
            )
            # Get EnvRunner metrics and compile them into results.
            episodes_this_iter = collect_episodes(
                self.env_runner_group,
                self._remote_worker_ids_for_metrics(),
                timeout_seconds=self.config.metrics_episode_collection_timeout_s,
            )
            results = self._compile_iteration_results_old_api_stack(
                episodes_this_iter=episodes_this_iter,
                step_ctx=train_iter_ctx,
                iteration_results={**train_results, **eval_results},
            )

        return results

    @PublicAPI
    def evaluate(
        self,
        parallel_train_future: Optional[concurrent.futures.ThreadPoolExecutor] = None,
    ) -> ResultDict:
        """Evaluates current policy under `evaluation_config` settings.

        Args:
            parallel_train_future: In case, we are training and avaluating in parallel,
                this arg carries the currently running ThreadPoolExecutor object that
                runs the training iteration. Use `parallel_train_future.done()` to
                check, whether the parallel training job has completed and
                `parallel_train_future.result()` to get its return values.

        Returns:
            A ResultDict only containing the evaluation results from the current
            iteration.
        """
        # Call the `_before_evaluate` hook.
        self._before_evaluate()

        if self.evaluation_dataset is not None:
            return self._run_offline_evaluation()

        # Sync weights to the evaluation EnvRunners.
        if self.eval_env_runner_group is not None:
            self.eval_env_runner_group.sync_weights(
                from_worker_or_learner_group=self.learner_group
                if self.config.enable_env_runner_and_connector_v2
                else self.env_runner_group.local_env_runner,
                inference_only=True,
            )

            if self.config.enable_env_runner_and_connector_v2:
                if self.env_runner_group:
                    # Synchronize EnvToModule and ModuleToEnv connector states
                    # and broadcast new states back to all eval EnvRunners.
                    with self.metrics.log_time(
                        (TIMERS, SYNCH_EVAL_ENV_CONNECTOR_STATES_TIMER)
                    ):
                        self.eval_env_runner_group.sync_env_runner_states(
                            config=self.evaluation_config,
                            from_worker=self.env_runner_group.local_env_runner,
                        )
            else:
                self._sync_filters_if_needed(
                    central_worker=self.env_runner_group.local_env_runner,
                    workers=self.eval_env_runner_group,
                    config=self.evaluation_config,
                )

        self.callbacks.on_evaluate_start(algorithm=self, metrics_logger=self.metrics)

        env_steps = agent_steps = 0
        batches = []

        # We will use a user provided evaluation function.
        if self.config.custom_evaluation_function:
            if self.config.enable_env_runner_and_connector_v2:
                (
                    eval_results,
                    env_steps,
                    agent_steps,
                ) = self._evaluate_with_custom_eval_function()
            else:
                eval_results = self.config.custom_evaluation_function()
        # There is no eval EnvRunnerGroup -> Run on local EnvRunner.
        elif self.eval_env_runner_group is None:
            (
                eval_results,
                env_steps,
                agent_steps,
                batches,
            ) = self._evaluate_on_local_env_runner(
                self.env_runner_group.local_env_runner
            )
        # There is only a local eval EnvRunner -> Run on that.
        elif self.eval_env_runner_group.num_healthy_remote_workers() == 0:
            (
                eval_results,
                env_steps,
                agent_steps,
                batches,
            ) = self._evaluate_on_local_env_runner(self.eval_env_runner)
        # There are healthy remote evaluation workers -> Run on these.
        elif self.eval_env_runner_group.num_healthy_remote_workers() > 0:
            # Running in automatic duration mode (parallel with training step).
            if self.config.evaluation_duration == "auto":
                assert parallel_train_future is not None
                (
                    eval_results,
                    env_steps,
                    agent_steps,
                    batches,
                ) = self._evaluate_with_auto_duration(parallel_train_future)
            # Running with a fixed amount of data to sample.
            else:
                (
                    eval_results,
                    env_steps,
                    agent_steps,
                    batches,
                ) = self._evaluate_with_fixed_duration()
        # Can't find a good way to run this evaluation -> Wait for next iteration.
        else:
            eval_results = {}

        if self.config.enable_env_runner_and_connector_v2:
            eval_results = self.metrics.reduce(
                key=EVALUATION_RESULTS, return_stats_obj=False
            )
        else:
            eval_results = {ENV_RUNNER_RESULTS: eval_results}
            eval_results[NUM_AGENT_STEPS_SAMPLED_THIS_ITER] = agent_steps
            eval_results[NUM_ENV_STEPS_SAMPLED_THIS_ITER] = env_steps
            eval_results["timesteps_this_iter"] = env_steps
            self._counters[NUM_ENV_STEPS_SAMPLED_FOR_EVALUATION_THIS_ITER] = env_steps

        # Compute off-policy estimates
        if not self.config.custom_evaluation_function:
            estimates = defaultdict(list)
            # for each batch run the estimator's fwd pass
            for name, estimator in self.reward_estimators.items():
                for batch in batches:
                    estimate_result = estimator.estimate(
                        batch,
                        split_batch_by_episode=self.config.ope_split_batch_by_episode,
                    )
                    estimates[name].append(estimate_result)

            # collate estimates from all batches
            if estimates:
                eval_results["off_policy_estimator"] = {}
                for name, estimate_list in estimates.items():
                    avg_estimate = tree.map_structure(
                        lambda *x: np.mean(x, axis=0), *estimate_list
                    )
                    eval_results["off_policy_estimator"][name] = avg_estimate

        # Trigger `on_evaluate_end` callback.
        self.callbacks.on_evaluate_end(
            algorithm=self,
            metrics_logger=self.metrics,
            evaluation_metrics=eval_results,
        )

        # Also return the results here for convenience.
        return eval_results

    def _evaluate_with_custom_eval_function(self) -> Tuple[ResultDict, int, int]:
        logger.info(
            f"Evaluating current state of {self} using the custom eval function "
            f"{self.config.custom_evaluation_function}"
        )
        if self.config.enable_env_runner_and_connector_v2:
            (
                eval_results,
                env_steps,
                agent_steps,
            ) = self.config.custom_evaluation_function(self, self.eval_env_runner_group)
            if not env_steps or not agent_steps:
                raise ValueError(
                    "Custom eval function must return "
                    "`Tuple[ResultDict, int, int]` with `int, int` being "
                    f"`env_steps` and `agent_steps`! Got {env_steps}, {agent_steps}."
                )
        else:
            eval_results = self.config.custom_evaluation_function()
        if not eval_results or not isinstance(eval_results, dict):
            raise ValueError(
                "Custom eval function must return "
                f"dict of metrics! Got {eval_results}."
            )

        return eval_results, env_steps, agent_steps

    def _evaluate_on_local_env_runner(self, env_runner):
        if hasattr(env_runner, "input_reader") and env_runner.input_reader is None:
            raise ValueError(
                "Can't evaluate on a local worker if this local worker does not have "
                "an environment!\nTry one of the following:"
                "\n1) Set `evaluation_interval` > 0 to force creating a separate "
                "evaluation EnvRunnerGroup.\n2) Set `create_env_on_driver=True` to "
                "force the local (non-eval) EnvRunner to have an environment to "
                "evaluate on."
            )
        elif self.config.evaluation_parallel_to_training:
            raise ValueError(
                "Cannot run on local evaluation worker parallel to training! Try "
                "setting `evaluation_parallel_to_training=False`."
            )

        # How many episodes/timesteps do we need to run?
        unit = self.config.evaluation_duration_unit
        duration = self.config.evaluation_duration
        eval_cfg = self.evaluation_config

        env_steps = agent_steps = 0

        logger.info(f"Evaluating current state of {self} for {duration} {unit}.")

        all_batches = []
        if self.config.enable_env_runner_and_connector_v2:
            episodes = env_runner.sample(
                num_timesteps=duration if unit == "timesteps" else None,
                num_episodes=duration if unit == "episodes" else None,
            )
            agent_steps += sum(e.agent_steps() for e in episodes)
            env_steps += sum(e.env_steps() for e in episodes)
        elif unit == "episodes":
            for _ in range(duration):
                batch = env_runner.sample()
                agent_steps += batch.agent_steps()
                env_steps += batch.env_steps()
                if self.reward_estimators:
                    all_batches.append(batch)
        else:
            batch = env_runner.sample()
            agent_steps += batch.agent_steps()
            env_steps += batch.env_steps()
            if self.reward_estimators:
                all_batches.append(batch)

        env_runner_results = env_runner.get_metrics()

        if not self.config.enable_env_runner_and_connector_v2:
            env_runner_results = summarize_episodes(
                env_runner_results,
                env_runner_results,
                keep_custom_metrics=eval_cfg.keep_per_episode_custom_metrics,
            )
        else:
            self.metrics.log_dict(
                env_runner_results,
                key=(EVALUATION_RESULTS, ENV_RUNNER_RESULTS),
            )
            env_runner_results = None

        return env_runner_results, env_steps, agent_steps, all_batches

    def _evaluate_with_auto_duration(self, parallel_train_future):
        logger.info(
            f"Evaluating current state of {self} for as long as the parallelly "
            "running training step takes."
        )

        all_metrics = []
        all_batches = []

        # How many episodes have we run (across all eval workers)?
        num_healthy_workers = self.eval_env_runner_group.num_healthy_remote_workers()
        # Do we have to force-reset the EnvRunners before the first round of `sample()`
        # calls.?
        force_reset = self.config.evaluation_force_reset_envs_before_iteration

        # Remote function used on healthy EnvRunners to sample, get metrics, and
        # step counts.
        def _env_runner_remote(worker, num, round, iter):
            # Sample AND get_metrics, but only return metrics (and steps actually taken)
            # to save time.
            episodes = worker.sample(
                num_timesteps=num, force_reset=force_reset and round == 0
            )
            metrics = worker.get_metrics()
            env_steps = sum(e.env_steps() for e in episodes)
            agent_steps = sum(e.agent_steps() for e in episodes)
            return env_steps, agent_steps, metrics, iter

        env_steps = agent_steps = 0
        if self.config.enable_env_runner_and_connector_v2:
            train_mean_time = self.metrics.peek(
                (TIMERS, TRAINING_ITERATION_TIMER), default=0.0
            )
        else:
            train_mean_time = self._timers[TRAINING_ITERATION_TIMER].mean
        t0 = time.time()
        algo_iteration = self.iteration

        _round = -1
        while (
            # In case all the remote evaluation workers die during a round of
            # evaluation, we need to stop.
            num_healthy_workers > 0
            # Run at least for one round AND at least for as long as the parallel
            # training step takes.
            and (_round == -1 or not parallel_train_future.done())
        ):
            _round += 1
            # New API stack -> EnvRunners return Episodes.
            if self.config.enable_env_runner_and_connector_v2:
                # Compute rough number of timesteps it takes for a single EnvRunner
                # to occupy the estimated (parallelly running) train step.
                _num = min(
                    # Cap at 20k to not put too much memory strain on EnvRunners.
                    20000,
                    max(
                        # Low-cap at 100 to avoid possibly negative rollouts or very
                        # short ones.
                        100,
                        (
                            # How much time do we have left?
                            (train_mean_time - (time.time() - t0))
                            # Multiply by our own (eval) throughput to get the timesteps
                            # to do (per worker).
                            * self.metrics.peek(
                                (
                                    EVALUATION_RESULTS,
                                    ENV_RUNNER_RESULTS,
                                    NUM_ENV_STEPS_SAMPLED_PER_SECOND,
                                ),
                                default=0.0,
                            )
                            / num_healthy_workers
                        ),
                    ),
                )

                self.eval_env_runner_group.foreach_env_runner_async(
                    func=functools.partial(
                        _env_runner_remote, num=_num, round=_round, iter=algo_iteration
                    ),
                )
                results = self.eval_env_runner_group.fetch_ready_async_reqs(
                    return_obj_refs=False, timeout_seconds=0.01
                )
                for wid, (env_s, ag_s, metrics, iter) in results:
                    if iter != self.iteration:
                        continue
                    env_steps += env_s
                    agent_steps += ag_s
                    all_metrics.append(metrics)
            # Old API stack -> RolloutWorkers return batches.
            else:
                self.eval_env_runner_group.foreach_env_runner_async(
                    func=lambda w: (w.sample(), w.get_metrics(), algo_iteration),
                )
                results = self.eval_env_runner_group.fetch_ready_async_reqs(
                    return_obj_refs=False, timeout_seconds=0.01
                )
                for wid, (batch, metrics, iter) in results:
                    if iter != self.iteration:
                        continue
                    env_steps += batch.env_steps()
                    agent_steps += batch.agent_steps()
                    all_metrics.extend(metrics)
                    if self.reward_estimators:
                        # TODO: (kourosh) This approach will cause an OOM issue when
                        #  the dataset gets huge (should be ok for now).
                        all_batches.append(batch)

            # Update correct number of healthy remote workers.
            num_healthy_workers = (
                self.eval_env_runner_group.num_healthy_remote_workers()
            )

        if num_healthy_workers == 0:
            logger.warning(
                "Calling `sample()` on your remote evaluation worker(s) "
                "resulted in all workers crashing! Make sure a) your environment is not"
                " too unstable, b) you have enough evaluation workers "
                "(`config.evaluation(evaluation_num_env_runners=...)`) to cover for "
                "occasional losses, and c) you use the `config.fault_tolerance("
                "restart_failed_env_runners=True)` setting."
            )

        if not self.config.enable_env_runner_and_connector_v2:
            env_runner_results = summarize_episodes(
                all_metrics,
                all_metrics,
                keep_custom_metrics=(
                    self.evaluation_config.keep_per_episode_custom_metrics
                ),
            )
            num_episodes = env_runner_results[NUM_EPISODES]
        else:
            self.metrics.merge_and_log_n_dicts(
                all_metrics,
                key=(EVALUATION_RESULTS, ENV_RUNNER_RESULTS),
            )
            num_episodes = self.metrics.peek(
                (EVALUATION_RESULTS, ENV_RUNNER_RESULTS, NUM_EPISODES),
                default=0,
            )
            env_runner_results = None

        # Warn if results are empty, it could be that this is because the auto-time is
        # not enough to run through one full episode.
        if (
            self.config.evaluation_force_reset_envs_before_iteration
            and num_episodes == 0
        ):
            logger.warning(
                "This evaluation iteration resulted in an empty set of episode summary "
                "results! It's possible that the auto-duration time (roughly the mean "
                "time it takes for the training step to finish) is not enough to finish"
                " even a single episode. Your current mean training iteration time is "
                f"{train_mean_time}sec. Try setting the min iteration time to a higher "
                "value via the `config.reporting(min_time_s_per_iteration=...)` OR you "
                "can also set `config.evaluation_force_reset_envs_before_iteration` to "
                "False. However, keep in mind that then the evaluation results may "
                "contain some episode stats generated with earlier weights versions."
            )

        return env_runner_results, env_steps, agent_steps, all_batches

    def _evaluate_with_fixed_duration(self):
        # How many episodes/timesteps do we need to run?
        unit = self.config.evaluation_duration_unit
        eval_cfg = self.evaluation_config
        num_workers = self.config.evaluation_num_env_runners
        force_reset = self.config.evaluation_force_reset_envs_before_iteration
        time_out = self.config.evaluation_sample_timeout_s

        # Remote function used on healthy EnvRunners to sample, get metrics, and
        # step counts.
        def _env_runner_remote(worker, num, round, iter):
            # Sample AND get_metrics, but only return metrics (and steps actually taken)
            # to save time. Also return the iteration to check, whether we should
            # discard and outdated result (from a slow worker).
            episodes = worker.sample(
                num_timesteps=(
                    num[worker.worker_index] if unit == "timesteps" else None
                ),
                num_episodes=(num[worker.worker_index] if unit == "episodes" else None),
                force_reset=force_reset and round == 0,
            )
            metrics = worker.get_metrics()
            env_steps = sum(e.env_steps() for e in episodes)
            agent_steps = sum(e.agent_steps() for e in episodes)
            return env_steps, agent_steps, metrics, iter

        all_metrics = []
        all_batches = []

        # How many episodes have we run (across all eval workers)?
        num_units_done = 0
        num_healthy_workers = self.eval_env_runner_group.num_healthy_remote_workers()

        env_steps = agent_steps = 0

        t_last_result = time.time()
        _round = -1
        algo_iteration = self.iteration

        # In case all the remote evaluation workers die during a round of
        # evaluation, we need to stop.
        while num_healthy_workers > 0:
            units_left_to_do = self.config.evaluation_duration - num_units_done
            if units_left_to_do <= 0:
                break

            _round += 1

            # New API stack -> EnvRunners return Episodes.
            if self.config.enable_env_runner_and_connector_v2:
                _num = [None] + [  # [None]: skip idx=0 (local worker)
                    (units_left_to_do // num_healthy_workers)
                    + bool(i <= (units_left_to_do % num_healthy_workers))
                    for i in range(1, num_workers + 1)
                ]
                self.eval_env_runner_group.foreach_env_runner_async(
                    func=functools.partial(
                        _env_runner_remote, num=_num, round=_round, iter=algo_iteration
                    ),
                )
                results = self.eval_env_runner_group.fetch_ready_async_reqs(
                    return_obj_refs=False, timeout_seconds=0.01
                )
                # Make sure we properly time out if we have not received any results
                # for more than `time_out` seconds.
                time_now = time.time()
                if not results and time_now - t_last_result > time_out:
                    break
                elif results:
                    t_last_result = time_now
                for wid, (env_s, ag_s, met, iter) in results:
                    if iter != self.iteration:
                        continue
                    env_steps += env_s
                    agent_steps += ag_s
                    all_metrics.append(met)
                    num_units_done += (
                        met[NUM_EPISODES].peek()
                        if unit == "episodes"
                        else (
                            env_s if self.config.count_steps_by == "env_steps" else ag_s
                        )
                    )
            # Old API stack -> RolloutWorkers return batches.
            else:
                units_per_healthy_remote_worker = (
                    1
                    if unit == "episodes"
                    else eval_cfg.rollout_fragment_length
                    * eval_cfg.num_envs_per_env_runner
                )
                # Select proper number of evaluation workers for this round.
                selected_eval_worker_ids = [
                    worker_id
                    for i, worker_id in enumerate(
                        self.eval_env_runner_group.healthy_worker_ids()
                    )
                    if i * units_per_healthy_remote_worker < units_left_to_do
                ]
                self.eval_env_runner_group.foreach_env_runner_async(
                    func=lambda w: (w.sample(), w.get_metrics(), algo_iteration),
                    remote_worker_ids=selected_eval_worker_ids,
                )
                results = self.eval_env_runner_group.fetch_ready_async_reqs(
                    return_obj_refs=False, timeout_seconds=0.01
                )
                # Make sure we properly time out if we have not received any results
                # for more than `time_out` seconds.
                time_now = time.time()
                if not results and time_now - t_last_result > time_out:
                    break
                elif results:
                    t_last_result = time_now
                for wid, (batch, metrics, iter) in results:
                    if iter != self.iteration:
                        continue
                    env_steps += batch.env_steps()
                    agent_steps += batch.agent_steps()
                    all_metrics.extend(metrics)
                    if self.reward_estimators:
                        # TODO: (kourosh) This approach will cause an OOM issue when
                        #  the dataset gets huge (should be ok for now).
                        all_batches.append(batch)

                # 1 episode per returned batch.
                if unit == "episodes":
                    num_units_done += len(results)
                # n timesteps per returned batch.
                else:
                    num_units_done = (
                        env_steps
                        if self.config.count_steps_by == "env_steps"
                        else agent_steps
                    )

            # Update correct number of healthy remote workers.
            num_healthy_workers = (
                self.eval_env_runner_group.num_healthy_remote_workers()
            )

        if num_healthy_workers == 0:
            logger.warning(
                "Calling `sample()` on your remote evaluation worker(s) "
                "resulted in all workers crashing! Make sure a) your environment is not"
                " too unstable, b) you have enough evaluation workers "
                "(`config.evaluation(evaluation_num_env_runners=...)`) to cover for "
                "occasional losses, and c) you use the `config.fault_tolerance("
                "restart_failed_env_runners=True)` setting."
            )

        if not self.config.enable_env_runner_and_connector_v2:
            env_runner_results = summarize_episodes(
                all_metrics,
                all_metrics,
                keep_custom_metrics=(
                    self.evaluation_config.keep_per_episode_custom_metrics
                ),
            )
            num_episodes = env_runner_results[NUM_EPISODES]
        else:
            self.metrics.merge_and_log_n_dicts(
                all_metrics,
                key=(EVALUATION_RESULTS, ENV_RUNNER_RESULTS),
            )
            num_episodes = self.metrics.peek(
                (EVALUATION_RESULTS, ENV_RUNNER_RESULTS, NUM_EPISODES), default=0
            )
            env_runner_results = None

        # Warn if results are empty, it could be that this is because the eval timesteps
        # are not enough to run through one full episode.
        if num_episodes == 0:
            logger.warning(
                "This evaluation iteration resulted in an empty set of episode summary "
                "results! It's possible that your configured duration timesteps are not"
                " enough to finish even a single episode. You have configured "
                f"{self.config.evaluation_duration} "
                f"{self.config.evaluation_duration_unit}. For 'timesteps', try "
                "increasing this value via the `config.evaluation(evaluation_duration="
                "...)` OR change the unit to 'episodes' via `config.evaluation("
                "evaluation_duration_unit='episodes')` OR try increasing the timeout "
                "threshold via `config.evaluation(evaluation_sample_timeout_s=...)` OR "
                "you can also set `config.evaluation_force_reset_envs_before_iteration`"
                " to False. However, keep in mind that in the latter case, the "
                "evaluation results may contain some episode stats generated with "
                "earlier weights versions."
            )

        return env_runner_results, env_steps, agent_steps, all_batches

    @OverrideToImplementCustomLogic
    @DeveloperAPI
    def restore_workers(self, workers: EnvRunnerGroup) -> None:
        """Try bringing back unhealthy EnvRunners and - if successful - sync with local.

        Algorithms that use custom EnvRunners may override this method to
        disable the default, and create custom restoration logics. Note that "restoring"
        does not include the actual restarting process, but merely what should happen
        after such a restart of a (previously failed) worker.

        Args:
            workers: The EnvRunnerGroup to restore. This may be the training or the
                evaluation EnvRunnerGroup.
        """
        # If `workers` is None, or
        # 1. `workers` (EnvRunnerGroup) does not have a local worker, and
        # 2. `self.env_runner_group` (EnvRunnerGroup used for training) does not have a
        # local EnvRunner -> we don't have a local worker to get state from, so we can't
        # recover remote EnvRunners in this case.
        if not workers or (
            not workers.local_env_runner and not self.env_runner_group.local_env_runner
        ):
            return

        # This is really cheap, since probe_unhealthy_workers() is a no-op
        # if there are no unhealthy workers.
        restored = workers.probe_unhealthy_workers()

        if restored:
            # Count the restored workers.
            self._counters["total_num_restored_workers"] += len(restored)

            from_worker = (
                workers.local_env_runner or self.env_runner_group.local_env_runner
            )
            # Get the state of the correct (reference) worker. For example the local
            # worker of an EnvRunnerGroup.
            state = from_worker.get_state()
            state_ref = ray.put(state)

            def _sync_env_runner(er):
                er.set_state(ray.get(state_ref))

            # Take out (old) connector states from local worker's state.
            if not self.config.enable_env_runner_and_connector_v2:
                for pol_states in state["policy_states"].values():
                    pol_states.pop("connector_configs", None)

            elif self.config.is_multi_agent():

                multi_rl_module_spec = MultiRLModuleSpec.from_module(from_worker.module)

                def _sync_env_runner(er):  # noqa
                    # Remove modules, if necessary.
                    for module_id, module in er.module._rl_modules.copy().items():
                        if module_id not in multi_rl_module_spec.rl_module_specs:
                            er.module.remove_module(
                                module_id, raise_err_if_not_found=True
                            )
                    # Add modules, if necessary.
                    for mid, mod_spec in multi_rl_module_spec.rl_module_specs.items():
                        if mid not in er.module:
                            er.module.add_module(mid, mod_spec.build(), override=False)
                    # Now that the MultiRLModule is fixed, update the state.
                    er.set_state(ray.get(state_ref))

            # By default, entire local EnvRunner state is synced after restoration
            # to bring the previously failed EnvRunner up to date.
<<<<<<< HEAD
            workers.foreach_env_runner(
                func=lambda w: w.set_state(ray.get(state_ref)),
=======
            workers.foreach_worker(
                func=_sync_env_runner,
>>>>>>> fabe856a
                remote_worker_ids=restored,
                # Don't update the local EnvRunner, b/c it's the one we are synching
                # from.
                local_env_runner=False,
                timeout_seconds=self.config.env_runner_restore_timeout_s,
            )

            # Fire the callback for re-created workers.
            self.callbacks.on_workers_recreated(
                algorithm=self,
                worker_set=workers,
                worker_ids=restored,
                is_evaluation=workers.local_env_runner.config.in_evaluation,
            )

    @OverrideToImplementCustomLogic
    def training_step(self) -> None:
        """Default single iteration logic of an algorithm.

        - Collect on-policy samples (SampleBatches) in parallel using the
          Algorithm's EnvRunners (@ray.remote).
        - Concatenate collected SampleBatches into one train batch.
        - Note that we may have more than one policy in the multi-agent case:
          Call the different policies' `learn_on_batch` (simple optimizer) OR
          `load_batch_into_buffer` + `learn_on_loaded_batch` (multi-GPU
          optimizer) methods to calculate loss and update the model(s).
        - Return all collected metrics for the iteration.

        Returns:
            For the new API stack, returns None. Results are compiled and extracted
            automatically through a single `self.metrics.reduce()` call at the very end
            of an iteration (which might contain more than one call to
            `training_step()`). This way, we make sure that we account for all
            results generated by each individual `training_step()` call.
            For the old API stack, returns the results dict from executing the training
            step.
        """
        if not self.config.enable_env_runner_and_connector_v2:
            raise NotImplementedError(
                "The `Algorithm.training_step()` default implementation no longer "
                "supports the old API stack! If you would like to continue "
                "using these "
                "old APIs with this default `training_step`, simply subclass "
                "`Algorithm` and override its `training_step` method (copy/paste the "
                "code and delete this error message)."
            )

        # Collect a list of Episodes from EnvRunners until we reach the train batch
        # size.
        with self.metrics.log_time((TIMERS, ENV_RUNNER_SAMPLING_TIMER)):
            if self.config.count_steps_by == "agent_steps":
                episodes, env_runner_results = synchronous_parallel_sample(
                    worker_set=self.env_runner_group,
                    max_agent_steps=self.config.total_train_batch_size,
                    sample_timeout_s=self.config.sample_timeout_s,
                    _uses_new_env_runners=True,
                    _return_metrics=True,
                )
            else:
                episodes, env_runner_results = synchronous_parallel_sample(
                    worker_set=self.env_runner_group,
                    max_env_steps=self.config.total_train_batch_size,
                    sample_timeout_s=self.config.sample_timeout_s,
                    _uses_new_env_runners=True,
                    _return_metrics=True,
                )
        # Reduce EnvRunner metrics over the n EnvRunners.
        self.metrics.merge_and_log_n_dicts(env_runner_results, key=ENV_RUNNER_RESULTS)

        with self.metrics.log_time((TIMERS, LEARNER_UPDATE_TIMER)):
            learner_results = self.learner_group.update_from_episodes(
                episodes=episodes,
                timesteps={
                    NUM_ENV_STEPS_SAMPLED_LIFETIME: (
                        self.metrics.peek(NUM_ENV_STEPS_SAMPLED_LIFETIME)
                    ),
                },
            )
            self.metrics.log_dict(learner_results, key=LEARNER_RESULTS)

        # Update weights - after learning on the local worker - on all
        # remote workers (only those RLModules that were actually trained).
        with self.metrics.log_time((TIMERS, SYNCH_WORKER_WEIGHTS_TIMER)):
            self.env_runner_group.sync_weights(
                from_worker_or_learner_group=self.learner_group,
                policies=list(set(learner_results.keys()) - {ALL_MODULES}),
                inference_only=True,
            )

    @PublicAPI
    def get_module(self, module_id: ModuleID = DEFAULT_MODULE_ID) -> RLModule:
        """Returns the (single-agent) RLModule with `model_id` (None if ID not found).

        Args:
            module_id: ID of the (single-agent) RLModule to return from the MARLModule
                used by the local EnvRunner.

        Returns:
            The SingleAgentRLModule sitting under the ModuleID key inside the
            local worker's (EnvRunner's) MARLModule.
        """
        module = self.env_runner.module
        if isinstance(module, MultiRLModule):
            return module[module_id]
        else:
            return module

    @PublicAPI
    def add_module(
        self,
        module_id: ModuleID,
        module_spec: RLModuleSpec,
        *,
        config_overrides: Optional[Dict] = None,
        new_agent_to_module_mapping_fn: Optional[AgentToModuleMappingFn] = None,
        new_should_module_be_updated: Optional[ShouldModuleBeUpdatedFn] = None,
        add_to_learners: bool = True,
        add_to_env_runners: bool = True,
        add_to_eval_env_runners: bool = True,
    ) -> MultiRLModuleSpec:
        """Adds a new (single-agent) RLModule to this Algorithm's MARLModule.

        Note that an Algorithm has up to 3 different components to which to add
        the new module to: The LearnerGroup (with n Learners), the EnvRunnerGroup
        (with m EnvRunners plus a local one) and - if applicable - the eval
        EnvRunnerGroup (with o EnvRunners plus a local one).

        Args:
            module_id: ID of the RLModule to add to the MARLModule.
                IMPORTANT: Must not contain characters that
                are also not allowed in Unix/Win filesystems, such as: `<>:"/|?*`,
                or a dot, space or backslash at the end of the ID.
            module_spec: The SingleAgentRLModuleSpec to use for constructing the new
                RLModule.
            config_overrides: The `AlgorithmConfig` overrides that should apply to
                the new Module, if any.
            new_agent_to_module_mapping_fn: An optional (updated) AgentID to ModuleID
                mapping function to use from here on. Note that already ongoing
                episodes will not change their mapping but will use the old mapping till
                the end of the episode.
            new_should_module_be_updated: An optional sequence of ModuleIDs or a
                callable taking ModuleID and SampleBatchType and returning whether the
                ModuleID should be updated (trained).
                If None, will keep the existing setup in place. RLModules,
                whose IDs are not in the list (or for which the callable
                returns False) will not be updated.
            add_to_learners: Whether to add the new RLModule to the LearnerGroup
                (with its n Learners).
            add_to_env_runners: Whether to add the new RLModule to the EnvRunnerGroup
                (with its m EnvRunners plus the local one).
            add_to_eval_env_runners: Whether to add the new RLModule to the eval
                EnvRunnerGroup (with its o EnvRunners plus the local one).

        Returns:
            The new MultiAgentRLModuleSpec (after the RLModule has been added).
        """
        validate_module_id(module_id, error=True)

        # The to-be-returned new MultiAgentRLModuleSpec.
        multi_rl_module_spec = None

        if not self.config.is_multi_agent():
            raise RuntimeError(
                "Can't add a new RLModule to a single-agent setup! Make sure that your "
                "setup is already initially multi-agent by either defining >1 "
                f"RLModules in your `rl_module_spec` or assigning a ModuleID other "
                f"than {DEFAULT_MODULE_ID} to your (only) RLModule."
            )

        if not any([add_to_learners, add_to_env_runners, add_to_eval_env_runners]):
            raise ValueError(
                "At least one of `add_to_learners`, `add_to_env_runners`, or "
                "`add_to_eval_env_runners` must be set to True!"
            )

        # Add to Learners and sync weights.
        if add_to_learners:
            multi_rl_module_spec = self.learner_group.add_module(
                module_id=module_id,
                module_spec=module_spec,
                config_overrides=config_overrides,
                new_should_module_be_updated=new_should_module_be_updated,
            )

        # Change our config (AlgorithmConfig) to contain the new Module.
        # TODO (sven): This is a hack to manipulate the AlgorithmConfig directly,
        #  but we'll deprecate config.policies soon anyway.
        self.config._is_frozen = False
        self.config.policies[module_id] = PolicySpec()
        if config_overrides is not None:
            self.config.multi_agent(
                algorithm_config_overrides_per_module={module_id: config_overrides}
            )
        if new_agent_to_module_mapping_fn is not None:
            self.config.multi_agent(policy_mapping_fn=new_agent_to_module_mapping_fn)
        self.config.rl_module(rl_module_spec=multi_rl_module_spec)
        if new_should_module_be_updated is not None:
            self.config.multi_agent(policies_to_train=new_should_module_be_updated)
        self.config.freeze()

        def _add(_env_runner, _module_spec=module_spec):
            # Add the RLModule to the existing one on the EnvRunner.
            _env_runner.module.add_module(
                module_id=module_id, module=_module_spec.build()
            )
            # Update the `agent_to_module_mapping_fn` on the EnvRunner.
            if new_agent_to_module_mapping_fn is not None:
                _env_runner.config.multi_agent(
                    policy_mapping_fn=new_agent_to_module_mapping_fn
                )
            return MultiRLModuleSpec.from_module(_env_runner.module)

        # Add to (training) EnvRunners and sync weights.
        if add_to_env_runners:
            if multi_rl_module_spec is None:
                multi_rl_module_spec = self.env_runner_group.foreach_env_runner(_add)[0]
            else:
                self.env_runner_group.foreach_env_runner(_add)
            self.env_runner_group.sync_weights(
                from_worker_or_learner_group=self.learner_group,
                inference_only=True,
            )
        # Add to eval EnvRunners and sync weights.
        if add_to_eval_env_runners is True and self.eval_env_runner_group is not None:
            if multi_rl_module_spec is None:
                multi_rl_module_spec = self.eval_env_runner_group.foreach_env_runner(
                    _add
                )[0]
            else:
                self.eval_env_runner_group.foreach_env_runner(_add)
            self.eval_env_runner_group.sync_weights(
                from_worker_or_learner_group=self.learner_group,
                inference_only=True,
            )

        return multi_rl_module_spec

    @PublicAPI
    def remove_module(
        self,
        module_id: ModuleID,
        *,
        new_agent_to_module_mapping_fn: Optional[AgentToModuleMappingFn] = None,
        new_should_module_be_updated: Optional[ShouldModuleBeUpdatedFn] = None,
        remove_from_learners: bool = True,
        remove_from_env_runners: bool = True,
        remove_from_eval_env_runners: bool = True,
    ) -> Optional[Policy]:
        """Removes a new (single-agent) RLModule from this Algorithm's MARLModule.

        Args:
            module_id: ID of the RLModule to remove from the MARLModule.
                IMPORTANT: Must not contain characters that
                are also not allowed in Unix/Win filesystems, such as: `<>:"/|?*`,
                or a dot, space or backslash at the end of the ID.
            new_agent_to_module_mapping_fn: An optional (updated) AgentID to ModuleID
                mapping function to use from here on. Note that already ongoing
                episodes will not change their mapping but will use the old mapping till
                the end of the episode.
            new_should_module_be_updated: An optional sequence of ModuleIDs or a
                callable taking ModuleID and SampleBatchType and returning whether the
                ModuleID should be updated (trained).
                If None, will keep the existing setup in place. RLModules,
                whose IDs are not in the list (or for which the callable
                returns False) will not be updated.
            remove_from_learners: Whether to remove the RLModule from the LearnerGroup
                (with its n Learners).
            remove_from_env_runners: Whether to remove the RLModule from the
                EnvRunnerGroup (with its m EnvRunners plus the local one).
            remove_from_eval_env_runners: Whether to remove the RLModule from the eval
                EnvRunnerGroup (with its o EnvRunners plus the local one).

        Returns:
            The new MultiAgentRLModuleSpec (after the RLModule has been removed).
        """
        # The to-be-returned new MultiAgentRLModuleSpec.
        multi_rl_module_spec = None

        # Remove RLModule from the LearnerGroup.
        if remove_from_learners:
            multi_rl_module_spec = self.learner_group.remove_module(
                module_id=module_id,
                new_should_module_be_updated=new_should_module_be_updated,
            )

        # Change our config (AlgorithmConfig) with the Module removed.
        # TODO (sven): This is a hack to manipulate the AlgorithmConfig directly,
        #  but we'll deprecate config.policies soon anyway.
        self.config._is_frozen = False
        del self.config.policies[module_id]
        self.config.algorithm_config_overrides_per_module.pop(module_id, None)
        if new_agent_to_module_mapping_fn is not None:
            self.config.multi_agent(policy_mapping_fn=new_agent_to_module_mapping_fn)
        self.config.rl_module(rl_module_spec=multi_rl_module_spec)
        if new_should_module_be_updated is not None:
            self.config.multi_agent(policies_to_train=new_should_module_be_updated)
        self.config.freeze()

        def _remove(_env_runner):
            # Remove the RLModule from the existing one on the EnvRunner.
            _env_runner.module.remove_module(module_id=module_id)
            # Update the `agent_to_module_mapping_fn` on the EnvRunner.
            if new_agent_to_module_mapping_fn is not None:
                _env_runner.config.multi_agent(
                    policy_mapping_fn=new_agent_to_module_mapping_fn
                )
            # Force reset all ongoing episodes on the EnvRunner to avoid having
            # different ModuleIDs compute actions for the same AgentID in the same
            # episode.
            # TODO (sven): Create an API for this.
            _env_runner._needs_initial_reset = True

            return MultiRLModuleSpec.from_module(_env_runner.module)

        # Remove from (training) EnvRunners and sync weights.
        if remove_from_env_runners:
            if multi_rl_module_spec is None:
                multi_rl_module_spec = self.env_runner_group.foreach_env_runner(
                    _remove
                )[0]
            else:
                self.env_runner_group.foreach_env_runner(_remove)
            self.env_runner_group.sync_weights(
                from_worker_or_learner_group=self.learner_group,
                inference_only=True,
            )

        # Remove from (eval) EnvRunners and sync weights.
        if (
            remove_from_eval_env_runners is True
            and self.eval_env_runner_group is not None
        ):
            if multi_rl_module_spec is None:
                multi_rl_module_spec = self.eval_env_runner_group.foreach_env_runner(
                    _remove
                )[0]
            else:
                self.eval_env_runner_group.foreach_env_runner(_remove)
            self.eval_env_runner_group.sync_weights(
                from_worker_or_learner_group=self.learner_group,
                inference_only=True,
            )

        return multi_rl_module_spec

    @OldAPIStack
    def get_policy(self, policy_id: PolicyID = DEFAULT_POLICY_ID) -> Policy:
        """Return policy for the specified id, or None.

        Args:
            policy_id: ID of the policy to return.
        """
        return self.env_runner.get_policy(policy_id)

    @PublicAPI
    def get_weights(self, policies: Optional[List[PolicyID]] = None) -> dict:
        """Return a dict mapping Module/Policy IDs to weights.

        Args:
            policies: Optional list of policies to return weights for,
                or None for all policies.
        """
        # New API stack (get weights from LearnerGroup).
        if self.learner_group is not None:
            return self.learner_group.get_weights(module_ids=policies)
        return self.env_runner.get_weights(policies)

    @PublicAPI
    def set_weights(self, weights: Dict[PolicyID, dict]):
        """Set RLModule/Policy weights by Module/Policy ID.

        Args:
            weights: Dict mapping ModuleID/PolicyID to weights.
        """
        # New API stack -> Use `set_state` API and specify the LearnerGroup state in the
        # call, which will automatically take care of weight synching to all EnvRunners.
        if self.learner_group is not None:
            self.set_state(
                {
                    COMPONENT_LEARNER_GROUP: {
                        COMPONENT_LEARNER: {
                            COMPONENT_RL_MODULE: weights,
                        },
                    },
                },
            )
        self.env_runner_group.local_env_runner.set_weights(weights)

    @OldAPIStack
    def compute_single_action(
        self,
        observation: Optional[TensorStructType] = None,
        state: Optional[List[TensorStructType]] = None,
        *,
        prev_action: Optional[TensorStructType] = None,
        prev_reward: Optional[float] = None,
        info: Optional[EnvInfoDict] = None,
        input_dict: Optional[SampleBatch] = None,
        policy_id: PolicyID = DEFAULT_POLICY_ID,
        full_fetch: bool = False,
        explore: Optional[bool] = None,
        timestep: Optional[int] = None,
        episode=None,
        unsquash_action: Optional[bool] = None,
        clip_action: Optional[bool] = None,
        # Kwargs placeholder for future compatibility.
        **kwargs,
    ) -> Union[
        TensorStructType,
        Tuple[TensorStructType, List[TensorType], Dict[str, TensorType]],
    ]:
        """Computes an action for the specified policy on the local worker.

        Note that you can also access the policy object through
        self.get_policy(policy_id) and call compute_single_action() on it
        directly.

        Args:
            observation: Single (unbatched) observation from the
                environment.
            state: List of all RNN hidden (single, unbatched) state tensors.
            prev_action: Single (unbatched) previous action value.
            prev_reward: Single (unbatched) previous reward value.
            info: Env info dict, if any.
            input_dict: An optional SampleBatch that holds all the values
                for: obs, state, prev_action, and prev_reward, plus maybe
                custom defined views of the current env trajectory. Note
                that only one of `obs` or `input_dict` must be non-None.
            policy_id: Policy to query (only applies to multi-agent).
                Default: "default_policy".
            full_fetch: Whether to return extra action fetch results.
                This is always set to True if `state` is specified.
            explore: Whether to apply exploration to the action.
                Default: None -> use self.config.explore.
            timestep: The current (sampling) time step.
            episode: This provides access to all of the internal episodes'
                state, which may be useful for model-based or multi-agent
                algorithms.
            unsquash_action: Should actions be unsquashed according to the
                env's/Policy's action space? If None, use the value of
                self.config.normalize_actions.
            clip_action: Should actions be clipped according to the
                env's/Policy's action space? If None, use the value of
                self.config.clip_actions.

        Keyword Args:
            kwargs: forward compatibility placeholder

        Returns:
            The computed action if full_fetch=False, or a tuple of a) the
            full output of policy.compute_actions() if full_fetch=True
            or we have an RNN-based Policy.

        Raises:
            KeyError: If the `policy_id` cannot be found in this Algorithm's local
                worker.
        """
        # `unsquash_action` is None: Use value of config['normalize_actions'].
        if unsquash_action is None:
            unsquash_action = self.config.normalize_actions
        # `clip_action` is None: Use value of config['clip_actions'].
        elif clip_action is None:
            clip_action = self.config.clip_actions

        # User provided an input-dict: Assert that `obs`, `prev_a|r`, `state`
        # are all None.
        err_msg = (
            "Provide either `input_dict` OR [`observation`, ...] as "
            "args to `Algorithm.compute_single_action()`!"
        )
        if input_dict is not None:
            assert (
                observation is None
                and prev_action is None
                and prev_reward is None
                and state is None
            ), err_msg
            observation = input_dict[Columns.OBS]
        else:
            assert observation is not None, err_msg

        # Get the policy to compute the action for (in the multi-agent case,
        # Algorithm may hold >1 policies).
        policy = self.get_policy(policy_id)
        if policy is None:
            raise KeyError(
                f"PolicyID '{policy_id}' not found in PolicyMap of the "
                f"Algorithm's local worker!"
            )
        # Just preprocess observations, similar to how it used to be done before.
        pp = policy.agent_connectors[ObsPreprocessorConnector]

        # convert the observation to array if possible
        if not isinstance(observation, (np.ndarray, dict, tuple)):
            try:
                observation = np.asarray(observation)
            except Exception:
                raise ValueError(
                    f"Observation type {type(observation)} cannot be converted to "
                    f"np.ndarray."
                )
        if pp:
            assert len(pp) == 1, "Only one preprocessor should be in the pipeline"
            pp = pp[0]

            if not pp.is_identity():
                # Note(Kourosh): This call will leave the policy's connector
                # in eval mode. would that be a problem?
                pp.in_eval()
                if observation is not None:
                    _input_dict = {Columns.OBS: observation}
                elif input_dict is not None:
                    _input_dict = {Columns.OBS: input_dict[Columns.OBS]}
                else:
                    raise ValueError(
                        "Either observation or input_dict must be provided."
                    )

                # TODO (Kourosh): Create a new util method for algorithm that
                # computes actions based on raw inputs from env and can keep track
                # of its own internal state.
                acd = AgentConnectorDataType("0", "0", _input_dict)
                # make sure the state is reset since we are only applying the
                # preprocessor
                pp.reset(env_id="0")
                ac_o = pp([acd])[0]
                observation = ac_o.data[Columns.OBS]

        # Input-dict.
        if input_dict is not None:
            input_dict[Columns.OBS] = observation
            action, state, extra = policy.compute_single_action(
                input_dict=input_dict,
                explore=explore,
                timestep=timestep,
                episode=episode,
            )
        # Individual args.
        else:
            action, state, extra = policy.compute_single_action(
                obs=observation,
                state=state,
                prev_action=prev_action,
                prev_reward=prev_reward,
                info=info,
                explore=explore,
                timestep=timestep,
                episode=episode,
            )

        # If we work in normalized action space (normalize_actions=True),
        # we re-translate here into the env's action space.
        if unsquash_action:
            action = space_utils.unsquash_action(action, policy.action_space_struct)
        # Clip, according to env's action space.
        elif clip_action:
            action = space_utils.clip_action(action, policy.action_space_struct)

        # Return 3-Tuple: Action, states, and extra-action fetches.
        if state or full_fetch:
            return action, state, extra
        # Ensure backward compatibility.
        else:
            return action

    @OldAPIStack
    def compute_actions(
        self,
        observations: TensorStructType,
        state: Optional[List[TensorStructType]] = None,
        *,
        prev_action: Optional[TensorStructType] = None,
        prev_reward: Optional[TensorStructType] = None,
        info: Optional[EnvInfoDict] = None,
        policy_id: PolicyID = DEFAULT_POLICY_ID,
        full_fetch: bool = False,
        explore: Optional[bool] = None,
        timestep: Optional[int] = None,
        episodes=None,
        unsquash_actions: Optional[bool] = None,
        clip_actions: Optional[bool] = None,
        **kwargs,
    ):
        """Computes an action for the specified policy on the local Worker.

        Note that you can also access the policy object through
        self.get_policy(policy_id) and call compute_actions() on it directly.

        Args:
            observation: Observation from the environment.
            state: RNN hidden state, if any. If state is not None,
                then all of compute_single_action(...) is returned
                (computed action, rnn state(s), logits dictionary).
                Otherwise compute_single_action(...)[0] is returned
                (computed action).
            prev_action: Previous action value, if any.
            prev_reward: Previous reward, if any.
            info: Env info dict, if any.
            policy_id: Policy to query (only applies to multi-agent).
            full_fetch: Whether to return extra action fetch results.
                This is always set to True if RNN state is specified.
            explore: Whether to pick an exploitation or exploration
                action (default: None -> use self.config.explore).
            timestep: The current (sampling) time step.
            episodes: This provides access to all of the internal episodes'
                state, which may be useful for model-based or multi-agent
                algorithms.
            unsquash_actions: Should actions be unsquashed according
                to the env's/Policy's action space? If None, use
                self.config.normalize_actions.
            clip_actions: Should actions be clipped according to the
                env's/Policy's action space? If None, use
                self.config.clip_actions.

        Keyword Args:
            kwargs: forward compatibility placeholder

        Returns:
            The computed action if full_fetch=False, or a tuple consisting of
            the full output of policy.compute_actions_from_input_dict() if
            full_fetch=True or we have an RNN-based Policy.
        """
        # `unsquash_actions` is None: Use value of config['normalize_actions'].
        if unsquash_actions is None:
            unsquash_actions = self.config.normalize_actions
        # `clip_actions` is None: Use value of config['clip_actions'].
        elif clip_actions is None:
            clip_actions = self.config.clip_actions

        # Preprocess obs and states.
        state_defined = state is not None
        policy = self.get_policy(policy_id)
        filtered_obs, filtered_state = [], []
        for agent_id, ob in observations.items():
            worker = self.env_runner_group.local_env_runner
            if worker.preprocessors.get(policy_id) is not None:
                preprocessed = worker.preprocessors[policy_id].transform(ob)
            else:
                preprocessed = ob
            filtered = worker.filters[policy_id](preprocessed, update=False)
            filtered_obs.append(filtered)
            if state is None:
                continue
            elif agent_id in state:
                filtered_state.append(state[agent_id])
            else:
                filtered_state.append(policy.get_initial_state())

        # Batch obs and states
        obs_batch = np.stack(filtered_obs)
        if state is None:
            state = []
        else:
            state = list(zip(*filtered_state))
            state = [np.stack(s) for s in state]

        input_dict = {Columns.OBS: obs_batch}

        # prev_action and prev_reward can be None, np.ndarray, or tensor-like structure.
        # Explicitly check for None here to avoid the error message "The truth value of
        # an array with more than one element is ambiguous.", when np arrays are passed
        # as arguments.
        if prev_action is not None:
            input_dict[SampleBatch.PREV_ACTIONS] = prev_action
        if prev_reward is not None:
            input_dict[SampleBatch.PREV_REWARDS] = prev_reward
        if info:
            input_dict[Columns.INFOS] = info
        for i, s in enumerate(state):
            input_dict[f"state_in_{i}"] = s

        # Batch compute actions
        actions, states, infos = policy.compute_actions_from_input_dict(
            input_dict=input_dict,
            explore=explore,
            timestep=timestep,
            episodes=episodes,
        )

        # Unbatch actions for the environment into a multi-agent dict.
        single_actions = space_utils.unbatch(actions)
        actions = {}
        for key, a in zip(observations, single_actions):
            # If we work in normalized action space (normalize_actions=True),
            # we re-translate here into the env's action space.
            if unsquash_actions:
                a = space_utils.unsquash_action(a, policy.action_space_struct)
            # Clip, according to env's action space.
            elif clip_actions:
                a = space_utils.clip_action(a, policy.action_space_struct)
            actions[key] = a

        # Unbatch states into a multi-agent dict.
        unbatched_states = {}
        for idx, agent_id in enumerate(observations):
            unbatched_states[agent_id] = [s[idx] for s in states]

        # Return only actions or full tuple
        if state_defined or full_fetch:
            return actions, unbatched_states, infos
        else:
            return actions

    @OldAPIStack
    def add_policy(
        self,
        policy_id: PolicyID,
        policy_cls: Optional[Type[Policy]] = None,
        policy: Optional[Policy] = None,
        *,
        observation_space: Optional[gym.spaces.Space] = None,
        action_space: Optional[gym.spaces.Space] = None,
        config: Optional[Union[AlgorithmConfig, PartialAlgorithmConfigDict]] = None,
        policy_state: Optional[PolicyState] = None,
        policy_mapping_fn: Optional[Callable[[AgentID, EpisodeID], PolicyID]] = None,
        policies_to_train: Optional[
            Union[
                Collection[PolicyID],
                Callable[[PolicyID, Optional[SampleBatchType]], bool],
            ]
        ] = None,
        add_to_env_runners: bool = True,
        add_to_eval_env_runners: bool = True,
        module_spec: Optional[RLModuleSpec] = None,
        # Deprecated arg.
        evaluation_workers=DEPRECATED_VALUE,
        add_to_learners=DEPRECATED_VALUE,
    ) -> Optional[Policy]:
        """Adds a new policy to this Algorithm.

        Args:
            policy_id: ID of the policy to add.
                IMPORTANT: Must not contain characters that
                are also not allowed in Unix/Win filesystems, such as: `<>:"/|?*`,
                or a dot, space or backslash at the end of the ID.
            policy_cls: The Policy class to use for constructing the new Policy.
                Note: Only one of `policy_cls` or `policy` must be provided.
            policy: The Policy instance to add to this algorithm. If not None, the
                given Policy object will be directly inserted into the Algorithm's
                local worker and clones of that Policy will be created on all remote
                workers as well as all evaluation workers.
                Note: Only one of `policy_cls` or `policy` must be provided.
            observation_space: The observation space of the policy to add.
                If None, try to infer this space from the environment.
            action_space: The action space of the policy to add.
                If None, try to infer this space from the environment.
            config: The config object or overrides for the policy to add.
            policy_state: Optional state dict to apply to the new
                policy instance, right after its construction.
            policy_mapping_fn: An optional (updated) policy mapping function
                to use from here on. Note that already ongoing episodes will
                not change their mapping but will use the old mapping till
                the end of the episode.
            policies_to_train: An optional list of policy IDs to be trained
                or a callable taking PolicyID and SampleBatchType and
                returning a bool (trainable or not?).
                If None, will keep the existing setup in place. Policies,
                whose IDs are not in the list (or for which the callable
                returns False) will not be updated.
            add_to_env_runners: Whether to add the new RLModule to the EnvRunnerGroup
                (with its m EnvRunners plus the local one).
            add_to_eval_env_runners: Whether to add the new RLModule to the eval
                EnvRunnerGroup (with its o EnvRunners plus the local one).
            module_spec: In the new RLModule API we need to pass in the module_spec for
                the new module that is supposed to be added. Knowing the policy spec is
                not sufficient.

        Returns:
            The newly added policy (the copy that got added to the local
            worker). If `workers` was provided, None is returned.
        """
        if self.config.enable_env_runner_and_connector_v2:
            raise ValueError(
                "`Algorithm.add_policy()` is not supported on the new API stack w/ "
                "EnvRunners! Use `Algorithm.add_module()` instead. Also see "
                "`rllib/examples/self_play_league_based_with_open_spiel.py` for an "
                "example."
            )

        if evaluation_workers != DEPRECATED_VALUE:
            deprecation_warning(
                old="Algorithm.add_policy(evaluation_workers=...)",
                new="Algorithm.add_policy(add_to_eval_env_runners=...)",
                error=True,
            )
        if add_to_learners != DEPRECATED_VALUE:
            deprecation_warning(
                old="Algorithm.add_policy(add_to_learners=..)",
                help="Hybrid API stack no longer supported by RLlib!",
                error=True,
            )

        validate_module_id(policy_id, error=True)

        if add_to_env_runners is True:
            self.env_runner_group.add_policy(
                policy_id,
                policy_cls,
                policy,
                observation_space=observation_space,
                action_space=action_space,
                config=config,
                policy_state=policy_state,
                policy_mapping_fn=policy_mapping_fn,
                policies_to_train=policies_to_train,
                module_spec=module_spec,
            )

        # Add to evaluation workers, if necessary.
        if add_to_eval_env_runners is True and self.eval_env_runner_group is not None:
            self.eval_env_runner_group.add_policy(
                policy_id,
                policy_cls,
                policy,
                observation_space=observation_space,
                action_space=action_space,
                config=config,
                policy_state=policy_state,
                policy_mapping_fn=policy_mapping_fn,
                policies_to_train=policies_to_train,
                module_spec=module_spec,
            )

        # Return newly added policy (from the local EnvRunner).
        if add_to_env_runners:
            return self.get_policy(policy_id)
        elif add_to_eval_env_runners and self.eval_env_runner_group:
            return self.eval_env_runner.policy_map[policy_id]

    @OldAPIStack
    def remove_policy(
        self,
        policy_id: PolicyID = DEFAULT_POLICY_ID,
        *,
        policy_mapping_fn: Optional[Callable[[AgentID], PolicyID]] = None,
        policies_to_train: Optional[
            Union[
                Collection[PolicyID],
                Callable[[PolicyID, Optional[SampleBatchType]], bool],
            ]
        ] = None,
        remove_from_env_runners: bool = True,
        remove_from_eval_env_runners: bool = True,
        # Deprecated args.
        evaluation_workers=DEPRECATED_VALUE,
        remove_from_learners=DEPRECATED_VALUE,
    ) -> None:
        """Removes a policy from this Algorithm.

        Args:
            policy_id: ID of the policy to be removed.
            policy_mapping_fn: An optional (updated) policy mapping function
                to use from here on. Note that already ongoing episodes will
                not change their mapping but will use the old mapping till
                the end of the episode.
            policies_to_train: An optional list of policy IDs to be trained
                or a callable taking PolicyID and SampleBatchType and
                returning a bool (trainable or not?).
                If None, will keep the existing setup in place. Policies,
                whose IDs are not in the list (or for which the callable
                returns False) will not be updated.
            remove_from_env_runners: Whether to remove the Policy from the
                EnvRunnerGroup (with its m EnvRunners plus the local one).
            remove_from_eval_env_runners: Whether to remove the RLModule from the eval
                EnvRunnerGroup (with its o EnvRunners plus the local one).
        """
        if evaluation_workers != DEPRECATED_VALUE:
            deprecation_warning(
                old="Algorithm.remove_policy(evaluation_workers=...)",
                new="Algorithm.remove_policy(remove_from_eval_env_runners=...)",
                error=False,
            )
            remove_from_eval_env_runners = evaluation_workers
        if remove_from_learners != DEPRECATED_VALUE:
            deprecation_warning(
                old="Algorithm.remove_policy(remove_from_learners=..)",
                help="Hybrid API stack no longer supported by RLlib!",
                error=True,
            )

        def fn(worker):
            worker.remove_policy(
                policy_id=policy_id,
                policy_mapping_fn=policy_mapping_fn,
                policies_to_train=policies_to_train,
            )

        # Update all EnvRunner workers.
        if remove_from_env_runners:
            self.env_runner_group.foreach_env_runner(fn, local_env_runner=True)

        # Update the evaluation worker set's workers, if required.
        if remove_from_eval_env_runners and self.eval_env_runner_group is not None:
            self.eval_env_runner_group.foreach_env_runner(fn, local_env_runner=True)

    @OldAPIStack
    def export_policy_model(
        self,
        export_dir: str,
        policy_id: PolicyID = DEFAULT_POLICY_ID,
        onnx: Optional[int] = None,
    ) -> None:
        """Exports policy model with given policy_id to a local directory.

        Args:
            export_dir: Writable local directory.
            policy_id: Optional policy id to export.
            onnx: If given, will export model in ONNX format. The
                value of this parameter set the ONNX OpSet version to use.
                If None, the output format will be DL framework specific.
        """
        self.get_policy(policy_id).export_model(export_dir, onnx)

    @OldAPIStack
    def export_policy_checkpoint(
        self,
        export_dir: str,
        policy_id: PolicyID = DEFAULT_POLICY_ID,
    ) -> None:
        """Exports Policy checkpoint to a local directory and returns an AIR Checkpoint.

        Args:
            export_dir: Writable local directory to store the AIR Checkpoint
                information into.
            policy_id: Optional policy ID to export. If not provided, will export
                "default_policy". If `policy_id` does not exist in this Algorithm,
                will raise a KeyError.

        Raises:
            KeyError: if `policy_id` cannot be found in this Algorithm.
        """
        policy = self.get_policy(policy_id)
        if policy is None:
            raise KeyError(f"Policy with ID {policy_id} not found in Algorithm!")
        policy.export_checkpoint(export_dir)

    @override(Trainable)
    def save_checkpoint(self, checkpoint_dir: str) -> None:
        """Exports checkpoint to a local directory.

        The structure of an Algorithm checkpoint dir will be as follows::

            policies/
                pol_1/
                    policy_state.pkl
                pol_2/
                    policy_state.pkl
            learner/
                learner_state.json
                module_state/
                    module_1/
                        ...
                optimizer_state/
                    optimizers_module_1/
                        ...
            rllib_checkpoint.json
            algorithm_state.pkl

        Note: `rllib_checkpoint.json` contains a "version" key (e.g. with value 0.1)
        helping RLlib to remain backward compatible wrt. restoring from checkpoints from
        Ray 2.0 onwards.

        Args:
            checkpoint_dir: The directory where the checkpoint files will be stored.
        """
        # New API stack: Delegate to the `Checkpointable` implementation of
        # `save_to_path()`.
        if self.config.enable_rl_module_and_learner:
            return self.save_to_path(
                checkpoint_dir,
                use_msgpack=self.config._use_msgpack_checkpoints,
            )

        checkpoint_dir = pathlib.Path(checkpoint_dir)

        state = self.__getstate__()

        # Extract policy states from worker state (Policies get their own
        # checkpoint sub-dirs).
        policy_states = {}
        if "worker" in state and "policy_states" in state["worker"]:
            policy_states = state["worker"].pop("policy_states", {})

        # Add RLlib checkpoint version.
        if self.config.enable_rl_module_and_learner:
            state["checkpoint_version"] = CHECKPOINT_VERSION_LEARNER_AND_ENV_RUNNER
        else:
            state["checkpoint_version"] = CHECKPOINT_VERSION

        # Write state (w/o policies) to disk.
        state_file = checkpoint_dir / "algorithm_state.pkl"
        with open(state_file, "wb") as f:
            pickle.dump(state, f)

        # Write rllib_checkpoint.json.
        with open(checkpoint_dir / "rllib_checkpoint.json", "w") as f:
            json.dump(
                {
                    "type": "Algorithm",
                    "checkpoint_version": str(state["checkpoint_version"]),
                    "format": "cloudpickle",
                    "state_file": str(state_file),
                    "policy_ids": list(policy_states.keys()),
                    "ray_version": ray.__version__,
                    "ray_commit": ray.__commit__,
                },
                f,
            )

        # Old API stack: Write individual policies to disk, each in their own
        # sub-directory.
        for pid, policy_state in policy_states.items():
            # From here on, disallow policyIDs that would not work as directory names.
            validate_module_id(pid, error=True)
            policy_dir = checkpoint_dir / "policies" / pid
            os.makedirs(policy_dir, exist_ok=True)
            policy = self.get_policy(pid)
            policy.export_checkpoint(policy_dir, policy_state=policy_state)

        # If we are using the learner API (hybrid API stack) -> Save the learner group's
        # state inside a "learner" subdir. Note that this is not in line with the
        # new Checkpointable API, but makes this case backward compatible.
        # The new Checkpointable API is only strictly applied anyways to the
        # new API stack.
        if self.config.enable_rl_module_and_learner:
            learner_state_dir = os.path.join(checkpoint_dir, "learner")
            self.learner_group.save_to_path(learner_state_dir)

    @override(Trainable)
    def load_checkpoint(self, checkpoint_dir: str) -> None:
        # New API stack: Delegate to the `Checkpointable` implementation of
        # `restore_from_path()`.
        if self.config.enable_rl_module_and_learner:
            self.restore_from_path(checkpoint_dir)

            # Call the `on_checkpoint_loaded` callback.
            self.callbacks.on_checkpoint_loaded(algorithm=self)
            return

        # Checkpoint is provided as a local directory.
        # Restore from the checkpoint file or dir.
        checkpoint_info = get_checkpoint_info(checkpoint_dir)
        checkpoint_data = Algorithm._checkpoint_info_to_algorithm_state(checkpoint_info)
        self.__setstate__(checkpoint_data)
        # Call the `on_checkpoint_loaded` callback.
        self.callbacks.on_checkpoint_loaded(algorithm=self)

    @override(Checkpointable)
    def get_state(
        self,
        components: Optional[Union[str, Collection[str]]] = None,
        *,
        not_components: Optional[Union[str, Collection[str]]] = None,
        **kwargs,
    ) -> StateDict:
        if not self.config.enable_env_runner_and_connector_v2:
            raise RuntimeError(
                "Algorithm.get_state() not supported on the old API stack! "
                "Use Algorithm.__getstate__() instead."
            )

        state = {}

        # Get (local) EnvRunner state (w/o RLModule).
        if self.env_runner_group and self._check_component(
            COMPONENT_ENV_RUNNER, components, not_components
        ):
            state[
                COMPONENT_ENV_RUNNER
            ] = self.env_runner_group.local_env_runner.get_state(
                components=self._get_subcomponents(COMPONENT_RL_MODULE, components),
                not_components=force_list(
                    self._get_subcomponents(COMPONENT_RL_MODULE, not_components)
                )
                # We don't want the RLModule state from the EnvRunners (it's
                # `inference_only` anyway and already provided in full by the Learners).
                + [COMPONENT_RL_MODULE],
                **kwargs,
            )

        # Get (local) evaluation EnvRunner state (w/o RLModule).
        if self.eval_env_runner_group and self._check_component(
            COMPONENT_EVAL_ENV_RUNNER, components, not_components
        ):
            state[COMPONENT_EVAL_ENV_RUNNER] = self.eval_env_runner.get_state(
                components=self._get_subcomponents(COMPONENT_RL_MODULE, components),
                not_components=force_list(
                    self._get_subcomponents(COMPONENT_RL_MODULE, not_components)
                )
                # We don't want the RLModule state from the EnvRunners (it's
                # `inference_only` anyway and already provided in full by the Learners).
                + [COMPONENT_RL_MODULE],
                **kwargs,
            )

        # Get LearnerGroup state (w/ RLModule).
        if self._check_component(COMPONENT_LEARNER_GROUP, components, not_components):
            state[COMPONENT_LEARNER_GROUP] = self.learner_group.get_state(
                components=self._get_subcomponents(COMPONENT_LEARNER_GROUP, components),
                not_components=self._get_subcomponents(
                    COMPONENT_LEARNER_GROUP, not_components
                ),
                **kwargs,
            )

        # Get entire MetricsLogger state.
        # TODO (sven): Make `MetricsLogger` a Checkpointable.
        state[COMPONENT_METRICS_LOGGER] = self.metrics.get_state()

        # Save current `training_iteration`.
        state[TRAINING_ITERATION] = self.training_iteration

        return state

    @override(Checkpointable)
    def set_state(self, state: StateDict) -> None:
        # Set the (training) EnvRunners' states.
        if COMPONENT_ENV_RUNNER in state:
            self.env_runner_group.local_env_runner.set_state(
                state[COMPONENT_ENV_RUNNER]
            )
            self.env_runner_group.sync_env_runner_states(config=self.config)

        # Set the (eval) EnvRunners' states.
        if self.eval_env_runner_group and COMPONENT_EVAL_ENV_RUNNER in state:
            self.eval_env_runner.set_state(state[COMPONENT_ENV_RUNNER])
            self.eval_env_runner_group.sync_env_runner_states(
                config=self.evaluation_config
            )

        # Set the LearnerGroup's state.
        if COMPONENT_LEARNER_GROUP in state:
            self.learner_group.set_state(state[COMPONENT_LEARNER_GROUP])
            # Sync new weights to all EnvRunners.
            self.env_runner_group.sync_weights(
                from_worker_or_learner_group=self.learner_group,
                inference_only=True,
            )
            if self.eval_env_runner_group:
                self.eval_env_runner_group.sync_weights(
                    from_worker_or_learner_group=self.learner_group,
                    inference_only=True,
                )

        # TODO (sven): Make `MetricsLogger` a Checkpointable.
        if COMPONENT_METRICS_LOGGER in state:
            self.metrics.set_state(state[COMPONENT_METRICS_LOGGER])

        if TRAINING_ITERATION in state:
            self._iteration = state[TRAINING_ITERATION]

    @override(Checkpointable)
    def get_checkpointable_components(self) -> List[Tuple[str, "Checkpointable"]]:
        components = [
            (COMPONENT_LEARNER_GROUP, self.learner_group),
        ]
        if not self.config.is_offline:
            components.append(
                (COMPONENT_ENV_RUNNER, self.env_runner_group.local_env_runner),
            )
        if self.eval_env_runner_group:
            components.append(
                (
                    COMPONENT_EVAL_ENV_RUNNER,
                    self.eval_env_runner,
                )
            )
        return components

    @override(Checkpointable)
    def get_ctor_args_and_kwargs(self) -> Tuple[Tuple, Dict[str, Any]]:
        return (
            (self.config.get_state(),),  # *args,
            {},  # **kwargs
        )

    @override(Checkpointable)
    def restore_from_path(self, path, *args, **kwargs):
        # Override from parent method, b/c we might have to sync the EnvRunner weights
        # after having restored/loaded the LearnerGroup state.
        super().restore_from_path(path, *args, **kwargs)

        # Sync EnvRunners, if LearnerGroup's checkpoint can be found in path
        # or user loaded a subcomponent within the LearnerGroup (for example a module).
        path = pathlib.Path(path)
        if (path / COMPONENT_LEARNER_GROUP).is_dir() or (
            "component" in kwargs and COMPONENT_LEARNER_GROUP in kwargs["component"]
        ):
            # Make also sure, all (training) EnvRunners get the just loaded weights, but
            # only the inference-only ones.
            self.env_runner_group.sync_weights(
                from_worker_or_learner_group=self.learner_group,
                inference_only=True,
            )

    @override(Trainable)
    def log_result(self, result: ResultDict) -> None:
        # Log after the callback is invoked, so that the user has a chance
        # to mutate the result.
        # TODO (sven): It might not make sense to pass in the MetricsLogger at this late
        #  point in time. In here, the result dict has already been "compiled" (reduced)
        #  by the MetricsLogger and there is probably no point in adding more Stats
        #  here.
        self.callbacks.on_train_result(
            algorithm=self, metrics_logger=self.metrics, result=result
        )
        # Then log according to Trainable's logging logic.
        Trainable.log_result(self, result)

    @override(Trainable)
    def cleanup(self) -> None:
        # Stop all workers.
        if hasattr(self, "env_runner_group") and self.env_runner_group is not None:
            self.env_runner_group.stop()
        if (
            hasattr(self, "eval_env_runner_group")
            and self.eval_env_runner_group is not None
        ):
            self.eval_env_runner_group.stop()

    @OverrideToImplementCustomLogic
    @classmethod
    @override(Trainable)
    def default_resource_request(
        cls, config: Union[AlgorithmConfig, PartialAlgorithmConfigDict]
    ) -> Union[Resources, PlacementGroupFactory]:
        # Default logic for RLlib Algorithms:
        # Create one bundle per individual worker (local or remote).
        # Use `num_cpus_for_main_process` and `num_gpus` for the local worker and
        # `num_cpus_per_env_runner` and `num_gpus_per_env_runner` for the remote
        # EnvRunners to determine their CPU/GPU resource needs.

        # Convenience config handles.
        cf = cls.get_default_config().update_from_dict(config)
        cf.validate()
        cf.freeze()

        # get evaluation config
        eval_cf = cf.get_evaluation_config_object()
        eval_cf.validate()
        eval_cf.freeze()

        # resources for the driver of this trainable
        if cf.enable_rl_module_and_learner:
            if cf.num_learners == 0:
                # in this case local_worker only does sampling and training is done on
                # local learner worker
                driver = cls._get_learner_bundles(cf)[0]
            else:
                # in this case local_worker only does sampling and training is done on
                # remote learner workers
                driver = {"CPU": cf.num_cpus_for_main_process, "GPU": 0}
        else:
            driver = {
                "CPU": cf.num_cpus_for_main_process,
                # Ignore `cf.num_gpus` on the new API stack.
                "GPU": (
                    0
                    if cf._fake_gpus
                    else cf.num_gpus
                    if not cf.enable_rl_module_and_learner
                    else 0
                ),
            }

        # resources for remote rollout env samplers
        rollout_bundles = [
            {
                "CPU": cf.num_cpus_per_env_runner,
                "GPU": cf.num_gpus_per_env_runner,
                **cf.custom_resources_per_env_runner,
            }
            for _ in range(cf.num_env_runners)
        ]

        # resources for remote evaluation env samplers or datasets (if any)
        if cls._should_create_evaluation_env_runners(eval_cf):
            # Evaluation workers.
            # Note: The local eval worker is located on the driver CPU.
            evaluation_bundles = [
                {
                    "CPU": eval_cf.num_cpus_per_env_runner,
                    "GPU": eval_cf.num_gpus_per_env_runner,
                    **eval_cf.custom_resources_per_env_runner,
                }
                for _ in range(eval_cf.evaluation_num_env_runners)
            ]
        else:
            # resources for offline dataset readers during evaluation
            # Note (Kourosh): we should not claim extra workers for
            # training on the offline dataset, since rollout workers have already
            # claimed it.
            # Another Note (Kourosh): dataset reader will not use placement groups so
            # whatever we specify here won't matter because dataset won't even use it.
            # Disclaimer: using ray dataset in tune may cause deadlock when multiple
            # tune trials get scheduled on the same node and do not leave any spare
            # resources for dataset operations. The workaround is to limit the
            # max_concurrent trials so that some spare cpus are left for dataset
            # operations. This behavior should get fixed by the dataset team. more info
            # found here:
            # https://docs.ray.io/en/master/data/dataset-internals.html#datasets-tune
            evaluation_bundles = []

        # resources for remote learner workers
        learner_bundles = []
        if cf.enable_rl_module_and_learner and cf.num_learners > 0:
            learner_bundles = cls._get_learner_bundles(cf)

        bundles = [driver] + rollout_bundles + evaluation_bundles + learner_bundles

        # Return PlacementGroupFactory containing all needed resources
        # (already properly defined as device bundles).
        return PlacementGroupFactory(
            bundles=bundles,
            strategy=config.get("placement_strategy", "PACK"),
        )

    @DeveloperAPI
    def _before_evaluate(self):
        """Pre-evaluation callback."""
        pass

    @staticmethod
    def _get_env_id_and_creator(
        env_specifier: Union[str, EnvType, None], config: AlgorithmConfig
    ) -> Tuple[Optional[str], EnvCreator]:
        """Returns env_id and creator callable given original env id from config.

        Args:
            env_specifier: An env class, an already tune registered env ID, a known
                gym env name, or None (if no env is used).
            config: The AlgorithmConfig object.

        Returns:
            Tuple consisting of a) env ID string and b) env creator callable.
        """
        # Environment is specified via a string.
        if isinstance(env_specifier, str):
            # An already registered env.
            if _global_registry.contains(ENV_CREATOR, env_specifier):
                return env_specifier, _global_registry.get(ENV_CREATOR, env_specifier)

            # A class path specifier.
            elif "." in env_specifier:

                def env_creator_from_classpath(env_context):
                    try:
                        env_obj = from_config(env_specifier, env_context)
                    except ValueError:
                        raise EnvError(
                            ERR_MSG_INVALID_ENV_DESCRIPTOR.format(env_specifier)
                        )
                    return env_obj

                return env_specifier, env_creator_from_classpath
            # Try gym/PyBullet.
            else:
                return env_specifier, functools.partial(
                    _gym_env_creator, env_descriptor=env_specifier
                )

        elif isinstance(env_specifier, type):
            env_id = env_specifier  # .__name__

            if config["remote_worker_envs"]:
                # Check gym version (0.22 or higher?).
                # If > 0.21, can't perform auto-wrapping of the given class as this
                # would lead to a pickle error.
                gym_version = importlib.metadata.version("gym")
                if version.parse(gym_version) >= version.parse("0.22"):
                    raise ValueError(
                        "Cannot specify a gym.Env class via `config.env` while setting "
                        "`config.remote_worker_env=True` AND your gym version is >= "
                        "0.22! Try installing an older version of gym or set `config."
                        "remote_worker_env=False`."
                    )

                @ray.remote(num_cpus=1)
                class _wrapper(env_specifier):
                    # Add convenience `_get_spaces` and `_is_multi_agent`
                    # methods:
                    def _get_spaces(self):
                        return self.observation_space, self.action_space

                    def _is_multi_agent(self):
                        from ray.rllib.env.multi_agent_env import MultiAgentEnv

                        return isinstance(self, MultiAgentEnv)

                return env_id, lambda cfg: _wrapper.remote(cfg)
            # gym.Env-subclass: Also go through our RLlib gym-creator.
            elif issubclass(env_specifier, gym.Env):
                return env_id, functools.partial(
                    _gym_env_creator,
                    env_descriptor=env_specifier,
                )
            # All other env classes: Call c'tor directly.
            else:
                return env_id, lambda cfg: env_specifier(cfg)

        # No env -> Env creator always returns None.
        elif env_specifier is None:
            return None, lambda env_config: None

        else:
            raise ValueError(
                "{} is an invalid env specifier. ".format(env_specifier)
                + "You can specify a custom env as either a class "
                '(e.g., YourEnvCls) or a registered env id (e.g., "your_env").'
            )

    def _sync_filters_if_needed(
        self,
        *,
        central_worker: EnvRunner,
        workers: EnvRunnerGroup,
        config: AlgorithmConfig,
    ) -> None:
        """Synchronizes the filter stats from `workers` to `central_worker`.

        .. and broadcasts the central_worker's filter stats back to all `workers`
        (if configured).

        Args:
            central_worker: The worker to sync/aggregate all `workers`' filter stats to
                and from which to (possibly) broadcast the updated filter stats back to
                `workers`.
            workers: The EnvRunnerGroup, whose EnvRunners' filter stats should be used
                for aggregation on `central_worker` and which (possibly) get updated
                from `central_worker` after the sync.
            config: The algorithm config instance. This is used to determine, whether
                syncing from `workers` should happen at all and whether broadcasting
                back to `workers` (after possible syncing) should happen.
        """
        if central_worker and config.observation_filter != "NoFilter":
            FilterManager.synchronize(
                central_worker.filters,
                workers,
                update_remote=config.update_worker_filter_stats,
                timeout_seconds=config.sync_filters_on_rollout_workers_timeout_s,
                use_remote_data_for_update=config.use_worker_filter_stats,
            )

    @classmethod
    @override(Trainable)
    def resource_help(cls, config: Union[AlgorithmConfig, AlgorithmConfigDict]) -> str:
        return (
            "\n\nYou can adjust the resource requests of RLlib Algorithms by calling "
            "`AlgorithmConfig.env_runners("
            "num_env_runners=.., num_cpus_per_env_runner=.., "
            "num_gpus_per_env_runner=.., ..)` and "
            "`AgorithmConfig.learners(num_learners=.., num_gpus_per_learner=..)`. See "
            "the `ray.rllib.algorithms.algorithm_config.AlgorithmConfig` classes "
            "(each Algorithm has its own subclass of this class) for more info.\n\n"
            f"The config of this Algorithm is: {config}"
        )

    @override(Trainable)
    def get_auto_filled_metrics(
        self,
        now: Optional[datetime] = None,
        time_this_iter: Optional[float] = None,
        timestamp: Optional[int] = None,
        debug_metrics_only: bool = False,
    ) -> dict:
        # Override this method to make sure, the `config` key of the returned results
        # contains the proper Tune config dict (instead of an AlgorithmConfig object).
        auto_filled = super().get_auto_filled_metrics(
            now, time_this_iter, timestamp, debug_metrics_only
        )
        if "config" not in auto_filled:
            raise KeyError("`config` key not found in auto-filled results dict!")

        # If `config` key is no dict (but AlgorithmConfig object) ->
        # make sure, it's a dict to not break Tune APIs.
        if not isinstance(auto_filled["config"], dict):
            assert isinstance(auto_filled["config"], AlgorithmConfig)
            auto_filled["config"] = auto_filled["config"].to_dict()
        return auto_filled

    @classmethod
    def merge_algorithm_configs(
        cls,
        config1: AlgorithmConfigDict,
        config2: PartialAlgorithmConfigDict,
        _allow_unknown_configs: Optional[bool] = None,
    ) -> AlgorithmConfigDict:
        """Merges a complete Algorithm config dict with a partial override dict.

        Respects nested structures within the config dicts. The values in the
        partial override dict take priority.

        Args:
            config1: The complete Algorithm's dict to be merged (overridden)
                with `config2`.
            config2: The partial override config dict to merge on top of
                `config1`.
            _allow_unknown_configs: If True, keys in `config2` that don't exist
                in `config1` are allowed and will be added to the final config.

        Returns:
            The merged full algorithm config dict.
        """
        config1 = copy.deepcopy(config1)
        if "callbacks" in config2 and type(config2["callbacks"]) is dict:
            deprecation_warning(
                "callbacks dict interface",
                "a class extending rllib.algorithms.callbacks.DefaultCallbacks; "
                "see `rllib/examples/metrics/custom_metrics_and_callbacks.py` for an "
                "example.",
                error=True,
            )

        if _allow_unknown_configs is None:
            _allow_unknown_configs = cls._allow_unknown_configs
        return deep_update(
            config1,
            config2,
            _allow_unknown_configs,
            cls._allow_unknown_subkeys,
            cls._override_all_subkeys_if_type_changes,
            cls._override_all_key_list,
        )

    @staticmethod
    @ExperimentalAPI
    def validate_env(env: EnvType, env_context: EnvContext) -> None:
        """Env validator function for this Algorithm class.

        Override this in child classes to define custom validation
        behavior.

        Args:
            env: The (sub-)environment to validate. This is normally a
                single sub-environment (e.g. a gym.Env) within a vectorized
                setup.
            env_context: The EnvContext to configure the environment.

        Raises:
            Exception: in case something is wrong with the given environment.
        """
        pass

    def _run_one_training_iteration(self) -> Tuple[ResultDict, "TrainIterCtx"]:
        """Runs one training iteration (`self.iteration` will be +1 after this).

        Calls `self.training_step()` repeatedly until the configured minimum time (sec),
        minimum sample- or minimum training steps have been reached.

        Returns:
            The ResultDict from the last call to `training_step()`. Note that even
            though we only return the last ResultDict, the user still has full control
            over the history and reduce behavior of individual metrics at the time these
            metrics are logged with `self.metrics.log_...()`.
        """
        with self.metrics.log_time((TIMERS, TRAINING_ITERATION_TIMER)):
            # In case we are training (in a thread) parallel to evaluation,
            # we may have to re-enable eager mode here (gets disabled in the
            # thread).
            if self.config.get("framework") == "tf2" and not tf.executing_eagerly():
                tf1.enable_eager_execution()

            has_run_once = False
            # Create a step context ...
            with TrainIterCtx(algo=self) as train_iter_ctx:
                # .. so we can query it whether we should stop the iteration loop (e.g.
                # when we have reached `min_time_s_per_iteration`).
                while not train_iter_ctx.should_stop(has_run_once):
                    # Before training step, try to bring failed workers back.
                    with self.metrics.log_time((TIMERS, RESTORE_WORKERS_TIMER)):
                        self.restore_workers(self.env_runner_group)

                    # Try to train one step.
                    with self.metrics.log_time((TIMERS, TRAINING_STEP_TIMER)):
                        training_step_return_value = self.training_step()
                        has_run_once = True

                    # On the new API stack, results should NOT be returned anymore as
                    # a dict, but purely logged through the `MetricsLogger` API. This
                    # way, we make sure to never miss a single stats/counter/timer
                    # when calling `self.training_step()` more than once within the same
                    # iteration.
                    if training_step_return_value is not None:
                        raise ValueError(
                            "`Algorithm.training_step()` should NOT return a result "
                            "dict anymore on the new API stack! Instead, log all "
                            "results, timers, counters through the `self.metrics` "
                            "(MetricsLogger) instance of the Algorithm and return "
                            "None. The logged results are compiled automatically into "
                            "one single result dict per training iteration."
                        )

                    # TODO (sven): Resolve this metric through log_time's future
                    #  ability to compute throughput.
                    self.metrics.log_value(
                        NUM_TRAINING_STEP_CALLS_PER_ITERATION,
                        1,
                        reduce="sum",
                        clear_on_reduce=True,
                    )

        # Only here (at the end of the iteration), reduce the results into a single
        # result dict.
        return self.metrics.reduce(), train_iter_ctx

    def _run_one_evaluation(
        self,
        parallel_train_future: Optional[concurrent.futures.ThreadPoolExecutor] = None,
    ) -> ResultDict:
        """Runs evaluation step via `self.evaluate()` and handling worker failures.

        Args:
            parallel_train_future: In case, we are training and avaluating in parallel,
                this arg carries the currently running ThreadPoolExecutor object that
                runs the training iteration. Use `parallel_train_future.done()` to
                check, whether the parallel training job has completed and
                `parallel_train_future.result()` to get its return values.

        Returns:
            The results dict from the evaluation call.
        """
        if self.eval_env_runner_group is not None:
            if self.config.enable_env_runner_and_connector_v2:
                with self.metrics.log_time((TIMERS, RESTORE_EVAL_WORKERS_TIMER)):
                    self.restore_workers(self.eval_env_runner_group)
            else:
                with self._timers[RESTORE_EVAL_WORKERS_TIMER]:
                    self.restore_workers(self.eval_env_runner_group)

        # Run `self.evaluate()` only once per training iteration.
        if self.config.enable_env_runner_and_connector_v2:
            with self.metrics.log_time((TIMERS, EVALUATION_ITERATION_TIMER)):
                eval_results = self.evaluate(
                    parallel_train_future=parallel_train_future
                )
            # TODO (sven): Properly support throughput/sec measurements within
            #  `self.metrics.log_time()` call.
            self.metrics.log_value(
                key=(
                    EVALUATION_RESULTS,
                    ENV_RUNNER_RESULTS,
                    NUM_ENV_STEPS_SAMPLED_PER_SECOND,
                ),
                value=(
                    eval_results.get(ENV_RUNNER_RESULTS, {}).get(
                        NUM_ENV_STEPS_SAMPLED, 0
                    )
                    / self.metrics.peek((TIMERS, EVALUATION_ITERATION_TIMER))
                ),
            )

        else:
            with self._timers[EVALUATION_ITERATION_TIMER]:
                eval_results = self.evaluate(
                    parallel_train_future=parallel_train_future
                )
            self._timers[EVALUATION_ITERATION_TIMER].push_units_processed(
                self._counters[NUM_ENV_STEPS_SAMPLED_FOR_EVALUATION_THIS_ITER]
            )

        # After evaluation, do a round of health check on remote eval workers to see if
        # any of the failed workers are back.
        if self.eval_env_runner_group is not None:
            # Add number of healthy evaluation workers after this iteration.
            eval_results[
                "num_healthy_workers"
            ] = self.eval_env_runner_group.num_healthy_remote_workers()
            eval_results[
                "num_in_flight_async_reqs"
            ] = self.eval_env_runner_group.num_in_flight_async_reqs()
            eval_results[
                "num_remote_worker_restarts"
            ] = self.eval_env_runner_group.num_remote_worker_restarts()

        return {EVALUATION_RESULTS: eval_results}

    def _run_one_training_iteration_and_evaluation_in_parallel(
        self,
    ) -> Tuple[ResultDict, ResultDict, "TrainIterCtx"]:
        """Runs one training iteration and one evaluation step in parallel.

        First starts the training iteration (via `self._run_one_training_iteration()`)
        within a ThreadPoolExecutor, then runs the evaluation step in parallel.
        In auto-duration mode (config.evaluation_duration=auto), makes sure the
        evaluation step takes roughly the same time as the training iteration.

        Returns:
            A tuple containing the training results, the evaluation results, and
            the `TrainIterCtx` object returned by the training call.
        """
        with concurrent.futures.ThreadPoolExecutor() as executor:

            if self.config.enable_env_runner_and_connector_v2:
                parallel_train_future = executor.submit(
                    lambda: self._run_one_training_iteration()
                )
            else:
                parallel_train_future = executor.submit(
                    lambda: self._run_one_training_iteration_old_api_stack()
                )

            evaluation_results = {}
            # If the debug setting _run_training_always_in_thread is used, do NOT
            # evaluate, no matter what the settings are,
            if not self.config._run_training_always_in_thread:
                # Pass the train_future into `self._run_one_evaluation()` to allow it
                # to run exactly as long as the training iteration takes in case
                # evaluation_duration=auto.
                evaluation_results = self._run_one_evaluation(
                    parallel_train_future=parallel_train_future
                )
            # Collect the training results from the future.
            train_results, train_iter_ctx = parallel_train_future.result()

        return train_results, evaluation_results, train_iter_ctx

    # Experimental method (trying to achieve evaluation and training in parallel w/o
    # using a thread pool).
    def _run_one_training_iteration_and_evaluation_in_parallel_wo_thread(
        self,
    ) -> Tuple[ResultDict, ResultDict, "TrainIterCtx"]:

        assert self.config.evaluation_duration != "auto"
        assert self.config.evaluation_duration_unit == "timesteps"
        assert self.eval_env_runner_group is not None

        with self._timers[RESTORE_EVAL_WORKERS_TIMER]:
            self.restore_workers(self.eval_env_runner_group)

        # Call the `_before_evaluate` hook.
        self._before_evaluate()

        # Sync weights to the evaluation EnvRunners.
        if self.eval_env_runner_group is not None:
            self.eval_env_runner_group.sync_weights(
                from_worker_or_learner_group=self.env_runner_group.local_env_runner
            )
            self._sync_filters_if_needed(
                central_worker=self.env_runner_group.local_env_runner,
                workers=self.eval_env_runner_group,
                config=self.evaluation_config,
            )

        self.callbacks.on_evaluate_start(algorithm=self, metrics_logger=self.metrics)

        env_steps = agent_steps = 0

        # Kick off sampling on all evaluation workers (async).
        # How many timesteps do we need to run?
        eval_cfg = self.evaluation_config
        time_out = self.config.evaluation_sample_timeout_s

        all_metrics = []
        algo_iteration = self.iteration

        # In case all the remote evaluation workers die during a round of
        # evaluation, we need to stop.
        units_per_healthy_remote_worker = (
            eval_cfg.rollout_fragment_length * eval_cfg.num_envs_per_env_runner
        )
        # Select proper number of evaluation workers for this round.
        selected_eval_worker_ids = [
            worker_id
            for i, worker_id in enumerate(
                self.eval_env_runner_group.healthy_worker_ids()
            )
            if i * units_per_healthy_remote_worker < self.config.evaluation_duration
        ]
        self.eval_env_runner_group.foreach_env_runner_async(
            func=lambda w: (w.sample(), w.get_metrics(), algo_iteration),
            remote_worker_ids=selected_eval_worker_ids,
        )
        # Run training and collect the training results.
        train_results, train_iter_ctx = self._run_one_training_iteration()

        # Collect the evaluation results.
        eval_results = self.eval_env_runner_group.fetch_ready_async_reqs(
            return_obj_refs=False, timeout_seconds=time_out
        )
        for wid, (batch, metrics, iter) in eval_results:
            # Skip results from an older iteration.
            if iter != self.iteration:
                continue
            agent_steps += batch.agent_steps()
            env_steps += batch.env_steps()
            all_metrics.append(metrics)

        if not self.config.enable_env_runner_and_connector_v2:
            eval_results = summarize_episodes(
                all_metrics,
                all_metrics,
                keep_custom_metrics=(
                    self.evaluation_config.keep_per_episode_custom_metrics
                ),
            )
            eval_results[NUM_AGENT_STEPS_SAMPLED_THIS_ITER] = agent_steps
            eval_results[NUM_ENV_STEPS_SAMPLED_THIS_ITER] = env_steps
            # TODO: Remove this key at some point. Here for backward compatibility.
            eval_results["timesteps_this_iter"] = eval_results.get(
                NUM_ENV_STEPS_SAMPLED_THIS_ITER, 0
            )
        else:
            self.metrics.merge_and_log_n_dicts(
                all_metrics,
                key=(EVALUATION_RESULTS, ENV_RUNNER_RESULTS),
            )
            eval_results = self.metrics.reduce((EVALUATION_RESULTS, ENV_RUNNER_RESULTS))

        # Warn if results are empty, it could be that this is because the eval timesteps
        # are not enough to run through one full episode.
        if eval_results[ENV_RUNNER_RESULTS][NUM_EPISODES] == 0:
            logger.warning(
                "This evaluation iteration resulted in an empty set of episode summary "
                "results! It's possible that your configured duration timesteps are not"
                " enough to finish even a single episode. You have configured "
                f"{self.config.evaluation_duration}"
                f"{self.config.evaluation_duration_unit}. For 'timesteps', try "
                "increasing this value via the `config.evaluation(evaluation_duration="
                "...)` OR change the unit to 'episodes' via `config.evaluation("
                "evaluation_duration_unit='episodes')` OR try increasing the timeout "
                "threshold via `config.evaluation(evaluation_sample_timeout_s=...)` OR "
                "you can also set `config.evaluation_force_reset_envs_before_iteration`"
                " to False. However, keep in mind that in the latter case, the "
                "evaluation results may contain some episode stats generated with "
                "earlier weights versions."
            )

        # After evaluation, do a round of health check on remote eval workers to see if
        # any of the failed workers are back.
        # Add number of healthy evaluation workers after this iteration.
        eval_results[
            "num_healthy_workers"
        ] = self.eval_env_runner_group.num_healthy_remote_workers()
        eval_results[
            "num_in_flight_async_reqs"
        ] = self.eval_env_runner_group.num_in_flight_async_reqs()
        eval_results[
            "num_remote_worker_restarts"
        ] = self.eval_env_runner_group.num_remote_worker_restarts()

        return train_results, {"evaluation": eval_results}, train_iter_ctx

    def _run_offline_evaluation(self):
        """Runs offline evaluation via `OfflineEvaluator.estimate_on_dataset()` API.

        This method will be used when `evaluation_dataset` is provided.
        Note: This will only work if the policy is a single agent policy.

        Returns:
            The results dict from the offline evaluation call.
        """
        assert len(self.env_runner_group.local_env_runner.policy_map) == 1

        parallelism = self.evaluation_config.evaluation_num_env_runners or 1
        offline_eval_results = {"off_policy_estimator": {}}
        for evaluator_name, offline_evaluator in self.reward_estimators.items():
            offline_eval_results["off_policy_estimator"][
                evaluator_name
            ] = offline_evaluator.estimate_on_dataset(
                self.evaluation_dataset,
                n_parallelism=parallelism,
            )
        return offline_eval_results

    @classmethod
    def _should_create_evaluation_env_runners(cls, eval_config: "AlgorithmConfig"):
        """Determines whether we need to create evaluation workers.

        Returns False if we need to run offline evaluation
        (with ope.estimate_on_dastaset API) or when local worker is to be used for
        evaluation. Note: We only use estimate_on_dataset API with bandits for now.
        That is when ope_split_batch_by_episode is False.
        TODO: In future we will do the same for episodic RL OPE.
        """
        run_offline_evaluation = (
            eval_config.off_policy_estimation_methods
            and not eval_config.ope_split_batch_by_episode
        )
        return not run_offline_evaluation and (
            eval_config.evaluation_num_env_runners > 0
            or eval_config.evaluation_interval
        )

    def _compile_iteration_results_new_api_stack(self, *, train_results, eval_results):
        # Error if users still use `self._timers`.
        if self._timers:
            raise ValueError(
                "`Algorithm._timers` is no longer supported on the new API stack! "
                "Instead, use `Algorithm.metrics.log_time("
                "[some key (str) or nested key sequence (tuple)])`, e.g. inside your "
                "custom `training_step()` method, do: "
                "`with self.metrics.log_time(('timers', 'my_block_to_be_timed')): ...`"
            )

        # Return dict (shallow copy of `train_results`).
        results: ResultDict = train_results.copy()
        # Backward compatibility `NUM_ENV_STEPS_SAMPLED_LIFETIME` is now:
        # `ENV_RUNNER_RESULTS/NUM_ENV_STEPS_SAMPLED_LIFETIME`.
        results[NUM_ENV_STEPS_SAMPLED_LIFETIME] = results.get(
            ENV_RUNNER_RESULTS, {}
        ).get(NUM_ENV_STEPS_SAMPLED_LIFETIME, 0)

        # Evaluation results.
        if eval_results:
            assert (
                isinstance(eval_results, dict)
                and len(eval_results) == 1
                and EVALUATION_RESULTS in eval_results
            )
            results.update(eval_results)

        # EnvRunner actors fault tolerance stats.
        if self.env_runner_group:
            results[FAULT_TOLERANCE_STATS] = {
                "num_healthy_workers": (
                    self.env_runner_group.num_healthy_remote_workers()
                ),
                "num_remote_worker_restarts": (
                    self.env_runner_group.num_remote_worker_restarts()
                ),
            }
            results["env_runner_group"] = {
                "actor_manager_num_outstanding_async_reqs": (
                    self.env_runner_group.num_in_flight_async_reqs()
                ),
            }

        # Compile all throughput stats.
        throughputs = {}

        def _reduce(p, s):
            if isinstance(s, Stats):
                ret = s.peek()
                _throughput = s.peek(throughput=True)
                if _throughput is not None:
                    _curr = throughputs
                    for k in p[:-1]:
                        _curr = _curr.setdefault(k, {})
                    _curr[p[-1] + "_throughput"] = _throughput
            else:
                ret = s
            return ret

        # Resolve all `Stats` leafs by peeking (get their reduced values).
        all_results = tree.map_structure_with_path(_reduce, results)
        deep_update(all_results, throughputs, new_keys_allowed=True)
        return all_results

    def __repr__(self):
        if self.config.enable_rl_module_and_learner:
            return (
                f"{type(self).__name__}("
                f"env={self.config.env}; env-runners={self.config.num_env_runners}; "
                f"learners={self.config.num_learners}; "
                f"multi-agent={self.config.is_multi_agent()}"
                f")"
            )
        else:
            return type(self).__name__

    @property
    def env_runner(self):
        return self.env_runner_group.local_env_runner

    @property
    def eval_env_runner(self):
        return self.eval_env_runner_group.local_env_runner

    def _record_usage(self, config):
        """Record the framework and algorithm used.

        Args:
            config: Algorithm config dict.
        """
        record_extra_usage_tag(TagKey.RLLIB_FRAMEWORK, config["framework"])
        record_extra_usage_tag(TagKey.RLLIB_NUM_WORKERS, str(config["num_env_runners"]))
        alg = self.__class__.__name__
        # We do not want to collect user defined algorithm names.
        if alg not in ALL_ALGORITHMS:
            alg = "USER_DEFINED"
        record_extra_usage_tag(TagKey.RLLIB_ALGORITHM, alg)

    @OldAPIStack
    def _export_model(
        self, export_formats: List[str], export_dir: str
    ) -> Dict[str, str]:
        ExportFormat.validate(export_formats)
        exported = {}
        if ExportFormat.CHECKPOINT in export_formats:
            path = os.path.join(export_dir, ExportFormat.CHECKPOINT)
            self.export_policy_checkpoint(path)
            exported[ExportFormat.CHECKPOINT] = path
        if ExportFormat.MODEL in export_formats:
            path = os.path.join(export_dir, ExportFormat.MODEL)
            self.export_policy_model(path)
            exported[ExportFormat.MODEL] = path
        if ExportFormat.ONNX in export_formats:
            path = os.path.join(export_dir, ExportFormat.ONNX)
            self.export_policy_model(path, onnx=int(os.getenv("ONNX_OPSET", "11")))
            exported[ExportFormat.ONNX] = path
        return exported

    @OldAPIStack
    def __getstate__(self) -> Dict:
        """Returns current state of Algorithm, sufficient to restore it from scratch.

        Returns:
            The current state dict of this Algorithm, which can be used to sufficiently
            restore the algorithm from scratch without any other information.
        """
        if self.config.enable_env_runner_and_connector_v2:
            raise RuntimeError(
                "Algorithm.__getstate__() not supported anymore on the new API stack! "
                "Use Algorithm.get_state() instead."
            )

        # Add config to state so complete Algorithm can be reproduced w/o it.
        state = {
            "algorithm_class": type(self),
            "config": self.config.get_state(),
        }

        if hasattr(self, "env_runner_group"):
            state["worker"] = self.env_runner_group.local_env_runner.get_state()

        # Also store eval `policy_mapping_fn` (in case it's different from main
        # one). Note, the new `EnvRunner API` has no policy mapping function.
        if (
            hasattr(self, "eval_env_runner_group")
            and self.eval_env_runner_group is not None
        ):
            state["eval_policy_mapping_fn"] = self.eval_env_runner.policy_mapping_fn

        # Save counters.
        state["counters"] = self._counters

        # TODO: Experimental functionality: Store contents of replay buffer
        #  to checkpoint, only if user has configured this.
        if self.local_replay_buffer is not None and self.config.get(
            "store_buffer_in_checkpoints"
        ):
            state["local_replay_buffer"] = self.local_replay_buffer.get_state()

        # Save current `training_iteration`.
        state[TRAINING_ITERATION] = self.training_iteration

        return state

    @OldAPIStack
    def __setstate__(self, state) -> None:
        """Sets the algorithm to the provided state.

        Args:
            state: The state dict to restore this Algorithm instance to. `state` may
                have been returned by a call to an Algorithm's `__getstate__()` method.
        """
        if self.config.enable_env_runner_and_connector_v2:
            raise RuntimeError(
                "Algorithm.__setstate__() not supported anymore on the new API stack! "
                "Use Algorithm.set_state() instead."
            )

        # Old API stack: The local worker stores its state (together with all the
        # Module information) in state['worker'].
        if hasattr(self, "env_runner_group") and "worker" in state and state["worker"]:
            self.env_runner.set_state(state["worker"])
            remote_state_ref = ray.put(state["worker"])
            self.env_runner_group.foreach_env_runner(
                lambda w: w.set_state(ray.get(remote_state_ref)),
                local_env_runner=False,
            )
            if self.eval_env_runner_group:
                # Avoid `state` being pickled into the remote function below.
                _eval_policy_mapping_fn = state.get("eval_policy_mapping_fn")

                def _setup_eval_worker(w):
                    w.set_state(ray.get(remote_state_ref))
                    # Override `policy_mapping_fn` as it might be different for eval
                    # workers.
                    w.set_policy_mapping_fn(_eval_policy_mapping_fn)

                # If evaluation workers are used, also restore the policies
                # there in case they are used for evaluation purpose.
                self.eval_env_runner_group.foreach_env_runner(_setup_eval_worker)

        # Restore replay buffer data.
        if self.local_replay_buffer is not None:
            # TODO: Experimental functionality: Restore contents of replay
            #  buffer from checkpoint, only if user has configured this.
            if self.config.store_buffer_in_checkpoints:
                if "local_replay_buffer" in state:
                    self.local_replay_buffer.set_state(state["local_replay_buffer"])
                else:
                    logger.warning(
                        "`store_buffer_in_checkpoints` is True, but no replay "
                        "data found in state!"
                    )
            elif "local_replay_buffer" in state and log_once(
                "no_store_buffer_in_checkpoints_but_data_found"
            ):
                logger.warning(
                    "`store_buffer_in_checkpoints` is False, but some replay "
                    "data found in state!"
                )

        if "counters" in state:
            self._counters = state["counters"]

        if TRAINING_ITERATION in state:
            self._iteration = state[TRAINING_ITERATION]

    @OldAPIStack
    @staticmethod
    def _checkpoint_info_to_algorithm_state(
        checkpoint_info: dict,
        *,
        policy_ids: Optional[Collection[PolicyID]] = None,
        policy_mapping_fn: Optional[Callable[[AgentID, EpisodeID], PolicyID]] = None,
        policies_to_train: Optional[
            Union[
                Collection[PolicyID],
                Callable[[PolicyID, Optional[SampleBatchType]], bool],
            ]
        ] = None,
    ) -> Dict:
        """Converts a checkpoint info or object to a proper Algorithm state dict.

        The returned state dict can be used inside self.__setstate__().

        Args:
            checkpoint_info: A checkpoint info dict as returned by
                `ray.rllib.utils.checkpoints.get_checkpoint_info(
                [checkpoint dir or AIR Checkpoint])`.
            policy_ids: Optional list/set of PolicyIDs. If not None, only those policies
                listed here will be included in the returned state. Note that
                state items such as filters, the `is_policy_to_train` function, as
                well as the multi-agent `policy_ids` dict will be adjusted as well,
                based on this arg.
            policy_mapping_fn: An optional (updated) policy mapping function
                to include in the returned state.
            policies_to_train: An optional list of policy IDs to be trained
                or a callable taking PolicyID and SampleBatchType and
                returning a bool (trainable or not?) to include in the returned state.

        Returns:
             The state dict usable within the `self.__setstate__()` method.
        """
        if checkpoint_info["type"] != "Algorithm":
            raise ValueError(
                "`checkpoint` arg passed to "
                "`Algorithm._checkpoint_info_to_algorithm_state()` must be an "
                f"Algorithm checkpoint (but is {checkpoint_info['type']})!"
            )

        msgpack = None
        if checkpoint_info.get("format") == "msgpack":
            msgpack = try_import_msgpack(error=True)

        with open(checkpoint_info["state_file"], "rb") as f:
            if msgpack is not None:
                data = f.read()
                state = msgpack.unpackb(data, raw=False)
            else:
                state = pickle.load(f)

        # Old API stack: Policies are in separate sub-dirs.
        if (
            checkpoint_info["checkpoint_version"] > version.Version("0.1")
            and state.get("worker") is not None
            and state.get("worker")
        ):
            worker_state = state["worker"]

            # Retrieve the set of all required policy IDs.
            policy_ids = set(
                policy_ids if policy_ids is not None else worker_state["policy_ids"]
            )

            # Remove those policies entirely from filters that are not in
            # `policy_ids`.
            worker_state["filters"] = {
                pid: filter
                for pid, filter in worker_state["filters"].items()
                if pid in policy_ids
            }

            # Get Algorithm class.
            if isinstance(state["algorithm_class"], str):
                # Try deserializing from a full classpath.
                # Or as a last resort: Tune registered algorithm name.
                state["algorithm_class"] = deserialize_type(
                    state["algorithm_class"]
                ) or get_trainable_cls(state["algorithm_class"])
            # Compile actual config object.
            default_config = state["algorithm_class"].get_default_config()
            if isinstance(default_config, AlgorithmConfig):
                new_config = default_config.update_from_dict(state["config"])
            else:
                new_config = Algorithm.merge_algorithm_configs(
                    default_config, state["config"]
                )

            # Remove policies from multiagent dict that are not in `policy_ids`.
            new_policies = new_config.policies
            if isinstance(new_policies, (set, list, tuple)):
                new_policies = {pid for pid in new_policies if pid in policy_ids}
            else:
                new_policies = {
                    pid: spec for pid, spec in new_policies.items() if pid in policy_ids
                }
            new_config.multi_agent(
                policies=new_policies,
                policies_to_train=policies_to_train,
                **(
                    {"policy_mapping_fn": policy_mapping_fn}
                    if policy_mapping_fn is not None
                    else {}
                ),
            )
            state["config"] = new_config

            # Prepare local `worker` state to add policies' states into it,
            # read from separate policy checkpoint files.
            worker_state["policy_states"] = {}
            for pid in policy_ids:
                policy_state_file = os.path.join(
                    checkpoint_info["checkpoint_dir"],
                    "policies",
                    pid,
                    "policy_state."
                    + ("msgpck" if checkpoint_info["format"] == "msgpack" else "pkl"),
                )
                if not os.path.isfile(policy_state_file):
                    raise ValueError(
                        "Given checkpoint does not seem to be valid! No policy "
                        f"state file found for PID={pid}. "
                        f"The file not found is: {policy_state_file}."
                    )

                with open(policy_state_file, "rb") as f:
                    if msgpack is not None:
                        worker_state["policy_states"][pid] = msgpack.load(f)
                    else:
                        worker_state["policy_states"][pid] = pickle.load(f)

            # These two functions are never serialized in a msgpack checkpoint (which
            # does not store code, unlike a cloudpickle checkpoint). Hence the user has
            # to provide them with the `Algorithm.from_checkpoint()` call.
            if policy_mapping_fn is not None:
                worker_state["policy_mapping_fn"] = policy_mapping_fn
            if (
                policies_to_train is not None
                # `policies_to_train` might be left None in case all policies should be
                # trained.
                or worker_state["is_policy_to_train"] == NOT_SERIALIZABLE
            ):
                worker_state["is_policy_to_train"] = policies_to_train

        if state["config"].enable_rl_module_and_learner:
            state["learner_state_dir"] = os.path.join(
                checkpoint_info["checkpoint_dir"], "learner"
            )

        return state

    @OldAPIStack
    def _create_local_replay_buffer_if_necessary(
        self, config: PartialAlgorithmConfigDict
    ) -> Optional[MultiAgentReplayBuffer]:
        """Create a MultiAgentReplayBuffer instance if necessary.

        Args:
            config: Algorithm-specific configuration data.

        Returns:
            MultiAgentReplayBuffer instance based on algorithm config.
            None, if local replay buffer is not needed.
        """
        if not config.get("replay_buffer_config") or config["replay_buffer_config"].get(
            "no_local_replay_buffer"
        ):
            return

        return from_config(ReplayBuffer, config["replay_buffer_config"])

    @OldAPIStack
    def _run_one_training_iteration_old_api_stack(self):
        with self._timers[TRAINING_ITERATION_TIMER]:
            if self.config.get("framework") == "tf2" and not tf.executing_eagerly():
                tf1.enable_eager_execution()

            results = {}
            training_step_results = None
            with TrainIterCtx(algo=self) as train_iter_ctx:
                while not train_iter_ctx.should_stop(training_step_results):
                    with self._timers[RESTORE_WORKERS_TIMER]:
                        self.restore_workers(self.env_runner_group)

                    with self._timers[TRAINING_STEP_TIMER]:
                        training_step_results = self.training_step()

                    if training_step_results:
                        results = training_step_results

        return results, train_iter_ctx

    @OldAPIStack
    def _compile_iteration_results_old_api_stack(
        self, *, episodes_this_iter, step_ctx, iteration_results
    ):
        # Results to be returned.
        results: ResultDict = {}

        # Evaluation results.
        if "evaluation" in iteration_results:
            eval_results = iteration_results.pop("evaluation")
            iteration_results.pop(EVALUATION_RESULTS, None)
            results["evaluation"] = results[EVALUATION_RESULTS] = eval_results

        # Custom metrics and episode media.
        results["custom_metrics"] = iteration_results.pop("custom_metrics", {})
        results["episode_media"] = iteration_results.pop("episode_media", {})

        # Learner info.
        results["info"] = {LEARNER_INFO: iteration_results}

        # Calculate how many (if any) of older, historical episodes we have to add to
        # `episodes_this_iter` in order to reach the required smoothing window.
        episodes_for_metrics = episodes_this_iter[:]
        missing = self.config.metrics_num_episodes_for_smoothing - len(
            episodes_this_iter
        )
        # We have to add some older episodes to reach the smoothing window size.
        if missing > 0:
            episodes_for_metrics = self._episode_history[-missing:] + episodes_this_iter
            assert (
                len(episodes_for_metrics)
                <= self.config.metrics_num_episodes_for_smoothing
            )
        # Note that when there are more than `metrics_num_episodes_for_smoothing`
        # episodes in `episodes_for_metrics`, leave them as-is. In this case, we'll
        # compute the stats over that larger number.

        # Add new episodes to our history and make sure it doesn't grow larger than
        # needed.
        self._episode_history.extend(episodes_this_iter)
        self._episode_history = self._episode_history[
            -self.config.metrics_num_episodes_for_smoothing :
        ]
        results[ENV_RUNNER_RESULTS] = summarize_episodes(
            episodes_for_metrics,
            episodes_this_iter,
            self.config.keep_per_episode_custom_metrics,
        )

        results[
            "num_healthy_workers"
        ] = self.env_runner_group.num_healthy_remote_workers()
        results[
            "num_in_flight_async_sample_reqs"
        ] = self.env_runner_group.num_in_flight_async_reqs()
        results[
            "num_remote_worker_restarts"
        ] = self.env_runner_group.num_remote_worker_restarts()

        # Train-steps- and env/agent-steps this iteration.
        for c in [
            NUM_AGENT_STEPS_SAMPLED,
            NUM_AGENT_STEPS_TRAINED,
            NUM_ENV_STEPS_SAMPLED,
            NUM_ENV_STEPS_TRAINED,
        ]:
            results[c] = self._counters[c]
        time_taken_sec = step_ctx.get_time_taken_sec()
        if self.config.count_steps_by == "agent_steps":
            results[NUM_AGENT_STEPS_SAMPLED + "_this_iter"] = step_ctx.sampled
            results[NUM_AGENT_STEPS_TRAINED + "_this_iter"] = step_ctx.trained
            results[NUM_AGENT_STEPS_SAMPLED + "_throughput_per_sec"] = (
                step_ctx.sampled / time_taken_sec
            )
            results[NUM_AGENT_STEPS_TRAINED + "_throughput_per_sec"] = (
                step_ctx.trained / time_taken_sec
            )
            # TODO: For CQL and other algos, count by trained steps.
            results["timesteps_total"] = self._counters[NUM_AGENT_STEPS_SAMPLED]
        else:
            results[NUM_ENV_STEPS_SAMPLED + "_this_iter"] = step_ctx.sampled
            results[NUM_ENV_STEPS_TRAINED + "_this_iter"] = step_ctx.trained
            results[NUM_ENV_STEPS_SAMPLED + "_throughput_per_sec"] = (
                step_ctx.sampled / time_taken_sec
            )
            results[NUM_ENV_STEPS_TRAINED + "_throughput_per_sec"] = (
                step_ctx.trained / time_taken_sec
            )
            # TODO: For CQL and other algos, count by trained steps.
            results["timesteps_total"] = self._counters[NUM_ENV_STEPS_SAMPLED]

        # Forward compatibility with new API stack.
        results[NUM_ENV_STEPS_SAMPLED_LIFETIME] = results["timesteps_total"]
        results[NUM_AGENT_STEPS_SAMPLED_LIFETIME] = self._counters[
            NUM_AGENT_STEPS_SAMPLED
        ]

        # TODO: Backward compatibility.
        results[STEPS_TRAINED_THIS_ITER_COUNTER] = step_ctx.trained
        results["agent_timesteps_total"] = self._counters[NUM_AGENT_STEPS_SAMPLED]

        # Process timer results.
        timers = {}
        for k, timer in self._timers.items():
            timers["{}_time_ms".format(k)] = round(timer.mean * 1000, 3)
            if timer.has_units_processed():
                timers["{}_throughput".format(k)] = round(timer.mean_throughput, 3)
        results["timers"] = timers

        # Process counter results.
        counters = {}
        for k, counter in self._counters.items():
            counters[k] = counter
        results["counters"] = counters
        # TODO: Backward compatibility.
        results["info"].update(counters)

        return results

    @Deprecated(
        new="Algorithm.env_runner_group",
        error=False,
    )
    @property
    def workers(self):
        return self.env_runner_group

    @Deprecated(
        new="Algorithm.eval_env_runner_group",
        error=False,
    )
    @property
    def evaluation_workers(self):
        return self.eval_env_runner_group


class TrainIterCtx:
    def __init__(self, algo: Algorithm):
        self.algo = algo
        self.time_start = None
        self.time_stop = None

    def __enter__(self):
        # Before first call to `step()`, `results` is expected to be None ->
        # Start with self.failures=-1 -> set to 0 before the very first call
        # to `self.step()`.
        self.failures = -1

        self.time_start = time.time()
        self.sampled = 0
        self.trained = 0
        if self.algo.config.enable_env_runner_and_connector_v2:
            self.init_env_steps_sampled = self.algo.metrics.peek(
                (ENV_RUNNER_RESULTS, NUM_ENV_STEPS_SAMPLED_LIFETIME), default=0
            )
            self.init_env_steps_trained = self.algo.metrics.peek(
                (LEARNER_RESULTS, ALL_MODULES, NUM_ENV_STEPS_TRAINED_LIFETIME),
                default=0,
            )
            self.init_agent_steps_sampled = sum(
                self.algo.metrics.peek(
                    (ENV_RUNNER_RESULTS, NUM_AGENT_STEPS_SAMPLED_LIFETIME), default={}
                ).values()
            )
            self.init_agent_steps_trained = sum(
                self.algo.metrics.peek(
                    (LEARNER_RESULTS, NUM_AGENT_STEPS_TRAINED_LIFETIME), default={}
                ).values()
            )
        else:
            self.init_env_steps_sampled = self.algo._counters[NUM_ENV_STEPS_SAMPLED]
            self.init_env_steps_trained = self.algo._counters[NUM_ENV_STEPS_TRAINED]
            self.init_agent_steps_sampled = self.algo._counters[NUM_AGENT_STEPS_SAMPLED]
            self.init_agent_steps_trained = self.algo._counters[NUM_AGENT_STEPS_TRAINED]
        self.failure_tolerance = (
            self.algo.config.num_consecutive_env_runner_failures_tolerance
        )
        return self

    def __exit__(self, *args):
        self.time_stop = time.time()

    def get_time_taken_sec(self) -> float:
        """Returns the time we spent in the context in seconds."""
        return self.time_stop - self.time_start

    def should_stop(self, results):
        # Before first call to `step()`.
        if results in [None, False]:
            # Fail after n retries.
            self.failures += 1
            if self.failures > self.failure_tolerance:
                raise RuntimeError(
                    "More than `num_consecutive_env_runner_failures_tolerance="
                    f"{self.failure_tolerance}` consecutive worker failures! "
                    "Exiting."
                )
            # Continue to very first `step()` call or retry `step()` after
            # a (tolerable) failure.
            return False

        # Stopping criteria.
        if self.algo.config.enable_env_runner_and_connector_v2:
            if self.algo.config.count_steps_by == "agent_steps":
                self.sampled = (
                    sum(
                        self.algo.metrics.peek(
                            (ENV_RUNNER_RESULTS, NUM_AGENT_STEPS_SAMPLED_LIFETIME),
                            default={},
                        ).values()
                    )
                    - self.init_agent_steps_sampled
                )
                self.trained = (
                    sum(
                        self.algo.metrics.peek(
                            (LEARNER_RESULTS, NUM_AGENT_STEPS_TRAINED_LIFETIME),
                            default={},
                        ).values()
                    )
                    - self.init_agent_steps_trained
                )
            else:
                self.sampled = (
                    self.algo.metrics.peek(
                        (ENV_RUNNER_RESULTS, NUM_ENV_STEPS_SAMPLED_LIFETIME), default=0
                    )
                    - self.init_env_steps_sampled
                )
                self.trained = (
                    self.algo.metrics.peek(
                        (LEARNER_RESULTS, ALL_MODULES, NUM_ENV_STEPS_TRAINED_LIFETIME),
                        default=0,
                    )
                    - self.init_env_steps_trained
                )
        else:
            if self.algo.config.count_steps_by == "agent_steps":
                self.sampled = (
                    self.algo._counters[NUM_AGENT_STEPS_SAMPLED]
                    - self.init_agent_steps_sampled
                )
                self.trained = (
                    self.algo._counters[NUM_AGENT_STEPS_TRAINED]
                    - self.init_agent_steps_trained
                )
            else:
                self.sampled = (
                    self.algo._counters[NUM_ENV_STEPS_SAMPLED]
                    - self.init_env_steps_sampled
                )
                self.trained = (
                    self.algo._counters[NUM_ENV_STEPS_TRAINED]
                    - self.init_env_steps_trained
                )

        min_t = self.algo.config.min_time_s_per_iteration
        min_sample_ts = self.algo.config.min_sample_timesteps_per_iteration
        min_train_ts = self.algo.config.min_train_timesteps_per_iteration
        # Repeat if not enough time has passed or if not enough
        # env|train timesteps have been processed (or these min
        # values are not provided by the user).
        if (
            (not min_t or time.time() - self.time_start >= min_t)
            and (not min_sample_ts or self.sampled >= min_sample_ts)
            and (not min_train_ts or self.trained >= min_train_ts)
        ):
            return True
        else:
            return False<|MERGE_RESOLUTION|>--- conflicted
+++ resolved
@@ -1661,13 +1661,8 @@
 
             # By default, entire local EnvRunner state is synced after restoration
             # to bring the previously failed EnvRunner up to date.
-<<<<<<< HEAD
             workers.foreach_env_runner(
-                func=lambda w: w.set_state(ray.get(state_ref)),
-=======
-            workers.foreach_worker(
                 func=_sync_env_runner,
->>>>>>> fabe856a
                 remote_worker_ids=restored,
                 # Don't update the local EnvRunner, b/c it's the one we are synching
                 # from.
