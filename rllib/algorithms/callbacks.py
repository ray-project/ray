--- conflicted
+++ resolved
@@ -3,851 +3,6 @@
 from ray.rllib.callbacks.utils import _make_multi_callbacks
 
 
-<<<<<<< HEAD
-from ray.air.constants import TRAINING_ITERATION
-from ray.rllib.core.rl_module.rl_module import RLModule
-from ray.rllib.env.base_env import BaseEnv
-from ray.rllib.env.env_context import EnvContext
-from ray.rllib.evaluation.episode_v2 import EpisodeV2
-from ray.rllib.evaluation.postprocessing import Postprocessing
-from ray.rllib.policy import Policy
-from ray.rllib.policy.sample_batch import SampleBatch
-from ray.rllib.utils.annotations import (
-    OldAPIStack,
-    override,
-    OverrideToImplementCustomLogic,
-    PublicAPI,
-)
-from ray.rllib.utils.exploration.random_encoder import (
-    _MovingMeanStd,
-    compute_states_entropy,
-    update_beta,
-)
-from ray.rllib.utils.metrics.metrics_logger import MetricsLogger
-from ray.rllib.utils.typing import AgentID, EnvType, EpisodeType, PolicyID
-from ray.tune.callback import _CallbackMeta
-
-# Import psutil after ray so the packaged version is used.
-import psutil
-
-if TYPE_CHECKING:
-    from ray.rllib.algorithms.algorithm import Algorithm
-    from ray.rllib.env.env_runner import EnvRunner
-    from ray.rllib.env.env_runner_group import EnvRunnerGroup
-
-
-@PublicAPI
-class DefaultCallbacks(metaclass=_CallbackMeta):
-    """Abstract base class for RLlib callbacks (similar to Keras callbacks).
-
-    These callbacks can be used for custom metrics and custom postprocessing.
-
-    By default, all of these callbacks are no-ops. To configure custom training
-    callbacks, subclass DefaultCallbacks and then set
-    {"callbacks": YourCallbacksClass} in the algo config.
-    """
-
-    @OverrideToImplementCustomLogic
-    def on_algorithm_init(
-        self,
-        *,
-        algorithm: "Algorithm",
-        metrics_logger: Optional[MetricsLogger] = None,
-        **kwargs,
-    ) -> None:
-        """Callback run when a new Algorithm instance has finished setup.
-
-        This method gets called at the end of Algorithm.setup() after all
-        the initialization is done, and before actually training starts.
-
-        Args:
-            algorithm: Reference to the Algorithm instance.
-            metrics_logger: The MetricsLogger object inside the `Algorithm`. Can be
-                used to log custom metrics after algo initialization.
-            kwargs: Forward compatibility placeholder.
-        """
-        pass
-
-    @OverrideToImplementCustomLogic
-    def on_workers_recreated(
-        self,
-        *,
-        algorithm: "Algorithm",
-        worker_set: "EnvRunnerGroup",
-        worker_ids: List[int],
-        is_evaluation: bool,
-        **kwargs,
-    ) -> None:
-        """Callback run after one or more workers have been recreated.
-
-        You can access (and change) the worker(s) in question via the following code
-        snippet inside your custom override of this method:
-
-        Note that any "worker" inside the algorithm's `self.env_runner_group` and
-        `self.eval_env_runner_group` are instances of a subclass of EnvRunner.
-
-        .. testcode::
-            from ray.rllib.algorithms.callbacks import DefaultCallbacks
-
-            class MyCallbacks(DefaultCallbacks):
-                def on_workers_recreated(
-                    self,
-                    *,
-                    algorithm,
-                    worker_set,
-                    worker_ids,
-                    is_evaluation,
-                    **kwargs,
-                ):
-                    # Define what you would like to do on the recreated
-                    # workers:
-                    def func(w):
-                        # Here, we just set some arbitrary property to 1.
-                        if is_evaluation:
-                            w._custom_property_for_evaluation = 1
-                        else:
-                            w._custom_property_for_training = 1
-
-                    # Use the `foreach_env_runner` method of the worker set and
-                    # only loop through those worker IDs that have been restarted.
-                    # Note that we set `local_worker=False` to NOT include it (local
-                    # workers are never recreated; if they fail, the entire Algorithm
-                    # fails).
-                    worker_set.foreach_env_runner(
-                        func,
-                        remote_worker_ids=worker_ids,
-                        local_worker=False,
-                    )
-
-        Args:
-            algorithm: Reference to the Algorithm instance.
-            worker_set: The EnvRunnerGroup object in which the workers in question
-                reside. You can use a
-                `worker_set.foreach_env_runner(remote_worker_ids=...,
-                local_worker=False)` method call to execute custom code on the recreated
-                (remote) workers. Note that the local worker is never recreated as a
-                failure of this would also crash the Algorithm.
-            worker_ids: The list of (remote) worker IDs that have been recreated.
-            is_evaluation: Whether `worker_set` is the evaluation EnvRunnerGroup
-                (located in `Algorithm.eval_env_runner_group`) or not.
-        """
-        pass
-
-    @OverrideToImplementCustomLogic
-    def on_checkpoint_loaded(
-        self,
-        *,
-        algorithm: "Algorithm",
-        **kwargs,
-    ) -> None:
-        """Callback run when an Algorithm has loaded a new state from a checkpoint.
-
-        This method gets called at the end of `Algorithm.load_checkpoint()`.
-
-        Args:
-            algorithm: Reference to the Algorithm instance.
-            kwargs: Forward compatibility placeholder.
-        """
-        pass
-
-    @OldAPIStack
-    def on_create_policy(self, *, policy_id: PolicyID, policy: Policy) -> None:
-        """Callback run whenever a new policy is added to an algorithm.
-
-        Args:
-            policy_id: ID of the newly created policy.
-            policy: The policy just created.
-        """
-        pass
-
-    @OverrideToImplementCustomLogic
-    def on_environment_created(
-        self,
-        *,
-        env_runner: "EnvRunner",
-        metrics_logger: Optional[MetricsLogger] = None,
-        env: gym.Env,
-        env_context: EnvContext,
-        **kwargs,
-    ) -> None:
-        """Callback run when a new environment object has been created.
-
-        Note: This only applies to the new API stack. The env used is usually a
-        gym.Env (or more specifically a gym.vector.Env).
-
-        Args:
-            env_runner: Reference to the current EnvRunner instance.
-            metrics_logger: The MetricsLogger object inside the `env_runner`. Can be
-                used to log custom metrics after environment creation.
-            env: The environment object that has been created on `env_runner`. This is
-                usually a gym.Env (or a gym.vector.Env) object.
-            env_context: The `EnvContext` object that has been passed to the
-                `gym.make()` call as kwargs (and to the gym.Env as `config`). It should
-                have all the config key/value pairs in it as well as the
-                EnvContext-typical properties: `worker_index`, `num_workers`, and
-                `remote`.
-            kwargs: Forward compatibility placeholder.
-        """
-        pass
-
-    @OldAPIStack
-    def on_sub_environment_created(
-        self,
-        *,
-        worker: "EnvRunner",
-        sub_environment: EnvType,
-        env_context: EnvContext,
-        env_index: Optional[int] = None,
-        **kwargs,
-    ) -> None:
-        """Callback run when a new sub-environment has been created.
-
-        This method gets called after each sub-environment (usually a
-        gym.Env) has been created, validated (RLlib built-in validation
-        + possible custom validation function implemented by overriding
-        `Algorithm.validate_env()`), wrapped (e.g. video-wrapper), and seeded.
-
-        Args:
-            worker: Reference to the current rollout worker.
-            sub_environment: The sub-environment instance that has been
-                created. This is usually a gym.Env object.
-            env_context: The `EnvContext` object that has been passed to
-                the env's constructor.
-            env_index: The index of the sub-environment that has been created
-                (within the vector of sub-environments of the BaseEnv).
-            kwargs: Forward compatibility placeholder.
-        """
-        pass
-
-    @OverrideToImplementCustomLogic
-    def on_episode_created(
-        self,
-        *,
-        # TODO (sven): Deprecate Episode/EpisodeV2 with new API stack.
-        episode: Union[EpisodeType, EpisodeV2],
-        # TODO (sven): Deprecate this arg new API stack (in favor of `env_runner`).
-        worker: Optional["EnvRunner"] = None,
-        env_runner: Optional["EnvRunner"] = None,
-        metrics_logger: Optional[MetricsLogger] = None,
-        # TODO (sven): Deprecate this arg new API stack (in favor of `env`).
-        base_env: Optional[BaseEnv] = None,
-        env: Optional[gym.Env] = None,
-        # TODO (sven): Deprecate this arg new API stack (in favor of `rl_module`).
-        policies: Optional[Dict[PolicyID, Policy]] = None,
-        rl_module: Optional[RLModule] = None,
-        env_index: int,
-        **kwargs,
-    ) -> None:
-        """Callback run when a new episode is created (but has not started yet!).
-
-        This method gets called after a new Episode(V2) (old stack) or
-        MultiAgentEpisode instance has been created.
-        This happens before the respective sub-environment's (usually a gym.Env)
-        `reset()` is called by RLlib.
-
-        Note, at the moment this callback does not get called in the new API stack
-        and single-agent mode.
-
-        1) Episode(V2)/MultiAgentEpisode created: This callback is called.
-        2) Respective sub-environment (gym.Env) is `reset()`.
-        3) Callback `on_episode_start` is called.
-        4) Stepping through sub-environment/episode commences.
-
-        Args:
-            episode: The newly created episode. On the new API stack, this will be a
-                MultiAgentEpisode object. On the old API stack, this will be a
-                Episode or EpisodeV2 object.
-                This is the episode that is about to be started with an upcoming
-                `env.reset()`. Only after this reset call, the `on_episode_start`
-                callback will be called.
-            env_runner: Replaces `worker` arg. Reference to the current EnvRunner.
-            metrics_logger: The MetricsLogger object inside the `env_runner`. Can be
-                used to log custom metrics after Episode creation.
-            env: Replaces `base_env` arg.  The gym.Env (new API stack) or RLlib
-                BaseEnv (old API stack) running the episode. On the old stack, the
-                underlying sub environment objects can be retrieved by calling
-                `base_env.get_sub_environments()`.
-            rl_module: Replaces `policies` arg. Either the RLModule (new API stack) or a
-                dict mapping policy IDs to policy objects (old stack). In single agent
-                mode there will only be a single policy/RLModule under the
-                `rl_module["default_policy"]` key.
-            env_index: The index of the sub-environment that is about to be reset
-                (within the vector of sub-environments of the BaseEnv).
-            kwargs: Forward compatibility placeholder.
-        """
-        pass
-
-    @OverrideToImplementCustomLogic
-    def on_episode_start(
-        self,
-        *,
-        episode: Union[EpisodeType, EpisodeV2],
-        env_runner: Optional["EnvRunner"] = None,
-        metrics_logger: Optional[MetricsLogger] = None,
-        env: Optional[gym.Env] = None,
-        env_index: int,
-        rl_module: Optional[RLModule] = None,
-        # TODO (sven): Deprecate these args.
-        worker: Optional["EnvRunner"] = None,
-        base_env: Optional[BaseEnv] = None,
-        policies: Optional[Dict[PolicyID, Policy]] = None,
-        **kwargs,
-    ) -> None:
-        """Callback run right after an Episode has been started.
-
-        This method gets called after a SingleAgentEpisode or MultiAgentEpisode instance
-        has been reset with a call to `env.reset()` by the EnvRunner.
-
-        1) Single-/MultiAgentEpisode created: `on_episode_created()` is called.
-        2) Respective sub-environment (gym.Env) is `reset()`.
-        3) Single-/MultiAgentEpisode starts: This callback is called.
-        4) Stepping through sub-environment/episode commences.
-
-        Args:
-            episode: The just started (after `env.reset()`) SingleAgentEpisode or
-                MultiAgentEpisode object.
-            env_runner: Reference to the EnvRunner running the env and episode.
-            metrics_logger: The MetricsLogger object inside the `env_runner`. Can be
-                used to log custom metrics during env/episode stepping.
-            env: The gym.Env or gym.vector.Env object running the started episode.
-            env_index: The index of the sub-environment that is about to be reset
-                (within the vector of sub-environments of the BaseEnv).
-            rl_module: The RLModule used to compute actions for stepping the env.
-                In a single-agent setup, this is a (single-agent) RLModule, in a multi-
-                agent setup, this will be a MultiRLModule.
-            kwargs: Forward compatibility placeholder.
-        """
-        pass
-
-    @OverrideToImplementCustomLogic
-    def on_episode_step(
-        self,
-        *,
-        episode: Union[EpisodeType, EpisodeV2],
-        env_runner: Optional["EnvRunner"] = None,
-        metrics_logger: Optional[MetricsLogger] = None,
-        env: Optional[gym.Env] = None,
-        env_index: int,
-        rl_module: Optional[RLModule] = None,
-        # TODO (sven): Deprecate these args.
-        worker: Optional["EnvRunner"] = None,
-        base_env: Optional[BaseEnv] = None,
-        policies: Optional[Dict[PolicyID, Policy]] = None,
-        **kwargs,
-    ) -> None:
-        """Called on each episode step (after the action(s) has/have been logged).
-
-        Note that on the new API stack, this callback is also called after the final
-        step of an episode, meaning when terminated/truncated are returned as True
-        from the `env.step()` call, but is still provided with the non-finalized
-        episode object (meaning the data has NOT been converted to numpy arrays yet).
-
-        The exact time of the call of this callback is after `env.step([action])` and
-        also after the results of this step (observation, reward, terminated, truncated,
-        infos) have been logged to the given `episode` object.
-
-        Args:
-            episode: The just stepped SingleAgentEpisode or MultiAgentEpisode object
-                (after `env.step()` and after returned obs, rewards, etc.. have been
-                logged to the episode object).
-            env_runner: Reference to the EnvRunner running the env and episode.
-            metrics_logger: The MetricsLogger object inside the `env_runner`. Can be
-                used to log custom metrics during env/episode stepping.
-            env: The gym.Env or gym.vector.Env object running the started episode.
-            env_index: The index of the sub-environment that has just been stepped.
-            rl_module: The RLModule used to compute actions for stepping the env.
-                In a single-agent setup, this is a (single-agent) RLModule, in a multi-
-                agent setup, this will be a MultiRLModule.
-            kwargs: Forward compatibility placeholder.
-        """
-        pass
-
-    @OverrideToImplementCustomLogic
-    def on_episode_end(
-        self,
-        *,
-        episode: Union[EpisodeType, EpisodeV2],
-        env_runner: Optional["EnvRunner"] = None,
-        metrics_logger: Optional[MetricsLogger] = None,
-        env: Optional[gym.Env] = None,
-        env_index: int,
-        rl_module: Optional[RLModule] = None,
-        # TODO (sven): Deprecate these args.
-        worker: Optional["EnvRunner"] = None,
-        base_env: Optional[BaseEnv] = None,
-        policies: Optional[Dict[PolicyID, Policy]] = None,
-        **kwargs,
-    ) -> None:
-        """Called when an episode is done (after terminated/truncated have been logged).
-
-        The exact time of the call of this callback is after `env.step([action])` and
-        also after the results of this step (observation, reward, terminated, truncated,
-        infos) have been logged to the given `episode` object, where either terminated
-        or truncated were True:
-
-        - The env is stepped: `final_obs, rewards, ... = env.step([action])`
-
-        - The step results are logged `episode.add_env_step(final_obs, rewards)`
-
-        - Callback `on_episode_step` is fired.
-
-        - Another env-to-module connector call is made (even though we won't need any
-          RLModule forward pass anymore). We make this additional call to ensure that in
-          case users use the connector pipeline to process observations (and write them
-          back into the episode), the episode object has all observations - even the
-          terminal one - properly processed.
-
-        - ---> This callback `on_episode_end()` is fired. <---
-
-        - The episode is finalized (i.e. lists of obs/rewards/actions/etc.. are
-          converted into numpy arrays).
-
-        Args:
-            episode: The terminated/truncated SingleAgent- or MultiAgentEpisode object
-                (after `env.step()` that returned terminated=True OR truncated=True and
-                after the returned obs, rewards, etc.. have been logged to the episode
-                object). Note that this method is still called before(!) the episode
-                object is finalized, meaning all its timestep data is still present in
-                lists of individual timestep data.
-            env_runner: Reference to the EnvRunner running the env and episode.
-            metrics_logger: The MetricsLogger object inside the `env_runner`. Can be
-                used to log custom metrics during env/episode stepping.
-            env: The gym.Env or gym.vector.Env object running the started episode.
-            env_index: The index of the sub-environment that has just been terminated
-                or truncated.
-            rl_module: The RLModule used to compute actions for stepping the env.
-                In a single-agent setup, this is a (single-agent) RLModule, in a multi-
-                agent setup, this will be a MultiRLModule.
-            kwargs: Forward compatibility placeholder.
-        """
-        pass
-
-    @OverrideToImplementCustomLogic
-    def on_evaluate_start(
-        self,
-        *,
-        algorithm: "Algorithm",
-        metrics_logger: Optional[MetricsLogger] = None,
-        **kwargs,
-    ) -> None:
-        """Callback before evaluation starts.
-
-        This method gets called at the beginning of Algorithm.evaluate().
-
-        Args:
-            algorithm: Reference to the algorithm instance.
-            metrics_logger: The MetricsLogger object inside the `Algorithm`. Can be
-                used to log custom metrics before running the next round of evaluation.
-            kwargs: Forward compatibility placeholder.
-        """
-        pass
-
-    @OverrideToImplementCustomLogic
-    def on_evaluate_end(
-        self,
-        *,
-        algorithm: "Algorithm",
-        metrics_logger: Optional[MetricsLogger] = None,
-        evaluation_metrics: dict,
-        **kwargs,
-    ) -> None:
-        """Runs when the evaluation is done.
-
-        Runs at the end of Algorithm.evaluate().
-
-        Args:
-            algorithm: Reference to the algorithm instance.
-            metrics_logger: The MetricsLogger object inside the `Algorithm`. Can be
-                used to log custom metrics after the most recent evaluation round.
-            evaluation_metrics: Results dict to be returned from algorithm.evaluate().
-                You can mutate this object to add additional metrics.
-            kwargs: Forward compatibility placeholder.
-        """
-        pass
-
-    @OldAPIStack
-    def on_postprocess_trajectory(
-        self,
-        *,
-        worker: "EnvRunner",
-        episode,
-        agent_id: AgentID,
-        policy_id: PolicyID,
-        policies: Dict[PolicyID, Policy],
-        postprocessed_batch: SampleBatch,
-        original_batches: Dict[AgentID, Tuple[Policy, SampleBatch]],
-        **kwargs,
-    ) -> None:
-        """Called immediately after a policy's postprocess_fn is called.
-
-        You can use this callback to do additional postprocessing for a policy,
-        including looking at the trajectory data of other agents in multi-agent
-        settings.
-
-        Args:
-            worker: Reference to the current rollout worker.
-            episode: Episode object.
-            agent_id: Id of the current agent.
-            policy_id: Id of the current policy for the agent.
-            policies: Dict mapping policy IDs to policy objects. In single
-                agent mode there will only be a single "default_policy".
-            postprocessed_batch: The postprocessed sample batch
-                for this agent. You can mutate this object to apply your own
-                trajectory postprocessing.
-            original_batches: Dict mapping agent IDs to their unpostprocessed
-                trajectory data. You should not mutate this object.
-            kwargs: Forward compatibility placeholder.
-        """
-        pass
-
-    @OverrideToImplementCustomLogic
-    def on_sample_end(
-        self,
-        *,
-        env_runner: Optional["EnvRunner"] = None,
-        metrics_logger: Optional[MetricsLogger] = None,
-        samples: Union[SampleBatch, List[EpisodeType]],
-        # TODO (sven): Deprecate these args.
-        worker: Optional["EnvRunner"] = None,
-        **kwargs,
-    ) -> None:
-        """Called at the end of `EnvRunner.sample()`.
-
-        Args:
-            env_runner: Reference to the current EnvRunner object.
-            metrics_logger: The MetricsLogger object inside the `env_runner`. Can be
-                used to log custom metrics during env/episode stepping.
-            samples: Batch to be returned. You can mutate this
-                object to modify the samples generated.
-            kwargs: Forward compatibility placeholder.
-        """
-        pass
-
-    @OverrideToImplementCustomLogic
-    def on_learn_on_batch(
-        self, *, policy: Policy, train_batch: SampleBatch, result: dict, **kwargs
-    ) -> None:
-        """Called at the beginning of Policy.learn_on_batch().
-
-        Note: This is called before 0-padding via
-        `pad_batch_to_sequences_of_same_size`.
-
-        Also note, SampleBatch.INFOS column will not be available on
-        train_batch within this callback if framework is tf1, due to
-        the fact that tf1 static graph would mistake it as part of the
-        input dict if present.
-        It is available though, for tf2 and torch frameworks.
-
-        Args:
-            policy: Reference to the current Policy object.
-            train_batch: SampleBatch to be trained on. You can
-                mutate this object to modify the samples generated.
-            result: A results dict to add custom metrics to.
-            kwargs: Forward compatibility placeholder.
-        """
-        pass
-
-    @OverrideToImplementCustomLogic
-    def on_train_result(
-        self,
-        *,
-        algorithm: "Algorithm",
-        metrics_logger: Optional[MetricsLogger] = None,
-        result: dict,
-        **kwargs,
-    ) -> None:
-        """Called at the end of Algorithm.train().
-
-        Args:
-            algorithm: Current Algorithm instance.
-            metrics_logger: The MetricsLogger object inside the Algorithm. Can be
-                used to log custom metrics after traing results are available.
-            result: Dict of results returned from Algorithm.train() call.
-                You can mutate this object to add additional metrics.
-            kwargs: Forward compatibility placeholder.
-        """
-        pass
-
-
-class MemoryTrackingCallbacks(DefaultCallbacks):
-    """MemoryTrackingCallbacks can be used to trace and track memory usage
-    in rollout workers.
-
-    The Memory Tracking Callbacks uses tracemalloc and psutil to track
-    python allocations during rollouts,
-    in training or evaluation.
-
-    The tracking data is logged to the custom_metrics of an episode and
-    can therefore be viewed in tensorboard
-    (or in WandB etc..)
-
-    Add MemoryTrackingCallbacks callback to the tune config
-    e.g. { ...'callbacks': MemoryTrackingCallbacks ...}
-
-    Note:
-        This class is meant for debugging and should not be used
-        in production code as tracemalloc incurs
-        a significant slowdown in execution speed.
-    """
-
-    def __init__(self):
-        super().__init__()
-
-        # Will track the top 10 lines where memory is allocated
-        tracemalloc.start(10)
-
-    @override(DefaultCallbacks)
-    def on_episode_end(
-        self,
-        *,
-        episode: Union[EpisodeType, EpisodeV2],
-        env_runner: Optional["EnvRunner"] = None,
-        metrics_logger: Optional[MetricsLogger] = None,
-        env: Optional[gym.Env] = None,
-        env_index: int,
-        rl_module: Optional[RLModule] = None,
-        # TODO (sven): Deprecate these args.
-        worker: Optional["EnvRunner"] = None,
-        base_env: Optional[BaseEnv] = None,
-        policies: Optional[Dict[PolicyID, Policy]] = None,
-        **kwargs,
-    ) -> None:
-        gc.collect()
-        snapshot = tracemalloc.take_snapshot()
-        top_stats = snapshot.statistics("lineno")
-
-        for stat in top_stats[:10]:
-            count = stat.count
-            # Convert total size from Bytes to KiB.
-            size = stat.size / 1024
-
-            trace = str(stat.traceback)
-
-            episode.custom_metrics[f"tracemalloc/{trace}/size"] = size
-            episode.custom_metrics[f"tracemalloc/{trace}/count"] = count
-
-        process = psutil.Process(os.getpid())
-        worker_rss = process.memory_info().rss
-        worker_vms = process.memory_info().vms
-        if platform.system() == "Linux":
-            # This is only available on Linux
-            worker_data = process.memory_info().data
-            episode.custom_metrics["tracemalloc/worker/data"] = worker_data
-        episode.custom_metrics["tracemalloc/worker/rss"] = worker_rss
-        episode.custom_metrics["tracemalloc/worker/vms"] = worker_vms
-
-
-def make_multi_callbacks(
-    callback_class_list: List[Type[DefaultCallbacks]],
-) -> DefaultCallbacks:
-    """Allows combining multiple sub-callbacks into one new callbacks class.
-
-    The resulting DefaultCallbacks will call all the sub-callbacks' callbacks
-    when called.
-
-    .. testcode::
-        :skipif: True
-
-        config.callbacks(make_multi_callbacks([
-            MyCustomStatsCallbacks,
-            MyCustomVideoCallbacks,
-            MyCustomTraceCallbacks,
-            ....
-        ]))
-
-    Args:
-        callback_class_list: The list of sub-classes of DefaultCallbacks to
-            be baked into the to-be-returned class. All of these sub-classes'
-            implemented methods will be called in the given order.
-
-    Returns:
-        A DefaultCallbacks subclass that combines all the given sub-classes.
-    """
-
-    class _MultiCallbacks(DefaultCallbacks):
-        IS_CALLBACK_CONTAINER = True
-
-        def __init__(self):
-            super().__init__()
-            self._callback_list = [
-                callback_class() for callback_class in callback_class_list
-            ]
-
-        @override(DefaultCallbacks)
-        def on_algorithm_init(self, **kwargs) -> None:
-            for callback in self._callback_list:
-                callback.on_algorithm_init(**kwargs)
-
-        @override(DefaultCallbacks)
-        def on_workers_recreated(self, **kwargs) -> None:
-            for callback in self._callback_list:
-                callback.on_workers_recreated(**kwargs)
-
-        @override(DefaultCallbacks)
-        def on_checkpoint_loaded(self, **kwargs) -> None:
-            for callback in self._callback_list:
-                callback.on_checkpoint_loaded(**kwargs)
-
-        @override(DefaultCallbacks)
-        def on_create_policy(self, *, policy_id: PolicyID, policy: Policy) -> None:
-            for callback in self._callback_list:
-                callback.on_create_policy(policy_id=policy_id, policy=policy)
-
-        @override(DefaultCallbacks)
-        def on_environment_created(self, **kwargs) -> None:
-            for callback in self._callback_list:
-                callback.on_environment_created(**kwargs)
-
-        @OldAPIStack
-        @override(DefaultCallbacks)
-        def on_sub_environment_created(self, **kwargs) -> None:
-            for callback in self._callback_list:
-                callback.on_sub_environment_created(**kwargs)
-
-        @override(DefaultCallbacks)
-        def on_episode_created(self, **kwargs) -> None:
-            for callback in self._callback_list:
-                callback.on_episode_created(**kwargs)
-
-        @override(DefaultCallbacks)
-        def on_episode_start(self, **kwargs) -> None:
-            for callback in self._callback_list:
-                callback.on_episode_start(**kwargs)
-
-        @override(DefaultCallbacks)
-        def on_episode_step(self, **kwargs) -> None:
-            for callback in self._callback_list:
-                callback.on_episode_step(**kwargs)
-
-        @override(DefaultCallbacks)
-        def on_episode_end(self, **kwargs) -> None:
-            for callback in self._callback_list:
-                callback.on_episode_end(**kwargs)
-
-        @override(DefaultCallbacks)
-        def on_evaluate_start(self, **kwargs) -> None:
-            for callback in self._callback_list:
-                callback.on_evaluate_start(**kwargs)
-
-        @override(DefaultCallbacks)
-        def on_evaluate_end(self, **kwargs) -> None:
-            for callback in self._callback_list:
-                callback.on_evaluate_end(**kwargs)
-
-        @OldAPIStack
-        @override(DefaultCallbacks)
-        def on_postprocess_trajectory(
-            self,
-            *,
-            worker: "EnvRunner",
-            episode,
-            agent_id: AgentID,
-            policy_id: PolicyID,
-            policies: Dict[PolicyID, Policy],
-            postprocessed_batch: SampleBatch,
-            original_batches: Dict[AgentID, Tuple[Policy, SampleBatch]],
-            **kwargs,
-        ) -> None:
-            for callback in self._callback_list:
-                callback.on_postprocess_trajectory(
-                    worker=worker,
-                    episode=episode,
-                    agent_id=agent_id,
-                    policy_id=policy_id,
-                    policies=policies,
-                    postprocessed_batch=postprocessed_batch,
-                    original_batches=original_batches,
-                    **kwargs,
-                )
-
-        @override(DefaultCallbacks)
-        def on_sample_end(self, **kwargs) -> None:
-            for callback in self._callback_list:
-                callback.on_sample_end(**kwargs)
-
-        @OldAPIStack
-        @override(DefaultCallbacks)
-        def on_learn_on_batch(
-            self, *, policy: Policy, train_batch: SampleBatch, result: dict, **kwargs
-        ) -> None:
-            for callback in self._callback_list:
-                callback.on_learn_on_batch(
-                    policy=policy, train_batch=train_batch, result=result, **kwargs
-                )
-
-        @override(DefaultCallbacks)
-        def on_train_result(self, **kwargs) -> None:
-            for callback in self._callback_list:
-                callback.on_train_result(**kwargs)
-
-    return _MultiCallbacks
-
-
-# This Callback is used by the RE3 exploration strategy.
-# See rllib/examples/re3_exploration.py for details.
-class RE3UpdateCallbacks(DefaultCallbacks):
-    """Update input callbacks to mutate batch with states entropy rewards."""
-
-    _step = 0
-
-    def __init__(
-        self,
-        *args,
-        embeds_dim: int = 128,
-        k_nn: int = 50,
-        beta: float = 0.1,
-        rho: float = 0.0001,
-        beta_schedule: str = "constant",
-        **kwargs,
-    ):
-        self.embeds_dim = embeds_dim
-        self.k_nn = k_nn
-        self.beta = beta
-        self.rho = rho
-        self.beta_schedule = beta_schedule
-        self._rms = _MovingMeanStd()
-        super().__init__(*args, **kwargs)
-
-    @override(DefaultCallbacks)
-    def on_learn_on_batch(
-        self,
-        *,
-        policy: Policy,
-        train_batch: SampleBatch,
-        result: dict,
-        **kwargs,
-    ):
-        super().on_learn_on_batch(
-            policy=policy, train_batch=train_batch, result=result, **kwargs
-        )
-        states_entropy = compute_states_entropy(
-            train_batch[SampleBatch.OBS_EMBEDS], self.embeds_dim, self.k_nn
-        )
-        states_entropy = update_beta(
-            self.beta_schedule, self.beta, self.rho, RE3UpdateCallbacks._step
-        ) * np.reshape(
-            self._rms(states_entropy),
-            train_batch[SampleBatch.OBS_EMBEDS].shape[:-1],
-        )
-        train_batch[SampleBatch.REWARDS] = (
-            train_batch[SampleBatch.REWARDS] + states_entropy
-        )
-        if Postprocessing.ADVANTAGES in train_batch:
-            train_batch[Postprocessing.ADVANTAGES] = (
-                train_batch[Postprocessing.ADVANTAGES] + states_entropy
-            )
-            train_batch[Postprocessing.VALUE_TARGETS] = (
-                train_batch[Postprocessing.VALUE_TARGETS] + states_entropy
-            )
-
-    @override(DefaultCallbacks)
-    def on_train_result(self, *, result: dict, algorithm=None, **kwargs) -> None:
-        # TODO(gjoliver): Remove explicit _step tracking and pass
-        #  Algorithm._iteration as a parameter to on_learn_on_batch() call.
-        RE3UpdateCallbacks._step = result[TRAINING_ITERATION]
-        super().on_train_result(algorithm=algorithm, result=result, **kwargs)
-=======
 # Backward compatibility
 DefaultCallbacks = RLlibCallback
-make_multi_callbacks = _make_multi_callbacks
->>>>>>> 2ce02189
+make_multi_callbacks = _make_multi_callbacks