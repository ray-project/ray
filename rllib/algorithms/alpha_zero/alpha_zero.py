import logging
from typing import List, Optional, Type, Union

from ray.rllib.algorithms.callbacks import DefaultCallbacks
from ray.rllib.algorithms.algorithm import Algorithm
from ray.rllib.algorithms.algorithm_config import AlgorithmConfig
from ray.rllib.evaluation.worker_set import WorkerSet
from ray.rllib.execution.replay_ops import (
    SimpleReplayBuffer,
    Replay,
    StoreToReplayBuffer,
    WaitUntilTimestepsElapsed,
)
from ray.rllib.execution.rollout_ops import (
    ParallelRollouts,
    ConcatBatches,
    synchronous_parallel_sample,
)
from ray.rllib.execution.concurrency_ops import Concurrently
from ray.rllib.execution.train_ops import (
    multi_gpu_train_one_step,
    train_one_step,
    TrainOneStep,
)
from ray.rllib.execution.metric_ops import StandardMetricsReporting
from ray.rllib.models.catalog import ModelCatalog
from ray.rllib.models.modelv2 import restore_original_dimensions
from ray.rllib.models.torch.torch_action_dist import TorchCategorical
from ray.rllib.policy.policy import Policy
from ray.rllib.policy.sample_batch import SampleBatch
from ray.rllib.utils.annotations import Deprecated, override
from ray.rllib.utils.deprecation import DEPRECATED_VALUE
from ray.rllib.utils.framework import try_import_torch
from ray.rllib.utils.metrics import (
    NUM_AGENT_STEPS_SAMPLED,
    NUM_ENV_STEPS_SAMPLED,
    SYNCH_WORKER_WEIGHTS_TIMER,
)
from ray.rllib.utils.replay_buffers.utils import validate_buffer_config
from ray.rllib.utils.typing import ResultDict, AlgorithmConfigDict
from ray.util.iter import LocalIterator

from ray.rllib.algorithms.alpha_zero.alpha_zero_policy import AlphaZeroPolicy
from ray.rllib.algorithms.alpha_zero.mcts import MCTS
from ray.rllib.algorithms.alpha_zero.ranked_rewards import get_r2_env_wrapper

torch, nn = try_import_torch()

logger = logging.getLogger(__name__)


class AlphaZeroDefaultCallbacks(DefaultCallbacks):
    """AlphaZero callbacks.

    If you use custom callbacks, you must extend this class and call super()
    for on_episode_start.
    """

    def on_episode_start(self, worker, base_env, policies, episode, **kwargs):
        # save env state when an episode starts
        env = base_env.get_sub_environments()[0]
        state = env.get_state()
        episode.user_data["initial_state"] = state


class AlphaZeroConfig(AlgorithmConfig):
    """Defines a configuration class from which an AlphaZero Algorithm can be built.

    Example:
        >>> from ray.rllib.algorithms.alpha_zero import AlphaZeroConfig
        >>> config = AlphaZeroConfig().training(sgd_minibatch_size=256)\
        ...             .resources(num_gpus=0)\
        ...             .rollouts(num_workers=4)
        >>> print(config.to_dict())
        >>> # Build a Algorithm object from the config and run 1 training iteration.
        >>> trainer = config.build(env="CartPole-v1")
        >>> trainer.train()

    Example:
        >>> from ray.rllib.algorithms.alpha_zero import AlphaZeroConfig
        >>> from ray import tune
        >>> config = AlphaZeroConfig()
        >>> # Print out some default values.
        >>> print(config.shuffle_sequences)
        >>> # Update the config object.
        >>> config.training(lr=tune.grid_search([0.001, 0.0001]))
        >>> # Set the config object's env.
        >>> config.environment(env="CartPole-v1")
        >>> # Use to_dict() to get the old-style python config dict
        >>> # when running with tune.
        >>> tune.run(
        ...     "AlphaZero",
        ...     stop={"episode_reward_mean": 200},
        ...     config=config.to_dict(),
        ... )
    """

    def __init__(self, algo_class=None):
        """Initializes a PPOConfig instance."""
        super().__init__(algo_class=algo_class or AlphaZero)

        # fmt: off
        # __sphinx_doc_begin__
        # AlphaZero specific config settings:
        self.sgd_minibatch_size = 128
        self.shuffle_sequences = True
        self.num_sgd_iter = 30
        self.replay_buffer_config = {
<<<<<<< HEAD
            "type": "SimpleReplayBuffer",
            # Size of the replay buffer in items (not timesteps!).
            "capacity": 1000,
            # Number of timesteps in the replay buffer(s) to reach before sample()
            # returns a batch. Before num_ts_added_before_sampling_starts is reached,
            # sample() will return an empty batch and no learning will happen.
            "num_ts_added_before_sampling_starts": 1000,
=======
            "type": "ReplayBuffer",
            # Size of the replay buffer in batches (not timesteps!).
            "capacity": 1000,
            # When to start returning samples (in batches, not timesteps!).
            "learning_starts": 500,
            # Choosing `fragments` here makes it so that the buffer stores entire
            # batches, instead of sequences, episodes or timesteps.
            "storage_unit": "fragments",
>>>>>>> 257e6747
        }
        self.lr_schedule = None
        self.vf_share_layers = False
        self.mcts_config = {
            "puct_coefficient": 1.0,
            "num_simulations": 30,
            "temperature": 1.5,
            "dirichlet_epsilon": 0.25,
            "dirichlet_noise": 0.03,
            "argmax_tree_policy": False,
            "add_dirichlet_noise": True,
        }
        self.ranked_rewards = {
            "enable": True,
            "percentile": 75,
            "buffer_max_length": 1000,
            # add rewards obtained from random policy to
            # "warm start" the buffer
            "initialize_buffer": True,
            "num_init_rewards": 100,
        }

        # Override some of AlgorithmConfig's default values with AlphaZero-specific
        # values.
        self.framework_str = "torch"
        self.callbacks_class = AlphaZeroDefaultCallbacks
        self.lr = 5e-5
        self.rollout_fragment_length = 200
        self.train_batch_size = 4000
        self.batch_mode = "complete_episodes"
        # Extra configuration that disables exploration.
        self.evaluation_config = {
            "mcts_config": {
                "argmax_tree_policy": True,
                "add_dirichlet_noise": False,
            },
        }
        # __sphinx_doc_end__
        # fmt: on

        self.buffer_size = DEPRECATED_VALUE

    @override(AlgorithmConfig)
    def training(
        self,
        *,
        sgd_minibatch_size: Optional[int] = None,
        shuffle_sequences: Optional[bool] = None,
        num_sgd_iter: Optional[int] = None,
        replay_buffer_config: Optional[dict] = None,
        lr_schedule: Optional[List[List[Union[int, float]]]] = None,
        vf_share_layers: Optional[bool] = None,
        mcts_config: Optional[dict] = None,
        ranked_rewards: Optional[dict] = None,
        **kwargs,
    ) -> "AlphaZeroConfig":
        """Sets the training related configuration.

        Args:
            sgd_minibatch_size: Total SGD batch size across all devices for SGD.
            shuffle_sequences: Whether to shuffle sequences in the batch when training
                (recommended).
            num_sgd_iter: Number of SGD iterations in each outer loop.
            replay_buffer_config: Replay buffer config.
                Examples:
                {
                "_enable_replay_buffer_api": True,
                "type": "MultiAgentReplayBuffer",
                "num_ts_added_before_sampling_starts": 1000,
                "capacity": 50000,
                "replay_sequence_length": 1,
                }
                - OR -
                {
                "_enable_replay_buffer_api": True,
                "type": "MultiAgentPrioritizedReplayBuffer",
                "capacity": 50000,
                "prioritized_replay_alpha": 0.6,
                "prioritized_replay_beta": 0.4,
                "prioritized_replay_eps": 1e-6,
                "replay_sequence_length": 1,
                }
                - Where -
                prioritized_replay_alpha: Alpha parameter controls the degree of
                prioritization in the buffer. In other words, when a buffer sample has
                a higher temporal-difference error, with how much more probability
                should it drawn to use to update the parametrized Q-network. 0.0
                corresponds to uniform probability. Setting much above 1.0 may quickly
                result as the sampling distribution could become heavily “pointy” with
                low entropy.
                prioritized_replay_beta: Beta parameter controls the degree of
                importance sampling which suppresses the influence of gradient updates
                from samples that have higher probability of being sampled via alpha
                parameter and the temporal-difference error.
                prioritized_replay_eps: Epsilon parameter sets the baseline probability
                for sampling so that when the temporal-difference error of a sample is
                zero, there is still a chance of drawing the sample.
            lr_schedule: Learning rate schedule. In the format of
                [[timestep, lr-value], [timestep, lr-value], ...]
                Intermediary timesteps will be assigned to interpolated learning rate
                values. A schedule should normally start from timestep 0.
            vf_share_layers: Share layers for value function. If you set this to True,
                it's important to tune vf_loss_coeff.
            mcts_config: MCTS specific settings.
            ranked_rewards: Settings for the ranked reward (r2) algorithm
                from: https://arxiv.org/pdf/1807.01672.pdf

        Returns:
            This updated AlgorithmConfig object.
        """
        # Pass kwargs onto super's `training()` method.
        super().training(**kwargs)

        if sgd_minibatch_size is not None:
            self.sgd_minibatch_size = sgd_minibatch_size
        if shuffle_sequences is not None:
            self.shuffle_sequences = shuffle_sequences
        if num_sgd_iter is not None:
            self.num_sgd_iter = num_sgd_iter
        if replay_buffer_config is not None:
            self.replay_buffer_config = replay_buffer_config
        if lr_schedule is not None:
            self.lr_schedule = lr_schedule
        if vf_share_layers is not None:
            self.vf_share_layers = vf_share_layers
        if mcts_config is not None:
            self.mcts_config = mcts_config
        if ranked_rewards is not None:
            self.ranked_rewards = ranked_rewards

        return self


def alpha_zero_loss(policy, model, dist_class, train_batch):
    # get inputs unflattened inputs
    input_dict = restore_original_dimensions(
        train_batch["obs"], policy.observation_space, "torch"
    )
    # forward pass in model
    model_out = model.forward(input_dict, None, [1])
    logits, _ = model_out
    values = model.value_function()
    logits, values = torch.squeeze(logits), torch.squeeze(values)
    priors = nn.Softmax(dim=-1)(logits)
    # compute actor and critic losses
    policy_loss = torch.mean(
        -torch.sum(train_batch["mcts_policies"] * torch.log(priors), dim=-1)
    )
    value_loss = torch.mean(torch.pow(values - train_batch["value_label"], 2))
    # compute total loss
    total_loss = (policy_loss + value_loss) / 2
    return total_loss, policy_loss, value_loss


class AlphaZeroPolicyWrapperClass(AlphaZeroPolicy):
    def __init__(self, obs_space, action_space, config):
        model = ModelCatalog.get_model_v2(
            obs_space, action_space, action_space.n, config["model"], "torch"
        )
        _, env_creator = Algorithm._get_env_id_and_creator(config["env"], config)
        if config["ranked_rewards"]["enable"]:
            # if r2 is enabled, tne env is wrapped to include a rewards buffer
            # used to normalize rewards
            env_cls = get_r2_env_wrapper(env_creator, config["ranked_rewards"])

            # the wrapped env is used only in the mcts, not in the
            # rollout workers
            def _env_creator():
                return env_cls(config["env_config"])

        else:

            def _env_creator():
                return env_creator(config["env_config"])

        def mcts_creator():
            return MCTS(model, config["mcts_config"])

        super().__init__(
            obs_space,
            action_space,
            config,
            model,
            alpha_zero_loss,
            TorchCategorical,
            mcts_creator,
            _env_creator,
        )


class AlphaZero(Algorithm):
    @classmethod
    @override(Algorithm)
    def get_default_config(cls) -> AlgorithmConfigDict:
        return AlphaZeroConfig().to_dict()

    def validate_config(self, config: AlgorithmConfigDict) -> None:
        """Checks and updates the config based on settings."""
        # Call super's validation method.
        super().validate_config(config)
        validate_buffer_config(config)

    @override(Algorithm)
    def get_default_policy_class(self, config: AlgorithmConfigDict) -> Type[Policy]:
        return AlphaZeroPolicyWrapperClass

    @override(Algorithm)
    def training_step(self) -> ResultDict:
        """TODO:

        Returns:
            The results dict from executing the training iteration.
        """

        # Sample n MultiAgentBatches from n workers.
        new_sample_batches = synchronous_parallel_sample(
            worker_set=self.workers, concat=False
        )

        for batch in new_sample_batches:
            # Update sampling step counters.
            self._counters[NUM_ENV_STEPS_SAMPLED] += batch.env_steps()
            self._counters[NUM_AGENT_STEPS_SAMPLED] += batch.agent_steps()
            # Store new samples in the replay buffer
            # Use deprecated add_batch() to support old replay buffers for now
            if self.local_replay_buffer is not None:
                self.local_replay_buffer.add(batch)

        if self.local_replay_buffer is not None:
            train_batch = self.local_replay_buffer.sample(
                self.config["train_batch_size"]
            )
        else:
            train_batch = SampleBatch.concat_samples(new_sample_batches)

        # Learn on the training batch.
        # Use simple optimizer (only for multi-agent or tf-eager; all other
        # cases should use the multi-GPU optimizer, even if only using 1 GPU)
        train_results = {}
        if train_batch is not None:
            if self.config.get("simple_optimizer") is True:
                train_results = train_one_step(self, train_batch)
            else:
                train_results = multi_gpu_train_one_step(self, train_batch)

        # TODO: Move training steps counter update outside of `train_one_step()` method.
        # # Update train step counters.
        # self._counters[NUM_ENV_STEPS_TRAINED] += train_batch.env_steps()
        # self._counters[NUM_AGENT_STEPS_TRAINED] += train_batch.agent_steps()

        # Update weights and global_vars - after learning on the local worker - on all
        # remote workers.
        global_vars = {
            "timestep": self._counters[NUM_ENV_STEPS_SAMPLED],
        }
        with self._timers[SYNCH_WORKER_WEIGHTS_TIMER]:
            self.workers.sync_weights(global_vars=global_vars)

        # Return all collected metrics for the iteration.
        return train_results

    @staticmethod
    @override(Algorithm)
    def execution_plan(
        workers: WorkerSet, config: AlgorithmConfigDict, **kwargs
    ) -> LocalIterator[dict]:
        assert (
            len(kwargs) == 0
        ), "Alpha zero execution_plan does NOT take any additional parameters"

        rollouts = ParallelRollouts(workers, mode="bulk_sync")

        if config["simple_optimizer"]:
            train_op = rollouts.combine(
                ConcatBatches(
                    min_batch_size=config["train_batch_size"],
                    count_steps_by=config["multiagent"]["count_steps_by"],
                )
            ).for_each(TrainOneStep(workers, num_sgd_iter=config["num_sgd_iter"]))
        else:
            replay_buffer = SimpleReplayBuffer(config["buffer_size"])

            store_op = rollouts.for_each(
                StoreToReplayBuffer(local_buffer=replay_buffer)
            )

            replay_op = (
                Replay(local_buffer=replay_buffer)
                .filter(
                    WaitUntilTimestepsElapsed(
                        config["num_ts_added_before_sampling_starts"]
                    )
                )
                .combine(
                    ConcatBatches(
                        min_batch_size=config["train_batch_size"],
                        count_steps_by=config["multiagent"]["count_steps_by"],
                    )
                )
                .for_each(TrainOneStep(workers, num_sgd_iter=config["num_sgd_iter"]))
            )

            train_op = Concurrently(
                [store_op, replay_op], mode="round_robin", output_indexes=[1]
            )

        return StandardMetricsReporting(train_op, workers, config)


# Deprecated: Use ray.rllib.algorithms.alpha_zero.AlphaZeroConfig instead!
class _deprecated_default_config(dict):
    def __init__(self):
        super().__init__(AlphaZeroConfig().to_dict())

    @Deprecated(
        old="ray.rllib.algorithms.alpha_zero.alpha_zero.DEFAULT_CONFIG",
        new="ray.rllib.algorithms.alpha_zero.alpha_zero.AlphaZeroConfig(...)",
        error=False,
    )
    def __getitem__(self, item):
        return super().__getitem__(item)


DEFAULT_CONFIG = _deprecated_default_config()<|MERGE_RESOLUTION|>--- conflicted
+++ resolved
@@ -106,24 +106,16 @@
         self.shuffle_sequences = True
         self.num_sgd_iter = 30
         self.replay_buffer_config = {
-<<<<<<< HEAD
-            "type": "SimpleReplayBuffer",
-            # Size of the replay buffer in items (not timesteps!).
+            "type": "ReplayBuffer",
+            # Size of the replay buffer in batches (not timesteps!).
             "capacity": 1000,
+            # Choosing `fragments` here makes it so that the buffer stores entire
+            # batches, instead of sequences, episodes or timesteps.
+            "storage_unit": "fragments",
             # Number of timesteps in the replay buffer(s) to reach before sample()
             # returns a batch. Before num_ts_added_before_sampling_starts is reached,
             # sample() will return an empty batch and no learning will happen.
             "num_ts_added_before_sampling_starts": 1000,
-=======
-            "type": "ReplayBuffer",
-            # Size of the replay buffer in batches (not timesteps!).
-            "capacity": 1000,
-            # When to start returning samples (in batches, not timesteps!).
-            "learning_starts": 500,
-            # Choosing `fragments` here makes it so that the buffer stores entire
-            # batches, instead of sequences, episodes or timesteps.
-            "storage_unit": "fragments",
->>>>>>> 257e6747
         }
         self.lr_schedule = None
         self.vf_share_layers = False
