--- conflicted
+++ resolved
@@ -8,7 +8,6 @@
 
 from ray.rllib.evaluation.episode import Episode
 from ray.rllib.utils.typing import AgentID
-from ray.rllib.agents.ppo.ppo_tf_policy import validate_config
 from ray.rllib.policy.torch_policy_v2 import TorchPolicyV2
 from ray.rllib.utils.annotations import override
 from ray.rllib.utils.numpy import convert_to_numpy
@@ -21,7 +20,6 @@
 from ray.rllib.utils.framework import try_import_torch
 from ray.rllib.utils.typing import TensorType
 
-<<<<<<< HEAD
 torch, nn = try_import_torch()
 
 logger = logging.getLogger(__name__)
@@ -33,7 +31,6 @@
     def __init__(self, observation_space, action_space, config):
 
         config = dict(ray.rllib.algorithms.pg.PGConfig().to_dict(), **config)
-        validate_config(config)
 
         TorchPolicyV2.__init__(
             self,
@@ -61,7 +58,7 @@
         Args:
             model (ModelV2): The Model to calculate the loss for.
             dist_class (Type[ActionDistribution]: The action distr. class.
-            train_batch (SampleBatch): The training data.
+            train_batch: The training data.
 
         Returns:
             Union[TensorType, List[TensorType]]: A single loss tensor or a list
@@ -91,8 +88,8 @@
         """Returns the calculated loss in a stats dict.
 
         Args:
-            policy (Policy): The Policy object.
-            train_batch (SampleBatch): The data used for training.
+            policy: The Policy object.
+            train_batch: The data used for training.
 
         Returns:
             Dict[str, TensorType]: The stats dict.
@@ -118,74 +115,4 @@
         sample_batch = super().postprocess_trajectory(
             sample_batch, other_agent_batches, episode
         )
-        return post_process_advantages(self, sample_batch, other_agent_batches, episode)
-=======
-torch, _ = try_import_torch()
-
-
-def pg_torch_loss(
-    policy: Policy,
-    model: ModelV2,
-    dist_class: Type[TorchDistributionWrapper],
-    train_batch: SampleBatch,
-) -> Union[TensorType, List[TensorType]]:
-    """The basic policy gradients loss function.
-
-    Args:
-        policy: The Policy to calculate the loss for.
-        model (ModelV2): The Model to calculate the loss for.
-        dist_class (Type[ActionDistribution]: The action distr. class.
-        train_batch: The training data.
-
-    Returns:
-        Union[TensorType, List[TensorType]]: A single loss tensor or a list
-            of loss tensors.
-    """
-    # Pass the training data through our model to get distribution parameters.
-    dist_inputs, _ = model(train_batch)
-
-    # Create an action distribution object.
-    action_dist = dist_class(dist_inputs, model)
-
-    # Calculate the vanilla PG loss based on:
-    # L = -E[ log(pi(a|s)) * A]
-    log_probs = action_dist.logp(train_batch[SampleBatch.ACTIONS])
-
-    # Final policy loss.
-    policy_loss = -torch.mean(log_probs * train_batch[Postprocessing.ADVANTAGES])
-
-    # Store values for stats function in model (tower), such that for
-    # multi-GPU, we do not override them during the parallel loss phase.
-    model.tower_stats["policy_loss"] = policy_loss
-
-    return policy_loss
-
-
-def pg_loss_stats(policy: Policy, train_batch: SampleBatch) -> Dict[str, TensorType]:
-    """Returns the calculated loss in a stats dict.
-
-    Args:
-        policy: The Policy object.
-        train_batch: The data used for training.
-
-    Returns:
-        Dict[str, TensorType]: The stats dict.
-    """
-
-    return {
-        "policy_loss": torch.mean(torch.stack(policy.get_tower_stats("policy_loss"))),
-    }
-
-
-# Build a child class of `TorchPolicy`, given the extra options:
-# - trajectory post-processing function (to calculate advantages)
-# - PG loss function
-PGTorchPolicy = build_policy_class(
-    name="PGTorchPolicy",
-    framework="torch",
-    get_default_config=lambda: ray.rllib.algorithms.pg.DEFAULT_CONFIG,
-    loss_fn=pg_torch_loss,
-    stats_fn=pg_loss_stats,
-    postprocess_fn=post_process_advantages,
-)
->>>>>>> acf210fc
+        return post_process_advantages(self, sample_batch, other_agent_batches, episode)