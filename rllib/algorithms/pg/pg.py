--- conflicted
+++ resolved
@@ -106,13 +106,8 @@
         return PGConfig()
 
     @override(Algorithm)
-<<<<<<< HEAD
-    def get_default_policy_class(self, config) -> Type[Policy]:
-        if config.framework_str == "torch":
-=======
     def get_default_policy_class(self, config: AlgorithmConfig) -> Type[Policy]:
         if config["framework"] == "torch":
->>>>>>> 182744bb
             from ray.rllib.algorithms.pg.pg_torch_policy import PGTorchPolicy
 
             return PGTorchPolicy
