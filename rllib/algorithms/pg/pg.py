--- conflicted
+++ resolved
@@ -49,10 +49,7 @@
         self.lr_schedule = None
         self.lr = 0.0004
         self.rollout_fragment_length = "auto"
-<<<<<<< HEAD
-=======
         self.train_batch_size = 200
->>>>>>> 2ed09c54
         self._disable_preprocessor_api = True
         # __sphinx_doc_end__
         # fmt: on
