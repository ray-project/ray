--- conflicted
+++ resolved
@@ -83,13 +83,8 @@
             L = -E[ log(pi(a|s)) * A]
 
             Args:
-<<<<<<< HEAD
-                model (ModelV2): The Model to calculate the loss for.
-                dist_class (Type[ActionDistribution]: The action distr. class.
-=======
                 model: The Model to calculate the loss for.
                 dist_class: The action distr. class.
->>>>>>> b17bbf61
                 train_batch: The training data.
 
             Returns:
