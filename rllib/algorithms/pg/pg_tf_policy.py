"""
TensorFlow policy class used for PG.
"""

import logging
from typing import Dict, List, Type, Union, Optional, Tuple

import ray

from ray.rllib.evaluation.episode import Episode
from ray.rllib.policy.dynamic_tf_policy_v2 import DynamicTFPolicyV2
from ray.rllib.policy.eager_tf_policy_v2 import EagerTFPolicyV2
from ray.rllib.algorithms.pg.utils import post_process_advantages
from ray.rllib.utils.typing import AgentID
from ray.rllib.utils.annotations import override
from ray.rllib.utils.typing import (
    TFPolicyV2Type,
)
from ray.rllib.evaluation.postprocessing import Postprocessing
from ray.rllib.models.action_dist import ActionDistribution
from ray.rllib.models.modelv2 import ModelV2
from ray.rllib.policy import Policy
from ray.rllib.policy.sample_batch import SampleBatch
from ray.rllib.utils.framework import try_import_tf
from ray.rllib.utils.typing import TensorType

tf1, tf, tfv = try_import_tf()
logger = logging.getLogger(__name__)


<<<<<<< HEAD
# We need this builder function because we want to share the same
# custom logics between TF1 dynamic and TF2 eager policies.
def get_pg_tf_policy(base: TFPolicyV2Type) -> TFPolicyV2Type:
    """Construct a PGTFPolicy inheriting either dynamic or eager base policies.

    Args:
        base: Base class for this policy. DynamicTFPolicyV2 or EagerTFPolicyV2.
=======
def pg_tf_loss(
    policy: Policy,
    model: ModelV2,
    dist_class: Type[ActionDistribution],
    train_batch: SampleBatch,
) -> Union[TensorType, List[TensorType]]:
    """The basic policy gradients loss function.

    Args:
        policy: The Policy to calculate the loss for.
        model (ModelV2): The Model to calculate the loss for.
        dist_class (Type[ActionDistribution]: The action distr. class.
        train_batch: The training data.

    Returns:
        Union[TensorType, List[TensorType]]: A single loss tensor or a list
            of loss tensors.
    """
    # Pass the training data through our model to get distribution parameters.
    dist_inputs, _ = model(train_batch)

    # Create an action distribution object.
    action_dist = dist_class(dist_inputs, model)

    # Calculate the vanilla PG loss based on:
    # L = -E[ log(pi(a|s)) * A]
    loss = -tf.reduce_mean(
        action_dist.logp(train_batch[SampleBatch.ACTIONS])
        * tf.cast(train_batch[Postprocessing.ADVANTAGES], dtype=tf.float32)
    )

    policy.policy_loss = loss

    return loss


def pg_loss_stats(policy: Policy, train_batch: SampleBatch) -> Dict[str, TensorType]:
    """Returns the calculated loss in a stats dict.

    Args:
        policy: The Policy object.
        train_batch: The data used for training.
>>>>>>> e4ceae19

    Returns:
        A TF Policy to be used with PGTrainer.
    """

    class PGTFPolicy(
        base,
    ):
        def __init__(
            self,
            obs_space,
            action_space,
            config,
            existing_model=None,
            existing_inputs=None,
        ):
            # First thing first, enable eager execution if necessary.
            base.enable_eager_execution_if_necessary()

            config = dict(ray.rllib.algorithms.pg.PGConfig().to_dict(), **config)

            # Initialize base class.
            base.__init__(
                self,
                obs_space,
                action_space,
                config,
                existing_inputs=existing_inputs,
                existing_model=existing_model,
            )

            # Note: this is a bit ugly, but loss and optimizer initialization must
            # happen after all the MixIns are initialized.
            self.maybe_initialize_optimizer_and_loss()

        @override(base)
        def loss(
            self,
            model: ModelV2,
            dist_class: Type[ActionDistribution],
            train_batch: SampleBatch,
        ) -> Union[TensorType, List[TensorType]]:
            """The basic policy gradients loss function.

            Calculates the vanilla policy gradient loss based on:
            L = -E[ log(pi(a|s)) * A]

            Args:
                model (ModelV2): The Model to calculate the loss for.
                dist_class (Type[ActionDistribution]: The action distr. class.
                train_batch (SampleBatch): The training data.

            Returns:
                Union[TensorType, List[TensorType]]: A single loss tensor or a list
                    of loss tensors.
            """
            # Pass the training data through our model to get distribution parameters.
            dist_inputs, _ = model(train_batch)

            # Create an action distribution object.
            action_dist = dist_class(dist_inputs, model)

            # Calculate the vanilla PG loss based on:
            # L = -E[ log(pi(a|s)) * A]
            loss = -tf.reduce_mean(
                action_dist.logp(train_batch[SampleBatch.ACTIONS])
                * tf.cast(train_batch[Postprocessing.ADVANTAGES], dtype=tf.float32)
            )

            self.policy_loss = loss

            return loss

        @override(base)
        def postprocess_trajectory(
            self,
            sample_batch: SampleBatch,
            other_agent_batches: Optional[
                Dict[AgentID, Tuple["Policy", SampleBatch]]
            ] = None,
            episode: Optional["Episode"] = None,
        ) -> SampleBatch:
            sample_batch = super().postprocess_trajectory(
                sample_batch, other_agent_batches, episode
            )
            return post_process_advantages(
                self, sample_batch, other_agent_batches, episode
            )

        @override(base)
        def stats_fn(self, train_batch: SampleBatch) -> Dict[str, TensorType]:
            """Returns the calculated loss in a stats dict.

            Args:
                policy (Policy): The Policy object.
                train_batch (SampleBatch): The data used for training.

            Returns:
                Dict[str, TensorType]: The stats dict.
            """

            return {
                "policy_loss": self.policy_loss,
            }

    return PGTFPolicy


PGStaticGraphTFPolicy = get_pg_tf_policy(DynamicTFPolicyV2)
PGEagerTFPolicy = get_pg_tf_policy(EagerTFPolicyV2)<|MERGE_RESOLUTION|>--- conflicted
+++ resolved
@@ -28,7 +28,6 @@
 logger = logging.getLogger(__name__)
 
 
-<<<<<<< HEAD
 # We need this builder function because we want to share the same
 # custom logics between TF1 dynamic and TF2 eager policies.
 def get_pg_tf_policy(base: TFPolicyV2Type) -> TFPolicyV2Type:
@@ -36,50 +35,6 @@
 
     Args:
         base: Base class for this policy. DynamicTFPolicyV2 or EagerTFPolicyV2.
-=======
-def pg_tf_loss(
-    policy: Policy,
-    model: ModelV2,
-    dist_class: Type[ActionDistribution],
-    train_batch: SampleBatch,
-) -> Union[TensorType, List[TensorType]]:
-    """The basic policy gradients loss function.
-
-    Args:
-        policy: The Policy to calculate the loss for.
-        model (ModelV2): The Model to calculate the loss for.
-        dist_class (Type[ActionDistribution]: The action distr. class.
-        train_batch: The training data.
-
-    Returns:
-        Union[TensorType, List[TensorType]]: A single loss tensor or a list
-            of loss tensors.
-    """
-    # Pass the training data through our model to get distribution parameters.
-    dist_inputs, _ = model(train_batch)
-
-    # Create an action distribution object.
-    action_dist = dist_class(dist_inputs, model)
-
-    # Calculate the vanilla PG loss based on:
-    # L = -E[ log(pi(a|s)) * A]
-    loss = -tf.reduce_mean(
-        action_dist.logp(train_batch[SampleBatch.ACTIONS])
-        * tf.cast(train_batch[Postprocessing.ADVANTAGES], dtype=tf.float32)
-    )
-
-    policy.policy_loss = loss
-
-    return loss
-
-
-def pg_loss_stats(policy: Policy, train_batch: SampleBatch) -> Dict[str, TensorType]:
-    """Returns the calculated loss in a stats dict.
-
-    Args:
-        policy: The Policy object.
-        train_batch: The data used for training.
->>>>>>> e4ceae19
 
     Returns:
         A TF Policy to be used with PGTrainer.
@@ -128,9 +83,9 @@
             L = -E[ log(pi(a|s)) * A]
 
             Args:
-                model (ModelV2): The Model to calculate the loss for.
-                dist_class (Type[ActionDistribution]: The action distr. class.
-                train_batch (SampleBatch): The training data.
+                model: The Model to calculate the loss for.
+                dist_class: The action distr. class.
+                train_batch: The training data.
 
             Returns:
                 Union[TensorType, List[TensorType]]: A single loss tensor or a list
@@ -174,8 +129,8 @@
             """Returns the calculated loss in a stats dict.
 
             Args:
-                policy (Policy): The Policy object.
-                train_batch (SampleBatch): The data used for training.
+                policy: The Policy object.
+                train_batch: The data used for training.
 
             Returns:
                 Dict[str, TensorType]: The stats dict.
