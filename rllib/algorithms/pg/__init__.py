<<<<<<< HEAD
from ray.rllib.algorithms.pg.pg import DEFAULT_CONFIG, PGConfig, PGTrainer
from ray.rllib.algorithms.pg.pg_tf_policy import PGStaticGraphTFPolicy, PGEagerTFPolicy
from ray.rllib.algorithms.pg.pg_torch_policy import PGTorchPolicy
from ray.rllib.algorithms.pg.utils import post_process_advantages

__all__ = [
    "DEFAULT_CONFIG",
    "post_process_advantages",
=======
from ray.rllib.algorithms.pg.pg import PG, PGConfig, DEFAULT_CONFIG
from ray.rllib.algorithms.pg.pg_tf_policy import pg_tf_loss, PGTFPolicy
from ray.rllib.algorithms.pg.pg_torch_policy import pg_torch_loss, PGTorchPolicy
from ray.rllib.algorithms.pg.utils import post_process_advantages

__all__ = [
    "PG",
>>>>>>> acf210fc
    "PGConfig",
    "PGEagerTFPolicy",
    "PGStaticGraphTFPolicy",
    "PGTorchPolicy",
    "pg_tf_loss",
    "pg_torch_loss",
    "post_process_advantages",
    "DEFAULT_CONFIG",
]<|MERGE_RESOLUTION|>--- conflicted
+++ resolved
@@ -1,27 +1,17 @@
-<<<<<<< HEAD
-from ray.rllib.algorithms.pg.pg import DEFAULT_CONFIG, PGConfig, PGTrainer
+from ray.rllib.algorithms.pg.pg import PG, PGConfig, DEFAULT_CONFIG
 from ray.rllib.algorithms.pg.pg_tf_policy import PGStaticGraphTFPolicy, PGEagerTFPolicy
 from ray.rllib.algorithms.pg.pg_torch_policy import PGTorchPolicy
 from ray.rllib.algorithms.pg.utils import post_process_advantages
 
+
 __all__ = [
     "DEFAULT_CONFIG",
     "post_process_advantages",
-=======
-from ray.rllib.algorithms.pg.pg import PG, PGConfig, DEFAULT_CONFIG
-from ray.rllib.algorithms.pg.pg_tf_policy import pg_tf_loss, PGTFPolicy
-from ray.rllib.algorithms.pg.pg_torch_policy import pg_torch_loss, PGTorchPolicy
-from ray.rllib.algorithms.pg.utils import post_process_advantages
-
-__all__ = [
     "PG",
->>>>>>> acf210fc
     "PGConfig",
     "PGEagerTFPolicy",
     "PGStaticGraphTFPolicy",
     "PGTorchPolicy",
-    "pg_tf_loss",
-    "pg_torch_loss",
     "post_process_advantages",
     "DEFAULT_CONFIG",
 ]