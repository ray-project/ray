import logging
from typing import List, Optional, Type

import numpy as np
import tree

from ray.rllib.algorithms.algorithm import Algorithm, AlgorithmConfig
<<<<<<< HEAD
from ray.rllib.execution.train_ops import (
    multi_gpu_train_one_step,
    train_one_step,
)
from ray.rllib.offline import DatasetReader
=======
from ray.rllib.execution.train_ops import multi_gpu_train_one_step, train_one_step
>>>>>>> b7d4ae54
from ray.rllib.offline.shuffled_input import ShuffledInput
from ray.rllib.policy import Policy
from ray.rllib.policy.sample_batch import SampleBatch
from ray.rllib.utils.annotations import override
from ray.rllib.utils.metrics import (
    LAST_TARGET_UPDATE_TS,
    NUM_TARGET_UPDATES,
    TARGET_NET_UPDATE_TIMER,
)
from ray.rllib.utils.replay_buffers import MultiAgentReplayBuffer
from ray.rllib.utils.typing import (
    AlgorithmConfigDict,
    PartialAlgorithmConfigDict,
    ResultDict,
)

logger = logging.getLogger(__name__)


class CRRConfig(AlgorithmConfig):
    def __init__(self, algo_class=None):
        super().__init__(algo_class=algo_class or CRR)

        # fmt: off
        # __sphinx_doc_begin__
        # CRR-specific settings.
        self.weight_type = "bin"
        self.temperature = 1.0
        self.max_weight = 20.0
        self.advantage_type = "mean"
        self.n_action_sample = 4
        self.twin_q = True
        self.target_update_grad_intervals = 100
        # __sphinx_doc_end__
        # fmt: on
        self.replay_buffer_config = {
            "type": MultiAgentReplayBuffer,
            "capacity": 50000,
            # How many steps of the model to sample before learning starts.
            "learning_starts": 1000,
            "replay_batch_size": 32,
            # The number of contiguous environment steps to replay at once. This
            # may be set to greater than 1 to support recurrent models.
            "replay_sequence_length": 1,
        }
        self.actor_hiddens = [256, 256]
        self.actor_hidden_activation = "relu"
        self.critic_hiddens = [256, 256]
        self.critic_hidden_activation = "relu"
        self.critic_lr = 3e-4
        self.actor_lr = 3e-4
        self.tau = 5e-3

        # overriding the trainer config default
        self.num_workers = 0  # offline RL does not need rollout workers

    def training(
        self,
        *,
        weight_type: Optional[str] = None,
        temperature: Optional[float] = None,
        max_weight: Optional[float] = None,
        advantage_type: Optional[str] = None,
        n_action_sample: Optional[int] = None,
        twin_q: Optional[bool] = None,
        target_update_grad_intervals: Optional[int] = None,
        replay_buffer_config: Optional[dict] = None,
        actor_hiddens: Optional[List[int]] = None,
        actor_hidden_activation: Optional[str] = None,
        critic_hiddens: Optional[List[int]] = None,
        critic_hidden_activation: Optional[str] = None,
        tau: Optional[float] = None,
        **kwargs,
    ) -> "CRRConfig":

        """
        === CRR configs

        Args:
            weight_type: weight type to use `bin` | `exp`.
            temperature: the exponent temperature used in exp weight type.
            max_weight: the max weight limit for exp weight type.
            advantage_type: The way we reduce q values to v_t values `max` | `mean`.
            n_action_sample: the number of actions to sample for v_t estimation.
            twin_q: if True, uses pessimistic q estimation.
            target_update_grad_intervals: The frequency at which we update the
                target copy of the model in terms of the number of gradient updates
                applied to the main model.
            replay_buffer_config: The config dictionary for replay buffer.
            actor_hiddens: The number of hidden units in the actor's fc network.
            actor_hidden_activation: The activation used in the actor's fc network.
            critic_hiddens: The number of hidden units in the critic's fc network.
            critic_hidden_activation: The activation used in the critic's fc network.
            tau: Polyak averaging coefficient
                (making it 1 is reduces it to a hard update).
            **kwargs: forward compatibility kwargs

        Returns:
            This updated CRRConfig object.
        """
        super().training(**kwargs)

        if weight_type is not None:
            self.weight_type = weight_type
        if temperature is not None:
            self.temperature = temperature
        if max_weight is not None:
            self.max_weight = max_weight
        if advantage_type is not None:
            self.advantage_type = advantage_type
        if n_action_sample is not None:
            self.n_action_sample = n_action_sample
        if twin_q is not None:
            self.twin_q = twin_q
        if target_update_grad_intervals is not None:
            self.target_update_grad_intervals = target_update_grad_intervals
        if replay_buffer_config is not None:
            self.replay_buffer_config = replay_buffer_config
        if actor_hiddens is not None:
            self.actor_hiddens = actor_hiddens
        if actor_hidden_activation is not None:
            self.actor_hidden_activation = actor_hidden_activation
        if critic_hiddens is not None:
            self.critic_hiddens = critic_hiddens
        if critic_hidden_activation is not None:
            self.critic_hidden_activation = critic_hidden_activation
        if tau is not None:
            self.tau = tau

        return self


NUM_GRADIENT_UPDATES = "num_grad_updates"


class CRR(Algorithm):

    # TODO: we have a circular dependency for get
    #  default config. config -> Trainer -> config
    #  defining Config class in the same file for now as a workaround.

    def setup(self, config: PartialAlgorithmConfigDict):
        super().setup(config)
        # initial setup for handling the offline data in form of a replay buffer
        # Add the entire dataset to Replay Buffer (global variable)
        reader = self.workers.local_worker().input_reader

        # For d4rl, add the D4RLReaders' dataset to the buffer.
        if isinstance(self.config["input"], str) and "d4rl" in self.config["input"]:
            dataset = reader.dataset
            self.local_replay_buffer.add(dataset)
        # For a list of files, add each file's entire content to the buffer.
        elif isinstance(reader, ShuffledInput):
            num_batches = 0
            total_timesteps = 0
            for batch in reader.child.read_all_files():
                num_batches += 1
                total_timesteps += len(batch)
                # Add NEXT_OBS if not available. This is slightly hacked
                # as for the very last time step, we will use next-obs=zeros
                # and therefore force-set DONE=True to avoid this missing
                # next-obs to cause learning problems.
                if SampleBatch.NEXT_OBS not in batch:
                    obs = batch[SampleBatch.OBS]
                    batch[SampleBatch.NEXT_OBS] = np.concatenate(
                        [obs[1:], np.zeros_like(obs[0:1])]
                    )
                    batch[SampleBatch.DONES][-1] = True
                self.local_replay_buffer.add(batch)
            print(
                f"Loaded {num_batches} batches ({total_timesteps} ts) into the"
                " replay buffer, which has capacity "
                f"{self.local_replay_buffer.capacity}."
            )
        elif isinstance(reader, DatasetReader):
            ds_size = reader.count
            for _ in range(ds_size):
                batch = reader.next()
                if SampleBatch.NEXT_OBS not in batch:
                    obs = batch[SampleBatch.OBS]
                    batch[SampleBatch.NEXT_OBS] = np.concatenate(
                        [obs[1:], np.zeros_like(obs[0:1])]
                    )
                    batch[SampleBatch.DONES][-1] = True
                self.local_replay_buffer.add(batch)
        else:
            raise ValueError(
                "Unknown offline input! config['input'] must either be list of"
                " offline files (json) or a D4RL-specific InputReader "
                "specifier (e.g. 'd4rl.hopper-medium-v0')."
            )

        # added a counter key for keeping track of number of gradient updates
        self._counters[NUM_GRADIENT_UPDATES] = 0
        # if I don't set this here to zero I won't see zero in the logs (defaultdict)
        self._counters[NUM_TARGET_UPDATES] = 0

    @classmethod
    @override(Algorithm)
    def get_default_config(cls) -> AlgorithmConfigDict:
        return CRRConfig().to_dict()

    @override(Algorithm)
    def get_default_policy_class(self, config: AlgorithmConfigDict) -> Type[Policy]:
        if config["framework"] == "torch":
            from ray.rllib.algorithms.crr.torch import CRRTorchPolicy

            return CRRTorchPolicy
        else:
            raise ValueError("Non-torch frameworks are not supported yet!")

    @override(Algorithm)
    def training_step(self) -> ResultDict:

        total_transitions = len(self.local_replay_buffer)
        bsize = self.config["train_batch_size"]
        n_batches_per_epoch = total_transitions // bsize

        results = []
        for batch_iter in range(n_batches_per_epoch):
            # Sample training batch from replay buffer.
            train_batch = self.local_replay_buffer.sample(bsize)

            # Postprocess batch before we learn on it.
            post_fn = self.config.get("before_learn_on_batch") or (lambda b, *a: b)
            train_batch = post_fn(train_batch, self.workers, self.config)

            # Learn on training batch.
            # Use simple optimizer (only for multi-agent or tf-eager; all other
            # cases should use the multi-GPU optimizer, even if only using 1 GPU)
            if self.config.get("simple_optimizer", False):
                train_results = train_one_step(self, train_batch)
            else:
                train_results = multi_gpu_train_one_step(self, train_batch)

            # update target every few gradient updates
            cur_ts = self._counters[NUM_GRADIENT_UPDATES]
            last_update = self._counters[LAST_TARGET_UPDATE_TS]

            if cur_ts - last_update >= self.config["target_update_grad_intervals"]:
                with self._timers[TARGET_NET_UPDATE_TIMER]:
                    to_update = self.workers.local_worker().get_policies_to_train()
                    self.workers.local_worker().foreach_policy_to_train(
                        lambda p, pid: pid in to_update and p.update_target()
                    )
                self._counters[NUM_TARGET_UPDATES] += 1
                self._counters[LAST_TARGET_UPDATE_TS] = cur_ts

            self._counters[NUM_GRADIENT_UPDATES] += 1

            results.append(train_results)

        summary = tree.map_structure_with_path(
            lambda path, *v: float(np.mean(v)), *results
        )

        return summary<|MERGE_RESOLUTION|>--- conflicted
+++ resolved
@@ -5,15 +5,7 @@
 import tree
 
 from ray.rllib.algorithms.algorithm import Algorithm, AlgorithmConfig
-<<<<<<< HEAD
-from ray.rllib.execution.train_ops import (
-    multi_gpu_train_one_step,
-    train_one_step,
-)
-from ray.rllib.offline import DatasetReader
-=======
 from ray.rllib.execution.train_ops import multi_gpu_train_one_step, train_one_step
->>>>>>> b7d4ae54
 from ray.rllib.offline.shuffled_input import ShuffledInput
 from ray.rllib.policy import Policy
 from ray.rllib.policy.sample_batch import SampleBatch
@@ -188,17 +180,6 @@
                 " replay buffer, which has capacity "
                 f"{self.local_replay_buffer.capacity}."
             )
-        elif isinstance(reader, DatasetReader):
-            ds_size = reader.count
-            for _ in range(ds_size):
-                batch = reader.next()
-                if SampleBatch.NEXT_OBS not in batch:
-                    obs = batch[SampleBatch.OBS]
-                    batch[SampleBatch.NEXT_OBS] = np.concatenate(
-                        [obs[1:], np.zeros_like(obs[0:1])]
-                    )
-                    batch[SampleBatch.DONES][-1] = True
-                self.local_replay_buffer.add(batch)
         else:
             raise ValueError(
                 "Unknown offline input! config['input'] must either be list of"
