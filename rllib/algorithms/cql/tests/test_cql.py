import numpy as np
from pathlib import Path
import os
import unittest

import ray
from ray.rllib.algorithms import cql
from ray.rllib.utils.framework import try_import_tf, try_import_torch
from ray.rllib.utils.test_utils import (
    check_compute_single_action,
    check_train_results,
    framework_iterator,
)

tf1, tf, tfv = try_import_tf()
torch, _ = try_import_torch()


class TestCQL(unittest.TestCase):
    @classmethod
    def setUpClass(cls):
        ray.init()

    @classmethod
    def tearDownClass(cls):
        ray.shutdown()

    def test_cql_compilation(self):
        """Test whether CQL can be built with all frameworks."""

        # Learns from a historic-data file.
        # To generate this data, first run:
        # $ ./train.py --run=SAC --env=Pendulum-v1 \
        #   --stop='{"timesteps_total": 50000}' \
        #   --config='{"output": "/tmp/out"}'
        rllib_dir = Path(__file__).parent.parent.parent.parent
        print("rllib dir={}".format(rllib_dir))
        data_file = os.path.join(rllib_dir, "tests/data/pendulum/small.json")
        print("data_file={} exists={}".format(data_file, os.path.isfile(data_file)))

        config = (
            cql.CQLConfig()
            .environment(
                env="Pendulum-v1",
            )
            .offline_data(
                input_=data_file,
                # In the files, we use here for testing, actions have already
                # been normalized.
                # This is usually the case when the file was generated by another
                # RLlib algorithm (e.g. PPO or SAC).
                actions_in_input_normalized=False,
            )
            .training(
                clip_actions=False,
                train_batch_size=2000,
                twin_q=True,
<<<<<<< HEAD
=======
                num_steps_sampled_before_learning_starts=0,
>>>>>>> b3b5bbb9
                bc_iters=2,
            )
            .evaluation(
                always_attach_evaluation_results=True,
                evaluation_interval=2,
                evaluation_duration=10,
                evaluation_config={"input": "sampler"},
                evaluation_parallel_to_training=False,
                evaluation_num_workers=2,
            )
            .rollouts(num_rollout_workers=0)
            .reporting(min_time_s_per_iteration=0.0)
        )
        num_iterations = 4

        # Test for tf/torch frameworks.
        for fw in framework_iterator(config, with_eager_tracing=True):
            trainer = config.build()
            for i in range(num_iterations):
                results = trainer.train()
                check_train_results(results)
                print(results)
                eval_results = results["evaluation"]
                print(
                    f"iter={trainer.iteration} "
                    f"R={eval_results['episode_reward_mean']}"
                )
            check_compute_single_action(trainer)

            # Get policy and model.
            pol = trainer.get_policy()
            cql_model = pol.model
            if fw == "tf":
                pol.get_session().__enter__()

            # Example on how to do evaluation on the trained Trainer
            # using the data from CQL's global replay buffer.
            # Get a sample (MultiAgentBatch).

            batch = trainer.workers.local_worker().input_reader.next()
            multi_agent_batch = batch.as_multi_agent()
            # All experiences have been buffered for `default_policy`
            batch = multi_agent_batch.policy_batches["default_policy"]

            if fw == "torch":
                obs = torch.from_numpy(batch["obs"])
            else:
                obs = batch["obs"]
                batch["actions"] = batch["actions"].astype(np.float32)

            # Pass the observations through our model to get the
            # features, which then to pass through the Q-head.
            model_out, _ = cql_model({"obs": obs})
            # The estimated Q-values from the (historic) actions in the batch.
            if fw == "torch":
                q_values_old = cql_model.get_q_values(
                    model_out, torch.from_numpy(batch["actions"])
                )
            else:
                q_values_old = cql_model.get_q_values(
                    tf.convert_to_tensor(model_out), batch["actions"]
                )

            # The estimated Q-values for the new actions computed
            # by our trainer policy.
            actions_new = pol.compute_actions_from_input_dict({"obs": obs})[0]
            if fw == "torch":
                q_values_new = cql_model.get_q_values(
                    model_out, torch.from_numpy(actions_new)
                )
            else:
                q_values_new = cql_model.get_q_values(model_out, actions_new)

            if fw == "tf":
                q_values_old, q_values_new = pol.get_session().run(
                    [q_values_old, q_values_new]
                )

            print(f"Q-val batch={q_values_old}")
            print(f"Q-val policy={q_values_new}")

            if fw == "tf":
                pol.get_session().__exit__(None, None, None)

            trainer.stop()


if __name__ == "__main__":
    import pytest
    import sys

    sys.exit(pytest.main(["-v", __file__]))<|MERGE_RESOLUTION|>--- conflicted
+++ resolved
@@ -55,10 +55,7 @@
                 clip_actions=False,
                 train_batch_size=2000,
                 twin_q=True,
-<<<<<<< HEAD
-=======
                 num_steps_sampled_before_learning_starts=0,
->>>>>>> b3b5bbb9
                 bc_iters=2,
             )
             .evaluation(
