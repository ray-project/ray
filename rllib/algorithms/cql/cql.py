import logging
from typing import Optional, Type

from ray.rllib.algorithms.cql.cql_tf_policy import CQLTFPolicy
from ray.rllib.algorithms.cql.cql_torch_policy import CQLTorchPolicy
from ray.rllib.algorithms.sac.sac import (
    SAC,
    SACConfig,
)
from ray.rllib.execution.rollout_ops import (
    synchronous_parallel_sample,
)
from ray.rllib.execution.train_ops import (
    multi_gpu_train_one_step,
    train_one_step,
)
from ray.rllib.utils.replay_buffers.utils import sample_min_n_steps_from_buffer
from ray.rllib.policy.policy import Policy
from ray.rllib.utils.annotations import override
from ray.rllib.utils.deprecation import (
    DEPRECATED_VALUE,
    deprecation_warning,
    Deprecated,
)
from ray.rllib.utils.framework import try_import_tf, try_import_tfp
from ray.rllib.utils.metrics import (
    LAST_TARGET_UPDATE_TS,
    NUM_AGENT_STEPS_SAMPLED,
    NUM_AGENT_STEPS_TRAINED,
    NUM_ENV_STEPS_SAMPLED,
    NUM_ENV_STEPS_TRAINED,
    NUM_TARGET_UPDATES,
    TARGET_NET_UPDATE_TIMER,
    SYNCH_WORKER_WEIGHTS_TIMER,
)
from ray.rllib.utils.replay_buffers.utils import update_priorities_in_replay_buffer
from ray.rllib.utils.typing import ResultDict, TrainerConfigDict

tf1, tf, tfv = try_import_tf()
tfp = try_import_tfp()
logger = logging.getLogger(__name__)


class CQLConfig(SACConfig):
    """Defines a configuration class from which a CQL Trainer can be built.

    Example:
        >>> config = CQLConfig().training(gamma=0.9, lr=0.01)\
        ...     .resources(num_gpus=0)\
        ...     .rollouts(num_rollout_workers=4)
        >>> print(config.to_dict())
        >>> # Build a Trainer object from the config and run 1 training iteration.
        >>> trainer = config.build(env="CartPole-v1")
        >>> trainer.train()
    """

    def __init__(self, trainer_class=None):
        super().__init__(trainer_class=trainer_class or CQL)

        # fmt: off
        # __sphinx_doc_begin__
        # CQL-specific config settings:
        self.bc_iters = 20000
        self.temperature = 1.0
        self.num_actions = 10
        self.lagrangian = False
        self.lagrangian_thresh = 5.0
        self.min_q_weight = 5.0

        # Changes to Trainer's/SACConfig's default:
        # .offline_data()
        self.off_policy_estimation_methods = {}

        # .reporting()
        self.min_sample_timesteps_per_iteration = 0
        self.min_train_timesteps_per_iteration = 100
        # fmt: on
        # __sphinx_doc_end__

        self.timesteps_per_iteration = DEPRECATED_VALUE

    def training(
        self,
        *,
        bc_iters: Optional[int] = None,
        temperature: Optional[float] = None,
        num_actions: Optional[int] = None,
        lagrangian: Optional[bool] = None,
        lagrangian_thresh: Optional[float] = None,
        min_q_weight: Optional[float] = None,
        **kwargs,
    ) -> "CQLConfig":
        """Sets the training-related configuration.

        Args:
            bc_iters: Number of iterations with Behavior Cloning pretraining.
            temperature: CQL loss temperature.
            num_actions: Number of actions to sample for CQL loss
            lagrangian: Whether to use the Lagrangian for Alpha Prime (in CQL loss).
            lagrangian_thresh: Lagrangian threshold.
            min_q_weight: in Q weight multiplier.

        Returns:
            This updated TrainerConfig object.
        """
        # Pass kwargs onto super's `training()` method.
        super().training(**kwargs)

        if bc_iters is not None:
            self.bc_iters = bc_iters
        if temperature is not None:
            self.temperature = temperature
        if num_actions is not None:
            self.num_actions = num_actions
        if lagrangian is not None:
            self.lagrangian = lagrangian
        if lagrangian_thresh is not None:
            self.lagrangian_thresh = lagrangian_thresh
        if min_q_weight is not None:
            self.min_q_weight = min_q_weight

        return self


class CQL(SAC):
    """CQL (derived from SAC)."""

    @classmethod
    @override(SAC)
    def get_default_config(cls) -> TrainerConfigDict:
        return CQLConfig().to_dict()

    @override(SAC)
    def validate_config(self, config: TrainerConfigDict) -> None:
        # First check, whether old `timesteps_per_iteration` is used. If so
        # convert right away as for CQL, we must measure in training timesteps,
        # never sampling timesteps (CQL does not sample).
        if config.get("timesteps_per_iteration", DEPRECATED_VALUE) != DEPRECATED_VALUE:
            deprecation_warning(
                old="timesteps_per_iteration",
                new="min_train_timesteps_per_iteration",
                error=False,
            )
            config["min_train_timesteps_per_iteration"] = config[
                "timesteps_per_iteration"
            ]
            config["timesteps_per_iteration"] = DEPRECATED_VALUE

        # Call super's validation method.
        super().validate_config(config)

        if config["num_gpus"] > 1:
            raise ValueError("`num_gpus` > 1 not yet supported for CQL!")

        # CQL-torch performs the optimizer steps inside the loss function.
        # Using the multi-GPU optimizer will therefore not work (see multi-GPU
        # check above) and we must use the simple optimizer for now.
        if config["simple_optimizer"] is not True and config["framework"] == "torch":
            config["simple_optimizer"] = True

        if config["framework"] in ["tf", "tf2", "tfe"] and tfp is None:
            logger.warning(
                "You need `tensorflow_probability` in order to run CQL! "
                "Install it via `pip install tensorflow_probability`. Your "
                f"tf.__version__={tf.__version__ if tf else None}."
                "Trying to import tfp results in the following error:"
            )
            try_import_tfp(error=True)

    @override(SAC)
    def get_default_policy_class(self, config: TrainerConfigDict) -> Type[Policy]:
        if config["framework"] == "torch":
            return CQLTorchPolicy
        else:
            return CQLTFPolicy

    @override(SAC)
<<<<<<< HEAD
    def training_iteration(self) -> ResultDict:
        # Collect SampleBatches from sample workers.
        batch = synchronous_parallel_sample(worker_set=self.workers)
        batch = batch.as_multi_agent()
        self._counters[NUM_AGENT_STEPS_SAMPLED] += batch.agent_steps()
        self._counters[NUM_ENV_STEPS_SAMPLED] += batch.env_steps()
        # Add batch to replay buffer.
        self.local_replay_buffer.add(batch)
=======
    def training_step(self) -> ResultDict:
>>>>>>> d0f975e0

        # Sample training batch from replay buffer.
        train_batch = sample_min_n_steps_from_buffer(
            self.local_replay_buffer,
            self.config["train_batch_size"],
            count_by_agent_steps=self._by_agent_steps,
        )

        # Old-style replay buffers return None if learning has not started
        if not train_batch:
            return {}

        # Postprocess batch before we learn on it.
        post_fn = self.config.get("before_learn_on_batch") or (lambda b, *a: b)
        train_batch = post_fn(train_batch, self.workers, self.config)

        # Learn on training batch.
        # Use simple optimizer (only for multi-agent or tf-eager; all other
        # cases should use the multi-GPU optimizer, even if only using 1 GPU)
        if self.config.get("simple_optimizer") is True:
            train_results = train_one_step(self, train_batch)
        else:
            train_results = multi_gpu_train_one_step(self, train_batch)

        # Update replay buffer priorities.
        update_priorities_in_replay_buffer(
            self.local_replay_buffer,
            self.config,
            train_batch,
            train_results,
        )

        # Update target network every `target_network_update_freq` training steps.
        cur_ts = self._counters[
            NUM_AGENT_STEPS_TRAINED if self._by_agent_steps else NUM_ENV_STEPS_TRAINED
        ]
        last_update = self._counters[LAST_TARGET_UPDATE_TS]
        if cur_ts - last_update >= self.config["target_network_update_freq"]:
            with self._timers[TARGET_NET_UPDATE_TIMER]:
                to_update = self.workers.local_worker().get_policies_to_train()
                self.workers.local_worker().foreach_policy_to_train(
                    lambda p, pid: pid in to_update and p.update_target()
                )
            self._counters[NUM_TARGET_UPDATES] += 1
            self._counters[LAST_TARGET_UPDATE_TS] = cur_ts

        # Update remote workers's weights after learning on local worker
        if self.workers.remote_workers():
            with self._timers[SYNCH_WORKER_WEIGHTS_TIMER]:
                self.workers.sync_weights()

        # Return all collected metrics for the iteration.
        return train_results


class _deprecated_default_config(dict):
    def __init__(self):
        super().__init__(CQLConfig().to_dict())

    @Deprecated(
        old="ray.rllib.algorithms.cql.cql::DEFAULT_CONFIG",
        new="ray.rllib.algorithms.cql.cql::CQLConfig(...)",
        error=False,
    )
    def __getitem__(self, item):
        return super().__getitem__(item)


DEFAULT_CONFIG = _deprecated_default_config()
CQL_DEFAULT_CONFIG = DEFAULT_CONFIG<|MERGE_RESOLUTION|>--- conflicted
+++ resolved
@@ -175,8 +175,7 @@
             return CQLTFPolicy
 
     @override(SAC)
-<<<<<<< HEAD
-    def training_iteration(self) -> ResultDict:
+    def training_step(self) -> ResultDict:
         # Collect SampleBatches from sample workers.
         batch = synchronous_parallel_sample(worker_set=self.workers)
         batch = batch.as_multi_agent()
@@ -184,9 +183,6 @@
         self._counters[NUM_ENV_STEPS_SAMPLED] += batch.env_steps()
         # Add batch to replay buffer.
         self.local_replay_buffer.add(batch)
-=======
-    def training_step(self) -> ResultDict:
->>>>>>> d0f975e0
 
         # Sample training batch from replay buffer.
         train_batch = sample_min_n_steps_from_buffer(
