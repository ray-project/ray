--- conflicted
+++ resolved
@@ -85,13 +85,13 @@
         self.lagrangian_thresh = 5.0
         self.min_q_weight = 5.0
         self.deterministic_backup = True
+        self.lr = 3e-4
         # Note, the new stack defines learning rates for each component.
         # The base learning rate `lr` has to be set to `None`, if using
         # the new stack.
         self.actor_lr = 1e-4
         self.critic_lr = 1e-3
         self.alpha_lr = 1e-3
-        self.lr = None
 
         self.replay_buffer_config = {
             "_enable_replay_buffer_api": True,
@@ -106,15 +106,13 @@
             "worker_side_prioritization": False,
         }
 
-<<<<<<< HEAD
+        # Changes to Algorithm's/SACConfig's default:
+
         # `.api_stack()`
         self.api_stack(
             enable_rl_module_and_learner=False,
             enable_env_runner_and_connector_v2=False,
         )
-=======
-        # Changes to Algorithm's/SACConfig's default:
->>>>>>> 63233ecf
         # .reporting()
         self.min_sample_timesteps_per_iteration = 0
         self.min_train_timesteps_per_iteration = 100
