--- conflicted
+++ resolved
@@ -199,13 +199,9 @@
             new_workers: ids of newly created workers.
         """
         if self.config["_disable_execution_plan_api"]:
-<<<<<<< HEAD
-            self._sampling_actor_manager.remove_workers(removed_workers)
-=======
             self._sampling_actor_manager.remove_workers(
                 removed_workers, remove_in_flight_requests=True
             )
->>>>>>> 68336abf
             self._sampling_actor_manager.add_workers(new_workers)
 
     @staticmethod
