from collections import defaultdict
import gymnasium as gym
import numpy as np
import time
import unittest

import ray
from ray.util.state import list_actors
from ray.rllib.algorithms.algorithm_config import AlgorithmConfig
from ray.rllib.algorithms.callbacks import DefaultCallbacks
from ray.rllib.algorithms.sac.sac import SACConfig
from ray.rllib.algorithms.ppo import PPOConfig
from ray.rllib.connectors.env_to_module.flatten_observations import FlattenObservations
from ray.rllib.env.multi_agent_env import make_multi_agent
from ray.rllib.env.multi_agent_env_runner import MultiAgentEnvRunner
from ray.rllib.env.single_agent_env_runner import SingleAgentEnvRunner
from ray.rllib.examples.envs.classes.random_env import RandomEnv
from ray.tune.registry import register_env


@ray.remote
class Counter:
    """Remote counter service that survives restarts."""

    def __init__(self):
        self.reset()

    def _key(self, eval, worker_index, vector_index):
        return f"{eval}:{worker_index}:{vector_index}"

    def increment(self, eval, worker_index, vector_index):
        self.counter[self._key(eval, worker_index, vector_index)] += 1

    def get(self, eval, worker_index, vector_index):
        return self.counter[self._key(eval, worker_index, vector_index)]

    def reset(self):
        self.counter = defaultdict(int)


class FaultInjectEnv(gym.Env):
    """Env that fails upon calling `step()`, but only for some remote worker indices.

    The worker indices that should produce the failure (a ValueError) can be
    provided by a list (of ints) under the "bad_indices" key in the env's
    config.

    .. testcode::
        :skipif: True

        from ray.rllib.env.env_context import EnvContext
        # This env will fail for workers 1 and 2 (not for the local worker
        # or any others with an index != [1|2]).
        bad_env = FaultInjectEnv(
            EnvContext(
                {"bad_indices": [1, 2]},
                worker_index=1,
                num_workers=3,
             )
        )

        from ray.rllib.env.env_context import EnvContext
        # This env will fail only on the first evaluation worker, not on the first
        # regular rollout worker.
        bad_env = FaultInjectEnv(
            EnvContext(
                {"bad_indices": [1], "eval_only": True},
                worker_index=2,
                num_workers=5,
            )
        )
    """

    def __init__(self, config):
        # Use RandomEnv to control episode length if needed.
        self.env = RandomEnv(config)
        self.action_space = self.env.action_space
        self.observation_space = self.env.observation_space
        self.config = config
        # External counter service.
        if "counter" in config:
            self.counter = ray.get_actor(config["counter"])
        else:
            self.counter = None

        if (
            config.get("init_delay", 0) > 0.0
            and (
                not config.get("init_delay_indices", [])
                or self.config.worker_index in config.get("init_delay_indices", [])
            )
            and
            # constructor delay can only happen for recreated actors.
            self._get_count() > 0
        ):
            # Simulate an initialization delay.
            time.sleep(config.get("init_delay"))

    def _increment_count(self):
        if self.counter:
            eval = self.config.get("evaluation", False)
            worker_index = self.config.worker_index
            vector_index = self.config.vector_index
            ray.wait([self.counter.increment.remote(eval, worker_index, vector_index)])

    def _get_count(self):
        if self.counter:
            eval = self.config.get("evaluation", False)
            worker_index = self.config.worker_index
            vector_index = self.config.vector_index
            return ray.get(self.counter.get.remote(eval, worker_index, vector_index))
        return -1

    def _maybe_raise_error(self):
        # Do not raise simulated error if this worker is not bad.
        if self.config.worker_index not in self.config.get("bad_indices", []):
            return

        if self.counter:
            count = self._get_count()
            if self.config.get(
                "failure_start_count", -1
            ) >= 0 and count < self.config.get("failure_start_count"):
                return

            if self.config.get(
                "failure_stop_count", -1
            ) >= 0 and count >= self.config.get("failure_stop_count"):
                return

        raise ValueError(
            "This is a simulated error from "
            f"{'eval-' if self.config.get('evaluation', False) else ''}"
            f"worker-idx={self.config.worker_index}!"
        )

    def reset(self, *, seed=None, options=None):
        self._increment_count()
        self._maybe_raise_error()
        return self.env.reset()

    def step(self, action):
        self._increment_count()
        self._maybe_raise_error()

        if self.config.get("step_delay", 0) > 0.0 and (
            not self.config.get("init_delay_indices", [])
            or self.config.worker_index in self.config.get("step_delay_indices", [])
        ):
            # Simulate a step delay.
            time.sleep(self.config.get("step_delay"))

        return self.env.step(action)

    def action_space_sample(self):
        return self.env.action_space.sample()


class ForwardHealthCheckToEnvWorker(SingleAgentEnvRunner):
    """Configuring EnvRunner to error in specific condition is hard.

    So we take a short-cut, and simply forward ping() to env.sample().
    """

    def ping(self) -> str:
        # See if Env wants to throw error.
        self.env.reset()
        actions = self.env.action_space.sample()
        _ = self.env.step(actions)
        # If there is no error raised from sample(), we simply reply pong.
        return super().ping()


class ForwardHealthCheckToEnvWorkerMultiAgent(MultiAgentEnvRunner):
    """Configure RolloutWorker to error in specific condition is hard.

    So we take a short-cut, and simply forward ping() to env.sample().
    """

    def ping(self) -> str:
        # See if Env wants to throw error.
        self.sample(num_timesteps=1, random_actions=True)
        # If there is no error raised from sample(), we simply reply pong.
        return super().ping()


def wait_for_restore(num_restarting_allowed=0):
    """Wait for Ray actor fault tolerence to restore all failed workers.

    Args:
        num_restarting_allowed: Number of actors that are allowed to be
            in "RESTARTING" state. This is because some actors may
            hang in __init__().
    """
    time.sleep(15.0)
    return
    while True:
        states = [
            a["state"]
            for a in list_actors(
                filters=[("class_name", "=", "ForwardHealthCheckToEnvWorker")]
            )
        ]
        finished = True
        for s in states:
            # Wait till all actors are either "ALIVE" (restored),
            # or "DEAD" (cancelled. these actors are from other
            # finished test cases) or "RESTARTING" (being restored).
            if s not in ["ALIVE", "DEAD", "RESTARTING"]:
                finished = False
                break

        restarting = [s for s in states if s == "RESTARTING"]
        if len(restarting) > num_restarting_allowed:
            finished = False

        print("waiting ... ", states)
        if finished:
            break
        # Otherwise, wait a bit.
        time.sleep(0.5)


class AddModuleCallback(DefaultCallbacks):
    def __init__(self):
        super().__init__()

    def on_algorithm_init(self, *, algorithm, **kwargs):
        # Add a custom module to algorithm.
        spec = algorithm.config.get_default_rl_module_spec()
        spec.observation_space = gym.spaces.Box(low=0, high=1, shape=(8,))
        spec.action_space = gym.spaces.Discrete(2)
        spec.model_config_dict = {"_inference_only": True}
        algorithm.add_module(
            module_id="test_module",
            module_spec=spec,
            module_state=None,
            evaluation_workers=True,
        )


class TestWorkerFailures(unittest.TestCase):
    @classmethod
    def setUpClass(cls) -> None:
        ray.init()

        obs_space = gym.spaces.Box(0, 1, (2,), np.float32)

        def _sa(ctx):
            ctx.update({"observation_space": obs_space})
            return FaultInjectEnv(ctx)

        register_env("fault_env", _sa)

        def _ma(ctx):
            ctx.update({"observation_space": obs_space})
            return make_multi_agent(FaultInjectEnv)(ctx)

        register_env("multi_agent_fault_env", _ma)

    @classmethod
    def tearDownClass(cls) -> None:
        ray.shutdown()

    def _do_test_failing_fatal(self, config, fail_eval=False):
        """Test raises real error when out of workers."""
        config.num_env_runners = 2
        config.env = "multi_agent_fault_env" if config.is_multi_agent() else "fault_env"
        # Make both worker idx=1 and 2 fail.
        config.env_config = {"bad_indices": [1, 2]}
        if fail_eval:
            config.evaluation_num_env_runners = 2
            config.evaluation_interval = 1
            config.evaluation_config = {
                # Make eval worker (index 1) fail.
                "env_config": {
                    "bad_indices": [1],
                    "evaluation": True,
                },
            }

        algo = config.build()
        self.assertRaises(Exception, lambda: algo.train())
        algo.stop()

    def _do_test_failing_ignore(self, config: AlgorithmConfig, fail_eval: bool = False):
        # Test fault handling
        config.num_env_runners = 2
<<<<<<< HEAD
        config.ignore_worker_failures = True
        config.recreate_failed_workers = False
=======
        config.ignore_env_runner_failures = True
        config.recreate_failed_env_runners = False
>>>>>>> 8fe3ac4d
        config.env = "fault_env"
        # Make worker idx=1 fail. Other workers will be ok.
        config.environment(
            env_config={
                "bad_indices": [1],
            }
        )
        if fail_eval:
            config.evaluation_num_env_runners = 2
            config.evaluation_interval = 1
            config.evaluation_config = {
                "ignore_env_runner_failures": True,
                "recreate_failed_env_runners": False,
                "env_config": {
                    # Make worker idx=1 fail. Other workers will be ok.
                    "bad_indices": [1],
                    "evaluation": True,
                },
            }

        print(config)

        algo = config.build()
        algo.train()

        # One of the rollout workers failed.
        self.assertEqual(algo.workers.num_healthy_remote_workers(), 1)
        if fail_eval:
            # One of the eval workers failed.
            self.assertEqual(algo.evaluation_workers.num_healthy_remote_workers(), 1)

        algo.stop()

    def _do_test_failing_recover(self, config, multi_agent=False):
        # Counter that will survive restarts.
        COUNTER_NAME = f"_do_test_failing_recover{'_ma' if multi_agent else ''}"
        counter = Counter.options(name=COUNTER_NAME).remote()

        # Test raises real error when out of workers.
        config.num_env_runners = 1
        config.evaluation_num_env_runners = 1
        config.evaluation_interval = 1
        config.env = "fault_env" if not multi_agent else "multi_agent_fault_env"
        config.evaluation_config = AlgorithmConfig.overrides(
            recreate_failed_env_runners=True,
            # 0 delay for testing purposes.
            delay_between_env_runner_restarts_s=0,
            # Make eval worker (index 1) fail.
            env_config={
                "bad_indices": [1],
                "failure_start_count": 3,
                "failure_stop_count": 4,
                "counter": COUNTER_NAME,
            },
            **(
                dict(
                    policy_mapping_fn=(
                        lambda aid, episode, **kwargs: (
                            # Allows this test to query this
                            # different-from-training-workers policy mapping fn.
                            "This is the eval mapping fn"
                            if episode is None
                            else "main"
                            if hash(episode.id_) % 2 == aid
                            else "p{}".format(np.random.choice([0, 1]))
                        )
                    )
                )
                if multi_agent
                else {}
            ),
        )

        # Reset interaction counter.
        ray.wait([counter.reset.remote()])

        algo = config.build()

        # This should also work several times.
        for _ in range(2):
            algo.train()
            wait_for_restore()
            algo.restore_workers(algo.workers)
            algo.restore_workers(algo.evaluation_workers)

            self.assertEqual(algo.workers.num_healthy_remote_workers(), 1)
            self.assertEqual(algo.evaluation_workers.num_healthy_remote_workers(), 1)
            if multi_agent:
                # Make a dummy call to the eval worker's policy_mapping_fn and
                # make sure the restored eval worker received the correct one from
                # the eval config (not the main workers' one).
                test = algo.evaluation_workers.foreach_worker(
                    lambda w: w.config.policy_mapping_fn(0, None)
                )
                self.assertEqual(test[0], "This is the eval mapping fn")
        algo.stop()

    def test_fatal_single_agent(self):
        # Test the case where all workers fail (w/o recovery).
        self._do_test_failing_fatal(
            PPOConfig()
<<<<<<< HEAD
            .api_stack(enable_rl_module_and_learner=True)
=======
            .experimental(_enable_new_api_stack=True)
>>>>>>> 8fe3ac4d
            .env_runners(
                env_runner_cls=SingleAgentEnvRunner,
                env_to_module_connector=lambda env: FlattenObservations(),
            )
        )

    def test_fatal_multi_agent(self):
        # Test the case where all workers fail (w/o recovery).
        self._do_test_failing_fatal(
            PPOConfig()
<<<<<<< HEAD
            .api_stack(enable_rl_module_and_learner=True)
=======
            .experimental(_enable_new_api_stack=True)
>>>>>>> 8fe3ac4d
            .env_runners(env_runner_cls=MultiAgentEnvRunner)
            .multi_agent(policies={"p0"}, policy_mapping_fn=lambda *a, **k: "p0"),
        )

    # TODO (sven): Reinstate once Impala/APPO support EnvRunners.
    # def test_async_samples(self):
    #    self._do_test_fault_ignore(
    #        ImpalaConfig()
<<<<<<< HEAD
    #        .api_stack(enable_rl_module_and_learner=True)
=======
    #        .experimental(_enable_new_api_stack=True)
>>>>>>> 8fe3ac4d
    #        .env_runners(env_runner_cls=ForwardHealthCheckToEnvWorker)
    #        .resources(num_gpus=0)
    #    )

    def test_sync_replay(self):
        self._do_test_failing_ignore(
            SACConfig()
            .api_stack(enable_rl_module_and_learner=True)
            .environment(
                env_config={"action_space": gym.spaces.Box(0, 1, (2,), np.float32)}
            )
            .env_runners(env_runner_cls=ForwardHealthCheckToEnvWorker)
            .reporting(min_sample_timesteps_per_iteration=1)
            .training(replay_buffer_config={"type": "EpisodeReplayBuffer"})
        )

    def test_multi_gpu(self):
        self._do_test_failing_ignore(
            PPOConfig()
<<<<<<< HEAD
            .api_stack(enable_rl_module_and_learner=True)
=======
            .experimental(_enable_new_api_stack=True)
>>>>>>> 8fe3ac4d
            .env_runners(
                env_runner_cls=ForwardHealthCheckToEnvWorker,
            )
            .training(
                train_batch_size=10,
                sgd_minibatch_size=1,
                num_sgd_iter=1,
            )
        )

    def test_sync_samples(self):
        self._do_test_failing_ignore(
            PPOConfig()
<<<<<<< HEAD
            .api_stack(enable_rl_module_and_learner=True)
=======
            .experimental(_enable_new_api_stack=True)
>>>>>>> 8fe3ac4d
            .env_runners(env_runner_cls=ForwardHealthCheckToEnvWorker)
            .training(optimizer={})
        )

    def test_eval_workers_failing_ignore(self):
        # Test the case where one eval worker fails, but we chose to ignore.
        self._do_test_failing_ignore(
            PPOConfig()
<<<<<<< HEAD
            .api_stack(enable_rl_module_and_learner=True)
=======
            .experimental(_enable_new_api_stack=True)
>>>>>>> 8fe3ac4d
            .env_runners(env_runner_cls=ForwardHealthCheckToEnvWorker)
            .training(model={"fcnet_hiddens": [4]}),
            fail_eval=True,
        )

    def test_eval_workers_parallel_to_training_failing_recover(self):
        # Test the case where all eval workers fail, but we chose to recover.
        config = (
            PPOConfig()
<<<<<<< HEAD
            .api_stack(enable_rl_module_and_learner=True)
=======
            .experimental(_enable_new_api_stack=True)
>>>>>>> 8fe3ac4d
            .env_runners(env_runner_cls=ForwardHealthCheckToEnvWorker)
            .evaluation(
                evaluation_num_env_runners=1,
                evaluation_parallel_to_training=True,
                evaluation_duration="auto",
            )
            .training(model={"fcnet_hiddens": [4]})
        )

        self._do_test_failing_recover(config)

    def test_eval_workers_parallel_to_training_multi_agent_failing_recover(
        self,
    ):
        # Test the case where all eval workers fail on a multi-agent env with
        # different `policy_mapping_fn` in eval- vs train workers, but we chose
        # to recover.
        config = (
            PPOConfig()
<<<<<<< HEAD
            .api_stack(enable_rl_module_and_learner=True)
=======
            .experimental(_enable_new_api_stack=True)
>>>>>>> 8fe3ac4d
            .env_runners(env_runner_cls=ForwardHealthCheckToEnvWorkerMultiAgent)
            .multi_agent(
                policies={"main", "p0", "p1"},
                policy_mapping_fn=(
                    lambda aid, episode, **kwargs: (
                        "main"
                        if hash(episode.id_) % 2 == aid
                        else "p{}".format(np.random.choice([0, 1]))
                    )
                ),
            )
            .evaluation(
                evaluation_num_env_runners=1,
                evaluation_parallel_to_training=True,
                evaluation_duration="auto",
            )
            .training(model={"fcnet_hiddens": [4]})
        )

        self._do_test_failing_recover(config, multi_agent=True)

    def test_eval_workers_failing_fatal(self):
        # Test the case where all eval workers fail (w/o recovery).
        self._do_test_failing_fatal(
            PPOConfig().training(model={"fcnet_hiddens": [4]}),
            fail_eval=True,
        )

    def test_workers_failing_recover(self):
        # Counter that will survive restarts.
        COUNTER_NAME = "test_workers_fatal_but_recover"
        counter = Counter.options(name=COUNTER_NAME).remote()

        config = (
            PPOConfig()
<<<<<<< HEAD
            .api_stack(enable_rl_module_and_learner=True)
=======
            .experimental(_enable_new_api_stack=True)
>>>>>>> 8fe3ac4d
            .env_runners(
                env_runner_cls=ForwardHealthCheckToEnvWorker,
                num_env_runners=2,
                rollout_fragment_length=16,
            )
            .rl_module(
                model_config_dict={"fcnet_hiddens": [4]},
            )
            .training(
                train_batch_size_per_learner=32,
                sgd_minibatch_size=32,
            )
            .environment(
                env="fault_env",
                env_config={
                    # Make both worker idx=1 and 2 fail.
                    "bad_indices": [1, 2],
                    "failure_start_count": 3,
                    "failure_stop_count": 4,
                    "counter": COUNTER_NAME,
                },
            )
            .fault_tolerance(
                recreate_failed_env_runners=True,  # But recover.
                # 0 delay for testing purposes.
                delay_between_env_runner_restarts_s=0,
            )
        )

        # Reset interaciton counter.
        ray.wait([counter.reset.remote()])

        algo = config.build()

        # Before training, 2 healthy workers.
        self.assertEqual(algo.workers.num_healthy_remote_workers(), 2)
        # Nothing is restarted.
        self.assertEqual(algo.workers.num_remote_worker_restarts(), 0)

        algo.train()
        wait_for_restore()
        algo.restore_workers(algo.workers)

        # After training, still 2 healthy workers.
        self.assertEqual(algo.workers.num_healthy_remote_workers(), 2)
        # Both workers are restarted.
        self.assertEqual(algo.workers.num_remote_worker_restarts(), 2)

    def test_modules_are_restored_on_recovered_worker(self):
        # Counter that will survive restarts.
        COUNTER_NAME = "test_modules_are_restored_on_recovered_worker"
        counter = Counter.options(name=COUNTER_NAME).remote()

        config = (
            PPOConfig()
<<<<<<< HEAD
            .api_stack(enable_rl_module_and_learner=True)
=======
            .experimental(_enable_new_api_stack=True)
>>>>>>> 8fe3ac4d
            .env_runners(
                env_runner_cls=ForwardHealthCheckToEnvWorkerMultiAgent,
                num_env_runners=2,
                rollout_fragment_length=16,
            )
            .rl_module(
                model_config_dict={"fcnet_hiddens": [4]},
            )
            .training(
                train_batch_size_per_learner=32,
                sgd_minibatch_size=32,
            )
            .environment(
                env="multi_agent_fault_env",
                env_config={
                    # Make both worker idx=1 and 2 fail.
                    "bad_indices": [1, 2],
                    "failure_start_count": 3,
                    "failure_stop_count": 4,
                    "counter": COUNTER_NAME,
                },
            )
            .evaluation(
                evaluation_num_env_runners=1,
                evaluation_interval=1,
                evaluation_config=PPOConfig.overrides(
                    recreate_failed_env_runners=True,
                    # Restart the entire eval worker.
                    restart_failed_sub_environments=False,
                    env_config={
                        "evaluation": True,
                        # Make eval worker (index 1) fail.
                        "bad_indices": [1],
                        "failure_start_count": 3,
                        "failure_stop_count": 4,
                        "counter": COUNTER_NAME,
                    },
                ),
            )
            .callbacks(AddModuleCallback)
            .fault_tolerance(
                recreate_failed_env_runners=True,  # But recover.
                # Throwing error in constructor is a bad idea.
                # 0 delay for testing purposes.
                delay_between_env_runner_restarts_s=0,
            )
            .multi_agent(
                policies={"p0"},
                policy_mapping_fn=lambda *a, **kw: "p0",
            )
        )

        # Reset interaction counter.
        ray.wait([counter.reset.remote()])

        algo = config.build()

        # Should have the custom module.
        self.assertIsNotNone(algo.get_module("test_module"))

        # Before train loop, workers are fresh and not recreated.
        self.assertEqual(algo.workers.num_healthy_remote_workers(), 2)
        self.assertEqual(algo.workers.num_remote_worker_restarts(), 0)
        self.assertEqual(algo.evaluation_workers.num_healthy_remote_workers(), 1)
        self.assertEqual(algo.evaluation_workers.num_remote_worker_restarts(), 0)

        algo.train()
        wait_for_restore()
        algo.restore_workers(algo.workers)
        algo.restore_workers(algo.evaluation_workers)

        # Everything healthy again. And all workers have been restarted.
        self.assertEqual(algo.workers.num_healthy_remote_workers(), 2)
        self.assertEqual(algo.workers.num_remote_worker_restarts(), 2)
        self.assertEqual(algo.evaluation_workers.num_healthy_remote_workers(), 1)
        self.assertEqual(algo.evaluation_workers.num_remote_worker_restarts(), 1)

        # Let's verify that our custom module exists on both recovered workers.
        # TODO (sven): Reinstate once EnvRunners moved to new get/set_state APIs (from
        #  get/set_weights).
        # def has_test_module(w):
        #    return "test_module" in w.module

        # Rollout worker has test module.
        # self.assertTrue(
        #    all(algo.workers.foreach_worker(has_test_module, local_worker=False))
        # )
        # Eval worker has test module.
        # self.assertTrue(
        #    all(
        #        algo.evaluation_workers.foreach_worker(
        #            has_test_module, local_worker=False
        #        )
        #    )
        # )

    def test_eval_workers_failing_recover(self):
        # Counter that will survive restarts.
        COUNTER_NAME = "test_eval_workers_fault_but_recover"
        counter = Counter.options(name=COUNTER_NAME).remote()

        config = (
            PPOConfig()
<<<<<<< HEAD
            .api_stack(enable_rl_module_and_learner=True)
=======
            .experimental(_enable_new_api_stack=True)
>>>>>>> 8fe3ac4d
            .env_runners(
                env_runner_cls=ForwardHealthCheckToEnvWorker,
                num_env_runners=2,
                rollout_fragment_length=16,
            )
            .rl_module(
                model_config_dict={"fcnet_hiddens": [4]},
            )
            .training(
                train_batch_size_per_learner=32,
                sgd_minibatch_size=32,
            )
            .environment(env="fault_env")
            .evaluation(
                evaluation_num_env_runners=2,
                evaluation_interval=1,
                evaluation_config=PPOConfig.overrides(
                    env_config={
                        "evaluation": True,
                        "p_terminated": 0.0,
                        "max_episode_len": 20,
                        # Make both eval workers fail.
                        "bad_indices": [1, 2],
                        # Env throws error between steps 10 and 12.
                        "failure_start_count": 3,
                        "failure_stop_count": 4,
                        "counter": COUNTER_NAME,
                    },
                ),
            )
            .fault_tolerance(
                recreate_failed_env_runners=True,  # And recover
                # 0 delay for testing purposes.
                delay_between_env_runner_restarts_s=0,
            )
        )

        # Reset interaciton counter.
        ray.wait([counter.reset.remote()])

        algo = config.build()

        # Before train loop, workers are fresh and not recreated.
        self.assertEqual(algo.evaluation_workers.num_healthy_remote_workers(), 2)
        self.assertEqual(algo.evaluation_workers.num_remote_worker_restarts(), 0)

        algo.train()
        wait_for_restore()
        algo.restore_workers(algo.evaluation_workers)

        # Everything still healthy. And all workers are restarted.
        self.assertEqual(algo.evaluation_workers.num_healthy_remote_workers(), 2)
        self.assertEqual(algo.evaluation_workers.num_remote_worker_restarts(), 2)

    def test_worker_failing_recover_with_hanging_workers(self):
        # Counter that will survive restarts.
        COUNTER_NAME = "test_eval_workers_fault_but_recover"
        counter = Counter.options(name=COUNTER_NAME).remote()

        config = (
            # First thought: We are using an off-policy algorithm here, b/c we have
            # hanging workers (samples may be delayed, thus off-policy?).
            # However, this actually does NOT matter. All synchronously sampling algos
            # (whether off- or on-policy) now have a sampling timeout to NOT block
            # the execution of the algorithm b/c of a single heavily stalling worker.
            # Timeout data (batches or episodes) are discarded.
            SACConfig()
            .api_stack(enable_rl_module_and_learner=True)
            .training(
                replay_buffer_config={"type": "EpisodeReplayBuffer"},
            )
            .env_runners(
                env_runner_cls=ForwardHealthCheckToEnvWorker,
                num_env_runners=3,
                rollout_fragment_length=16,
                sample_timeout_s=5.0,
            )
            .reporting(
                # Make sure each iteration doesn't take too long.
                min_time_s_per_iteration=0.5,
                # Make sure metrics reporting doesn't hang for too long
                # since we will have a hanging worker.
                metrics_episode_collection_timeout_s=1,
            )
            .environment(
                env="fault_env",
                env_config={
                    "action_space": gym.spaces.Box(0, 1, (2,), np.float32),
                    "evaluation": True,
                    "p_terminated": 0.0,
                    "max_episode_len": 20,
                    # Worker 1 and 2 will fail in step().
                    "bad_indices": [1, 2],
                    # Env throws error between steps 3 and 4.
                    "failure_start_count": 3,
                    "failure_stop_count": 4,
                    "counter": COUNTER_NAME,
                    # Worker 2 will hang for long time during init after restart.
                    "init_delay": 3600,
                    "init_delay_indices": [2],
                    # Worker 3 will hang in env.step().
                    "step_delay": 3600,
                    "step_delay_indices": [3],
                },
            )
            .fault_tolerance(
                recreate_failed_env_runners=True,  # And recover
                env_runner_health_probe_timeout_s=0.01,
                env_runner_restore_timeout_s=5,
                delay_between_env_runner_restarts_s=0,  # For testing, no delay.
            )
        )

        # Reset interaciton counter.
        ray.wait([counter.reset.remote()])

        algo = config.build()

        # Before train loop, workers are fresh and not recreated.
        self.assertEqual(algo.workers.num_healthy_remote_workers(), 3)
        self.assertEqual(algo.workers.num_remote_worker_restarts(), 0)

        algo.train()
        wait_for_restore(num_restarting_allowed=1)
        # Most importantly, training progresses fine b/c the stalling worker is
        # ignored via a timeout.
        algo.train()

        # 2 healthy remote workers left, although worker 3 is stuck in rollout.
        self.assertEqual(algo.workers.num_healthy_remote_workers(), 2)
        # Only 1 successful restore, since worker 2 is stuck in indefinite init
        # and can not be properly restored.
        self.assertEqual(algo.workers.num_remote_worker_restarts(), 1)

    def test_eval_workers_on_infinite_episodes(self):
        """Tests whether eval workers warn appropriately after some episode timeout."""
        # Create infinitely running episodes, but with horizon setting (RLlib will
        # auto-terminate the episode). However, in the eval workers, don't set a
        # horizon -> Expect warning and no proper evaluation results.
        config = (
            PPOConfig()
            .environment(env=RandomEnv, env_config={"p_terminated": 0.0})
            .training(train_batch_size_per_learner=200)
            .evaluation(
                evaluation_num_env_runners=1,
                evaluation_interval=1,
                evaluation_sample_timeout_s=2.0,
            )
        )
        algo = config.build()
        results = algo.train()
        self.assertTrue(np.isnan(results["evaluation_results"]["episode_return_mean"]))


if __name__ == "__main__":
    import sys

    import pytest

    sys.exit(pytest.main(["-v", __file__]))<|MERGE_RESOLUTION|>--- conflicted
+++ resolved
@@ -286,13 +286,8 @@
     def _do_test_failing_ignore(self, config: AlgorithmConfig, fail_eval: bool = False):
         # Test fault handling
         config.num_env_runners = 2
-<<<<<<< HEAD
-        config.ignore_worker_failures = True
-        config.recreate_failed_workers = False
-=======
         config.ignore_env_runner_failures = True
         config.recreate_failed_env_runners = False
->>>>>>> 8fe3ac4d
         config.env = "fault_env"
         # Make worker idx=1 fail. Other workers will be ok.
         config.environment(
@@ -394,11 +389,7 @@
         # Test the case where all workers fail (w/o recovery).
         self._do_test_failing_fatal(
             PPOConfig()
-<<<<<<< HEAD
-            .api_stack(enable_rl_module_and_learner=True)
-=======
-            .experimental(_enable_new_api_stack=True)
->>>>>>> 8fe3ac4d
+            .api_stack(enable_rl_module_and_learner=True)
             .env_runners(
                 env_runner_cls=SingleAgentEnvRunner,
                 env_to_module_connector=lambda env: FlattenObservations(),
@@ -409,11 +400,7 @@
         # Test the case where all workers fail (w/o recovery).
         self._do_test_failing_fatal(
             PPOConfig()
-<<<<<<< HEAD
-            .api_stack(enable_rl_module_and_learner=True)
-=======
-            .experimental(_enable_new_api_stack=True)
->>>>>>> 8fe3ac4d
+            .api_stack(enable_rl_module_and_learner=True)
             .env_runners(env_runner_cls=MultiAgentEnvRunner)
             .multi_agent(policies={"p0"}, policy_mapping_fn=lambda *a, **k: "p0"),
         )
@@ -422,11 +409,7 @@
     # def test_async_samples(self):
     #    self._do_test_fault_ignore(
     #        ImpalaConfig()
-<<<<<<< HEAD
     #        .api_stack(enable_rl_module_and_learner=True)
-=======
-    #        .experimental(_enable_new_api_stack=True)
->>>>>>> 8fe3ac4d
     #        .env_runners(env_runner_cls=ForwardHealthCheckToEnvWorker)
     #        .resources(num_gpus=0)
     #    )
@@ -446,11 +429,7 @@
     def test_multi_gpu(self):
         self._do_test_failing_ignore(
             PPOConfig()
-<<<<<<< HEAD
-            .api_stack(enable_rl_module_and_learner=True)
-=======
-            .experimental(_enable_new_api_stack=True)
->>>>>>> 8fe3ac4d
+            .api_stack(enable_rl_module_and_learner=True)
             .env_runners(
                 env_runner_cls=ForwardHealthCheckToEnvWorker,
             )
@@ -464,11 +443,7 @@
     def test_sync_samples(self):
         self._do_test_failing_ignore(
             PPOConfig()
-<<<<<<< HEAD
-            .api_stack(enable_rl_module_and_learner=True)
-=======
-            .experimental(_enable_new_api_stack=True)
->>>>>>> 8fe3ac4d
+            .api_stack(enable_rl_module_and_learner=True)
             .env_runners(env_runner_cls=ForwardHealthCheckToEnvWorker)
             .training(optimizer={})
         )
@@ -477,11 +452,7 @@
         # Test the case where one eval worker fails, but we chose to ignore.
         self._do_test_failing_ignore(
             PPOConfig()
-<<<<<<< HEAD
-            .api_stack(enable_rl_module_and_learner=True)
-=======
-            .experimental(_enable_new_api_stack=True)
->>>>>>> 8fe3ac4d
+            .api_stack(enable_rl_module_and_learner=True)
             .env_runners(env_runner_cls=ForwardHealthCheckToEnvWorker)
             .training(model={"fcnet_hiddens": [4]}),
             fail_eval=True,
@@ -491,11 +462,7 @@
         # Test the case where all eval workers fail, but we chose to recover.
         config = (
             PPOConfig()
-<<<<<<< HEAD
-            .api_stack(enable_rl_module_and_learner=True)
-=======
-            .experimental(_enable_new_api_stack=True)
->>>>>>> 8fe3ac4d
+            .api_stack(enable_rl_module_and_learner=True)
             .env_runners(env_runner_cls=ForwardHealthCheckToEnvWorker)
             .evaluation(
                 evaluation_num_env_runners=1,
@@ -515,11 +482,7 @@
         # to recover.
         config = (
             PPOConfig()
-<<<<<<< HEAD
-            .api_stack(enable_rl_module_and_learner=True)
-=======
-            .experimental(_enable_new_api_stack=True)
->>>>>>> 8fe3ac4d
+            .api_stack(enable_rl_module_and_learner=True)
             .env_runners(env_runner_cls=ForwardHealthCheckToEnvWorkerMultiAgent)
             .multi_agent(
                 policies={"main", "p0", "p1"},
@@ -555,11 +518,7 @@
 
         config = (
             PPOConfig()
-<<<<<<< HEAD
-            .api_stack(enable_rl_module_and_learner=True)
-=======
-            .experimental(_enable_new_api_stack=True)
->>>>>>> 8fe3ac4d
+            .api_stack(enable_rl_module_and_learner=True)
             .env_runners(
                 env_runner_cls=ForwardHealthCheckToEnvWorker,
                 num_env_runners=2,
@@ -615,11 +574,7 @@
 
         config = (
             PPOConfig()
-<<<<<<< HEAD
-            .api_stack(enable_rl_module_and_learner=True)
-=======
-            .experimental(_enable_new_api_stack=True)
->>>>>>> 8fe3ac4d
+            .api_stack(enable_rl_module_and_learner=True)
             .env_runners(
                 env_runner_cls=ForwardHealthCheckToEnvWorkerMultiAgent,
                 num_env_runners=2,
@@ -723,11 +678,7 @@
 
         config = (
             PPOConfig()
-<<<<<<< HEAD
-            .api_stack(enable_rl_module_and_learner=True)
-=======
-            .experimental(_enable_new_api_stack=True)
->>>>>>> 8fe3ac4d
+            .api_stack(enable_rl_module_and_learner=True)
             .env_runners(
                 env_runner_cls=ForwardHealthCheckToEnvWorker,
                 num_env_runners=2,
