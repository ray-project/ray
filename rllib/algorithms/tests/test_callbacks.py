--- conflicted
+++ resolved
@@ -140,10 +140,6 @@
                 # Still an original worker, recreated counter should still be 0.
                 else:
                     self.assertTrue(algo._counters[f"worker_{id_}_recreated"] == 0)
-<<<<<<< HEAD
-
-=======
->>>>>>> 6cab9ba3
             algo.stop()
 
     def test_on_init_and_checkpoint_loaded(self):
