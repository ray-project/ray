--- conflicted
+++ resolved
@@ -187,60 +187,6 @@
         return super().ping()
 
 
-<<<<<<< HEAD
-class AddModuleCallback(DefaultCallbacks):
-    def __init__(self):
-        super().__init__()
-
-    def on_algorithm_init(self, *, algorithm, metrics_logger, **kwargs):
-        # Add a custom module to algorithm.
-        spec = algorithm.config.get_default_rl_module_spec()
-        spec.observation_space = gym.spaces.Box(low=0, high=1, shape=(8,))
-        spec.action_space = gym.spaces.Discrete(2)
-        spec.inference_only = True
-        algorithm.add_module(
-            module_id="test_module",
-            module_spec=spec,
-            add_to_eval_env_runners=True,
-        )
-=======
-def wait_for_restore(num_restarting_allowed=0):
-    """Wait for Ray actor fault tolerence to restore all failed workers.
-
-    Args:
-        num_restarting_allowed: Number of actors that are allowed to be
-            in "RESTARTING" state. This is because some actors may
-            hang in __init__().
-    """
-    time.sleep(15.0)
-    return
-    while True:
-        states = [
-            a["state"]
-            for a in list_actors(
-                filters=[("class_name", "=", "ForwardHealthCheckToEnvWorker")]
-            )
-        ]
-        finished = True
-        for s in states:
-            # Wait till all actors are either "ALIVE" (restored),
-            # or "DEAD" (cancelled. these actors are from other
-            # finished test cases) or "RESTARTING" (being restored).
-            if s not in ["ALIVE", "DEAD", "RESTARTING"]:
-                finished = False
-                break
-
-        restarting = [s for s in states if s == "RESTARTING"]
-        if len(restarting) > num_restarting_allowed:
-            finished = False
-
-        print("waiting ... ", states)
-        if finished:
-            break
-        # Otherwise, wait a bit.
-        time.sleep(0.5)
-
-
 def on_algorithm_init(algorithm, **kwargs):
     # Add a custom module to algorithm.
     spec = algorithm.config.get_default_rl_module_spec()
@@ -252,7 +198,6 @@
         module_spec=spec,
         add_to_eval_env_runners=True,
     )
->>>>>>> be9e4563
 
 
 class TestWorkerFailures(unittest.TestCase):
