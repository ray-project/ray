from collections import defaultdict
import gymnasium as gym
import numpy as np
import time
import unittest

import ray
from ray.util.state import list_actors
from ray.rllib.algorithms.algorithm_config import AlgorithmConfig
from ray.rllib.algorithms.callbacks import DefaultCallbacks
from ray.rllib.algorithms.impala import IMPALAConfig
from ray.rllib.algorithms.sac.sac import SACConfig
from ray.rllib.algorithms.ppo import PPOConfig
from ray.rllib.connectors.env_to_module.flatten_observations import FlattenObservations
from ray.rllib.core.rl_module.default_model_config import DefaultModelConfig
from ray.rllib.env.multi_agent_env import make_multi_agent
from ray.rllib.env.multi_agent_env_runner import MultiAgentEnvRunner
from ray.rllib.env.single_agent_env_runner import SingleAgentEnvRunner
from ray.rllib.examples.envs.classes.cartpole_crashing import CartPoleCrashing
from ray.rllib.examples.envs.classes.random_env import RandomEnv
from ray.rllib.utils.metrics import (
    ENV_RUNNER_RESULTS,
    EPISODE_RETURN_MEAN,
    EVALUATION_RESULTS,
)
from ray.tune.registry import register_env


@ray.remote
class Counter:
    """Remote counter service that survives restarts."""

    def __init__(self):
        self.reset()

    def _key(self, eval, worker_index, vector_index):
        return f"{eval}:{worker_index}:{vector_index}"

    def increment(self, eval, worker_index, vector_index):
        self.counter[self._key(eval, worker_index, vector_index)] += 1

    def get(self, eval, worker_index, vector_index):
        return self.counter[self._key(eval, worker_index, vector_index)]

    def reset(self):
        self.counter = defaultdict(int)


class FaultInjectEnv(gym.Env):
    """Env that fails upon calling `step()`, but only for some remote worker indices.

    The worker indices that should produce the failure (a ValueError) can be
    provided by a list (of ints) under the "bad_indices" key in the env's
    config.

    .. testcode::
        :skipif: True

        from ray.rllib.env.env_context import EnvContext
        # This env will fail for workers 1 and 2 (not for the local worker
        # or any others with an index != [1|2]).
        bad_env = FaultInjectEnv(
            EnvContext(
                {"bad_indices": [1, 2]},
                worker_index=1,
                num_workers=3,
             )
        )

        from ray.rllib.env.env_context import EnvContext
        # This env will fail only on the first evaluation worker, not on the first
        # regular rollout worker.
        bad_env = FaultInjectEnv(
            EnvContext(
                {"bad_indices": [1], "eval_only": True},
                worker_index=2,
                num_workers=5,
            )
        )
    """

    def __init__(self, config):
        # Use RandomEnv to control episode length if needed.
        self.env = RandomEnv(config)
        self.action_space = self.env.action_space
        self.observation_space = self.env.observation_space
        self.config = config
        # External counter service.
        if "counter" in config:
            self.counter = ray.get_actor(config["counter"])
        else:
            self.counter = None

        if (
            config.get("init_delay", 0) > 0.0
            and (
                not config.get("init_delay_indices", [])
                or self.config.worker_index in config.get("init_delay_indices", [])
            )
            and
            # constructor delay can only happen for recreated actors.
            self._get_count() > 0
        ):
            # Simulate an initialization delay.
            time.sleep(config.get("init_delay"))

    def _increment_count(self):
        if self.counter:
            eval = self.config.get("evaluation", False)
            worker_index = self.config.worker_index
            vector_index = self.config.vector_index
            ray.wait([self.counter.increment.remote(eval, worker_index, vector_index)])

    def _get_count(self):
        if self.counter:
            eval = self.config.get("evaluation", False)
            worker_index = self.config.worker_index
            vector_index = self.config.vector_index
            return ray.get(self.counter.get.remote(eval, worker_index, vector_index))
        return -1

    def _maybe_raise_error(self):
        # Do not raise simulated error if this worker is not bad.
        if self.config.worker_index not in self.config.get("bad_indices", []):
            return

        if self.counter:
            count = self._get_count()
            if self.config.get(
                "failure_start_count", -1
            ) >= 0 and count < self.config.get("failure_start_count"):
                return

            if self.config.get(
                "failure_stop_count", -1
            ) >= 0 and count >= self.config.get("failure_stop_count"):
                return

        raise ValueError(
            "This is a simulated error from "
            f"{'eval-' if self.config.get('evaluation', False) else ''}"
            f"worker-idx={self.config.worker_index}!"
        )

    def reset(self, *, seed=None, options=None):
        self._increment_count()
        self._maybe_raise_error()
        return self.env.reset()

    def step(self, action):
        self._increment_count()
        self._maybe_raise_error()

        if self.config.get("step_delay", 0) > 0.0 and (
            not self.config.get("init_delay_indices", [])
            or self.config.worker_index in self.config.get("step_delay_indices", [])
        ):
            # Simulate a step delay.
            time.sleep(self.config.get("step_delay"))

        return self.env.step(action)


class ForwardHealthCheckToEnvWorker(SingleAgentEnvRunner):
    """Configuring EnvRunner to error in specific condition is hard.

    So we take a short-cut, and simply forward ping() to env.sample().
    """

    def ping(self) -> str:
        # See if Env wants to throw error.
        self.env.reset()
        actions = self.env.action_space.sample()
        _ = self.env.step(actions)
        # If there is no error raised from sample(), we simply reply pong.
        return super().ping()


class ForwardHealthCheckToEnvWorkerMultiAgent(MultiAgentEnvRunner):
    """Configure RolloutWorker to error in specific condition is hard.

    So we take a short-cut, and simply forward ping() to env.sample().
    """

    def ping(self) -> str:
        # See if Env wants to throw error.
        self.sample(num_timesteps=1, random_actions=True)
        # If there is no error raised from sample(), we simply reply pong.
        return super().ping()


def wait_for_restore(num_restarting_allowed=0):
    """Wait for Ray actor fault tolerence to restore all failed workers.

    Args:
        num_restarting_allowed: Number of actors that are allowed to be
            in "RESTARTING" state. This is because some actors may
            hang in __init__().
    """
    time.sleep(15.0)
    return
    while True:
        states = [
            a["state"]
            for a in list_actors(
                filters=[("class_name", "=", "ForwardHealthCheckToEnvWorker")]
            )
        ]
        finished = True
        for s in states:
            # Wait till all actors are either "ALIVE" (restored),
            # or "DEAD" (cancelled. these actors are from other
            # finished test cases) or "RESTARTING" (being restored).
            if s not in ["ALIVE", "DEAD", "RESTARTING"]:
                finished = False
                break

        restarting = [s for s in states if s == "RESTARTING"]
        if len(restarting) > num_restarting_allowed:
            finished = False

        print("waiting ... ", states)
        if finished:
            break
        # Otherwise, wait a bit.
        time.sleep(0.5)


class AddModuleCallback(DefaultCallbacks):
    def __init__(self):
        super().__init__()

    def on_algorithm_init(self, *, algorithm, metrics_logger, **kwargs):
        # Add a custom module to algorithm.
        spec = algorithm.config.get_default_rl_module_spec()
        spec.observation_space = gym.spaces.Box(low=0, high=1, shape=(8,))
        spec.action_space = gym.spaces.Discrete(2)
        spec.inference_only = True
        algorithm.add_module(
            module_id="test_module",
            module_spec=spec,
            add_to_eval_env_runners=True,
        )


class TestWorkerFailures(unittest.TestCase):
    @classmethod
    def setUpClass(cls) -> None:
        ray.init()

        obs_space = gym.spaces.Box(0, 1, (2,), np.float32)

        def _sa(ctx):
            ctx.update({"observation_space": obs_space})
            return FaultInjectEnv(ctx)

        register_env("fault_env", _sa)

        def _ma(ctx):
            ctx.update({"observation_space": obs_space})
            return make_multi_agent(FaultInjectEnv)(ctx)

        register_env("multi_agent_fault_env", _ma)

    @classmethod
    def tearDownClass(cls) -> None:
        ray.shutdown()

    def _do_test_failing_fatal(self, config, fail_eval=False):
        """Test raises real error when out of workers."""
        config.num_env_runners = 2
        config.env = "multi_agent_fault_env" if config.is_multi_agent() else "fault_env"
        # Make both worker idx=1 and 2 fail.
        config.env_config = {"bad_indices": [1, 2]}
        config.restart_failed_env_runners = False
        if fail_eval:
            config.evaluation_num_env_runners = 2
            config.evaluation_interval = 1
            config.evaluation_config = {
                # Make eval worker (index 1) fail.
                "env_config": {
                    "bad_indices": [1],
                    "evaluation": True,
                },
                "restart_failed_env_runners": False,
            }

        algo = config.build()
        self.assertRaises(ray.exceptions.RayError, lambda: algo.train())
        algo.stop()

    def _do_test_failing_ignore(self, config: AlgorithmConfig, fail_eval: bool = False):
        # Test fault handling
        config.num_env_runners = 2
        config.ignore_env_runner_failures = True
        config.validate_env_runners_after_construction = False
        config.restart_failed_env_runners = False
        config.env = "fault_env"
        # Make worker idx=1 fail. Other workers will be ok.
        config.environment(
            env_config={
                "bad_indices": [1],
            }
        )
        if fail_eval:
            config.evaluation_num_env_runners = 2
            config.evaluation_interval = 1
            config.evaluation_config = {
                "ignore_env_runner_failures": True,
                "restart_failed_env_runners": False,
                "env_config": {
                    # Make worker idx=1 fail. Other workers will be ok.
                    "bad_indices": [1],
                    "evaluation": True,
                },
            }
        algo = config.build()
        algo.train()

        # One of the rollout workers failed.
        self.assertEqual(algo.env_runner_group.num_healthy_remote_workers(), 1)
        if fail_eval:
            # One of the eval workers failed.
            self.assertEqual(algo.eval_env_runner_group.num_healthy_remote_workers(), 1)

        algo.stop()

    def _do_test_failing_recover(self, config, multi_agent=False):
        # Counter that will survive restarts.
        COUNTER_NAME = f"_do_test_failing_recover{'_ma' if multi_agent else ''}"
        counter = Counter.options(name=COUNTER_NAME).remote()

        # Test raises real error when out of workers.
        config.num_env_runners = 1
        config.evaluation_num_env_runners = 1
        config.evaluation_interval = 1
        config.env = "fault_env" if not multi_agent else "multi_agent_fault_env"
        config.evaluation_config = AlgorithmConfig.overrides(
            restart_failed_env_runners=True,
            # 0 delay for testing purposes.
            delay_between_env_runner_restarts_s=0,
            # Make eval worker (index 1) fail.
            env_config={
                "bad_indices": [1],
                "failure_start_count": 3,
                "failure_stop_count": 4,
                "counter": COUNTER_NAME,
            },
            **(
                dict(
                    policy_mapping_fn=(
                        lambda aid, episode, **kwargs: (
                            # Allows this test to query this
                            # different-from-training-workers policy mapping fn.
                            "This is the eval mapping fn"
                            if episode is None
                            else "main"
                            if hash(episode.id_) % 2 == aid
                            else "p{}".format(np.random.choice([0, 1]))
                        )
                    )
                )
                if multi_agent
                else {}
            ),
        )

        # Reset interaction counter.
        ray.wait([counter.reset.remote()])

        algo = config.build()

        # This should also work several times.
        for _ in range(2):
            algo.train()
            wait_for_restore()
            algo.restore_workers(algo.env_runner_group)
            algo.restore_workers(algo.eval_env_runner_group)

            self.assertEqual(algo.env_runner_group.num_healthy_remote_workers(), 1)
            self.assertEqual(algo.eval_env_runner_group.num_healthy_remote_workers(), 1)
            if multi_agent:
                # Make a dummy call to the eval worker's policy_mapping_fn and
                # make sure the restored eval worker received the correct one from
                # the eval config (not the main workers' one).
                test = algo.eval_env_runner_group.foreach_worker(
                    lambda w: w.config.policy_mapping_fn(0, None)
                )
                self.assertEqual(test[0], "This is the eval mapping fn")
        algo.stop()

    def test_fatal_single_agent(self):
        # Test the case where all workers fail (w/o recovery).
        self._do_test_failing_fatal(
            PPOConfig()
            .api_stack(
                enable_rl_module_and_learner=True,
                enable_env_runner_and_connector_v2=True,
            )
            .env_runners(
                env_to_module_connector=lambda env: FlattenObservations(),
            )
        )

    def test_fatal_multi_agent(self):
        # Test the case where all workers fail (w/o recovery).
        self._do_test_failing_fatal(
            PPOConfig()
            .api_stack(
                enable_rl_module_and_learner=True,
                enable_env_runner_and_connector_v2=True,
            )
            .multi_agent(policies={"p0"}, policy_mapping_fn=lambda *a, **k: "p0"),
        )

    def test_async_samples(self):
        self._do_test_failing_ignore(
            IMPALAConfig()
            .api_stack(
                enable_rl_module_and_learner=True,
                enable_env_runner_and_connector_v2=True,
            )
            .env_runners(env_runner_cls=ForwardHealthCheckToEnvWorker)
        )

    def test_sync_replay(self):
        self._do_test_failing_ignore(
            SACConfig()
            .environment(
                env_config={"action_space": gym.spaces.Box(0, 1, (2,), np.float32)}
            )
            .env_runners(env_runner_cls=ForwardHealthCheckToEnvWorker)
            .reporting(min_sample_timesteps_per_iteration=1)
        )

    def test_multi_gpu(self):
        self._do_test_failing_ignore(
            PPOConfig()
            .api_stack(
                enable_rl_module_and_learner=True,
                enable_env_runner_and_connector_v2=True,
            )
            .env_runners(env_runner_cls=ForwardHealthCheckToEnvWorker)
            .training(
                train_batch_size=10,
                minibatch_size=1,
                num_epochs=1,
            )
        )

    def test_sync_samples(self):
        self._do_test_failing_ignore(
            PPOConfig()
            .api_stack(
                enable_rl_module_and_learner=True,
                enable_env_runner_and_connector_v2=True,
            )
            .env_runners(env_runner_cls=ForwardHealthCheckToEnvWorker)
            .training(optimizer={})
        )

    def test_env_crash_during_sampling_but_restart_crashed_sub_envs(self):
        """Expect sub-envs to fail (and not recover), but re-start them individually."""
        register_env(
            "ma_cartpole_crashing",
            lambda cfg: (
                cfg.update({"num_agents": 2}),
                make_multi_agent(CartPoleCrashing)(cfg),
            )[1],
        )

        config = (
            PPOConfig()
            .api_stack(
                enable_env_runner_and_connector_v2=True,
                enable_rl_module_and_learner=True,
            )
            .env_runners(num_env_runners=4)
            .fault_tolerance(
                # Re-start failed individual sub-envs (then continue).
                # This means no workers will ever fail due to individual env errors
                # (only maybe for reasons other than the env).
                restart_failed_sub_environments=True,
                # If the worker was affected by an error (other than the env error),
                # allow it to be removed, but training will continue.
                ignore_env_runner_failures=True,
            )
            .environment(
                env_config={
                    # Crash prob=0.1%. Keep this as low as necessary to be able to
                    # get at least a train batch sampled w/o too many interruptions.
                    "p_crash": 0.001,
                }
            )
        )
        for multi_agent in [False, True]:
            if multi_agent:
                config.environment("ma_cartpole_crashing")
                config.env_runners(num_envs_per_env_runner=1)
                config.multi_agent(
                    policies={"p0", "p1"},
                    policy_mapping_fn=lambda aid, eps, **kw: f"p{aid}",
                )
            else:
                config.environment(CartPoleCrashing)
                config.env_runners(num_envs_per_env_runner=2)

            # Pre-checking disables, so building the Algorithm is save.
            algo = config.build()
            # Try to re-create the sub-env for infinite amount of times.
            for _ in range(5):
                # Expect some errors being logged here, but in general, should continue
                # as we recover from all sub-env failures.
                algo.train()
                # No worker has been removed. Still 2 left.
                self.assertEqual(algo.env_runner_group.num_healthy_remote_workers(), 4)
            algo.stop()

    def test_eval_workers_failing_ignore(self):
        # Test the case where one eval worker fails, but we chose to ignore.
        self._do_test_failing_ignore(
            PPOConfig()
            .api_stack(
                enable_rl_module_and_learner=True,
                enable_env_runner_and_connector_v2=True,
            )
            .env_runners(env_runner_cls=ForwardHealthCheckToEnvWorker)
            .training(model={"fcnet_hiddens": [4]}),
            fail_eval=True,
        )

    def test_eval_workers_parallel_to_training_failing_recover(self):
        # Test the case where all eval workers fail, but we chose to recover.
        config = (
            PPOConfig()
            .api_stack(
                enable_rl_module_and_learner=True,
                enable_env_runner_and_connector_v2=True,
            )
            .env_runners(env_runner_cls=ForwardHealthCheckToEnvWorker)
            .evaluation(
                evaluation_num_env_runners=1,
                evaluation_parallel_to_training=True,
                evaluation_duration="auto",
            )
            .training(model={"fcnet_hiddens": [4]})
        )

        self._do_test_failing_recover(config)

    def test_eval_workers_parallel_to_training_multi_agent_failing_recover(
        self,
    ):
        # Test the case where all eval workers fail on a multi-agent env with
        # different `policy_mapping_fn` in eval- vs train workers, but we chose
        # to recover.
        config = (
            PPOConfig()
            .api_stack(
                enable_rl_module_and_learner=True,
                enable_env_runner_and_connector_v2=True,
            )
            .env_runners(env_runner_cls=ForwardHealthCheckToEnvWorkerMultiAgent)
            .multi_agent(
                policies={"main", "p0", "p1"},
                policy_mapping_fn=(
                    lambda aid, episode, **kwargs: (
                        "main"
                        if hash(episode.id_) % 2 == aid
                        else "p{}".format(np.random.choice([0, 1]))
                    )
                ),
            )
            .evaluation(
                evaluation_num_env_runners=1,
                # evaluation_parallel_to_training=True,
                # evaluation_duration="auto",
            )
            .training(model={"fcnet_hiddens": [4]})
        )

        self._do_test_failing_recover(config, multi_agent=True)

    def test_eval_workers_failing_fatal(self):
        # Test the case where all eval workers fail (w/o recovery).
        self._do_test_failing_fatal(
<<<<<<< HEAD
            (
                PPOConfig()
                .api_stack(
                    enable_rl_module_and_learner=True,
                    enable_env_runner_and_connector_v2=True,
                )
                .training(model={"fcnet_hiddens": [4]})
            ),
=======
            (PPOConfig().training(model={"fcnet_hiddens": [4]})),
>>>>>>> ba41ae99
            fail_eval=True,
        )

    def test_workers_failing_recover(self):
        # Counter that will survive restarts.
        COUNTER_NAME = "test_workers_fatal_but_recover"
        counter = Counter.options(name=COUNTER_NAME).remote()

        config = (
            PPOConfig()
            .api_stack(
                enable_rl_module_and_learner=True,
                enable_env_runner_and_connector_v2=True,
            )
            .env_runners(
                env_runner_cls=ForwardHealthCheckToEnvWorker,
                num_env_runners=2,
                rollout_fragment_length=16,
            )
            .rl_module(
                model_config=DefaultModelConfig(fcnet_hiddens=[4]),
            )
            .training(
                train_batch_size_per_learner=32,
                minibatch_size=32,
            )
            .environment(
                env="fault_env",
                env_config={
                    # Make both worker idx=1 and 2 fail.
                    "bad_indices": [1, 2],
                    "failure_start_count": 3,
                    "failure_stop_count": 4,
                    "counter": COUNTER_NAME,
                },
            )
            .fault_tolerance(
                restart_failed_env_runners=True,  # But recover.
                # 0 delay for testing purposes.
                delay_between_env_runner_restarts_s=0,
            )
        )

        # Reset interaciton counter.
        ray.wait([counter.reset.remote()])

        algo = config.build()

        # Before training, 2 healthy workers.
        self.assertEqual(algo.env_runner_group.num_healthy_remote_workers(), 2)
        # Nothing is restarted.
        self.assertEqual(algo.env_runner_group.num_remote_worker_restarts(), 0)

        algo.train()
        wait_for_restore()
        algo.restore_workers(algo.env_runner_group)

        # After training, still 2 healthy workers.
        self.assertEqual(algo.env_runner_group.num_healthy_remote_workers(), 2)
        # Both workers are restarted.
        self.assertEqual(algo.env_runner_group.num_remote_worker_restarts(), 2)

    def test_modules_are_restored_on_recovered_worker(self):
        # Counter that will survive restarts.
        COUNTER_NAME = "test_modules_are_restored_on_recovered_worker"
        counter = Counter.options(name=COUNTER_NAME).remote()

        config = (
            PPOConfig()
            .api_stack(
                enable_rl_module_and_learner=True,
                enable_env_runner_and_connector_v2=True,
            )
            .env_runners(
                env_runner_cls=ForwardHealthCheckToEnvWorkerMultiAgent,
                num_env_runners=2,
                rollout_fragment_length=16,
            )
            .rl_module(
                model_config=DefaultModelConfig(fcnet_hiddens=[4]),
            )
            .training(
                train_batch_size_per_learner=32,
                minibatch_size=32,
            )
            .environment(
                env="multi_agent_fault_env",
                env_config={
                    # Make both worker idx=1 and 2 fail.
                    "bad_indices": [1, 2],
                    "failure_start_count": 3,
                    "failure_stop_count": 4,
                    "counter": COUNTER_NAME,
                },
            )
            .evaluation(
                evaluation_num_env_runners=1,
                evaluation_interval=1,
                evaluation_config=PPOConfig.overrides(
                    restart_failed_env_runners=True,
                    # Restart the entire eval worker.
                    restart_failed_sub_environments=False,
                    env_config={
                        "evaluation": True,
                        # Make eval worker (index 1) fail.
                        "bad_indices": [1],
                        "failure_start_count": 3,
                        "failure_stop_count": 4,
                        "counter": COUNTER_NAME,
                    },
                ),
            )
            .callbacks(AddModuleCallback)
            .fault_tolerance(
                restart_failed_env_runners=True,  # But recover.
                # Throwing error in constructor is a bad idea.
                # 0 delay for testing purposes.
                delay_between_env_runner_restarts_s=0,
            )
            .multi_agent(
                policies={"p0"},
                policy_mapping_fn=lambda *a, **kw: "p0",
            )
        )

        # Reset interaction counter.
        ray.wait([counter.reset.remote()])

        algo = config.build()

        # Should have the custom module.
        self.assertIsNotNone(algo.get_module("test_module"))

        # Before train loop, workers are fresh and not recreated.
        self.assertEqual(algo.env_runner_group.num_healthy_remote_workers(), 2)
        self.assertEqual(algo.env_runner_group.num_remote_worker_restarts(), 0)
        self.assertEqual(algo.eval_env_runner_group.num_healthy_remote_workers(), 1)
        self.assertEqual(algo.eval_env_runner_group.num_remote_worker_restarts(), 0)

        algo.train()
        wait_for_restore()
        algo.restore_workers(algo.env_runner_group)
        algo.restore_workers(algo.eval_env_runner_group)

        # Everything healthy again. And all workers have been restarted.
        self.assertEqual(algo.env_runner_group.num_healthy_remote_workers(), 2)
        self.assertEqual(algo.env_runner_group.num_remote_worker_restarts(), 2)
        self.assertEqual(algo.eval_env_runner_group.num_healthy_remote_workers(), 1)
        self.assertEqual(algo.eval_env_runner_group.num_remote_worker_restarts(), 1)

        # Let's verify that our custom module exists on all recovered workers.
        def has_test_module(w):
            return "test_module" in w.module

        # Rollout worker has test module.
        self.assertTrue(
            all(
                algo.env_runner_group.foreach_worker(
                    has_test_module, local_env_runner=False
                )
            )
        )
        # Eval worker has test module.
        self.assertTrue(
            all(
                algo.eval_env_runner_group.foreach_worker(
                    has_test_module, local_env_runner=False
                )
            )
        )

    def test_eval_workers_failing_recover(self):
        # Counter that will survive restarts.
        COUNTER_NAME = "test_eval_workers_fault_but_recover"
        counter = Counter.options(name=COUNTER_NAME).remote()

        config = (
            PPOConfig()
            .api_stack(
                enable_rl_module_and_learner=True,
                enable_env_runner_and_connector_v2=True,
            )
            .env_runners(
                env_runner_cls=ForwardHealthCheckToEnvWorker,
                num_env_runners=2,
                rollout_fragment_length=16,
            )
            .rl_module(
                model_config=DefaultModelConfig(fcnet_hiddens=[4]),
            )
            .training(
                train_batch_size_per_learner=32,
                minibatch_size=32,
            )
            .environment(env="fault_env")
            .evaluation(
                evaluation_num_env_runners=2,
                evaluation_interval=1,
                evaluation_config=PPOConfig.overrides(
                    env_config={
                        "evaluation": True,
                        "p_terminated": 0.0,
                        "max_episode_len": 20,
                        # Make both eval workers fail.
                        "bad_indices": [1, 2],
                        # Env throws error between steps 10 and 12.
                        "failure_start_count": 3,
                        "failure_stop_count": 4,
                        "counter": COUNTER_NAME,
                    },
                ),
            )
            .fault_tolerance(
                restart_failed_env_runners=True,  # And recover
                # 0 delay for testing purposes.
                delay_between_env_runner_restarts_s=0,
            )
        )

        # Reset interaciton counter.
        ray.wait([counter.reset.remote()])

        algo = config.build()

        # Before train loop, workers are fresh and not recreated.
        self.assertEqual(algo.eval_env_runner_group.num_healthy_remote_workers(), 2)
        self.assertEqual(algo.eval_env_runner_group.num_remote_worker_restarts(), 0)

        algo.train()
        wait_for_restore()
        algo.restore_workers(algo.eval_env_runner_group)

        # Everything still healthy. And all workers are restarted.
        self.assertEqual(algo.eval_env_runner_group.num_healthy_remote_workers(), 2)
        self.assertEqual(algo.eval_env_runner_group.num_remote_worker_restarts(), 2)

    def test_worker_failing_recover_with_hanging_workers(self):
        # Counter that will survive restarts.
        COUNTER_NAME = "test_eval_workers_fault_but_recover"
        counter = Counter.options(name=COUNTER_NAME).remote()

        config = (
            # First thought: We are using an off-policy algorithm here, b/c we have
            # hanging workers (samples may be delayed, thus off-policy?).
            # However, this actually does NOT matter. All synchronously sampling algos
            # (whether off- or on-policy) now have a sampling timeout to NOT block
            # the execution of the algorithm b/c of a single heavily stalling worker.
            # Timeout data (batches or episodes) are discarded.
            SACConfig()
            .env_runners(
                env_runner_cls=ForwardHealthCheckToEnvWorker,
                num_env_runners=3,
                rollout_fragment_length=16,
                sample_timeout_s=5.0,
            )
            .reporting(
                # Make sure each iteration doesn't take too long.
                min_time_s_per_iteration=0.5,
                # Make sure metrics reporting doesn't hang for too long
                # since we will have a hanging worker.
                metrics_episode_collection_timeout_s=1,
            )
            .environment(
                env="fault_env",
                env_config={
                    "action_space": gym.spaces.Box(0, 1, (2,), np.float32),
                    "evaluation": True,
                    "p_terminated": 0.0,
                    "max_episode_len": 20,
                    # Worker 1 and 2 will fail in step().
                    "bad_indices": [1, 2],
                    # Env throws error between steps 3 and 4.
                    "failure_start_count": 3,
                    "failure_stop_count": 4,
                    "counter": COUNTER_NAME,
                    # Worker 2 will hang for long time during init after restart.
                    "init_delay": 3600,
                    "init_delay_indices": [2],
                    # Worker 3 will hang in env.step().
                    "step_delay": 3600,
                    "step_delay_indices": [3],
                },
            )
            .fault_tolerance(
                restart_failed_env_runners=True,  # And recover
                env_runner_health_probe_timeout_s=0.01,
                env_runner_restore_timeout_s=5,
                delay_between_env_runner_restarts_s=0,  # For testing, no delay.
            )
        )

        # Reset interaciton counter.
        ray.wait([counter.reset.remote()])

        algo = config.build()

        # Before train loop, workers are fresh and not recreated.
        self.assertEqual(algo.env_runner_group.num_healthy_remote_workers(), 3)
        self.assertEqual(algo.env_runner_group.num_remote_worker_restarts(), 0)

        algo.train()
        wait_for_restore(num_restarting_allowed=1)
        # Most importantly, training progresses fine b/c the stalling worker is
        # ignored via a timeout.
        algo.train()

        # 2 healthy remote workers left, although worker 3 is stuck in rollout.
        self.assertEqual(algo.env_runner_group.num_healthy_remote_workers(), 2)
        # Only 1 successful restore, since worker 2 is stuck in indefinite init
        # and can not be properly restored.
        self.assertEqual(algo.env_runner_group.num_remote_worker_restarts(), 1)

    def test_eval_workers_on_infinite_episodes(self):
        """Tests whether eval workers warn appropriately after some episode timeout."""
        # Create infinitely running episodes, but with horizon setting (RLlib will
        # auto-terminate the episode). However, in the eval workers, don't set a
        # horizon -> Expect warning and no proper evaluation results.
        config = (
            PPOConfig()
            .api_stack(
                enable_rl_module_and_learner=False,
                enable_env_runner_and_connector_v2=False,
            )
            .environment(RandomEnv, env_config={"p_terminated": 0.0})
            .training(train_batch_size_per_learner=200)
            .evaluation(
                evaluation_num_env_runners=1,
                evaluation_interval=1,
                evaluation_sample_timeout_s=2.0,
            )
        )
        algo = config.build()
        results = algo.train()
        self.assertTrue(
            np.isnan(
                results[EVALUATION_RESULTS][ENV_RUNNER_RESULTS][EPISODE_RETURN_MEAN]
            )
        )


if __name__ == "__main__":
    import sys

    import pytest

    sys.exit(pytest.main(["-v", __file__]))<|MERGE_RESOLUTION|>--- conflicted
+++ resolved
@@ -584,7 +584,6 @@
     def test_eval_workers_failing_fatal(self):
         # Test the case where all eval workers fail (w/o recovery).
         self._do_test_failing_fatal(
-<<<<<<< HEAD
             (
                 PPOConfig()
                 .api_stack(
@@ -593,9 +592,6 @@
                 )
                 .training(model={"fcnet_hiddens": [4]})
             ),
-=======
-            (PPOConfig().training(model={"fcnet_hiddens": [4]})),
->>>>>>> ba41ae99
             fail_eval=True,
         )
 
