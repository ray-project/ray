import gymnasium as gym
import numpy as np
import os
from pathlib import Path
from random import choice
import unittest

import ray
from ray.rllib.algorithms.algorithm import Algorithm
import ray.rllib.algorithms.dqn as dqn
from ray.rllib.algorithms.bc import BCConfig
import ray.rllib.algorithms.ppo as ppo
from ray.rllib.core.columns import Columns
from ray.rllib.core.rl_module.default_model_config import DefaultModelConfig
from ray.rllib.core.rl_module.rl_module import RLModuleSpec
from ray.rllib.examples.envs.classes.multi_agent import MultiAgentCartPole
from ray.rllib.examples.evaluation.evaluation_parallel_to_training import (
    AssertEvalCallback,
)
from ray.rllib.utils.annotations import OldAPIStack
from ray.rllib.utils.framework import convert_to_tensor
from ray.rllib.utils.metrics import (
    ENV_RUNNER_RESULTS,
    EPISODE_RETURN_MEAN,
    EVALUATION_RESULTS,
    LEARNER_RESULTS,
)
from ray.rllib.utils.metrics.learner_info import LEARNER_INFO
from ray.tune import register_env


class TestAlgorithm(unittest.TestCase):
    @classmethod
    def setUpClass(cls):
        ray.init()
        register_env("multi_cart", lambda cfg: MultiAgentCartPole(cfg))

    @classmethod
    def tearDownClass(cls):
        ray.shutdown()

    def test_add_module_and_remove_module(self):
        config = (
            ppo.PPOConfig()
            .environment(
                env="multi_cart",
                env_config={"num_agents": 4},
            )
            .env_runners(num_cpus_per_env_runner=0.1)
            .training(
                train_batch_size=100,
                minibatch_size=50,
                num_epochs=1,
            )
            .rl_module(
                model_config=DefaultModelConfig(
                    fcnet_hiddens=[5], fcnet_activation="linear"
                ),
            )
            .multi_agent(
                # Start with a single policy.
                policies={"p0"},
                policy_mapping_fn=lambda *a, **kw: "p0",
                # TODO (sven): Support object store caching on new API stack.
                # # And only two policies that can be stored in memory at a
                # # time.
                # policy_map_capacity=2,
            )
            .evaluation(
                evaluation_num_env_runners=1,
                evaluation_config=ppo.PPOConfig.overrides(num_cpus_per_env_runner=0.1),
            )
        )

        # Construct the Algorithm with a single policy in it.
        algo = config.build()
        mod0 = algo.get_module("p0")
        r = algo.train()
        self.assertTrue("p0" in r[LEARNER_RESULTS])
        for i in range(1, 3):

            def new_mapping_fn(agent_id, episode, i=i, **kwargs):
                return f"p{choice([i, i - 1])}"

            # Add a new RLModule by class (and options).
            mid = f"p{i}"
            print(f"Adding new RLModule {mid} ...")
            new_marl_spec = algo.add_module(
                module_id=mid,
                module_spec=RLModuleSpec.from_module(mod0),
                # Test changing the mapping fn.
                new_agent_to_module_mapping_fn=new_mapping_fn,
                # Change the list of modules to train.
                new_should_module_be_updated=[f"p{i}", f"p{i-1}"],
            )
            new_module = algo.get_module(mid)
            self._assert_modules_added(
                algo=algo,
                marl_spec=new_marl_spec,
                mids=[0, i],
                trainable=[i, i - 1],
                mapped=[i, i - 1],
                not_mapped=[i - 2],
            )

            # Assert new policy is part of local worker (eval worker set does NOT
            # have a local worker, only the main EnvRunnerGroup does).
            multi_rl_module = algo.env_runner.module
            self.assertTrue(new_module is not mod0)
            for j in range(i + 1):
                self.assertTrue(f"p{j}" in multi_rl_module)
            self.assertTrue(len(multi_rl_module) == i + 1)
            algo.train()
            checkpoint = algo.save_to_path()

            # Test restoring from the checkpoint (which has more policies
            # than what's defined in the config dict).
            test = Algorithm.from_checkpoint(checkpoint)
            self._assert_modules_added(
                algo=test,
                marl_spec=None,
                mids=[0, i - 1, i],
                trainable=[i - 1, i],
                mapped=[i - 1, i],
                not_mapped=[i - 2],
            )
            # Make sure algorithm can continue training the restored policy.
            test.train()
            # Test creating an inference action with the added (and restored) RLModule.
            mod0 = test.get_module("p0")
            out = mod0.forward_inference(
                {
                    Columns.OBS: convert_to_tensor(
                        np.expand_dims(mod0.config.observation_space.sample(), 0),
                        framework=mod0.framework,
                    ),
                },
            )
            action_dist_inputs = out[Columns.ACTION_DIST_INPUTS]
            self.assertTrue(action_dist_inputs.shape == (1, 2))
            test.stop()

            # After having added 2 Modules, try to restore the Algorithm,
            # but only with 1 of the originally added Modules (plus the initial
            # p0).
            if i == 2:

                def new_mapping_fn(agent_id, episode, **kwargs):
                    return f"p{choice([0, 2])}"

                test2 = Algorithm.from_checkpoint(path=checkpoint)
                test2.remove_module(
                    module_id="p1",
                    new_agent_to_module_mapping_fn=new_mapping_fn,
                    new_should_module_be_updated=["p0"],
                )
                self._assert_modules_added(
                    algo=test2,
                    marl_spec=None,
                    mids=[0, 2],
                    trainable=[0],
                    mapped=[0, 2],
                    not_mapped=[1, 4, 5, 6],
                )
                # Make sure algorithm can continue training the restored policy.
                mod2 = test2.get_module("p2")
                test2.train()
                # Test creating an inference action with the added (and restored)
                # RLModule.
                out = mod2.forward_exploration(
                    {
                        Columns.OBS: convert_to_tensor(
                            np.expand_dims(mod0.config.observation_space.sample(), 0),
                            framework=mod0.framework,
                        ),
                    },
                )
                action_dist_inputs = out[Columns.ACTION_DIST_INPUTS]
                self.assertTrue(action_dist_inputs.shape == (1, 2))
                test2.stop()

        # Delete all added modules again from Algorithm.
        for i in range(2, 0, -1):
            mid = f"p{i}"
            marl_spec = algo.remove_module(
                mid,
                # Note that the complete signature of a policy_mapping_fn
                # is: `agent_id, episode, worker, **kwargs`.
                new_agent_to_module_mapping_fn=(
                    lambda agent_id, episode, i=i, **kwargs: f"p{i - 1}"
                ),
                # Update list of policies to train.
                new_should_module_be_updated=[f"p{i - 1}"],
            )
            self._assert_modules_added(
                algo=algo,
                marl_spec=marl_spec,
                mids=[0, i - 1],
                trainable=[i - 1],
                mapped=[i - 1],
                not_mapped=[i, i + 1],
            )

        algo.stop()

    @OldAPIStack
    def test_add_policy_and_remove_policy(self):
        config = (
            ppo.PPOConfig()
            .api_stack(
                enable_env_runner_and_connector_v2=False,
                enable_rl_module_and_learner=False,
            )
            .environment(
                env=MultiAgentCartPole,
                env_config={
                    "config": {
                        "num_agents": 4,
                    },
                },
            )
            .env_runners(num_cpus_per_env_runner=0.1)
            .training(
                train_batch_size=100,
                minibatch_size=50,
                num_epochs=1,
                model={
                    "fcnet_hiddens": [5],
                    "fcnet_activation": "linear",
                },
            )
            .multi_agent(
                # Start with a single policy.
                policies={"p0"},
                policy_mapping_fn=lambda agent_id, episode, worker, **kwargs: "p0",
                # And only two policies that can be stored in memory at a
                # time.
                policy_map_capacity=2,
            )
            .evaluation(
                evaluation_num_env_runners=1,
                evaluation_config=ppo.PPOConfig.overrides(num_cpus_per_env_runner=0.1),
            )
        )

        obs_space = gym.spaces.Box(-2.0, 2.0, (4,))
        act_space = gym.spaces.Discrete(2)

        # Pre-generate a policy instance to test adding these directly to an
        # existing algorithm.
        policy_obj = ppo.PPOTorchPolicy(obs_space, act_space, config.to_dict())

        # Construct the Algorithm with a single policy in it.
        algo = config.build()
        pol0 = algo.get_policy("p0")
        r = algo.train()
        self.assertTrue("p0" in r["info"][LEARNER_INFO])
        for i in range(1, 3):

            def new_mapping_fn(agent_id, episode, worker, i=i, **kwargs):
                return f"p{choice([i, i - 1])}"

            # Add a new policy either by class (and options) or by instance.
            pid = f"p{i}"
            print(f"Adding policy {pid} ...")
            # By (already instantiated) instance.
            if i == 2:
                new_pol = algo.add_policy(
                    pid,
                    # Pass in an already existing policy instance.
                    policy=policy_obj,
                    # Test changing the mapping fn.
                    policy_mapping_fn=new_mapping_fn,
                    # Change the list of policies to train.
                    policies_to_train=[f"p{i}", f"p{i - 1}"],
                )
            # By class (and options).
            else:
                new_pol = algo.add_policy(
                    pid,
                    algo.get_default_policy_class(config),
                    observation_space=obs_space,
                    action_space=act_space,
                    # Test changing the mapping fn.
                    policy_mapping_fn=new_mapping_fn,
                    # Change the list of policies to train.
                    policies_to_train=[f"p{i}", f"p{i-1}"],
                )

            # Make sure new policy is part of remote workers in the
            # worker set and the eval worker set.
            self.assertTrue(
                all(
                    algo.env_runner_group.foreach_env_runner(
                        func=lambda w, pid=pid: pid in w.policy_map
                    )
                )
            )
            self.assertTrue(
                all(
                    algo.eval_env_runner_group.foreach_env_runner(
                        func=lambda w, pid=pid: pid in w.policy_map
                    )
                )
            )

            # Assert new policy is part of local worker (eval worker set does NOT
            # have a local worker, only the main EnvRunnerGroup does).
            pol_map = algo.env_runner.policy_map
            self.assertTrue(new_pol is not pol0)
            for j in range(i + 1):
                self.assertTrue(f"p{j}" in pol_map)
            self.assertTrue(len(pol_map) == i + 1)
            algo.train()
            checkpoint = algo.save().checkpoint

            # Test restoring from the checkpoint (which has more policies
            # than what's defined in the config dict).
            test = ppo.PPO.from_checkpoint(checkpoint)

            # Make sure evaluation worker also got the restored, added policy.
            def _has_policies(w, pid=pid):
                return w.get_policy("p0") is not None and w.get_policy(pid) is not None

            self.assertTrue(
                all(test.eval_env_runner_group.foreach_env_runner(_has_policies))
            )

            # Make sure algorithm can continue training the restored policy.
            pol0 = test.get_policy("p0")
            test.train()
            # Test creating an action with the added (and restored) policy.
            a = test.compute_single_action(
                np.zeros_like(pol0.observation_space.sample()), policy_id=pid
            )
            self.assertTrue(pol0.action_space.contains(a))
            test.stop()

            # After having added 2 policies, try to restore the Algorithm,
            # but only with 1 of the originally added policies (plus the initial
            # p0).
            if i == 2:

                def new_mapping_fn(agent_id, episode, worker, **kwargs):
                    return f"p{choice([0, 2])}"

                test2 = ppo.PPO.from_checkpoint(
                    path=checkpoint,
                    policy_ids=["p0", "p2"],
                    policy_mapping_fn=new_mapping_fn,
                    policies_to_train=["p0"],
                )

                # Make sure evaluation workers have the same policies.
                def _has_policies(w):
                    return (
                        w.get_policy("p0") is not None
                        and w.get_policy("p2") is not None
                        and w.get_policy("p1") is None
                    )

                self.assertTrue(
                    all(test2.eval_env_runner_group.foreach_env_runner(_has_policies))
                )

                # Make sure algorithm can continue training the restored policy.
                pol2 = test2.get_policy("p2")
                test2.train()
                # Test creating an action with the added (and restored) policy.
                a = test2.compute_single_action(
                    np.zeros_like(pol2.observation_space.sample()), policy_id=pid
                )
                self.assertTrue(pol2.action_space.contains(a))
                test2.stop()

        # Delete all added policies again from Algorithm.
        for i in range(2, 0, -1):
            pid = f"p{i}"
            algo.remove_policy(
                pid,
                # Note that the complete signature of a policy_mapping_fn
                # is: `agent_id, episode, worker, **kwargs`.
                policy_mapping_fn=(
                    lambda agent_id, episode, worker, i=i, **kwargs: f"p{i - 1}"
                ),
                # Update list of policies to train.
                policies_to_train=[f"p{i - 1}"],
            )
            # Make sure removed policy is no longer part of remote workers in the
            # worker set and the eval worker set.
            self.assertTrue(
                algo.env_runner_group.foreach_env_runner(
                    func=lambda w, pid=pid: pid not in w.policy_map
                )[0]
            )
            self.assertTrue(
                algo.eval_env_runner_group.foreach_env_runner(
                    func=lambda w, pid=pid: pid not in w.policy_map
                )[0]
            )
            # Assert removed policy is no longer part of local worker
            # (eval worker set does NOT have a local worker, only the main
            # EnvRunnerGroup does).
            pol_map = algo.env_runner.policy_map
            self.assertTrue(pid not in pol_map)
            self.assertTrue(len(pol_map) == i)

        algo.stop()

    def test_evaluation_option(self):
        # Use a custom callback that asserts that we are running the
        # configured exact number of episodes per evaluation.
        config = (
            dqn.DQNConfig()
            .environment(env="CartPole-v1")
            .evaluation(
                evaluation_interval=2,
                evaluation_duration=2,
                evaluation_duration_unit="episodes",
                evaluation_config=dqn.DQNConfig.overrides(gamma=0.98),
            )
            .callbacks(callbacks_class=AssertEvalCallback)
        )

        algo = config.build()
        # Given evaluation_interval=2, r0, r2 should not contain
        # evaluation metrics, while r1, r3 should.
        r0 = algo.train()
        print(r0)
        r1 = algo.train()
        print(r1)
        r2 = algo.train()
        print(r2)
        r3 = algo.train()
        print(r3)
        algo.stop()

        # No eval results yet in first iteration (eval has not run yet).
        self.assertFalse(EVALUATION_RESULTS in r0)
        self.assertTrue(EVALUATION_RESULTS in r1)
        self.assertTrue(EVALUATION_RESULTS in r2)
        self.assertTrue(EVALUATION_RESULTS in r3)
        self.assertTrue(ENV_RUNNER_RESULTS in r1[EVALUATION_RESULTS])
        self.assertTrue(
            EPISODE_RETURN_MEAN in r1[EVALUATION_RESULTS][ENV_RUNNER_RESULTS]
        )
        self.assertNotEqual(r1[EVALUATION_RESULTS], r3[EVALUATION_RESULTS])

    def test_evaluation_option_always_attach_eval_metrics(self):
        # Use a custom callback that asserts that we are running the
        # configured exact number of episodes per evaluation.
        config = (
            dqn.DQNConfig()
            .environment("CartPole-v1")
            .evaluation(
                evaluation_interval=2,
                evaluation_duration=2,
                evaluation_duration_unit="episodes",
                evaluation_config=dqn.DQNConfig.overrides(gamma=0.98),
            )
            .reporting(min_sample_timesteps_per_iteration=100)
            .callbacks(callbacks_class=AssertEvalCallback)
        )
        algo = config.build()
        # Should only see eval results, when eval actually ran.
        r0 = algo.train()
        r1 = algo.train()
        r2 = algo.train()
        r3 = algo.train()
        algo.stop()

        # Eval results are not available at step 0.
        self.assertTrue(EVALUATION_RESULTS not in r0)
        # But step 3 should still have it, even though no eval was
        # run during that step (b/c the new API stack always attaches eval
        # results, after the very first evaluation).
        self.assertTrue(EVALUATION_RESULTS in r1)
        self.assertTrue(EVALUATION_RESULTS in r2)
        self.assertTrue(EVALUATION_RESULTS in r3)

    def test_evaluation_wo_eval_env_runner_group(self):
        # Use a custom callback that asserts that we are running the
        # configured exact number of episodes per evaluation.
        config = (
            ppo.PPOConfig()
            .environment(env="CartPole-v1")
            .callbacks(callbacks_class=AssertEvalCallback)
        )

        # Setup algorithm w/o evaluation worker set and still call
        # evaluate() -> Expect error.
        algo_wo_env_on_local_worker = config.build()
        self.assertRaisesRegex(
            ValueError,
            "doesn't have an env!",
            algo_wo_env_on_local_worker.evaluate,
        )
        algo_wo_env_on_local_worker.stop()

        # Try again using `create_local_env_runner=True`.
        # This force-adds the env on the local-worker, so this Algorithm
        # can `evaluate` even though it doesn't have an evaluation-worker
        # set.
        config.create_local_env_runner = True
        algo_w_env_on_local_worker = config.build()
        results = algo_w_env_on_local_worker.evaluate()
        assert (
            ENV_RUNNER_RESULTS in results
            and EPISODE_RETURN_MEAN in results[ENV_RUNNER_RESULTS]
        )
        algo_w_env_on_local_worker.stop()
<<<<<<< HEAD
        config.create_local_env_runner = False
=======
>>>>>>> ee3c75c5

    def test_no_env_but_eval_workers_do_have_env(self):
        """Tests whether no env on workers, but env on eval workers works ok."""
        script_path = Path(__file__)
        input_file = os.path.join(
            script_path.parent.parent.parent, "tests/data/cartpole/small.json"
        )

        env = gym.make("CartPole-v1")

        offline_rl_config = (
            BCConfig()
            .api_stack(
                enable_rl_module_and_learner=False,
                enable_env_runner_and_connector_v2=False,
            )
            .environment(
                observation_space=env.observation_space,
                action_space=env.action_space,
            )
            .evaluation(
                evaluation_interval=1,
                evaluation_num_env_runners=1,
                evaluation_config=BCConfig.overrides(
                    env="CartPole-v1",
                    input_="sampler",
                    observation_space=None,  # Test, whether this is inferred.
                    action_space=None,  # Test, whether this is inferred.
                ),
            )
            .offline_data(input_=[input_file])
        )

        bc = offline_rl_config.build()
        bc.train()
        bc.stop()

    def test_counters_after_checkpoint(self):
        # We expect algorithm to no start counters from zero after loading a
        # checkpoint on a fresh Algorithm instance
        config = (
            ppo.PPOConfig()
            .api_stack(
                enable_rl_module_and_learner=False,
                enable_env_runner_and_connector_v2=False,
            )
            .environment(env="CartPole-v1")
        )
        algo = config.build()

        self.assertTrue(all(c == 0 for c in algo._counters.values()))
        algo.step()
        self.assertTrue((all(c != 0 for c in algo._counters.values())))
        counter_values = list(algo._counters.values())
        state = algo.__getstate__()
        algo.stop()

        algo2 = config.build()
        self.assertTrue(all(c == 0 for c in algo2._counters.values()))
        algo2.__setstate__(state)
        counter_values2 = list(algo2._counters.values())
        self.assertEqual(counter_values, counter_values2)

    def _assert_modules_added(
        self,
        *,
        algo,
        marl_spec,
        mids,
        trainable,
        mapped,
        not_mapped,
    ):
        # Make sure Learner has the correct `should_module_be_updated` list.
        self.assertEqual(
            set(algo.learner_group._learner.config.policies_to_train),
            {f"p{i}" for i in trainable},
        )
        # Make sure mids are all in marl_spec.
        if marl_spec is not None:
            self.assertTrue(all(f"p{m}" in marl_spec for m in mids))
        # Make sure module is part of remote EnvRunners in the
        # EnvRunnerGroup and the eval EnvRunnerGroup.
        self.assertTrue(
            all(
                algo.env_runner_group.foreach_env_runner(
                    lambda w, mids=mids: all(f"p{i}" in w.module for i in mids)
                )
            )
        )
        self.assertTrue(
            all(
                algo.eval_env_runner_group.foreach_env_runner(
                    lambda w, mids=mids: all(f"p{i}" in w.module for i in mids)
                )
            )
        )
        # Make sure that EnvRunners have received the correct mapping fn.
        mapped_pols = [
            algo.env_runner.config.policy_mapping_fn(0, None) for _ in range(100)
        ]
        self.assertTrue(all(f"p{i}" in mapped_pols for i in mapped))
        self.assertTrue(not any(f"p{i}" in mapped_pols for i in not_mapped))


if __name__ == "__main__":
    import pytest
    import sys

    sys.exit(pytest.main(["-v", __file__]))<|MERGE_RESOLUTION|>--- conflicted
+++ resolved
@@ -501,7 +501,7 @@
         # This force-adds the env on the local-worker, so this Algorithm
         # can `evaluate` even though it doesn't have an evaluation-worker
         # set.
-        config.create_local_env_runner = True
+        config.create_env_on_local_worker = True
         algo_w_env_on_local_worker = config.build()
         results = algo_w_env_on_local_worker.evaluate()
         assert (
@@ -509,10 +509,6 @@
             and EPISODE_RETURN_MEAN in results[ENV_RUNNER_RESULTS]
         )
         algo_w_env_on_local_worker.stop()
-<<<<<<< HEAD
-        config.create_local_env_runner = False
-=======
->>>>>>> ee3c75c5
 
     def test_no_env_but_eval_workers_do_have_env(self):
         """Tests whether no env on workers, but env on eval workers works ok."""
