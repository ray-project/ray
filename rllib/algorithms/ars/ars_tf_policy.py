# Code in this file is copied and adapted from
# https://github.com/openai/evolution-strategies-starter.

import gym
import numpy as np
import tree  # pip install dm_tree

import ray
import ray.experimental.tf_utils
from ray.rllib.algorithms.es.es_tf_policy import make_session
from ray.rllib.models import ModelCatalog
from ray.rllib.policy.policy import Policy
from ray.rllib.policy.sample_batch import SampleBatch
from ray.rllib.utils.filter import get_filter
from ray.rllib.utils.framework import try_import_tf
from ray.rllib.utils.spaces.space_utils import unbatch

tf1, tf, tfv = try_import_tf()


class ARSTFPolicy(Policy):
    def __init__(self, obs_space, action_space, config):
        super().__init__(obs_space, action_space, config)
        self.action_noise_std = self.config["action_noise_std"]
        self.preprocessor = ModelCatalog.get_preprocessor_for_space(
            self.observation_space
        )
        self.observation_filter = get_filter(
            self.config["observation_filter"], self.preprocessor.shape
        )

        self.single_threaded = self.config.get("single_threaded", False)
        if self.config["framework"] == "tf":
            self.sess = make_session(single_threaded=self.single_threaded)

            # Set graph-level seed.
            if config.get("seed") is not None:
                with self.sess.as_default():
                    tf1.set_random_seed(config["seed"])

            self.inputs = tf1.placeholder(
                tf.float32, [None] + list(self.preprocessor.shape)
            )
        else:
            if not tf1.executing_eagerly():
                tf1.enable_eager_execution()
            self.sess = self.inputs = None
            if config.get("seed") is not None:
                # Non-static-graph TF.
                if config.get("framework") == "tf2":
                    # Tf1.x.
                    if tf1:
                        tf1.set_random_seed(config["seed"])
                    else:
                        tf.random.set_seed(config["seed"])

        # Policy network.
        self.dist_class, dist_dim = ModelCatalog.get_action_dist(
            self.action_space, self.config["model"], dist_type="deterministic"
        )

        self.model = ModelCatalog.get_model_v2(
            obs_space=self.preprocessor.observation_space,
            action_space=self.action_space,
            num_outputs=dist_dim,
            model_config=self.config["model"],
        )

        self.sampler = None
        if self.sess:
            dist_inputs, _ = self.model({SampleBatch.CUR_OBS: self.inputs})
            dist = self.dist_class(dist_inputs, self.model)
            self.sampler = dist.sample()
            self.variables = ray.experimental.tf_utils.TensorFlowVariables(
                dist_inputs, self.sess
            )
            self.sess.run(tf1.global_variables_initializer())
        else:
            self.variables = ray.experimental.tf_utils.TensorFlowVariables(
                [], None, self.model.variables()
            )

        self.num_params = sum(
            np.prod(variable.shape.as_list())
            for _, variable in self.variables.variables.items()
        )

<<<<<<< HEAD
    def _compute_actions_without_connectors(
        self, observation, add_noise=False, update=True, **kwargs
    ):
=======
    def compute_actions(self, obs_batch, add_noise=False, update=True, **kwargs):
>>>>>>> 2b684a12
        # Squeeze batch dimension (we always calculate actions for only a
        # single obs).
        observation = obs_batch[0]
        observation = self.preprocessor.transform(observation)
        observation = self.observation_filter(observation[None], update=update)

        # `actions` is a list of (component) batches.
        # Eager mode.
        if not self.sess:
            dist_inputs, _ = self.model({SampleBatch.CUR_OBS: observation})
            dist = self.dist_class(dist_inputs, self.model)
            actions = dist.sample()
            actions = tree.map_structure(lambda a: a.numpy(), actions)
        # Graph mode.
        else:
            actions = self.sess.run(self.sampler, feed_dict={self.inputs: observation})

        actions = unbatch(actions)
        if add_noise and isinstance(self.action_space, gym.spaces.Box):
            actions += np.random.randn(*actions.shape) * self.action_noise_std
        return actions, [], {}

    def compute_single_action(
        self, observation, add_noise=False, update=True, **kwargs
    ):
        action, state_outs, extra_fetches = self.compute_actions(
            [observation], add_noise=add_noise, update=update, **kwargs
        )
        return action[0], state_outs, extra_fetches

    def get_state(self):
        return {"state": self.get_flat_weights()}

    def set_state(self, state):
        return self.set_flat_weights(state["state"])

    def set_flat_weights(self, x):
        self.variables.set_flat(x)

    def get_flat_weights(self):
        return self.variables.get_flat()<|MERGE_RESOLUTION|>--- conflicted
+++ resolved
@@ -85,13 +85,7 @@
             for _, variable in self.variables.variables.items()
         )
 
-<<<<<<< HEAD
-    def _compute_actions_without_connectors(
-        self, observation, add_noise=False, update=True, **kwargs
-    ):
-=======
     def compute_actions(self, obs_batch, add_noise=False, update=True, **kwargs):
->>>>>>> 2b684a12
         # Squeeze batch dimension (we always calculate actions for only a
         # single obs).
         observation = obs_batch[0]
