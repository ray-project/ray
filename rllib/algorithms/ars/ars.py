# Code in this file is copied and adapted from
# https://github.com/openai/evolution-strategies-starter and from
# https://github.com/modestyachts/ARS

from collections import namedtuple
import logging
import numpy as np
import random
import time
from typing import Optional

import ray
from ray.rllib.algorithms import Algorithm, AlgorithmConfig
from ray.rllib.algorithms.ars.ars_tf_policy import ARSTFPolicy
from ray.rllib.algorithms.es import optimizers, utils
from ray.rllib.algorithms.es.es_tf_policy import rollout
from ray.rllib.env.env_context import EnvContext
from ray.rllib.policy.sample_batch import DEFAULT_POLICY_ID
from ray.rllib.utils import FilterManager
from ray.rllib.utils.annotations import override
from ray.rllib.utils.deprecation import Deprecated
from ray.rllib.utils.metrics import (
    NUM_AGENT_STEPS_SAMPLED,
    NUM_AGENT_STEPS_TRAINED,
    NUM_ENV_STEPS_SAMPLED,
    NUM_ENV_STEPS_TRAINED,
)
from ray.rllib.utils.torch_utils import set_torch_seed
from ray.rllib.utils.typing import AlgorithmConfigDict

logger = logging.getLogger(__name__)

Result = namedtuple(
    "Result",
    [
        "noise_indices",
        "noisy_returns",
        "sign_noisy_returns",
        "noisy_lengths",
        "eval_returns",
        "eval_lengths",
    ],
)


class ARSConfig(AlgorithmConfig):
    """Defines a configuration class from which an ARS Algorithm can be built.

    Example:
        >>> from ray.rllib.algorithms.ars import ARSConfig
        >>> config = ARSConfig().training(sgd_stepsize=0.02, report_length=20)\
        ...     .resources(num_gpus=0)\
        ...     .rollouts(num_rollout_workers=4)
        >>> print(config.to_dict())
        >>> # Build a Algorithm object from the config and run 1 training iteration.
        >>> trainer = config.build(env="CartPole-v1")
        >>> trainer.train()

    Example:
        >>> from ray.rllib.algorithms.ars import ARSConfig
        >>> from ray import tune
        >>> config = ARSConfig()
        >>> # Print out some default values.
        >>> print(config.action_noise_std)
        >>> # Update the config object.
        >>> config.training(rollouts_used=tune.grid_search([32, 64]), eval_prob=0.5)
        >>> # Set the config object's env.
        >>> config.environment(env="CartPole-v1")
        >>> # Use to_dict() to get the old-style python config dict
        >>> # when running with tune.
        >>> tune.run(
        ...     "ARS",
        ...     stop={"episode_reward_mean": 200},
        ...     config=config.to_dict(),
        ... )
    """

    def __init__(self):
        """Initializes a ARSConfig instance."""
        super().__init__(algo_class=ARS)

        # fmt: off
        # __sphinx_doc_begin__

        # ARS specific settings:
        self.action_noise_std = 0.0
        self.noise_stdev = 0.02
        self.num_rollouts = 32
        self.rollouts_used = 32
        self.sgd_stepsize = 0.01
        self.noise_size = 250000000
        self.eval_prob = 0.03
        self.report_length = 10
        self.offset = 0

        # Override some of AlgorithmConfig's default values with ARS-specific values.
        self.num_workers = 2
        self.observation_filter = "MeanStdFilter"
        # ARS will use Algorithm's evaluation WorkerSet (if evaluation_interval > 0).
        # Therefore, we must be careful not to use more than 1 env per eval worker
        # (would break ARSPolicy's compute_single_action method) and to not do
        # obs-filtering.
        self.evaluation_config["num_envs_per_worker"] = 1
        self.evaluation_config["observation_filter"] = "NoFilter"

        # __sphinx_doc_end__
        # fmt: on

    @override(AlgorithmConfig)
    def training(
        self,
        *,
        action_noise_std: Optional[float] = None,
        noise_stdev: Optional[float] = None,
        num_rollouts: Optional[int] = None,
        rollouts_used: Optional[int] = None,
        sgd_stepsize: Optional[float] = None,
        noise_size: Optional[int] = None,
        eval_prob: Optional[float] = None,
        report_length: Optional[int] = None,
        offset: Optional[int] = None,
        **kwargs,
    ) -> "ARSConfig":
        """Sets the training related configuration.

        Args:
            action_noise_std: Std. deviation to be used when adding (standard normal)
                noise to computed actions. Action noise is only added, if
                `compute_actions` is called with the `add_noise` arg set to True.
            noise_stdev: Std. deviation of parameter noise.
            num_rollouts: Number of perturbs to try.
            rollouts_used: Number of perturbs to keep in gradient estimate.
            sgd_stepsize: SGD step-size used for the Adam optimizer.
            noise_size: Number of rows in the noise table (shared across workers).
                Each row contains a gaussian noise value for each model parameter.
            eval_prob: Probability of evaluating the parameter rewards.
            report_length: How many of the last rewards we average over.
            offset: Value to subtract from the reward (e.g. survival bonus
                from humanoid) during rollouts.

        Returns:
            This updated AlgorithmConfig object.
        """
        # Pass kwargs onto super's `training()` method.
        super().training(**kwargs)

        if action_noise_std is not None:
            self.action_noise_std = action_noise_std
        if noise_stdev is not None:
            self.noise_stdev = noise_stdev
        if num_rollouts is not None:
            self.num_rollouts = num_rollouts
        if rollouts_used is not None:
            self.rollouts_used = rollouts_used
        if sgd_stepsize is not None:
            self.sgd_stepsize = sgd_stepsize
        if noise_size is not None:
            self.noise_size = noise_size
        if eval_prob is not None:
            self.eval_prob = eval_prob
        if report_length is not None:
            self.report_length = report_length
        if offset is not None:
            self.offset = offset

        return self


@ray.remote
def create_shared_noise(count):
    """Create a large array of noise to be shared by all workers."""
    seed = 123
    noise = np.random.RandomState(seed).randn(count).astype(np.float32)
    return noise


class SharedNoiseTable:
    def __init__(self, noise):
        self.noise = noise
        assert self.noise.dtype == np.float32

    def get(self, i, dim):
        return self.noise[i : i + dim]

    def sample_index(self, dim):
        return np.random.randint(0, len(self.noise) - dim + 1)

    def get_delta(self, dim):
        idx = self.sample_index(dim)
        return idx, self.get(idx, dim)


@ray.remote
class Worker:
    def __init__(self, config, env_creator, noise, worker_index, min_task_runtime=0.2):

        # Set Python random, numpy, env, and torch/tf seeds.
        seed = config.get("seed")
        if seed is not None:
            # Python random module.
            random.seed(seed)
            # Numpy.
            np.random.seed(seed)
            # Torch.
            if config.get("framework") == "torch":
                set_torch_seed(seed)

        self.min_task_runtime = min_task_runtime
        self.config = config
        self.config["single_threaded"] = True
        self.noise = SharedNoiseTable(noise)

        env_context = EnvContext(config["env_config"] or {}, worker_index)
        self.env = env_creator(env_context)
        # Seed the env, if gym.Env.
        if not hasattr(self.env, "seed"):
            logger.info("Env doesn't support env.seed(): {}".format(self.env))
        # Gym.env.
        else:
            self.env.seed(seed)

        from ray.rllib import models

        self.preprocessor = models.ModelCatalog.get_preprocessor(self.env)

        policy_cls = get_policy_class(config)
        self.policy = policy_cls(
            self.env.observation_space, self.env.action_space, config
        )

    @property
    def filters(self):
        return {DEFAULT_POLICY_ID: self.policy.observation_filter}

    def sync_filters(self, new_filters):
        for k in self.filters:
            self.filters[k].sync(new_filters[k])

    def get_filters(self, flush_after=False):
        return_filters = {}
        for k, f in self.filters.items():
            return_filters[k] = f.as_serializable()
            if flush_after:
                f.reset_buffer()
        return return_filters

    def rollout(self, timestep_limit, add_noise=False):
        rollout_rewards, rollout_fragment_length = rollout(
            self.policy,
            self.env,
            timestep_limit=timestep_limit,
            add_noise=add_noise,
            offset=self.config["offset"],
        )
        return rollout_rewards, rollout_fragment_length

    def do_rollouts(self, params, timestep_limit=None):
        # Set the network weights.
        self.policy.set_flat_weights(params)

        noise_indices, returns, sign_returns, lengths = [], [], [], []
        eval_returns, eval_lengths = [], []

        # Perform some rollouts with noise.
        while len(noise_indices) == 0:
            if np.random.uniform() < self.config["eval_prob"]:
                # Do an evaluation run with no perturbation.
                self.policy.set_flat_weights(params)
                rewards, length = self.rollout(timestep_limit, add_noise=False)
                eval_returns.append(rewards.sum())
                eval_lengths.append(length)
            else:
                # Do a regular run with parameter perturbations.
                noise_index = self.noise.sample_index(self.policy.num_params)

                perturbation = self.config["noise_stdev"] * self.noise.get(
                    noise_index, self.policy.num_params
                )

                # These two sampling steps could be done in parallel on
                # different actors letting us update twice as frequently.
                self.policy.set_flat_weights(params + perturbation)
                rewards_pos, lengths_pos = self.rollout(timestep_limit)

                self.policy.set_flat_weights(params - perturbation)
                rewards_neg, lengths_neg = self.rollout(timestep_limit)

                noise_indices.append(noise_index)
                returns.append([rewards_pos.sum(), rewards_neg.sum()])
                sign_returns.append(
                    [np.sign(rewards_pos).sum(), np.sign(rewards_neg).sum()]
                )
                lengths.append([lengths_pos, lengths_neg])

        return Result(
            noise_indices=noise_indices,
            noisy_returns=returns,
            sign_noisy_returns=sign_returns,
            noisy_lengths=lengths,
            eval_returns=eval_returns,
            eval_lengths=eval_lengths,
        )


def get_policy_class(config):
    if config["framework"] == "torch":
        from ray.rllib.algorithms.ars.ars_torch_policy import ARSTorchPolicy

        policy_cls = ARSTorchPolicy
    else:
        policy_cls = ARSTFPolicy
    return policy_cls


class ARS(Algorithm):
    """Large-scale implementation of Augmented Random Search in Ray."""

    @classmethod
    @override(Algorithm)
    def get_default_config(cls) -> AlgorithmConfigDict:
        return ARSConfig().to_dict()

    @override(Algorithm)
    def validate_config(self, config: AlgorithmConfigDict) -> None:
        # Call super's validation method.
        super().validate_config(config)

        if config["num_gpus"] > 1:
            raise ValueError("`num_gpus` > 1 not yet supported for ARS!")
        if config["num_workers"] <= 0:
            raise ValueError("`num_workers` must be > 0 for ARS!")
        if config["evaluation_config"]["num_envs_per_worker"] != 1:
            raise ValueError(
                "`evaluation_config.num_envs_per_worker` must always be 1 for "
                "ARS! To parallelize evaluation, increase "
                "`evaluation_num_workers` to > 1."
            )
        if config["evaluation_config"]["observation_filter"] != "NoFilter":
            raise ValueError(
                "`evaluation_config.observation_filter` must always be "
                "`NoFilter` for ARS!"
            )

    @override(Algorithm)
    def setup(self, config):
        # Setup our config: Merge the user-supplied config (which could
        # be a partial config dict with the class' default).
        if isinstance(config, dict):
            self.config = self.merge_trainer_configs(
                self.get_default_config(), config, self._allow_unknown_configs
            )
        else:
            self.config = config.to_dict()

        # Validate our config dict.
        self.validate_config(self.config)

        # Generate the local env.
        env_context = EnvContext(self.config["env_config"] or {}, worker_index=0)
        env = self.env_creator(env_context)

        self.callbacks = self.config["callbacks"]()

        self._policy_class = get_policy_class(self.config)
        self.policy = self._policy_class(
            env.observation_space, env.action_space, self.config
        )
        self.optimizer = optimizers.SGD(self.policy, self.config["sgd_stepsize"])

        self.rollouts_used = self.config["rollouts_used"]
        self.num_rollouts = self.config["num_rollouts"]
        self.report_length = self.config["report_length"]

        # Create the shared noise table.
        logger.info("Creating shared noise table.")
        noise_id = create_shared_noise.remote(self.config["noise_size"])
        self.noise = SharedNoiseTable(ray.get(noise_id))

        # Create the actors.
        logger.info("Creating actors.")
        self.workers = [
            Worker.remote(self.config, self.env_creator, noise_id, idx + 1)
            for idx in range(self.config["num_workers"])
        ]

        self.episodes_so_far = 0
        self.reward_list = []
        self.tstart = time.time()

    @override(Algorithm)
    def get_policy(self, policy=DEFAULT_POLICY_ID):
        if policy != DEFAULT_POLICY_ID:
            raise ValueError(
                "ARS has no policy '{}'! Use {} "
                "instead.".format(policy, DEFAULT_POLICY_ID)
            )
        return self.policy

<<<<<<< HEAD
    @override(Algorithm)
    def step_attempt(self):
=======
    @override(Trainer)
    def step(self):
>>>>>>> 271c7d73
        config = self.config

        theta = self.policy.get_flat_weights()
        assert theta.dtype == np.float32
        assert len(theta.shape) == 1

        # Put the current policy weights in the object store.
        theta_id = ray.put(theta)
        # Use the actors to do rollouts, note that we pass in the ID of the
        # policy weights.
        results, num_episodes, num_timesteps = self._collect_results(
            theta_id, config["num_rollouts"]
        )
        # Update our sample steps counters.
        self._counters[NUM_AGENT_STEPS_SAMPLED] += num_timesteps
        self._counters[NUM_ENV_STEPS_SAMPLED] += num_timesteps

        all_noise_indices = []
        all_training_returns = []
        all_training_lengths = []
        all_eval_returns = []
        all_eval_lengths = []

        # Loop over the results.
        for result in results:
            all_eval_returns += result.eval_returns
            all_eval_lengths += result.eval_lengths

            all_noise_indices += result.noise_indices
            all_training_returns += result.noisy_returns
            all_training_lengths += result.noisy_lengths

        assert len(all_eval_returns) == len(all_eval_lengths)
        assert (
            len(all_noise_indices)
            == len(all_training_returns)
            == len(all_training_lengths)
        )

        self.episodes_so_far += num_episodes

        # Assemble the results.
        eval_returns = np.array(all_eval_returns)
        eval_lengths = np.array(all_eval_lengths)
        noise_indices = np.array(all_noise_indices)
        noisy_returns = np.array(all_training_returns)
        noisy_lengths = np.array(all_training_lengths)

        # keep only the best returns
        # select top performing directions if rollouts_used < num_rollouts
        max_rewards = np.max(noisy_returns, axis=1)
        if self.rollouts_used > self.num_rollouts:
            self.rollouts_used = self.num_rollouts

        percentile = 100 * (1 - (self.rollouts_used / self.num_rollouts))
        idx = np.arange(max_rewards.size)[
            max_rewards >= np.percentile(max_rewards, percentile)
        ]
        noise_idx = noise_indices[idx]
        noisy_returns = noisy_returns[idx, :]

        # Compute and take a step.
        g, count = utils.batched_weighted_sum(
            noisy_returns[:, 0] - noisy_returns[:, 1],
            (self.noise.get(index, self.policy.num_params) for index in noise_idx),
            batch_size=min(500, noisy_returns[:, 0].size),
        )
        g /= noise_idx.size
        # scale the returns by their standard deviation
        if not np.isclose(np.std(noisy_returns), 0.0):
            g /= np.std(noisy_returns)
        assert g.shape == (self.policy.num_params,) and g.dtype == np.float32
        # Compute the new weights theta.
        theta, update_ratio = self.optimizer.update(-g)

        # Update our train steps counters.
        self._counters[NUM_AGENT_STEPS_TRAINED] += num_timesteps
        self._counters[NUM_ENV_STEPS_TRAINED] += num_timesteps

        # Set the new weights in the local copy of the policy.
        self.policy.set_flat_weights(theta)
        # update the reward list
        if len(all_eval_returns) > 0:
            self.reward_list.append(eval_returns.mean())

        # Now sync the filters
        FilterManager.synchronize(
            {DEFAULT_POLICY_ID: self.policy.observation_filter}, self.workers
        )

        info = {
            "weights_norm": np.square(theta).sum(),
            "weights_std": np.std(theta),
            "grad_norm": np.square(g).sum(),
            "update_ratio": update_ratio,
            "episodes_this_iter": noisy_lengths.size,
            "episodes_so_far": self.episodes_so_far,
        }
        result = dict(
            episode_reward_mean=np.mean(self.reward_list[-self.report_length :]),
            episode_len_mean=eval_lengths.mean(),
            timesteps_this_iter=noisy_lengths.sum(),
            info=info,
        )

        return result

    @override(Algorithm)
    def cleanup(self):
        # workaround for https://github.com/ray-project/ray/issues/1516
        for w in self.workers:
            w.__ray_terminate__.remote()

    @override(Algorithm)
    def compute_single_action(self, observation, *args, **kwargs):
        action, _, _ = self.policy.compute_actions([observation], update=True)
        if kwargs.get("full_fetch"):
            return action[0], [], {}
        return action[0]

    @override(Algorithm)
    def _sync_weights_to_workers(self, *, worker_set=None, workers=None):
        # Broadcast the new policy weights to all evaluation workers.
        assert worker_set is not None
        logger.info("Synchronizing weights to evaluation workers.")
        weights = ray.put(self.policy.get_flat_weights())
        worker_set.foreach_policy(lambda p, pid: p.set_flat_weights(ray.get(weights)))

    def _collect_results(self, theta_id, min_episodes):
        num_episodes, num_timesteps = 0, 0
        results = []
        while num_episodes < min_episodes:
            logger.debug(
                "Collected {} episodes {} timesteps so far this iter".format(
                    num_episodes, num_timesteps
                )
            )
            rollout_ids = [
                worker.do_rollouts.remote(theta_id) for worker in self.workers
            ]
            # Get the results of the rollouts.
            for result in ray.get(rollout_ids):
                results.append(result)
                # Update the number of episodes and the number of timesteps
                # keeping in mind that result.noisy_lengths is a list of lists,
                # where the inner lists have length 2.
                num_episodes += sum(len(pair) for pair in result.noisy_lengths)
                num_timesteps += sum(sum(pair) for pair in result.noisy_lengths)

        return results, num_episodes, num_timesteps

    def __getstate__(self):
        return {
            "weights": self.policy.get_flat_weights(),
            "filter": self.policy.observation_filter,
            "episodes_so_far": self.episodes_so_far,
        }

    def __setstate__(self, state):
        self.episodes_so_far = state["episodes_so_far"]
        self.policy.set_flat_weights(state["weights"])
        self.policy.observation_filter = state["filter"]
        FilterManager.synchronize(
            {DEFAULT_POLICY_ID: self.policy.observation_filter}, self.workers
        )


# Deprecated: Use ray.rllib.algorithms.ars.ARSConfig instead!
class _deprecated_default_config(dict):
    def __init__(self):
        super().__init__(ARSConfig().to_dict())

    @Deprecated(
        old="ray.rllib.algorithms.ars.ars.DEFAULT_CONFIG",
        new="ray.rllib.algorithms.ars.ars.ARSConfig(...)",
        error=False,
    )
    def __getitem__(self, item):
        return super().__getitem__(item)


DEFAULT_CONFIG = _deprecated_default_config()<|MERGE_RESOLUTION|>--- conflicted
+++ resolved
@@ -396,13 +396,8 @@
             )
         return self.policy
 
-<<<<<<< HEAD
-    @override(Algorithm)
-    def step_attempt(self):
-=======
-    @override(Trainer)
+    @override(Algorithm)
     def step(self):
->>>>>>> 271c7d73
         config = self.config
 
         theta = self.policy.get_flat_weights()
