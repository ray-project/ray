import copy
import re
import unittest

import numpy as np

import ray
import ray.rllib.algorithms.ddpg as ddpg
from ray.rllib.algorithms.sac.tests.test_sac import SimpleEnv
from ray.rllib.policy.sample_batch import SampleBatch
from ray.rllib.utils.framework import try_import_tf, try_import_torch
from ray.rllib.utils.numpy import fc, huber_loss, l2_loss, relu, sigmoid
from ray.rllib.utils.replay_buffers.utils import patch_buffer_with_fake_sampling_method
from ray.rllib.utils.test_utils import (
    check,
    check_compute_single_action,
    check_train_results,
    framework_iterator,
)
from ray.rllib.utils.torch_utils import convert_to_torch_tensor

tf1, tf, tfv = try_import_tf()
torch, _ = try_import_torch()


class TestDDPG(unittest.TestCase):
    @classmethod
    def setUpClass(cls) -> None:
        ray.init()

    @classmethod
    def tearDownClass(cls) -> None:
        ray.shutdown()

    def test_ddpg_compilation(self):
        """Test whether DDPG can be built with both frameworks."""
<<<<<<< HEAD
        config = ddpg.DDPGConfig().training(num_steps_sampled_before_learning_starts=0)
        config.num_workers = 0
        config.num_envs_per_worker = 2
        config.num_steps_sampled_before_learning_starts = 0
=======
        config = (
            ddpg.DDPGConfig()
            .training(num_steps_sampled_before_learning_starts=0)
            .rollouts(num_rollout_workers=0, num_envs_per_worker=2)
        )
>>>>>>> 0dceddb9
        explore = config.exploration_config.update({"random_timesteps": 100})
        config.exploration(exploration_config=explore)

        num_iterations = 1

        # Test against all frameworks.
        for _ in framework_iterator(config, with_eager_tracing=True):
            algo = config.build(env="Pendulum-v1")
            for i in range(num_iterations):
                results = algo.train()
                check_train_results(results)
                print(results)
            check_compute_single_action(algo)
            # Ensure apply_gradient_fn is being called and updating global_step
            pol = algo.get_policy()
            if config.framework_str == "tf":
                a = pol.get_session().run(pol.global_step)
            else:
                a = pol.global_step
            check(a, 500)
            algo.stop()

    def test_ddpg_exploration_and_with_random_prerun(self):
        """Tests DDPG's Exploration (w/ random actions for n timesteps)."""

        core_config = (
            ddpg.DDPGConfig()
            .rollouts(num_rollout_workers=0)
            .training(num_steps_sampled_before_learning_starts=0)
        )

        obs = np.array([0.0, 0.1, -0.1])

        # Test against all frameworks.
        for _ in framework_iterator(core_config):
            config = copy.deepcopy(core_config)
            # Default OUNoise setup.
            algo = config.build(env="Pendulum-v1")
            # Setting explore=False should always return the same action.
            a_ = algo.compute_single_action(obs, explore=False)
            check(algo.get_policy().global_timestep, 1)
            for i in range(50):
                a = algo.compute_single_action(obs, explore=False)
                check(algo.get_policy().global_timestep, i + 2)
                check(a, a_)
            # explore=None (default: explore) should return different actions.
            actions = []
            for i in range(50):
                actions.append(algo.compute_single_action(obs))
                check(algo.get_policy().global_timestep, i + 52)
            check(np.std(actions), 0.0, false=True)
            algo.stop()

            # Check randomness at beginning.
            config.exploration_config.update(
                {
                    # Act randomly at beginning ...
                    "random_timesteps": 50,
                    # Then act very closely to deterministic actions thereafter.
                    "ou_base_scale": 0.001,
                    "initial_scale": 0.001,
                    "final_scale": 0.001,
                }
            )

            algo = ddpg.DDPG(config=config, env="Pendulum-v1")
            # ts=0 (get a deterministic action as per explore=False).
            deterministic_action = algo.compute_single_action(obs, explore=False)
            check(algo.get_policy().global_timestep, 1)
            # ts=1-49 (in random window).
            random_a = []
            for i in range(1, 50):
                random_a.append(algo.compute_single_action(obs, explore=True))
                check(algo.get_policy().global_timestep, i + 1)
                check(random_a[-1], deterministic_action, false=True)
            self.assertTrue(np.std(random_a) > 0.5)

            # ts > 50 (a=deterministic_action + scale * N[0,1])
            for i in range(50):
                a = algo.compute_single_action(obs, explore=True)
                check(algo.get_policy().global_timestep, i + 51)
                check(a, deterministic_action, rtol=0.1)

            # ts >> 50 (BUT: explore=False -> expect deterministic action).
            for i in range(50):
                a = algo.compute_single_action(obs, explore=False)
                check(algo.get_policy().global_timestep, i + 101)
                check(a, deterministic_action)
            algo.stop()

    def test_ddpg_loss_function(self):
        """Tests DDPG loss function results across all frameworks."""
        config = ddpg.DDPGConfig().training(num_steps_sampled_before_learning_starts=0)

        # Run locally.
        config.seed = 42
        config.num_workers = 0
        config.twin_q = True
        config.use_huber = True
        config.huber_threshold = 1.0
        config.gamma = 0.99
        # Make this small (seems to introduce errors).
        config.l2_reg = 1e-10
        config.replay_buffer_config = {
            "type": "MultiAgentReplayBuffer",
            "capacity": 50000,
        }
        config.num_steps_sampled_before_learning_starts = 0
        # Use very simple nets.
        config.actor_hiddens = [10]
        config.critic_hiddens = [10]
        # Make sure, timing differences do not affect Algorithm.train().
        config.min_time_s_per_iteration = 0
        config.min_sample_timesteps_per_iteration = 100

        map_ = {
            # Normal net.
            "default_policy/actor_hidden_0/kernel": "policy_model.action_0."
            "_model.0.weight",
            "default_policy/actor_hidden_0/bias": "policy_model.action_0."
            "_model.0.bias",
            "default_policy/actor_out/kernel": "policy_model.action_out."
            "_model.0.weight",
            "default_policy/actor_out/bias": "policy_model.action_out._model.0.bias",
            "default_policy/sequential/q_hidden_0/kernel": "q_model.q_hidden_0"
            "._model.0.weight",
            "default_policy/sequential/q_hidden_0/bias": "q_model.q_hidden_0."
            "_model.0.bias",
            "default_policy/sequential/q_out/kernel": "q_model.q_out._model."
            "0.weight",
            "default_policy/sequential/q_out/bias": "q_model.q_out._model.0.bias",
            # -- twin.
            "default_policy/sequential_1/twin_q_hidden_0/kernel": "twin_"
            "q_model.twin_q_hidden_0._model.0.weight",
            "default_policy/sequential_1/twin_q_hidden_0/bias": "twin_"
            "q_model.twin_q_hidden_0._model.0.bias",
            "default_policy/sequential_1/twin_q_out/kernel": "twin_"
            "q_model.twin_q_out._model.0.weight",
            "default_policy/sequential_1/twin_q_out/bias": "twin_"
            "q_model.twin_q_out._model.0.bias",
            # Target net.
            "default_policy/actor_hidden_0_1/kernel": "policy_model.action_0."
            "_model.0.weight",
            "default_policy/actor_hidden_0_1/bias": "policy_model.action_0."
            "_model.0.bias",
            "default_policy/actor_out_1/kernel": "policy_model.action_out."
            "_model.0.weight",
            "default_policy/actor_out_1/bias": "policy_model.action_out._model"
            ".0.bias",
            "default_policy/sequential_2/q_hidden_0/kernel": "q_model."
            "q_hidden_0._model.0.weight",
            "default_policy/sequential_2/q_hidden_0/bias": "q_model."
            "q_hidden_0._model.0.bias",
            "default_policy/sequential_2/q_out/kernel": "q_model."
            "q_out._model.0.weight",
            "default_policy/sequential_2/q_out/bias": "q_model.q_out._model.0.bias",
            # -- twin.
            "default_policy/sequential_3/twin_q_hidden_0/kernel": "twin_"
            "q_model.twin_q_hidden_0._model.0.weight",
            "default_policy/sequential_3/twin_q_hidden_0/bias": "twin_"
            "q_model.twin_q_hidden_0._model.0.bias",
            "default_policy/sequential_3/twin_q_out/kernel": "twin_"
            "q_model.twin_q_out._model.0.weight",
            "default_policy/sequential_3/twin_q_out/bias": "twin_"
            "q_model.twin_q_out._model.0.bias",
        }

        env = SimpleEnv
        batch_size = 100
        obs_size = (batch_size, 1)
        actions = np.random.random(size=(batch_size, 1))

        # Batch of size=n.
        input_ = self._get_batch_helper(obs_size, actions, batch_size)

        # Simply compare loss values AND grads of all frameworks with each
        # other.
        prev_fw_loss = weights_dict = None
        expect_c, expect_a, expect_t = None, None, None
        # History of tf-updated NN-weights over n training steps.
        tf_updated_weights = []
        # History of input batches used.
        tf_inputs = []
        for fw, sess in framework_iterator(
            config, frameworks=("tf", "torch"), session=True
        ):
            # Generate Algorithm and get its default Policy object.
            algo = config.build(env=env)
            policy = algo.get_policy()
            p_sess = None
            if sess:
                p_sess = policy.get_session()

            # Set all weights (of all nets) to fixed values.
            if weights_dict is None:
                assert fw == "tf"  # Start with the tf vars-dict.
                weights_dict = policy.get_weights()
            else:
                assert fw == "torch"  # Then transfer that to torch Model.
                model_dict = self._translate_weights_to_torch(weights_dict, map_)
                policy.model.load_state_dict(model_dict)
                policy.target_model.load_state_dict(model_dict)

            if fw == "torch":
                # Actually convert to torch tensors.
                input_ = policy._lazy_tensor_dict(input_)
                input_ = {k: input_[k] for k in input_.keys()}

            # Only run the expectation once, should be the same anyways
            # for all frameworks.
            if expect_c is None:
                expect_c, expect_a, expect_t = self._ddpg_loss_helper(
                    input_,
                    weights_dict,
                    sorted(weights_dict.keys()),
                    fw,
                    gamma=config.gamma,
                    huber_threshold=config.huber_threshold,
                    l2_reg=config.l2_reg,
                    sess=sess,
                )

            # Get actual outs and compare to expectation AND previous
            # framework. c=critic, a=actor, e=entropy, t=td-error.
            if fw == "tf":
                c, a, t, tf_c_grads, tf_a_grads = p_sess.run(
                    [
                        policy.critic_loss,
                        policy.actor_loss,
                        policy.td_error,
                        policy._critic_optimizer.compute_gradients(
                            policy.critic_loss, policy.model.q_variables()
                        ),
                        policy._actor_optimizer.compute_gradients(
                            policy.actor_loss, policy.model.policy_variables()
                        ),
                    ],
                    feed_dict=policy._get_loss_inputs_dict(input_, shuffle=False),
                )
                # Check pure loss values.
                check(c, expect_c)
                check(a, expect_a)
                check(t, expect_t)

                tf_c_grads = [g for g, v in tf_c_grads]
                tf_a_grads = [g for g, v in tf_a_grads]

            elif fw == "torch":
                policy.loss(policy.model, None, input_)
                c, a, t = (
                    policy.get_tower_stats("critic_loss")[0],
                    policy.get_tower_stats("actor_loss")[0],
                    policy.get_tower_stats("td_error")[0],
                )
                # Check pure loss values.
                check(c, expect_c)
                check(a, expect_a)
                check(t, expect_t)

                # Test actor gradients.
                policy._actor_optimizer.zero_grad()
                assert all(v.grad is None for v in policy.model.q_variables())
                assert all(v.grad is None for v in policy.model.policy_variables())
                a.backward()
                # `actor_loss` depends on Q-net vars
                # (but not twin-Q-net vars!).
                assert not any(v.grad is None for v in policy.model.q_variables()[:4])
                assert all(v.grad is None for v in policy.model.q_variables()[4:])
                assert not all(
                    torch.mean(v.grad) == 0 for v in policy.model.policy_variables()
                )
                assert not all(
                    torch.min(v.grad) == 0 for v in policy.model.policy_variables()
                )
                # Compare with tf ones.
                torch_a_grads = [v.grad for v in policy.model.policy_variables()]
                for tf_g, torch_g in zip(tf_a_grads, torch_a_grads):
                    if tf_g.shape != torch_g.shape:
                        check(tf_g, np.transpose(torch_g.cpu()))
                    else:
                        check(tf_g, torch_g)

                # Test critic gradients.
                policy._critic_optimizer.zero_grad()
                assert all(
                    v.grad is None or torch.mean(v.grad) == 0.0
                    for v in policy.model.q_variables()
                )
                assert all(
                    v.grad is None or torch.min(v.grad) == 0.0
                    for v in policy.model.q_variables()
                )
                c.backward()
                assert not all(
                    torch.mean(v.grad) == 0 for v in policy.model.q_variables()
                )
                assert not all(
                    torch.min(v.grad) == 0 for v in policy.model.q_variables()
                )
                # Compare with tf ones.
                torch_c_grads = [v.grad for v in policy.model.q_variables()]
                for tf_g, torch_g in zip(tf_c_grads, torch_c_grads):
                    if tf_g.shape != torch_g.shape:
                        check(tf_g, np.transpose(torch_g.cpu()))
                    else:
                        check(tf_g, torch_g)
                # Compare (unchanged(!) actor grads) with tf ones.
                torch_a_grads = [v.grad for v in policy.model.policy_variables()]
                for tf_g, torch_g in zip(tf_a_grads, torch_a_grads):
                    if tf_g.shape != torch_g.shape:
                        check(tf_g, np.transpose(torch_g.cpu()))
                    else:
                        check(tf_g, torch_g)

            # Store this framework's losses in prev_fw_loss to compare with
            # next framework's outputs.
            if prev_fw_loss is not None:
                check(c, prev_fw_loss[0])
                check(a, prev_fw_loss[1])
                check(t, prev_fw_loss[2])

            prev_fw_loss = (c, a, t)

            # Update weights from our batch (n times).
            for update_iteration in range(6):
                print("train iteration {}".format(update_iteration))
                if fw == "tf":
                    in_ = self._get_batch_helper(obs_size, actions, batch_size)
                    tf_inputs.append(in_)
                    # Set a fake-batch to use
                    # (instead of sampling from replay buffer).
                    buf = algo.local_replay_buffer
                    patch_buffer_with_fake_sampling_method(buf, in_)
                    algo.train()
                    updated_weights = policy.get_weights()
                    # Net must have changed.
                    if tf_updated_weights:
                        check(
                            updated_weights["default_policy/actor_hidden_0/kernel"],
                            tf_updated_weights[-1][
                                "default_policy/actor_hidden_0/kernel"
                            ],
                            false=True,
                        )
                    tf_updated_weights.append(updated_weights)

                # Compare with updated tf-weights. Must all be the same.
                else:
                    tf_weights = tf_updated_weights[update_iteration]
                    in_ = tf_inputs[update_iteration]
                    # Set a fake-batch to use
                    # (instead of sampling from replay buffer).
                    buf = algo.local_replay_buffer
                    patch_buffer_with_fake_sampling_method(buf, in_)
                    algo.train()
                    # Compare updated model and target weights.
                    for tf_key in tf_weights.keys():
                        tf_var = tf_weights[tf_key]
                        # Model.
                        if re.search(
                            "actor_out_1|actor_hidden_0_1|sequential_[23]", tf_key
                        ):
                            torch_var = policy.target_model.state_dict()[map_[tf_key]]
                        # Target model.
                        else:
                            torch_var = policy.model.state_dict()[map_[tf_key]]
                        if tf_var.shape != torch_var.shape:
                            check(tf_var, np.transpose(torch_var.cpu()), atol=0.1)
                        else:
                            check(tf_var, torch_var, atol=0.1)

            algo.stop()

    def _get_batch_helper(self, obs_size, actions, batch_size):
        return SampleBatch(
            {
                SampleBatch.CUR_OBS: np.random.random(size=obs_size),
                SampleBatch.ACTIONS: actions,
                SampleBatch.REWARDS: np.random.random(size=(batch_size,)),
                SampleBatch.DONES: np.random.choice([True, False], size=(batch_size,)),
                SampleBatch.NEXT_OBS: np.random.random(size=obs_size),
                "weights": np.ones(shape=(batch_size,)),
            }
        )

    def _ddpg_loss_helper(
        self, train_batch, weights, ks, fw, gamma, huber_threshold, l2_reg, sess
    ):
        """Emulates DDPG loss functions for tf and torch."""
        model_out_t = train_batch[SampleBatch.CUR_OBS]
        target_model_out_tp1 = train_batch[SampleBatch.NEXT_OBS]
        # get_policy_output
        policy_t = sigmoid(
            2.0
            * fc(
                relu(fc(model_out_t, weights[ks[1]], weights[ks[0]], framework=fw)),
                weights[ks[5]],
                weights[ks[4]],
                framework=fw,
            )
        )
        # Get policy output for t+1 (target model).
        policy_tp1 = sigmoid(
            2.0
            * fc(
                relu(
                    fc(
                        target_model_out_tp1,
                        weights[ks[3]],
                        weights[ks[2]],
                        framework=fw,
                    )
                ),
                weights[ks[7]],
                weights[ks[6]],
                framework=fw,
            )
        )
        # Assume no smooth target policy.
        policy_tp1_smoothed = policy_tp1

        # Q-values for the actually selected actions.
        # get_q_values
        q_t = fc(
            relu(
                fc(
                    np.concatenate([model_out_t, train_batch[SampleBatch.ACTIONS]], -1),
                    weights[ks[9]],
                    weights[ks[8]],
                    framework=fw,
                )
            ),
            weights[ks[11]],
            weights[ks[10]],
            framework=fw,
        )
        twin_q_t = fc(
            relu(
                fc(
                    np.concatenate([model_out_t, train_batch[SampleBatch.ACTIONS]], -1),
                    weights[ks[13]],
                    weights[ks[12]],
                    framework=fw,
                )
            ),
            weights[ks[15]],
            weights[ks[14]],
            framework=fw,
        )

        # Q-values for current policy in given current state.
        # get_q_values
        q_t_det_policy = fc(
            relu(
                fc(
                    np.concatenate([model_out_t, policy_t], -1),
                    weights[ks[9]],
                    weights[ks[8]],
                    framework=fw,
                )
            ),
            weights[ks[11]],
            weights[ks[10]],
            framework=fw,
        )

        # Target q network evaluation.
        # target_model.get_q_values
        q_tp1 = fc(
            relu(
                fc(
                    np.concatenate([target_model_out_tp1, policy_tp1_smoothed], -1),
                    weights[ks[17]],
                    weights[ks[16]],
                    framework=fw,
                )
            ),
            weights[ks[19]],
            weights[ks[18]],
            framework=fw,
        )
        twin_q_tp1 = fc(
            relu(
                fc(
                    np.concatenate([target_model_out_tp1, policy_tp1_smoothed], -1),
                    weights[ks[21]],
                    weights[ks[20]],
                    framework=fw,
                )
            ),
            weights[ks[23]],
            weights[ks[22]],
            framework=fw,
        )

        q_t_selected = np.squeeze(q_t, axis=-1)
        twin_q_t_selected = np.squeeze(twin_q_t, axis=-1)
        q_tp1 = np.minimum(q_tp1, twin_q_tp1)
        q_tp1_best = np.squeeze(q_tp1, axis=-1)

        dones = train_batch[SampleBatch.DONES]
        rewards = train_batch[SampleBatch.REWARDS]
        if fw == "torch":
            dones = dones.float().numpy()
            rewards = rewards.numpy()

        q_tp1_best_masked = (1.0 - dones) * q_tp1_best
        q_t_selected_target = rewards + gamma * q_tp1_best_masked

        td_error = q_t_selected - q_t_selected_target
        twin_td_error = twin_q_t_selected - q_t_selected_target
        errors = huber_loss(td_error, huber_threshold) + huber_loss(
            twin_td_error, huber_threshold
        )

        critic_loss = np.mean(errors)
        actor_loss = -np.mean(q_t_det_policy)
        # Add l2-regularization if required.
        for name, var in weights.items():
            if re.match("default_policy/actor_(hidden_0|out)/kernel", name):
                actor_loss += l2_reg * l2_loss(var)
            elif re.match("default_policy/sequential(_1)?/\\w+/kernel", name):
                critic_loss += l2_reg * l2_loss(var)

        return critic_loss, actor_loss, td_error

    def _translate_weights_to_torch(self, weights_dict, map_):
        model_dict = {
            map_[k]: convert_to_torch_tensor(
                np.transpose(v) if re.search("kernel", k) else v
            )
            for k, v in weights_dict.items()
            if re.search("default_policy/(actor_(hidden_0|out)|sequential(_1)?)/", k)
        }
        model_dict[
            "policy_model.action_out_squashed.low_action"
        ] = convert_to_torch_tensor(np.array([0.0]))
        model_dict[
            "policy_model.action_out_squashed.action_range"
        ] = convert_to_torch_tensor(np.array([1.0]))
        return model_dict


if __name__ == "__main__":
    import sys

    import pytest

    sys.exit(pytest.main(["-v", __file__]))<|MERGE_RESOLUTION|>--- conflicted
+++ resolved
@@ -34,18 +34,11 @@
 
     def test_ddpg_compilation(self):
         """Test whether DDPG can be built with both frameworks."""
-<<<<<<< HEAD
-        config = ddpg.DDPGConfig().training(num_steps_sampled_before_learning_starts=0)
-        config.num_workers = 0
-        config.num_envs_per_worker = 2
-        config.num_steps_sampled_before_learning_starts = 0
-=======
         config = (
             ddpg.DDPGConfig()
             .training(num_steps_sampled_before_learning_starts=0)
             .rollouts(num_rollout_workers=0, num_envs_per_worker=2)
         )
->>>>>>> 0dceddb9
         explore = config.exploration_config.update({"random_timesteps": 100})
         config.exploration(exploration_config=explore)
 
