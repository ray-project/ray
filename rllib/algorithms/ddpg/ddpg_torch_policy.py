--- conflicted
+++ resolved
@@ -1,30 +1,14 @@
 import logging
-<<<<<<< HEAD
-from typing import Dict, Tuple
-=======
 import gym
-from typing import Dict, Tuple, List, Optional, Any, Type
->>>>>>> d83bbda2
-
-import gym
+from typing import Dict, List, Optional, Any, Tuple, Type
 
 import ray
-<<<<<<< HEAD
 from ray.rllib.algorithms.ddpg.ddpg_tf_policy import (
     build_ddpg_models,
-    get_distribution_inputs_and_class,
-    validate_spaces,
 )
 from ray.rllib.algorithms.dqn.utils import postprocess_nstep_and_prio
 from ray.rllib.algorithms.sac.sac_torch_policy import TargetNetworkMixin
-from ray.rllib.models.action_dist import ActionDistribution
-=======
-from ray.rllib.algorithms.dqn.dqn_tf_policy import (
-    postprocess_nstep_and_prio,
-    PRIO_WEIGHTS,
-)
 from ray.rllib.evaluation import Episode
->>>>>>> d83bbda2
 from ray.rllib.models.modelv2 import ModelV2
 from ray.rllib.models.torch.torch_action_dist import (
     TorchDeterministic,
@@ -45,16 +29,11 @@
     l2_loss,
 )
 from ray.rllib.utils.typing import (
-<<<<<<< HEAD
     AlgorithmConfigDict,
     GradInfoDict,
     LocalOptimizer,
-    TensorType,
-=======
     ModelGradients,
     TensorType,
-    AlgorithmConfigDict,
->>>>>>> d83bbda2
 )
 from ray.rllib.algorithms.ddpg.utils import make_ddpg_models, validate_spaces
 
@@ -165,30 +144,6 @@
         if isinstance(self.action_space, Simplex):
             distr_class = TorchDirichlet
         else:
-<<<<<<< HEAD
-            errors = 0.5 * torch.pow(td_error, 2.0)
-
-    critic_loss = torch.mean(train_batch[SampleBatch.PRIO_WEIGHTS] * errors)
-
-    # Add l2-regularization if required.
-    if l2_reg is not None:
-        for name, var in model.policy_variables(as_dict=True).items():
-            if "bias" not in name:
-                actor_loss += l2_reg * l2_loss(var)
-        for name, var in model.q_variables(as_dict=True).items():
-            if "bias" not in name:
-                critic_loss += l2_reg * l2_loss(var)
-
-    # Model self-supervised losses.
-    if policy.config["use_state_preprocessor"]:
-        # Expand input_dict in case custom_loss' need them.
-        input_dict[SampleBatch.ACTIONS] = train_batch[SampleBatch.ACTIONS]
-        input_dict[SampleBatch.REWARDS] = train_batch[SampleBatch.REWARDS]
-        input_dict[SampleBatch.DONES] = train_batch[SampleBatch.DONES]
-        input_dict[SampleBatch.NEXT_OBS] = train_batch[SampleBatch.NEXT_OBS]
-        [actor_loss, critic_loss] = model.custom_loss(
-            [actor_loss, critic_loss], input_dict
-=======
             distr_class = TorchDeterministic
         return model, distr_class
 
@@ -201,7 +156,6 @@
         # Set epsilons to match tf.keras.optimizers.Adam's epsilon default.
         self._actor_optimizer = torch.optim.Adam(
             params=self.model.policy_variables(), lr=self.config["actor_lr"], eps=1e-7
->>>>>>> d83bbda2
         )
 
         self._critic_optimizer = torch.optim.Adam(
@@ -345,23 +299,6 @@
                 target_model_out_tp1, policy_tp1_smoothed
             )
 
-<<<<<<< HEAD
-class ComputeTDErrorMixin:
-    def __init__(self, loss_fn):
-        def compute_td_error(
-            obs_t, act_t, rew_t, obs_tp1, done_mask, importance_weights
-        ):
-            input_dict = self._lazy_tensor_dict(
-                SampleBatch(
-                    {
-                        SampleBatch.CUR_OBS: obs_t,
-                        SampleBatch.ACTIONS: act_t,
-                        SampleBatch.REWARDS: rew_t,
-                        SampleBatch.NEXT_OBS: obs_tp1,
-                        SampleBatch.DONES: done_mask,
-                        SampleBatch.PRIO_WEIGHTS: importance_weights,
-                    }
-=======
         q_t_selected = torch.squeeze(q_t, axis=len(q_t.shape) - 1)
         if twin_q:
             twin_q_t_selected = torch.squeeze(twin_q_t, axis=len(q_t.shape) - 1)
@@ -382,7 +319,6 @@
             if use_huber:
                 errors = huber_loss(td_error, huber_threshold) + huber_loss(
                     twin_td_error, huber_threshold
->>>>>>> d83bbda2
                 )
             else:
                 errors = 0.5 * (
@@ -395,7 +331,7 @@
             else:
                 errors = 0.5 * torch.pow(td_error, 2.0)
 
-        critic_loss = torch.mean(train_batch[PRIO_WEIGHTS] * errors)
+        critic_loss = torch.mean(train_batch[SampleBatch.PRIO_WEIGHTS] * errors)
 
         # Add l2-regularization if required.
         if l2_reg is not None:
