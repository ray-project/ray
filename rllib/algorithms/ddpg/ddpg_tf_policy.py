--- conflicted
+++ resolved
@@ -1,42 +1,15 @@
-<<<<<<< HEAD
-=======
+import gym
+import logging
+import numpy as np
 from functools import partial
->>>>>>> d83bbda2
-import logging
-from functools import partial
-from typing import Dict, List, Tuple
-
-import gym
-<<<<<<< HEAD
-import numpy as np
-from gym.spaces import Box
+from typing import Dict, Tuple, List, Type, Union, Optional, Any
 
 import ray
 import ray.experimental.tf_utils
 from ray.rllib.algorithms.ddpg.ddpg_tf_model import DDPGTFModel
-from ray.rllib.algorithms.ddpg.ddpg_torch_model import DDPGTorchModel
-from ray.rllib.algorithms.ddpg.noop_model import NoopModel, TorchNoopModel
-from ray.rllib.algorithms.dqn.utils import postprocess_nstep_and_prio
-from ray.rllib.models.action_dist import ActionDistribution
-from ray.rllib.models.catalog import ModelCatalog
-from ray.rllib.models.modelv2 import ModelV2
-from ray.rllib.models.tf.tf_action_dist import Deterministic, Dirichlet
-from ray.rllib.models.torch.torch_action_dist import TorchDeterministic, TorchDirichlet
-from ray.rllib.policy.policy import Policy
-from ray.rllib.policy.sample_batch import SampleBatch
-from ray.rllib.policy.tf_policy import TFPolicy
-from ray.rllib.policy.tf_policy_template import build_tf_policy
-from ray.rllib.utils.annotations import override
-from ray.rllib.utils.error import UnsupportedSpaceException
-=======
-from typing import Dict, Tuple, List, Type, Union, Optional, Any
-
-import ray
-import ray.experimental.tf_utils
 from ray.rllib.algorithms.ddpg.utils import make_ddpg_models, validate_spaces
 from ray.rllib.algorithms.dqn.dqn_tf_policy import (
     postprocess_nstep_and_prio,
-    PRIO_WEIGHTS,
 )
 from ray.rllib.evaluation import Episode
 from ray.rllib.models.modelv2 import ModelV2
@@ -47,10 +20,9 @@
 )
 from ray.rllib.policy.dynamic_tf_policy_v2 import DynamicTFPolicyV2
 from ray.rllib.policy.eager_tf_policy_v2 import EagerTFPolicyV2
-from ray.rllib.utils.annotations import override
 from ray.rllib.policy.sample_batch import SampleBatch
 from ray.rllib.policy.tf_policy import TFPolicy
->>>>>>> d83bbda2
+from ray.rllib.utils.annotations import override
 from ray.rllib.utils.framework import get_variable, try_import_tf
 from ray.rllib.utils.spaces.simplex import Simplex
 from ray.rllib.utils.tf_utils import huber_loss, make_tf_callable
@@ -67,362 +39,6 @@
 logger = logging.getLogger(__name__)
 
 
-<<<<<<< HEAD
-def build_ddpg_models(
-    policy: Policy,
-    observation_space: gym.spaces.Space,
-    action_space: gym.spaces.Space,
-    config: AlgorithmConfigDict,
-) -> ModelV2:
-    if policy.config["use_state_preprocessor"]:
-        default_model = None  # catalog decides
-        num_outputs = 256  # arbitrary
-        config["model"]["no_final_linear"] = True
-    else:
-        default_model = TorchNoopModel if config["framework"] == "torch" else NoopModel
-        num_outputs = int(np.product(observation_space.shape))
-
-    policy.model = ModelCatalog.get_model_v2(
-        obs_space=observation_space,
-        action_space=action_space,
-        num_outputs=num_outputs,
-        model_config=config["model"],
-        framework=config["framework"],
-        model_interface=(
-            DDPGTorchModel if config["framework"] == "torch" else DDPGTFModel
-        ),
-        default_model=default_model,
-        name="ddpg_model",
-        actor_hidden_activation=config["actor_hidden_activation"],
-        actor_hiddens=config["actor_hiddens"],
-        critic_hidden_activation=config["critic_hidden_activation"],
-        critic_hiddens=config["critic_hiddens"],
-        twin_q=config["twin_q"],
-        add_layer_norm=(
-            policy.config["exploration_config"].get("type") == "ParameterNoise"
-        ),
-    )
-
-    policy.target_model = ModelCatalog.get_model_v2(
-        obs_space=observation_space,
-        action_space=action_space,
-        num_outputs=num_outputs,
-        model_config=config["model"],
-        framework=config["framework"],
-        model_interface=(
-            DDPGTorchModel if config["framework"] == "torch" else DDPGTFModel
-        ),
-        default_model=default_model,
-        name="target_ddpg_model",
-        actor_hidden_activation=config["actor_hidden_activation"],
-        actor_hiddens=config["actor_hiddens"],
-        critic_hidden_activation=config["critic_hidden_activation"],
-        critic_hiddens=config["critic_hiddens"],
-        twin_q=config["twin_q"],
-        add_layer_norm=(
-            policy.config["exploration_config"].get("type") == "ParameterNoise"
-        ),
-    )
-
-    return policy.model
-
-
-def get_distribution_inputs_and_class(
-    policy: Policy,
-    model: ModelV2,
-    obs_batch: SampleBatch,
-    *,
-    explore: bool = True,
-    is_training: bool = False,
-    **kwargs
-) -> Tuple[TensorType, ActionDistribution, List[TensorType]]:
-    model_out, _ = model(SampleBatch(obs=obs_batch, _is_training=is_training), [], None)
-    dist_inputs = model.get_policy_output(model_out)
-
-    if isinstance(policy.action_space, Simplex):
-        distr_class = (
-            TorchDirichlet if policy.config["framework"] == "torch" else Dirichlet
-        )
-    else:
-        distr_class = (
-            TorchDeterministic
-            if policy.config["framework"] == "torch"
-            else Deterministic
-        )
-    return dist_inputs, distr_class, []  # []=state out
-
-
-def ddpg_actor_critic_loss(
-    policy: Policy, model: ModelV2, _, train_batch: SampleBatch
-) -> TensorType:
-    twin_q = policy.config["twin_q"]
-    gamma = policy.config["gamma"]
-    n_step = policy.config["n_step"]
-    use_huber = policy.config["use_huber"]
-    huber_threshold = policy.config["huber_threshold"]
-    l2_reg = policy.config["l2_reg"]
-
-    input_dict = SampleBatch(obs=train_batch[SampleBatch.CUR_OBS], _is_training=True)
-    input_dict_next = SampleBatch(
-        obs=train_batch[SampleBatch.NEXT_OBS], _is_training=True
-    )
-
-    model_out_t, _ = model(input_dict, [], None)
-    model_out_tp1, _ = model(input_dict_next, [], None)
-    target_model_out_tp1, _ = policy.target_model(input_dict_next, [], None)
-
-    policy.target_q_func_vars = policy.target_model.variables()
-
-    # Policy network evaluation.
-    policy_t = model.get_policy_output(model_out_t)
-    policy_tp1 = policy.target_model.get_policy_output(target_model_out_tp1)
-
-    # Action outputs.
-    if policy.config["smooth_target_policy"]:
-        target_noise_clip = policy.config["target_noise_clip"]
-        clipped_normal_sample = tf.clip_by_value(
-            tf.random.normal(
-                tf.shape(policy_tp1), stddev=policy.config["target_noise"]
-            ),
-            -target_noise_clip,
-            target_noise_clip,
-        )
-        policy_tp1_smoothed = tf.clip_by_value(
-            policy_tp1 + clipped_normal_sample,
-            policy.action_space.low * tf.ones_like(policy_tp1),
-            policy.action_space.high * tf.ones_like(policy_tp1),
-        )
-    else:
-        # No smoothing, just use deterministic actions.
-        policy_tp1_smoothed = policy_tp1
-
-    # Q-net(s) evaluation.
-    # prev_update_ops = set(tf.get_collection(tf.GraphKeys.UPDATE_OPS))
-    # Q-values for given actions & observations in given current
-    q_t = model.get_q_values(model_out_t, train_batch[SampleBatch.ACTIONS])
-
-    # Q-values for current policy (no noise) in given current state
-    q_t_det_policy = model.get_q_values(model_out_t, policy_t)
-
-    if twin_q:
-        twin_q_t = model.get_twin_q_values(
-            model_out_t, train_batch[SampleBatch.ACTIONS]
-        )
-
-    # Target q-net(s) evaluation.
-    q_tp1 = policy.target_model.get_q_values(target_model_out_tp1, policy_tp1_smoothed)
-
-    if twin_q:
-        twin_q_tp1 = policy.target_model.get_twin_q_values(
-            target_model_out_tp1, policy_tp1_smoothed
-        )
-
-    q_t_selected = tf.squeeze(q_t, axis=len(q_t.shape) - 1)
-    if twin_q:
-        twin_q_t_selected = tf.squeeze(twin_q_t, axis=len(q_t.shape) - 1)
-        q_tp1 = tf.minimum(q_tp1, twin_q_tp1)
-
-    q_tp1_best = tf.squeeze(input=q_tp1, axis=len(q_tp1.shape) - 1)
-    q_tp1_best_masked = (
-        1.0 - tf.cast(train_batch[SampleBatch.DONES], tf.float32)
-    ) * q_tp1_best
-
-    # Compute RHS of bellman equation.
-    q_t_selected_target = tf.stop_gradient(
-        tf.cast(train_batch[SampleBatch.REWARDS], tf.float32)
-        + gamma ** n_step * q_tp1_best_masked
-    )
-
-    # Compute the error (potentially clipped).
-    if twin_q:
-        td_error = q_t_selected - q_t_selected_target
-        twin_td_error = twin_q_t_selected - q_t_selected_target
-        if use_huber:
-            errors = huber_loss(td_error, huber_threshold) + huber_loss(
-                twin_td_error, huber_threshold
-            )
-        else:
-            errors = 0.5 * tf.math.square(td_error) + 0.5 * tf.math.square(
-                twin_td_error
-            )
-    else:
-        td_error = q_t_selected - q_t_selected_target
-        if use_huber:
-            errors = huber_loss(td_error, huber_threshold)
-        else:
-            errors = 0.5 * tf.math.square(td_error)
-
-    critic_loss = tf.reduce_mean(
-        tf.cast(train_batch[SampleBatch.PRIO_WEIGHTS], tf.float32) * errors
-    )
-    actor_loss = -tf.reduce_mean(q_t_det_policy)
-
-    # Add l2-regularization if required.
-    if l2_reg is not None:
-        for var in policy.model.policy_variables():
-            if "bias" not in var.name:
-                actor_loss += l2_reg * tf.nn.l2_loss(var)
-        for var in policy.model.q_variables():
-            if "bias" not in var.name:
-                critic_loss += l2_reg * tf.nn.l2_loss(var)
-
-    # Model self-supervised losses.
-    if policy.config["use_state_preprocessor"]:
-        # Expand input_dict in case custom_loss' need them.
-        input_dict[SampleBatch.ACTIONS] = train_batch[SampleBatch.ACTIONS]
-        input_dict[SampleBatch.REWARDS] = train_batch[SampleBatch.REWARDS]
-        input_dict[SampleBatch.DONES] = train_batch[SampleBatch.DONES]
-        input_dict[SampleBatch.NEXT_OBS] = train_batch[SampleBatch.NEXT_OBS]
-        if log_once("ddpg_custom_loss"):
-            logger.warning(
-                "You are using a state-preprocessor with DDPG and "
-                "therefore, `custom_loss` will be called on your Model! "
-                "Please be aware that DDPG now uses the ModelV2 API, which "
-                "merges all previously separate sub-models (policy_model, "
-                "q_model, and twin_q_model) into one ModelV2, on which "
-                "`custom_loss` is called, passing it "
-                "[actor_loss, critic_loss] as 1st argument. "
-                "You may have to change your custom loss function to handle "
-                "this."
-            )
-        [actor_loss, critic_loss] = model.custom_loss(
-            [actor_loss, critic_loss], input_dict
-        )
-
-    # Store values for stats function.
-    policy.actor_loss = actor_loss
-    policy.critic_loss = critic_loss
-    policy.td_error = td_error
-    policy.q_t = q_t
-
-    # Return one loss value (even though we treat them separately in our
-    # 2 optimizers: actor and critic).
-    return policy.critic_loss + policy.actor_loss
-
-
-def build_apply_op(
-    policy: Policy, optimizer: LocalOptimizer, grads_and_vars: ModelGradients
-) -> TensorType:
-    # For policy gradient, update policy net one time v.s.
-    # update critic net `policy_delay` time(s).
-    should_apply_actor_opt = tf.equal(
-        tf.math.floormod(policy.global_step, policy.config["policy_delay"]), 0
-    )
-
-    def make_apply_op():
-        return policy._actor_optimizer.apply_gradients(policy._actor_grads_and_vars)
-
-    actor_op = tf.cond(
-        should_apply_actor_opt, true_fn=make_apply_op, false_fn=lambda: tf.no_op()
-    )
-    critic_op = policy._critic_optimizer.apply_gradients(policy._critic_grads_and_vars)
-    # Increment global step & apply ops.
-    if policy.config["framework"] in ["tf2", "tfe"]:
-        policy.global_step.assign_add(1)
-        return tf.no_op()
-    else:
-        with tf1.control_dependencies([tf1.assign_add(policy.global_step, 1)]):
-            return tf.group(actor_op, critic_op)
-
-
-def gradients_fn(
-    policy: Policy, optimizer: LocalOptimizer, loss: TensorType
-) -> ModelGradients:
-    if policy.config["framework"] in ["tf2", "tfe"]:
-        tape = optimizer.tape
-        pol_weights = policy.model.policy_variables()
-        actor_grads_and_vars = list(
-            zip(tape.gradient(policy.actor_loss, pol_weights), pol_weights)
-        )
-        q_weights = policy.model.q_variables()
-        critic_grads_and_vars = list(
-            zip(tape.gradient(policy.critic_loss, q_weights), q_weights)
-        )
-    else:
-        actor_grads_and_vars = policy._actor_optimizer.compute_gradients(
-            policy.actor_loss, var_list=policy.model.policy_variables()
-        )
-        critic_grads_and_vars = policy._critic_optimizer.compute_gradients(
-            policy.critic_loss, var_list=policy.model.q_variables()
-        )
-
-    # Clip if necessary.
-    if policy.config["grad_clip"]:
-        clip_func = partial(tf.clip_by_norm, clip_norm=policy.config["grad_clip"])
-    else:
-        clip_func = tf.identity
-
-    # Save grads and vars for later use in `build_apply_op`.
-    policy._actor_grads_and_vars = [
-        (clip_func(g), v) for (g, v) in actor_grads_and_vars if g is not None
-    ]
-    policy._critic_grads_and_vars = [
-        (clip_func(g), v) for (g, v) in critic_grads_and_vars if g is not None
-    ]
-
-    grads_and_vars = policy._actor_grads_and_vars + policy._critic_grads_and_vars
-
-    return grads_and_vars
-
-
-def build_ddpg_stats(policy: Policy, batch: SampleBatch) -> Dict[str, TensorType]:
-    stats = {
-        "mean_q": tf.reduce_mean(policy.q_t),
-        "max_q": tf.reduce_max(policy.q_t),
-        "min_q": tf.reduce_min(policy.q_t),
-    }
-    return stats
-
-
-class ActorCriticOptimizerMixin:
-    """Mixin class to generate the necessary optimizers for actor-critic algos.
-
-    - Creates global step for counting the number of update operations.
-    - Creates separate optimizers for actor, critic, and alpha.
-    """
-
-    def __init__(self, config):
-        # Eager mode.
-        if config["framework"] in ["tf2", "tfe"]:
-            self.global_step = get_variable(0, tf_name="global_step")
-            self._actor_optimizer = tf.keras.optimizers.Adam(
-                learning_rate=config["actor_lr"]
-            )
-            self._critic_optimizer = tf.keras.optimizers.Adam(
-                learning_rate=config["critic_lr"]
-            )
-        # Static graph mode.
-        else:
-            self.global_step = tf1.train.get_or_create_global_step()
-            self._actor_optimizer = tf1.train.AdamOptimizer(
-                learning_rate=config["actor_lr"]
-            )
-            self._critic_optimizer = tf1.train.AdamOptimizer(
-                learning_rate=config["critic_lr"]
-            )
-
-
-def setup_early_mixins(
-    policy: Policy,
-    obs_space: gym.spaces.Space,
-    action_space: gym.spaces.Space,
-    config: AlgorithmConfigDict,
-) -> None:
-    """Call mixin classes' constructors before Policy's initialization.
-
-    Adds the necessary optimizers to the given Policy.
-
-    Args:
-        policy: The Policy object.
-        obs_space (gym.spaces.Space): The Policy's observation space.
-        action_space (gym.spaces.Space): The Policy's action space.
-        config: The Policy's config.
-    """
-    ActorCriticOptimizerMixin.__init__(policy, config)
-
-
-=======
->>>>>>> d83bbda2
 class ComputeTDErrorMixin:
     def __init__(self: Union[DynamicTFPolicyV2, EagerTFPolicyV2]):
         @make_tf_callable(self.get_session(), dynamic_shape=True)
@@ -436,13 +52,8 @@
                     SampleBatch.REWARDS: tf.convert_to_tensor(rew_t),
                     SampleBatch.NEXT_OBS: tf.convert_to_tensor(obs_tp1),
                     SampleBatch.DONES: tf.convert_to_tensor(done_mask),
-<<<<<<< HEAD
-                    SampleBatch.PRIO_WEIGHTS: tf.convert_to_tensor(importance_weights),
-                },
-=======
                     PRIO_WEIGHTS: tf.convert_to_tensor(importance_weights),
                 }
->>>>>>> d83bbda2
             )
             # Do forward pass on loss to update td errors attribute
             # (one TD-error value per item in batch to update PR weights).
@@ -771,7 +382,7 @@
                     errors = 0.5 * tf.math.square(td_error)
 
             critic_loss = tf.reduce_mean(
-                tf.cast(train_batch[PRIO_WEIGHTS], tf.float32) * errors
+                tf.cast(train_batch[SampleBatch.PRIO_WEIGHTS], tf.float32) * errors
             )
             actor_loss = -tf.reduce_mean(q_t_det_policy)
 
