"""TensorFlow policy class used for Simple Q-Learning"""

import logging
from typing import Dict, List, Tuple, Type, Union

import ray
from ray.rllib.algorithms.simple_q.utils import make_q_models
from ray.rllib.models.modelv2 import ModelV2
from ray.rllib.models.tf.tf_action_dist import Categorical, TFActionDistribution
from ray.rllib.policy.dynamic_tf_policy_v2 import DynamicTFPolicyV2
from ray.rllib.policy.eager_tf_policy_v2 import EagerTFPolicyV2
from ray.rllib.policy.sample_batch import SampleBatch
from ray.rllib.policy.tf_mixins import TargetNetworkMixin, compute_gradients
from ray.rllib.utils.annotations import override
from ray.rllib.utils.framework import try_import_tf
from ray.rllib.utils.tf_utils import huber_loss
<<<<<<< HEAD
from ray.rllib.utils.typing import LocalOptimizer, ModelGradients, TensorType
=======
from ray.rllib.utils.typing import (
    LocalOptimizer,
    ModelGradients,
    TensorStructType,
    TensorType,
)
>>>>>>> d90c6cfb

tf1, tf, tfv = try_import_tf()
logger = logging.getLogger(__name__)


# We need this builder function because we want to share the same
# custom logics between TF1 dynamic and TF2 eager policies.
def get_simple_q_tf_policy(
    base: Type[Union[DynamicTFPolicyV2, EagerTFPolicyV2]]
) -> Type:
    """Construct a SimpleQTFPolicy inheriting either dynamic or eager base policies.

    Args:
        base: Base class for this policy. DynamicTFPolicyV2 or EagerTFPolicyV2.

    Returns:
        A TF Policy to be used with MAMLTrainer.
    """

    class SimpleQTFPolicy(TargetNetworkMixin, base):
        def __init__(
            self,
            obs_space,
            action_space,
            config,
            existing_model=None,
            existing_inputs=None,
        ):
            # First thing first, enable eager execution if necessary.
            base.enable_eager_execution_if_necessary()

            config = dict(
                ray.rllib.algorithms.simple_q.simple_q.SimpleQConfig().to_dict(),
                **config,
            )

            # Initialize base class.
            base.__init__(
                self,
                obs_space,
                action_space,
                config,
                existing_inputs=existing_inputs,
                existing_model=existing_model,
            )

            # Note: this is a bit ugly, but loss and optimizer initialization must
            # happen after all the MixIns are initialized.
            self.maybe_initialize_optimizer_and_loss()

            TargetNetworkMixin.__init__(self, obs_space, action_space, config)

        @override(base)
        def make_model(self) -> ModelV2:
            """Builds Q-model and target Q-model for Simple Q learning."""
            model, self.target_model = make_q_models(self)
            return model

        @override(base)
        def action_distribution_fn(
            self,
            model: ModelV2,
            *,
            obs_batch: TensorType,
            state_batches: TensorType,
            **kwargs,
        ) -> Tuple[TensorType, type, List[TensorType]]:
            # Compute the Q-values for each possible action, using our Q-value network.
            q_vals = self._compute_q_values(self.model, obs_batch, is_training=False)
            return q_vals, Categorical, state_batches

<<<<<<< HEAD
=======
        def xyz_compute_actions(
            self,
            *,
            input_dict,
            explore=True,
            timestep=None,
            episodes=None,
            is_training=False,
            **kwargs,
        ) -> Tuple[TensorStructType, List[TensorType], Dict[str, TensorStructType]]:
            if timestep is None:
                timestep = self.global_timestep
            # Compute the Q-values for each possible action, using our Q-value network.
            q_vals = self._compute_q_values(
                self.model, input_dict[SampleBatch.OBS], is_training=is_training
            )
            # Use a Categorical distribution for the exploration component.
            # This way, it may either sample storchastically (e.g. when using SoftQ)
            # or deterministically/greedily (e.g. when using EpsilonGreedy).
            distribution = Categorical(q_vals, self.model)
            # Call the exploration component's `get_exploration_action` method to
            # explore, if necessary.
            actions, logp = self.exploration.get_exploration_action(
                action_distribution=distribution, timestep=timestep, explore=explore
            )
            # Return (exploration) actions, state_outs (empty list), and extra outs.
            return (
                actions,
                [],
                {
                    "q_values": q_vals,
                    SampleBatch.ACTION_LOGP: logp,
                    SampleBatch.ACTION_PROB: tf.exp(logp),
                    SampleBatch.ACTION_DIST_INPUTS: q_vals,
                },
            )

>>>>>>> d90c6cfb
        @override(base)
        def loss(
            self,
            model: Union[ModelV2, "tf.keras.Model"],
            dist_class: Type[TFActionDistribution],
            train_batch: SampleBatch,
        ) -> Union[TensorType, List[TensorType]]:
            # q network evaluation
            q_t = self._compute_q_values(self.model, train_batch[SampleBatch.CUR_OBS])

            # target q network evalution
            q_tp1 = self._compute_q_values(
                self.target_model,
                train_batch[SampleBatch.NEXT_OBS],
            )
            if not hasattr(self, "q_func_vars"):
                self.q_func_vars = model.variables()
                self.target_q_func_vars = self.target_model.variables()

            # q scores for actions which we know were selected in the given state.
            one_hot_selection = tf.one_hot(
                tf.cast(train_batch[SampleBatch.ACTIONS], tf.int32), self.action_space.n
            )
            q_t_selected = tf.reduce_sum(q_t * one_hot_selection, 1)

            # compute estimate of best possible value starting from state at t + 1
            dones = tf.cast(train_batch[SampleBatch.DONES], tf.float32)
            q_tp1_best_one_hot_selection = tf.one_hot(
                tf.argmax(q_tp1, 1), self.action_space.n
            )
            q_tp1_best = tf.reduce_sum(q_tp1 * q_tp1_best_one_hot_selection, 1)
            q_tp1_best_masked = (1.0 - dones) * q_tp1_best

            # compute RHS of bellman equation
            q_t_selected_target = (
                train_batch[SampleBatch.REWARDS]
                + self.config["gamma"] * q_tp1_best_masked
            )

            # compute the error (potentially clipped)
            td_error = q_t_selected - tf.stop_gradient(q_t_selected_target)
            loss = tf.reduce_mean(huber_loss(td_error))

            # save TD error as an attribute for outside access
            self.td_error = td_error

            return loss

        @override(base)
        def compute_gradients_fn(
            self, optimizer: LocalOptimizer, loss: TensorType
        ) -> ModelGradients:
            return compute_gradients(self, optimizer, loss)

        @override(base)
        def extra_learn_fetches_fn(self) -> Dict[str, TensorType]:
            return {"td_error": self.td_error}

        def _compute_q_values(
            self, model: ModelV2, obs_batch: TensorType, is_training=None
        ) -> TensorType:
            _is_training = (
                is_training
                if is_training is not None
                else self._get_is_training_placeholder()
            )
            model_out, _ = model(
                SampleBatch(obs=obs_batch, _is_training=_is_training), [], None
            )

            return model_out

    return SimpleQTFPolicy


SimpleQTF1Policy = get_simple_q_tf_policy(DynamicTFPolicyV2)
SimpleQTF2Policy = get_simple_q_tf_policy(EagerTFPolicyV2)<|MERGE_RESOLUTION|>--- conflicted
+++ resolved
@@ -14,16 +14,11 @@
 from ray.rllib.utils.annotations import override
 from ray.rllib.utils.framework import try_import_tf
 from ray.rllib.utils.tf_utils import huber_loss
-<<<<<<< HEAD
-from ray.rllib.utils.typing import LocalOptimizer, ModelGradients, TensorType
-=======
 from ray.rllib.utils.typing import (
     LocalOptimizer,
     ModelGradients,
-    TensorStructType,
     TensorType,
 )
->>>>>>> d90c6cfb
 
 tf1, tf, tfv = try_import_tf()
 logger = logging.getLogger(__name__)
@@ -95,46 +90,6 @@
             q_vals = self._compute_q_values(self.model, obs_batch, is_training=False)
             return q_vals, Categorical, state_batches
 
-<<<<<<< HEAD
-=======
-        def xyz_compute_actions(
-            self,
-            *,
-            input_dict,
-            explore=True,
-            timestep=None,
-            episodes=None,
-            is_training=False,
-            **kwargs,
-        ) -> Tuple[TensorStructType, List[TensorType], Dict[str, TensorStructType]]:
-            if timestep is None:
-                timestep = self.global_timestep
-            # Compute the Q-values for each possible action, using our Q-value network.
-            q_vals = self._compute_q_values(
-                self.model, input_dict[SampleBatch.OBS], is_training=is_training
-            )
-            # Use a Categorical distribution for the exploration component.
-            # This way, it may either sample storchastically (e.g. when using SoftQ)
-            # or deterministically/greedily (e.g. when using EpsilonGreedy).
-            distribution = Categorical(q_vals, self.model)
-            # Call the exploration component's `get_exploration_action` method to
-            # explore, if necessary.
-            actions, logp = self.exploration.get_exploration_action(
-                action_distribution=distribution, timestep=timestep, explore=explore
-            )
-            # Return (exploration) actions, state_outs (empty list), and extra outs.
-            return (
-                actions,
-                [],
-                {
-                    "q_values": q_vals,
-                    SampleBatch.ACTION_LOGP: logp,
-                    SampleBatch.ACTION_PROB: tf.exp(logp),
-                    SampleBatch.ACTION_DIST_INPUTS: q_vals,
-                },
-            )
-
->>>>>>> d90c6cfb
         @override(base)
         def loss(
             self,
