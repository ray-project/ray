--- conflicted
+++ resolved
@@ -301,30 +301,14 @@
     ) -> ParamDict:
         grads = {}
         for module_id in set(loss_per_module.keys()) - {ALL_MODULES}:
-<<<<<<< HEAD
+            # Loop through optimizers registered for this module.
             for optim_name, optim in self.get_optimizers_for_module(module_id):
-                # Set all grads to `None`.
-                optim.zero_grad(set_to_none=True)
-
-                # Calculate gradients for each loss by its optimizer.
-                self.metrics.peek(module_id, optim_name + "_loss").backward(
-=======
-            config = self.config.get_config_for_module(module_id)
-
-            # Calculate gradients for each loss by its optimizer.
-            # TODO (sven): Maybe we rename to `actor`, `critic`. We then also
-            #  need to either add to or change in the `Learner` constants.
-            for component in (
-                ["qf", "policy", "alpha"] + ["qf_twin"] if config.twin_q else []
-            ):
-                # Get the optimizer for the current component and module.
-                optim = self.get_optimizer(module_id, component)
                 # Zero the gradients. Note, we need to reset the gradients b/c
                 # each component for a module operates on the same graph.
                 optim.zero_grad(set_to_none=True)
+
                 # Compute the gradients for the component and module.
-                self.metrics.peek((module_id, component + "_loss")).backward(
->>>>>>> 71d9084a
+                self.metrics.peek((module_id, optim_name + "_loss")).backward(
                     retain_graph=True
                 )
                 # Store the gradients for the component and module.
@@ -338,4 +322,5 @@
                         ).items()
                     }
                 )
+
         return grads