--- conflicted
+++ resolved
@@ -1,4 +1,4 @@
-from typing import Dict
+from typing import Any, Dict
 
 from ray.rllib.algorithms.algorithm_config import AlgorithmConfig
 from ray.rllib.algorithms.dqn.torch.dqn_rainbow_torch_learner import (
@@ -106,13 +106,8 @@
         *,
         module_id: ModuleID,
         config: SACConfig,
-<<<<<<< HEAD
-        batch: Dict,
-        fwd_out: Mapping[str, TensorType]
-=======
-        batch: NestedDict,
+        batch: Dict[str, Any],
         fwd_out: Dict[str, TensorType]
->>>>>>> 6a7521cd
     ) -> TensorType:
         # Only for debugging.
         deterministic = config._deterministic_loss
