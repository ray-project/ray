from typing import Any, Dict

from ray.rllib.algorithms.algorithm_config import AlgorithmConfig
from ray.rllib.algorithms.dqn.torch.dqn_rainbow_torch_learner import (
    DQNRainbowTorchLearner,
)
from ray.rllib.algorithms.sac.sac import SACConfig
from ray.rllib.algorithms.sac.sac_learner import (
    LOGPS_KEY,
    QF_LOSS_KEY,
    QF_MEAN_KEY,
    QF_MAX_KEY,
    QF_MIN_KEY,
    QF_PREDS,
    QF_TWIN_LOSS_KEY,
    QF_TWIN_PREDS,
    TD_ERROR_MEAN_KEY,
    SACLearner,
)
from ray.rllib.core.columns import Columns
from ray.rllib.core.learner.learner import (
    POLICY_LOSS_KEY,
)
from ray.rllib.utils.annotations import override
from ray.rllib.utils.framework import try_import_torch
from ray.rllib.utils.metrics import ALL_MODULES, TD_ERROR_KEY
from ray.rllib.utils.typing import ModuleID, ParamDict, TensorType


torch, nn = try_import_torch()


class SACTorchLearner(DQNRainbowTorchLearner, SACLearner):
    """Implements `torch`-specific SAC loss logic on top of `SACLearner`

    This ' Learner' class implements the loss in its
    `self.compute_loss_for_module()` method. In addition, it updates
    target networks in its inherited method `_update_module_target_networks`.
    """

    # TODO (simon): Set different learning rates for optimizers.
    @override(DQNRainbowTorchLearner)
    def configure_optimizers_for_module(
        self, module_id: ModuleID, config: AlgorithmConfig = None
    ) -> None:
        # Receive the module.
        module = self._module[module_id]

        # Define the optimizer for the critic.
        # TODO (sven): Maybe we change here naming to `qf` for unification.
        params_critic = self.get_parameters(module.qf_encoder) + self.get_parameters(
            module.qf
        )
        optim_critic = torch.optim.Adam(params_critic, eps=1e-7)

        self.register_optimizer(
            module_id=module_id,
            optimizer_name="qf",
            optimizer=optim_critic,
            params=params_critic,
            lr_or_lr_schedule=config.lr,
        )
        # If necessary register also an optimizer for a twin Q network.
        if config.twin_q:
            params_twin_critic = self.get_parameters(
                module.qf_twin_encoder
            ) + self.get_parameters(module.qf_twin)
            optim_twin_critic = torch.optim.Adam(params_twin_critic, eps=1e-7)

            self.register_optimizer(
                module_id=module_id,
                optimizer_name="qf_twin",
                optimizer=optim_twin_critic,
                params=params_twin_critic,
                lr_or_lr_schedule=config.lr,
            )

        # Define the optimizer for the actor.
        params_actor = self.get_parameters(module.pi_encoder) + self.get_parameters(
            module.pi
        )
        optim_actor = torch.optim.Adam(params_actor, eps=1e-7)

        self.register_optimizer(
            module_id=module_id,
            optimizer_name="policy",
            optimizer=optim_actor,
            params=params_actor,
            lr_or_lr_schedule=config.lr,
        )

        # Define the optimizer for the temperature.
        temperature = self.curr_log_alpha[module_id]
        optim_temperature = torch.optim.Adam([temperature], eps=1e-7)
        self.register_optimizer(
            module_id=module_id,
            optimizer_name="alpha",
            optimizer=optim_temperature,
            params=[temperature],
            lr_or_lr_schedule=config.lr,
        )

    @override(DQNRainbowTorchLearner)
    def compute_loss_for_module(
        self,
        *,
        module_id: ModuleID,
        config: SACConfig,
        batch: Dict[str, Any],
        fwd_out: Dict[str, TensorType]
    ) -> TensorType:
        # Only for debugging.
        deterministic = config._deterministic_loss

        # Receive the current alpha hyperparameter.
        alpha = torch.exp(self.curr_log_alpha[module_id])

        module = self.module[module_id].unwrapped()

        # Get the train action distribution for the current policy and current state.
        # This is needed for the policy (actor) loss in SAC.
        action_dist_class = module.get_train_action_dist_cls()
        action_dist_curr = action_dist_class.from_logits(
            fwd_out[Columns.ACTION_DIST_INPUTS]
        )
        # Get the train action distribution for the current policy and next state.
        # For the Q (critic) loss in SAC, we need to sample from the current policy at
        # the next state.
        action_dist_next = action_dist_class.from_logits(
            fwd_out["action_dist_inputs_next"]
        )

        # Sample actions for the current state. Note that we need to apply the
        # reparameterization trick here to avoid the expectation over actions.
        actions_curr = (
            action_dist_curr.rsample()
            if not deterministic
            # If deterministic, we use the mean.
            else action_dist_curr.to_deterministic().sample()
        )
        # Compute the log probabilities for the current state (for the critic loss).
        logps_curr = action_dist_curr.logp(actions_curr)

        # Sample actions for the next state.
        actions_next = (
            action_dist_next.sample()
            if not deterministic
            # If deterministic, we use the mean.
            else action_dist_next.to_deterministic().sample()
        )
        # Compute the log probabilities for the next state.
        logps_next = action_dist_next.logp(actions_next)

        # Get Q-values for the actually selected actions during rollout.
        # In the critic loss we use these as predictions.
        q_selected = fwd_out[QF_PREDS]
        if config.twin_q:
            q_twin_selected = fwd_out[QF_TWIN_PREDS]

        # Compute Q-values for the current policy in the current state with
        # the sampled actions.
<<<<<<< HEAD
        q_batch_curr = NestedDict(
            {
                Columns.OBS: batch[Columns.OBS],
                Columns.ACTIONS: actions_curr,
            }
        )
        q_curr = module.compute_q_values(q_batch_curr)
=======
        q_batch_curr = {
            Columns.OBS: batch[Columns.OBS],
            Columns.ACTIONS: actions_curr,
        }
        q_curr = self.module[module_id]._qf_forward_train(q_batch_curr)[QF_PREDS]
        # If a twin Q network should be used, calculate twin Q-values and use the
        # minimum.
        if config.twin_q:
            q_twin_curr = self.module[module_id]._qf_twin_forward_train(q_batch_curr)[
                QF_PREDS
            ]
            q_curr = torch.min(q_curr, q_twin_curr)
>>>>>>> ea452c9d

        # Compute Q-values from the target Q network for the next state with the
        # sampled actions for the next state.
        q_batch_next = {
            Columns.OBS: batch[Columns.NEXT_OBS],
            Columns.ACTIONS: actions_next,
        }
<<<<<<< HEAD
        q_target_next = module.forward_target(q_batch_next)
=======
        q_target_next = self.module[module_id]._qf_target_forward_train(q_batch_next)[
            QF_PREDS
        ]
        # If a twin Q network should be used, calculate twin Q-values and use the
        # minimum.
        if config.twin_q:
            q_target_twin_next = self.module[module_id]._qf_target_twin_forward_train(
                q_batch_next
            )[QF_PREDS]
            q_target_next = torch.min(q_target_next, q_target_twin_next)
>>>>>>> ea452c9d

        # Compute value function for next state (see eq. (3) in Haarnoja et al. (2018)).
        # Note, we use here the sampled actions in the log probabilities.
        q_target_next -= alpha * logps_next
        # Now mask all Q-values with terminated next states in the targets.
        q_next_masked = (1.0 - batch[Columns.TERMINATEDS].float()) * q_target_next

        # Compute the right hand side of the Bellman equation.
        # Detach this node from the computation graph as we do not want to
        # backpropagate through the target network when optimizing the Q loss.
        q_selected_target = (
            batch[Columns.REWARDS] + (config.gamma ** batch["n_step"]) * q_next_masked
        ).detach()

        # Calculate the TD-error. Note, this is needed for the priority weights in
        # the replay buffer.
        td_error = torch.abs(q_selected - q_selected_target)
        # If a twin Q network should be used, add the TD error of the twin Q network.
        if config.twin_q:
            td_error += torch.abs(q_twin_selected - q_selected_target)
            # Rescale the TD error.
            td_error *= 0.5

        # MSBE loss for the critic(s) (i.e. Q, see eqs. (7-8) Haarnoja et al. (2018)).
        # Note, this needs a sample from the current policy given the next state.
        # Note further, we use here the Huber loss instead of the mean squared error
        # as it improves training performance.
        critic_loss = torch.mean(
            batch["weights"]
            * torch.nn.HuberLoss(reduction="none", delta=1.0)(
                q_selected, q_selected_target
            )
        )
        # If a twin Q network should be used, add the critic loss of the twin Q network.
        if config.twin_q:
            critic_twin_loss = torch.mean(
                batch["weights"]
                * torch.nn.HuberLoss(reduction="none", delta=1.0)(
                    q_twin_selected, q_selected_target
                )
            )

        # For the actor (policy) loss we need sampled actions from the current policy
        # evaluated at the current state.
        # Note further, we minimize here, while the original equation in Haarnoja et
        # al. (2018) considers maximization.
        actor_loss = torch.mean(alpha.detach() * logps_curr - q_curr)

        # Optimize also the hyperparameter alpha by using the current policy
        # evaluated at the current state (sampled values).
        # TODO (simon): Check, why log(alpha) is used, prob. just better
        # to optimize and monotonic function. Original equation uses alpha.
        alpha_loss = -torch.mean(
            self.curr_log_alpha[module_id]
            * (logps_curr.detach() + self.target_entropy[module_id])
        )

        total_loss = actor_loss + critic_loss + alpha_loss
        # If twin Q networks should be used, add the critic loss of the twin Q network.
        if config.twin_q:
            total_loss += critic_twin_loss

        # Log the TD-error with reduce=None, such that - in case we have n parallel
        # Learners - we will re-concatenate the produced TD-error tensors to yield
        # a 1:1 representation of the original batch.
        self.metrics.log_value(
            key=(module_id, TD_ERROR_KEY),
            value=td_error,
            reduce=None,
            clear_on_reduce=True,
        )
        # Log other important loss stats (reduce=mean (default), but with window=1
        # in order to keep them history free).
        self.metrics.log_dict(
            {
                POLICY_LOSS_KEY: actor_loss,
                QF_LOSS_KEY: critic_loss,
                "alpha_loss": alpha_loss,
                "alpha_value": alpha,
                "log_alpha_value": torch.log(alpha),
                "target_entropy": self.target_entropy[module_id],
                "actions_curr_policy": torch.mean(actions_curr),
                LOGPS_KEY: torch.mean(logps_curr),
                QF_MEAN_KEY: torch.mean(q_curr),
                QF_MAX_KEY: torch.max(q_curr),
                QF_MIN_KEY: torch.min(q_curr),
                TD_ERROR_MEAN_KEY: torch.mean(td_error),
            },
            key=module_id,
            window=1,  # <- single items (should not be mean/ema-reduced over time).
        )
        # If twin Q networks should be used add a critic loss for the twin Q network.
        # Note, we need this in the `self.compute_gradients()` to optimize.
        if config.twin_q:
            self.metrics.log_dict(
                {
                    QF_TWIN_LOSS_KEY: critic_twin_loss,
                },
                key=module_id,
                window=1,  # <- single items (should not be mean/ema-reduced over time).
            )

        return total_loss

    @override(DQNRainbowTorchLearner)
    def compute_gradients(
        self, loss_per_module: Dict[str, TensorType], **kwargs
    ) -> ParamDict:
        grads = {}
        for module_id in set(loss_per_module.keys()) - {ALL_MODULES}:
            # Loop through optimizers registered for this module.
            for optim_name, optim in self.get_optimizers_for_module(module_id):
                # Zero the gradients. Note, we need to reset the gradients b/c
                # each component for a module operates on the same graph.
                optim.zero_grad(set_to_none=True)

                # Compute the gradients for the component and module.
                self.metrics.peek((module_id, optim_name + "_loss")).backward(
                    retain_graph=True
                )
                # Store the gradients for the component and module.
                # TODO (simon): Check another time the graph for overlapping
                # gradients.
                grads.update(
                    {
                        pid: p.grad.clone()
                        for pid, p in self.filter_param_dict_for_optimizer(
                            self._params, optim
                        ).items()
                    }
                )

        return grads<|MERGE_RESOLUTION|>--- conflicted
+++ resolved
@@ -159,28 +159,11 @@
 
         # Compute Q-values for the current policy in the current state with
         # the sampled actions.
-<<<<<<< HEAD
-        q_batch_curr = NestedDict(
-            {
-                Columns.OBS: batch[Columns.OBS],
-                Columns.ACTIONS: actions_curr,
-            }
-        )
-        q_curr = module.compute_q_values(q_batch_curr)
-=======
         q_batch_curr = {
             Columns.OBS: batch[Columns.OBS],
             Columns.ACTIONS: actions_curr,
         }
-        q_curr = self.module[module_id]._qf_forward_train(q_batch_curr)[QF_PREDS]
-        # If a twin Q network should be used, calculate twin Q-values and use the
-        # minimum.
-        if config.twin_q:
-            q_twin_curr = self.module[module_id]._qf_twin_forward_train(q_batch_curr)[
-                QF_PREDS
-            ]
-            q_curr = torch.min(q_curr, q_twin_curr)
->>>>>>> ea452c9d
+        q_curr = module.compute_q_values(q_batch_curr)
 
         # Compute Q-values from the target Q network for the next state with the
         # sampled actions for the next state.
@@ -188,20 +171,7 @@
             Columns.OBS: batch[Columns.NEXT_OBS],
             Columns.ACTIONS: actions_next,
         }
-<<<<<<< HEAD
         q_target_next = module.forward_target(q_batch_next)
-=======
-        q_target_next = self.module[module_id]._qf_target_forward_train(q_batch_next)[
-            QF_PREDS
-        ]
-        # If a twin Q network should be used, calculate twin Q-values and use the
-        # minimum.
-        if config.twin_q:
-            q_target_twin_next = self.module[module_id]._qf_target_twin_forward_train(
-                q_batch_next
-            )[QF_PREDS]
-            q_target_next = torch.min(q_target_next, q_target_twin_next)
->>>>>>> ea452c9d
 
         # Compute value function for next state (see eq. (3) in Haarnoja et al. (2018)).
         # Note, we use here the sampled actions in the log probabilities.
