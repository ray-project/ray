--- conflicted
+++ resolved
@@ -12,12 +12,7 @@
 from ray.rllib.policy.sample_batch import SampleBatch
 from ray.rllib.utils.annotations import override
 from ray.rllib.utils.framework import try_import_torch
-<<<<<<< HEAD
-
-=======
-from ray.rllib.utils.nested_dict import NestedDict
 from ray.rllib.utils.typing import StateDict
->>>>>>> bb90a82e
 
 torch, nn = try_import_torch()
 
@@ -116,13 +111,8 @@
         return self._forward_inference(batch)
 
     @override(RLModule)
-<<<<<<< HEAD
     def _forward_train(self, batch: Dict) -> Dict[str, Any]:
-        if self.inference_only:
-=======
-    def _forward_train(self, batch: NestedDict) -> Dict[str, Any]:
         if self.config.inference_only:
->>>>>>> bb90a82e
             raise RuntimeError(
                 "Trying to train a module that is not a learner module. Set the "
                 "flag `inference_only=False` when building the module."
