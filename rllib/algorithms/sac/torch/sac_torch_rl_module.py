from typing import Any, Collection, Dict, Optional, Union

from ray.rllib.algorithms.sac.sac_rl_module import (
    ACTION_DIST_INPUTS_NEXT,
    QF_PREDS,
    QF_TWIN_PREDS,
)
from ray.rllib.algorithms.sac.sac_rl_module import SACRLModule
from ray.rllib.core.models.base import ENCODER_OUT, Encoder, Model
from ray.rllib.core.rl_module.torch.torch_rl_module import TorchRLModule
from ray.rllib.core.rl_module.rl_module import RLModule
from ray.rllib.policy.sample_batch import SampleBatch
from ray.rllib.utils.annotations import override
from ray.rllib.utils.framework import try_import_torch
from ray.rllib.utils.nested_dict import NestedDict
from ray.rllib.utils.typing import StateDict

torch, nn = try_import_torch()


class SACTorchRLModule(TorchRLModule, SACRLModule):
    framework: str = "torch"

    @override(SACRLModule)
    def setup(self):
        super().setup()

        # If not an inference-only module (e.g., for evaluation), set up the
        # parameter names to be removed or renamed when syncing from the state dict
        # when syncing.
        if not self.config.inference_only:
<<<<<<< HEAD
=======
            # We do not want to train the target networks. Instead, we sync them
            # with the actual (trained) ones.
            self.qf_target_encoder.requires_grad_(False)
            self.qf_target_encoder.load_state_dict(self.qf_encoder.state_dict())
            self.qf_target.requires_grad_(False)
            self.qf_target.load_state_dict(self.qf.state_dict())

            # If necessary, also synchronize the twin networks.
            if self.twin_q:
                self.qf_target_twin_encoder.requires_grad_(False)
                self.qf_target_twin_encoder.load_state_dict(
                    self.qf_twin_encoder.state_dict()
                )
                self.qf_target_twin.requires_grad_(False)
                self.qf_target_twin.load_state_dict(self.qf_twin.state_dict())

>>>>>>> 4e759219
            # Set the expected and unexpected keys for the inference-only module.
            self._set_inference_only_state_dict_keys()

    @override(TorchRLModule)
    def get_state(
        self,
        components: Optional[Union[str, Collection[str]]] = None,
        *,
        not_components: Optional[Union[str, Collection[str]]] = None,
        inference_only: bool = False,
        **kwargs,
    ) -> StateDict:
        state = super(SACTorchRLModule, self).get_state(
            components=components, not_components=not_components, **kwargs
        )
        # If this module is not for inference, but the state dict is.
        if not self.config.inference_only and inference_only:
            # Call the local hook to remove or rename the parameters.
            return self._inference_only_get_state_hook(state)
        # Otherwise, the state dict is for checkpointing or saving the model.
        else:
            # Return the state dict as is.
            return state

    @override(RLModule)
    def _forward_inference(self, batch: NestedDict) -> Dict[str, Any]:
        output = {}

        # Pi encoder forward pass.
        pi_encoder_outs = self.pi_encoder(batch)

        # Pi head.
        output[SampleBatch.ACTION_DIST_INPUTS] = self.pi(pi_encoder_outs[ENCODER_OUT])

        return output

    @override(RLModule)
    def _forward_exploration(self, batch: NestedDict, **kwargs) -> Dict[str, Any]:
        return self._forward_inference(batch)

    @override(RLModule)
    def _forward_train(self, batch: NestedDict) -> Dict[str, Any]:
        if self.config.inference_only:
            raise RuntimeError(
                "Trying to train a module that is not a learner module. Set the "
                "flag `inference_only=False` when building the module."
            )
        output = {}

        # SAC needs also Q function values and action logits for next observations.
        batch_curr = {SampleBatch.OBS: batch[SampleBatch.OBS]}
        batch_next = {SampleBatch.OBS: batch[SampleBatch.NEXT_OBS]}

        # Encoder forward passes.
        pi_encoder_outs = self.pi_encoder(batch_curr)

        # Also encode the next observations (and next actions for the Q net).
        pi_encoder_next_outs = self.pi_encoder(batch_next)

        # Q-network forward pass.
        # TODO (simon): Use here `_qf_forward_train` instead of the helper.
        batch_curr.update({SampleBatch.ACTIONS: batch[SampleBatch.ACTIONS]})
        output[QF_PREDS] = self._qf_forward_train(batch_curr)[QF_PREDS]
        # If necessary make a forward pass through the twin Q network.
        if self.twin_q:
            output[QF_TWIN_PREDS] = self._qf_forward_train_helper(
                batch_curr, self.qf_twin_encoder, self.qf_twin
            )[QF_PREDS]

        # Policy head.
        action_logits = self.pi(pi_encoder_outs[ENCODER_OUT])
        # Also get the action logits for the next observations.
        action_logits_next = self.pi(pi_encoder_next_outs[ENCODER_OUT])
        output[SampleBatch.ACTION_DIST_INPUTS] = action_logits
        output[ACTION_DIST_INPUTS_NEXT] = action_logits_next

        # Return the network outputs.
        return output

    @override(SACRLModule)
    def _qf_forward_train(self, batch: NestedDict) -> Dict[str, Any]:
        """Forward pass through Q network.

        Note, this is only used in training.
        """
        return self._qf_forward_train_helper(batch, self.qf_encoder, self.qf)

    @override(SACRLModule)
    def _qf_target_forward_train(self, batch: NestedDict) -> Dict[str, Any]:
        """Forward pass through Q target network.

        Note, this is only used in training.
        """
        return self._qf_forward_train_helper(
            batch, self.qf_target_encoder, self.qf_target
        )

    @override(SACRLModule)
    def _qf_twin_forward_train(self, batch: NestedDict) -> Dict[str, Any]:
        """Forward pass through twin Q network.

        Note, this is only used in training if `twin_q=True`.
        """
        return (
            self._qf_forward_train_helper(batch, self.qf_twin_encoder, self.qf_twin)
            if self.twin_q
            else {}
        )

    @override(SACRLModule)
    def _qf_target_twin_forward_train(self, batch: NestedDict) -> Dict[str, Any]:
        """Forward pass through twin Q target network.

        Note, this is only used in training if `twin_q=True`.
        """
        return (
            self._qf_forward_train_helper(
                batch, self.qf_target_twin_encoder, self.qf_target_twin
            )
            if self.twin_q
            else {}
        )

    @override(SACRLModule)
    def _qf_forward_train_helper(
        self, batch: NestedDict, encoder: Encoder, head: Model
    ) -> Dict[str, Any]:
        """Executes the forward pass for Q networks.

        Args:
            batch: NestedDict containing a concatencated tensor with observations
                and actions under the key `SampleBatch.OBS`.
            encoder: An `Encoder` model for the Q state-action encoder.
            head: A `Model` for the Q head.

        Returns:
            A `dict` cotnaining the estimated Q-values in the key `QF_PREDS`.
        """
        output = {}

        # Construct batch. Note, we need to feed observations and actions.
        qf_batch = {
            SampleBatch.OBS: torch.concat(
                (batch[SampleBatch.OBS], batch[SampleBatch.ACTIONS]), dim=-1
            )
        }
        # Encoder forward pass.
        qf_encoder_outs = encoder(qf_batch)

        # Q head forward pass.
        qf_out = head(qf_encoder_outs[ENCODER_OUT])
        # Squeeze out the last dimension (Q function node).
        output[QF_PREDS] = qf_out.squeeze(dim=-1)

        # Return Q values.
        return output

    @override(TorchRLModule)
    def _set_inference_only_state_dict_keys(self) -> None:
        # Get the model parameters.
        state_dict = self.state_dict()
        # Note, these keys are only known to the learner module. Furthermore,
        # we want this to be run once during setup and not for each worker.
        # TODO (simon): Check, if we can also remove the value network.
        self._inference_only_state_dict_keys["unexpected_keys"] = [
            name for name in state_dict if "qf" in name
        ]

    @override(TorchRLModule)
    def _inference_only_get_state_hook(
        self, state_dict: Dict[str, Any]
    ) -> Dict[str, Any]:
        # If we have keys in the state dict to take care of.
        if self._inference_only_state_dict_keys:
            # If we have unexpected keys remove them.
            if self._inference_only_state_dict_keys.get("unexpected_keys"):
                for param in self._inference_only_state_dict_keys["unexpected_keys"]:
                    del state_dict[param]
            # If we have expected keys, rename.
            if self._inference_only_state_dict_keys.get("expected_keys"):
                for param in self._inference_only_state_dict_keys["expected_keys"]:
                    state_dict[
                        self._inference_only_state_dict_keys["expected_keys"][param]
                    ] = state_dict.pop(param)
        return state_dict<|MERGE_RESOLUTION|>--- conflicted
+++ resolved
@@ -29,25 +29,6 @@
         # parameter names to be removed or renamed when syncing from the state dict
         # when syncing.
         if not self.config.inference_only:
-<<<<<<< HEAD
-=======
-            # We do not want to train the target networks. Instead, we sync them
-            # with the actual (trained) ones.
-            self.qf_target_encoder.requires_grad_(False)
-            self.qf_target_encoder.load_state_dict(self.qf_encoder.state_dict())
-            self.qf_target.requires_grad_(False)
-            self.qf_target.load_state_dict(self.qf.state_dict())
-
-            # If necessary, also synchronize the twin networks.
-            if self.twin_q:
-                self.qf_target_twin_encoder.requires_grad_(False)
-                self.qf_target_twin_encoder.load_state_dict(
-                    self.qf_twin_encoder.state_dict()
-                )
-                self.qf_target_twin.requires_grad_(False)
-                self.qf_target_twin.load_state_dict(self.qf_twin.state_dict())
-
->>>>>>> 4e759219
             # Set the expected and unexpected keys for the inference-only module.
             self._set_inference_only_state_dict_keys()
 
