from typing import Any, Dict

from ray.rllib.algorithms.sac.sac_rl_module import (
    ACTION_DIST_INPUTS_NEXT,
    QF_PREDS,
    QF_TWIN_PREDS,
)
from ray.rllib.algorithms.sac.sac_rl_module import SACRLModule
from ray.rllib.core.models.base import ENCODER_OUT, Encoder, Model
from ray.rllib.core.rl_module.torch.torch_rl_module import TorchRLModule
<<<<<<< HEAD
=======
from ray.rllib.core.rl_module.rl_module_with_target_networks_interface import (
    RLModuleWithTargetNetworksInterface,
)
>>>>>>> d55a9d3e
from ray.rllib.core.rl_module.rl_module import RLModule
from ray.rllib.policy.sample_batch import SampleBatch
from ray.rllib.utils.annotations import override
from ray.rllib.utils.framework import try_import_torch
from ray.rllib.utils.nested_dict import NestedDict

torch, nn = try_import_torch()


class SACTorchRLModule(TorchRLModule, SACRLModule):
    framework: str = "torch"

    @override(SACRLModule)
    def setup(self):
        super().setup()

        # If not an inference-only module (e.g., for evaluation), set up the
        # parameter names to be removed or renamed when syncing from the state dict
        # when synching.
        if not self.inference_only:
            # We do not want to train the target networks. Instead, we sync them
            # with the actual (trained) ones.
            self.qf_target_encoder.requires_grad_(False)
            self.qf_target_encoder.load_state_dict(self.qf_encoder.state_dict())
            self.qf_target.requires_grad_(False)
            self.qf_target.load_state_dict(self.qf.state_dict())

            # If necessary, also synchronize the twin networks.
            if self.twin_q:
                self.qf_target_twin_encoder.requires_grad_(False)
                self.qf_target_twin_encoder.load_state_dict(
                    self.qf_twin_encoder.state_dict()
                )
                self.qf_target_twin.requires_grad_(False)
                self.qf_target_twin.load_state_dict(self.qf_twin.state_dict())

            # Set the expected and unexpected keys for the inference-only module.
            self._set_inference_only_state_dict_keys()

    @override(RLModuleWithTargetNetworksInterface)
    def sync_target_networks(self, tau: float) -> None:
        pairs = [
            (self.qf_target_encoder, self.qf_encoder),
            (self.qf_target, self.qf),
        ] + (
            # If we have twin networks we need to update them, too.
            [
                (self.qf_target_twin_encoder, self.qf_twin_encoder),
                (self.qf_target_twin, self.qf_twin),
            ]
            if self.twin_q
            else []
        )
        # Loop through all individual networks that have a corresponding target net.
        for target_net, main_net in pairs:
            # Get the current parameters from the main network.
            state_dict = main_net.state_dict()
            # Use here Polyak averaging.
            new_target_state_dict = {
                k: tau * state_dict[k] + (1 - tau) * v
                for k, v in target_net.state_dict().items()
            }
            # Apply the new parameters to the target Q network.
            target_net.load_state_dict(new_target_state_dict)

    @override(TorchRLModule)
    def get_state(self, inference_only: bool = False) -> Dict[str, Any]:
        state_dict = self.state_dict()
        # If this module is not for inference, but the state dict is.
        if not self.inference_only and inference_only:
            # Call the local hook to remove or rename the parameters.
            return self._inference_only_get_state_hook(state_dict)
        # Otherwise, the state dict is for checkpointing or saving the model.
        else:
            # Return the state dict as is.
            return state_dict

    @override(RLModule)
    def _forward_inference(self, batch: NestedDict) -> Dict[str, Any]:
        output = {}

        # Pi encoder forward pass.
        pi_encoder_outs = self.pi_encoder(batch)

        # Pi head.
        output[SampleBatch.ACTION_DIST_INPUTS] = self.pi(pi_encoder_outs[ENCODER_OUT])

        return output

    @override(RLModule)
    def _forward_exploration(self, batch: NestedDict, **kwargs) -> Dict[str, Any]:
        return self._forward_inference(batch)

    @override(RLModule)
    def _forward_train(self, batch: NestedDict) -> Dict[str, Any]:
        if self.inference_only:
            raise RuntimeError(
                "Trying to train a module that is not a learner module. Set the "
                "flag `inference_only=False` when building the module."
            )
        output = {}

        # SAC needs also Q function values and action logits for next observations.
        batch_curr = {SampleBatch.OBS: batch[SampleBatch.OBS]}
        batch_next = {SampleBatch.OBS: batch[SampleBatch.NEXT_OBS]}

        # Encoder forward passes.
        pi_encoder_outs = self.pi_encoder(batch_curr)

        # Also encode the next observations (and next actions for the Q net).
        pi_encoder_next_outs = self.pi_encoder(batch_next)

        # Q-network forward pass.
        # TODO (simon): Use here `_qf_forward_train` instead of the helper.
        batch_curr.update({SampleBatch.ACTIONS: batch[SampleBatch.ACTIONS]})
        output[QF_PREDS] = self._qf_forward_train(batch_curr)[QF_PREDS]
        # If necessary make a forward pass through the twin Q network.
        if self.twin_q:
            output[QF_TWIN_PREDS] = self._qf_forward_train_helper(
                batch_curr, self.qf_twin_encoder, self.qf_twin
            )[QF_PREDS]

        # Policy head.
        action_logits = self.pi(pi_encoder_outs[ENCODER_OUT])
        # Also get the action logits for the next observations.
        action_logits_next = self.pi(pi_encoder_next_outs[ENCODER_OUT])
        output[SampleBatch.ACTION_DIST_INPUTS] = action_logits
        output[ACTION_DIST_INPUTS_NEXT] = action_logits_next

        # Return the network outputs.
        return output

    @override(SACRLModule)
    def _qf_forward_train(self, batch: NestedDict) -> Dict[str, Any]:
        """Forward pass through Q network.

        Note, this is only used in training.
        """
        return self._qf_forward_train_helper(batch, self.qf_encoder, self.qf)

    @override(SACRLModule)
    def _qf_target_forward_train(self, batch: NestedDict) -> Dict[str, Any]:
        """Forward pass through Q target network.

        Note, this is only used in training.
        """
        return self._qf_forward_train_helper(
            batch, self.qf_target_encoder, self.qf_target
        )

    @override(SACRLModule)
    def _qf_twin_forward_train(self, batch: NestedDict) -> Dict[str, Any]:
        """Forward pass through twin Q network.

        Note, this is only used in training if `twin_q=True`.
        """
        return (
            self._qf_forward_train_helper(batch, self.qf_twin_encoder, self.qf_twin)
            if self.twin_q
            else {}
        )

    @override(SACRLModule)
    def _qf_target_twin_forward_train(self, batch: NestedDict) -> Dict[str, Any]:
        """Forward pass through twin Q target network.

        Note, this is only used in training if `twin_q=True`.
        """
        return (
            self._qf_forward_train_helper(
                batch, self.qf_target_twin_encoder, self.qf_target_twin
            )
            if self.twin_q
            else {}
        )

    @override(SACRLModule)
    def _qf_forward_train_helper(
        self, batch: NestedDict, encoder: Encoder, head: Model
    ) -> Dict[str, Any]:
        """Executes the forward pass for Q networks.

        Args:
            batch: NestedDict containing a concatencated tensor with observations
                and actions under the key `SampleBatch.OBS`.
            encoder: An `Encoder` model for the Q state-action encoder.
            head: A `Model` for the Q head.

        Returns:
            A `dict` cotnaining the estimated Q-values in the key `QF_PREDS`.
        """
        output = {}

        # Construct batch. Note, we need to feed observations and actions.
        qf_batch = {
            SampleBatch.OBS: torch.concat(
                (batch[SampleBatch.OBS], batch[SampleBatch.ACTIONS]), dim=-1
            )
        }
        # Encoder forward pass.
        qf_encoder_outs = encoder(qf_batch)

        # Q head forward pass.
        qf_out = head(qf_encoder_outs[ENCODER_OUT])
        # Squeeze out the last dimension (Q function node).
        output[QF_PREDS] = qf_out.squeeze(dim=-1)

        # Return Q values.
        return output

    @override(TorchRLModule)
    def _set_inference_only_state_dict_keys(self) -> None:
        # Get the model parameters.
        state_dict = self.state_dict()
        # Note, these keys are only known to the learner module. Furthermore,
        # we want this to be run once during setup and not for each worker.
        # TODO (simon): Check, if we can also remove the value network.
        self._inference_only_state_dict_keys["unexpected_keys"] = [
            name for name in state_dict if "qf" in name
        ]

    @override(TorchRLModule)
    def _inference_only_get_state_hook(
        self, state_dict: Dict[str, Any]
    ) -> Dict[str, Any]:
        # If we have keys in the state dict to take care of.
        if self._inference_only_state_dict_keys:
            # If we have unexpected keys remove them.
            if self._inference_only_state_dict_keys.get("unexpected_keys"):
                for param in self._inference_only_state_dict_keys["unexpected_keys"]:
                    del state_dict[param]
            # If we have expected keys, rename.
            if self._inference_only_state_dict_keys.get("expected_keys"):
                for param in self._inference_only_state_dict_keys["expected_keys"]:
                    state_dict[
                        self._inference_only_state_dict_keys["expected_keys"][param]
                    ] = state_dict.pop(param)
        return state_dict<|MERGE_RESOLUTION|>--- conflicted
+++ resolved
@@ -8,12 +8,6 @@
 from ray.rllib.algorithms.sac.sac_rl_module import SACRLModule
 from ray.rllib.core.models.base import ENCODER_OUT, Encoder, Model
 from ray.rllib.core.rl_module.torch.torch_rl_module import TorchRLModule
-<<<<<<< HEAD
-=======
-from ray.rllib.core.rl_module.rl_module_with_target_networks_interface import (
-    RLModuleWithTargetNetworksInterface,
-)
->>>>>>> d55a9d3e
 from ray.rllib.core.rl_module.rl_module import RLModule
 from ray.rllib.policy.sample_batch import SampleBatch
 from ray.rllib.utils.annotations import override
@@ -53,31 +47,31 @@
             # Set the expected and unexpected keys for the inference-only module.
             self._set_inference_only_state_dict_keys()
 
-    @override(RLModuleWithTargetNetworksInterface)
-    def sync_target_networks(self, tau: float) -> None:
-        pairs = [
-            (self.qf_target_encoder, self.qf_encoder),
-            (self.qf_target, self.qf),
-        ] + (
-            # If we have twin networks we need to update them, too.
-            [
-                (self.qf_target_twin_encoder, self.qf_twin_encoder),
-                (self.qf_target_twin, self.qf_twin),
-            ]
-            if self.twin_q
-            else []
-        )
-        # Loop through all individual networks that have a corresponding target net.
-        for target_net, main_net in pairs:
-            # Get the current parameters from the main network.
-            state_dict = main_net.state_dict()
-            # Use here Polyak averaging.
-            new_target_state_dict = {
-                k: tau * state_dict[k] + (1 - tau) * v
-                for k, v in target_net.state_dict().items()
-            }
-            # Apply the new parameters to the target Q network.
-            target_net.load_state_dict(new_target_state_dict)
+    #@override(RLModuleWithTargetNetworksInterface)
+    #def sync_target_networks(self, tau: float) -> None:
+    #    pairs = [
+    #        (self.qf_target_encoder, self.qf_encoder),
+    #        (self.qf_target, self.qf),
+    #    ] + (
+    #        # If we have twin networks we need to update them, too.
+    #        [
+    #            (self.qf_target_twin_encoder, self.qf_twin_encoder),
+    #            (self.qf_target_twin, self.qf_twin),
+    #        ]
+    #        if self.twin_q
+    #        else []
+    #    )
+    #    # Loop through all individual networks that have a corresponding target net.
+    #    for target_net, main_net in pairs:
+    #        # Get the current parameters from the main network.
+    #        state_dict = main_net.state_dict()
+    #        # Use here Polyak averaging.
+    #        new_target_state_dict = {
+    #            k: tau * state_dict[k] + (1 - tau) * v
+    #            for k, v in target_net.state_dict().items()
+    #        }
+    #        # Apply the new parameters to the target Q network.
+    #        target_net.load_state_dict(new_target_state_dict)
 
     @override(TorchRLModule)
     def get_state(self, inference_only: bool = False) -> Dict[str, Any]:
