from abc import abstractmethod
from typing import Any, Dict, List, Tuple, Type
from ray.rllib.algorithms.sac.sac_catalog import SACCatalog

from ray.rllib.core.models.base import Encoder, Model
from ray.rllib.core.models.specs.typing import SpecType
from ray.rllib.core.rl_module.rl_module import RLModule
from ray.rllib.core.rl_module.rl_module_with_target_networks_interface import (
    RLModuleWithTargetNetworksInterface,
)
from ray.rllib.models.distributions import Distribution
from ray.rllib.policy.sample_batch import SampleBatch
from ray.rllib.utils.annotations import (
    ExperimentalAPI,
    override,
    OverrideToImplementCustomLogic,
)
<<<<<<< HEAD
=======
from ray.rllib.utils.typing import NetworkType
>>>>>>> 3bdcab68

CRITIC_TARGET = "critic_target"
QF_PREDS = "qf_preds"
QF_NEXT_PREDS = "qf_next_preds"
QF_TWIN_PREDS = "qf_twin_preds"
ACTION_DIST_INPUTS_NEXT = "action_dist_inputs_next"


@ExperimentalAPI
class SACRLModule(RLModule, RLModuleWithTargetNetworksInterface):
    """`RLModule` for the Soft-Actor-Critic (SAC) algorithm.

    It consists of several architectures, each in turn composed of
    two networks: an encoder and a head.

    The policy (actor) contains a state encoder (`pi_encoder`) and
    a head (`pi_head`) that feeds into an action distribution (a
    squashed Gaussian, i.e. outputs define the location and the log
    scale parameters).

    In addition, two (or four in case `twin_q=True`) Q networks are
    defined, the second one (and fourth, if `twin_q=True`) of them the
    Q target network(s). All of these in turn are - similar to the
    policy network - composed of an encoder and a head network. Each of
    the encoders forms a state-action encoding that feeds into the
    corresponding value heads to result in an estimation of the soft
    action-value of SAC.

    The following graphics show the forward passes through this module:
    [obs] -> [pi_encoder] -> [pi_head] -> [action_dist_inputs]
    [obs, action] -> [qf_encoder] -> [qf_head] -> [q-value]
    [obs, action] -> [qf_target_encoder] -> [qf_target_head]
    -> [q-target-value]
    ---
    If `twin_q=True`:
    [obs, action] -> [qf_twin_encoder] -> [qf_twin_head] -> [q-twin-value]
    [obs, action] -> [qf_target_twin_encoder] -> [qf_target_twin_head]
    -> [q-target-twin-value]
    """

    @override(RLModule)
    def setup(self):
        # Get the SAC catalog.
        catalog: SACCatalog = self.config.get_catalog()

        # If a twin Q architecture should be used.
        self.twin_q = self.config.model_config_dict["twin_q"]

        # Build the encoder for the policy.
        self.pi_encoder = catalog.build_encoder(framework=self.framework)

        if not self.inference_only or self.framework != "torch":
            # SAC needs a separate Q network encoder (besides the pi network).
            # This is because the Q network also takes the action as input
            # (concatenated with the observations).
            self.qf_encoder = catalog.build_qf_encoder(framework=self.framework)

            # Build the target Q encoder as an exact copy of the Q encoder.
            # TODO (simon): Maybe merging encoders together for target and qf
            #  and keep only the heads differently?
            self.qf_target_encoder = catalog.build_qf_encoder(framework=self.framework)

            # If necessary, build also a twin Q encoders.
            if self.twin_q:
                self.qf_twin_encoder = catalog.build_qf_encoder(
                    framework=self.framework
                )
                self.qf_target_twin_encoder = catalog.build_qf_encoder(
                    framework=self.framework
                )
            # Holds the parameter names to be removed or renamed when synching
            # from the learner to the inference module.
            self._inference_only_state_dict_keys = {}

        # Build heads.
        self.pi = catalog.build_pi_head(framework=self.framework)

        if not self.inference_only or self.framework != "torch":
            self.qf = catalog.build_qf_head(framework=self.framework)
            # The Q target network head is an identical copy of the Q network head.
            self.qf_target = catalog.build_qf_head(framework=self.framework)
            # If necessary build also a twin Q heads.
            if self.twin_q:
                self.qf_twin = catalog.build_qf_head(framework=self.framework)
                self.qf_target_twin = catalog.build_qf_head(framework=self.framework)

        # Get the action distribution class.
        self.action_dist_cls = catalog.get_action_dist_cls(framework=self.framework)

    @override(RLModuleWithTargetNetworksInterface)
    def get_target_network_pairs(self) -> List[Tuple[NetworkType, NetworkType]]:
        """Returns target Q and Q network(s) to update the target network(s)."""
        return [
            (self.qf_target_encoder, self.qf_encoder),
            (self.qf_target, self.qf),
        ] + (
            # If we have twin networks we need to update them, too.
            [
                (self.qf_target_twin_encoder, self.qf_twin_encoder),
                (self.qf_target_twin, self.qf_twin),
            ]
            if self.twin_q
            else []
        )

    @override(RLModule)
    def get_exploration_action_dist_cls(self) -> Type[Distribution]:
        return self.action_dist_cls

    @override(RLModule)
    def get_inference_action_dist_cls(self) -> Type[Distribution]:
        return self.action_dist_cls

    @override(RLModule)
    def get_train_action_dist_cls(self) -> Type[Distribution]:
        return self.action_dist_cls

    # TODO (simon): SAC does not support RNNs, yet.
    @override(RLModule)
    def get_initial_state(self) -> dict:
        # if hasattr(self.pi_encoder, "get_initial_state"):
        #     return {
        #         ACTOR: self.pi_encoder.get_initial_state(),
        #         CRITIC: self.qf_encoder.get_initial_state(),
        #         CRITIC_TARGET: self.qf_target_encoder.get_initial_state(),
        #     }
        # else:
        #     return {}
        return {}

    @override(RLModule)
    def input_specs_exploration(self) -> SpecType:
        return [SampleBatch.OBS]

    @override(RLModule)
    def input_specs_inference(self) -> SpecType:
        return [SampleBatch.OBS]

    @override(RLModule)
    def input_specs_train(self) -> SpecType:
        return [
            SampleBatch.OBS,
            SampleBatch.ACTIONS,
            SampleBatch.NEXT_OBS,
        ]

    @override(RLModule)
    def output_specs_exploration(self) -> SpecType:
        return [SampleBatch.ACTION_DIST_INPUTS]

    @override(RLModule)
    def output_specs_inference(self) -> SpecType:
        return [SampleBatch.ACTION_DIST_INPUTS]

    @override(RLModule)
    def output_specs_train(self) -> SpecType:
        return (
            [
                QF_PREDS,
                SampleBatch.ACTION_DIST_INPUTS,
                ACTION_DIST_INPUTS_NEXT,
            ]
            + [QF_TWIN_PREDS]
            if self.twin_q
            else []
        )

    @abstractmethod
    @OverrideToImplementCustomLogic
<<<<<<< HEAD
    def _qf_forward_train(self, batch: Dict) -> Dict[str, Any]:
=======
    def _qf_forward_train(self, batch: Dict[str, Any]) -> Dict[str, Any]:
>>>>>>> 3bdcab68
        """Forward pass through Q network.

        Note, this is only used in training.
        """

    @abstractmethod
    @OverrideToImplementCustomLogic
<<<<<<< HEAD
    def _qf_twin_forward_train(self, batch: Dict) -> Dict[str, Any]:
=======
    def _qf_twin_forward_train(self, batch: Dict[str, Any]) -> Dict[str, Any]:
>>>>>>> 3bdcab68
        """Forward pass through twin Q network.

        Note, this is only used in training and only if `twin_q=True`.
        """

    @abstractmethod
    @OverrideToImplementCustomLogic
<<<<<<< HEAD
    def _qf_target_forward_train(self, batch: Dict) -> Dict[str, Any]:
=======
    def _qf_target_forward_train(self, batch: Dict[str, Any]) -> Dict[str, Any]:
>>>>>>> 3bdcab68
        """Forward pass through target Q network.

        Note, this is only used in training.
        """

    @abstractmethod
    @OverrideToImplementCustomLogic
<<<<<<< HEAD
    def _qf_target_twin_forward_train(self, batch: Dict) -> Dict[str, Any]:
=======
    def _qf_target_twin_forward_train(self, batch: Dict[str, Any]) -> Dict[str, Any]:
>>>>>>> 3bdcab68
        """Forward pass through twin target Q network.

        Note, this is only used in training and only if `twin_q=True`.
        """

    @abstractmethod
    @OverrideToImplementCustomLogic
    def _qf_forward_train_helper(
<<<<<<< HEAD
        self, batch: Dict, encoder: Encoder, head: Model
=======
        self, batch: Dict[str, Any], encoder: Encoder, head: Model
>>>>>>> 3bdcab68
    ) -> Dict[str, Any]:
        """Executes the forward pass for Q networks.

        Args:
            batch: Dict containing a concatencated tensor with observations
                and actions under the key `SampleBatch.OBS`.
            encoder: An `Encoder` model for the Q state-action encoder.
            head: A `Model` for the Q head.

        Returns:
            A `dict` cotnaining the estimated Q-values in the key `QF_PREDS`.
        """<|MERGE_RESOLUTION|>--- conflicted
+++ resolved
@@ -15,10 +15,7 @@
     override,
     OverrideToImplementCustomLogic,
 )
-<<<<<<< HEAD
-=======
 from ray.rllib.utils.typing import NetworkType
->>>>>>> 3bdcab68
 
 CRITIC_TARGET = "critic_target"
 QF_PREDS = "qf_preds"
@@ -188,11 +185,7 @@
 
     @abstractmethod
     @OverrideToImplementCustomLogic
-<<<<<<< HEAD
-    def _qf_forward_train(self, batch: Dict) -> Dict[str, Any]:
-=======
     def _qf_forward_train(self, batch: Dict[str, Any]) -> Dict[str, Any]:
->>>>>>> 3bdcab68
         """Forward pass through Q network.
 
         Note, this is only used in training.
@@ -200,11 +193,7 @@
 
     @abstractmethod
     @OverrideToImplementCustomLogic
-<<<<<<< HEAD
-    def _qf_twin_forward_train(self, batch: Dict) -> Dict[str, Any]:
-=======
     def _qf_twin_forward_train(self, batch: Dict[str, Any]) -> Dict[str, Any]:
->>>>>>> 3bdcab68
         """Forward pass through twin Q network.
 
         Note, this is only used in training and only if `twin_q=True`.
@@ -212,11 +201,7 @@
 
     @abstractmethod
     @OverrideToImplementCustomLogic
-<<<<<<< HEAD
-    def _qf_target_forward_train(self, batch: Dict) -> Dict[str, Any]:
-=======
     def _qf_target_forward_train(self, batch: Dict[str, Any]) -> Dict[str, Any]:
->>>>>>> 3bdcab68
         """Forward pass through target Q network.
 
         Note, this is only used in training.
@@ -224,11 +209,7 @@
 
     @abstractmethod
     @OverrideToImplementCustomLogic
-<<<<<<< HEAD
-    def _qf_target_twin_forward_train(self, batch: Dict) -> Dict[str, Any]:
-=======
     def _qf_target_twin_forward_train(self, batch: Dict[str, Any]) -> Dict[str, Any]:
->>>>>>> 3bdcab68
         """Forward pass through twin target Q network.
 
         Note, this is only used in training and only if `twin_q=True`.
@@ -237,11 +218,7 @@
     @abstractmethod
     @OverrideToImplementCustomLogic
     def _qf_forward_train_helper(
-<<<<<<< HEAD
-        self, batch: Dict, encoder: Encoder, head: Model
-=======
         self, batch: Dict[str, Any], encoder: Encoder, head: Model
->>>>>>> 3bdcab68
     ) -> Dict[str, Any]:
         """Executes the forward pass for Q networks.
 
