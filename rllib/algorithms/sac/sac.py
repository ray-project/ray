import logging
from typing import Type, Dict, Any, Optional, Union

from ray.rllib.algorithms.algorithm_config import AlgorithmConfig, NotProvided
from ray.rllib.algorithms.dqn.dqn import DQN
from ray.rllib.algorithms.sac.sac_tf_policy import SACTFPolicy
from ray.rllib.policy.policy import Policy
from ray.rllib.utils import deep_update
from ray.rllib.utils.annotations import override
from ray.rllib.utils.deprecation import (
    DEPRECATED_VALUE,
    deprecation_warning,
    Deprecated,
)
from ray.rllib.utils.framework import try_import_tf, try_import_tfp

tf1, tf, tfv = try_import_tf()
tfp = try_import_tfp()

logger = logging.getLogger(__name__)


class SACConfig(AlgorithmConfig):
    """Defines a configuration class from which an SAC Algorithm can be built.

    Example:
        >>> config = SACConfig().training(gamma=0.9, lr=0.01)\
        ...     .resources(num_gpus=0)\
        ...     .rollouts(num_rollout_workers=4)
        >>> print(config.to_dict())
        >>> # Build a Algorithm object from the config and run 1 training iteration.
        >>> algo = config.build(env="CartPole-v1")
        >>> algo.train()
    """

    def __init__(self, algo_class=None):
        super().__init__(algo_class=algo_class or SAC)
        # fmt: off
        # __sphinx_doc_begin__
        # SAC-specific config settings.
        self.twin_q = True
        self.q_model_config = {
            "fcnet_hiddens": [256, 256],
            "fcnet_activation": "relu",
            "post_fcnet_hiddens": [],
            "post_fcnet_activation": None,
            "custom_model": None,  # Use this to define custom Q-model(s).
            "custom_model_config": {},
        }
        self.policy_model_config = {
            "fcnet_hiddens": [256, 256],
            "fcnet_activation": "relu",
            "post_fcnet_hiddens": [],
            "post_fcnet_activation": None,
            "custom_model": None,  # Use this to define a custom policy model.
            "custom_model_config": {},
        }
        self.clip_actions = False
        self.tau = 5e-3
        self.initial_alpha = 1.0
        self.target_entropy = "auto"
        self.n_step = 1
        self.replay_buffer_config = {
            "_enable_replay_buffer_api": True,
            "type": "MultiAgentPrioritizedReplayBuffer",
            "capacity": int(1e6),
            # If True prioritized replay buffer will be used.
            "prioritized_replay": False,
            "prioritized_replay_alpha": 0.6,
            "prioritized_replay_beta": 0.4,
            "prioritized_replay_eps": 1e-6,
            # Whether to compute priorities already on the remote worker side.
            "worker_side_prioritization": False,
        }
        self.store_buffer_in_checkpoints = False
        self.training_intensity = None
        self.optimization = {
            "actor_learning_rate": 3e-4,
            "critic_learning_rate": 3e-4,
            "entropy_learning_rate": 3e-4,
        }
        self.grad_clip = None
        self.target_network_update_freq = 0

        # .rollout()
        self.rollout_fragment_length = "auto"
        self.compress_observations = False

        # .training()
        self.train_batch_size = 256
        # Number of timesteps to collect from rollout workers before we start
        # sampling from replay buffers for learning. Whether we count this in agent
        # steps  or environment steps depends on config["multiagent"]["count_steps_by"].
        self.num_steps_sampled_before_learning_starts = 1500

        # .reporting()
        self.min_time_s_per_iteration = 1
        self.min_sample_timesteps_per_iteration = 100
        # __sphinx_doc_end__
        # fmt: on

        self._deterministic_loss = False
        self._use_beta_distribution = False

        self.use_state_preprocessor = DEPRECATED_VALUE
        self.worker_side_prioritization = DEPRECATED_VALUE

    @override(AlgorithmConfig)
    def training(
        self,
        *,
        twin_q: Optional[bool] = NotProvided,
        q_model_config: Optional[Dict[str, Any]] = NotProvided,
        policy_model_config: Optional[Dict[str, Any]] = NotProvided,
        tau: Optional[float] = NotProvided,
        initial_alpha: Optional[float] = NotProvided,
        target_entropy: Optional[Union[str, float]] = NotProvided,
        n_step: Optional[int] = NotProvided,
        store_buffer_in_checkpoints: Optional[bool] = NotProvided,
        replay_buffer_config: Optional[Dict[str, Any]] = NotProvided,
        training_intensity: Optional[float] = NotProvided,
        clip_actions: Optional[bool] = NotProvided,
        grad_clip: Optional[float] = NotProvided,
        optimization_config: Optional[Dict[str, Any]] = NotProvided,
        target_network_update_freq: Optional[int] = NotProvided,
        _deterministic_loss: Optional[bool] = NotProvided,
        _use_beta_distribution: Optional[bool] = NotProvided,
        num_steps_sampled_before_learning_starts: Optional[int] = NotProvided,
        **kwargs,
    ) -> "SACConfig":
        """Sets the training related configuration.

        Args:
            twin_q: Use two Q-networks (instead of one) for action-value estimation.
                Note: Each Q-network will have its own target network.
            q_model_config: Model configs for the Q network(s). These will override
                MODEL_DEFAULTS. This is treated just as the top-level `model` dict in
                setting up the Q-network(s) (2 if twin_q=True).
                That means, you can do for different observation spaces:
                obs=Box(1D) -> Tuple(Box(1D) + Action) -> concat -> post_fcnet
                obs=Box(3D) -> Tuple(Box(3D) + Action) -> vision-net -> concat w/ action
                -> post_fcnet
                obs=Tuple(Box(1D), Box(3D)) -> Tuple(Box(1D), Box(3D), Action)
                -> vision-net -> concat w/ Box(1D) and action -> post_fcnet
                You can also have SAC use your custom_model as Q-model(s), by simply
                specifying the `custom_model` sub-key in below dict (just like you would
                do in the top-level `model` dict.
            policy_model_config: Model options for the policy function (see
                `q_model_config` above for details). The difference to `q_model_config`
                above is that no action concat'ing is performed before the post_fcnet
                stack.
            tau: Update the target by \tau * policy + (1-\tau) * target_policy.
            initial_alpha: Initial value to use for the entropy weight alpha.
            target_entropy: Target entropy lower bound. If "auto", will be set
                to -|A| (e.g. -2.0 for Discrete(2), -3.0 for Box(shape=(3,))).
                This is the inverse of reward scale, and will be optimized
                automatically.
            n_step: N-step target updates. If >1, sars' tuples in trajectories will be
                postprocessed to become sa[discounted sum of R][s t+n] tuples.
            store_buffer_in_checkpoints: Set this to True, if you want the contents of
                your buffer(s) to be stored in any saved checkpoints as well.
                Warnings will be created if:
                - This is True AND restoring from a checkpoint that contains no buffer
                    data.
                - This is False AND restoring from a checkpoint that does contain
                    buffer data.
            replay_buffer_config: Replay buffer config.
                Examples:
                {
                "_enable_replay_buffer_api": True,
                "type": "MultiAgentReplayBuffer",
                "capacity": 50000,
                "replay_batch_size": 32,
                "replay_sequence_length": 1,
                }
                - OR -
                {
                "_enable_replay_buffer_api": True,
                "type": "MultiAgentPrioritizedReplayBuffer",
                "capacity": 50000,
                "prioritized_replay_alpha": 0.6,
                "prioritized_replay_beta": 0.4,
                "prioritized_replay_eps": 1e-6,
                "replay_sequence_length": 1,
                }
                - Where -
                prioritized_replay_alpha: Alpha parameter controls the degree of
                prioritization in the buffer. In other words, when a buffer sample has
                a higher temporal-difference error, with how much more probability
                should it drawn to use to update the parametrized Q-network. 0.0
                corresponds to uniform probability. Setting much above 1.0 may quickly
                result as the sampling distribution could become heavily “pointy” with
                low entropy.
                prioritized_replay_beta: Beta parameter controls the degree of
                importance sampling which suppresses the influence of gradient updates
                from samples that have higher probability of being sampled via alpha
                parameter and the temporal-difference error.
                prioritized_replay_eps: Epsilon parameter sets the baseline probability
                for sampling so that when the temporal-difference error of a sample is
                zero, there is still a chance of drawing the sample.
            training_intensity: The intensity with which to update the model (vs
                collecting samples from the env).
                If None, uses "natural" values of:
                `train_batch_size` / (`rollout_fragment_length` x `num_workers` x
                `num_envs_per_worker`).
                If not None, will make sure that the ratio between timesteps inserted
                into and sampled from th buffer matches the given values.
                Example:
                training_intensity=1000.0
                train_batch_size=250
                rollout_fragment_length=1
                num_workers=1 (or 0)
                num_envs_per_worker=1
                -> natural value = 250 / 1 = 250.0
                -> will make sure that replay+train op will be executed 4x asoften as
                rollout+insert op (4 * 250 = 1000).
                See: rllib/algorithms/dqn/dqn.py::calculate_rr_weights for further
                details.
            clip_actions: Whether to clip actions. If actions are already normalized,
                this should be set to False.
            grad_clip: If not None, clip gradients during optimization at this value.
            optimization_config: Config dict for optimization. Set the supported keys
                `actor_learning_rate`, `critic_learning_rate`, and
                `entropy_learning_rate` in here.
            target_network_update_freq: Update the target network every
                `target_network_update_freq` steps.
            _deterministic_loss: Whether the loss should be calculated deterministically
                (w/o the stochastic action sampling step). True only useful for
                continuous actions and for debugging.
            _use_beta_distribution: Use a Beta-distribution instead of a
                `SquashedGaussian` for bounded, continuous action spaces (not
                recommended; for debugging only).

        Returns:
            This updated AlgorithmConfig object.
        """
        # Pass kwargs onto super's `training()` method.
        super().training(**kwargs)

        if twin_q is not NotProvided:
            self.twin_q = twin_q
        if q_model_config is not NotProvided:
            self.q_model_config.update(q_model_config)
        if policy_model_config is not NotProvided:
            self.policy_model_config.update(policy_model_config)
        if tau is not NotProvided:
            self.tau = tau
        if initial_alpha is not NotProvided:
            self.initial_alpha = initial_alpha
        if target_entropy is not NotProvided:
            self.target_entropy = target_entropy
        if n_step is not NotProvided:
            self.n_step = n_step
        if store_buffer_in_checkpoints is not NotProvided:
            self.store_buffer_in_checkpoints = store_buffer_in_checkpoints
        if replay_buffer_config is not NotProvided:
            # Override entire `replay_buffer_config` if `type` key changes.
            # Update, if `type` key remains the same or is not specified.
            new_replay_buffer_config = deep_update(
                {"replay_buffer_config": self.replay_buffer_config},
                {"replay_buffer_config": replay_buffer_config},
                False,
                ["replay_buffer_config"],
                ["replay_buffer_config"],
            )
            self.replay_buffer_config = new_replay_buffer_config["replay_buffer_config"]
        if training_intensity is not NotProvided:
            self.training_intensity = training_intensity
        if clip_actions is not NotProvided:
            self.clip_actions = clip_actions
        if grad_clip is not NotProvided:
            self.grad_clip = grad_clip
        if optimization_config is not NotProvided:
            self.optimization = optimization_config
        if target_network_update_freq is not NotProvided:
            self.target_network_update_freq = target_network_update_freq
        if _deterministic_loss is not NotProvided:
            self._deterministic_loss = _deterministic_loss
        if _use_beta_distribution is not NotProvided:
            self._use_beta_distribution = _use_beta_distribution
        if num_steps_sampled_before_learning_starts is not NotProvided:
            self.num_steps_sampled_before_learning_starts = (
                num_steps_sampled_before_learning_starts
            )

        return self

    @override(AlgorithmConfig)
    def validate(self) -> None:
        # Call super's validation method.
        super().validate()

        # Check rollout_fragment_length to be compatible with n_step.
        if (
            not self.in_evaluation
            and self.rollout_fragment_length != "auto"
            and self.rollout_fragment_length < self.n_step
        ):
            raise ValueError(
                f"Your `rollout_fragment_length` ({self.rollout_fragment_length}) is "
                f"smaller than `n_step` ({self.n_step})! "
                f"Try setting config.rollouts(rollout_fragment_length={self.n_step})."
            )

        if self.use_state_preprocessor != DEPRECATED_VALUE:
            deprecation_warning(
                old="config['use_state_preprocessor']",
                error=False,
            )
            self.use_state_preprocessor = DEPRECATED_VALUE

        if self.grad_clip is not None and self.grad_clip <= 0.0:
            raise ValueError("`grad_clip` value must be > 0.0!")

        if self.framework in ["tf", "tf2"] and tfp is None:
            logger.warning(
                "You need `tensorflow_probability` in order to run SAC! "
                "Install it via `pip install tensorflow_probability`. Your "
                f"tf.__version__={tf.__version__ if tf else None}."
                "Trying to import tfp results in the following error:"
            )
            try_import_tfp(error=True)

    def get_rollout_fragment_length(self, worker_index: int = 0) -> int:
        if self.rollout_fragment_length == "auto":
            return self.n_step
        else:
            return self.rollout_fragment_length


class SAC(DQN):
    """Soft Actor Critic (SAC) Algorithm class.

    This file defines the distributed Algorithm class for the soft actor critic
    algorithm.
    See `sac_[tf|torch]_policy.py` for the definition of the policy loss.

    Detailed documentation:
    https://docs.ray.io/en/master/rllib-algorithms.html#sac
    """

    def __init__(self, *args, **kwargs):
        self._allow_unknown_subkeys += ["policy_model_config", "q_model_config"]
        super().__init__(*args, **kwargs)

    @classmethod
    @override(DQN)
    def get_default_config(cls) -> AlgorithmConfig:
        return SACConfig()

    @classmethod
    @override(DQN)
    def get_default_policy_class(
<<<<<<< HEAD
        cls, config: AlgorithmConfigDict
=======
        cls, config: AlgorithmConfig
>>>>>>> 2ed09c54
    ) -> Optional[Type[Policy]]:
        if config["framework"] == "torch":
            from ray.rllib.algorithms.sac.sac_torch_policy import SACTorchPolicy

            return SACTorchPolicy
        else:
            return SACTFPolicy


# Deprecated: Use ray.rllib.algorithms.sac.SACConfig instead!
class _deprecated_default_config(dict):
    def __init__(self):
        super().__init__(SACConfig().to_dict())

    @Deprecated(
        old="ray.rllib.algorithms.sac.sac::DEFAULT_CONFIG",
        new="ray.rllib.algorithms.sac.sac::SACConfig(...)",
        error=True,
    )
    def __getitem__(self, item):
        return super().__getitem__(item)


DEFAULT_CONFIG = _deprecated_default_config()<|MERGE_RESOLUTION|>--- conflicted
+++ resolved
@@ -351,11 +351,7 @@
     @classmethod
     @override(DQN)
     def get_default_policy_class(
-<<<<<<< HEAD
-        cls, config: AlgorithmConfigDict
-=======
         cls, config: AlgorithmConfig
->>>>>>> 2ed09c54
     ) -> Optional[Type[Policy]]:
         if config["framework"] == "torch":
             from ray.rllib.algorithms.sac.sac_torch_policy import SACTorchPolicy
