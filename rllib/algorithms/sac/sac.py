import logging
from typing import Any, Dict, Optional, Type, Union

from ray.rllib.algorithms.algorithm_config import AlgorithmConfig, NotProvided
from ray.rllib.algorithms.dqn.dqn import DQN
from ray.rllib.algorithms.sac.sac_tf_policy import SACTFPolicy
from ray.rllib.core.learner import Learner
from ray.rllib.core.rl_module.rl_module import SingleAgentRLModuleSpec
from ray.rllib.policy.policy import Policy
from ray.rllib.utils import deep_update
from ray.rllib.utils.annotations import override
from ray.rllib.utils.deprecation import (
    DEPRECATED_VALUE,
    deprecation_warning,
)
from ray.rllib.utils.framework import try_import_tf, try_import_tfp
from ray.rllib.utils.typing import RLModuleSpec, ResultDict

tf1, tf, tfv = try_import_tf()
tfp = try_import_tfp()

logger = logging.getLogger(__name__)


class SACConfig(AlgorithmConfig):
    """Defines a configuration class from which an SAC Algorithm can be built.

    .. testcode::

        config = SACConfig().training(gamma=0.9, lr=0.01, train_batch_size=32)
        config = config.resources(num_gpus=0)
        config = config.env_runners(num_env_runners=1)

        # Build a Algorithm object from the config and run 1 training iteration.
        algo = config.build(env="CartPole-v1")
        algo.train()
    """

    def __init__(self, algo_class=None):
        super().__init__(algo_class=algo_class or SAC)
        # fmt: off
        # __sphinx_doc_begin__
        # SAC-specific config settings.
        self.twin_q = True
        self.q_model_config = {
            "fcnet_hiddens": [256, 256],
            "fcnet_activation": "relu",
            "post_fcnet_hiddens": [],
            "post_fcnet_activation": None,
            "custom_model": None,  # Use this to define custom Q-model(s).
            "custom_model_config": {},
        }
        self.policy_model_config = {
            "fcnet_hiddens": [256, 256],
            "fcnet_activation": "relu",
            "post_fcnet_hiddens": [],
            "post_fcnet_activation": None,
            "custom_model": None,  # Use this to define a custom policy model.
            "custom_model_config": {},
        }
        self.clip_actions = False
        self.tau = 5e-3
        self.initial_alpha = 1.0
        self.target_entropy = "auto"
        self.n_step = 1
        self.replay_buffer_config = {
            "_enable_replay_buffer_api": True,
            "type": "MultiAgentPrioritizedReplayBuffer",
            "capacity": int(1e6),
            # If True prioritized replay buffer will be used.
            "prioritized_replay": False,
            "prioritized_replay_alpha": 0.6,
            "prioritized_replay_beta": 0.4,
            "prioritized_replay_eps": 1e-6,
            # Whether to compute priorities already on the remote worker side.
            "worker_side_prioritization": False,
        }
        self.store_buffer_in_checkpoints = False
        self.training_intensity = None
        self.optimization = {
            "actor_learning_rate": 3e-4,
            "critic_learning_rate": 3e-4,
            "entropy_learning_rate": 3e-4,
        }
        self.grad_clip = None
        self.target_network_update_freq = 0

        # .env_runners()
        self.rollout_fragment_length = "auto"
        self.compress_observations = False
        self.exploration_config = {
            # The Exploration class to use. In the simplest case, this is the name
            # (str) of any class present in the `rllib.utils.exploration` package.
            # You can also provide the python class directly or the full location
            # of your class (e.g. "ray.rllib.utils.exploration.epsilon_greedy.
            # EpsilonGreedy").
            "type": "StochasticSampling",
            # Add constructor kwargs here (if any).
        }

        # .training()
        self.train_batch_size = 256
        # Number of timesteps to collect from rollout workers before we start
        # sampling from replay buffers for learning. Whether we count this in agent
        # steps  or environment steps depends on config.multi_agent(count_steps_by=..).
        self.num_steps_sampled_before_learning_starts = 1500

        # .reporting()
        self.min_time_s_per_iteration = 1
        self.min_sample_timesteps_per_iteration = 100
        # __sphinx_doc_end__
        # fmt: on

        self._deterministic_loss = False
        self._use_beta_distribution = False

        self.use_state_preprocessor = DEPRECATED_VALUE
        self.worker_side_prioritization = DEPRECATED_VALUE

    @override(AlgorithmConfig)
    def training(
        self,
        *,
        twin_q: Optional[bool] = NotProvided,
        q_model_config: Optional[Dict[str, Any]] = NotProvided,
        policy_model_config: Optional[Dict[str, Any]] = NotProvided,
        tau: Optional[float] = NotProvided,
        initial_alpha: Optional[float] = NotProvided,
        target_entropy: Optional[Union[str, float]] = NotProvided,
        n_step: Optional[int] = NotProvided,
        store_buffer_in_checkpoints: Optional[bool] = NotProvided,
        replay_buffer_config: Optional[Dict[str, Any]] = NotProvided,
        training_intensity: Optional[float] = NotProvided,
        clip_actions: Optional[bool] = NotProvided,
        grad_clip: Optional[float] = NotProvided,
        optimization_config: Optional[Dict[str, Any]] = NotProvided,
        target_network_update_freq: Optional[int] = NotProvided,
        _deterministic_loss: Optional[bool] = NotProvided,
        _use_beta_distribution: Optional[bool] = NotProvided,
        num_steps_sampled_before_learning_starts: Optional[int] = NotProvided,
        **kwargs,
    ) -> "SACConfig":
        """Sets the training related configuration.

        Args:
            twin_q: Use two Q-networks (instead of one) for action-value estimation.
                Note: Each Q-network will have its own target network.
            q_model_config: Model configs for the Q network(s). These will override
                MODEL_DEFAULTS. This is treated just as the top-level `model` dict in
                setting up the Q-network(s) (2 if twin_q=True).
                That means, you can do for different observation spaces:
                `obs=Box(1D)` -> `Tuple(Box(1D) + Action)` -> `concat` -> `post_fcnet`
                obs=Box(3D) -> Tuple(Box(3D) + Action) -> vision-net -> concat w/ action
                -> post_fcnet
                obs=Tuple(Box(1D), Box(3D)) -> Tuple(Box(1D), Box(3D), Action)
                -> vision-net -> concat w/ Box(1D) and action -> post_fcnet
                You can also have SAC use your custom_model as Q-model(s), by simply
                specifying the `custom_model` sub-key in below dict (just like you would
                do in the top-level `model` dict.
            policy_model_config: Model options for the policy function (see
                `q_model_config` above for details). The difference to `q_model_config`
                above is that no action concat'ing is performed before the post_fcnet
                stack.
            tau: Update the target by \tau * policy + (1-\tau) * target_policy.
            initial_alpha: Initial value to use for the entropy weight alpha.
            target_entropy: Target entropy lower bound. If "auto", will be set
                to `-|A|` (e.g. -2.0 for Discrete(2), -3.0 for Box(shape=(3,))).
                This is the inverse of reward scale, and will be optimized
                automatically.
            n_step: N-step target updates. If >1, sars' tuples in trajectories will be
                postprocessed to become sa[discounted sum of R][s t+n] tuples. An
                integer will be interpreted as a fixed n-step value. In case of a tuple
                the n-step value will be drawn for each sample in the train batch from
                a uniform distribution over the  interval defined by the 'n-step'-tuple.
            store_buffer_in_checkpoints: Set this to True, if you want the contents of
                your buffer(s) to be stored in any saved checkpoints as well.
                Warnings will be created if:
                - This is True AND restoring from a checkpoint that contains no buffer
                data.
                - This is False AND restoring from a checkpoint that does contain
                buffer data.
            replay_buffer_config: Replay buffer config.
                Examples:
                {
                "_enable_replay_buffer_api": True,
                "type": "MultiAgentReplayBuffer",
                "capacity": 50000,
                "replay_batch_size": 32,
                "replay_sequence_length": 1,
                }
                - OR -
                {
                "_enable_replay_buffer_api": True,
                "type": "MultiAgentPrioritizedReplayBuffer",
                "capacity": 50000,
                "prioritized_replay_alpha": 0.6,
                "prioritized_replay_beta": 0.4,
                "prioritized_replay_eps": 1e-6,
                "replay_sequence_length": 1,
                }
                - Where -
                prioritized_replay_alpha: Alpha parameter controls the degree of
                prioritization in the buffer. In other words, when a buffer sample has
                a higher temporal-difference error, with how much more probability
                should it drawn to use to update the parametrized Q-network. 0.0
                corresponds to uniform probability. Setting much above 1.0 may quickly
                result as the sampling distribution could become heavily “pointy” with
                low entropy.
                prioritized_replay_beta: Beta parameter controls the degree of
                importance sampling which suppresses the influence of gradient updates
                from samples that have higher probability of being sampled via alpha
                parameter and the temporal-difference error.
                prioritized_replay_eps: Epsilon parameter sets the baseline probability
                for sampling so that when the temporal-difference error of a sample is
                zero, there is still a chance of drawing the sample.
            training_intensity: The intensity with which to update the model (vs
                collecting samples from the env).
                If None, uses "natural" values of:
                `train_batch_size` / (`rollout_fragment_length` x `num_workers` x
                `num_envs_per_worker`).
                If not None, will make sure that the ratio between timesteps inserted
                into and sampled from th buffer matches the given values.
                Example:
                training_intensity=1000.0
                train_batch_size=250
                rollout_fragment_length=1
                num_workers=1 (or 0)
                num_envs_per_worker=1
                -> natural value = 250 / 1 = 250.0
                -> will make sure that replay+train op will be executed 4x asoften as
                rollout+insert op (4 * 250 = 1000).
                See: rllib/algorithms/dqn/dqn.py::calculate_rr_weights for further
                details.
            clip_actions: Whether to clip actions. If actions are already normalized,
                this should be set to False.
            grad_clip: If not None, clip gradients during optimization at this value.
            optimization_config: Config dict for optimization. Set the supported keys
                `actor_learning_rate`, `critic_learning_rate`, and
                `entropy_learning_rate` in here.
            target_network_update_freq: Update the target network every
                `target_network_update_freq` steps.
            _deterministic_loss: Whether the loss should be calculated deterministically
                (w/o the stochastic action sampling step). True only useful for
                continuous actions and for debugging.
            _use_beta_distribution: Use a Beta-distribution instead of a
                `SquashedGaussian` for bounded, continuous action spaces (not
                recommended; for debugging only).

        Returns:
            This updated AlgorithmConfig object.
        """
        # Pass kwargs onto super's `training()` method.
        super().training(**kwargs)

        if twin_q is not NotProvided:
            self.twin_q = twin_q
        if q_model_config is not NotProvided:
            self.q_model_config.update(q_model_config)
        if policy_model_config is not NotProvided:
            self.policy_model_config.update(policy_model_config)
        if tau is not NotProvided:
            self.tau = tau
        if initial_alpha is not NotProvided:
            self.initial_alpha = initial_alpha
        if target_entropy is not NotProvided:
            self.target_entropy = target_entropy
        if n_step is not NotProvided:
            self.n_step = n_step
        if store_buffer_in_checkpoints is not NotProvided:
            self.store_buffer_in_checkpoints = store_buffer_in_checkpoints
        if replay_buffer_config is not NotProvided:
            # Override entire `replay_buffer_config` if `type` key changes.
            # Update, if `type` key remains the same or is not specified.
            new_replay_buffer_config = deep_update(
                {"replay_buffer_config": self.replay_buffer_config},
                {"replay_buffer_config": replay_buffer_config},
                False,
                ["replay_buffer_config"],
                ["replay_buffer_config"],
            )
            self.replay_buffer_config = new_replay_buffer_config["replay_buffer_config"]
        if training_intensity is not NotProvided:
            self.training_intensity = training_intensity
        if clip_actions is not NotProvided:
            self.clip_actions = clip_actions
        if grad_clip is not NotProvided:
            self.grad_clip = grad_clip
        if optimization_config is not NotProvided:
            self.optimization = optimization_config
        if target_network_update_freq is not NotProvided:
            self.target_network_update_freq = target_network_update_freq
        if _deterministic_loss is not NotProvided:
            self._deterministic_loss = _deterministic_loss
        if _use_beta_distribution is not NotProvided:
            self._use_beta_distribution = _use_beta_distribution
        if num_steps_sampled_before_learning_starts is not NotProvided:
            self.num_steps_sampled_before_learning_starts = (
                num_steps_sampled_before_learning_starts
            )

        return self

    @override(AlgorithmConfig)
    def validate(self) -> None:
        # Call super's validation method.
        super().validate()

        # Check rollout_fragment_length to be compatible with n_step.
        if isinstance(self.n_step, tuple):
            min_rollout_fragment_length = self.n_step[1]
        else:
            min_rollout_fragment_length = self.n_step

        if (
            not self.in_evaluation
            and self.rollout_fragment_length != "auto"
            and self.rollout_fragment_length
            < min_rollout_fragment_length  # (self.n_step or 1)
        ):
            raise ValueError(
                f"Your `rollout_fragment_length` ({self.rollout_fragment_length}) is "
                f"smaller than needed for `n_step` ({self.n_step})! If `n_step` is "
                f"an integer try setting `rollout_fragment_length={self.n_step}`. If "
                "`n_step` is a tuple, try setting "
                f"`rollout_fragment_length={self.n_step[1]}`."
            )

        if self.use_state_preprocessor != DEPRECATED_VALUE:
            deprecation_warning(
                old="config['use_state_preprocessor']",
                error=False,
            )
            self.use_state_preprocessor = DEPRECATED_VALUE

        if self.grad_clip is not None and self.grad_clip <= 0.0:
            raise ValueError("`grad_clip` value must be > 0.0!")

        if self.framework in ["tf", "tf2"] and tfp is None:
            logger.warning(
                "You need `tensorflow_probability` in order to run SAC! "
                "Install it via `pip install tensorflow_probability`. Your "
                f"tf.__version__={tf.__version__ if tf else None}."
                "Trying to import tfp results in the following error:"
            )
            try_import_tfp(error=True)

        # Validate that we use the corresponding `EpisodeReplayBuffer` when using
        # episodes.
        # TODO (sven, simon): Implement the multi-agent case for replay buffers.
        if self.enable_env_runner_and_connector_v2 and self.replay_buffer_config["type"] not in [
            "EpisodeReplayBuffer",
            "PrioritizedEpisodeReplayBuffer",
        ]:
            raise ValueError(
                "When using the new `EnvRunner API` the replay buffer must be of type "
                "`EpisodeReplayBuffer`."
            )

    @override(AlgorithmConfig)
    def get_rollout_fragment_length(self, worker_index: int = 0) -> int:
        if self.rollout_fragment_length == "auto":
            return self.n_step[1] if isinstance(self.n_step, tuple) else self.n_step
        else:
            return self.rollout_fragment_length

    @override(AlgorithmConfig)
    def get_default_rl_module_spec(self) -> RLModuleSpec:
        from ray.rllib.algorithms.sac.sac_catalog import SACCatalog

        if self.framework_str == "torch":
            from ray.rllib.algorithms.sac.torch.sac_torch_rl_module import (
                SACTorchRLModule,
            )

            return SingleAgentRLModuleSpec(
                module_class=SACTorchRLModule, catalog_class=SACCatalog
            )
        else:
            raise ValueError(
                f"The framework {self.framework_str} is not supported. " "Use `torch`."
            )

    @override(AlgorithmConfig)
    def get_default_learner_class(self) -> Union[Type["Learner"], str]:
        if self.framework_str == "torch":
            from ray.rllib.algorithms.sac.torch.sac_torch_learner import SACTorchLearner

            return SACTorchLearner
        else:
            raise ValueError(
                f"The framework {self.framework_str} is not supported. " "Use `torch`."
            )

    @property
    def _model_config_auto_includes(self):
        return super()._model_config_auto_includes | {"twin_q": self.twin_q}


class SAC(DQN):
    """Soft Actor Critic (SAC) Algorithm class.

    This file defines the distributed Algorithm class for the soft actor critic
    algorithm.
    See `sac_[tf|torch]_policy.py` for the definition of the policy loss.

    Detailed documentation:
    https://docs.ray.io/en/master/rllib-algorithms.html#sac
    """

    def __init__(self, *args, **kwargs):
        self._allow_unknown_subkeys += ["policy_model_config", "q_model_config"]
        super().__init__(*args, **kwargs)

    @classmethod
    @override(DQN)
    def get_default_config(cls) -> AlgorithmConfig:
        return SACConfig()

    @classmethod
    @override(DQN)
    def get_default_policy_class(
        cls, config: AlgorithmConfig
    ) -> Optional[Type[Policy]]:
        if config["framework"] == "torch":
            from ray.rllib.algorithms.sac.sac_torch_policy import SACTorchPolicy

            return SACTorchPolicy
        else:
            return SACTFPolicy

    @override(DQN)
    def training_step(self) -> ResultDict:
<<<<<<< HEAD
        # If `RolloutWorker` is used, fall back to the old stack `training step`
        # of `DQN`.
        if not self.config.enable_env_runner_and_connector_v2:
            return super().training_step()

        # Alternate between storing and sampling and training.
        store_weight, sample_and_train_weight = calculate_rr_weights(self.config)
        train_results = {}

        # Run multiple sampling + storing to buffer iterations.
        for _ in range(store_weight):
            # Time sampling.
            with self._timers[SAMPLE_TIMER]:
                # Sample in parallel from workers.
                episodes = synchronous_parallel_sample(
                    worker_set=self.workers,
                    sample_timeout_s=self.config.sample_timeout_s,
                    _uses_new_env_runners=self.config.enable_env_runner_and_connector_v2,
                )
            # TODO (sven): single- vs multi-agent.
            self._counters[NUM_AGENT_STEPS_SAMPLED] += sum(len(e) for e in episodes)
            self._counters[NUM_ENV_STEPS_SAMPLED] += sum(len(e) for e in episodes)

            # Add the sampled experiences to the replay buffer.
            self.local_replay_buffer.add(episodes)

        # Update the target network each `target_network_update_freq` steps.
        current_ts = self._counters[
            (
                NUM_AGENT_STEPS_SAMPLED
                if self.config.count_steps_by == "agent_steps"
                else NUM_ENV_STEPS_SAMPLED
            )
        ]

        # If enough experiences have been sampled start training.
        if current_ts >= self.config.num_steps_sampled_before_learning_starts:
            # Run multiple sample-from-buffer and update iterations.
            for _ in range(sample_and_train_weight):
                # Sample training batch from replay_buffer.
                train_dict = self.local_replay_buffer.sample(
                    num_items=self.config.train_batch_size,
                    n_step=self.config.n_step,
                    gamma=self.config.gamma,
                )
                train_batch = SampleBatch(train_dict)

                # Convert to multi-agent batch as `LearnerGroup` depends on it.
                train_batch = train_batch.as_multi_agent()

                # TODO (sven, simon): Streamline the custom metrics reduction
                # functions via the `Learner`'s `register_metrics()` API.
                def reduce_fn(results: List[ResultDict]) -> ResultDict:
                    """Reduces all metrics, but the TD-errors."""
                    # First get the single modules' results.
                    module_results = [
                        v for res in results for k, v in res.items() if k != "__all__"
                    ]
                    # Extract the TD-errors as we want to keep them as arrays.
                    td_errors = tree.map_structure_up_to(
                        {"td_error": True}, lambda x: x, *module_results
                    )
                    # Now reduce all other results.
                    reduced_results = tree.map_structure(
                        lambda *x: np.mean(x), *results
                    )
                    # Add the TD-error arrays to the results and return.
                    return {
                        k: v if k == "__all__" else {**v, "td_error": td_error}
                        for k, v, td_error in zip(
                            reduced_results.keys(),
                            reduced_results.values(),
                            [None] + list(td_errors.values()),
                        )
                    }

                # Perform an update on the buffer-sampled train batch.
                train_results = self.learner_group.update_from_batch(
                    train_batch,
                    reduce_fn=reduce_fn,
                )

                self._counters[NUM_AGENT_STEPS_TRAINED] += train_batch.agent_steps()
                self._counters[NUM_ENV_STEPS_TRAINED] += train_batch.env_steps()

                # Update replay buffer priorities.
                update_priorities_in_episode_replay_buffer(
                    self.local_replay_buffer,
                    self.config,
                    train_batch,
                    train_results,
                )

                # Update the target networks if necessary.
                modules_to_update = set(train_results.keys()) - {ALL_MODULES}
                additional_results = self.learner_group.additional_update(
                    module_ids_to_update=modules_to_update,
                    timestep=self._counters[NUM_AGENT_STEPS_SAMPLED],
                    last_update=self._counters[LAST_TARGET_UPDATE_TS],
                )
                for pid, res in additional_results.items():
                    if LAST_TARGET_UPDATE_TS in res:
                        self._counters[LAST_TARGET_UPDATE_TS] = res[
                            LAST_TARGET_UPDATE_TS
                        ]
                    train_results[pid].update(res)

            # Update weights and global_vars - after learning on the local worker -
            # on all remote workers.
            with self._timers[SYNCH_WORKER_WEIGHTS_TIMER]:
                if self.workers.num_remote_workers() > 0:
                    # NOTE: the new API stack does not use global vars.
                    self.workers.sync_weights(
                        from_worker_or_learner_group=self.learner_group,
                        policies=modules_to_update,
                        global_vars=None,
                    )
                # Then we must have a local worker.
                else:
                    weights = self.learner_group.get_weights()
                    self.workers.local_worker().set_weights(weights)

        return train_results
=======
        """SAC training iteration function.

        Each training iteration, we:
        - Sample (MultiAgentBatch) from workers.
        - Store new samples in replay buffer.
        - Sample training batch (MultiAgentBatch) from replay buffer.
        - Learn on training batch.
        - Update remote workers' new policy weights.
        - Update target network every `target_network_update_freq` sample steps.
        - Return all collected metrics for the iteration.

        Returns:
            The results dict from executing the training iteration.
        """
        # New API stack (RLModule, Learner, EnvRunner, ConnectorV2).
        if self.config.uses_new_env_runners:
            return self._training_step_new_api_stack(with_noise_reset=False)
        # Old and hybrid API stacks (Policy, RolloutWorker, Connector, maybe RLModule,
        # maybe Learner).
        else:
            return self._training_step_old_and_hybrid_api_stack()
>>>>>>> 8fe3ac4d
<|MERGE_RESOLUTION|>--- conflicted
+++ resolved
@@ -430,131 +430,6 @@
 
     @override(DQN)
     def training_step(self) -> ResultDict:
-<<<<<<< HEAD
-        # If `RolloutWorker` is used, fall back to the old stack `training step`
-        # of `DQN`.
-        if not self.config.enable_env_runner_and_connector_v2:
-            return super().training_step()
-
-        # Alternate between storing and sampling and training.
-        store_weight, sample_and_train_weight = calculate_rr_weights(self.config)
-        train_results = {}
-
-        # Run multiple sampling + storing to buffer iterations.
-        for _ in range(store_weight):
-            # Time sampling.
-            with self._timers[SAMPLE_TIMER]:
-                # Sample in parallel from workers.
-                episodes = synchronous_parallel_sample(
-                    worker_set=self.workers,
-                    sample_timeout_s=self.config.sample_timeout_s,
-                    _uses_new_env_runners=self.config.enable_env_runner_and_connector_v2,
-                )
-            # TODO (sven): single- vs multi-agent.
-            self._counters[NUM_AGENT_STEPS_SAMPLED] += sum(len(e) for e in episodes)
-            self._counters[NUM_ENV_STEPS_SAMPLED] += sum(len(e) for e in episodes)
-
-            # Add the sampled experiences to the replay buffer.
-            self.local_replay_buffer.add(episodes)
-
-        # Update the target network each `target_network_update_freq` steps.
-        current_ts = self._counters[
-            (
-                NUM_AGENT_STEPS_SAMPLED
-                if self.config.count_steps_by == "agent_steps"
-                else NUM_ENV_STEPS_SAMPLED
-            )
-        ]
-
-        # If enough experiences have been sampled start training.
-        if current_ts >= self.config.num_steps_sampled_before_learning_starts:
-            # Run multiple sample-from-buffer and update iterations.
-            for _ in range(sample_and_train_weight):
-                # Sample training batch from replay_buffer.
-                train_dict = self.local_replay_buffer.sample(
-                    num_items=self.config.train_batch_size,
-                    n_step=self.config.n_step,
-                    gamma=self.config.gamma,
-                )
-                train_batch = SampleBatch(train_dict)
-
-                # Convert to multi-agent batch as `LearnerGroup` depends on it.
-                train_batch = train_batch.as_multi_agent()
-
-                # TODO (sven, simon): Streamline the custom metrics reduction
-                # functions via the `Learner`'s `register_metrics()` API.
-                def reduce_fn(results: List[ResultDict]) -> ResultDict:
-                    """Reduces all metrics, but the TD-errors."""
-                    # First get the single modules' results.
-                    module_results = [
-                        v for res in results for k, v in res.items() if k != "__all__"
-                    ]
-                    # Extract the TD-errors as we want to keep them as arrays.
-                    td_errors = tree.map_structure_up_to(
-                        {"td_error": True}, lambda x: x, *module_results
-                    )
-                    # Now reduce all other results.
-                    reduced_results = tree.map_structure(
-                        lambda *x: np.mean(x), *results
-                    )
-                    # Add the TD-error arrays to the results and return.
-                    return {
-                        k: v if k == "__all__" else {**v, "td_error": td_error}
-                        for k, v, td_error in zip(
-                            reduced_results.keys(),
-                            reduced_results.values(),
-                            [None] + list(td_errors.values()),
-                        )
-                    }
-
-                # Perform an update on the buffer-sampled train batch.
-                train_results = self.learner_group.update_from_batch(
-                    train_batch,
-                    reduce_fn=reduce_fn,
-                )
-
-                self._counters[NUM_AGENT_STEPS_TRAINED] += train_batch.agent_steps()
-                self._counters[NUM_ENV_STEPS_TRAINED] += train_batch.env_steps()
-
-                # Update replay buffer priorities.
-                update_priorities_in_episode_replay_buffer(
-                    self.local_replay_buffer,
-                    self.config,
-                    train_batch,
-                    train_results,
-                )
-
-                # Update the target networks if necessary.
-                modules_to_update = set(train_results.keys()) - {ALL_MODULES}
-                additional_results = self.learner_group.additional_update(
-                    module_ids_to_update=modules_to_update,
-                    timestep=self._counters[NUM_AGENT_STEPS_SAMPLED],
-                    last_update=self._counters[LAST_TARGET_UPDATE_TS],
-                )
-                for pid, res in additional_results.items():
-                    if LAST_TARGET_UPDATE_TS in res:
-                        self._counters[LAST_TARGET_UPDATE_TS] = res[
-                            LAST_TARGET_UPDATE_TS
-                        ]
-                    train_results[pid].update(res)
-
-            # Update weights and global_vars - after learning on the local worker -
-            # on all remote workers.
-            with self._timers[SYNCH_WORKER_WEIGHTS_TIMER]:
-                if self.workers.num_remote_workers() > 0:
-                    # NOTE: the new API stack does not use global vars.
-                    self.workers.sync_weights(
-                        from_worker_or_learner_group=self.learner_group,
-                        policies=modules_to_update,
-                        global_vars=None,
-                    )
-                # Then we must have a local worker.
-                else:
-                    weights = self.learner_group.get_weights()
-                    self.workers.local_worker().set_weights(weights)
-
-        return train_results
-=======
         """SAC training iteration function.
 
         Each training iteration, we:
@@ -575,5 +450,4 @@
         # Old and hybrid API stacks (Policy, RolloutWorker, Connector, maybe RLModule,
         # maybe Learner).
         else:
-            return self._training_step_old_and_hybrid_api_stack()
->>>>>>> 8fe3ac4d
+            return self._training_step_old_and_hybrid_api_stack()