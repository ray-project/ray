--- conflicted
+++ resolved
@@ -3,35 +3,19 @@
 """
 
 import copy
-<<<<<<< HEAD
-=======
-import gym
-import numpy as np
-from gym.spaces import Box, Discrete
 from functools import partial
->>>>>>> d83bbda2
-import logging
-from functools import partial
-from typing import Dict, List, Optional, Tuple, Type, Union
-
 import gym
 from gym.spaces import Box, Discrete
+import numpy as np
+import logging
+from typing import Dict, List, Optional, Tuple, Type, Union
 
 import ray
 import ray.experimental.tf_utils
-<<<<<<< HEAD
-from ray.rllib.algorithms.ddpg.ddpg_tf_policy import (
-    ComputeTDErrorMixin,
-    TargetNetworkMixin,
-)
-from ray.rllib.algorithms.dqn.utils import postprocess_nstep_and_prio
-=======
 from ray.rllib.policy.tf_policy import TFPolicy
 from ray.rllib.algorithms.dqn.dqn_tf_policy import (
     postprocess_nstep_and_prio,
-    PRIO_WEIGHTS,
 )
->>>>>>> d83bbda2
 from ray.rllib.algorithms.sac.sac_tf_model import SACTFModel
 from ray.rllib.algorithms.sac.sac_torch_model import SACTorchModel
 from ray.rllib.evaluation.episode import Episode
