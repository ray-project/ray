import logging
import numpy as np
from gymnasium.spaces import Discrete
from ray.rllib.utils.annotations import override
from ray.rllib.env.vector_env import VectorEnv
from ray.rllib.evaluation.rollout_worker import get_global_worker
from ray.rllib.env.base_env import BaseEnv, convert_to_base_env
from ray.rllib.utils.typing import EnvType

logger = logging.getLogger(__name__)


def model_vector_env(env: EnvType) -> BaseEnv:
    """Returns a VectorizedEnv wrapper around the given environment.

    To obtain worker configs, one can call get_global_worker().

    Args:
        env: The input environment (of any supported environment
            type) to be convert to a _VectorizedModelGymEnv (wrapped as
            an RLlib BaseEnv).

    Returns:
        BaseEnv: The BaseEnv converted input `env`.
    """
    worker = get_global_worker()
    worker_index = worker.worker_index
    if worker_index:
        env = _VectorizedModelGymEnv(
            make_env=worker.make_sub_env_fn,
            existing_envs=[env],
            num_envs=worker.config.num_envs_per_worker,
            observation_space=env.observation_space,
            action_space=env.action_space,
        )
    return convert_to_base_env(
        env,
        make_env=worker.make_sub_env_fn,
        num_envs=worker.config.num_envs_per_worker,
        remote_envs=False,
        remote_env_batch_wait_ms=0,
    )


class _VectorizedModelGymEnv(VectorEnv):
    """Vectorized Environment Wrapper for MB-MPO.

    Primary change is in the `vector_step` method, which calls the dynamics
    models for next_obs "calculation" (instead of the actual env). Also, the
    actual envs need to have two extra methods implemented: `reward(obs)` and
    (optionally) `done(obs)`. If `done` is not implemented, we will assume
    that episodes in the env do not terminate, ever.
    """

    def __init__(
        self,
        make_env=None,
        existing_envs=None,
        num_envs=1,
        *,
        observation_space=None,
        action_space=None,
        env_config=None
    ):
        self.make_env = make_env
        self.envs = existing_envs
        self.num_envs = num_envs
        while len(self.envs) < num_envs:
            self.envs.append(self.make_env(len(self.envs)))
        self._timesteps = [0 for _ in range(self.num_envs)]

        super().__init__(
            observation_space=observation_space or self.envs[0].observation_space,
            action_space=action_space or self.envs[0].action_space,
            num_envs=num_envs,
        )
        worker = get_global_worker()
        self.model, self.device = worker.foreach_policy(
            lambda x, y: (x.dynamics_model, x.device)
        )[0]

    @override(VectorEnv)
    def vector_reset(self, *, seeds=None, options=None):
        """Override parent to store actual env obs for upcoming predictions."""
<<<<<<< HEAD
        seeds = seeds or [None] * self.num_envs
        options = options or [None] * self.num_envs
        reset_results = [
            e.reset(seed=seeds[i], options=options[i]) for i, e in enumerate(self.envs)
        ]
        self.cur_obs = [io[0] for io in reset_results]
        infos = [io[1] for io in reset_results]
        return self.cur_obs, infos
=======
        self.cur_obs = [e.reset() for e in self.envs]
        self._timesteps = [0 for _ in range(self.num_envs)]
        return self.cur_obs
>>>>>>> 2a0d3fd6

    @override(VectorEnv)
    def reset_at(self, index, seed=None):
        """Override parent to store actual env obs for upcoming predictions."""
        obs, infos = self.envs[index].reset()
        self.cur_obs[index] = obs
<<<<<<< HEAD
        return obs, infos
=======
        self._timesteps[index] = 0
        return obs
>>>>>>> 2a0d3fd6

    @override(VectorEnv)
    def vector_step(self, actions):
        if self.cur_obs is None:
            raise ValueError("Need to reset env first")

        for idx in range(self.num_envs):
            self._timesteps[idx] += 1

        # If discrete, need to one-hot actions
        if isinstance(self.action_space, Discrete):
            act = np.array(actions)
            new_act = np.zeros((act.size, act.max() + 1))
            new_act[np.arange(act.size), act] = 1
            actions = new_act.astype("float32")

        # Batch the TD-model prediction.
        obs_batch = np.stack(self.cur_obs, axis=0)
        action_batch = np.stack(actions, axis=0)
        # Predict the next observation, given previous a) real obs
        # (after a reset), b) predicted obs (any other time).
        next_obs_batch = self.model.predict_model_batches(
            obs_batch, action_batch, device=self.device
        )
        next_obs_batch = np.clip(next_obs_batch, -1000, 1000)

        # Call env's reward function.
        # Note: Each actual env must implement one to output exact rewards.
        rew_batch = self.envs[0].reward(obs_batch, action_batch, next_obs_batch)

        # If env has a `done` method, use it.
        if hasattr(self.envs[0], "done"):
            dones_batch = self.envs[0].done(next_obs_batch)
        # Our sub-environments have timestep limits.
        elif hasattr(self.envs[0], "_max_episode_steps"):
            dones_batch = np.array(
                [
                    self._timesteps[idx] >= self.envs[0]._max_episode_steps
                    for idx in range(self.num_envs)
                ]
            )
        # Otherwise, assume the episode does not end.
        else:
            dones_batch = np.asarray([False for _ in range(self.num_envs)])
        truncateds_batch = [False for _ in range(self.num_envs)]

        info_batch = [{} for _ in range(self.num_envs)]

        self.cur_obs = next_obs_batch

        return (
            list(next_obs_batch),
            list(rew_batch),
            list(dones_batch),
            truncateds_batch,
            info_batch,
        )

    @override(VectorEnv)
    def get_sub_environments(self):
        return self.envs<|MERGE_RESOLUTION|>--- conflicted
+++ resolved
@@ -82,7 +82,6 @@
     @override(VectorEnv)
     def vector_reset(self, *, seeds=None, options=None):
         """Override parent to store actual env obs for upcoming predictions."""
-<<<<<<< HEAD
         seeds = seeds or [None] * self.num_envs
         options = options or [None] * self.num_envs
         reset_results = [
@@ -90,24 +89,16 @@
         ]
         self.cur_obs = [io[0] for io in reset_results]
         infos = [io[1] for io in reset_results]
+        self._timesteps = [0 for _ in range(self.num_envs)]
         return self.cur_obs, infos
-=======
-        self.cur_obs = [e.reset() for e in self.envs]
-        self._timesteps = [0 for _ in range(self.num_envs)]
-        return self.cur_obs
->>>>>>> 2a0d3fd6
 
     @override(VectorEnv)
     def reset_at(self, index, seed=None):
         """Override parent to store actual env obs for upcoming predictions."""
         obs, infos = self.envs[index].reset()
         self.cur_obs[index] = obs
-<<<<<<< HEAD
+        self._timesteps[index] = 0
         return obs, infos
-=======
-        self._timesteps[index] = 0
-        return obs
->>>>>>> 2a0d3fd6
 
     @override(VectorEnv)
     def vector_step(self, actions):
