--- conflicted
+++ resolved
@@ -1,214 +1,106 @@
-<<<<<<< HEAD
-from gym.spaces import Box, Discrete
-import numpy as np
-import pyspiel
-
-from ray.rllib.env.multi_agent_env import MultiAgentEnv
-
-
-class OpenSpielEnv(MultiAgentEnv):
-    def __init__(self, env):
-        self.env = env
-
-        # Agent IDs are ints, starting from 0.
-        self.num_agents = self.env.num_players()
-        # Store the open-spiel game type.
-        self.type = self.env.get_type()
-        # Stores the current open-spiel game state.
-        self.state = None
-
-        # Extract observation- and action spaces from game.
-        self.observation_space = Box(
-            float("-inf"), float("inf"), (self.env.observation_tensor_size(),)
-        )
-        self.action_space = Discrete(self.env.num_distinct_actions())
-
-    def reset(self):
-        self.state = self.env.new_initial_state()
-        return self._get_obs()
-
-    def step(self, action):
-        # Before applying action(s), there could be chance nodes.
-        # E.g. if env has to figure out, which agent's action should get
-        # resolved first in a simultaneous node.
-        self._solve_chance_nodes()
-        penalties = {}
-
-        # Sequential game:
-        if str(self.type.dynamics) == "Dynamics.SEQUENTIAL":
-            curr_player = self.state.current_player()
-            assert curr_player in action
-            try:
-                self.state.apply_action(action[curr_player])
-            # TODO: (sven) resolve this hack by publishing legal actions
-            #  with each step.
-            except pyspiel.SpielError:
-                self.state.apply_action(np.random.choice(self.state.legal_actions()))
-                penalties[curr_player] = -0.1
-
-            # Compile rewards dict.
-            rewards = {ag: r for ag, r in enumerate(self.state.returns())}
-        # Simultaneous game.
-        else:
-            assert self.state.current_player() == -2
-            # Apparently, this works, even if one or more actions are invalid.
-            self.state.apply_actions([action[ag] for ag in range(self.num_agents)])
-
-        # Now that we have applied all actions, get the next obs.
-        obs = self._get_obs()
-
-        # Compile rewards dict and add the accumulated penalties
-        # (for taking invalid actions).
-        rewards = {ag: r for ag, r in enumerate(self.state.returns())}
-        for ag, penalty in penalties.items():
-            rewards[ag] += penalty
-
-        # Are we done?
-        is_done = self.state.is_terminal()
-        dones = dict(
-            {ag: is_done for ag in range(self.num_agents)}, **{"__all__": is_done}
-        )
-
-        return obs, rewards, dones, {}
-
-    def render(self, mode=None) -> None:
-        if mode == "human":
-            print(self.state)
-
-    def _get_obs(self):
-        # Before calculating an observation, there could be chance nodes
-        # (that may have an effect on the actual observations).
-        # E.g. After reset, figure out initial (random) positions of the
-        # agents.
-        self._solve_chance_nodes()
-
-        if self.state.is_terminal():
-            return {}
-
-        # Sequential game:
-        if str(self.type.dynamics) == "Dynamics.SEQUENTIAL":
-            curr_player = self.state.current_player()
-            return {curr_player: np.reshape(self.state.observation_tensor(), [-1])}
-        # Simultaneous game.
-        else:
-            assert self.state.current_player() == -2
-            return {
-                ag: np.reshape(self.state.observation_tensor(ag), [-1])
-                for ag in range(self.num_agents)
-            }
-
-    def _solve_chance_nodes(self):
-        # Chance node(s): Sample a (non-player) action and apply.
-        while self.state.is_chance_node():
-            assert self.state.current_player() == -1
-            actions, probs = zip(*self.state.chance_outcomes())
-            action = np.random.choice(actions, p=probs)
-            self.state.apply_action(action)
-=======
-from gym.spaces import Box, Discrete
-import numpy as np
-import pyspiel
-
-from ray.rllib.env.multi_agent_env import MultiAgentEnv
-
-
-class OpenSpielEnv(MultiAgentEnv):
-    def __init__(self, env):
-        super().__init__()
-        self.env = env
-
-        # Agent IDs are ints, starting from 0.
-        self.num_agents = self.env.num_players()
-        # Store the open-spiel game type.
-        self.type = self.env.get_type()
-        # Stores the current open-spiel game state.
-        self.state = None
-
-        # Extract observation- and action spaces from game.
-        self.observation_space = Box(
-            float("-inf"), float("inf"), (self.env.observation_tensor_size(),)
-        )
-        self.action_space = Discrete(self.env.num_distinct_actions())
-
-    def reset(self):
-        self.state = self.env.new_initial_state()
-        return self._get_obs()
-
-    def step(self, action):
-        # Before applying action(s), there could be chance nodes.
-        # E.g. if env has to figure out, which agent's action should get
-        # resolved first in a simultaneous node.
-        self._solve_chance_nodes()
-        penalties = {}
-
-        # Sequential game:
-        if str(self.type.dynamics) == "Dynamics.SEQUENTIAL":
-            curr_player = self.state.current_player()
-            assert curr_player in action
-            try:
-                self.state.apply_action(action[curr_player])
-            # TODO: (sven) resolve this hack by publishing legal actions
-            #  with each step.
-            except pyspiel.SpielError:
-                self.state.apply_action(np.random.choice(self.state.legal_actions()))
-                penalties[curr_player] = -0.1
-
-            # Compile rewards dict.
-            rewards = {ag: r for ag, r in enumerate(self.state.returns())}
-        # Simultaneous game.
-        else:
-            assert self.state.current_player() == -2
-            # Apparently, this works, even if one or more actions are invalid.
-            self.state.apply_actions([action[ag] for ag in range(self.num_agents)])
-
-        # Now that we have applied all actions, get the next obs.
-        obs = self._get_obs()
-
-        # Compile rewards dict and add the accumulated penalties
-        # (for taking invalid actions).
-        rewards = {ag: r for ag, r in enumerate(self.state.returns())}
-        for ag, penalty in penalties.items():
-            rewards[ag] += penalty
-
-        # Are we done?
-        is_done = self.state.is_terminal()
-        dones = dict(
-            {ag: is_done for ag in range(self.num_agents)}, **{"__all__": is_done}
-        )
-
-        return obs, rewards, dones, {}
-
-    def render(self, mode=None) -> None:
-        if mode == "human":
-            print(self.state)
-
-    def _get_obs(self):
-        # Before calculating an observation, there could be chance nodes
-        # (that may have an effect on the actual observations).
-        # E.g. After reset, figure out initial (random) positions of the
-        # agents.
-        self._solve_chance_nodes()
-
-        if self.state.is_terminal():
-            return {}
-
-        # Sequential game:
-        if str(self.type.dynamics) == "Dynamics.SEQUENTIAL":
-            curr_player = self.state.current_player()
-            return {curr_player: np.reshape(self.state.observation_tensor(), [-1])}
-        # Simultaneous game.
-        else:
-            assert self.state.current_player() == -2
-            return {
-                ag: np.reshape(self.state.observation_tensor(ag), [-1])
-                for ag in range(self.num_agents)
-            }
-
-    def _solve_chance_nodes(self):
-        # Chance node(s): Sample a (non-player) action and apply.
-        while self.state.is_chance_node():
-            assert self.state.current_player() == -1
-            actions, probs = zip(*self.state.chance_outcomes())
-            action = np.random.choice(actions, p=probs)
-            self.state.apply_action(action)
->>>>>>> 19672688
+from gym.spaces import Box, Discrete
+import numpy as np
+import pyspiel
+
+from ray.rllib.env.multi_agent_env import MultiAgentEnv
+
+
+class OpenSpielEnv(MultiAgentEnv):
+    def __init__(self, env):
+        super().__init__()
+        self.env = env
+
+        # Agent IDs are ints, starting from 0.
+        self.num_agents = self.env.num_players()
+        # Store the open-spiel game type.
+        self.type = self.env.get_type()
+        # Stores the current open-spiel game state.
+        self.state = None
+
+        # Extract observation- and action spaces from game.
+        self.observation_space = Box(
+            float("-inf"), float("inf"), (self.env.observation_tensor_size(),)
+        )
+        self.action_space = Discrete(self.env.num_distinct_actions())
+
+    def reset(self):
+        self.state = self.env.new_initial_state()
+        return self._get_obs()
+
+    def step(self, action):
+        # Before applying action(s), there could be chance nodes.
+        # E.g. if env has to figure out, which agent's action should get
+        # resolved first in a simultaneous node.
+        self._solve_chance_nodes()
+        penalties = {}
+
+        # Sequential game:
+        if str(self.type.dynamics) == "Dynamics.SEQUENTIAL":
+            curr_player = self.state.current_player()
+            assert curr_player in action
+            try:
+                self.state.apply_action(action[curr_player])
+            # TODO: (sven) resolve this hack by publishing legal actions
+            #  with each step.
+            except pyspiel.SpielError:
+                self.state.apply_action(np.random.choice(self.state.legal_actions()))
+                penalties[curr_player] = -0.1
+
+            # Compile rewards dict.
+            rewards = {ag: r for ag, r in enumerate(self.state.returns())}
+        # Simultaneous game.
+        else:
+            assert self.state.current_player() == -2
+            # Apparently, this works, even if one or more actions are invalid.
+            self.state.apply_actions([action[ag] for ag in range(self.num_agents)])
+
+        # Now that we have applied all actions, get the next obs.
+        obs = self._get_obs()
+
+        # Compile rewards dict and add the accumulated penalties
+        # (for taking invalid actions).
+        rewards = {ag: r for ag, r in enumerate(self.state.returns())}
+        for ag, penalty in penalties.items():
+            rewards[ag] += penalty
+
+        # Are we done?
+        is_done = self.state.is_terminal()
+        dones = dict(
+            {ag: is_done for ag in range(self.num_agents)}, **{"__all__": is_done}
+        )
+
+        return obs, rewards, dones, {}
+
+    def render(self, mode=None) -> None:
+        if mode == "human":
+            print(self.state)
+
+    def _get_obs(self):
+        # Before calculating an observation, there could be chance nodes
+        # (that may have an effect on the actual observations).
+        # E.g. After reset, figure out initial (random) positions of the
+        # agents.
+        self._solve_chance_nodes()
+
+        if self.state.is_terminal():
+            return {}
+
+        # Sequential game:
+        if str(self.type.dynamics) == "Dynamics.SEQUENTIAL":
+            curr_player = self.state.current_player()
+            return {curr_player: np.reshape(self.state.observation_tensor(), [-1])}
+        # Simultaneous game.
+        else:
+            assert self.state.current_player() == -2
+            return {
+                ag: np.reshape(self.state.observation_tensor(ag), [-1])
+                for ag in range(self.num_agents)
+            }
+
+    def _solve_chance_nodes(self):
+        # Chance node(s): Sample a (non-player) action and apply.
+        while self.state.is_chance_node():
+            assert self.state.current_player() == -1
+            actions, probs = zip(*self.state.chance_outcomes())
+            action = np.random.choice(actions, p=probs)
+            self.state.apply_action(action)