--- conflicted
+++ resolved
@@ -1,261 +1,129 @@
-<<<<<<< HEAD
-from collections import OrderedDict
-
-from ray.rllib.env.multi_agent_env import MultiAgentEnv
-
-# info key for the individual rewards of an agent, for example:
-# info: {
-#   group_1: {
-#      _group_rewards: [5, -1, 1],  # 3 agents in this group
-#   }
-# }
-GROUP_REWARDS = "_group_rewards"
-
-# info key for the individual infos of an agent, for example:
-# info: {
-#   group_1: {
-#      _group_infos: [{"foo": ...}, {}],  # 2 agents in this group
-#   }
-# }
-GROUP_INFO = "_group_info"
-
-
-class GroupAgentsWrapper(MultiAgentEnv):
-    """Wraps a MultiAgentEnv environment with agents grouped as specified.
-
-    See multi_agent_env.py for the specification of groups.
-
-    This API is experimental.
-    """
-
-    def __init__(self, env, groups, obs_space=None, act_space=None):
-        """Wrap an existing multi-agent env to group agents together.
-
-        See MultiAgentEnv.with_agent_groups() for usage info.
-
-        Args:
-            env (MultiAgentEnv): env to wrap
-            groups (dict): Grouping spec as documented in MultiAgentEnv.
-            obs_space (Space): Optional observation space for the grouped
-                env. Must be a tuple space.
-            act_space (Space): Optional action space for the grouped env.
-                Must be a tuple space.
-        """
-
-        self.env = env
-        self.groups = groups
-        self.agent_id_to_group = {}
-        for group_id, agent_ids in groups.items():
-            for agent_id in agent_ids:
-                if agent_id in self.agent_id_to_group:
-                    raise ValueError(
-                        "Agent id {} is in multiple groups".format(agent_id)
-                    )
-                self.agent_id_to_group[agent_id] = group_id
-        if obs_space is not None:
-            self.observation_space = obs_space
-        if act_space is not None:
-            self.action_space = act_space
-
-    def seed(self, seed=None):
-        if not hasattr(self.env, "seed"):
-            # This is a silent fail. However, OpenAI gyms also silently fail
-            # here.
-            return
-
-        self.env.seed(seed)
-
-    def reset(self):
-        obs = self.env.reset()
-        return self._group_items(obs)
-
-    def step(self, action_dict):
-        # Ungroup and send actions
-        action_dict = self._ungroup_items(action_dict)
-        obs, rewards, dones, infos = self.env.step(action_dict)
-
-        # Apply grouping transforms to the env outputs
-        obs = self._group_items(obs)
-        rewards = self._group_items(rewards, agg_fn=lambda gvals: list(gvals.values()))
-        dones = self._group_items(dones, agg_fn=lambda gvals: all(gvals.values()))
-        infos = self._group_items(
-            infos, agg_fn=lambda gvals: {GROUP_INFO: list(gvals.values())}
-        )
-
-        # Aggregate rewards, but preserve the original values in infos
-        for agent_id, rew in rewards.items():
-            if isinstance(rew, list):
-                rewards[agent_id] = sum(rew)
-                if agent_id not in infos:
-                    infos[agent_id] = {}
-                infos[agent_id][GROUP_REWARDS] = rew
-
-        return obs, rewards, dones, infos
-
-    def _ungroup_items(self, items):
-        out = {}
-        for agent_id, value in items.items():
-            if agent_id in self.groups:
-                assert len(value) == len(self.groups[agent_id]), (
-                    agent_id,
-                    value,
-                    self.groups,
-                )
-                for a, v in zip(self.groups[agent_id], value):
-                    out[a] = v
-            else:
-                out[agent_id] = value
-        return out
-
-    def _group_items(self, items, agg_fn=lambda gvals: list(gvals.values())):
-        grouped_items = {}
-        for agent_id, item in items.items():
-            if agent_id in self.agent_id_to_group:
-                group_id = self.agent_id_to_group[agent_id]
-                if group_id in grouped_items:
-                    continue  # already added
-                group_out = OrderedDict()
-                for a in self.groups[group_id]:
-                    if a in items:
-                        group_out[a] = items[a]
-                    else:
-                        raise ValueError(
-                            "Missing member of group {}: {}: {}".format(
-                                group_id, a, items
-                            )
-                        )
-                grouped_items[group_id] = agg_fn(group_out)
-            else:
-                grouped_items[agent_id] = item
-        return grouped_items
-=======
-from collections import OrderedDict
-
-from ray.rllib.env.multi_agent_env import MultiAgentEnv
-
-# info key for the individual rewards of an agent, for example:
-# info: {
-#   group_1: {
-#      _group_rewards: [5, -1, 1],  # 3 agents in this group
-#   }
-# }
-GROUP_REWARDS = "_group_rewards"
-
-# info key for the individual infos of an agent, for example:
-# info: {
-#   group_1: {
-#      _group_infos: [{"foo": ...}, {}],  # 2 agents in this group
-#   }
-# }
-GROUP_INFO = "_group_info"
-
-
-class GroupAgentsWrapper(MultiAgentEnv):
-    """Wraps a MultiAgentEnv environment with agents grouped as specified.
-
-    See multi_agent_env.py for the specification of groups.
-
-    This API is experimental.
-    """
-
-    def __init__(self, env, groups, obs_space=None, act_space=None):
-        """Wrap an existing multi-agent env to group agents together.
-
-        See MultiAgentEnv.with_agent_groups() for usage info.
-
-        Args:
-            env (MultiAgentEnv): env to wrap
-            groups (dict): Grouping spec as documented in MultiAgentEnv.
-            obs_space (Space): Optional observation space for the grouped
-                env. Must be a tuple space.
-            act_space (Space): Optional action space for the grouped env.
-                Must be a tuple space.
-        """
-        super().__init__()
-        self.env = env
-        self.groups = groups
-        self.agent_id_to_group = {}
-        for group_id, agent_ids in groups.items():
-            for agent_id in agent_ids:
-                if agent_id in self.agent_id_to_group:
-                    raise ValueError(
-                        "Agent id {} is in multiple groups".format(agent_id)
-                    )
-                self.agent_id_to_group[agent_id] = group_id
-        if obs_space is not None:
-            self.observation_space = obs_space
-        if act_space is not None:
-            self.action_space = act_space
-
-    def seed(self, seed=None):
-        if not hasattr(self.env, "seed"):
-            # This is a silent fail. However, OpenAI gyms also silently fail
-            # here.
-            return
-
-        self.env.seed(seed)
-
-    def reset(self):
-        obs = self.env.reset()
-        return self._group_items(obs)
-
-    def step(self, action_dict):
-        # Ungroup and send actions
-        action_dict = self._ungroup_items(action_dict)
-        obs, rewards, dones, infos = self.env.step(action_dict)
-
-        # Apply grouping transforms to the env outputs
-        obs = self._group_items(obs)
-        rewards = self._group_items(rewards, agg_fn=lambda gvals: list(gvals.values()))
-        dones = self._group_items(dones, agg_fn=lambda gvals: all(gvals.values()))
-        infos = self._group_items(
-            infos, agg_fn=lambda gvals: {GROUP_INFO: list(gvals.values())}
-        )
-
-        # Aggregate rewards, but preserve the original values in infos
-        for agent_id, rew in rewards.items():
-            if isinstance(rew, list):
-                rewards[agent_id] = sum(rew)
-                if agent_id not in infos:
-                    infos[agent_id] = {}
-                infos[agent_id][GROUP_REWARDS] = rew
-
-        return obs, rewards, dones, infos
-
-    def _ungroup_items(self, items):
-        out = {}
-        for agent_id, value in items.items():
-            if agent_id in self.groups:
-                assert len(value) == len(self.groups[agent_id]), (
-                    agent_id,
-                    value,
-                    self.groups,
-                )
-                for a, v in zip(self.groups[agent_id], value):
-                    out[a] = v
-            else:
-                out[agent_id] = value
-        return out
-
-    def _group_items(self, items, agg_fn=lambda gvals: list(gvals.values())):
-        grouped_items = {}
-        for agent_id, item in items.items():
-            if agent_id in self.agent_id_to_group:
-                group_id = self.agent_id_to_group[agent_id]
-                if group_id in grouped_items:
-                    continue  # already added
-                group_out = OrderedDict()
-                for a in self.groups[group_id]:
-                    if a in items:
-                        group_out[a] = items[a]
-                    else:
-                        raise ValueError(
-                            "Missing member of group {}: {}: {}".format(
-                                group_id, a, items
-                            )
-                        )
-                grouped_items[group_id] = agg_fn(group_out)
-            else:
-                grouped_items[agent_id] = item
-        return grouped_items
->>>>>>> 19672688
+from collections import OrderedDict
+
+from ray.rllib.env.multi_agent_env import MultiAgentEnv
+
+# info key for the individual rewards of an agent, for example:
+# info: {
+#   group_1: {
+#      _group_rewards: [5, -1, 1],  # 3 agents in this group
+#   }
+# }
+GROUP_REWARDS = "_group_rewards"
+
+# info key for the individual infos of an agent, for example:
+# info: {
+#   group_1: {
+#      _group_infos: [{"foo": ...}, {}],  # 2 agents in this group
+#   }
+# }
+GROUP_INFO = "_group_info"
+
+
+class GroupAgentsWrapper(MultiAgentEnv):
+    """Wraps a MultiAgentEnv environment with agents grouped as specified.
+
+    See multi_agent_env.py for the specification of groups.
+
+    This API is experimental.
+    """
+
+    def __init__(self, env, groups, obs_space=None, act_space=None):
+        """Wrap an existing multi-agent env to group agents together.
+
+        See MultiAgentEnv.with_agent_groups() for usage info.
+
+        Args:
+            env (MultiAgentEnv): env to wrap
+            groups (dict): Grouping spec as documented in MultiAgentEnv.
+            obs_space (Space): Optional observation space for the grouped
+                env. Must be a tuple space.
+            act_space (Space): Optional action space for the grouped env.
+                Must be a tuple space.
+        """
+        super().__init__()
+        self.env = env
+        self.groups = groups
+        self.agent_id_to_group = {}
+        for group_id, agent_ids in groups.items():
+            for agent_id in agent_ids:
+                if agent_id in self.agent_id_to_group:
+                    raise ValueError(
+                        "Agent id {} is in multiple groups".format(agent_id)
+                    )
+                self.agent_id_to_group[agent_id] = group_id
+        if obs_space is not None:
+            self.observation_space = obs_space
+        if act_space is not None:
+            self.action_space = act_space
+
+    def seed(self, seed=None):
+        if not hasattr(self.env, "seed"):
+            # This is a silent fail. However, OpenAI gyms also silently fail
+            # here.
+            return
+
+        self.env.seed(seed)
+
+    def reset(self):
+        obs = self.env.reset()
+        return self._group_items(obs)
+
+    def step(self, action_dict):
+        # Ungroup and send actions
+        action_dict = self._ungroup_items(action_dict)
+        obs, rewards, dones, infos = self.env.step(action_dict)
+
+        # Apply grouping transforms to the env outputs
+        obs = self._group_items(obs)
+        rewards = self._group_items(rewards, agg_fn=lambda gvals: list(gvals.values()))
+        dones = self._group_items(dones, agg_fn=lambda gvals: all(gvals.values()))
+        infos = self._group_items(
+            infos, agg_fn=lambda gvals: {GROUP_INFO: list(gvals.values())}
+        )
+
+        # Aggregate rewards, but preserve the original values in infos
+        for agent_id, rew in rewards.items():
+            if isinstance(rew, list):
+                rewards[agent_id] = sum(rew)
+                if agent_id not in infos:
+                    infos[agent_id] = {}
+                infos[agent_id][GROUP_REWARDS] = rew
+
+        return obs, rewards, dones, infos
+
+    def _ungroup_items(self, items):
+        out = {}
+        for agent_id, value in items.items():
+            if agent_id in self.groups:
+                assert len(value) == len(self.groups[agent_id]), (
+                    agent_id,
+                    value,
+                    self.groups,
+                )
+                for a, v in zip(self.groups[agent_id], value):
+                    out[a] = v
+            else:
+                out[agent_id] = value
+        return out
+
+    def _group_items(self, items, agg_fn=lambda gvals: list(gvals.values())):
+        grouped_items = {}
+        for agent_id, item in items.items():
+            if agent_id in self.agent_id_to_group:
+                group_id = self.agent_id_to_group[agent_id]
+                if group_id in grouped_items:
+                    continue  # already added
+                group_out = OrderedDict()
+                for a in self.groups[group_id]:
+                    if a in items:
+                        group_out[a] = items[a]
+                    else:
+                        raise ValueError(
+                            "Missing member of group {}: {}: {}".format(
+                                group_id, a, items
+                            )
+                        )
+                grouped_items[group_id] = agg_fn(group_out)
+            else:
+                grouped_items[agent_id] = item
+        return grouped_items