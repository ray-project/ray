<<<<<<< HEAD
"""Wrap Kaggle's environment

Source: https://github.com/Kaggle/kaggle-environments
"""

from copy import deepcopy
from typing import Any, Dict, Optional, Tuple

try:
    import kaggle_environments
except (ImportError, ModuleNotFoundError):
    pass
import numpy as np
from gym.spaces import Box
from gym.spaces import Dict as DictSpace
from gym.spaces import Discrete, MultiBinary, MultiDiscrete, Space
from gym.spaces import Tuple as TupleSpace

from ray.rllib.env import MultiAgentEnv
from ray.rllib.utils.typing import MultiAgentDict, AgentID


class KaggleFootballMultiAgentEnv(MultiAgentEnv):
    """An interface to the kaggle's football environment.

    See: https://github.com/Kaggle/kaggle-environments
    """

    def __init__(self, configuration: Optional[Dict[str, Any]] = None) -> None:
        """Initializes a Kaggle football environment.

        Args:
            configuration (Optional[Dict[str, Any]]): configuration of the
                football environment. For detailed information, see:
                https://github.com/Kaggle/kaggle-environments/blob/master/kaggle_environments/envs/football/football.json
        """
        self.kaggle_env = kaggle_environments.make(
            "football", configuration=configuration or {}
        )
        self.last_cumulative_reward = None

    def reset(self) -> MultiAgentDict:
        kaggle_state = self.kaggle_env.reset()
        self.last_cumulative_reward = None
        return {
            f"agent{idx}": self._convert_obs(agent_state["observation"])
            for idx, agent_state in enumerate(kaggle_state)
            if agent_state["status"] == "ACTIVE"
        }

    def step(
        self, action_dict: Dict[AgentID, int]
    ) -> Tuple[MultiAgentDict, MultiAgentDict, MultiAgentDict, MultiAgentDict]:
        # Convert action_dict (used by RLlib) to a list of actions (used by
        # kaggle_environments)
        action_list = [None] * len(self.kaggle_env.state)
        for idx, agent_state in enumerate(self.kaggle_env.state):
            if agent_state["status"] == "ACTIVE":
                action = action_dict[f"agent{idx}"]
                action_list[idx] = [action]
        self.kaggle_env.step(action_list)

        # Parse (obs, reward, done, info) from kaggle's "state" representation
        obs = {}
        cumulative_reward = {}
        done = {"__all__": self.kaggle_env.done}
        info = {}
        for idx in range(len(self.kaggle_env.state)):
            agent_state = self.kaggle_env.state[idx]
            agent_name = f"agent{idx}"
            if agent_state["status"] == "ACTIVE":
                obs[agent_name] = self._convert_obs(agent_state["observation"])
            cumulative_reward[agent_name] = agent_state["reward"]
            done[agent_name] = agent_state["status"] != "ACTIVE"
            info[agent_name] = agent_state["info"]
        # Compute the step rewards from the cumulative rewards
        if self.last_cumulative_reward is not None:
            reward = {
                agent_id: agent_reward - self.last_cumulative_reward[agent_id]
                for agent_id, agent_reward in cumulative_reward.items()
            }
        else:
            reward = cumulative_reward
        self.last_cumulative_reward = cumulative_reward
        return obs, reward, done, info

    def _convert_obs(self, obs: Dict[str, Any]) -> Dict[str, Any]:
        """Convert raw observations

        These conversions are necessary to make the observations fall into the
        observation space defined below.
        """
        new_obs = deepcopy(obs)
        if new_obs["players_raw"][0]["ball_owned_team"] == -1:
            new_obs["players_raw"][0]["ball_owned_team"] = 2
        if new_obs["players_raw"][0]["ball_owned_player"] == -1:
            new_obs["players_raw"][0]["ball_owned_player"] = 11
        new_obs["players_raw"][0]["steps_left"] = [
            new_obs["players_raw"][0]["steps_left"]
        ]
        return new_obs

    def build_agent_spaces(self) -> Tuple[Space, Space]:
        """Construct the action and observation spaces

        Description of actions and observations:
        https://github.com/google-research/football/blob/master/gfootball/doc/observation.md
        """  # noqa: E501
        action_space = Discrete(19)
        # The football field's corners are [+-1., +-0.42]. However, the players
        # and balls may get out of the field. Thus we multiply those limits by
        # a factor of 2.
        xlim = 1.0 * 2
        ylim = 0.42 * 2
        num_players: int = 11
        xy_space = Box(
            np.array([-xlim, -ylim], dtype=np.float32),
            np.array([xlim, ylim], dtype=np.float32),
        )
        xyz_space = Box(
            np.array([-xlim, -ylim, 0], dtype=np.float32),
            np.array([xlim, ylim, np.inf], dtype=np.float32),
        )
        observation_space = DictSpace(
            {
                "controlled_players": Discrete(2),
                "players_raw": TupleSpace(
                    [
                        DictSpace(
                            {
                                # ball information
                                "ball": xyz_space,
                                "ball_direction": Box(-np.inf, np.inf, (3,)),
                                "ball_rotation": Box(-np.inf, np.inf, (3,)),
                                "ball_owned_team": Discrete(3),
                                "ball_owned_player": Discrete(num_players + 1),
                                # left team
                                "left_team": TupleSpace([xy_space] * num_players),
                                "left_team_direction": TupleSpace(
                                    [xy_space] * num_players
                                ),
                                "left_team_tired_factor": Box(0.0, 1.0, (num_players,)),
                                "left_team_yellow_card": MultiBinary(num_players),
                                "left_team_active": MultiBinary(num_players),
                                "left_team_roles": MultiDiscrete([10] * num_players),
                                # right team
                                "right_team": TupleSpace([xy_space] * num_players),
                                "right_team_direction": TupleSpace(
                                    [xy_space] * num_players
                                ),
                                "right_team_tired_factor": Box(
                                    0.0, 1.0, (num_players,)
                                ),
                                "right_team_yellow_card": MultiBinary(num_players),
                                "right_team_active": MultiBinary(num_players),
                                "right_team_roles": MultiDiscrete([10] * num_players),
                                # controlled player information
                                "active": Discrete(num_players),
                                "designated": Discrete(num_players),
                                "sticky_actions": MultiBinary(10),
                                # match state
                                "score": Box(-np.inf, np.inf, (2,)),
                                "steps_left": Box(0, np.inf, (1,)),
                                "game_mode": Discrete(7),
                            }
                        )
                    ]
                ),
            }
        )
        return action_space, observation_space
=======
"""Wrap Kaggle's environment

Source: https://github.com/Kaggle/kaggle-environments
"""

from copy import deepcopy
from typing import Any, Dict, Optional, Tuple

try:
    import kaggle_environments
except (ImportError, ModuleNotFoundError):
    pass
import numpy as np
from gym.spaces import Box
from gym.spaces import Dict as DictSpace
from gym.spaces import Discrete, MultiBinary, MultiDiscrete, Space
from gym.spaces import Tuple as TupleSpace

from ray.rllib.env import MultiAgentEnv
from ray.rllib.utils.typing import MultiAgentDict, AgentID


class KaggleFootballMultiAgentEnv(MultiAgentEnv):
    """An interface to the kaggle's football environment.

    See: https://github.com/Kaggle/kaggle-environments
    """

    def __init__(self, configuration: Optional[Dict[str, Any]] = None) -> None:
        """Initializes a Kaggle football environment.

        Args:
            configuration (Optional[Dict[str, Any]]): configuration of the
                football environment. For detailed information, see:
                https://github.com/Kaggle/kaggle-environments/blob/master/kaggle_environments/envs/football/football.json
        """
        super().__init__()
        self.kaggle_env = kaggle_environments.make(
            "football", configuration=configuration or {}
        )
        self.last_cumulative_reward = None

    def reset(self) -> MultiAgentDict:
        kaggle_state = self.kaggle_env.reset()
        self.last_cumulative_reward = None
        return {
            f"agent{idx}": self._convert_obs(agent_state["observation"])
            for idx, agent_state in enumerate(kaggle_state)
            if agent_state["status"] == "ACTIVE"
        }

    def step(
        self, action_dict: Dict[AgentID, int]
    ) -> Tuple[MultiAgentDict, MultiAgentDict, MultiAgentDict, MultiAgentDict]:
        # Convert action_dict (used by RLlib) to a list of actions (used by
        # kaggle_environments)
        action_list = [None] * len(self.kaggle_env.state)
        for idx, agent_state in enumerate(self.kaggle_env.state):
            if agent_state["status"] == "ACTIVE":
                action = action_dict[f"agent{idx}"]
                action_list[idx] = [action]
        self.kaggle_env.step(action_list)

        # Parse (obs, reward, done, info) from kaggle's "state" representation
        obs = {}
        cumulative_reward = {}
        done = {"__all__": self.kaggle_env.done}
        info = {}
        for idx in range(len(self.kaggle_env.state)):
            agent_state = self.kaggle_env.state[idx]
            agent_name = f"agent{idx}"
            if agent_state["status"] == "ACTIVE":
                obs[agent_name] = self._convert_obs(agent_state["observation"])
            cumulative_reward[agent_name] = agent_state["reward"]
            done[agent_name] = agent_state["status"] != "ACTIVE"
            info[agent_name] = agent_state["info"]
        # Compute the step rewards from the cumulative rewards
        if self.last_cumulative_reward is not None:
            reward = {
                agent_id: agent_reward - self.last_cumulative_reward[agent_id]
                for agent_id, agent_reward in cumulative_reward.items()
            }
        else:
            reward = cumulative_reward
        self.last_cumulative_reward = cumulative_reward
        return obs, reward, done, info

    def _convert_obs(self, obs: Dict[str, Any]) -> Dict[str, Any]:
        """Convert raw observations

        These conversions are necessary to make the observations fall into the
        observation space defined below.
        """
        new_obs = deepcopy(obs)
        if new_obs["players_raw"][0]["ball_owned_team"] == -1:
            new_obs["players_raw"][0]["ball_owned_team"] = 2
        if new_obs["players_raw"][0]["ball_owned_player"] == -1:
            new_obs["players_raw"][0]["ball_owned_player"] = 11
        new_obs["players_raw"][0]["steps_left"] = [
            new_obs["players_raw"][0]["steps_left"]
        ]
        return new_obs

    def build_agent_spaces(self) -> Tuple[Space, Space]:
        """Construct the action and observation spaces

        Description of actions and observations:
        https://github.com/google-research/football/blob/master/gfootball/doc/observation.md
        """  # noqa: E501
        action_space = Discrete(19)
        # The football field's corners are [+-1., +-0.42]. However, the players
        # and balls may get out of the field. Thus we multiply those limits by
        # a factor of 2.
        xlim = 1.0 * 2
        ylim = 0.42 * 2
        num_players: int = 11
        xy_space = Box(
            np.array([-xlim, -ylim], dtype=np.float32),
            np.array([xlim, ylim], dtype=np.float32),
        )
        xyz_space = Box(
            np.array([-xlim, -ylim, 0], dtype=np.float32),
            np.array([xlim, ylim, np.inf], dtype=np.float32),
        )
        observation_space = DictSpace(
            {
                "controlled_players": Discrete(2),
                "players_raw": TupleSpace(
                    [
                        DictSpace(
                            {
                                # ball information
                                "ball": xyz_space,
                                "ball_direction": Box(-np.inf, np.inf, (3,)),
                                "ball_rotation": Box(-np.inf, np.inf, (3,)),
                                "ball_owned_team": Discrete(3),
                                "ball_owned_player": Discrete(num_players + 1),
                                # left team
                                "left_team": TupleSpace([xy_space] * num_players),
                                "left_team_direction": TupleSpace(
                                    [xy_space] * num_players
                                ),
                                "left_team_tired_factor": Box(0.0, 1.0, (num_players,)),
                                "left_team_yellow_card": MultiBinary(num_players),
                                "left_team_active": MultiBinary(num_players),
                                "left_team_roles": MultiDiscrete([10] * num_players),
                                # right team
                                "right_team": TupleSpace([xy_space] * num_players),
                                "right_team_direction": TupleSpace(
                                    [xy_space] * num_players
                                ),
                                "right_team_tired_factor": Box(
                                    0.0, 1.0, (num_players,)
                                ),
                                "right_team_yellow_card": MultiBinary(num_players),
                                "right_team_active": MultiBinary(num_players),
                                "right_team_roles": MultiDiscrete([10] * num_players),
                                # controlled player information
                                "active": Discrete(num_players),
                                "designated": Discrete(num_players),
                                "sticky_actions": MultiBinary(10),
                                # match state
                                "score": Box(-np.inf, np.inf, (2,)),
                                "steps_left": Box(0, np.inf, (1,)),
                                "game_mode": Discrete(7),
                            }
                        )
                    ]
                ),
            }
        )
        return action_space, observation_space
>>>>>>> 19672688
<|MERGE_RESOLUTION|>--- conflicted
+++ resolved
@@ -1,346 +1,172 @@
-<<<<<<< HEAD
-"""Wrap Kaggle's environment
-
-Source: https://github.com/Kaggle/kaggle-environments
-"""
-
-from copy import deepcopy
-from typing import Any, Dict, Optional, Tuple
-
-try:
-    import kaggle_environments
-except (ImportError, ModuleNotFoundError):
-    pass
-import numpy as np
-from gym.spaces import Box
-from gym.spaces import Dict as DictSpace
-from gym.spaces import Discrete, MultiBinary, MultiDiscrete, Space
-from gym.spaces import Tuple as TupleSpace
-
-from ray.rllib.env import MultiAgentEnv
-from ray.rllib.utils.typing import MultiAgentDict, AgentID
-
-
-class KaggleFootballMultiAgentEnv(MultiAgentEnv):
-    """An interface to the kaggle's football environment.
-
-    See: https://github.com/Kaggle/kaggle-environments
-    """
-
-    def __init__(self, configuration: Optional[Dict[str, Any]] = None) -> None:
-        """Initializes a Kaggle football environment.
-
-        Args:
-            configuration (Optional[Dict[str, Any]]): configuration of the
-                football environment. For detailed information, see:
-                https://github.com/Kaggle/kaggle-environments/blob/master/kaggle_environments/envs/football/football.json
-        """
-        self.kaggle_env = kaggle_environments.make(
-            "football", configuration=configuration or {}
-        )
-        self.last_cumulative_reward = None
-
-    def reset(self) -> MultiAgentDict:
-        kaggle_state = self.kaggle_env.reset()
-        self.last_cumulative_reward = None
-        return {
-            f"agent{idx}": self._convert_obs(agent_state["observation"])
-            for idx, agent_state in enumerate(kaggle_state)
-            if agent_state["status"] == "ACTIVE"
-        }
-
-    def step(
-        self, action_dict: Dict[AgentID, int]
-    ) -> Tuple[MultiAgentDict, MultiAgentDict, MultiAgentDict, MultiAgentDict]:
-        # Convert action_dict (used by RLlib) to a list of actions (used by
-        # kaggle_environments)
-        action_list = [None] * len(self.kaggle_env.state)
-        for idx, agent_state in enumerate(self.kaggle_env.state):
-            if agent_state["status"] == "ACTIVE":
-                action = action_dict[f"agent{idx}"]
-                action_list[idx] = [action]
-        self.kaggle_env.step(action_list)
-
-        # Parse (obs, reward, done, info) from kaggle's "state" representation
-        obs = {}
-        cumulative_reward = {}
-        done = {"__all__": self.kaggle_env.done}
-        info = {}
-        for idx in range(len(self.kaggle_env.state)):
-            agent_state = self.kaggle_env.state[idx]
-            agent_name = f"agent{idx}"
-            if agent_state["status"] == "ACTIVE":
-                obs[agent_name] = self._convert_obs(agent_state["observation"])
-            cumulative_reward[agent_name] = agent_state["reward"]
-            done[agent_name] = agent_state["status"] != "ACTIVE"
-            info[agent_name] = agent_state["info"]
-        # Compute the step rewards from the cumulative rewards
-        if self.last_cumulative_reward is not None:
-            reward = {
-                agent_id: agent_reward - self.last_cumulative_reward[agent_id]
-                for agent_id, agent_reward in cumulative_reward.items()
-            }
-        else:
-            reward = cumulative_reward
-        self.last_cumulative_reward = cumulative_reward
-        return obs, reward, done, info
-
-    def _convert_obs(self, obs: Dict[str, Any]) -> Dict[str, Any]:
-        """Convert raw observations
-
-        These conversions are necessary to make the observations fall into the
-        observation space defined below.
-        """
-        new_obs = deepcopy(obs)
-        if new_obs["players_raw"][0]["ball_owned_team"] == -1:
-            new_obs["players_raw"][0]["ball_owned_team"] = 2
-        if new_obs["players_raw"][0]["ball_owned_player"] == -1:
-            new_obs["players_raw"][0]["ball_owned_player"] = 11
-        new_obs["players_raw"][0]["steps_left"] = [
-            new_obs["players_raw"][0]["steps_left"]
-        ]
-        return new_obs
-
-    def build_agent_spaces(self) -> Tuple[Space, Space]:
-        """Construct the action and observation spaces
-
-        Description of actions and observations:
-        https://github.com/google-research/football/blob/master/gfootball/doc/observation.md
-        """  # noqa: E501
-        action_space = Discrete(19)
-        # The football field's corners are [+-1., +-0.42]. However, the players
-        # and balls may get out of the field. Thus we multiply those limits by
-        # a factor of 2.
-        xlim = 1.0 * 2
-        ylim = 0.42 * 2
-        num_players: int = 11
-        xy_space = Box(
-            np.array([-xlim, -ylim], dtype=np.float32),
-            np.array([xlim, ylim], dtype=np.float32),
-        )
-        xyz_space = Box(
-            np.array([-xlim, -ylim, 0], dtype=np.float32),
-            np.array([xlim, ylim, np.inf], dtype=np.float32),
-        )
-        observation_space = DictSpace(
-            {
-                "controlled_players": Discrete(2),
-                "players_raw": TupleSpace(
-                    [
-                        DictSpace(
-                            {
-                                # ball information
-                                "ball": xyz_space,
-                                "ball_direction": Box(-np.inf, np.inf, (3,)),
-                                "ball_rotation": Box(-np.inf, np.inf, (3,)),
-                                "ball_owned_team": Discrete(3),
-                                "ball_owned_player": Discrete(num_players + 1),
-                                # left team
-                                "left_team": TupleSpace([xy_space] * num_players),
-                                "left_team_direction": TupleSpace(
-                                    [xy_space] * num_players
-                                ),
-                                "left_team_tired_factor": Box(0.0, 1.0, (num_players,)),
-                                "left_team_yellow_card": MultiBinary(num_players),
-                                "left_team_active": MultiBinary(num_players),
-                                "left_team_roles": MultiDiscrete([10] * num_players),
-                                # right team
-                                "right_team": TupleSpace([xy_space] * num_players),
-                                "right_team_direction": TupleSpace(
-                                    [xy_space] * num_players
-                                ),
-                                "right_team_tired_factor": Box(
-                                    0.0, 1.0, (num_players,)
-                                ),
-                                "right_team_yellow_card": MultiBinary(num_players),
-                                "right_team_active": MultiBinary(num_players),
-                                "right_team_roles": MultiDiscrete([10] * num_players),
-                                # controlled player information
-                                "active": Discrete(num_players),
-                                "designated": Discrete(num_players),
-                                "sticky_actions": MultiBinary(10),
-                                # match state
-                                "score": Box(-np.inf, np.inf, (2,)),
-                                "steps_left": Box(0, np.inf, (1,)),
-                                "game_mode": Discrete(7),
-                            }
-                        )
-                    ]
-                ),
-            }
-        )
-        return action_space, observation_space
-=======
-"""Wrap Kaggle's environment
-
-Source: https://github.com/Kaggle/kaggle-environments
-"""
-
-from copy import deepcopy
-from typing import Any, Dict, Optional, Tuple
-
-try:
-    import kaggle_environments
-except (ImportError, ModuleNotFoundError):
-    pass
-import numpy as np
-from gym.spaces import Box
-from gym.spaces import Dict as DictSpace
-from gym.spaces import Discrete, MultiBinary, MultiDiscrete, Space
-from gym.spaces import Tuple as TupleSpace
-
-from ray.rllib.env import MultiAgentEnv
-from ray.rllib.utils.typing import MultiAgentDict, AgentID
-
-
-class KaggleFootballMultiAgentEnv(MultiAgentEnv):
-    """An interface to the kaggle's football environment.
-
-    See: https://github.com/Kaggle/kaggle-environments
-    """
-
-    def __init__(self, configuration: Optional[Dict[str, Any]] = None) -> None:
-        """Initializes a Kaggle football environment.
-
-        Args:
-            configuration (Optional[Dict[str, Any]]): configuration of the
-                football environment. For detailed information, see:
-                https://github.com/Kaggle/kaggle-environments/blob/master/kaggle_environments/envs/football/football.json
-        """
-        super().__init__()
-        self.kaggle_env = kaggle_environments.make(
-            "football", configuration=configuration or {}
-        )
-        self.last_cumulative_reward = None
-
-    def reset(self) -> MultiAgentDict:
-        kaggle_state = self.kaggle_env.reset()
-        self.last_cumulative_reward = None
-        return {
-            f"agent{idx}": self._convert_obs(agent_state["observation"])
-            for idx, agent_state in enumerate(kaggle_state)
-            if agent_state["status"] == "ACTIVE"
-        }
-
-    def step(
-        self, action_dict: Dict[AgentID, int]
-    ) -> Tuple[MultiAgentDict, MultiAgentDict, MultiAgentDict, MultiAgentDict]:
-        # Convert action_dict (used by RLlib) to a list of actions (used by
-        # kaggle_environments)
-        action_list = [None] * len(self.kaggle_env.state)
-        for idx, agent_state in enumerate(self.kaggle_env.state):
-            if agent_state["status"] == "ACTIVE":
-                action = action_dict[f"agent{idx}"]
-                action_list[idx] = [action]
-        self.kaggle_env.step(action_list)
-
-        # Parse (obs, reward, done, info) from kaggle's "state" representation
-        obs = {}
-        cumulative_reward = {}
-        done = {"__all__": self.kaggle_env.done}
-        info = {}
-        for idx in range(len(self.kaggle_env.state)):
-            agent_state = self.kaggle_env.state[idx]
-            agent_name = f"agent{idx}"
-            if agent_state["status"] == "ACTIVE":
-                obs[agent_name] = self._convert_obs(agent_state["observation"])
-            cumulative_reward[agent_name] = agent_state["reward"]
-            done[agent_name] = agent_state["status"] != "ACTIVE"
-            info[agent_name] = agent_state["info"]
-        # Compute the step rewards from the cumulative rewards
-        if self.last_cumulative_reward is not None:
-            reward = {
-                agent_id: agent_reward - self.last_cumulative_reward[agent_id]
-                for agent_id, agent_reward in cumulative_reward.items()
-            }
-        else:
-            reward = cumulative_reward
-        self.last_cumulative_reward = cumulative_reward
-        return obs, reward, done, info
-
-    def _convert_obs(self, obs: Dict[str, Any]) -> Dict[str, Any]:
-        """Convert raw observations
-
-        These conversions are necessary to make the observations fall into the
-        observation space defined below.
-        """
-        new_obs = deepcopy(obs)
-        if new_obs["players_raw"][0]["ball_owned_team"] == -1:
-            new_obs["players_raw"][0]["ball_owned_team"] = 2
-        if new_obs["players_raw"][0]["ball_owned_player"] == -1:
-            new_obs["players_raw"][0]["ball_owned_player"] = 11
-        new_obs["players_raw"][0]["steps_left"] = [
-            new_obs["players_raw"][0]["steps_left"]
-        ]
-        return new_obs
-
-    def build_agent_spaces(self) -> Tuple[Space, Space]:
-        """Construct the action and observation spaces
-
-        Description of actions and observations:
-        https://github.com/google-research/football/blob/master/gfootball/doc/observation.md
-        """  # noqa: E501
-        action_space = Discrete(19)
-        # The football field's corners are [+-1., +-0.42]. However, the players
-        # and balls may get out of the field. Thus we multiply those limits by
-        # a factor of 2.
-        xlim = 1.0 * 2
-        ylim = 0.42 * 2
-        num_players: int = 11
-        xy_space = Box(
-            np.array([-xlim, -ylim], dtype=np.float32),
-            np.array([xlim, ylim], dtype=np.float32),
-        )
-        xyz_space = Box(
-            np.array([-xlim, -ylim, 0], dtype=np.float32),
-            np.array([xlim, ylim, np.inf], dtype=np.float32),
-        )
-        observation_space = DictSpace(
-            {
-                "controlled_players": Discrete(2),
-                "players_raw": TupleSpace(
-                    [
-                        DictSpace(
-                            {
-                                # ball information
-                                "ball": xyz_space,
-                                "ball_direction": Box(-np.inf, np.inf, (3,)),
-                                "ball_rotation": Box(-np.inf, np.inf, (3,)),
-                                "ball_owned_team": Discrete(3),
-                                "ball_owned_player": Discrete(num_players + 1),
-                                # left team
-                                "left_team": TupleSpace([xy_space] * num_players),
-                                "left_team_direction": TupleSpace(
-                                    [xy_space] * num_players
-                                ),
-                                "left_team_tired_factor": Box(0.0, 1.0, (num_players,)),
-                                "left_team_yellow_card": MultiBinary(num_players),
-                                "left_team_active": MultiBinary(num_players),
-                                "left_team_roles": MultiDiscrete([10] * num_players),
-                                # right team
-                                "right_team": TupleSpace([xy_space] * num_players),
-                                "right_team_direction": TupleSpace(
-                                    [xy_space] * num_players
-                                ),
-                                "right_team_tired_factor": Box(
-                                    0.0, 1.0, (num_players,)
-                                ),
-                                "right_team_yellow_card": MultiBinary(num_players),
-                                "right_team_active": MultiBinary(num_players),
-                                "right_team_roles": MultiDiscrete([10] * num_players),
-                                # controlled player information
-                                "active": Discrete(num_players),
-                                "designated": Discrete(num_players),
-                                "sticky_actions": MultiBinary(10),
-                                # match state
-                                "score": Box(-np.inf, np.inf, (2,)),
-                                "steps_left": Box(0, np.inf, (1,)),
-                                "game_mode": Discrete(7),
-                            }
-                        )
-                    ]
-                ),
-            }
-        )
-        return action_space, observation_space
->>>>>>> 19672688
+"""Wrap Kaggle's environment
+
+Source: https://github.com/Kaggle/kaggle-environments
+"""
+
+from copy import deepcopy
+from typing import Any, Dict, Optional, Tuple
+
+try:
+    import kaggle_environments
+except (ImportError, ModuleNotFoundError):
+    pass
+import numpy as np
+from gym.spaces import Box
+from gym.spaces import Dict as DictSpace
+from gym.spaces import Discrete, MultiBinary, MultiDiscrete, Space
+from gym.spaces import Tuple as TupleSpace
+
+from ray.rllib.env import MultiAgentEnv
+from ray.rllib.utils.typing import MultiAgentDict, AgentID
+
+
+class KaggleFootballMultiAgentEnv(MultiAgentEnv):
+    """An interface to the kaggle's football environment.
+
+    See: https://github.com/Kaggle/kaggle-environments
+    """
+
+    def __init__(self, configuration: Optional[Dict[str, Any]] = None) -> None:
+        """Initializes a Kaggle football environment.
+
+        Args:
+            configuration (Optional[Dict[str, Any]]): configuration of the
+                football environment. For detailed information, see:
+                https://github.com/Kaggle/kaggle-environments/blob/master/kaggle_environments/envs/football/football.json
+        """
+        super().__init__()
+        self.kaggle_env = kaggle_environments.make(
+            "football", configuration=configuration or {}
+        )
+        self.last_cumulative_reward = None
+
+    def reset(self) -> MultiAgentDict:
+        kaggle_state = self.kaggle_env.reset()
+        self.last_cumulative_reward = None
+        return {
+            f"agent{idx}": self._convert_obs(agent_state["observation"])
+            for idx, agent_state in enumerate(kaggle_state)
+            if agent_state["status"] == "ACTIVE"
+        }
+
+    def step(
+        self, action_dict: Dict[AgentID, int]
+    ) -> Tuple[MultiAgentDict, MultiAgentDict, MultiAgentDict, MultiAgentDict]:
+        # Convert action_dict (used by RLlib) to a list of actions (used by
+        # kaggle_environments)
+        action_list = [None] * len(self.kaggle_env.state)
+        for idx, agent_state in enumerate(self.kaggle_env.state):
+            if agent_state["status"] == "ACTIVE":
+                action = action_dict[f"agent{idx}"]
+                action_list[idx] = [action]
+        self.kaggle_env.step(action_list)
+
+        # Parse (obs, reward, done, info) from kaggle's "state" representation
+        obs = {}
+        cumulative_reward = {}
+        done = {"__all__": self.kaggle_env.done}
+        info = {}
+        for idx in range(len(self.kaggle_env.state)):
+            agent_state = self.kaggle_env.state[idx]
+            agent_name = f"agent{idx}"
+            if agent_state["status"] == "ACTIVE":
+                obs[agent_name] = self._convert_obs(agent_state["observation"])
+            cumulative_reward[agent_name] = agent_state["reward"]
+            done[agent_name] = agent_state["status"] != "ACTIVE"
+            info[agent_name] = agent_state["info"]
+        # Compute the step rewards from the cumulative rewards
+        if self.last_cumulative_reward is not None:
+            reward = {
+                agent_id: agent_reward - self.last_cumulative_reward[agent_id]
+                for agent_id, agent_reward in cumulative_reward.items()
+            }
+        else:
+            reward = cumulative_reward
+        self.last_cumulative_reward = cumulative_reward
+        return obs, reward, done, info
+
+    def _convert_obs(self, obs: Dict[str, Any]) -> Dict[str, Any]:
+        """Convert raw observations
+
+        These conversions are necessary to make the observations fall into the
+        observation space defined below.
+        """
+        new_obs = deepcopy(obs)
+        if new_obs["players_raw"][0]["ball_owned_team"] == -1:
+            new_obs["players_raw"][0]["ball_owned_team"] = 2
+        if new_obs["players_raw"][0]["ball_owned_player"] == -1:
+            new_obs["players_raw"][0]["ball_owned_player"] = 11
+        new_obs["players_raw"][0]["steps_left"] = [
+            new_obs["players_raw"][0]["steps_left"]
+        ]
+        return new_obs
+
+    def build_agent_spaces(self) -> Tuple[Space, Space]:
+        """Construct the action and observation spaces
+
+        Description of actions and observations:
+        https://github.com/google-research/football/blob/master/gfootball/doc/observation.md
+        """  # noqa: E501
+        action_space = Discrete(19)
+        # The football field's corners are [+-1., +-0.42]. However, the players
+        # and balls may get out of the field. Thus we multiply those limits by
+        # a factor of 2.
+        xlim = 1.0 * 2
+        ylim = 0.42 * 2
+        num_players: int = 11
+        xy_space = Box(
+            np.array([-xlim, -ylim], dtype=np.float32),
+            np.array([xlim, ylim], dtype=np.float32),
+        )
+        xyz_space = Box(
+            np.array([-xlim, -ylim, 0], dtype=np.float32),
+            np.array([xlim, ylim, np.inf], dtype=np.float32),
+        )
+        observation_space = DictSpace(
+            {
+                "controlled_players": Discrete(2),
+                "players_raw": TupleSpace(
+                    [
+                        DictSpace(
+                            {
+                                # ball information
+                                "ball": xyz_space,
+                                "ball_direction": Box(-np.inf, np.inf, (3,)),
+                                "ball_rotation": Box(-np.inf, np.inf, (3,)),
+                                "ball_owned_team": Discrete(3),
+                                "ball_owned_player": Discrete(num_players + 1),
+                                # left team
+                                "left_team": TupleSpace([xy_space] * num_players),
+                                "left_team_direction": TupleSpace(
+                                    [xy_space] * num_players
+                                ),
+                                "left_team_tired_factor": Box(0.0, 1.0, (num_players,)),
+                                "left_team_yellow_card": MultiBinary(num_players),
+                                "left_team_active": MultiBinary(num_players),
+                                "left_team_roles": MultiDiscrete([10] * num_players),
+                                # right team
+                                "right_team": TupleSpace([xy_space] * num_players),
+                                "right_team_direction": TupleSpace(
+                                    [xy_space] * num_players
+                                ),
+                                "right_team_tired_factor": Box(
+                                    0.0, 1.0, (num_players,)
+                                ),
+                                "right_team_yellow_card": MultiBinary(num_players),
+                                "right_team_active": MultiBinary(num_players),
+                                "right_team_roles": MultiDiscrete([10] * num_players),
+                                # controlled player information
+                                "active": Discrete(num_players),
+                                "designated": Discrete(num_players),
+                                "sticky_actions": MultiBinary(10),
+                                # match state
+                                "score": Box(-np.inf, np.inf, (2,)),
+                                "steps_left": Box(0, np.inf, (1,)),
+                                "game_mode": Discrete(7),
+                            }
+                        )
+                    ]
+                ),
+            }
+        )
+        return action_space, observation_space