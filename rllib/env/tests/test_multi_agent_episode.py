--- conflicted
+++ resolved
@@ -2648,13 +2648,8 @@
         check((a0.actions, a1.actions), ([], [0]))
         check((a0.rewards, a1.rewards), ([], [0.0]))
         check((a0.is_done, a1.is_done), (False, False))
-<<<<<<< HEAD
         check(slice_._hanging_actions["a0"], 0)
-        check(slice_._hanging_rewards["a0"], 0.1)
-=======
-        check(slice_._agent_buffered_actions["a0"], 0)
-        check(slice_._agent_buffered_rewards["a0"], 0.0)
->>>>>>> 13f065ba
+        check(slice_._hanging_rewards["a0"], 0.0)
         # To pos stop.
         slice_ = episode[:3]
         check(len(slice_), 3)
