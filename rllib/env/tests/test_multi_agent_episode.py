import gymnasium as gym
import numpy as np
import unittest

from typing import List, Optional, Tuple

import ray
from ray.rllib.env.multi_agent_env import MultiAgentEnv
from ray.rllib.env.multi_agent_episode import MultiAgentEpisode
from ray.rllib.utils.test_utils import check
from ray.rllib.utils.typing import MultiAgentDict


class MultiAgentTestEnv(MultiAgentEnv):
    def __init__(self, truncate=True):
        super().__init__()
        self.t = 0
        self._agent_ids = {"agent_" + str(i) for i in range(10)}
        self.observation_space = gym.spaces.Dict(
            {agent_id: gym.spaces.Discrete(201) for agent_id in self._agent_ids}
        )
        self.action_space = gym.spaces.Dict(
            {agent_id: gym.spaces.Discrete(200) for agent_id in self._agent_ids}
        )

        self._agents_alive = set(self._agent_ids)
        self.truncate = truncate

    def reset(
        self,
        *,
        seed: Optional[int] = None,
        options: Optional[dict] = None,
    ) -> Tuple[MultiAgentDict, MultiAgentDict]:
        # Call the super's reset function.
        super().reset(seed=seed, options=options)

        # Set the timestep back to zero.
        self.t = 0
        # The number of agents that are ready at this timestep.
        # Note, if we want to use an RNG, we need to use the one from the
        # `gym.Env` otherwise results are not reproducible. This RNG is
        # stored to `self._np_random`.
        num_agents_step = self._np_random.integers(1, len(self._agent_ids) + 1)
        # The agents that are ready.
        agents_step = self._np_random.choice(
            np.array(sorted(self._agent_ids)), num_agents_step, replace=False
        )
        # Initialize observations.
        init_obs = {agent_id: 0 for agent_id in agents_step}
        init_info = {agent_id: {} for agent_id in agents_step}

        # Reset all alive agents to all agents.
        self._agents_alive = set(self._agent_ids)

        return init_obs, init_info

    def step(
        self, action_dict: MultiAgentDict
    ) -> Tuple[
        MultiAgentDict, MultiAgentDict, MultiAgentDict, MultiAgentDict, MultiAgentDict
    ]:
        # Increase the timestep by one.
        self.t += 1
        # The number of agents that are ready at this timestep.
        num_agents_step = self._np_random.integers(1, len(self._agents_alive) + 1)
        # The agents that are ready.
        agents_step = self._np_random.choice(
            np.array(sorted(self._agents_alive)), num_agents_step, replace=False
        )
        # If we are about to truncate, we need to make sure to provide each still-alive
        # agent with an obs, otherwise, the final obs would be missing and we would
        # receive an error in ma-episode.
        if self.t >= 200 and self.truncate:
            agents_step = self._agents_alive

        # Initialize observations.
        obs = {agent_id: self.t for agent_id in agents_step}
        info = {agent_id: {} for agent_id in agents_step}
        reward = {agent_id: 1.0 for agent_id in agents_step}
        # Add also agents without observations.
        reward.update(
            {
                agent_id: 1.0
                for agent_id in self._np_random.choice(
                    np.array(sorted(self._agents_alive)), num_agents_step, replace=False
                )
                if agent_id not in reward
            }
        )

        # Use tha last terminateds/truncateds.
        is_truncated = {"__all__": False}
        is_truncated.update({agent_id: False for agent_id in agents_step})
        is_terminated = {"__all__": False}
        is_terminated.update({agent_id: False for agent_id in agents_step})

        if self.t == 50:
            # Let agent 1 die.
            is_terminated["agent_1"] = True
            is_truncated["agent_1"] = False
            # Ensure that the set of alive agents is updated.
            self._agents_alive -= {"agent_1"}
            # Any terminated agent, terminates with an observation.
            obs.update({"agent_1": self.t})
            reward.update({"agent_1": 1.0})
            info.update({"agent_1": {}})

        if self.t == 100 and "agent_5":
            # Let agent 5 die.
            is_terminated["agent_5"] = True
            is_truncated["agent_5"] = False
            # Ensure that the set of alive agents is updated.
            self._agents_alive -= {"agent_5"}
            # Any terminated agent, terminates with an observation.
            obs.update({"agent_5": self.t})
            reward.update({"agent_5": 1.0})
            info.update({"agent_5": {}})

        # Truncate the episode if too long.
        if self.t >= 200 and self.truncate:
            is_truncated["__all__"] = True
            is_truncated.update({agent_id: True for agent_id in agents_step})

        return obs, reward, is_terminated, is_truncated, info

    def action_space_sample(self, agent_ids: List[str] = None) -> MultiAgentDict:
        # Actually not used at this stage.
        return {
            agent_id: self.action_space[agent_id].sample() for agent_id in agent_ids
        }


# TODO (simon): Test `get_state()` and `from_state()`.
class TestMultiAgentEpisode(unittest.TestCase):
    @classmethod
    def setUpClass(cls) -> None:
        ray.init()

    @classmethod
    def tearDownClass(cls) -> None:
        ray.shutdown()

    def test_init(self):
        # Create an empty episode.
        episode = MultiAgentEpisode()
        # Empty episode should have a start point and count of zero.
        self.assertTrue(episode.env_t_started == episode.env_t == 0)

        # Create an episode with a specific starting point, but no data.
        episode = MultiAgentEpisode(env_t_started=10)
        self.assertTrue(episode.env_t == episode.env_t_started == 10)

        # Generate a simple multi-agent episode and check all internals after
        # construction.
        observations = [{"a0": 0, "a1": 0}, {"a1": 1}, {"a1": 2}, {"a1": 3}]
        actions = [{"a0": 0, "a1": 0}, {"a1": 1}, {"a1": 2}]
        rewards = [{"a0": 0.1, "a1": 0.1}, {"a1": 0.2}, {"a1": 0.3}]
        episode = MultiAgentEpisode(
            observations=observations, actions=actions, rewards=rewards
        )
        check(episode.agent_episodes["a0"].observations.data, [0])
        check(episode.agent_episodes["a1"].observations.data, [0, 1, 2, 3])
        check(episode.agent_episodes["a0"].actions.data, [])
        check(episode.agent_episodes["a1"].actions.data, [0, 1, 2])
        check(episode.agent_episodes["a0"].rewards.data, [])
        check(episode.agent_episodes["a1"].rewards.data, [0.1, 0.2, 0.3])
        check(episode._agent_buffered_actions, {"a0": 0})
        check(episode._agent_buffered_rewards, {"a0": 0.1})
        check(episode._agent_buffered_extra_model_outputs, {"a0": {}})
        check(episode.env_t_to_agent_t["a0"].data, [0, "S", "S", "S"])
        check(episode.env_t_to_agent_t["a1"].data, [0, 1, 2, 3])
        check(episode.env_t_to_agent_t["a0"].lookback, 3)
        check(episode.env_t_to_agent_t["a1"].lookback, 3)

        # One of the agents doesn't step after reset.
        observations = [{"a0": 0}, {"a1": 1}, {"a0": 2, "a1": 2}, {"a1": 3}, {"a1": 4}]
        actions = [{"a0": 0}, {"a1": 1}, {"a0": 2, "a1": 2}, {"a1": 3}]
        rewards = [{"a0": 0.1}, {"a1": 0.2}, {"a0": 0.3, "a1": 0.3}, {"a1": 0.4}]
        episode = MultiAgentEpisode(
            observations=observations, actions=actions, rewards=rewards
        )
        check(episode.agent_episodes["a0"].observations.data, [0, 2])
        check(episode.agent_episodes["a1"].observations.data, [1, 2, 3, 4])
        check(episode.agent_episodes["a0"].actions.data, [0])
        check(episode.agent_episodes["a1"].actions.data, [1, 2, 3])
        check(episode.agent_episodes["a0"].rewards.data, [0.1])
        check(episode.agent_episodes["a1"].rewards.data, [0.2, 0.3, 0.4])
        check(episode._agent_buffered_actions, {"a0": 2})
        check(episode._agent_buffered_rewards, {"a0": 0.3})
        check(episode._agent_buffered_extra_model_outputs, {"a0": {}})
        check(episode.env_t_to_agent_t["a0"].data, [0, "S", 1, "S", "S"])
        check(episode.env_t_to_agent_t["a1"].data, ["S", 0, 1, 2, 3])
        check(episode.env_t_to_agent_t["a0"].lookback, 4)
        check(episode.env_t_to_agent_t["a1"].lookback, 4)

        # Sample 100 values and initialize the episode with observations.
        env = MultiAgentTestEnv()

        # Initialize containers.
        observations = []
        rewards = []
        actions = []
        infos = []
        terminateds = {}
        truncateds = {}
        extra_model_outputs = []

        agent_0_steps = []
        agent_0_num_steps = 0

        # Initialize observation and info.
        obs, info = env.reset(seed=0)

        # If "agent_0" is part of the reset obs, it steps in the first ts.
        agent_0_steps.append(
            agent_0_num_steps if "agent_0" in obs else episode.SKIP_ENV_TS_TAG
        )
        if "agent_0" in obs:
            agent_0_num_steps += 1

        observations.append(obs)
        infos.append(info)

        # Run 100 samples.
        for i in range(100):
            agents_to_step_next = [
                aid for aid in obs.keys() if aid in env._agents_alive
            ]
            action = {agent_id: i + 1 for agent_id in agents_to_step_next}

            # action = env.action_space_sample(agents_stepped)
            obs, reward, terminated, truncated, info = env.step(action)

            # If "agent_0" is part of the reset obs, it steps in the first ts.
            agent_0_steps.append(
                agent_0_num_steps if "agent_0" in obs else episode.SKIP_ENV_TS_TAG
            )
            if "agent_0" in obs:
                agent_0_num_steps += 1

            observations.append(obs)
            actions.append(action)
            rewards.append(reward)
            infos.append(info)
            terminateds.update(terminated)
            truncateds.update(truncated)
            extra_model_outputs.append(
                {agent_id: {"extra_1": 10.5} for agent_id in agents_to_step_next}
            )

        # Now create the episode from the recorded data. Pretend that the given data
        # is all part of the lookback buffer and the episode (chunk) started at the
        # end of that lookback buffer data.
        episode = MultiAgentEpisode(
<<<<<<< HEAD
            #agent_ids=list(env.get_agent_ids()),
=======
>>>>>>> 0ec68e2c
            observations=observations,
            actions=actions,
            rewards=rewards,
            infos=infos,
            terminateds=terminateds,
            truncateds=truncateds,
            extra_model_outputs=extra_model_outputs,
            env_t_started=len(rewards),
            len_lookback_buffer="auto",  # default
        )

        # The starting point and count should now be at `len(observations) - 1`.+
        self.assertTrue(episode.env_t == episode.env_t_started == len(rewards))
        # Assert that agent 1 and agent 5 are both terminated.
        self.assertTrue(episode.agent_episodes["agent_1"].is_terminated)
        self.assertTrue(episode.agent_episodes["agent_5"].is_terminated)
        # Assert that the other agents are neither terminated nor truncated.
        for agent_id in env.get_agent_ids():
            if agent_id != "agent_1" and agent_id != "agent_5":
                self.assertFalse(episode.agent_episodes[agent_id].is_done)

        # Assert that the agent_0 env_t_to_agent_t mapping is correct:
        check(episode.env_t_to_agent_t["agent_0"].data, agent_0_steps)

        # Test now initializing an episode and setting its starting timestep.
        episode = MultiAgentEpisode(
<<<<<<< HEAD
            #agent_ids=list(env._agents_alive) + ["agent_5"],
=======
>>>>>>> 0ec68e2c
            observations=observations[-11:],
            actions=actions[-10:],
            rewards=rewards[-10:],
            infos=infos[-11:],
            terminateds=terminateds,
            truncateds=truncateds,
            extra_model_outputs=extra_model_outputs[-10:],
            env_t_started=100,
            len_lookback_buffer="auto",  # default: all data goes into lookback buffers
        )

        # Assert that the episode starts indeed at 100.
        check(episode.env_t, episode.env_t_started, 100)
        # B/c all data went into lookback buffers, all single-agent episodes and
        # the multi-agent episode itself should have len=0.
        check(len(episode), 0)
        for agent_id in episode.agent_ids:
            check(len(episode.agent_episodes[agent_id]), 0)
            check(len(episode.agent_episodes[agent_id].observations), 1)
            check(len(episode.agent_episodes[agent_id].actions), 0)
            check(len(episode.agent_episodes[agent_id].rewards), 0)
            check(episode.agent_episodes[agent_id].is_truncated, False)
            check(episode.agent_episodes[agent_id].is_finalized, False)
        check(episode.agent_episodes["agent_5"].is_terminated, True)
        check(
            episode.env_t_to_agent_t["agent_5"].data,
            ["S", 0, 1, "S", 2, 3, 4, 5, 6, 7, 8],
        )

        # Now test, if agents that have never stepped are handled correctly.
        # agent 5 will be the agent that never stepped.
        (
            observations,
            actions,
            rewards,
            terminateds,
            truncateds,
            infos,
        ) = self._mock_multi_agent_records()

        # Create the episode from the mock data.
        episode = MultiAgentEpisode(
            # agent_ids=["agent_1", "agent_2", "agent_3", "agent_4", "agent_5"],
            observations=observations,
            actions=actions,
            rewards=rewards,
            infos=infos,
            terminateds=terminateds,
            truncateds=truncateds,
            len_lookback_buffer=0,
        )

        # Assert that the length of `SingleAgentEpisode`s are all correct.
        check(len(episode.agent_episodes["agent_1"]), 1)
        check(len(episode.agent_episodes["agent_2"]), 1)
        check(len(episode.agent_episodes["agent_3"]), 1)
        check(len(episode.agent_episodes["agent_4"]), 1)
        # check(len(episode.agent_episodes["agent_5"]), 0)

        # TODO (simon): Also test the other structs inside the MAE for agent 5 and
        #  the other agents.

    def test_add_env_reset(self):
        # Generate an environment.
        env = MultiAgentTestEnv()
        # Generate an empty multi-agent episode. Note. we have to provide the
        # agent ids.
        episode = MultiAgentEpisode(
<<<<<<< HEAD
            #agent_ids=env.get_agent_ids(),
=======
>>>>>>> 0ec68e2c
            observation_space=env.observation_space,
            action_space=env.action_space,
        )

        # Generate initial observations and infos and add them to the episode.
        obs, infos = env.reset(seed=0)
        episode.add_env_reset(
            observations=obs,
            infos=infos,
        )

        # Assert that timestep is at zero.
        self.assertTrue(episode.env_t == episode.env_t_started == 0)
        # Assert that the agents with initial observations have their single-agent
        # episodes in place.
        for agent_id in env.get_agent_ids():
            # Ensure that all agents have a single env_ts=0 -> agent_ts=0
            # entry in their env- to agent-timestep mappings.
            if agent_id in obs:
                self.assertGreater(
                    len(episode.agent_episodes[agent_id].observations), 0
                )
                self.assertGreater(len(episode.agent_episodes[agent_id].infos), 0)
                check(episode.env_t_to_agent_t[agent_id].data, [0])
            # Agents that have no reset obs, will not step in next ts -> They should NOT
            # have a single agent episod yet and their mappings should be empty.
            else:
                self.assertTrue(agent_id not in episode.agent_episodes)
                check(episode.env_t_to_agent_t[agent_id].data, [])

        # TODO (simon): Test the buffers and reward storage.

    def test_add_env_step(self):
        # Create an environment and add the initial observations and infos.
        env = MultiAgentTestEnv()
<<<<<<< HEAD
        episode = MultiAgentEpisode()#agent_ids=env.get_agent_ids())
=======
        episode = MultiAgentEpisode()
>>>>>>> 0ec68e2c

        agent_0_steps = []
        agent_0_num_steps = 0

        obs, infos = env.reset(seed=10)
        episode.add_env_reset(
            observations=obs,
            infos=infos,
        )

        # If "agent_0" is part of the reset obs, it steps in the first ts.
        agent_0_steps.append(
            agent_0_num_steps if "agent_0" in obs else episode.SKIP_ENV_TS_TAG
        )
        if "agent_0" in obs:
            agent_0_num_steps += 1

        # Sample 100 timesteps and add them to the episode.
        for i in range(100):
            action = {
                agent_id: i + 1 for agent_id in obs if agent_id in env._agents_alive
            }
            obs, reward, terminated, truncated, info = env.step(action)

            # If "agent_0" is part of the reset obs, it steps in the first ts.
            agent_0_steps.append(
                agent_0_num_steps if "agent_0" in obs else episode.SKIP_ENV_TS_TAG
            )
            if "agent_0" in obs:
                agent_0_num_steps += 1

            episode.add_env_step(
                observations=obs,
                actions=action,
                rewards=reward,
                infos=info,
                terminateds=terminated,
                truncateds=truncated,
                extra_model_outputs={agent_id: {"extra": 10.5} for agent_id in action},
            )

        # Assert that the timestep is at 100.
        check(episode.env_t, 100)
        # Ensure that the episode is not done yet.
        self.assertFalse(episode.is_done)
        # Ensure that agent 1 and agent 5 are indeed done.
        self.assertTrue(episode.agent_episodes["agent_1"].is_done)
        self.assertTrue(episode.agent_episodes["agent_5"].is_done)
        # Also ensure that their buffers are all empty:
        for agent_id in ["agent_1", "agent_5"]:
            self.assertTrue(agent_id not in episode._agent_buffered_actions)
            self.assertTrue(agent_id not in episode._agent_buffered_rewards)
            self.assertTrue(agent_id not in episode._agent_buffered_extra_model_outputs)

        # Check validity of agent_0's env_t_to_agent_t mapping.
        check(episode.env_t_to_agent_t["agent_0"].data, agent_0_steps)

        # Run another 100 timesteps.
        for i in range(100, 200):
            action = {
                agent_id: i + 1 for agent_id in obs if agent_id in env._agents_alive
            }
            obs, reward, terminated, truncated, info = env.step(action)
            episode.add_env_step(
                observations=obs,
                actions=action,
                rewards=reward,
                infos=info,
                terminateds=terminated,
                truncateds=truncated,
                extra_model_outputs={agent_id: {"extra": 10.5} for agent_id in action},
            )

        # Assert that the environment is done.
        self.assertTrue(truncated["__all__"])
        # Assert that each agent is done.
        for agent_id in episode.agent_ids:
            self.assertTrue(episode.agent_episodes[agent_id].is_done)
        # Assert that agent 1 and agent 5 have no observations/actions/etc.
        # after the timesteps in which they terminated.
        self.assertGreaterEqual(50, episode.agent_episodes["agent_1"].observations[-1])
        self.assertGreaterEqual(50, episode.agent_episodes["agent_1"].actions[-1])
        self.assertGreaterEqual(100, episode.agent_episodes["agent_5"].observations[-1])
        self.assertGreaterEqual(100, episode.agent_episodes["agent_5"].actions[-1])

        # Now test, if agents that have never stepped are handled correctly.
        # agent 5 will be the agent that never stepped.
        (
            observations,
            actions,
            rewards,
            terminated,
            truncated,
            infos,
        ) = self._mock_multi_agent_records()

        episode = MultiAgentEpisode(
<<<<<<< HEAD
            #agent_ids=["agent_1", "agent_2", "agent_3", "agent_4", "agent_5"],
=======
>>>>>>> 0ec68e2c
            observations=observations,
            actions=actions,
            rewards=rewards,
            infos=infos,
            terminateds=terminated,
            truncateds=truncated,
            # len_lookback_buffer=0,
            # agent_t_started={},
        )
        # Now test that intermediate rewards will get recorded and actions buffered.
        action = {"agent_2": 3, "agent_4": 3}
        reward = {"agent_1": 1.0, "agent_2": 1.0, "agent_3": 1.0, "agent_5": 1.0}

        observation = {"agent_1": 3, "agent_2": 3}
        infos = {"agent_1": {}, "agent_2": {}}

        terminated = {k: False for k in observation.keys()}
        terminated.update({"__all__": False})
        truncated = {k: False for k in observation.keys()}
        truncated.update({"__all__": False})
        episode.add_env_step(
            observations=observation,
            actions=action,
            rewards=reward,
            infos=infos,
            terminateds=terminated,
            truncateds=truncated,
        )
        # Assert that the action buffer for agent 4 is full.
        # Note, agent 4 acts, but receives no observation.
        # Note also, all other buffers are always full, due to their defaults.
        self.assertTrue(episode._agent_buffered_actions["agent_4"] is not None)
        # Assert that the reward buffers of agents 3 and 5 are at 1.0.
        check(episode._agent_buffered_rewards["agent_3"], 2.2)
        check(episode._agent_buffered_rewards["agent_5"], 1.0)

    def test_get_observations(self):
        # Generate simple records for a multi agent environment.
        (
            observations,
            actions,
            rewards,
            is_terminateds,
            is_truncateds,
            infos,
        ) = self._mock_multi_agent_records()
        # Create a multi-agent episode.
        episode = MultiAgentEpisode(
<<<<<<< HEAD
            #agent_ids=agent_ids,
=======
>>>>>>> 0ec68e2c
            observations=observations,
            actions=actions,
            rewards=rewards,
            infos=infos,
            terminateds=is_terminateds,
            truncateds=is_truncateds,
            len_lookback_buffer="auto",  # default: use all data as lookback
        )

        # Get last observations for the multi-agent episode.
        obs = episode.get_observations(indices=-1)
        check(obs, {"agent_2": 2, "agent_4": 2})

        # Return last two observations for the entire env.
        # Also, we flip the indices here and require -1 before -2, this
        # should reflect in the returned results.
        obs = episode.get_observations(indices=[-1, -2])
        # Note, agent 4 has two observations in the last two ones.
        # Note, `get_observations()` returns in the order of the `indices` arg.
        check(obs, {"agent_1": [1], "agent_2": [2], "agent_3": [1], "agent_4": [2, 1]})

        # Return last two observations for the entire env using slice.
        obs = episode.get_observations(slice(-2, None))
        check(
            obs,
            {"agent_1": [1], "agent_2": [2], "agent_3": [1], "agent_4": [1, 2]},
        )

        # Return last four observations for the entire env using slice
        # and `fill`.
        obs = episode.get_observations(slice(-5, None), fill=-10)
        check(
            obs,
            {
                # All first two ts should be 0s (fill before episode even
                # started).
                # 3rd items are the reset obs for agents
                "agent_1": [-10, -10, 0, 1, -10],  # ag1 stepped the first 2 ts
                "agent_2": [-10, -10, 0, -10, 2],  # ag2 stepped first and last ts
                "agent_3": [-10, -10, 0, 1, -10],  # ag3 same as ag1
                "agent_4": [-10, -10, -10, 1, 2],  # ag4 steps in last 2 ts
            },
        )

        # Use `fill` to look into the future (ts=100 and 101).
        obs = episode.get_observations(slice(100, 102), fill=9.9)
        check(
            obs,
            {
                "agent_1": [9.9, 9.9],
                "agent_2": [9.9, 9.9],
                "agent_3": [9.9, 9.9],
                "agent_4": [9.9, 9.9],
            },
        )

        # Return two observations in lookback buffers for the entire env using
        # `neg_indices_left_of_zero=True` and an index list.
        # w/ fill
        obs = episode.get_observations(
            indices=[-2, -1],
            fill=-10,
            neg_indices_left_of_zero=True,
        )
        check(
            obs,
            {
                "agent_1": [0, 1],
                "agent_2": [0, -10],
                "agent_3": [0, 1],
                "agent_4": [-10, 1],
            },
        )
        # Same, but w/o fill
        obs = episode.get_observations(indices=[-2, -1], neg_indices_left_of_zero=True)
        check(
            obs,
            {"agent_1": [0, 1], "agent_2": [0], "agent_3": [0, 1], "agent_4": [1]},
        )

        # Get last observations for each individual agent.
        obs = episode.get_observations(indices=-1, env_steps=False)
        check(obs, {"agent_1": 1, "agent_2": 2, "agent_3": 1, "agent_4": 2})

        # Same, but with `agent_ids` filters.
        obs = episode.get_observations(-1, env_steps=False, agent_ids="agent_1")
        check(obs, {"agent_1": 1})
        obs = episode.get_observations(-1, env_steps=False, agent_ids=["agent_2"])
        check(obs, {"agent_2": 2})
        obs = episode.get_observations(-1, env_steps=False, agent_ids=("agent_3",))
        check(obs, {"agent_3": 1})
        obs = episode.get_observations(-1, env_steps=False, agent_ids={"agent_4"})
        check(obs, {"agent_4": 2})
        obs = episode.get_observations(
            -1, env_steps=False, agent_ids=["agent_1", "agent_2"]
        )
        check(obs, {"agent_1": 1, "agent_2": 2})
        obs = episode.get_observations(-2, env_steps=True, agent_ids={"agent_4"})
        check(obs, {"agent_4": 1})
        obs = episode.get_observations([-1, -2], env_steps=True, agent_ids={"agent_4"})
        check(obs, {"agent_4": [2, 1]})

        # Return the last two observations for each individual agent.
        obs = episode.get_observations(indices=[-1, -2], env_steps=False)
        check(
            obs,
            {
                "agent_1": [1, 0],
                "agent_2": [2, 0],
                "agent_3": [1, 0],
                "agent_4": [2, 1],
            },
        )

        # Now, test the same when returning a list.
        obs = episode.get_observations(return_list=True)
        check(obs, [{"agent_2": 2, "agent_4": 2}])
        # Expect error when calling with env_steps=False.
        with self.assertRaises(ValueError):
            episode.get_observations(env_steps=False, return_list=True)
        # List of indices.
        obs = episode.get_observations(indices=[-1, -2], return_list=True)
        check(
            obs,
            [
                {"agent_2": 2, "agent_4": 2},
                {"agent_1": 1, "agent_3": 1, "agent_4": 1},
            ],
        )
        # Slice of indices w/ fill.
        obs = episode.get_observations(
            slice(-1, 1),
            return_list=True,
            fill=-8,
            neg_indices_left_of_zero=True,
        )
        check(
            obs,
            [
                {"agent_1": 1, "agent_2": -8, "agent_3": 1, "agent_4": 1},
                {"agent_1": -8, "agent_2": 2, "agent_3": -8, "agent_4": 2},
            ],
        )

        # B/c we have lookback="auto" in the ma episode, all data we sent into
        # the c"tor was pushed into the lookback buffers and only the last
        # observations are outside these buffers and will be returned here.
        obs = episode.get_observations(env_steps=False)
        check(
            obs,
            {"agent_1": [1], "agent_2": [2], "agent_3": [1], "agent_4": [2]},
        )

        # Test with initial observations only.
<<<<<<< HEAD
        episode = MultiAgentEpisode()#agent_ids=agent_ids)
=======
        episode = MultiAgentEpisode()
>>>>>>> 0ec68e2c
        episode.add_env_reset(
            observations=observations[0],
            infos=infos[0],
        )
        # Get the last observation for agents and assert that they are correct.
        obs = episode.get_observations()
        for agent_id, agent_obs in observations[0].items():
            check(obs[agent_id][0], agent_obs)
        # Now the same as list.
        obs = episode.get_observations(return_list=True)
        for agent_id, agent_obs in observations[0].items():
            check(obs[0][agent_id], agent_obs)
        # Now by agent steps.
        obs = episode.get_observations(env_steps=False)
        for agent_id, agent_obs in observations[0].items():
            check(obs[agent_id][0], agent_obs)

    def test_get_infos(self):
        # Generate simple records for a multi agent environment.
        (
            observations,
            actions,
            rewards,
            is_terminateds,
            is_truncateds,
            infos,
        ) = self._mock_multi_agent_records()

        # Create a multi-agent episode.
        episode = MultiAgentEpisode(
<<<<<<< HEAD
            #agent_ids=agent_ids,
=======
>>>>>>> 0ec68e2c
            observations=observations,
            actions=actions,
            rewards=rewards,
            infos=infos,
            terminateds=is_terminateds,
            truncateds=is_truncateds,
            len_lookback_buffer="auto",  # default: use all data as lookback
        )

        # Get last infos for the multi-agent episode.
        inf = episode.get_infos(indices=-1)
        check(inf, infos[-1])

        # Return last two infos for the entire env.
        # Also, we flip the indices here and require -1 before -2, this
        # should reflect in the returned results.
        inf = episode.get_infos(indices=[-1, -2])
        # Note, agent 4 has two infos in the last two ones.
        # Note, `get_infos()` returns in the order of the `indices` arg.
        check(
            inf,
            {
                "agent_1": [{"a1_i1": 1.1}],
                "agent_2": [{"a2_i2": 2.2}],
                "agent_3": [{"a3_i1": 3.1}],
                "agent_4": [{"a4_i2": 4.2}, {"a4_i1": 4.1}],
            },
        )

        # Return last two infos for the entire env using slice.
        inf = episode.get_infos(slice(-2, None))
        check(
            inf,
            {
                "agent_1": [{"a1_i1": 1.1}],
                "agent_2": [{"a2_i2": 2.2}],
                "agent_3": [{"a3_i1": 3.1}],
                "agent_4": [{"a4_i1": 4.1}, {"a4_i2": 4.2}],
            },
        )

        # Return last four infos for the entire env using slice
        # and `fill`.
        inf = episode.get_infos(slice(-5, None), fill={"4": "2"})
        check(
            inf,
            {
                # All first two ts should be 0s (fill before episode even
                # started).
                # 3rd items are the reset obs for agents
                "agent_1": [
                    {"4": "2"},
                    {"4": "2"},
                    {"a1_i0": 1},
                    {"a1_i1": 1.1},
                    {"4": "2"},
                ],  # ag1 stepped the first 2 ts
                "agent_2": [
                    {"4": "2"},
                    {"4": "2"},
                    {"a2_i0": 2},
                    {"4": "2"},
                    {"a2_i2": 2.2},
                ],  # ag2 stepped first and last ts
                "agent_3": [
                    {"4": "2"},
                    {"4": "2"},
                    {"a3_i0": 3},
                    {"a3_i1": 3.1},
                    {"4": "2"},
                ],  # ag3 same as ag1
                "agent_4": [
                    {"4": "2"},
                    {"4": "2"},
                    {"4": "2"},
                    {"a4_i1": 4.1},
                    {"a4_i2": 4.2},
                ],  # ag4 steps in last 2 ts
            },
        )

        # Use `fill` (but as a non-dict, just to check) to look into the future
        # (ts=100 and 101).
        inf = episode.get_infos(slice(100, 102), fill=9.9)
        check(
            inf,
            {
                "agent_1": [9.9, 9.9],
                "agent_2": [9.9, 9.9],
                "agent_3": [9.9, 9.9],
                "agent_4": [9.9, 9.9],
            },
        )

        # Return two infos in lookback buffers for the entire env using
        # `neg_indices_left_of_zero=True` and an index list.
        # w/ fill
        inf = episode.get_infos(
            indices=[-2, -1],
            fill=-10,
            neg_indices_left_of_zero=True,
        )
        check(
            inf,
            {
                "agent_1": [{"a1_i0": 1}, {"a1_i1": 1.1}],
                "agent_2": [{"a2_i0": 2}, -10],
                "agent_3": [{"a3_i0": 3}, {"a3_i1": 3.1}],
                "agent_4": [-10, {"a4_i1": 4.1}],
            },
        )
        # Same, but w/o fill
        inf = episode.get_infos(indices=[-2, -1], neg_indices_left_of_zero=True)
        check(
            inf,
            {
                "agent_1": [{"a1_i0": 1}, {"a1_i1": 1.1}],
                "agent_2": [{"a2_i0": 2}],
                "agent_3": [{"a3_i0": 3}, {"a3_i1": 3.1}],
                "agent_4": [{"a4_i1": 4.1}],
            },
        )

        # Get last infos for each individual agent.
        inf = episode.get_infos(indices=-1, env_steps=False)
        check(
            inf,
            {
                "agent_1": {"a1_i1": 1.1},
                "agent_2": {"a2_i2": 2.2},
                "agent_3": {"a3_i1": 3.1},
                "agent_4": {"a4_i2": 4.2},
            },
        )

        # Same, but with `agent_ids` filters.
        inf = episode.get_infos(-1, env_steps=False, agent_ids="agent_1")
        check(inf, {"agent_1": {"a1_i1": 1.1}})
        inf = episode.get_infos(-1, env_steps=False, agent_ids=["agent_2"])
        check(inf, {"agent_2": {"a2_i2": 2.2}})
        inf = episode.get_infos(-1, env_steps=False, agent_ids=("agent_3",))
        check(inf, {"agent_3": {"a3_i1": 3.1}})
        inf = episode.get_infos(-1, env_steps=False, agent_ids={"agent_4"})
        check(inf, {"agent_4": {"a4_i2": 4.2}})
        inf = episode.get_infos(-1, env_steps=False, agent_ids=["agent_1", "agent_2"])
        check(inf, {"agent_1": {"a1_i1": 1.1}, "agent_2": {"a2_i2": 2.2}})
        inf = episode.get_infos(-2, env_steps=True, agent_ids={"agent_4"})
        check(inf, {"agent_4": {"a4_i1": 4.1}})
        inf = episode.get_infos([-1, -2], env_steps=True, agent_ids={"agent_4"})
        check(inf, {"agent_4": [{"a4_i2": 4.2}, {"a4_i1": 4.1}]})

        # Return the last two infos for each individual agent.
        inf = episode.get_infos(indices=[-1, -2], env_steps=False)
        check(
            inf,
            {
                "agent_1": [{"a1_i1": 1.1}, {"a1_i0": 1}],
                "agent_2": [{"a2_i2": 2.2}, {"a2_i0": 2}],
                "agent_3": [{"a3_i1": 3.1}, {"a3_i0": 3}],
                "agent_4": [{"a4_i2": 4.2}, {"a4_i1": 4.1}],
            },
        )

        # Now, test the same when returning a list.
        inf = episode.get_infos(return_list=True)
        check(inf, [{"agent_2": {"a2_i2": 2.2}, "agent_4": {"a4_i2": 4.2}}])
        # Expect error when calling with env_steps=False.
        with self.assertRaises(ValueError):
            episode.get_infos(env_steps=False, return_list=True)
        # List of indices.
        inf = episode.get_infos(indices=[-1, -2], return_list=True)
        check(
            inf,
            [
                {"agent_2": {"a2_i2": 2.2}, "agent_4": {"a4_i2": 4.2}},
                {
                    "agent_1": {"a1_i1": 1.1},
                    "agent_3": {"a3_i1": 3.1},
                    "agent_4": {"a4_i1": 4.1},
                },
            ],
        )
        # Slice of indices w/ fill.
        inf = episode.get_infos(
            slice(-1, 1),
            return_list=True,
            fill=-8,
            neg_indices_left_of_zero=True,
        )
        check(
            inf,
            [
                {
                    "agent_1": {"a1_i1": 1.1},
                    "agent_2": -8,
                    "agent_3": {"a3_i1": 3.1},
                    "agent_4": {"a4_i1": 4.1},
                },
                {
                    "agent_1": -8,
                    "agent_2": {"a2_i2": 2.2},
                    "agent_3": -8,
                    "agent_4": {"a4_i2": 4.2},
                },
            ],
        )

        # B/c we have lookback="auto" in the ma episode, all data we sent into
        # the c"tor was pushed into the lookback buffers and only the last
        # infos are outside these buffers and will be returned here.
        inf = episode.get_infos(env_steps=False)
        check(
            inf,
            {
                "agent_1": [{"a1_i1": 1.1}],
                "agent_2": [{"a2_i2": 2.2}],
                "agent_3": [{"a3_i1": 3.1}],
                "agent_4": [{"a4_i2": 4.2}],
            },
        )

        # Test with initial infos only.
<<<<<<< HEAD
        episode = MultiAgentEpisode()#agent_ids=agent_ids)
=======
        episode = MultiAgentEpisode()
>>>>>>> 0ec68e2c
        episode.add_env_reset(
            observations=observations[0],
            infos=infos[0],
        )
        # Get the last infos for agents and assert that they are correct.
        inf = episode.get_infos()
        for agent_id, agent_inf in infos[0].items():
            check(inf[agent_id][0], agent_inf)
        # Now the same as list.
        inf = episode.get_infos(return_list=True)
        for agent_id, agent_inf in infos[0].items():
            check(inf[0][agent_id], agent_inf)
        # Now by agent steps.
        inf = episode.get_infos(env_steps=False)
        for agent_id, agent_inf in infos[0].items():
            check(inf[agent_id][0], agent_inf)

    def test_get_actions(self):
        # Generate a simple multi-agent episode.
        observations = [
            {"a0": 0, "a1": 0},
            {"a0": 1, "a1": 1},
            {"a1": 2},
            {"a1": 3},
            {"a1": 4},
        ]
        actions = [{"a0": 0, "a1": 0}, {"a0": 1, "a1": 1}, {"a1": 2}, {"a1": 3}]
        rewards = [{"a0": 1, "a1": 1}, {"a0": 2, "a1": 2}, {"a1": 3}, {"a1": 4}]
        episode = MultiAgentEpisode(
            observations=observations, actions=actions, rewards=rewards
        )
        # Access single indices, env steps.
        for i in range(-1, -5, -1):
            act = episode.get_actions(i)
            check(act, actions[i])
        # Access list of indices, env steps.
        act = episode.get_actions([-1, -2])
        check(act, {"a0": [], "a1": [3, 2]})
        act = episode.get_actions([-2, -3])
        check(act, {"a0": [1], "a1": [2, 1]})
        act = episode.get_actions([-3, -4])
        check(act, {"a0": [1, 0], "a1": [1, 0]})
        # Access slices of indices, env steps.
        act = episode.get_actions(slice(-1, -3, -1))
        check(act, {"a0": [], "a1": [3, 2]})
        act = episode.get_actions(slice(-2, -4, -1))
        check(act, {"a0": [1], "a1": [2, 1]})
        act = episode.get_actions(slice(-3, -5, -1))
        check(act, {"a0": [1, 0], "a1": [1, 0]})
        act = episode.get_actions(slice(-3, -6, -1), fill="skip")
        check(act, {"a0": [1, 0, "skip"], "a1": [1, 0, "skip"]})
        act = episode.get_actions(slice(1, -6, -1), fill="s")
        check(
            act,
            {"a0": ["s", "s", "s", "s", 1, 0, "s"], "a1": ["s", "s", 3, 2, 1, 0, "s"]},
        )
        act = episode.get_actions(slice(0, -5, -1), fill="s")
        check(
            act,
            {"a0": ["s", "s", "s", 1, 0], "a1": ["s", 3, 2, 1, 0]},
        )
        # Access single indices, agent steps.
        act = episode.get_actions(-1, env_steps=False)
        check(act, {"a0": 1, "a1": 3})
        act = episode.get_actions(-2, env_steps=False)
        check(act, {"a0": 0, "a1": 2})
        act = episode.get_actions(-3, env_steps=False, agent_ids="a1")
        check(act, {"a1": 1})
        act = episode.get_actions(-3, env_steps=False, fill="skip")
        check(act, {"a0": "skip", "a1": 1})
        act = episode.get_actions(-4, env_steps=False, agent_ids="a1")
        check(act, {"a1": 0})
        act = episode.get_actions(-4, env_steps=False, fill="skip")
        check(act, {"a0": "skip", "a1": 0})

        # Generate simple records for a multi agent environment.
        (
            observations,
            actions,
            rewards,
            is_terminateds,
            is_truncateds,
            infos,
        ) = self._mock_multi_agent_records()
        # Create a multi-agent episode.
        episode = MultiAgentEpisode(
<<<<<<< HEAD
            #agent_ids=agent_ids,
=======
>>>>>>> 0ec68e2c
            observations=observations,
            actions=actions,
            rewards=rewards,
            infos=infos,
            terminateds=is_terminateds,
            truncateds=is_truncateds,
            len_lookback_buffer="auto",  # default: use all data as lookback
        )

        # Get last actions for the multi-agent episode.
        act = episode.get_actions(indices=-1)
        check(act, {"agent_1": 1, "agent_3": 1, "agent_4": 1})

        # Return last two actions for the entire env.
        # Also, we flip the indices here and require -1 before -2, this
        # should reflect in the returned results.
        act = episode.get_actions(indices=[-1, -2])
        check(
            act,
            {"agent_1": [1, 0], "agent_2": [0], "agent_3": [1, 0], "agent_4": [1]},
        )

        # Return last two actions for the entire env using slice.
        act = episode.get_actions(slice(-2, None))
        check(
            act,
            {"agent_1": [0, 1], "agent_2": [0], "agent_3": [0, 1], "agent_4": [1]},
        )

        # Return last four actions for the entire env using slice
        # and `fill`.
        act = episode.get_actions(slice(-5, None), fill=-10)
        check(
            act,
            {
                # All first three ts should be 0s (fill before episode even
                # started).
                # 4th items are the 1st actions (after reset obs) for agents
                "agent_1": [-10, -10, -10, 0, 1],  # ag1 stepped the first 2 ts
                "agent_2": [-10, -10, -10, 0, -10],  # ag2 stepped first and last ts
                "agent_3": [-10, -10, -10, 0, 1],  # ag3 same as ag1
                "agent_4": [-10, -10, -10, -10, 1],  # ag4 steps in last 2 ts
            },
        )

        # Use `fill` to look into the future (ts=100 and 101).
        act = episode.get_actions(slice(100, 102), fill=9.9)
        check(
            act,
            {
                "agent_1": [9.9, 9.9],
                "agent_2": [9.9, 9.9],
                "agent_3": [9.9, 9.9],
                "agent_4": [9.9, 9.9],
            },
        )

        # Return two actions in lookback buffers for the entire env using
        # `neg_indices_left_of_zero=True` and an index list.
        # w/ fill
        act = episode.get_actions(
            indices=[-2, -1],
            fill=-10,
            neg_indices_left_of_zero=True,
        )
        check(
            act,
            {
                "agent_1": [-10, 0],
                "agent_2": [-10, 0],
                "agent_3": [-10, 0],
                "agent_4": [-10, -10],
            },
        )
        # Same, but w/o fill (should produce error as the lookback is only 1 long).
        with self.assertRaises(IndexError):
            episode.get_actions(indices=[-2, -1], neg_indices_left_of_zero=True)

        # Get last actions for each individual agent.
        act = episode.get_actions(indices=-1, env_steps=False)
        check(act, {"agent_1": 1, "agent_2": 0, "agent_3": 1, "agent_4": 1})

        # Same, but with `agent_ids` filters.
        act = episode.get_actions(-1, env_steps=False, agent_ids="agent_1")
        check(act, {"agent_1": 1})
        act = episode.get_actions(-1, env_steps=False, agent_ids=["agent_2"])
        check(act, {"agent_2": 0})
        act = episode.get_actions(-1, env_steps=False, agent_ids=("agent_3",))
        check(act, {"agent_3": 1})
        act = episode.get_actions(-1, env_steps=False, agent_ids={"agent_4"})
        check(act, {"agent_4": 1})
        act = episode.get_actions(-1, env_steps=False, agent_ids=["agent_1", "agent_2"])
        check(act, {"agent_1": 1, "agent_2": 0})
        act = episode.get_actions(-2, env_steps=True, agent_ids={"agent_4"})
        check(act, {"agent_4": 1})
        act = episode.get_actions([-1, -2], env_steps=True, agent_ids={"agent_4"})
        check(act, {"agent_4": [1]})
        # Agent 4 has only acted 2x, so there is no (local) ts=-2 for it.
        with self.assertRaises(IndexError):
            episode.get_actions([-1, -2], env_steps=False, agent_ids={"agent_4"})
        act = episode.get_actions([-2], env_steps=False, agent_ids="agent_4", fill=-10)
        check(act, {"agent_4": [-10]})

        # Now, test the same when returning a list.
        # B/c we have lookback="auto" in the ma episode, all data we sent into
        # the c"tor was pushed into the lookback buffers and thus all
        # actions are in these buffers (and won't get returned here).
        act = episode.get_actions(return_list=True)
        self.assertTrue(act == [])
        # Expect error when calling with env_steps=False.
        with self.assertRaises(ValueError):
            episode.get_actions(env_steps=False, return_list=True)
        # List of indices.
        act = episode.get_actions(indices=[-1, -2], return_list=True)
        check(act, [actions[-1], actions[-2]])
        # Slice of indices w/ fill.
        # From the last ts in lookback buffer to first actual ts (empty as all data is
        # in lookback buffer, but we fill).
        act = episode.get_actions(
            slice(-1, 1), return_list=True, fill=-8, neg_indices_left_of_zero=True
        )
        check(
            act,
            [
                {"agent_1": 1, "agent_2": -8, "agent_3": 1, "agent_4": 1},
                {"agent_1": -8, "agent_2": -8, "agent_3": -8, "agent_4": -8},
            ],
        )

        # B/c we have lookback="auto" in the ma episode, all data we sent into
        # the c"tor was pushed into the lookback buffers and thus all
        # actions are in these buffers.
        act = episode.get_actions(env_steps=False)
        self.assertTrue(act == {})

        # Test with initial actions only.
<<<<<<< HEAD
        episode = MultiAgentEpisode()#agent_ids=agent_ids)
=======
        episode = MultiAgentEpisode()
>>>>>>> 0ec68e2c
        episode.add_env_reset(observations=observations[0], infos=infos[0])
        # Get the last action for agents and assert that it's correct.
        act = episode.get_actions()
        check(act, {})
        # Now the same as list.
        act = episode.get_actions(return_list=True)
        self.assertTrue(act == [])
        # Now agent steps.
        act = episode.get_actions(env_steps=False)
        self.assertTrue(act == {})

    def test_get_rewards(self):
        # Generate a simple multi-agent episode.
        observations = [
            {"a0": 0, "a1": 0},
            {"a0": 1, "a1": 1},
            {"a1": 2},
            {"a1": 3},
            {"a1": 4},
        ]
        actions = [{"a0": 0, "a1": 0}, {"a0": 1, "a1": 1}, {"a1": 2}, {"a1": 3}]
        rewards = [
            {"a0": 0.0, "a1": 0.0},
            {"a0": 1.0, "a1": 1.0},
            {"a1": 2.0},
            {"a1": 3.0},
        ]
        episode = MultiAgentEpisode(
            observations=observations, actions=actions, rewards=rewards
        )
        # Access single indices, env steps.
        for i in range(-1, -5, -1):
            rew = episode.get_rewards(i)
            check(rew, rewards[i])
        # Access list of indices, env steps.
        rew = episode.get_rewards([-1, -2])
        check(rew, {"a0": [], "a1": [3, 2]})
        rew = episode.get_rewards([-2, -3])
        check(rew, {"a0": [1], "a1": [2, 1]})
        rew = episode.get_rewards([-3, -4])
        check(rew, {"a0": [1, 0], "a1": [1, 0]})
        # Access slices of indices, env steps.
        rew = episode.get_rewards(slice(-1, -3, -1))
        check(rew, {"a0": [], "a1": [3, 2]})
        rew = episode.get_rewards(slice(-2, -4, -1))
        check(rew, {"a0": [1], "a1": [2, 1]})
        rew = episode.get_rewards(slice(-3, -5, -1))
        check(rew, {"a0": [1, 0], "a1": [1, 0]})
        rew = episode.get_rewards(slice(-3, -6, -1), fill=-10.0)
        check(rew, {"a0": [1, 0, -10.0], "a1": [1, 0, -10.0]})
        rew = episode.get_rewards(slice(1, -6, -1), fill=-1)
        check(
            rew,
            {"a0": [-1, -1, -1, -1, 1, 0, -1], "a1": [-1, -1, 3, 2, 1, 0, -1]},
        )
        rew = episode.get_rewards(slice(0, -5, -1), fill=-2)
        check(
            rew,
            {"a0": [-2, -2, -2, 1, 0], "a1": [-2, 3, 2, 1, 0]},
        )
        # Access single indices, agent steps.
        rew = episode.get_rewards(-1, env_steps=False)
        check(rew, {"a0": 1, "a1": 3})
        rew = episode.get_rewards(-2, env_steps=False)
        check(rew, {"a0": 0, "a1": 2})
        rew = episode.get_rewards(-3, env_steps=False, agent_ids="a1")
        check(rew, {"a1": 1})
        rew = episode.get_rewards(-3, env_steps=False, fill=-4)
        check(rew, {"a0": -4, "a1": 1})
        rew = episode.get_rewards(-4, env_steps=False, agent_ids="a1")
        check(rew, {"a1": 0})
        rew = episode.get_rewards(-4, env_steps=False, fill=-5)
        check(rew, {"a0": -5, "a1": 0})

        # Generate simple records for a multi agent environment.
        (
            observations,
            actions,
            rewards,
            is_terminateds,
            is_truncateds,
            infos,
        ) = self._mock_multi_agent_records()
        # Create a multi-agent episode.
        episode = MultiAgentEpisode(
<<<<<<< HEAD
            #agent_ids=agent_ids,
=======
>>>>>>> 0ec68e2c
            observations=observations,
            actions=actions,
            rewards=rewards,
            infos=infos,
            terminateds=is_terminateds,
            truncateds=is_truncateds,
            len_lookback_buffer="auto",  # default: use all data as lookback
        )

        # Get last rewards for the multi-agent episode.
        rew = episode.get_rewards(indices=-1)
        check(rew, {"agent_1": 1.1, "agent_3": 1.2, "agent_4": 1.3})

        # Return last two rewards for the entire env.
        # Also, we flip the indices here and require -1 before -2, this
        # should reflect in the returned results.
        rew = episode.get_rewards(indices=[-1, -2])
        check(
            rew,
            {
                "agent_1": [1.1, 0.5],
                "agent_2": [0.6],
                "agent_3": [1.2, 0.7],
                "agent_4": [1.3],
            },
        )

        # Return last two rewards for the entire env using slice.
        rew = episode.get_rewards(slice(-2, None))
        check(
            rew,
            {
                "agent_1": [0.5, 1.1],
                "agent_2": [0.6],
                "agent_3": [0.7, 1.2],
                "agent_4": [1.3],
            },
        )

        # Return last four rewards for the entire env using slice
        # and `fill`.
        rew = episode.get_rewards(slice(-5, None), fill=-10)
        check(
            rew,
            {
                # All first three ts should be 0s (fill before episode even
                # started).
                # 4th items are the 1st rewards (after reset obs) for agents
                "agent_1": [-10, -10, -10, 0.5, 1.1],  # ag1 stepped the first 2 ts
                "agent_2": [-10, -10, -10, 0.6, -10],  # ag2 stepped first ts
                "agent_3": [-10, -10, -10, 0.7, 1.2],  # ag3 same as ag1
                "agent_4": [-10, -10, -10, -10, 1.3],  # ag4 steps in last 2 ts
            },
        )

        # Use `fill` to look into the future (ts=100 and 101).
        rew = episode.get_rewards(slice(100, 102), fill=9.9)
        check(
            rew,
            {
                "agent_1": [9.9, 9.9],
                "agent_2": [9.9, 9.9],
                "agent_3": [9.9, 9.9],
                "agent_4": [9.9, 9.9],
            },
        )

        # Return two rewards in lookback buffers for the entire env using
        # `neg_indices_left_of_zero=True` and an index list.
        # w/ fill
        rew = episode.get_rewards(
            indices=[-2, -1],
            fill=-10,
            neg_indices_left_of_zero=True,
        )
        check(
            rew,
            {
                "agent_1": [-10, 0.5],
                "agent_2": [-10, 0.6],
                "agent_3": [-10, 0.7],
                "agent_4": [-10, -10],
            },
        )
        # Same, but w/o fill (should produce error as the lookback is only 1 long).
        with self.assertRaises(IndexError):
            episode.get_rewards(indices=[-2, -1], neg_indices_left_of_zero=True)

        # Get last rewards for each individual agent.
        rew = episode.get_rewards(indices=-1, env_steps=False)
        check(rew, {"agent_1": 1.1, "agent_2": 0.6, "agent_3": 1.2, "agent_4": 1.3})

        # Same, but with `agent_ids` filters.
        rew = episode.get_rewards(-1, env_steps=False, agent_ids="agent_1")
        check(rew, {"agent_1": 1.1})
        rew = episode.get_rewards(-1, env_steps=False, agent_ids=["agent_2"])
        check(rew, {"agent_2": 0.6})
        rew = episode.get_rewards(-1, env_steps=False, agent_ids=("agent_3",))
        check(rew, {"agent_3": 1.2})
        rew = episode.get_rewards(-1, env_steps=False, agent_ids={"agent_4"})
        check(rew, {"agent_4": 1.3})
        rew = episode.get_rewards(-1, env_steps=False, agent_ids=["agent_1", "agent_2"])
        check(rew, {"agent_1": 1.1, "agent_2": 0.6})
        rew = episode.get_rewards(-2, env_steps=True, agent_ids={"agent_3"})
        check(rew, {"agent_3": 0.7})
        rew = episode.get_rewards(-2, env_steps=True, agent_ids={"agent_4"})
        check(rew, {})
        rew = episode.get_rewards([-1, -2], env_steps=True, agent_ids={"agent_3"})
        check(rew, {"agent_3": [1.2, 0.7]})
        rew = episode.get_rewards([-1, -2], env_steps=True, agent_ids={"agent_4"})
        check(rew, {"agent_4": [1.3]})

        # Agent 4 has only acted 2x, so there is no (local) ts=-2 for it.
        with self.assertRaises(IndexError):
            episode.get_rewards([-1, -2], env_steps=False, agent_ids={"agent_4"})
        rew = episode.get_rewards([-2], env_steps=False, agent_ids="agent_4", fill=-10)
        check(rew, {"agent_4": [-10]})

        # Now, test the same when returning a list.
        # B/c we have lookback="auto" in the ma episode, all data we sent into
        # the c"tor was pushed into the lookback buffers and thus all
        # rewards are in these buffers (and won't get returned here).
        rew = episode.get_rewards(return_list=True)
        self.assertTrue(rew == [])
        # Expect error when calling with combination of env_steps=False, but
        # return_list=True.
        with self.assertRaises(ValueError):
            episode.get_rewards(env_steps=False, return_list=True)
        # List of indices.
        rew = episode.get_rewards(indices=[-1, -2], return_list=True)
        check(rew, [rewards[-1], rewards[-2]])
        # Slice of indices w/ fill.
        # From the last ts in lookback buffer to first actual ts (empty as all data is
        # in lookback buffer).
        rew = episode.get_rewards(
            slice(-1, 1),
            return_list=True,
            fill=-8,
            neg_indices_left_of_zero=True,
        )
        check(
            rew,
            [
                {"agent_1": 1.1, "agent_2": -8, "agent_3": 1.2, "agent_4": 1.3},
                {"agent_1": -8, "agent_2": -8, "agent_3": -8, "agent_4": -8},
            ],
        )

        # B/c we have lookback="auto" in the ma episode, all data we sent into
        # the c"tor was pushed into the lookback buffers and thus all
        # rewards are in these buffers.
        rew = episode.get_rewards(env_steps=False)
        self.assertTrue(rew == {})

        # Test with initial rewards only.
<<<<<<< HEAD
        episode = MultiAgentEpisode()#agent_ids=agent_ids)
=======
        episode = MultiAgentEpisode()
>>>>>>> 0ec68e2c
        episode.add_env_reset(observations=observations[0], infos=infos[0])
        # Get the last action for agents and assert that it's correct.
        rew = episode.get_rewards()
        check(rew, {})
        # Now the same as list.
        rew = episode.get_rewards(return_list=True)
        self.assertTrue(rew == [])
        # Now agent steps.
        rew = episode.get_rewards(env_steps=False)
        self.assertTrue(rew == {})

    def test_other_getters(self):
        # TODO (simon): Revisit this test and the MultiAgentEpisode.episode_concat API.
        return

        (
            observations,
            actions,
            rewards,
            is_terminateds,
            is_truncateds,
            infos,
        ) = self._mock_multi_agent_records()
        # Define some extra model outputs.
        extra_model_outputs = [
            # Here agent_2 has to buffer.
            {"agent_1": {"extra": 0}, "agent_2": {"extra": 0}, "agent_3": {"extra": 0}},
            {"agent_1": {"extra": 1}, "agent_3": {"extra": 1}, "agent_4": {"extra": 1}},
        ]

        # Create a multi-agent episode.
        episode = MultiAgentEpisode(
<<<<<<< HEAD
            #agent_ids=agent_ids,
=======
>>>>>>> 0ec68e2c
            observations=observations,
            actions=actions,
            rewards=rewards,
            infos=infos,
            terminateds=is_terminateds,
            truncateds=is_truncateds,
            # extra_model_outputs=extra_model_outputs,
            # len_lookback_buffer=0,
        )

        # --- extra_model_outputs ---
        last_extra_model_outputs = episode.get_extra_model_outputs("extra")
        check(
            last_extra_model_outputs["agent_1"][0],
            extra_model_outputs[-1]["agent_1"]["extra"],
        )
        check(
            last_extra_model_outputs["agent_3"][0],
            extra_model_outputs[-1]["agent_3"]["extra"],
        )
        check(
            last_extra_model_outputs["agent_4"][0],
            extra_model_outputs[-1]["agent_4"]["extra"],
        )

        # Request the last two outputs.
        last_extra_model_outputs = episode.get_extra_model_outputs(
            "extra", indices=[-1, -2]
        )
        check(
            last_extra_model_outputs["agent_1"][0],
            extra_model_outputs[-1]["agent_1"]["extra"],
        )
        check(
            last_extra_model_outputs["agent_3"][0],
            extra_model_outputs[-1]["agent_3"]["extra"],
        )
        check(
            last_extra_model_outputs["agent_4"][0],
            extra_model_outputs[-1]["agent_4"]["extra"],
        )
        check(
            last_extra_model_outputs["agent_1"][1],
            extra_model_outputs[-2]["agent_1"]["extra"],
        )
        check(
            last_extra_model_outputs["agent_2"][0],
            extra_model_outputs[-2]["agent_2"]["extra"],
        )
        check(
            last_extra_model_outputs["agent_3"][1],
            extra_model_outputs[-2]["agent_3"]["extra"],
        )

        # Now request lists.
        # last_extra_model_outputs = episode.get_extra_model_outputs(
        #    "extra", as_list=True
        # )
        # check(
        #    last_extra_model_outputs[0]["agent_1"],
        #    extra_model_outputs[-1]["agent_1"]["extra"],
        # )
        # check(
        #    last_extra_model_outputs[0]["agent_3"],
        #    extra_model_outputs[-1]["agent_3"]["extra"],
        # )
        # check(
        #    last_extra_model_outputs[0]["agent_4"],
        #    extra_model_outputs[-1]["agent_4"]["extra"],
        # )
        # Request the last two extra model outputs and return as a list.
        # last_extra_model_outputs = episode.get_extra_model_outputs(
        #    "extra", [-1, -2], as_list=True
        # )
        # check(
        #    last_extra_model_outputs[0]["agent_1"],
        #    extra_model_outputs[-1]["agent_1"]["extra"],
        # )
        # check(
        #    last_extra_model_outputs[0]["agent_3"],
        #    extra_model_outputs[-1]["agent_3"]["extra"],
        # )
        # check(
        #    last_extra_model_outputs[0]["agent_4"],
        #    extra_model_outputs[-1]["agent_4"]["extra"],
        # )
        # check(
        #    last_extra_model_outputs[1]["agent_1"],
        #    extra_model_outputs[-2]["agent_1"]["extra"],
        # )
        # check(
        #    last_extra_model_outputs[1]["agent_2"],
        #    extra_model_outputs[-2]["agent_2"]["extra"],
        # )
        # check(
        #    last_extra_model_outputs[1]["agent_3"],
        #    extra_model_outputs[-2]["agent_3"]["extra"],
        # )

        # Now request the last extra model outputs at the local timesteps, i.e.
        # for each agent its last two actions.
        last_extra_model_outputs = episode.get_extra_model_outputs(
            "extra", [-1, -2], env_steps=False
        )
        check(
            last_extra_model_outputs["agent_1"][0],
            extra_model_outputs[-1]["agent_1"]["extra"],
        )
        check(
            last_extra_model_outputs["agent_3"][0],
            extra_model_outputs[-1]["agent_3"]["extra"],
        )
        check(
            last_extra_model_outputs["agent_4"][0],
            extra_model_outputs[-1]["agent_4"]["extra"],
        )
        check(
            last_extra_model_outputs["agent_1"][1],
            extra_model_outputs[-2]["agent_1"]["extra"],
        )
        check(
            last_extra_model_outputs["agent_2"][0],
            extra_model_outputs[-2]["agent_2"]["extra"],
        )
        check(
            last_extra_model_outputs["agent_3"][1],
            extra_model_outputs[-2]["agent_3"]["extra"],
        )

        # TODO (simon): Not tested with `env_steps=False`.
        # --- rewards ---
        # Start with the case of no partial or buffered rewards.
        last_rewards = episode.get_rewards(partial=False, consider_buffer=False)
        self.assertTrue(
            last_rewards["agent_4"][0], rewards[0]["agent_4"] + rewards[1]["agent_4"]
        )
        self.assertTrue(last_rewards["agent_2"][0], rewards[1]["agent_2"])

        # Now test the same case, but with the last two rewards.
        last_rewards = episode.get_rewards(
            [-1, -2], partial=False, consider_buffer=False
        )
        self.assertTrue(
            last_rewards["agent_4"][0], rewards[0]["agent_4"] + rewards[1]["agent_4"]
        )
        self.assertTrue(last_rewards["agent_2"][0], rewards[1]["agent_2"])
        self.assertTrue(last_rewards["agent_1"][0], rewards[0]["agent_1"])
        self.assertTrue(last_rewards["agent_3"][0], rewards[0]["agent_3"])

        # Now request these rewards as list.
        last_rewards = episode.get_rewards(
            as_list=True, partial=False, consider_buffer=False
        )
        self.assertTrue(
            last_rewards[0]["agent_4"], rewards[0]["agent_4"] + rewards[1]["agent_4"]
        )
        self.assertTrue(last_rewards[0]["agent_2"], rewards[1]["agent_2"])

        # Now test the same case, but with the last two rewards.
        last_rewards = episode.get_rewards(
            [-1, -2], as_list=True, partial=False, consider_buffer=False
        )
        self.assertTrue(
            last_rewards[0]["agent_4"], rewards[0]["agent_4"] + rewards[1]["agent_4"]
        )
        self.assertTrue(last_rewards[0]["agent_2"], rewards[1]["agent_2"])
        self.assertTrue(last_rewards[1]["agent_1"], rewards[0]["agent_1"])
        self.assertTrue(last_rewards[1]["agent_3"], rewards[0]["agent_3"])

        # Create an environment.
        env = MultiAgentTestEnv()
        # Create an empty episode.
        episode_1 = MultiAgentEpisode()#agent_ids=env.agent_ids)

        # Generate initial observation and info.
        obs, info = env.reset(seed=42)
        episode_1.add_env_reset(
            observations=obs,
            infos=info,
        )
        # Now, generate 100 samples.
        for i in range(100):
            action = {agent_id: i for agent_id in obs}
            obs, reward, terminated, truncated, info = env.step(action)
            episode_1.add_env_step(
                observations=obs,
                actions=action,
                rewards=reward,
                infos=info,
                terminateds=terminated,
                truncateds=truncated,
                extra_model_outputs={agent_id: {"extra": 10} for agent_id in action},
            )

        # First, receive the last rewards without considering buffered values.
        last_rewards = episode_1.get_rewards(partial=False, consider_buffer=False)
        self.assertIn("agent_9", last_rewards)
        check(episode_1.global_t_to_local_t["agent_9"][-1], 100)
        check(episode_1.agent_episodes["agent_9"].rewards[-1], 1.0)
        check(last_rewards["agent_9"][0], 1.0)
        self.assertIn("agent_0", last_rewards)
        check(episode_1.global_t_to_local_t["agent_0"][-1], 100)
        check(episode_1.agent_episodes["agent_0"].rewards[-1], 1.0)
        check(last_rewards["agent_0"][0], 1.0)
        self.assertIn("agent_2", last_rewards)
        check(episode_1.global_t_to_local_t["agent_2"][-1], 100)
        check(episode_1.agent_episodes["agent_2"].rewards[-1], 1.0)
        check(last_rewards["agent_2"][0], 1.0)
        self.assertIn("agent_5", last_rewards)
        check(episode_1.global_t_to_local_t["agent_5"][-1], 100)
        check(episode_1.agent_episodes["agent_5"].rewards[-1], 1.0)
        check(last_rewards["agent_5"][0], 1.0)
        self.assertIn("agent_8", last_rewards)
        check(episode_1.global_t_to_local_t["agent_8"][-1], 100)
        check(episode_1.agent_episodes["agent_8"].rewards[-1], 1.0)
        check(last_rewards["agent_8"][0], 1.0)
        self.assertIn("agent_4", last_rewards)
        check(episode_1.global_t_to_local_t["agent_4"][-1], 100)
        check(episode_1.agent_episodes["agent_4"].rewards[-1], 1.0)
        check(last_rewards["agent_4"][0], 1.0)
        self.assertIn("agent_3", last_rewards)
        check(episode_1.global_t_to_local_t["agent_3"][-1], 100)
        # Agent 3 had a partial reward before the last recorded observation.
        check(episode_1.agent_episodes["agent_3"].rewards[-1], 2.0)
        check(last_rewards["agent_3"][0], 2.0)
        # Assert that all the other agents are not in the returned rewards.
        self.assertNotIn("agent_1", last_rewards)
        self.assertNotIn("agent_6", last_rewards)
        self.assertNotIn("agent_7", last_rewards)

        # Now return the same as list.
        last_rewards = episode_1.get_rewards(
            partial=False, consider_buffer=False, as_list=True
        )
        self.assertIn("agent_9", last_rewards[0])
        check(last_rewards[0]["agent_9"], 1.0)
        self.assertIn("agent_0", last_rewards[0])
        check(last_rewards[0]["agent_0"], 1.0)
        self.assertIn("agent_2", last_rewards[0])
        check(last_rewards[0]["agent_2"], 1.0)
        self.assertIn("agent_5", last_rewards[0])
        check(last_rewards[0]["agent_5"], 1.0)
        self.assertIn("agent_8", last_rewards[0])
        check(last_rewards[0]["agent_8"], 1.0)
        self.assertIn("agent_4", last_rewards[0])
        check(last_rewards[0]["agent_4"], 1.0)
        self.assertIn("agent_3", last_rewards[0])
        check(last_rewards[0]["agent_3"], 2.0)
        # Assert that all the other agents are not in the returned rewards.
        self.assertNotIn("agent_1", last_rewards)
        self.assertNotIn("agent_6", last_rewards)
        self.assertNotIn("agent_7", last_rewards)

        # Now request the last two indices.
        last_rewards = episode_1.get_rewards(
            [-1, -2], partial=False, consider_buffer=False
        )
        self.assertIn("agent_9", last_rewards)
        self.assertListEqual(episode_1.global_t_to_local_t["agent_9"][-2:], [99, 100])
        self.assertListEqual(
            episode_1.agent_episodes["agent_9"].rewards[-2:], last_rewards["agent_9"]
        )
        self.assertIn("agent_5", last_rewards)
        self.assertListEqual(episode_1.global_t_to_local_t["agent_5"][-2:], [99, 100])
        # Agent 5 has already died, so we need to convert back to list.
        self.assertListEqual(
            episode_1.agent_episodes["agent_5"].rewards[-2:],
            last_rewards["agent_5"],
        )
        self.assertIn("agent_2", last_rewards)
        self.assertListEqual(episode_1.global_t_to_local_t["agent_2"][-2:], [99, 100])
        self.assertListEqual(
            episode_1.agent_episodes["agent_2"].rewards[-1:-3:-1],
            last_rewards["agent_2"],
        )
        # Agent 2 had no observation at `ts=98`, but partial rewards.
        self.assertGreater(99, episode_1.global_t_to_local_t["agent_2"][-3])
        # Ensure that for agent 2 there had been three partial rewards in between the
        # observation at `ts=95` and the next at `ts=99`.
        self.assertListEqual(
            episode_1.partial_rewards_t["agent_2"][-4:-1], [96, 98, 99]
        )
        self.assertIn("agent_3", last_rewards)
        # Agent 3 had no observation at `ts=99`.
        self.assertListEqual(episode_1.global_t_to_local_t["agent_3"][-2:], [98, 100])
        check(
            episode_1.agent_episodes["agent_3"].rewards[-1], last_rewards["agent_3"][0]
        )
        # Ensure that there was a partial reward at `ts=99`.
        self.assertListEqual(episode_1.partial_rewards_t["agent_3"][-2:], [99, 100])
        self.assertIn("agent_4", last_rewards)
        self.assertListEqual(episode_1.global_t_to_local_t["agent_4"][-2:], [99, 100])
        self.assertListEqual(
            episode_1.agent_episodes["agent_4"].rewards[-2:], last_rewards["agent_4"]
        )
        self.assertIn("agent_8", last_rewards)
        # Ensure that the third-last observation is before `ts=98`.
        self.assertListEqual(
            episode_1.global_t_to_local_t["agent_8"][-3:], [97, 99, 100]
        )
        # Ensure also that at `ts=97` there was a reward.
        self.assertListEqual(episode_1.partial_rewards_t["agent_8"][-3:-1], [98, 99])
        self.assertListEqual([1.0, 2.0], last_rewards["agent_8"])
        self.assertIn("agent_7", last_rewards)
        # Agent 7 has no observation at `ts=100`, but at `ts=98`.
        self.assertListEqual(episode_1.global_t_to_local_t["agent_7"][-2:], [98, 99])
        check(
            episode_1.agent_episodes["agent_7"].rewards[-1], last_rewards["agent_7"][0]
        )
        self.assertIn("agent_0", last_rewards)
        self.assertListEqual(episode_1.global_t_to_local_t["agent_0"][-2:], [99, 100])
        self.assertListEqual(
            episode_1.agent_episodes["agent_0"].rewards[-2:], last_rewards["agent_0"]
        )
        self.assertNotIn("agent_1", last_rewards)
        self.assertNotIn("agent_6", last_rewards)

        # Now request the last two indices as list.
        last_rewards = episode_1.get_rewards(
            [-1, -2], partial=False, consider_buffer=False, as_list=True
        )
        self.assertIn("agent_9", last_rewards[0])
        self.assertIn("agent_9", last_rewards[1])
        check(
            episode_1.agent_episodes["agent_9"].rewards[-1], last_rewards[0]["agent_9"]
        )
        check(
            episode_1.agent_episodes["agent_9"].rewards[-2], last_rewards[1]["agent_9"]
        )
        self.assertIn("agent_5", last_rewards[0])
        self.assertIn("agent_5", last_rewards[1])
        check(
            episode_1.agent_episodes["agent_5"].rewards[-1], last_rewards[0]["agent_5"]
        )
        check(
            episode_1.agent_episodes["agent_5"].rewards[-2], last_rewards[1]["agent_5"]
        )
        self.assertIn("agent_2", last_rewards[0])
        self.assertIn("agent_2", last_rewards[1])
        check(
            episode_1.agent_episodes["agent_2"].rewards[-1], last_rewards[0]["agent_2"]
        )
        check(3.0, last_rewards[1]["agent_2"])
        # Agent 3 has only recorded rewards at `ts=100`.
        self.assertIn("agent_3", last_rewards[0])
        check(
            episode_1.agent_episodes["agent_3"].rewards[-1], last_rewards[0]["agent_3"]
        )
        self.assertIn("agent_4", last_rewards[0])
        self.assertIn("agent_4", last_rewards[1])
        check(
            episode_1.agent_episodes["agent_4"].rewards[-1], last_rewards[0]["agent_4"]
        )
        check(
            episode_1.agent_episodes["agent_4"].rewards[-2], last_rewards[1]["agent_4"]
        )
        self.assertIn("agent_8", last_rewards[0])
        self.assertIn("agent_8", last_rewards[1])
        check(
            episode_1.agent_episodes["agent_8"].rewards[-1], last_rewards[0]["agent_8"]
        )
        check(
            episode_1.agent_episodes["agent_8"].rewards[-2], last_rewards[1]["agent_8"]
        )
        # Agent 7 has no observation at `ts=100`.
        self.assertIn("agent_7", last_rewards[1])
        check(
            episode_1.agent_episodes["agent_7"].rewards[-1], last_rewards[1]["agent_7"]
        )
        self.assertIn("agent_0", last_rewards[0])
        self.assertIn("agent_0", last_rewards[1])
        check(
            episode_1.agent_episodes["agent_0"].rewards[-1], last_rewards[0]["agent_0"]
        )
        check(
            episode_1.agent_episodes["agent_0"].rewards[-2], last_rewards[1]["agent_0"]
        )
        self.assertNotIn("agent_1", last_rewards[0])
        self.assertNotIn("agent_6", last_rewards[0])
        self.assertNotIn("agent_1", last_rewards[1])
        self.assertNotIn("agent_6", last_rewards[1])

        # Second, get the last rewards with a single index, consider all partial
        # rewards after the last recorded observation of an agent, i.e. set
        # `consider_buffer` to `True`.
        last_rewards = episode_1.get_rewards(partial=False, consider_buffer=True)
        self.assertIn("agent_9", last_rewards)
        check(
            episode_1.agent_episodes["agent_9"].rewards[-1], last_rewards["agent_9"][0]
        )
        self.assertIn("agent_0", last_rewards)
        check(
            episode_1.agent_episodes["agent_0"].rewards[-1], last_rewards["agent_0"][0]
        )
        self.assertIn("agent_2", last_rewards)
        check(
            episode_1.agent_episodes["agent_2"].rewards[-1], last_rewards["agent_2"][0]
        )
        self.assertIn("agent_5", last_rewards)
        check(
            episode_1.agent_episodes["agent_5"].rewards[-1], last_rewards["agent_5"][0]
        )
        self.assertIn("agent_8", last_rewards)
        check(
            episode_1.agent_episodes["agent_8"].rewards[-1], last_rewards["agent_8"][0]
        )
        self.assertIn("agent_4", last_rewards)
        check(
            episode_1.agent_episodes["agent_4"].rewards[-1], last_rewards["agent_4"][0]
        )
        self.assertIn("agent_3", last_rewards)
        # Agent 3 had a partial reward before the last recorded observation.
        check(
            episode_1.agent_episodes["agent_3"].rewards[-1], last_rewards["agent_3"][0]
        )
        # Agent 7 has a partial reward at `ts=100` after its last observation at
        # `ts=99`.
        self.assertIn("agent_7", last_rewards)
        check(episode_1.partial_rewards_t["agent_7"][-1], 100)
        check(episode_1.partial_rewards["agent_7"][-1], last_rewards["agent_7"][0])
        # Assert that all the other agents are not in the returned rewards.
        self.assertNotIn("agent_1", last_rewards)
        self.assertNotIn("agent_6", last_rewards)

        # Now request the last rewards as a list while considering the buffer.
        last_rewards = episode_1.get_rewards(
            partial=False, consider_buffer=True, as_list=True
        )
        self.assertIn("agent_9", last_rewards[0])
        check(
            episode_1.agent_episodes["agent_9"].rewards[-1], last_rewards[0]["agent_9"]
        )
        self.assertIn("agent_0", last_rewards[0])
        check(
            episode_1.agent_episodes["agent_0"].rewards[-1], last_rewards[0]["agent_0"]
        )
        self.assertIn("agent_2", last_rewards[0])
        check(
            episode_1.agent_episodes["agent_2"].rewards[-1], last_rewards[0]["agent_2"]
        )
        self.assertIn("agent_5", last_rewards[0])
        check(
            episode_1.agent_episodes["agent_5"].rewards[-1], last_rewards[0]["agent_5"]
        )
        self.assertIn("agent_8", last_rewards[0])
        check(
            episode_1.agent_episodes["agent_8"].rewards[-1], last_rewards[0]["agent_8"]
        )
        self.assertIn("agent_4", last_rewards[0])
        check(
            episode_1.agent_episodes["agent_4"].rewards[-1], last_rewards[0]["agent_4"]
        )
        self.assertIn("agent_3", last_rewards[0])
        # Agent 3 had a partial reward before the last recorded observation.
        check(
            episode_1.agent_episodes["agent_3"].rewards[-1], last_rewards[0]["agent_3"]
        )
        # Agent 7 has a partial reward at `ts=100` after its last observation at
        # `ts=99`.
        self.assertIn("agent_7", last_rewards[0])
        check(episode_1.partial_rewards["agent_7"][-1], last_rewards[0]["agent_7"])
        # Assert that all the other agents are not in the returned rewards.
        self.assertNotIn("agent_1", last_rewards[0])
        self.assertNotIn("agent_6", last_rewards[0])

        # Now request the last two indices and consider buffered partial rewards after
        # the last observation.
        last_rewards = episode_1.get_rewards(
            [-1, -2], partial=False, consider_buffer=True
        )
        self.assertIn("agent_9", last_rewards)
        self.assertListEqual(
            episode_1.agent_episodes["agent_9"].rewards[-1:-3:-1],
            last_rewards["agent_9"],
        )
        self.assertIn("agent_0", last_rewards)
        self.assertListEqual(
            episode_1.agent_episodes["agent_0"].rewards[-1:-3:-1],
            last_rewards["agent_0"],
        )
        self.assertIn("agent_2", last_rewards)
        self.assertListEqual(
            episode_1.agent_episodes["agent_2"].rewards[-1:-3:-1],
            last_rewards["agent_2"],
        )
        self.assertIn("agent_5", last_rewards)
        # Agent 5 already died, so we need to convert to list first.
        self.assertListEqual(
            episode_1.agent_episodes["agent_5"].rewards[-1:-3:-1],
            last_rewards["agent_5"],
        )
        self.assertIn("agent_8", last_rewards)
        self.assertListEqual(
            episode_1.agent_episodes["agent_8"].rewards[-1:-3:-1],
            last_rewards["agent_8"],
        )
        self.assertIn("agent_4", last_rewards)
        self.assertListEqual(
            episode_1.agent_episodes["agent_4"].rewards[-1:-3:-1],
            last_rewards["agent_4"],
        )
        # Nothing changes for agent 3 as it has an observation at the last requested
        # timestep 100, but not at `ts=99`.
        self.assertIn("agent_3", last_rewards)
        check(
            episode_1.agent_episodes["agent_3"].rewards[-1], last_rewards["agent_3"][0]
        )
        # The entries for agent 6 have changed now b/c it has partial rewards during the
        # requested timesteps 100 and 99.
        self.assertIn("agent_6", last_rewards)
        self.assertListEqual(episode_1.global_t_to_local_t["agent_6"][-2:], [95, 98])
        self.assertListEqual(episode_1.partial_rewards_t["agent_6"][-2:], [99, 100])
        self.assertListEqual(
            episode_1.partial_rewards["agent_6"][-2:], last_rewards["agent_6"]
        )
        # Entries for agent 7 also change b/c this agent has a partial reward at
        # `ts=100` while it has no observation recorded at this timestep.
        self.assertIn("agent_7", last_rewards)
        self.assertListEqual(episode_1.global_t_to_local_t["agent_7"][-2:], [98, 99])
        self.assertListEqual(episode_1.partial_rewards_t["agent_7"][-2:], [99, 100])
        check(episode_1.partial_rewards["agent_7"][-1], last_rewards["agent_7"][0])
        check(
            episode_1.agent_episodes["agent_7"].rewards[-1], last_rewards["agent_7"][1]
        )
        # Assert that all the other agents are not in the returned rewards.
        self.assertNotIn("agent_1", last_rewards)

        # Now request the same indices with `consider_buffer=True` and return them as
        # a list.
        last_rewards = episode_1.get_rewards(
            [-1, -2], partial=False, consider_buffer=True, as_list=True
        )
        self.assertIn("agent_9", last_rewards[0])
        self.assertIn("agent_9", last_rewards[1])
        check(
            episode_1.agent_episodes["agent_9"].rewards[-1], last_rewards[0]["agent_9"]
        )
        check(
            episode_1.agent_episodes["agent_9"].rewards[-2], last_rewards[1]["agent_9"]
        )
        self.assertIn("agent_0", last_rewards[0])
        self.assertIn("agent_0", last_rewards[1])
        check(
            episode_1.agent_episodes["agent_0"].rewards[-1], last_rewards[0]["agent_0"]
        )
        check(
            episode_1.agent_episodes["agent_0"].rewards[-2], last_rewards[1]["agent_0"]
        )
        self.assertIn("agent_2", last_rewards[0])
        self.assertIn("agent_2", last_rewards[1])
        check(
            episode_1.agent_episodes["agent_2"].rewards[-1], last_rewards[0]["agent_2"]
        )
        check(
            episode_1.agent_episodes["agent_2"].rewards[-2], last_rewards[1]["agent_2"]
        )
        self.assertIn("agent_5", last_rewards[0])
        self.assertIn("agent_5", last_rewards[1])
        check(
            episode_1.agent_episodes["agent_5"].rewards[-1], last_rewards[0]["agent_5"]
        )
        check(
            episode_1.agent_episodes["agent_5"].rewards[-2], last_rewards[1]["agent_5"]
        )
        self.assertIn("agent_8", last_rewards[0])
        self.assertIn("agent_8", last_rewards[1])
        check(
            episode_1.agent_episodes["agent_8"].rewards[-1], last_rewards[0]["agent_8"]
        )
        check(
            episode_1.agent_episodes["agent_8"].rewards[-2], last_rewards[1]["agent_8"]
        )
        self.assertIn("agent_4", last_rewards[0])
        self.assertIn("agent_4", last_rewards[1])
        check(
            episode_1.agent_episodes["agent_4"].rewards[-1], last_rewards[0]["agent_4"]
        )
        check(
            episode_1.agent_episodes["agent_4"].rewards[-2], last_rewards[1]["agent_4"]
        )
        # Nothing changes for agent 3 as it has an observation at the last requested
        # timestep 100.
        self.assertIn("agent_3", last_rewards[0])
        self.assertNotIn("agent_3", last_rewards[1])
        check(
            episode_1.agent_episodes["agent_3"].rewards[-1], last_rewards[0]["agent_3"]
        )
        # The entries for agent 6 have changed now b/c it has partial rewards during the
        # requested timesteps 100 and 99.
        self.assertIn("agent_6", last_rewards[0])
        self.assertIn("agent_6", last_rewards[1])
        check(episode_1.partial_rewards["agent_6"][-1], last_rewards[0]["agent_6"])
        check(episode_1.partial_rewards["agent_6"][-2], last_rewards[1]["agent_6"])
        # Entries for agent 7 also change b/c this agent has a partial reward at
        # `ts=100` while it has no observation recorded at this timestep.
        self.assertIn("agent_7", last_rewards[0])
        self.assertIn("agent_7", last_rewards[1])
        check(episode_1.partial_rewards["agent_7"][-1], last_rewards[0]["agent_7"])
        check(
            episode_1.agent_episodes["agent_7"].rewards[-1], last_rewards[1]["agent_7"]
        )
        # Assert that all the other agents are not in the returned rewards.
        self.assertNotIn("agent_1", last_rewards[0])
        self.assertNotIn("agent_1", last_rewards[1])

        # Third, request only partial rewards, i.e. rewards do not get buffered and
        # added up.
        last_rewards = episode_1.get_rewards(partial=True, consider_buffer=False)
        self.assertIn("agent_9", last_rewards)
        check(episode_1.partial_rewards_t["agent_9"][-1], 100)
        check(episode_1.partial_rewards["agent_9"][-1], last_rewards["agent_9"][-1])
        self.assertIn("agent_0", last_rewards)
        check(episode_1.partial_rewards_t["agent_0"][-1], 100)
        check(episode_1.partial_rewards["agent_0"][-1], last_rewards["agent_0"][-1])
        self.assertIn("agent_2", last_rewards)
        check(episode_1.partial_rewards_t["agent_2"][-1], 100)
        check(episode_1.partial_rewards["agent_2"][-1], last_rewards["agent_2"][-1])
        self.assertIn("agent_8", last_rewards)
        check(episode_1.partial_rewards_t["agent_8"][-1], 100)
        check(episode_1.partial_rewards["agent_8"][-1], last_rewards["agent_8"][-1])
        self.assertIn("agent_4", last_rewards)
        check(episode_1.partial_rewards_t["agent_4"][-1], 100)
        check(episode_1.partial_rewards["agent_4"][-1], last_rewards["agent_4"][-1])
        self.assertIn("agent_3", last_rewards)
        check(episode_1.partial_rewards_t["agent_3"][-1], 100)
        check(episode_1.partial_rewards["agent_3"][-1], last_rewards["agent_3"][-1])
        self.assertIn("agent_6", last_rewards)
        check(episode_1.partial_rewards_t["agent_6"][-1], 100)
        check(episode_1.partial_rewards["agent_6"][-1], last_rewards["agent_6"][-1])
        self.assertIn("agent_7", last_rewards)
        check(episode_1.partial_rewards_t["agent_7"][-1], 100)
        check(episode_1.partial_rewards["agent_7"][-1], last_rewards["agent_7"][-1])
        # Assert that all the other agents are not in the returned rewards.
        self.assertNotIn("agent_1", last_rewards)

        # Now request all partial rewards at the last timestep and return them as
        # a list.
        last_rewards = episode_1.get_rewards(
            partial=True, consider_buffer=False, as_list=True
        )
        self.assertIn("agent_9", last_rewards[0])
        check(episode_1.partial_rewards["agent_9"][-1], last_rewards[0]["agent_9"])
        self.assertIn("agent_0", last_rewards[0])
        check(episode_1.partial_rewards["agent_0"][-1], last_rewards[0]["agent_0"])
        self.assertIn("agent_2", last_rewards[0])
        check(episode_1.partial_rewards["agent_2"][-1], last_rewards[0]["agent_2"])
        self.assertIn("agent_8", last_rewards[0])
        check(episode_1.partial_rewards["agent_8"][-1], last_rewards[0]["agent_8"])
        self.assertIn("agent_4", last_rewards[0])
        check(episode_1.partial_rewards["agent_4"][-1], last_rewards[0]["agent_4"])
        self.assertIn("agent_3", last_rewards[0])
        check(episode_1.partial_rewards["agent_3"][-1], last_rewards[0]["agent_3"])
        self.assertIn("agent_6", last_rewards[0])
        check(episode_1.partial_rewards["agent_6"][-1], last_rewards[0]["agent_6"])
        self.assertIn("agent_7", last_rewards[0])
        check(episode_1.partial_rewards["agent_7"][-1], last_rewards[0]["agent_7"])
        # Assert that all the other agents are not in the returned rewards.
        self.assertNotIn("agent_1", last_rewards[0])

        # Request the last two indices, but consider only partial rewards.
        last_rewards = episode_1.get_rewards(
            [-1, -2], partial=True, consider_buffer=False
        )
        self.assertIn("agent_9", last_rewards)
        self.assertListEqual(episode_1.partial_rewards_t["agent_9"][-2:], [99, 100])
        check(episode_1.partial_rewards["agent_9"][-1:-3:-1], last_rewards["agent_9"])
        self.assertIn("agent_0", last_rewards)
        self.assertListEqual(episode_1.partial_rewards_t["agent_0"][-2:], [99, 100])
        check(episode_1.partial_rewards["agent_0"][-1:-3:-1], last_rewards["agent_0"])
        self.assertIn("agent_2", last_rewards)
        self.assertListEqual(episode_1.partial_rewards_t["agent_2"][-2:], [99, 100])
        check(episode_1.partial_rewards["agent_2"][-1:-3:-1], last_rewards["agent_2"])
        self.assertIn("agent_8", last_rewards)
        self.assertListEqual(episode_1.partial_rewards_t["agent_8"][-2:], [99, 100])
        check(episode_1.partial_rewards["agent_8"][-1:-3:-1], last_rewards["agent_8"])
        self.assertIn("agent_4", last_rewards)
        self.assertListEqual(episode_1.partial_rewards_t["agent_4"][-2:], [99, 100])
        check(episode_1.partial_rewards["agent_4"][-1:-3:-1], last_rewards["agent_4"])
        self.assertIn("agent_3", last_rewards)
        self.assertListEqual(episode_1.partial_rewards_t["agent_3"][-2:], [99, 100])
        check(episode_1.partial_rewards["agent_3"][-1:-3:-1], last_rewards["agent_3"])
        self.assertIn("agent_6", last_rewards)
        self.assertListEqual(episode_1.partial_rewards_t["agent_6"][-2:], [99, 100])
        check(episode_1.partial_rewards["agent_6"][-1:-3:-1], last_rewards["agent_6"])
        self.assertIn("agent_7", last_rewards)
        self.assertListEqual(episode_1.partial_rewards_t["agent_7"][-2:], [99, 100])
        check(episode_1.partial_rewards["agent_7"][-1:-3:-1], last_rewards["agent_7"])
        # Assert that all the other agents are not in the returned rewards.
        self.assertNotIn("agent_1", last_rewards)

        # At last, request the last two indices for only partial rewards and return
        # them as list.
        last_rewards = episode_1.get_rewards(
            [-1, -2], partial=True, consider_buffer=False, as_list=True
        )
        self.assertIn("agent_9", last_rewards[0])
        self.assertIn("agent_9", last_rewards[1])
        check(episode_1.partial_rewards["agent_9"][-1], last_rewards[0]["agent_9"])
        check(episode_1.partial_rewards["agent_9"][-2], last_rewards[1]["agent_9"])
        self.assertIn("agent_0", last_rewards[0])
        self.assertIn("agent_0", last_rewards[1])
        check(episode_1.partial_rewards["agent_0"][-1], last_rewards[0]["agent_0"])
        check(episode_1.partial_rewards["agent_0"][-2], last_rewards[1]["agent_0"])
        self.assertIn("agent_2", last_rewards[0])
        self.assertIn("agent_2", last_rewards[1])
        check(episode_1.partial_rewards["agent_2"][-1], last_rewards[0]["agent_2"])
        check(episode_1.partial_rewards["agent_2"][-2], last_rewards[1]["agent_2"])
        self.assertIn("agent_8", last_rewards[0])
        self.assertIn("agent_8", last_rewards[1])
        check(episode_1.partial_rewards["agent_8"][-1], last_rewards[0]["agent_8"])
        check(episode_1.partial_rewards["agent_8"][-2], last_rewards[1]["agent_8"])
        self.assertIn("agent_4", last_rewards[0])
        self.assertIn("agent_4", last_rewards[1])
        check(episode_1.partial_rewards["agent_4"][-1], last_rewards[0]["agent_4"])
        check(episode_1.partial_rewards["agent_4"][-2], last_rewards[1]["agent_4"])
        self.assertIn("agent_3", last_rewards[0])
        self.assertIn("agent_3", last_rewards[1])
        check(episode_1.partial_rewards["agent_3"][-1], last_rewards[0]["agent_3"])
        check(episode_1.partial_rewards["agent_3"][-2], last_rewards[1]["agent_3"])
        self.assertIn("agent_6", last_rewards[0])
        self.assertIn("agent_6", last_rewards[1])
        check(episode_1.partial_rewards["agent_6"][-1], last_rewards[0]["agent_6"])
        check(episode_1.partial_rewards["agent_6"][-2], last_rewards[1]["agent_6"])
        self.assertIn("agent_7", last_rewards[0])
        self.assertIn("agent_7", last_rewards[1])
        check(episode_1.partial_rewards["agent_7"][-1], last_rewards[0]["agent_7"])
        check(episode_1.partial_rewards["agent_7"][-2], last_rewards[1]["agent_7"])
        # Assert that all the other agents are not in the returned rewards.
        self.assertNotIn("agent_1", last_rewards[0])
        self.assertNotIn("agent_1", last_rewards[1])

        # Now, test with `global_ts=False`, i.e. on local level.
        # Begin with `partial=False` and `consider_buffer=False`

        # --- is_terminated, is_truncated ---

    def test_cut(self):
        # Generate a simple multi-agent episode and check all internals after
        # construction.
        observations = [{"a0": 0, "a1": 0}, {"a1": 1}, {"a1": 2}, {"a1": 3}]
        actions = [{"a0": 0, "a1": 0}, {"a1": 1}, {"a1": 2}]
        rewards = [{"a0": 0.1, "a1": 0.1}, {"a1": 0.2}, {"a1": 0.3}]
        episode_1 = MultiAgentEpisode(
            observations=observations, actions=actions, rewards=rewards
        )

        episode_2 = episode_1.cut()
        check(episode_1.id_, episode_2.id_)
        check(len(episode_1), 0)
        check(len(episode_2), 0)
        # Assert that all `SingleAgentEpisode`s have identical ids.
        for agent_id, agent_eps in episode_2.agent_episodes.items():
            check(agent_eps.id_, episode_1.agent_episodes[agent_id].id_)
        # Assert that the timestep starts at the end of the last episode.
        check(episode_1.env_t_started, 0)
        check(episode_1.env_t, episode_2.env_t_started)
        check(episode_2.env_t_started, episode_2.env_t)
        # Make sure our mappings have been adjusted properly. We expect the mapping for
        # a0 to have this agent's last obs added to the mapping's lookback buffer, such
        # that we can add the buffered action to the new episode without problems.
        check(episode_2.env_t_to_agent_t["a0"].data, [0, "S", "S", "S"])
        check(episode_2.env_t_to_agent_t["a0"].lookback, 3)
        check(episode_2.env_t_to_agent_t["a1"].data, [0, 1, 2, 3])
        check(episode_2.env_t_to_agent_t["a1"].lookback, 3)
        # Check all other internals of the cut episode chunk.
        check(episode_2.agent_episodes["a0"].observations.data, [0])
        check(episode_2.agent_episodes["a0"].observations.lookback, 0)
        check(episode_2.agent_episodes["a0"].actions.data, [])
        check(episode_2.agent_episodes["a0"].actions.lookback, 0)

        # Test getting data from the cut chunk via the getter APIs.
        check(episode_2.get_observations(-1), {"a1": 3})
        check(episode_2.get_observations(-1, env_steps=False), {"a0": 0, "a1": 3})
        check(episode_2.get_observations([-2, -1]), {"a1": [2, 3]})
        check(episode_2.get_observations(slice(-3, None)), {"a1": [1, 2, 3]})
        check(
            episode_2.get_observations(slice(-4, None)), {"a0": [0], "a1": [0, 1, 2, 3]}
        )
        # Episode was just cut -> There can't be any actions in it yet (only in the
        # lookback buffer).
        check(episode_2.get_actions(), {})
        check(episode_2.get_actions(-1), {"a1": 2})
        check(episode_2.get_actions(-2), {"a1": 1})
        check(episode_2.get_actions([-3]), {"a0": [0], "a1": [0]})
        with self.assertRaises(IndexError):
            episode_2.get_actions([-4])
        # Don't expect index error if slice is given.
        check(episode_2.get_actions(slice(-4, -3)), {})

        episode_2.add_env_step(
            actions={"a1": 4},
            rewards={"a1": 0.4},
            observations={"a0": 1, "a1": 4},
        )
        # Check everything again, but this time with the additional timestep taken.
        check(len(episode_2), 1)
        check(episode_2.env_t_to_agent_t["a0"].data, [0, "S", "S", "S", 1])
        check(episode_2.env_t_to_agent_t["a0"].lookback, 3)
        check(episode_2.env_t_to_agent_t["a1"].data, [0, 1, 2, 3, 4])
        check(episode_2.env_t_to_agent_t["a1"].lookback, 3)
        check(episode_2.agent_episodes["a0"].observations.data, [0, 1])
        check(episode_2.agent_episodes["a0"].observations.lookback, 0)
        # Action was "logged" -> Buffer should now be completely empty.
        check(episode_2.agent_episodes["a0"].actions.data, [0])
        check(episode_2._agent_buffered_actions, {})
        check(episode_2.agent_episodes["a0"].actions.lookback, 0)
        check(episode_2.get_observations(-1), {"a0": 1, "a1": 4})
        check(episode_2.get_observations(-1, env_steps=False), {"a0": 1, "a1": 4})
        check(episode_2.get_observations([-2, -1]), {"a0": [1], "a1": [3, 4]})
        check(episode_2.get_observations(slice(-3, None)), {"a0": [1], "a1": [2, 3, 4]})
        check(
            episode_2.get_observations(slice(-4, None)), {"a0": [1], "a1": [1, 2, 3, 4]}
        )
        # Episode was just cut -> There can't be any actions in it yet (only in the
        # lookback buffer).
        check(episode_2.get_actions(), {"a1": [4]})
        check(episode_2.get_actions(-1), {"a1": 4})
        check(episode_2.get_actions(-2), {"a1": 2})
        check(episode_2.get_actions([-3]), {"a1": [1]})
        check(episode_2.get_actions([-4]), {"a0": [0], "a1": [0]})
        with self.assertRaises(IndexError):
            episode_2.get_actions([-5])
        # Don't expect index error if slice is given.
        check(episode_2.get_actions(slice(-5, -4)), {})

        # Create an environment.
        episode_1, _ = self._mock_multi_agent_records_from_env(size=100)

        # Assert that the episode has 100 timesteps.
        check(episode_1.env_t, 100)

        # Create a successor.
        episode_2 = episode_1.cut()
        # Assert that it has the same id.
        check(episode_1.id_, episode_2.id_)
        check(len(episode_1), 100)
        check(len(episode_2), 0)
        # Assert that all `SingleAgentEpisode`s have identical ids.
        for agent_id, agent_eps in episode_2.agent_episodes.items():
            check(agent_eps.id_, episode_1.agent_episodes[agent_id].id_)
        # Assert that the timestep starts at the end of the last episode.
        check(episode_1.env_t_started, 0)
        check(episode_2.env_t, episode_2.env_t_started)
        check(episode_1.env_t, episode_2.env_t_started)

        # TODO (sven): Revisit this test and the MultiAgentEpisode.episode_concat API.
        return

        # Assert that the last observation and info of `episode_1` are the first
        # observation and info of `episode_2`.
        for agent_id, agent_obs in episode_1.get_observations(
            -1, env_steps=False
        ).items():
            # If agents are done only ensure that the `SingleAgentEpisode` does not
            # exist in episode_2.
            if episode_1.agent_episodes[agent_id].is_done:
                self.assertTrue(agent_id not in episode_2.agent_episodes)
            else:
                check(
                    agent_obs,
                    episode_2.get_observations(
                        -1,
                        neg_indices_left_of_zero=True,
                        env_steps=False,
                        agent_ids=agent_id,
                    ),
                )
                agent_infos = episode_1.get_infos(-1, env_steps=False)
                check(
                    agent_infos,
                    episode_2.get_infos(0, agent_ids=agent_id),
                )

        # Now test the buffers.
        for agent_id, agent_buffer in episode_1.agent_buffers.items():
            # Make sure the action buffers are either both full or both empty.
            check(
                agent_buffer["actions"].full(),
                episode_2.agent_buffers[agent_id]["actions"].full(),
            )
            # If the action buffers are full they should share the same value.
            if agent_buffer["actions"].full():
                check(
                    agent_buffer["actions"].queue[0],
                    episode_2.agent_buffers[agent_id]["actions"].queue[0],
                )
            # If the agent is not done, the buffers should be equal in value.
            if not episode_1.agent_episodes[agent_id].is_done:
                # The other buffers have default values, if the agent is not done.
                # Note, reward buffers could be full of partial rewards.
                check(
                    agent_buffer["rewards"].queue[0],
                    episode_2.agent_buffers[agent_id]["rewards"].queue[0],
                )
                # Here we want to know, if they are both different from `None`.
                check(
                    agent_buffer["extra_model_outputs"].queue[0],
                    episode_2.agent_buffers[agent_id]["extra_model_outputs"].queue[0],
                )
            # If an agent is done the buffers should be empty for both, predecessor
            # and successor.
            else:
                self.assertTrue(agent_buffer["actions"].empty())
                self.assertTrue(agent_buffer["rewards"].empty())
                self.assertTrue(agent_buffer["extra_model_outputs"].empty())
                self.assertTrue(agent_buffer["actions"].empty())
                self.assertTrue(agent_buffer["rewards"].empty())
                self.assertTrue(agent_buffer["extra_model_outputs"].empty())

        # Ensure that the timestep mappings match.
        for agent_id, agent_global_ts in episode_2.global_t_to_local_t.items():
            # If an agent is not done, we write over the timestep from its last
            # observation.
            if not episode_2.agent_episodes[agent_id].is_done:
                check(agent_global_ts[0], episode_1.global_t_to_local_t[agent_id][-1])
            # In the other case this mapping should be empty.
            else:
                check(len(agent_global_ts), 0)

        # Assert that the global action timestep mappings match.
        for agent_id, agent_global_ts in episode_2.global_actions_t.items():
            # If an agent is not done, we write over the timestep from its last
            # action.
            if not episode_2.agent_episodes[agent_id].is_done:
                # If a timestep mapping for actions was copied over the last timestep
                # of the üredecessor and the first of the successor must match.
                if agent_global_ts:
                    check(agent_global_ts[0], episode_1.global_actions_t[agent_id][-1])
                # If no action timestep mapping was copied over the last action must
                # have been at or before the last observation in the predecessor.
                else:
                    self.assertGreaterEqual(
                        episode_1.global_t_to_local_t[agent_id][-1],
                        episode_1.global_actions_t[agent_id][-1],
                    )
            # In the other case this mapping should be empty.
            else:
                check(len(agent_global_ts), 0)

        # Assert that the partial reward mappings and histories match.
        for agent_id, agent_global_ts in episode_2.partial_rewards_t.items():
            # Ensure that timestep mapping and history have the same length.
            check(len(agent_global_ts), len(episode_2.partial_rewards[agent_id]))
            # If an agent is not done, we write over the timestep from its last
            # partial rewards.
            if not episode_2.agent_episodes[agent_id].is_done:
                # If there are partial rewards after the last observation ensure
                # they are correct.
                if (
                    episode_1.global_t_to_local_t[agent_id][-1]
                    < episode_1.partial_rewards_t[agent_id][-1]
                ):
                    indices_after_last_obs = episode_1.partial_rewards_t[
                        agent_id
                    ].find_indices_right(episode_1.global_t_to_local_t[agent_id][-1])
                    episode_1_partial_rewards = list(
                        map(
                            episode_1.partial_rewards[agent_id].__getitem__,
                            indices_after_last_obs,
                        )
                    )
                    check(
                        sum(episode_2.partial_rewards[agent_id]),
                        sum(episode_1_partial_rewards),
                    )
                    # Also ensure that the timestep mappings are correct.
                    episode_1_partial_rewards_t = list(
                        map(
                            episode_1.partial_rewards_t[agent_id].__getitem__,
                            indices_after_last_obs,
                        )
                    )
                    self.assertListEqual(
                        episode_2.partial_rewards_t[agent_id],
                        episode_1_partial_rewards_t,
                    )
                # In the other case this mapping should be empty.
                else:
                    check(len(agent_global_ts), 0)
            # In the other case this mapping should be empty.
            else:
                check(len(agent_global_ts), 0)

        # Now test, if the specific values in the buffers are correct.
        (
            observations,
            actions,
            rewards,
            terminateds,
            truncateds,
            infos,
        ) = self._mock_multi_agent_records()

        # Create the episode.
        episode_1 = MultiAgentEpisode(
            #agent_ids=["agent_1", "agent_2", "agent_3", "agent_4", "agent_5"],
            observations=observations,
            actions=actions,
            rewards=rewards,
            infos=infos,
            terminateds=terminateds,
            truncateds=truncateds,
        )

        # Assert that agents 1 and 3's buffers are indeed full.
        for agent_id in ["agent_1", "agent_3"]:
            check(
                actions[1][agent_id],
                episode_1.agent_buffers[agent_id]["actions"].queue[0],
            )
            # # Put the action back into the buffer.
            # episode_1.agent_buffers[agent_id]["actions"].put_nowait(
            #     actions[1][agent_id]
            # )

        # Now step once.
        action = {"agent_2": 3, "agent_4": 3}
        # This time agent 4 should have the buffer full, while agent 1 has emptied
        # its buffer.
        observation = {"agent_1": 3, "agent_2": 3}
        # Agents 1 and 2 add the reward to its timestep, but agent 3 and agent 5
        # add this to the buffer and to the global reward history.
        reward = {"agent_1": 2.0, "agent_2": 2.0, "agent_3": 2.0, "agent_5": 2.0}
        info = {"agent_1": {}, "agent_2": {}}
        terminateds = {k: False for k in observation.keys()}
        terminateds.update({"__all__": False})
        truncateds = {k: False for k in observation.keys()}
        truncateds.update({"__all__": False})
        episode_1.add_env_step(
            observations=observation,
            actions=action,
            rewards=reward,
            infos=info,
            terminateds=terminateds,
            truncateds=truncateds,
        )

        # Check that the partial reward history is correct.
        check(len(episode_1.partial_rewards_t["agent_5"]), 1)
        check(len(episode_1.partial_rewards["agent_5"]), 1)
        check(len(episode_1.partial_rewards_t["agent_3"]), 2)
        check(len(episode_1.partial_rewards["agent_3"]), 2)
        check(len(episode_1.partial_rewards_t["agent_2"]), 2)
        check(len(episode_1.partial_rewards_t["agent_2"]), 2)
        self.assertListEqual(episode_1.partial_rewards["agent_3"], [0.5, 2.0])
        self.assertListEqual(episode_1.partial_rewards_t["agent_3"], [1, 3])
        self.assertListEqual(episode_1.partial_rewards["agent_2"], [1.0, 2.0])
        self.assertListEqual(episode_1.partial_rewards_t["agent_2"], [2, 3])
        check(len(episode_1.partial_rewards["agent_4"]), 2)
        self.assertListEqual(episode_1.partial_rewards["agent_4"], [0.5, 1.0])
        self.assertListEqual(episode_1.partial_rewards_t["agent_4"], [1, 2])

        # Now check that the reward buffers are full.
        for agent_id in ["agent_3", "agent_5"]:
            check(episode_1.agent_buffers[agent_id]["rewards"].queue[0], 2.0)
            # Check that the reward history is correctly recorded.
            check(episode_1.partial_rewards_t[agent_id][-1], episode_1.t)
            check(episode_1.partial_rewards[agent_id][-1], 2.0)

        # Now create the successor.
        episode_2 = episode_1.cut()

        for agent_id, agent_eps in episode_2.agent_episodes.items():
            if len(agent_eps.observations) > 0:
                # The successor's first observations should be the predecessor's last.
                check(
                    agent_eps.observations[0],
                    episode_1.agent_episodes[agent_id].observations[-1],
                )
                # The successor's first entry in the timestep mapping should be the
                # predecessor's last.
                check(
                    episode_2.global_t_to_local_t[agent_id][
                        -1
                    ],  # + episode_2.t_started,
                    episode_1.global_t_to_local_t[agent_id][-1],
                )
        # Now test that the partial rewards fit.
        for agent_id in ["agent_3", "agent_5"]:
            check(len(episode_2.partial_rewards_t[agent_id]), 1)
            check(episode_2.partial_rewards_t[agent_id][-1], 3)
            check(episode_2.agent_buffers[agent_id]["rewards"].queue[0], 2.0)

        # Assert that agent 3's and 4's action buffers are full.
        self.assertTrue(episode_2.agent_buffers["agent_4"]["actions"].full())
        self.assertTrue(episode_2.agent_buffers["agent_3"]["actions"].full())
        # Also assert that agent 1's action b uffer was emptied with the last
        # observations.
        self.assertTrue(episode_2.agent_buffers["agent_1"]["actions"].empty())

    def test_concat_episode(self):
        # TODO (sven): Revisit this test and the MultiAgentEpisode.episode_concat API.
        return

        # Generate a multi-agent episode and environment and sample 100 steps.
        # Note, we do not want the test environment to truncate at step 200.
        episode_1, env = self._mock_multi_agent_records_from_env(
            size=100, truncate=False
        )
        # Now, create a successor episode.
        episode_2 = episode_1.cut()
        # Generate 100 more samples from the environment and store it in the episode.
        episode_2, env = self._mock_multi_agent_records_from_env(
            size=100, episode=episode_2, env=env, init=False
        )
        # Make sure that the successor is now at 200 timesteps.
        self.assertTrue(episode_2.t, 200)

        # Now concatenate the two episodes.
        episode_1.concat_episode(episode_2)
        # Assert that episode 1 has now 200 timesteps.
        self.assertTrue(episode_1.t, 200)
        # Ensure that `episode_1` is done if `episode_2` is.
        check(episode_1.is_terminated, episode_2.is_terminated)
        check(episode_1.is_truncated, episode_2.is_truncated)
        # Assert that for all agents the last observation is at the correct timestep
        # and of correct value.
        for agent_id, agent_eps in episode_1.agent_episodes.items():
            # Also ensure that the global timestep mapping is correct.
            # Note, for done agents there was only an empty timestep mapping in
            # `episode_2`.
            if not agent_eps.is_done:
                check(
                    episode_1.global_t_to_local_t[agent_id][-1],
                    episode_2.global_t_to_local_t[agent_id][-1],
                )
                check(
                    agent_eps.observations[-1],
                    episode_2.agent_episodes[agent_id].observations[-1],
                )
                check(
                    agent_eps.actions[-1],
                    episode_2.agent_episodes[agent_id].actions[-1],
                )
                check(
                    agent_eps.rewards[-1],
                    episode_2.agent_episodes[agent_id].rewards[-1],
                )
                check(agent_eps.infos[-1], episode_2.agent_episodes[agent_id].infos[-1])
                # Note, our test environment produces always these extra model outputs.
                check(
                    agent_eps.extra_model_outputs["extra"][-1],
                    episode_2.agent_episodes[agent_id].extra_model_outputs["extra"][-1],
                )

        # Ensure that all global timestep mappings have no duplicates after
        # concatenation and matches the observation lengths.
        for agent_id, agent_map in episode_1.global_t_to_local_t.items():
            check(len(agent_map), len(set(agent_map)))
            check(len(agent_map), len(episode_1.agent_episodes[agent_id].observations))

        # Now assert that all buffers remained the same.
        for agent_id, agent_buffer in episode_1.agent_buffers.items():
            # Make sure the actions buffers are either both full or both empty.
            check(
                agent_buffer["actions"].full(),
                episode_2.agent_buffers[agent_id]["actions"].full(),
            )

            # If the buffer is full ensure `episode_2`'s buffer is identical in value.
            if agent_buffer["actions"].full():
                check(
                    agent_buffer["actions"].queue[0],
                    episode_2.agent_buffers[agent_id]["actions"].queue[0],
                )
            # If the agent is not done, the buffers should be equal in value.
            if not episode_1.agent_episodes[agent_id].is_done:
                check(
                    agent_buffer["rewards"].queue[0],
                    episode_2.agent_buffers[agent_id]["rewards"].queue[0],
                )
                check(
                    agent_buffer["extra_model_outputs"].queue[0],
                    episode_2.agent_buffers[agent_id]["extra_model_outputs"].queue[0],
                )
            # If the agent is done, then all buffers should be empty in both episodes.
            else:
                self.assertTrue(agent_buffer["actions"].empty())
                self.assertTrue(agent_buffer["rewards"].empty())
                self.assertTrue(agent_buffer["extra_model_outputs"].empty())
                self.assertTrue(episode_2.agent_buffers[agent_id]["actions"].empty())
                self.assertTrue(episode_2.agent_buffers[agent_id]["rewards"].empty())
                self.assertTrue(
                    episode_2.agent_buffers[agent_id]["extra_model_outputs"].empty()
                )

        # Ensure that all global action timestep mappings do not contain duplicates.
        for agent_id, agent_action_ts_map in episode_1.global_actions_t.items():
            check(len(agent_action_ts_map), len(set(agent_action_ts_map)))
            # Also ensure that the timestep mapping are at least as long as action
            # history.
            self.assertGreaterEqual(
                len(agent_action_ts_map),
                len(episode_1.agent_episodes[agent_id].actions),
            )
            # Done agents might not have these lists in `episode_2`.
            if not episode_1.agent_episodes[agent_id].is_done:
                # Ensure for agents that are not done that the last entry matches.
                check(
                    agent_action_ts_map[-1],
                    episode_2.global_actions_t[agent_id][-1],
                )

        # Ensure that partial reward timestep mapping have no duplicates and that
        # partial rewards match.
        for agent_id, agent_partial_rewards_t in episode_1.partial_rewards_t.items():
            check(len(agent_partial_rewards_t), len(set(agent_partial_rewards_t)))
            # Done agents might not have these lists in `episode_2`.
            if not episode_1.agent_episodes[agent_id].is_done:
                # Ensure for agents that are not done that the last entries match.
                check(
                    agent_partial_rewards_t[-1],
                    episode_2.partial_rewards_t[agent_id][-1],
                )
                check(
                    episode_1.partial_rewards[agent_id][-1],
                    episode_2.partial_rewards[agent_id][-1],
                )
            # Partial reward timestep mappings and partial reward list should have
            # identical length.
            check(
                len(agent_partial_rewards_t), len(episode_1.partial_rewards[agent_id])
            )

        # Assert that the getters work.
        last_observation = episode_1.get_observations()
        # Ensure that the last observation is indeed the test environment's
        # one at that timestep (200).
        for agent_id, agent_obs in last_observation.items():
            check(episode_2.t, agent_obs[0])
            # Assert that the timestep mapping did record the last timestep for this
            # observation.
            check(episode_2.t, episode_1.global_t_to_local_t[agent_id][-1])

        # Ensure that the last action is recorded and extracted correctly.
        last_action = episode_1.get_actions()
        # Note, the last action at a timestep has a value equal to the timestep.
        for agent_id, agent_action in last_action.items():
            # If the buffer is full and the last action timestep is the last timestep
            # the action must be in the buffer.
            if (
                episode_1.agent_buffers[agent_id]["actions"].full()
                and episode_1.global_actions_t[agent_id][-1] == episode_1.t
            ):
                check(
                    episode_1.agent_buffers[agent_id]["actions"].queue[0],
                    agent_action[0],
                )
            # In the other case the action was recorded in the `SingleAgentEpisode`
            # of this agent.
            else:
                # Make sure that the correct timestep is recorded.
                check(episode_1.global_actions_t[agent_id][-1], episode_1.t)
                # Ensure that the correct action is recorded.
                check(episode_1.agent_episodes[agent_id].actions[-1], agent_action[0])
            # For any action the value
            check(episode_1.global_actions_t[agent_id][-1], agent_action[0])

        # Get the last reward. Use only the recorded ones from the
        # `SingleAgentEpisode`s.
        last_reward = episode_1.get_rewards(partial=False, consider_buffer=False)
        for agent_id, agent_reward in last_reward.items():
            # Ensure that the last recorded reward is the one in the getter result.
            check(episode_1.agent_episodes[agent_id].rewards[-1], agent_reward[0])
        # Assert also that the partial rewards are correctly extracted.
        # Note, `partial=True` does not look into the reward histories in the agents'
        # `SingleAgentEpisode`s, but instead into the global reward histories on
        # top level, where all partial rewards are recorded.
        last_reward = episode_1.get_rewards(partial=True)
        for agent_id, agent_reward in last_reward.items():
            # Ensure that the reward is the last in the global history.
            check(episode_1.partial_rewards[agent_id][-1], agent_reward[0])
            # Assert also that the correct timestep was recorded.
            check(episode_1.partial_rewards_t[agent_id][-1], episode_2.t)
        # Now get all recorded rewards from the `SingleAgentEpisode`s plus
        # anything after the last record therein, i.e. from the buffer.
        # Note, this could also include partial rewards for agents that never
        # stepped, yet. Partial rewards will be accumulated until the next index
        # requested in `get_rewards()`.
        last_reward = episode_1.get_rewards(partial=False, consider_buffer=True)
        for agent_id, agent_reward in last_reward.items():
            # Make sure that if the buffer is full the returned reward equals the
            # buffer.
            if episode_1.agent_buffers[agent_id]["actions"].full():
                check(
                    episode_1.agent_buffers[agent_id]["rewards"].queue[0],
                    agent_reward[0],
                )
            # If the buffer is empty, the reward must come from the `
            # SingleAgentEpisode`'s reward history. Ensure that these two values
            # are identical.
            else:
                check(episode_1.agent_episodes[agent_id].rewards[-1], agent_reward[0])

        # Assert that the concatenated episode is immutable in its objects.
        buffered_action = episode_2.agent_buffers["agent_4"]["actions"].get_nowait()
        episode_2.agent_buffers["agent_4"]["actions"].put_nowait(10000)
        self.assertNotEqual(
            episode_2.agent_buffers["agent_4"]["actions"].queue[0], buffered_action
        )
        check(episode_1.agent_buffers["agent_4"]["actions"].queue[0], buffered_action)

    def test_get_return(self):
        # Generate an empty episode and ensure that the return is zero.
        episode = MultiAgentEpisode()
        check(episode.get_return())
        # Now sample 100 timesteps.
        episode, env = self._mock_multi_agent_records_from_env()
        ret = episode.get_return()
        # Ensure that the return is now at least zero.
        self.assertGreaterEqual(ret, 0.0)
        # Assert that the return is indeed the sum of all agent returns.
        agent_returns = sum(
            agent_eps.get_return() for agent_eps in episode.agent_episodes.values()
        )
        self.assertTrue(ret, agent_returns)

        # Assert that adding the buffered rewards to the agent returns
        # gives the expected result when considering the buffer in
        # `get_return()`.
        buffered_rewards = sum(episode._agent_buffered_rewards.values())
        self.assertTrue(
            episode.get_return(consider_buffer=True), agent_returns + buffered_rewards
        )

    def test_len(self):
        # TODO (simon): Revisit this test and the MultiAgentEpisode.episode_concat API.
        return

        # Generate an empty episode and ensure that `len()` raises an error.
        episode = MultiAgentEpisode()
        # Now raise an error.
        with self.assertRaises(AssertionError):
            len(episode)

        # Create an episode and environment and sample 100 timesteps.
        episode, env = self._mock_multi_agent_records_from_env()
        # Assert that the length is indeed 100.
        check(len(episode), 100)

        # Now, build a successor.
        successor = episode.cut()
        # Sample another 100 timesteps.
        successor, env = self._mock_multi_agent_records_from_env(
            episode=successor, env=env, init=False
        )
        # Ensure that the length of the successor is 100.
        self.assertTrue(len(successor), 100)

        # Now concatenate the two episodes.
        episode.concat_episode(successor)
        # Assert that the length is now 100.
        self.assertTrue(len(episode), 200)

    def test_get_sample_batch(self):
        # TODO (simon): Revisit this test and the MultiAgentEpisode.episode_concat API.
        return

        # Generate an environment and episode and sample 100 timesteps.
        episode, env = self._mock_multi_agent_records_from_env()

        # Now convert to sample batch.
        batch = episode.get_sample_batch()

        # Assert that the timestep in the `MultiAgentBatch` is identical
        # to the episode timestep.
        check(len(batch), len(episode))
        # Assert that all agents are present in the multi-agent batch.
        # Note, all agents have collected samples.
        for agent_id in episode.agent_ids:
            self.assertTrue(agent_id in batch.policy_batches)
        # Assert that the recorded history length is correct.
        for agent_id, agent_eps in episode.agent_episodes.items():
            check(len(agent_eps), len(batch[agent_id]))
        # Assert that terminated agents are terminated in the sample batch.
        for agent_id in ["agent_1", "agent_5"]:
            self.assertTrue(batch[agent_id]["terminateds"][-1])

        # Now test that when creating a successor its sample batch will
        # contain the correct values.
        successor = episode.cut()
        # Run 100 more timesteps for the successor.
        successor, env = self._mock_multi_agent_records_from_env(
            episode=successor, env=env, init=False
        )
        # Convert this episode to a `MultiAgentBatch`.
        batch = successor.get_sample_batch()
        # Assert that the number of timesteps match between episode and batch.
        # Note, the successor starts at `ts=100`.
        check(len(batch), len(successor))
        # Assert that all agents that were not done, yet, are present in the batch.
        for agent_id in env._agents_alive:
            self.assertTrue(agent_id in batch.policy_batches)
        # Ensure that the timesteps for each agent matches the it's batch length.
        for agent_id, agent_eps in successor.agent_episodes.items():
            # Note, we take over agent_ids
            if not agent_eps.is_done:
                check(len(agent_eps), len(batch[agent_id]))
        # Assert that now all agents are truncated b/c the environment truncated
        # them.
        for agent_id in batch.policy_batches:
            self.assertTrue(batch[agent_id]["truncateds"][-1])

        # Test now that when we concatenate the same logic holds.
        episode.concat_episode(successor)
        # Convert the concatenated episode to a sample batch now.
        batch = episode.get_sample_batch()
        # Assert that the length of episode and batch match.
        check(len(batch), len(episode))
        # Assert that all agents are present in the multi-agent batch.
        # Note, in the concatenated episode - in contrast to the successor
        # - we have all agents stepped.
        for agent_id in episode.agent_ids:
            self.assertTrue(agent_id in batch.policy_batches)
        # Assert that the recorded history length is correct.
        for agent_id, agent_eps in episode.agent_episodes.items():
            check(len(agent_eps), len(batch[agent_id]))
        # Assert that terminated agents are terminated in the sample batch.
        for agent_id in ["agent_1", "agent_5"]:
            self.assertTrue(batch[agent_id]["terminateds"][-1])
        # Assert that all the other agents are truncated by the environment.
        for agent_id in env._agents_alive:
            self.assertTrue(batch[agent_id]["truncateds"][-1])

        # Finally, test that an empty episode, gives an empty batch.
        episode = MultiAgentEpisode()#agent_ids=env.get_agent_ids())
        # Convert now to sample batch.
        batch = episode.get_sample_batch()
        # Ensure that this batch is empty.
        check(len(batch), 0)

    def _mock_multi_agent_records_from_env(
        self,
        size: int = 100,
        episode: MultiAgentEpisode = None,
        env: gym.Env = None,
        init: bool = True,
        truncate: bool = True,
        seed: Optional[int] = 42,
    ) -> Tuple[MultiAgentEpisode, gym.Env]:
        # If the environment does not yet exist, create one.
        env = env or MultiAgentTestEnv(truncate=truncate)

        # If no episode is given, construct one.
        # We give it the `agent_ids` to make it create all objects.
<<<<<<< HEAD
        episode = episode or MultiAgentEpisode()#agent_ids=env.get_agent_ids())
=======
        episode = episode or MultiAgentEpisode()
>>>>>>> 0ec68e2c

        # We initialize the episode, if requested.
        if init:
            obs, info = env.reset(seed=seed)
            episode.add_env_reset(observations=obs, infos=info)
        # In the other case wer need at least the last observations for the next
        # actions.
        else:
            obs = {
                agent_id: agent_obs
                for agent_id, agent_obs in episode.get_observations().items()
                if episode._agent_buffered_actions[agent_id]
            }

        # Sample `size` many records.
        done_agents = set()
        for i in range(env.t, env.t + size):
            action = {
                agent_id: i + 1 for agent_id in obs if agent_id not in done_agents
            }
            obs, reward, terminated, truncated, info = env.step(action)
            done_agents |= {a for a, v in terminated.items() if v is True}
            done_agents |= {a for a, v in truncated.items() if v is True}
            episode.add_env_step(
                observations=obs,
                actions=action,
                rewards=reward,
                infos=info,
                terminateds=terminated,
                truncateds=truncated,
                extra_model_outputs={agent_id: {"extra": 10} for agent_id in action},
            )

        # Return both, episode and environment.
        return episode, env

    @staticmethod
    def _mock_multi_agent_records():
        # Create some simple observations, actions, rewards, infos and
        # extra model outputs.
        observations = [
            {"agent_1": 0, "agent_2": 0, "agent_3": 0},
            # Here agent 2 is stepping, but does not receive a next
            # observation.
            {"agent_1": 1, "agent_3": 1, "agent_4": 1},
            # Here agents 1 and 3 have stepped, but received no next
            # observation. their actions should go into the buffers.
            {"agent_2": 2, "agent_4": 2},
        ]
        actions = [
            # Here agent_2 has to buffer.
            {"agent_1": 0, "agent_2": 0, "agent_3": 0},
            {"agent_1": 1, "agent_3": 1, "agent_4": 1},
        ]
        rewards = [
            # Here agent 4 has to buffer the reward as does not have
            # actions nor observation.
            {"agent_1": 0.5, "agent_2": 0.6, "agent_3": 0.7},
            # Agent 4 should now release the buffer with reward 1.0
            # and add the next reward to it, as it stepped and received
            # a next observation.
            {"agent_1": 1.1, "agent_3": 1.2, "agent_4": 1.3},
        ]
        infos = [
            {"agent_1": {"a1_i0": 1}, "agent_2": {"a2_i0": 2}, "agent_3": {"a3_i0": 3}},
            {
                "agent_1": {"a1_i1": 1.1},
                "agent_3": {"a3_i1": 3.1},
                "agent_4": {"a4_i1": 4.1},
            },
            {"agent_2": {"a2_i2": 2.2}, "agent_4": {"a4_i2": 4.2}},
        ]
        # Let no agent be terminated or truncated.
        terminateds = {
            "__all__": False,
            "agent_1": False,
            "agent_3": False,
            "agent_4": False,
        }
        truncateds = {
            "__all__": False,
            "agent_1": False,
            "agent_3": False,
            "agent_4": False,
        }

        return observations, actions, rewards, terminateds, truncateds, infos


if __name__ == "__main__":
    import pytest
    import sys

    sys.exit(pytest.main(["-v", __file__]))<|MERGE_RESOLUTION|>--- conflicted
+++ resolved
@@ -253,10 +253,6 @@
         # is all part of the lookback buffer and the episode (chunk) started at the
         # end of that lookback buffer data.
         episode = MultiAgentEpisode(
-<<<<<<< HEAD
-            #agent_ids=list(env.get_agent_ids()),
-=======
->>>>>>> 0ec68e2c
             observations=observations,
             actions=actions,
             rewards=rewards,
@@ -283,10 +279,6 @@
 
         # Test now initializing an episode and setting its starting timestep.
         episode = MultiAgentEpisode(
-<<<<<<< HEAD
-            #agent_ids=list(env._agents_alive) + ["agent_5"],
-=======
->>>>>>> 0ec68e2c
             observations=observations[-11:],
             actions=actions[-10:],
             rewards=rewards[-10:],
@@ -355,10 +347,6 @@
         # Generate an empty multi-agent episode. Note. we have to provide the
         # agent ids.
         episode = MultiAgentEpisode(
-<<<<<<< HEAD
-            #agent_ids=env.get_agent_ids(),
-=======
->>>>>>> 0ec68e2c
             observation_space=env.observation_space,
             action_space=env.action_space,
         )
@@ -394,11 +382,7 @@
     def test_add_env_step(self):
         # Create an environment and add the initial observations and infos.
         env = MultiAgentTestEnv()
-<<<<<<< HEAD
-        episode = MultiAgentEpisode()#agent_ids=env.get_agent_ids())
-=======
         episode = MultiAgentEpisode()
->>>>>>> 0ec68e2c
 
         agent_0_steps = []
         agent_0_num_steps = 0
@@ -496,10 +480,6 @@
         ) = self._mock_multi_agent_records()
 
         episode = MultiAgentEpisode(
-<<<<<<< HEAD
-            #agent_ids=["agent_1", "agent_2", "agent_3", "agent_4", "agent_5"],
-=======
->>>>>>> 0ec68e2c
             observations=observations,
             actions=actions,
             rewards=rewards,
@@ -548,10 +528,6 @@
         ) = self._mock_multi_agent_records()
         # Create a multi-agent episode.
         episode = MultiAgentEpisode(
-<<<<<<< HEAD
-            #agent_ids=agent_ids,
-=======
->>>>>>> 0ec68e2c
             observations=observations,
             actions=actions,
             rewards=rewards,
@@ -706,11 +682,7 @@
         )
 
         # Test with initial observations only.
-<<<<<<< HEAD
-        episode = MultiAgentEpisode()#agent_ids=agent_ids)
-=======
         episode = MultiAgentEpisode()
->>>>>>> 0ec68e2c
         episode.add_env_reset(
             observations=observations[0],
             infos=infos[0],
@@ -741,10 +713,6 @@
 
         # Create a multi-agent episode.
         episode = MultiAgentEpisode(
-<<<<<<< HEAD
-            #agent_ids=agent_ids,
-=======
->>>>>>> 0ec68e2c
             observations=observations,
             actions=actions,
             rewards=rewards,
@@ -967,11 +935,7 @@
         )
 
         # Test with initial infos only.
-<<<<<<< HEAD
-        episode = MultiAgentEpisode()#agent_ids=agent_ids)
-=======
         episode = MultiAgentEpisode()
->>>>>>> 0ec68e2c
         episode.add_env_reset(
             observations=observations[0],
             infos=infos[0],
@@ -1058,10 +1022,6 @@
         ) = self._mock_multi_agent_records()
         # Create a multi-agent episode.
         episode = MultiAgentEpisode(
-<<<<<<< HEAD
-            #agent_ids=agent_ids,
-=======
->>>>>>> 0ec68e2c
             observations=observations,
             actions=actions,
             rewards=rewards,
@@ -1198,11 +1158,7 @@
         self.assertTrue(act == {})
 
         # Test with initial actions only.
-<<<<<<< HEAD
-        episode = MultiAgentEpisode()#agent_ids=agent_ids)
-=======
         episode = MultiAgentEpisode()
->>>>>>> 0ec68e2c
         episode.add_env_reset(observations=observations[0], infos=infos[0])
         # Get the last action for agents and assert that it's correct.
         act = episode.get_actions()
@@ -1288,10 +1244,6 @@
         ) = self._mock_multi_agent_records()
         # Create a multi-agent episode.
         episode = MultiAgentEpisode(
-<<<<<<< HEAD
-            #agent_ids=agent_ids,
-=======
->>>>>>> 0ec68e2c
             observations=observations,
             actions=actions,
             rewards=rewards,
@@ -1447,11 +1399,7 @@
         self.assertTrue(rew == {})
 
         # Test with initial rewards only.
-<<<<<<< HEAD
-        episode = MultiAgentEpisode()#agent_ids=agent_ids)
-=======
         episode = MultiAgentEpisode()
->>>>>>> 0ec68e2c
         episode.add_env_reset(observations=observations[0], infos=infos[0])
         # Get the last action for agents and assert that it's correct.
         rew = episode.get_rewards()
@@ -1484,10 +1432,6 @@
 
         # Create a multi-agent episode.
         episode = MultiAgentEpisode(
-<<<<<<< HEAD
-            #agent_ids=agent_ids,
-=======
->>>>>>> 0ec68e2c
             observations=observations,
             actions=actions,
             rewards=rewards,
@@ -1660,7 +1604,7 @@
         # Create an environment.
         env = MultiAgentTestEnv()
         # Create an empty episode.
-        episode_1 = MultiAgentEpisode()#agent_ids=env.agent_ids)
+        episode_1 = MultiAgentEpisode()
 
         # Generate initial observation and info.
         obs, info = env.reset(seed=42)
@@ -2483,7 +2427,6 @@
 
         # Create the episode.
         episode_1 = MultiAgentEpisode(
-            #agent_ids=["agent_1", "agent_2", "agent_3", "agent_4", "agent_5"],
             observations=observations,
             actions=actions,
             rewards=rewards,
@@ -2793,7 +2736,7 @@
     def test_get_return(self):
         # Generate an empty episode and ensure that the return is zero.
         episode = MultiAgentEpisode()
-        check(episode.get_return())
+        check(episode.get_return(), 0.0)
         # Now sample 100 timesteps.
         episode, env = self._mock_multi_agent_records_from_env()
         ret = episode.get_return()
@@ -2913,7 +2856,7 @@
             self.assertTrue(batch[agent_id]["truncateds"][-1])
 
         # Finally, test that an empty episode, gives an empty batch.
-        episode = MultiAgentEpisode()#agent_ids=env.get_agent_ids())
+        episode = MultiAgentEpisode()
         # Convert now to sample batch.
         batch = episode.get_sample_batch()
         # Ensure that this batch is empty.
@@ -2933,11 +2876,7 @@
 
         # If no episode is given, construct one.
         # We give it the `agent_ids` to make it create all objects.
-<<<<<<< HEAD
-        episode = episode or MultiAgentEpisode()#agent_ids=env.get_agent_ids())
-=======
         episode = episode or MultiAgentEpisode()
->>>>>>> 0ec68e2c
 
         # We initialize the episode, if requested.
         if init:
