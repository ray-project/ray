--- conflicted
+++ resolved
@@ -2586,10 +2586,7 @@
         slice_ = episode[100:100]
         check(len(slice_), 0)
         check(slice_.env_t_started, 9)
-<<<<<<< HEAD
-=======
         check(slice_.env_t, 9)
->>>>>>> 892d6ebe
         # All-include slices.
         for s in [
             slice(None, None, None),
@@ -2600,18 +2597,12 @@
             slice_ = episode[s]
             check(len(slice_), len(episode))
             check(slice_.env_t_started, 0)
-<<<<<<< HEAD
-=======
             check(slice_.env_t, 9)
->>>>>>> 892d6ebe
             a0 = slice_.agent_episodes["a0"]
             a1 = slice_.agent_episodes["a1"]
             check((len(a0), len(a1)), (5, 7))
             check((a0.t_started, a1.t_started), (0, 0))
-<<<<<<< HEAD
-=======
             check((a0.t, a1.t), (5, 7))
->>>>>>> 892d6ebe
             check(
                 (a0.observations, a1.observations),
                 ([0, 3, 4, 5, 6, 9], [0, 1, 2, 3, 5, 6, 7, 8]),
@@ -2626,18 +2617,12 @@
         slice_ = episode[2:]
         check(len(slice_), 7)
         check(slice_.env_t_started, 2)
-<<<<<<< HEAD
-=======
         check(slice_.env_t, 9)
->>>>>>> 892d6ebe
         a0 = slice_.agent_episodes["a0"]
         a1 = slice_.agent_episodes["a1"]
         check((len(a0), len(a1)), (4, 5))
         check((a0.t_started, a1.t_started), (1, 2))
-<<<<<<< HEAD
-=======
         check((a0.t, a1.t), (5, 7))
->>>>>>> 892d6ebe
         check(
             (a0.observations, a1.observations),
             ([3, 4, 5, 6, 9], [2, 3, 5, 6, 7, 8]),
@@ -2653,18 +2638,12 @@
         slice_ = episode[:1]
         check(len(slice_), 1)
         check(slice_.env_t_started, 0)
-<<<<<<< HEAD
-=======
         check(slice_.env_t, 1)
->>>>>>> 892d6ebe
         a0 = slice_.agent_episodes["a0"]
         a1 = slice_.agent_episodes["a1"]
         check((len(a0), len(a1)), (0, 1))
         check((a0.t_started, a1.t_started), (0, 0))
-<<<<<<< HEAD
-=======
         check((a0.t, a1.t), (0, 1))
->>>>>>> 892d6ebe
         check((a0.observations, a1.observations), ([0], [0, 1]))
         check((a0.actions, a1.actions), ([], [0]))
         check((a0.rewards, a1.rewards), ([], [0.0]))
@@ -2675,18 +2654,12 @@
         slice_ = episode[:3]
         check(len(slice_), 3)
         check(slice_.env_t_started, 0)
-<<<<<<< HEAD
-=======
         check(slice_.env_t, 3)
->>>>>>> 892d6ebe
         a0 = slice_.agent_episodes["a0"]
         a1 = slice_.agent_episodes["a1"]
         check((len(a0), len(a1)), (1, 3))
         check((a0.t_started, a1.t_started), (0, 0))
-<<<<<<< HEAD
-=======
         check((a0.t, a1.t), (1, 3))
->>>>>>> 892d6ebe
         check((a0.observations, a1.observations), ([0, 3], [0, 1, 2, 3]))
         check((a0.actions, a1.actions), ([0], [0, 1, 2]))
         check((a0.rewards, a1.rewards), ([0.0], [0.0, 0.1, 0.2]))
@@ -2698,10 +2671,7 @@
         a1 = slice_.agent_episodes["a1"]
         check((len(a0), len(a1)), (4, 7))
         check((a0.t_started, a1.t_started), (0, 0))
-<<<<<<< HEAD
-=======
         check((a0.t, a1.t), (4, 7))
->>>>>>> 892d6ebe
         check(
             (a0.observations, a1.observations),
             ([0, 3, 4, 5, 6], [0, 1, 2, 3, 5, 6, 7, 8]),
@@ -2718,18 +2688,12 @@
         slice_ = episode[:-4]
         check(len(slice_), 5)
         check(slice_.env_t_started, 0)
-<<<<<<< HEAD
-=======
         check(slice_.env_t, 5)
->>>>>>> 892d6ebe
         a0 = slice_.agent_episodes["a0"]
         a1 = slice_.agent_episodes["a1"]
         check((len(a0), len(a1)), (3, 4))
         check((a0.t_started, a1.t_started), (0, 0))
-<<<<<<< HEAD
-=======
         check((a0.t, a1.t), (3, 4))
->>>>>>> 892d6ebe
         check((a0.observations, a1.observations), ([0, 3, 4, 5], [0, 1, 2, 3, 5]))
         check((a0.actions, a1.actions), ([0, 3, 4], [0, 1, 2, 3]))
         check(
@@ -2741,18 +2705,12 @@
         slice_ = episode[-2:]
         check(len(slice_), 2)
         check(slice_.env_t_started, 7)
-<<<<<<< HEAD
-=======
         check(slice_.env_t, 9)
->>>>>>> 892d6ebe
         a0 = slice_.agent_episodes["a0"]
         a1 = slice_.agent_episodes["a1"]
         check((len(a0), len(a1)), (0, 1))
         check((a0.t_started, a1.t_started), (5, 6))
-<<<<<<< HEAD
-=======
         check((a0.t, a1.t), (5, 7))
->>>>>>> 892d6ebe
         check((a0.observations, a1.observations), ([9], [7, 8]))
         check((a0.actions, a1.actions), ([], [7]))
         check((a0.rewards, a1.rewards), ([], [0.7]))
@@ -2761,18 +2719,12 @@
         slice_ = episode[-3:]
         check(len(slice_), 3)
         check(slice_.env_t_started, 6)
-<<<<<<< HEAD
-=======
         check(slice_.env_t, 9)
->>>>>>> 892d6ebe
         a0 = slice_.agent_episodes["a0"]
         a1 = slice_.agent_episodes["a1"]
         check((len(a0), len(a1)), (1, 2))
         check((a0.t_started, a1.t_started), (4, 5))
-<<<<<<< HEAD
-=======
         check((a0.t, a1.t), (5, 7))
->>>>>>> 892d6ebe
         check((a0.observations, a1.observations), ([6, 9], [6, 7, 8]))
         check((a0.actions, a1.actions), ([6], [6, 7]))
         check((a0.rewards, a1.rewards), ([0.6], [0.6, 0.7]))
@@ -2781,18 +2733,12 @@
         slice_ = episode[-5:]
         check(len(slice_), 5)
         check(slice_.env_t_started, 4)
-<<<<<<< HEAD
-=======
         check(slice_.env_t, 9)
->>>>>>> 892d6ebe
         a0 = slice_.agent_episodes["a0"]
         a1 = slice_.agent_episodes["a1"]
         check((len(a0), len(a1)), (3, 3))
         check((a0.t_started, a1.t_started), (2, 4))
-<<<<<<< HEAD
-=======
         check((a0.t, a1.t), (5, 7))
->>>>>>> 892d6ebe
         check((a0.observations, a1.observations), ([4, 5, 6, 9], [5, 6, 7, 8]))
         check((a0.actions, a1.actions), ([4, 5, 6], [5, 6, 7]))
         check((a0.rewards, a1.rewards), ([0.4, 0.5, 0.6], [0.5, 0.6, 0.7]))
@@ -2801,18 +2747,12 @@
         slice_ = episode[-4:-2]
         check(len(slice_), 2)
         check(slice_.env_t_started, 5)
-<<<<<<< HEAD
-=======
         check(slice_.env_t, 7)
->>>>>>> 892d6ebe
         a0 = slice_.agent_episodes["a0"]
         a1 = slice_.agent_episodes["a1"]
         check((len(a0), len(a1)), (1, 2))
         check((a0.t_started, a1.t_started), (3, 4))
-<<<<<<< HEAD
-=======
         check((a0.t, a1.t), (4, 6))
->>>>>>> 892d6ebe
         check((a0.observations, a1.observations), ([5, 6], [5, 6, 7]))
         check((a0.actions, a1.actions), ([5], [5, 6]))
         check((a0.rewards, a1.rewards), ([0.5], [0.5, 0.6]))
@@ -2847,15 +2787,10 @@
         a1 = slice_.agent_episodes["a1"]
         check(len(slice_), 1)
         check(slice_.env_t_started, 0)
-<<<<<<< HEAD
-        check((len(a0), len(a1)), (1, 1))
-        check((a0.t_started, a1.t_started), (0, 0))
-=======
         check(slice_.env_t, 1)
         check((len(a0), len(a1)), (1, 1))
         check((a0.t_started, a1.t_started), (0, 0))
         check((a0.t, a1.t), (1, 1))
->>>>>>> 892d6ebe
         check((a0.observations, a1.observations), ([0, 1], [0, 1]))
         check((a0.actions, a1.actions), ([0], [0]))
         check((a0.rewards, a1.rewards), ([0.0], [0.0]))
@@ -2866,15 +2801,10 @@
         a1 = slice_.agent_episodes["a1"]
         check(len(slice_), 2)
         check(slice_.env_t_started, 0)
-<<<<<<< HEAD
-        check((len(a0), len(a1)), (1, 2))
-        check((a0.t_started, a1.t_started), (0, 0))
-=======
         check(slice_.env_t, 2)
         check((len(a0), len(a1)), (1, 2))
         check((a0.t_started, a1.t_started), (0, 0))
         check((a0.t, a1.t), (1, 2))
->>>>>>> 892d6ebe
         check((a0.observations, a1.observations), ([0, 1], [0, 1, 2]))
         check((a0.actions, a1.actions), ([0], [0, 1]))
         check((a0.rewards, a1.rewards), ([0.0], [0.0, 0.1]))
@@ -2885,15 +2815,10 @@
         a1 = slice_.agent_episodes["a1"]
         check(len(slice_), 1)
         check(slice_.env_t_started, 2)
-<<<<<<< HEAD
-        check(len(a1), 1)
-        check(a1.t_started, 2)
-=======
         check(slice_.env_t, 3)
         check(len(a1), 1)
         check(a1.t_started, 2)
         check(a1.t, 3)
->>>>>>> 892d6ebe
         check(a1.observations, [2, 3])
         check(a1.actions, [2])
         check(a1.rewards, [0.2])
@@ -2969,13 +2894,6 @@
         check((a0.actions, a1.actions), ([], []))
         check((a0.rewards, a1.rewards), ([], []))
         check((a0.is_done, a1.is_done), (False, False))
-<<<<<<< HEAD
-=======
-
-    def test_concat_episode(self):
-        # TODO (sven): Revisit this test and the MultiAgentEpisode.episode_concat API.
-        return
->>>>>>> 892d6ebe
 
     def test_concat_episode(self):
         # Generate a simple multi-agent episode.
