--- conflicted
+++ resolved
@@ -337,11 +337,7 @@
                 return [{}]  # empty dict
 
             def is_recurrent(self):
-<<<<<<< HEAD
-                # TODO: avnishn automatically infer this.
-=======
                 # TODO(avnishn): automatically infer this.
->>>>>>> 5223f9aa
                 return True
 
         ev = RolloutWorker(
