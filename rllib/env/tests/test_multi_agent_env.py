--- conflicted
+++ resolved
@@ -141,21 +141,12 @@
         ev = RolloutWorker(
             env_creator=lambda _: BasicMultiAgent(5),
             default_policy_class=MockPolicy,
-<<<<<<< HEAD
-            config=AlgorithmConfig().rollouts(
-                rollout_fragment_length=50, num_rollout_workers=0
-            ).multi_agent(
+            config=AlgorithmConfig()
+            .rollouts(rollout_fragment_length=50, num_rollout_workers=0)
+            .multi_agent(
                 policies={"p0", "p1"},
                 policy_mapping_fn=policy_mapping_fn,
-            )
-=======
-            config=AlgorithmConfig()
-            .rollouts(rollout_fragment_length=50, num_rollout_workers=0)
-            .multi_agent(
-                policies={"p0", "p1"},
-                policy_mapping_fn=policy_mapping_fn,
-            ),
->>>>>>> 182744bb
+            ),
         )
         batch = ev.sample()
         self.assertEqual(batch.count, 50)
@@ -170,29 +161,18 @@
             # This signature will raise a soft-deprecation warning due
             # to the new signature we are using (agent_id, episode, **kwargs),
             # but should not break this test.
-<<<<<<< HEAD
-            config=AlgorithmConfig().rollouts(
-=======
             config=AlgorithmConfig()
             .rollouts(
->>>>>>> 182744bb
                 rollout_fragment_length=50,
                 num_rollout_workers=0,
                 num_envs_per_worker=4,
                 remote_worker_envs=True,
                 remote_env_batch_wait_ms=99999999,
-<<<<<<< HEAD
-            ).multi_agent(
+            )
+            .multi_agent(
                 policies={"p0", "p1"},
                 policy_mapping_fn=(lambda agent_id: "p{}".format(agent_id % 2)),
-            )
-=======
-            )
-            .multi_agent(
-                policies={"p0", "p1"},
-                policy_mapping_fn=(lambda agent_id: "p{}".format(agent_id % 2)),
-            ),
->>>>>>> 182744bb
+            ),
         )
         batch = ev.sample()
         self.assertEqual(batch.count, 200)
@@ -201,22 +181,14 @@
         ev = RolloutWorker(
             env_creator=lambda _: BasicMultiAgent(5),
             default_policy_class=MockPolicy,
-<<<<<<< HEAD
-            config=AlgorithmConfig().rollouts(
-=======
             config=AlgorithmConfig()
             .rollouts(
->>>>>>> 182744bb
                 rollout_fragment_length=50,
                 num_rollout_workers=0,
                 num_envs_per_worker=4,
                 remote_worker_envs=True,
-<<<<<<< HEAD
-            ).multi_agent(
-=======
-            )
-            .multi_agent(
->>>>>>> 182744bb
+            )
+            .multi_agent(
                 policies={"p0", "p1"},
                 policy_mapping_fn=(lambda aid, **kwargs: "p{}".format(aid % 2)),
             ),
@@ -228,13 +200,6 @@
         ev = RolloutWorker(
             env_creator=lambda _: BasicMultiAgent(5),
             default_policy_class=MockPolicy,
-<<<<<<< HEAD
-            config=AlgorithmConfig().rollouts(
-                rollout_fragment_length=50,
-                num_rollout_workers=0,
-                horizon=10,  # test with episode horizon set
-            ).multi_agent(
-=======
             config=AlgorithmConfig()
             .rollouts(
                 rollout_fragment_length=50,
@@ -242,7 +207,6 @@
                 horizon=10,  # test with episode horizon set
             )
             .multi_agent(
->>>>>>> 182744bb
                 policies={"p0", "p1"},
                 policy_mapping_fn=(lambda aid, **kwarg: "p{}".format(aid % 2)),
             ),
@@ -254,13 +218,6 @@
         ev = RolloutWorker(
             env_creator=lambda _: EarlyDoneMultiAgent(),
             default_policy_class=MockPolicy,
-<<<<<<< HEAD
-            config=AlgorithmConfig().rollouts(
-                rollout_fragment_length=1,
-                num_rollout_workers=0,
-                batch_mode="complete_episodes",
-            ).multi_agent(
-=======
             config=AlgorithmConfig()
             .rollouts(
                 rollout_fragment_length=1,
@@ -268,7 +225,6 @@
                 batch_mode="complete_episodes",
             )
             .multi_agent(
->>>>>>> 182744bb
                 policies={"p0", "p1"},
                 policy_mapping_fn=(lambda aid, **kwargs: "p{}".format(aid % 2)),
             ),
@@ -311,19 +267,12 @@
         ev = RolloutWorker(
             env_creator=lambda _: RoundRobinMultiAgent(5, increment_obs=True),
             default_policy_class=MockPolicy,
-<<<<<<< HEAD
-            config=AlgorithmConfig().rollouts(
-                rollout_fragment_length=50,
-                num_rollout_workers=0,
-            ).multi_agent(
-=======
             config=AlgorithmConfig()
             .rollouts(
                 rollout_fragment_length=50,
                 num_rollout_workers=0,
             )
             .multi_agent(
->>>>>>> 182744bb
                 policies={"p0"},
                 policy_mapping_fn=lambda agent_id, episode, **kwargs: "p0",
             ),
@@ -377,10 +326,6 @@
         ev = RolloutWorker(
             env_creator=lambda _: gym.make("CartPole-v0"),
             default_policy_class=StatefulPolicy,
-<<<<<<< HEAD
-            config=AlgorithmConfig().rollouts(
-                rollout_fragment_length=5, num_rollout_workers=0
-=======
             config=(
                 AlgorithmConfig().rollouts(
                     rollout_fragment_length=5, num_rollout_workers=0
@@ -388,7 +333,6 @@
                 # Force `state_in_0` to be repeated every ts in the collected batch
                 # (even though we don't even have a model that would care about this).
                 .training(model={"max_seq_len": 1})
->>>>>>> 182744bb
             ),
         )
         batch = ev.sample()
@@ -453,19 +397,12 @@
         ev = RolloutWorker(
             env_creator=lambda _: MultiAgentCartPole({"num_agents": 2}),
             default_policy_class=ModelBasedPolicy,
-<<<<<<< HEAD
-            config=AlgorithmConfig().rollouts(
-                rollout_fragment_length=5,
-                num_rollout_workers=0,
-            ).multi_agent(
-=======
             config=AlgorithmConfig()
             .rollouts(
                 rollout_fragment_length=5,
                 num_rollout_workers=0,
             )
             .multi_agent(
->>>>>>> 182744bb
                 policies={"p0", "p1"},
                 policy_mapping_fn=lambda agent_id, episode, **kwargs: "p0",
             ),
