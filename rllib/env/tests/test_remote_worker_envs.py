<<<<<<< HEAD
import gym
import numpy as np
from pettingzoo.butterfly import pistonball_v4
from supersuit import normalize_obs_v0, dtype_v0, color_reduction_v0
import unittest

import ray
from ray.rllib.agents.pg import pg
from ray.rllib.env.wrappers.pettingzoo_env import PettingZooEnv
from ray.rllib.examples.env.random_env import RandomEnv, RandomMultiAgentEnv
from ray.rllib.examples.remote_base_env_with_custom_api import (
    NonVectorizedEnvToBeVectorizedIntoRemoteBaseEnv,
)
from ray import tune


# Function that outputs the environment you wish to register.
def env_creator(config):
    env = pistonball_v4.env(local_ratio=config.get("local_ratio", 0.2))
    env = dtype_v0(env, dtype=np.float32)
    env = color_reduction_v0(env, mode="R")
    env = normalize_obs_v0(env)
    return env


tune.register_env("cartpole", lambda env_ctx: gym.make("CartPole-v0"))

tune.register_env("pistonball", lambda config: PettingZooEnv(env_creator(config)))


class TestRemoteWorkerEnvSetting(unittest.TestCase):
    @classmethod
    def setUpClass(cls) -> None:
        ray.init(num_cpus=4)

    @classmethod
    def tearDownClass(cls) -> None:
        ray.shutdown()

    def test_remote_worker_env(self):
        config = pg.DEFAULT_CONFIG.copy()
        config["remote_worker_envs"] = True
        config["num_envs_per_worker"] = 4

        # Simple string env definition (gym.make(...)).
        config["env"] = "CartPole-v0"
        trainer = pg.PGTrainer(config=config)
        print(trainer.train())
        trainer.stop()

        # Using tune.register.
        config["env"] = "cartpole"
        trainer = pg.PGTrainer(config=config)
        print(trainer.train())
        trainer.stop()

        # Using class directly.
        config["env"] = RandomEnv
        trainer = pg.PGTrainer(config=config)
        print(trainer.train())
        trainer.stop()

        # Using class directly: Sub-class of gym.Env,
        # which implements its own API.
        config["env"] = NonVectorizedEnvToBeVectorizedIntoRemoteBaseEnv
        trainer = pg.PGTrainer(config=config)
        print(trainer.train())
        trainer.stop()

    def test_remote_worker_env_multi_agent(self):
        config = pg.DEFAULT_CONFIG.copy()
        config["remote_worker_envs"] = True
        config["num_envs_per_worker"] = 4

        # Full classpath provided.
        config["env"] = "ray.rllib.examples.env.random_env.RandomMultiAgentEnv"
        trainer = pg.PGTrainer(config=config)
        print(trainer.train())
        trainer.stop()

        # Using tune.register.
        config["env"] = "pistonball"
        trainer = pg.PGTrainer(config=config)
        print(trainer.train())
        trainer.stop()

        # Using class directly.
        config["env"] = RandomMultiAgentEnv
        trainer = pg.PGTrainer(config=config)
        print(trainer.train())
        trainer.stop()


if __name__ == "__main__":
    import pytest
    import sys

    sys.exit(pytest.main(["-v", __file__]))
=======
import gym
import numpy as np
from pettingzoo.butterfly import pistonball_v5
from supersuit import normalize_obs_v0, dtype_v0, color_reduction_v0
import unittest

import ray
from ray.rllib.agents.pg import pg
from ray.rllib.env.wrappers.pettingzoo_env import PettingZooEnv
from ray.rllib.examples.env.random_env import RandomEnv, RandomMultiAgentEnv
from ray.rllib.examples.remote_base_env_with_custom_api import (
    NonVectorizedEnvToBeVectorizedIntoRemoteBaseEnv,
)
from ray import tune


# Function that outputs the environment you wish to register.
def env_creator(config):
    env = pistonball_v5.env()
    env = dtype_v0(env, dtype=np.float32)
    env = color_reduction_v0(env, mode="R")
    env = normalize_obs_v0(env)
    return env


tune.register_env("cartpole", lambda env_ctx: gym.make("CartPole-v0"))

tune.register_env("pistonball", lambda config: PettingZooEnv(env_creator(config)))


class TestRemoteWorkerEnvSetting(unittest.TestCase):
    @classmethod
    def setUpClass(cls) -> None:
        ray.init(num_cpus=4)

    @classmethod
    def tearDownClass(cls) -> None:
        ray.shutdown()

    def test_remote_worker_env(self):
        config = pg.DEFAULT_CONFIG.copy()
        config["remote_worker_envs"] = True
        config["num_envs_per_worker"] = 4

        # Simple string env definition (gym.make(...)).
        config["env"] = "CartPole-v0"
        trainer = pg.PGTrainer(config=config)
        print(trainer.train())
        trainer.stop()

        # Using tune.register.
        config["env"] = "cartpole"
        trainer = pg.PGTrainer(config=config)
        print(trainer.train())
        trainer.stop()

        # Using class directly.
        config["env"] = RandomEnv
        trainer = pg.PGTrainer(config=config)
        print(trainer.train())
        trainer.stop()

        # Using class directly: Sub-class of gym.Env,
        # which implements its own API.
        config["env"] = NonVectorizedEnvToBeVectorizedIntoRemoteBaseEnv
        trainer = pg.PGTrainer(config=config)
        print(trainer.train())
        trainer.stop()

    def test_remote_worker_env_multi_agent(self):
        config = pg.DEFAULT_CONFIG.copy()
        config["remote_worker_envs"] = True
        config["num_envs_per_worker"] = 4

        # Full classpath provided.
        config["env"] = "ray.rllib.examples.env.random_env.RandomMultiAgentEnv"
        trainer = pg.PGTrainer(config=config)
        print(trainer.train())
        trainer.stop()

        # Using tune.register.
        config["env"] = "pistonball"
        trainer = pg.PGTrainer(config=config)
        print(trainer.train())
        trainer.stop()

        # Using class directly.
        config["env"] = RandomMultiAgentEnv
        trainer = pg.PGTrainer(config=config)
        print(trainer.train())
        trainer.stop()


if __name__ == "__main__":
    import pytest
    import sys

    sys.exit(pytest.main(["-v", __file__]))
>>>>>>> 19672688
<|MERGE_RESOLUTION|>--- conflicted
+++ resolved
@@ -1,199 +1,98 @@
-<<<<<<< HEAD
-import gym
-import numpy as np
-from pettingzoo.butterfly import pistonball_v4
-from supersuit import normalize_obs_v0, dtype_v0, color_reduction_v0
-import unittest
-
-import ray
-from ray.rllib.agents.pg import pg
-from ray.rllib.env.wrappers.pettingzoo_env import PettingZooEnv
-from ray.rllib.examples.env.random_env import RandomEnv, RandomMultiAgentEnv
-from ray.rllib.examples.remote_base_env_with_custom_api import (
-    NonVectorizedEnvToBeVectorizedIntoRemoteBaseEnv,
-)
-from ray import tune
-
-
-# Function that outputs the environment you wish to register.
-def env_creator(config):
-    env = pistonball_v4.env(local_ratio=config.get("local_ratio", 0.2))
-    env = dtype_v0(env, dtype=np.float32)
-    env = color_reduction_v0(env, mode="R")
-    env = normalize_obs_v0(env)
-    return env
-
-
-tune.register_env("cartpole", lambda env_ctx: gym.make("CartPole-v0"))
-
-tune.register_env("pistonball", lambda config: PettingZooEnv(env_creator(config)))
-
-
-class TestRemoteWorkerEnvSetting(unittest.TestCase):
-    @classmethod
-    def setUpClass(cls) -> None:
-        ray.init(num_cpus=4)
-
-    @classmethod
-    def tearDownClass(cls) -> None:
-        ray.shutdown()
-
-    def test_remote_worker_env(self):
-        config = pg.DEFAULT_CONFIG.copy()
-        config["remote_worker_envs"] = True
-        config["num_envs_per_worker"] = 4
-
-        # Simple string env definition (gym.make(...)).
-        config["env"] = "CartPole-v0"
-        trainer = pg.PGTrainer(config=config)
-        print(trainer.train())
-        trainer.stop()
-
-        # Using tune.register.
-        config["env"] = "cartpole"
-        trainer = pg.PGTrainer(config=config)
-        print(trainer.train())
-        trainer.stop()
-
-        # Using class directly.
-        config["env"] = RandomEnv
-        trainer = pg.PGTrainer(config=config)
-        print(trainer.train())
-        trainer.stop()
-
-        # Using class directly: Sub-class of gym.Env,
-        # which implements its own API.
-        config["env"] = NonVectorizedEnvToBeVectorizedIntoRemoteBaseEnv
-        trainer = pg.PGTrainer(config=config)
-        print(trainer.train())
-        trainer.stop()
-
-    def test_remote_worker_env_multi_agent(self):
-        config = pg.DEFAULT_CONFIG.copy()
-        config["remote_worker_envs"] = True
-        config["num_envs_per_worker"] = 4
-
-        # Full classpath provided.
-        config["env"] = "ray.rllib.examples.env.random_env.RandomMultiAgentEnv"
-        trainer = pg.PGTrainer(config=config)
-        print(trainer.train())
-        trainer.stop()
-
-        # Using tune.register.
-        config["env"] = "pistonball"
-        trainer = pg.PGTrainer(config=config)
-        print(trainer.train())
-        trainer.stop()
-
-        # Using class directly.
-        config["env"] = RandomMultiAgentEnv
-        trainer = pg.PGTrainer(config=config)
-        print(trainer.train())
-        trainer.stop()
-
-
-if __name__ == "__main__":
-    import pytest
-    import sys
-
-    sys.exit(pytest.main(["-v", __file__]))
-=======
-import gym
-import numpy as np
-from pettingzoo.butterfly import pistonball_v5
-from supersuit import normalize_obs_v0, dtype_v0, color_reduction_v0
-import unittest
-
-import ray
-from ray.rllib.agents.pg import pg
-from ray.rllib.env.wrappers.pettingzoo_env import PettingZooEnv
-from ray.rllib.examples.env.random_env import RandomEnv, RandomMultiAgentEnv
-from ray.rllib.examples.remote_base_env_with_custom_api import (
-    NonVectorizedEnvToBeVectorizedIntoRemoteBaseEnv,
-)
-from ray import tune
-
-
-# Function that outputs the environment you wish to register.
-def env_creator(config):
-    env = pistonball_v5.env()
-    env = dtype_v0(env, dtype=np.float32)
-    env = color_reduction_v0(env, mode="R")
-    env = normalize_obs_v0(env)
-    return env
-
-
-tune.register_env("cartpole", lambda env_ctx: gym.make("CartPole-v0"))
-
-tune.register_env("pistonball", lambda config: PettingZooEnv(env_creator(config)))
-
-
-class TestRemoteWorkerEnvSetting(unittest.TestCase):
-    @classmethod
-    def setUpClass(cls) -> None:
-        ray.init(num_cpus=4)
-
-    @classmethod
-    def tearDownClass(cls) -> None:
-        ray.shutdown()
-
-    def test_remote_worker_env(self):
-        config = pg.DEFAULT_CONFIG.copy()
-        config["remote_worker_envs"] = True
-        config["num_envs_per_worker"] = 4
-
-        # Simple string env definition (gym.make(...)).
-        config["env"] = "CartPole-v0"
-        trainer = pg.PGTrainer(config=config)
-        print(trainer.train())
-        trainer.stop()
-
-        # Using tune.register.
-        config["env"] = "cartpole"
-        trainer = pg.PGTrainer(config=config)
-        print(trainer.train())
-        trainer.stop()
-
-        # Using class directly.
-        config["env"] = RandomEnv
-        trainer = pg.PGTrainer(config=config)
-        print(trainer.train())
-        trainer.stop()
-
-        # Using class directly: Sub-class of gym.Env,
-        # which implements its own API.
-        config["env"] = NonVectorizedEnvToBeVectorizedIntoRemoteBaseEnv
-        trainer = pg.PGTrainer(config=config)
-        print(trainer.train())
-        trainer.stop()
-
-    def test_remote_worker_env_multi_agent(self):
-        config = pg.DEFAULT_CONFIG.copy()
-        config["remote_worker_envs"] = True
-        config["num_envs_per_worker"] = 4
-
-        # Full classpath provided.
-        config["env"] = "ray.rllib.examples.env.random_env.RandomMultiAgentEnv"
-        trainer = pg.PGTrainer(config=config)
-        print(trainer.train())
-        trainer.stop()
-
-        # Using tune.register.
-        config["env"] = "pistonball"
-        trainer = pg.PGTrainer(config=config)
-        print(trainer.train())
-        trainer.stop()
-
-        # Using class directly.
-        config["env"] = RandomMultiAgentEnv
-        trainer = pg.PGTrainer(config=config)
-        print(trainer.train())
-        trainer.stop()
-
-
-if __name__ == "__main__":
-    import pytest
-    import sys
-
-    sys.exit(pytest.main(["-v", __file__]))
->>>>>>> 19672688
+import gym
+import numpy as np
+from pettingzoo.butterfly import pistonball_v5
+from supersuit import normalize_obs_v0, dtype_v0, color_reduction_v0
+import unittest
+
+import ray
+from ray.rllib.agents.pg import pg
+from ray.rllib.env.wrappers.pettingzoo_env import PettingZooEnv
+from ray.rllib.examples.env.random_env import RandomEnv, RandomMultiAgentEnv
+from ray.rllib.examples.remote_base_env_with_custom_api import (
+    NonVectorizedEnvToBeVectorizedIntoRemoteBaseEnv,
+)
+from ray import tune
+
+
+# Function that outputs the environment you wish to register.
+def env_creator(config):
+    env = pistonball_v5.env()
+    env = dtype_v0(env, dtype=np.float32)
+    env = color_reduction_v0(env, mode="R")
+    env = normalize_obs_v0(env)
+    return env
+
+
+tune.register_env("cartpole", lambda env_ctx: gym.make("CartPole-v0"))
+
+tune.register_env("pistonball", lambda config: PettingZooEnv(env_creator(config)))
+
+
+class TestRemoteWorkerEnvSetting(unittest.TestCase):
+    @classmethod
+    def setUpClass(cls) -> None:
+        ray.init(num_cpus=4)
+
+    @classmethod
+    def tearDownClass(cls) -> None:
+        ray.shutdown()
+
+    def test_remote_worker_env(self):
+        config = pg.DEFAULT_CONFIG.copy()
+        config["remote_worker_envs"] = True
+        config["num_envs_per_worker"] = 4
+
+        # Simple string env definition (gym.make(...)).
+        config["env"] = "CartPole-v0"
+        trainer = pg.PGTrainer(config=config)
+        print(trainer.train())
+        trainer.stop()
+
+        # Using tune.register.
+        config["env"] = "cartpole"
+        trainer = pg.PGTrainer(config=config)
+        print(trainer.train())
+        trainer.stop()
+
+        # Using class directly.
+        config["env"] = RandomEnv
+        trainer = pg.PGTrainer(config=config)
+        print(trainer.train())
+        trainer.stop()
+
+        # Using class directly: Sub-class of gym.Env,
+        # which implements its own API.
+        config["env"] = NonVectorizedEnvToBeVectorizedIntoRemoteBaseEnv
+        trainer = pg.PGTrainer(config=config)
+        print(trainer.train())
+        trainer.stop()
+
+    def test_remote_worker_env_multi_agent(self):
+        config = pg.DEFAULT_CONFIG.copy()
+        config["remote_worker_envs"] = True
+        config["num_envs_per_worker"] = 4
+
+        # Full classpath provided.
+        config["env"] = "ray.rllib.examples.env.random_env.RandomMultiAgentEnv"
+        trainer = pg.PGTrainer(config=config)
+        print(trainer.train())
+        trainer.stop()
+
+        # Using tune.register.
+        config["env"] = "pistonball"
+        trainer = pg.PGTrainer(config=config)
+        print(trainer.train())
+        trainer.stop()
+
+        # Using class directly.
+        config["env"] = RandomMultiAgentEnv
+        trainer = pg.PGTrainer(config=config)
+        print(trainer.train())
+        trainer.stop()
+
+
+if __name__ == "__main__":
+    import pytest
+    import sys
+
+    sys.exit(pytest.main(["-v", __file__]))