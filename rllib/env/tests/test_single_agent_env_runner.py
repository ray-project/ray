--- conflicted
+++ resolved
@@ -7,11 +7,8 @@
 from ray import tune
 from ray.rllib.algorithms.algorithm_config import AlgorithmConfig
 from ray.rllib.env.single_agent_env_runner import SingleAgentEnvRunner
-<<<<<<< HEAD
-=======
 from ray.rllib.env.utils import _gym_env_creator
 from ray.rllib.examples.envs.classes.simple_corridor import SimpleCorridor
->>>>>>> 5c06ef6e
 from ray.rllib.utils.test_utils import check
 
 
@@ -76,14 +73,6 @@
             # 2 (num_env_per_worker) * 64 (rollout_fragment_length).
             sum_ = sum(map(len, episodes))
             self.assertTrue(sum_ in [128, 129])
-<<<<<<< HEAD
-
-    def test_distributed_env_runner(self):
-        """Tests, whether SingleAgentGymEnvRunner can be distributed."""
-
-        remote_class = ray.remote(num_cpus=1, num_gpus=0)(SingleAgentEnvRunner)
-=======
->>>>>>> 5c06ef6e
 
     def test_async_vector_env(self):
         """Tests, whether SingleAgentGymEnvRunner can run with vector envs."""
@@ -100,21 +89,6 @@
                 )
             )
 
-<<<<<<< HEAD
-            array = [
-                remote_class.remote(config=config)
-                for _ in range(config.num_env_runners)
-            ]
-            # Sample in parallel.
-            results = [a.sample.remote(random_actions=True) for a in array]
-            results = ray.get(results)
-            # Loop over individual EnvRunner Actor's results and inspect each.
-            for episodes in results:
-                # Assert length of all fragments is  `rollout_fragment_length`.
-                check(
-                    sum(len(e) for e in episodes),
-                    config.num_envs_per_env_runner * config.rollout_fragment_length,
-=======
             env_runner = SingleAgentEnvRunner(config=config)
 
             # Sample with the async-vectorized env.
@@ -147,7 +121,6 @@
                         rollout_fragment_length=10,
                         remote_worker_envs=async_,
                     )
->>>>>>> 5c06ef6e
                 )
                 array = [
                     remote_class.remote(config=config)
