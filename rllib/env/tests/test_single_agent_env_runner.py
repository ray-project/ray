--- conflicted
+++ resolved
@@ -7,12 +7,9 @@
 from ray import tune
 from ray.rllib.algorithms.algorithm_config import AlgorithmConfig
 from ray.rllib.env.single_agent_env_runner import SingleAgentEnvRunner
-<<<<<<< HEAD
-from ray.rllib.utils.test_utils import check
-=======
 from ray.rllib.env.utils import _gym_env_creator
 from ray.rllib.examples.envs.classes.simple_corridor import SimpleCorridor
->>>>>>> fc348904
+from ray.rllib.utils.test_utils import check
 
 
 class TestSingleAgentEnvRunner(unittest.TestCase):
@@ -92,21 +89,6 @@
                 )
             )
 
-<<<<<<< HEAD
-            array = [
-                remote_class.remote(config=config)
-                for _ in range(config.num_env_runners)
-            ]
-            # Sample in parallel.
-            results = [a.sample.remote(random_actions=True) for a in array]
-            results = ray.get(results)
-            # Loop over individual EnvRunner Actor's results and inspect each.
-            for episodes in results:
-                # Assert length of all fragments is  `rollout_fragment_length`.
-                check(
-                    sum(len(e) for e in episodes),
-                    config.num_envs_per_env_runner * config.rollout_fragment_length,
-=======
             env_runner = SingleAgentEnvRunner(config=config)
 
             # Sample with the async-vectorized env.
@@ -139,7 +121,6 @@
                         rollout_fragment_length=10,
                         remote_worker_envs=async_,
                     )
->>>>>>> fc348904
                 )
                 array = [
                     remote_class.remote(config=config)
@@ -151,7 +132,7 @@
                 # Loop over individual EnvRunner Actor's results and inspect each.
                 for episodes in results:
                     # Assert length of all fragments is  `rollout_fragment_length`.
-                    self.assertEqual(
+                    check(
                         sum(len(e) for e in episodes),
                         config.num_envs_per_env_runner * config.rollout_fragment_length,
                     )
