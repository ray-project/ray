import gym
import numpy as np
import random
import unittest
import uuid

import ray
from ray.rllib.algorithms.algorithm_config import AlgorithmConfig
from ray.rllib.algorithms.dqn import DQNConfig
from ray.rllib.algorithms.pg import PGConfig
from ray.rllib.evaluation.rollout_worker import RolloutWorker
from ray.rllib.env.external_env import ExternalEnv
from ray.rllib.evaluation.tests.test_rollout_worker import BadPolicy, MockPolicy
from ray.rllib.examples.env.mock_env import MockEnv
from ray.rllib.utils.test_utils import framework_iterator
from ray.tune.registry import register_env


def make_simple_serving(multiagent, superclass):
    class SimpleServing(superclass):
        def __init__(self, env):
            superclass.__init__(self, env.action_space, env.observation_space)
            self.env = env

        def run(self):
            eid = self.start_episode()
            obs = self.env.reset()
            while True:
                action = self.get_action(eid, obs)
                obs, reward, done, info = self.env.step(action)
                if multiagent:
                    self.log_returns(eid, reward)
                else:
                    self.log_returns(eid, reward, info=info)
                if done:
                    self.end_episode(eid, obs)
                    obs = self.env.reset()
                    eid = self.start_episode()

    return SimpleServing


# generate & register SimpleServing class
SimpleServing = make_simple_serving(False, ExternalEnv)


class PartOffPolicyServing(ExternalEnv):
    def __init__(self, env, off_pol_frac):
        ExternalEnv.__init__(self, env.action_space, env.observation_space)
        self.env = env
        self.off_pol_frac = off_pol_frac

    def run(self):
        eid = self.start_episode()
        obs = self.env.reset()
        while True:
            if random.random() < self.off_pol_frac:
                action = self.env.action_space.sample()
                self.log_action(eid, obs, action)
            else:
                action = self.get_action(eid, obs)
            obs, reward, done, info = self.env.step(action)
            self.log_returns(eid, reward, info=info)
            if done:
                self.end_episode(eid, obs)
                obs = self.env.reset()
                eid = self.start_episode()


class SimpleOffPolicyServing(ExternalEnv):
    def __init__(self, env, fixed_action):
        ExternalEnv.__init__(self, env.action_space, env.observation_space)
        self.env = env
        self.fixed_action = fixed_action

    def run(self):
        eid = self.start_episode()
        obs = self.env.reset()
        while True:
            action = self.fixed_action
            self.log_action(eid, obs, action)
            obs, reward, done, info = self.env.step(action)
            self.log_returns(eid, reward, info=info)
            if done:
                self.end_episode(eid, obs)
                obs = self.env.reset()
                eid = self.start_episode()


class MultiServing(ExternalEnv):
    def __init__(self, env_creator):
        self.env_creator = env_creator
        self.env = env_creator()
        ExternalEnv.__init__(self, self.env.action_space, self.env.observation_space)

    def run(self):
        envs = [self.env_creator() for _ in range(5)]
        cur_obs = {}
        eids = {}
        while True:
            active = np.random.choice(range(5), 2, replace=False)
            for i in active:
                if i not in cur_obs:
                    eids[i] = uuid.uuid4().hex
                    self.start_episode(episode_id=eids[i])
                    cur_obs[i] = envs[i].reset()
            actions = [self.get_action(eids[i], cur_obs[i]) for i in active]
            for i, action in zip(active, actions):
                obs, reward, done, _ = envs[i].step(action)
                cur_obs[i] = obs
                self.log_returns(eids[i], reward)
                if done:
                    self.end_episode(eids[i], obs)
                    del cur_obs[i]


class TestExternalEnv(unittest.TestCase):
    @classmethod
    def setUpClass(cls) -> None:
        ray.init(ignore_reinit_error=True)

    @classmethod
    def tearDownClass(cls) -> None:
        ray.shutdown()

    def test_external_env_complete_episodes(self):
        ev = RolloutWorker(
            env_creator=lambda _: SimpleServing(MockEnv(25)),
            default_policy_class=MockPolicy,
            config=AlgorithmConfig().rollouts(
                rollout_fragment_length=40,
                batch_mode="complete_episodes",
                num_rollout_workers=0,
            ),
        )
        for _ in range(3):
            batch = ev.sample()
            self.assertEqual(batch.count, 50)

    def test_external_env_truncate_episodes(self):
        ev = RolloutWorker(
            env_creator=lambda _: SimpleServing(MockEnv(25)),
            default_policy_class=MockPolicy,
            config=AlgorithmConfig().rollouts(
                rollout_fragment_length=40,
                num_rollout_workers=0,
            ),
        )
        for _ in range(3):
            batch = ev.sample()
            self.assertEqual(batch.count, 40)

    def test_external_env_off_policy(self):
        ev = RolloutWorker(
            env_creator=lambda _: SimpleOffPolicyServing(MockEnv(25), 42),
            default_policy_class=MockPolicy,
            config=AlgorithmConfig().rollouts(
                rollout_fragment_length=40,
                batch_mode="complete_episodes",
                num_rollout_workers=0,
            ),
        )
        for _ in range(3):
            batch = ev.sample()
            self.assertEqual(batch.count, 50)
            self.assertEqual(batch["actions"][0], 42)
            self.assertEqual(batch["actions"][-1], 42)

    def test_external_env_bad_actions(self):
        ev = RolloutWorker(
            env_creator=lambda _: SimpleServing(MockEnv(25)),
            default_policy_class=BadPolicy,
            config=AlgorithmConfig().rollouts(
                rollout_fragment_length=40,
                num_rollout_workers=0,
                sample_async=True,
            ),
        )
        self.assertRaises(Exception, lambda: ev.sample())

    def test_train_cartpole_off_policy(self):
        register_env(
            "test3",
            lambda _: PartOffPolicyServing(gym.make("CartPole-v0"), off_pol_frac=0.2),
        )
<<<<<<< HEAD
        config = DQNConfig().exploration(exploration_config={
            "epsilon_timesteps": 100,
        }).environment("test3")
=======
        config = (
            DQNConfig()
            .environment("test3")
            .rollouts(num_rollout_workers=0)
            .exploration(exploration_config={"epsilon_timesteps": 100})
        )
>>>>>>> 182744bb
        for _ in framework_iterator(config, frameworks=("tf", "torch")):
            dqn = config.build()
            reached = False
            for i in range(50):
                result = dqn.train()
                print(
                    "Iteration {}, reward {}, timesteps {}".format(
                        i, result["episode_reward_mean"], result["timesteps_total"]
                    )
                )
                if result["episode_reward_mean"] >= 80:
                    reached = True
                    break
            if not reached:
                raise Exception("failed to improve reward")

    def test_train_cartpole(self):
        register_env("test", lambda _: SimpleServing(gym.make("CartPole-v0")))
<<<<<<< HEAD
        config = PGConfig().rollouts(num_rollout_workers=0).environment("test")
=======
        config = PGConfig().environment("test").rollouts(num_rollout_workers=0)
>>>>>>> 182744bb
        for _ in framework_iterator(config, frameworks=("tf", "torch")):
            pg = config.build()
            reached = False
            for i in range(80):
                result = pg.train()
                print(
                    "Iteration {}, reward {}, timesteps {}".format(
                        i, result["episode_reward_mean"], result["timesteps_total"]
                    )
                )
                if result["episode_reward_mean"] >= 80:
                    reached = True
                    break
            if not reached:
                raise Exception("failed to improve reward")

    def test_train_cartpole_multi(self):
        register_env("test2", lambda _: MultiServing(lambda: gym.make("CartPole-v0")))
<<<<<<< HEAD
        config = PGConfig().rollouts(num_rollout_workers=0).environment("test2")
=======
        config = PGConfig().environment("test2").rollouts(num_rollout_workers=0)
>>>>>>> 182744bb
        for _ in framework_iterator(config, frameworks=("tf", "torch")):
            pg = config.build()
            reached = False
            for i in range(80):
                result = pg.train()
                print(
                    "Iteration {}, reward {}, timesteps {}".format(
                        i, result["episode_reward_mean"], result["timesteps_total"]
                    )
                )
                if result["episode_reward_mean"] >= 80:
                    reached = True
                    break
            if not reached:
                raise Exception("failed to improve reward")

    def test_external_env_horizon_not_supported(self):
        ev = RolloutWorker(
            env_creator=lambda _: SimpleServing(MockEnv(25)),
            default_policy_class=MockPolicy,
            config=AlgorithmConfig().rollouts(
                rollout_fragment_length=10,
                horizon=20,
                batch_mode="complete_episodes",
                num_rollout_workers=0,
            ),
        )
        self.assertRaises(ValueError, lambda: ev.sample())


if __name__ == "__main__":
    import pytest
    import sys

    sys.exit(pytest.main(["-v", __file__]))<|MERGE_RESOLUTION|>--- conflicted
+++ resolved
@@ -183,18 +183,12 @@
             "test3",
             lambda _: PartOffPolicyServing(gym.make("CartPole-v0"), off_pol_frac=0.2),
         )
-<<<<<<< HEAD
-        config = DQNConfig().exploration(exploration_config={
-            "epsilon_timesteps": 100,
-        }).environment("test3")
-=======
         config = (
             DQNConfig()
             .environment("test3")
             .rollouts(num_rollout_workers=0)
             .exploration(exploration_config={"epsilon_timesteps": 100})
         )
->>>>>>> 182744bb
         for _ in framework_iterator(config, frameworks=("tf", "torch")):
             dqn = config.build()
             reached = False
@@ -213,11 +207,7 @@
 
     def test_train_cartpole(self):
         register_env("test", lambda _: SimpleServing(gym.make("CartPole-v0")))
-<<<<<<< HEAD
-        config = PGConfig().rollouts(num_rollout_workers=0).environment("test")
-=======
         config = PGConfig().environment("test").rollouts(num_rollout_workers=0)
->>>>>>> 182744bb
         for _ in framework_iterator(config, frameworks=("tf", "torch")):
             pg = config.build()
             reached = False
@@ -236,11 +226,7 @@
 
     def test_train_cartpole_multi(self):
         register_env("test2", lambda _: MultiServing(lambda: gym.make("CartPole-v0")))
-<<<<<<< HEAD
-        config = PGConfig().rollouts(num_rollout_workers=0).environment("test2")
-=======
         config = PGConfig().environment("test2").rollouts(num_rollout_workers=0)
->>>>>>> 182744bb
         for _ in framework_iterator(config, frameworks=("tf", "torch")):
             pg = config.build()
             reached = False
