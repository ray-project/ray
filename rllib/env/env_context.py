--- conflicted
+++ resolved
@@ -1,198 +1,111 @@
-<<<<<<< HEAD
-import copy
-from typing import Optional
-
-from ray.rllib.utils.annotations import PublicAPI
-from ray.rllib.utils.typing import EnvConfigDict
-
-
-@PublicAPI
-class EnvContext(dict):
-    """Wraps env configurations to include extra rllib metadata.
-
-    These attributes can be used to parameterize environments per process.
-    For example, one might use `worker_index` to control which data file an
-    environment reads in on initialization.
-
-    RLlib auto-sets these attributes when constructing registered envs.
-    """
-
-    def __init__(
-        self,
-        env_config: EnvConfigDict,
-        worker_index: int,
-        vector_index: int = 0,
-        remote: bool = False,
-        num_workers: Optional[int] = None,
-    ):
-        """Initializes an EnvContext instance.
-
-        Args:
-            env_config: The env's configuration defined under the
-                "env_config" key in the Trainer's config.
-            worker_index: When there are multiple workers created, this
-                uniquely identifies the worker the env is created in.
-                0 for local worker, >0 for remote workers.
-            num_workers: The total number of (remote) workers in the set.
-                0 if only a local worker exists.
-            vector_index: When there are multiple envs per worker, this
-                uniquely identifies the env index within the worker.
-                Starts from 0.
-            remote: Whether individual sub-environments (in a vectorized
-                env) should be @ray.remote actors or not.
-        """
-        # Store the env_config in the (super) dict.
-        dict.__init__(self, env_config)
-
-        # Set some metadata attributes.
-        self.worker_index = worker_index
-        self.vector_index = vector_index
-        self.remote = remote
-        self.num_workers = num_workers
-
-    def copy_with_overrides(
-        self,
-        env_config: Optional[EnvConfigDict] = None,
-        worker_index: Optional[int] = None,
-        vector_index: Optional[int] = None,
-        remote: Optional[bool] = None,
-        num_workers: Optional[int] = None,
-    ) -> "EnvContext":
-        """Returns a copy of this EnvContext with some attributes overridden.
-
-        Args:
-            env_config: Optional env config to use. None for not overriding
-                the one from the source (self).
-            worker_index: Optional worker index to use. None for not
-                overriding the one from the source (self).
-            vector_index: Optional vector index to use. None for not
-                overriding the one from the source (self).
-            remote: Optional remote setting to use. None for not overriding
-                the one from the source (self).
-            num_workers: Optional num_workers to use. None for not overriding
-                the one from the source (self).
-
-        Returns:
-            A new EnvContext object as a copy of self plus the provided
-            overrides.
-        """
-        return EnvContext(
-            copy.deepcopy(env_config) if env_config is not None else self,
-            worker_index if worker_index is not None else self.worker_index,
-            vector_index if vector_index is not None else self.vector_index,
-            remote if remote is not None else self.remote,
-            num_workers if num_workers is not None else self.num_workers,
-        )
-=======
-import copy
-from typing import Optional
-
-from ray.rllib.utils.annotations import PublicAPI
-from ray.rllib.utils.typing import EnvConfigDict
-
-
-@PublicAPI
-class EnvContext(dict):
-    """Wraps env configurations to include extra rllib metadata.
-
-    These attributes can be used to parameterize environments per process.
-    For example, one might use `worker_index` to control which data file an
-    environment reads in on initialization.
-
-    RLlib auto-sets these attributes when constructing registered envs.
-    """
-
-    def __init__(
-        self,
-        env_config: EnvConfigDict,
-        worker_index: int,
-        vector_index: int = 0,
-        remote: bool = False,
-        num_workers: Optional[int] = None,
-    ):
-        """Initializes an EnvContext instance.
-
-        Args:
-            env_config: The env's configuration defined under the
-                "env_config" key in the Trainer's config.
-            worker_index: When there are multiple workers created, this
-                uniquely identifies the worker the env is created in.
-                0 for local worker, >0 for remote workers.
-            num_workers: The total number of (remote) workers in the set.
-                0 if only a local worker exists.
-            vector_index: When there are multiple envs per worker, this
-                uniquely identifies the env index within the worker.
-                Starts from 0.
-            remote: Whether individual sub-environments (in a vectorized
-                env) should be @ray.remote actors or not.
-        """
-        # Store the env_config in the (super) dict.
-        dict.__init__(self, env_config)
-
-        # Set some metadata attributes.
-        self.worker_index = worker_index
-        self.vector_index = vector_index
-        self.remote = remote
-        self.num_workers = num_workers
-
-    def copy_with_overrides(
-        self,
-        env_config: Optional[EnvConfigDict] = None,
-        worker_index: Optional[int] = None,
-        vector_index: Optional[int] = None,
-        remote: Optional[bool] = None,
-        num_workers: Optional[int] = None,
-    ) -> "EnvContext":
-        """Returns a copy of this EnvContext with some attributes overridden.
-
-        Args:
-            env_config: Optional env config to use. None for not overriding
-                the one from the source (self).
-            worker_index: Optional worker index to use. None for not
-                overriding the one from the source (self).
-            vector_index: Optional vector index to use. None for not
-                overriding the one from the source (self).
-            remote: Optional remote setting to use. None for not overriding
-                the one from the source (self).
-            num_workers: Optional num_workers to use. None for not overriding
-                the one from the source (self).
-
-        Returns:
-            A new EnvContext object as a copy of self plus the provided
-            overrides.
-        """
-        return EnvContext(
-            copy.deepcopy(env_config) if env_config is not None else self,
-            worker_index if worker_index is not None else self.worker_index,
-            vector_index if vector_index is not None else self.vector_index,
-            remote if remote is not None else self.remote,
-            num_workers if num_workers is not None else self.num_workers,
-        )
-
-    def set_defaults(self, defaults: dict) -> None:
-        """Sets missing keys of self to the values given in `defaults`.
-
-        If `defaults` contains keys that already exist in self, don't override
-        the values with these defaults.
-
-        Args:
-            defaults: The key/value pairs to add to self, but only for those
-                keys in `defaults` that don't exist yet in self.
-
-        Examples:
-             >>> env_ctx = EnvContext({"a": 1, "b": 2}, worker_index=0)
-             >>> env_ctx.set_defaults({"a": -42, "c": 3})
-             >>> print(env_ctx)
-             ... {"a": 1, "b": 2, "c": 3}
-        """
-        for key, value in defaults.items():
-            if key not in self:
-                self[key] = value
-
-    def __str__(self):
-        return (
-            super().__str__()[:-1]
-            + f", worker={self.worker_index}/{self.num_workers}, "
-            f"vector_idx={self.vector_index}, remote={self.remote}" + "}"
-        )
->>>>>>> 19672688
+import copy
+from typing import Optional
+
+from ray.rllib.utils.annotations import PublicAPI
+from ray.rllib.utils.typing import EnvConfigDict
+
+
+@PublicAPI
+class EnvContext(dict):
+    """Wraps env configurations to include extra rllib metadata.
+
+    These attributes can be used to parameterize environments per process.
+    For example, one might use `worker_index` to control which data file an
+    environment reads in on initialization.
+
+    RLlib auto-sets these attributes when constructing registered envs.
+    """
+
+    def __init__(
+        self,
+        env_config: EnvConfigDict,
+        worker_index: int,
+        vector_index: int = 0,
+        remote: bool = False,
+        num_workers: Optional[int] = None,
+    ):
+        """Initializes an EnvContext instance.
+
+        Args:
+            env_config: The env's configuration defined under the
+                "env_config" key in the Trainer's config.
+            worker_index: When there are multiple workers created, this
+                uniquely identifies the worker the env is created in.
+                0 for local worker, >0 for remote workers.
+            num_workers: The total number of (remote) workers in the set.
+                0 if only a local worker exists.
+            vector_index: When there are multiple envs per worker, this
+                uniquely identifies the env index within the worker.
+                Starts from 0.
+            remote: Whether individual sub-environments (in a vectorized
+                env) should be @ray.remote actors or not.
+        """
+        # Store the env_config in the (super) dict.
+        dict.__init__(self, env_config)
+
+        # Set some metadata attributes.
+        self.worker_index = worker_index
+        self.vector_index = vector_index
+        self.remote = remote
+        self.num_workers = num_workers
+
+    def copy_with_overrides(
+        self,
+        env_config: Optional[EnvConfigDict] = None,
+        worker_index: Optional[int] = None,
+        vector_index: Optional[int] = None,
+        remote: Optional[bool] = None,
+        num_workers: Optional[int] = None,
+    ) -> "EnvContext":
+        """Returns a copy of this EnvContext with some attributes overridden.
+
+        Args:
+            env_config: Optional env config to use. None for not overriding
+                the one from the source (self).
+            worker_index: Optional worker index to use. None for not
+                overriding the one from the source (self).
+            vector_index: Optional vector index to use. None for not
+                overriding the one from the source (self).
+            remote: Optional remote setting to use. None for not overriding
+                the one from the source (self).
+            num_workers: Optional num_workers to use. None for not overriding
+                the one from the source (self).
+
+        Returns:
+            A new EnvContext object as a copy of self plus the provided
+            overrides.
+        """
+        return EnvContext(
+            copy.deepcopy(env_config) if env_config is not None else self,
+            worker_index if worker_index is not None else self.worker_index,
+            vector_index if vector_index is not None else self.vector_index,
+            remote if remote is not None else self.remote,
+            num_workers if num_workers is not None else self.num_workers,
+        )
+
+    def set_defaults(self, defaults: dict) -> None:
+        """Sets missing keys of self to the values given in `defaults`.
+
+        If `defaults` contains keys that already exist in self, don't override
+        the values with these defaults.
+
+        Args:
+            defaults: The key/value pairs to add to self, but only for those
+                keys in `defaults` that don't exist yet in self.
+
+        Examples:
+             >>> env_ctx = EnvContext({"a": 1, "b": 2}, worker_index=0)
+             >>> env_ctx.set_defaults({"a": -42, "c": 3})
+             >>> print(env_ctx)
+             ... {"a": 1, "b": 2, "c": 3}
+        """
+        for key, value in defaults.items():
+            if key not in self:
+                self[key] = value
+
+    def __str__(self):
+        return (
+            super().__str__()[:-1]
+            + f", worker={self.worker_index}/{self.num_workers}, "
+            f"vector_idx={self.vector_index}, remote={self.remote}" + "}"
+        )