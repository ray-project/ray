--- conflicted
+++ resolved
@@ -353,7 +353,6 @@
             as_list:
         """
 
-<<<<<<< HEAD
         # User wants to have global timesteps.
         if global_ts:
             # Get the corresponding local timesteps from the timestep mappings.
@@ -377,21 +376,6 @@
                     "Cannot return observations as a list when local timesteps are "
                     "requested."
                 )
-=======
-    # TODO (simon): Make sure that users always give in sorted lists.
-    # Because of the way we check the indices we cannot guarantee the order of
-    # indices, specifically, if we want to insert buffered actions.
-    # TODO (simon): Users might want to receive only actions that have a
-    # corresponding 'next observation' (i.e. no buffered actions). Take care of this.
-    # Also in the `extra_model_outputs`.
-    def get_actions(
-        self,
-        indices: Union[int, List[int]] = -1,
-        global_ts: bool = True,
-        as_list: bool = False,
-    ) -> Union[MultiAgentDict, List[MultiAgentDict]]:
-        """Gets actions for all agents that stepped in the last timesteps.
->>>>>>> f1bacade
 
             # Get the number of requested timesteps. Note
             num_indices = len(next(iter(indices.values())))
@@ -427,13 +411,8 @@
     # TODO (simon): This should replace all getter logic. Refactor in the next commits.
     def _get_data_by_indices(
         self,
-<<<<<<< HEAD
         attr: str,
         indices: Optional[Union[int, List[int], slice]] = None,
-=======
-        key: str,
-        indices: Union[int, List[int]] = -1,
->>>>>>> f1bacade
         global_ts: bool = True,
         neg_indices_left_of_zero: bool = False,
         fill: Optional[float] = None,
@@ -466,28 +445,8 @@
                     "requested."
                 )
 
-<<<<<<< HEAD
             # Get the number of requested timesteps. Note
             num_indices = len(next(iter(indices.values())))
-=======
-        Args:
-            key: A string determining the key in the extra model outputs
-                dictionary to return. This parameter is mandatory.
-            indices: Either a single index or a list of indices. The indices
-                can be reversed (e.g. [-1, -2]) or absolute (e.g. [98, 99]).
-                This defines the time indices for which the actions
-                should be returned.
-            global_ts: Boolean that defines, if the indices should be considered
-                environment (`True`) or agent (`False`) steps.
-
-        Returns: A dictionary mapping agent ids to actions (of different
-            timesteps). Only for agents that have stepped (were ready) at a
-            timestep, actions are returned (i.e. not all agent ids are
-            necessarily in the keys).
-        """
-        assert key, "ERROR: When requesting extra model outputs a `key` is needed."
-        buffered_outputs = {}
->>>>>>> f1bacade
 
             # Return the values.
             return [
@@ -513,43 +472,9 @@
                     fill=fill,
                     one_hot_discrete=one_hot_discrete,
                 )
-<<<<<<< HEAD
                 for agent_id, agent_eps in self.agent_episodes.items()
                 if indices[agent_id]
             }
-=======
-            # We consider only timesteps that are in the requested indices and
-            # check then, if for these the buffer is full. Note, we cannot use
-            # the extra model outputs buffer as this is by default `None`.
-            if (
-                agent_global_action_t
-                and (last_action_index in indices or -1 in indices)
-                and self.agent_buffers[agent_id]["actions"].full()
-            ):
-                # Then the buffer must be full and needs to be accessed.
-                # Note, we do not want to empty the buffer, but only read it.
-                buffered_outputs[agent_id] = [
-                    self.agent_buffers[agent_id]["extra_model_outputs"].queue[0][key]
-                ]
-
-            else:
-                buffered_outputs[agent_id] = []
-
-        # Now, get the actions.
-        extra_model_outputs = self._getattr_by_index(
-            "extra_model_outputs",
-            indices=indices,
-            key=key,
-            has_initial_value=True,
-            global_ts=global_ts,
-            global_ts_mapping=self.global_actions_t,
-            # shift=1,
-            as_list=as_list,
-            buffered_values=buffered_outputs,
-        )
-
-        return extra_model_outputs
->>>>>>> f1bacade
 
     def get_infos(
         self,
@@ -2111,6 +2036,8 @@
             # If a list should be returned.
             if as_list:
                 if buffered_values:
+                    # Note, for addition we have to ensure that both elements are lists
+                    # and terminated/truncated agents have numpy arrays.
                     return [
                         {
                             agent_id: (
