--- conflicted
+++ resolved
@@ -3,12 +3,7 @@
 from typing import Any, Dict, List, Optional, Set, Union
 import uuid
 
-<<<<<<< HEAD
-from queue import Queue
-from typing import Any, Dict, List, Optional, Set, Union
-=======
 import numpy as np
->>>>>>> c61c9572
 
 from ray.rllib.env.single_agent_episode import SingleAgentEpisode
 from ray.rllib.policy.sample_batch import MultiAgentBatch
@@ -38,20 +33,11 @@
         infos: Optional[List[MultiAgentDict]] = None,
         actions: Optional[List[MultiAgentDict]] = None,
         rewards: Optional[List[MultiAgentDict]] = None,
-<<<<<<< HEAD
-        infos: Optional[List[MultiAgentDict]] = None,
-        t_started: Optional[int] = None,
-        is_terminated: Union[List[MultiAgentDict], bool] = False,
-        is_truncated: Union[List[MultiAgentDict], bool] = False,
-        render_images: Optional[List[np.ndarray]] = None,
-        extra_model_outputs: Optional[List[MultiAgentDict]] = None,
-=======
         terminateds: Union[MultiAgentDict, bool] = False,
         truncateds: Union[MultiAgentDict, bool] = False,
         render_images: Optional[List[np.ndarray]] = None,
         extra_model_outputs: Optional[List[MultiAgentDict]] = None,
         t_started: Optional[int] = None,
->>>>>>> c61c9572
     ) -> "MultiAgentEpisode":
         """Initializes a `MultiAgentEpisode`.
 
@@ -68,37 +54,6 @@
                 will generate a hexadecimal code. If a dictionary is provided
                 make sure that ids are unique as agents'  `SingleAgentEpisode`s
                 get concatenated or recreated by it.
-<<<<<<< HEAD
-            observations: A dictionary mapping from agent ids to observations.
-                Can be None. If provided, it should be provided together with
-                all other episode data (actions, rewards, etc.)
-            actions: A dictionary mapping from agent ids to corresponding
-                actions. Can be None. If provided, it should be provided
-                together with all other episode data (observations, rewards,
-                etc.).
-            rewards: A dictionary mapping from agent ids to corresponding rewards.
-                Can be None. If provided, it should be provided together with
-                all other episode data (observations, rewards, etc.).
-            infos: A dictionary mapping from agent ids to corresponding infos.
-                Can be None. If provided, it should be provided together with
-                all other episode data (observations, rewards, etc.).
-            t_started: Optional. An unsigned int that defines the starting point
-                of the episode. This is only different from zero, if an ongoing
-                episode is created.
-            is_terminazted: Optional. A boolean defining, if an environment has
-                terminated. The default is `False`, i.e. the episode is ongoing.
-            is_truncated: Optional. A boolean, defining, if an environment is
-                truncated. The default is `False`, i.e. the episode is ongoing.
-            render_images: Optional. A list of RGB uint8 images from rendering
-                the environment.
-            extra_model_outputs: Optional. A dictionary mapping agent ids to their
-                corresponding extra model outputs. Each of the latter is a list of
-                dictionaries containing specific model outputs for the algorithm
-                used (e.g. `vf_preds` and `action_logp` for PPO) from a rollout.
-                If data is provided it should be complete (i.e. observations,
-                actions, rewards, is_terminated, is_truncated, and all necessary
-                `extra_model_outputs`).
-=======
             observations: A list of dictionaries mapping agent IDs to observations.
                 Can be None. If provided, should match all other episode data
                 (actions, rewards, etc.) in terms of list lengths and agent IDs.
@@ -134,7 +89,6 @@
                 of the episode. This is only larger zero, if an ongoing episode is
                 created, for example by slicing an ongoing episode or by calling
                 the `cut()` method on an ongoing episode.
->>>>>>> c61c9572
         """
         self.id_: str = id_ or uuid.uuid4().hex
 
@@ -199,28 +153,16 @@
 
         # If this is an ongoing episode than the last `__all__` should be `False`
         self.is_terminated: bool = (
-<<<<<<< HEAD
-            is_terminated
-            if isinstance(is_terminated, bool)
-            else is_terminated[-1]["__all__"]
-=======
             terminateds
             if isinstance(terminateds, bool)
             else terminateds.get("__all__", False)
->>>>>>> c61c9572
         )
 
         # If this is an ongoing episode than the last `__all__` should be `False`
         self.is_truncated: bool = (
-<<<<<<< HEAD
-            is_truncated
-            if isinstance(is_truncated, bool)
-            else is_truncated[-1]["__all__"]
-=======
             truncateds
             if isinstance(truncateds, bool)
             else truncateds.get("__all__", False)
->>>>>>> c61c9572
         )
 
         # Note that all attributes will be recorded along the global timestep
@@ -233,13 +175,8 @@
                 actions,
                 rewards,
                 infos,
-<<<<<<< HEAD
-                is_terminated,
-                is_truncated,
-=======
                 terminateds,
                 truncateds,
->>>>>>> c61c9572
                 extra_model_outputs,
             )
             for agent_id in self._agent_ids
@@ -792,7 +729,6 @@
                     idx, indices[indices.index(idx) + 1]
                 )
             ]
-<<<<<<< HEAD
 
     def get_infos(
         self,
@@ -802,17 +738,6 @@
     ) -> Union[MultiAgentDict, List[MultiAgentDict]]:
         """Gets infos for all agents that stepped in the last timesteps.
 
-=======
-
-    def get_infos(
-        self,
-        indices: Union[int, List[int]] = -1,
-        global_ts: bool = True,
-        as_list: bool = False,
-    ) -> Union[MultiAgentDict, List[MultiAgentDict]]:
-        """Gets infos for all agents that stepped in the last timesteps.
-
->>>>>>> c61c9572
         Note that infos are only returned for agents that stepped
         during the given index range.
 
@@ -845,7 +770,6 @@
         }
         terminateds.update({"__all__": self.is_terminated})
         return terminateds
-<<<<<<< HEAD
 
     def get_truncateds(self) -> MultiAgentDict:
         truncateds = {
@@ -854,48 +778,22 @@
         }
         truncateds.update({"__all__": self.is_terminated})
         return truncateds
-=======
->>>>>>> c61c9572
-
-    def get_truncateds(self) -> MultiAgentDict:
-        truncateds = {
-            agent_id: self.agent_episodes[agent_id].is_truncated
-            for agent_id in self._agent_ids
-        }
-        truncateds.update({"__all__": self.is_terminated})
-        return truncateds
 
     def add_env_reset(
         self,
         *,
-<<<<<<< HEAD
-        initial_observation: MultiAgentDict,
-        initial_info: Optional[MultiAgentDict] = None,
-        initial_render_image: Optional[np.ndarray] = None,
-=======
         observations: MultiAgentDict,
         infos: Optional[MultiAgentDict] = None,
         render_image: Optional[np.ndarray] = None,
->>>>>>> c61c9572
     ) -> None:
         """Stores initial observation.
 
         Args:
-<<<<<<< HEAD
-            initial_observation: Obligatory. A dictionary, mapping agent ids
-                to initial observations. Note that not all agents must have
-                an initial observation.
-            initial_info: Optional. A dictionary, mapping agent ids to initial
-                infos. Note that not all agents must have an initial info.
-            initial_render_image: An RGB uint8 image from rendering the
-                environment.
-=======
             observations: A dictionary mapping agent ids to initial observations.
                 Note that some agents may not have an initial observation.
             infos: A dictionary mapping agent ids to initial info dicts.
                 Note that some agents may not have an initial info dict.
             render_image: An RGB uint8 image from rendering the environment.
->>>>>>> c61c9572
         """
         assert not self.is_done
         # Assume that this episode is completely empty and has not stepped yet.
@@ -922,14 +820,8 @@
             # Add initial observations to the agent's episode.
             self.agent_episodes[agent_id].add_env_reset(
                 # Note, initial observation has to be provided.
-<<<<<<< HEAD
-                initial_observation=initial_observation[agent_id],
-                initial_info=None if initial_info is None else initial_info[agent_id],
-                initial_state=None,
-=======
                 observation=observations[agent_id],
                 infos=infos.get(agent_id),
->>>>>>> c61c9572
             )
 
     def add_env_step(
@@ -938,41 +830,15 @@
         actions: MultiAgentDict,
         rewards: MultiAgentDict,
         *,
-<<<<<<< HEAD
-        info: Optional[MultiAgentDict] = None,
-        is_terminated: Optional[bool] = None,
-        is_truncated: Optional[bool] = None,
-=======
         infos: Optional[MultiAgentDict] = None,
         terminateds: Optional[MultiAgentDict] = None,
         truncateds: Optional[MultiAgentDict] = None,
->>>>>>> c61c9572
         render_image: Optional[np.ndarray] = None,
         extra_model_outputs: Optional[MultiAgentDict] = None,
     ) -> None:
         """Adds a timestep to the episode.
 
         Args:
-<<<<<<< HEAD
-            observation: Mandatory. A dictionary, mapping agent ids to their
-                corresponding observations. Note that not all agents must have stepped
-                a this timestep.
-            action: Mandatory. A dictionary, mapping agent ids to their
-                corresponding actions. Note that not all agents must have stepped
-                a this timestep.
-            reward: Mandatory. A dictionary, mapping agent ids to their
-                corresponding observations. Note that not all agents must have stepped
-                a this timestep.
-            info: Optional. A dictionary, mapping agent ids to their
-                corresponding info. Note that not all agents must have stepped
-                a this timestep.
-            is_terminated: A boolean indicating, if the environment has been
-                terminated.
-            is_truncated: A boolean indicating, if the environment has been
-                truncated.
-            render_image: Optional. An RGB uint8 image from rendering the environment.
-            extra_model_output: Optional. A dictionary, mapping agent ids to their
-=======
             observations: A dictionary mapping agent ids to their corresponding
                 observations. Note that some agents may not have stepped at this
                 timestep.
@@ -995,7 +861,6 @@
                 all agent ids.
             render_image: An RGB uint8 image from rendering the environment.
             extra_model_outputs: Optional. A dictionary mapping agent ids to their
->>>>>>> c61c9572
                 corresponding specific model outputs (also in a dictionary; e.g.
                 `vf_preds` for PPO).
         """
@@ -1008,22 +873,12 @@
         # Environment step.
         self.t += 1
 
-<<<<<<< HEAD
-        # TODO (sven, simon): Wilol there still be an `__all__` that is
-        # terminated or truncated?
-        # TODO (simon): Maybe allow user to not provide this and then all is False?
-        self.is_terminated = (
-            False if is_terminated is None else is_terminated["__all__"]
-        )
-        self.is_truncated = False if is_truncated is None else is_truncated["__all__"]
-=======
         # TODO (sven, simon): Will there still be an `__all__` that is
         #  terminated or truncated?
         # TODO (simon): Maybe allow user to not provide this and then `__all__` is
         #  False?
         self.is_terminated = terminateds.get("__all__", False)
         self.is_truncated = truncateds.get("__all__", False)
->>>>>>> c61c9572
 
         # Note that we store the render images into the `MultiAgentEpisode`
         # instead of storing them into each `SingleAgentEpisode`.
@@ -1036,26 +891,13 @@
             if self.agent_episodes[agent_id].is_done:
                 continue
 
-<<<<<<< HEAD
-            agent_is_terminated = (
-                False if agent_id not in is_terminated else is_terminated[agent_id]
-            ) or is_terminated["__all__"]
-            agent_is_truncated = (
-                False if agent_id not in is_truncated else is_truncated[agent_id]
-            ) or is_truncated["__all__"]
-=======
             agent_is_terminated = terminateds.get(agent_id, False) or self.is_terminated
             agent_is_truncated = truncateds.get(agent_id, False) or self.is_truncated
->>>>>>> c61c9572
 
             # CASE 1: observation, no action.
             # If we have an observation, but no action, we might have a buffered action,
             # or an initial agent observation.
-<<<<<<< HEAD
-            if agent_id in observation and agent_id not in action:
-=======
             if agent_id in observations and agent_id not in actions:
->>>>>>> c61c9572
                 # We have a buffered action.
                 if self.agent_buffers[agent_id]["actions"].full():
                     # Get the action from the buffer.
@@ -1071,17 +913,10 @@
                     # default of zero reward.
                     agent_reward = self.agent_buffers[agent_id]["rewards"].get_nowait()
                     # We might also got some reward in this episode.
-<<<<<<< HEAD
-                    if agent_id in reward:
-                        agent_reward += reward[agent_id]
-                        # Also add to the global reward list.
-                        self.partial_rewards[agent_id].append(reward[agent_id])
-=======
                     if agent_id in rewards:
                         agent_reward += rewards[agent_id]
                         # Also add to the global reward list.
                         self.partial_rewards[agent_id].append(rewards[agent_id])
->>>>>>> c61c9572
                         # And add to the global reward timestep mapping.
                         self.partial_rewards_t[agent_id].append(self.t)
 
@@ -1100,16 +935,6 @@
                     # mapping.
                     self.global_t_to_local_t[agent_id].append(self.t)
                     # Add data to `SingleAgentEpisode.
-<<<<<<< HEAD
-                    self.agent_episodes[agent_id].add_timestep(
-                        observation=observation[agent_id],
-                        action=agent_action,
-                        reward=agent_reward,
-                        info=None if agent_id not in info else info[agent_id],
-                        is_terminated=agent_is_terminated,
-                        is_truncated=agent_is_truncated,
-                        extra_model_output=agent_extra_model_output,
-=======
                     self.agent_episodes[agent_id].add_env_step(
                         observation=observations[agent_id],
                         action=agent_action,
@@ -1118,7 +943,6 @@
                         terminated=agent_is_terminated,
                         truncated=agent_is_truncated,
                         extra_model_outputs=agent_extra_model_output,
->>>>>>> c61c9572
                     )
                 # We have no buffered action.
                 else:
@@ -1145,23 +969,6 @@
                         self.global_t_to_local_t[agent_id].append(self.t)
                         # The agent might have got a reward.
                         # TODO (simon): Refactor to a function `record_rewards`.
-<<<<<<< HEAD
-                        if agent_id in reward:
-                            # Add the reward to the one in the buffer.
-                            self.agent_buffers[agent_id]["rewards"].put_nowait(
-                                self.agent_buffers[agent_id]["rewards"].get_nowait()
-                                + reward[agent_id]
-                            )
-                            # Add the reward to the partial rewards of this agent.
-                            self.partial_rewards[agent_id].append(reward[agent_id])
-                            self.partial_rewards_t[agent_id].append(self.t)
-
-                        self.agent_episodes[agent_id].add_initial_observation(
-                            initial_observation=observation[agent_id],
-                            initial_info=None
-                            if agent_id not in info
-                            else info[agent_id],
-=======
                         if agent_id in rewards:
                             # Add the reward to the one in the buffer.
                             self.agent_buffers[agent_id]["rewards"].put_nowait(
@@ -1175,16 +982,11 @@
                         self.agent_episodes[agent_id].add_env_reset(
                             observation=observations[agent_id],
                             infos=infos.get(agent_id),
->>>>>>> c61c9572
                         )
             # CASE 2: No observation, but action.
             # We have no observation, but we have an action. This must be an orphane
             # action and we need to buffer it.
-<<<<<<< HEAD
-            elif agent_id not in observation and agent_id in action:
-=======
             elif agent_id not in observations and agent_id in actions:
->>>>>>> c61c9572
                 # Maybe the agent got terminated.
                 if agent_is_terminated or agent_is_truncated:
                     # If this was indeed the agent's last step, we need to record it
@@ -1197,17 +999,6 @@
                     # agent_id list?
                     # If the agent was terminated and no observation is provided,
                     # take the last one.
-<<<<<<< HEAD
-                    self.agent_episodes[agent_id].add_timestep(
-                        observation=self.agent_episodes[agent_id].observations[-1],
-                        action=action[agent_id],
-                        reward=0.0 if agent_id not in reward else reward[agent_id],
-                        is_terminated=agent_is_terminated,
-                        is_truncated=agent_is_truncated,
-                        extra_model_output=None
-                        if agent_id not in extra_model_output
-                        else extra_model_output[agent_id],
-=======
                     self.agent_episodes[agent_id].add_env_step(
                         observation=self.agent_episodes[agent_id].observations[-1],
                         action=actions[agent_id],
@@ -1218,7 +1009,6 @@
                         extra_model_outputs=None
                         if agent_id not in extra_model_outputs
                         else extra_model_outputs[agent_id],
->>>>>>> c61c9572
                     )
                 # Agent is still alive.
                 else:
@@ -1226,37 +1016,19 @@
                     # original action timestep (global one). Right now the
                     # `global_reward_t` might serve here.
                     # Buffer the action.
-<<<<<<< HEAD
-                    self.agent_buffers[agent_id]["actions"].put_nowait(action[agent_id])
-=======
                     self.agent_buffers[agent_id]["actions"].put_nowait(
                         actions[agent_id]
                     )
->>>>>>> c61c9572
                     # Record the timestep for the action.
                     self.global_actions_t[agent_id].append(self.t)
                     # If available, buffer also reward. Note, if the agent is terminated
                     # or truncated, we finish the `SingleAgentEpisode`.
-<<<<<<< HEAD
-                    if agent_id in reward:
-=======
                     if agent_id in rewards:
->>>>>>> c61c9572
                         # Add the reward to the existing one in the buffer. Note, the
                         # default value is zero.
                         # TODO (simon): Refactor to `record_rewards()`.
                         self.agent_buffers[agent_id]["rewards"].put_nowait(
                             self.agent_buffers[agent_id]["rewards"].get_nowait()
-<<<<<<< HEAD
-                            + reward[agent_id]
-                        )
-                        # Add to the global reward list.
-                        self.partial_rewards[agent_id].append(reward[agent_id])
-                        # Add also to the global reward timestep mapping.
-                        self.partial_rewards_t[agent_id].append(self.t)
-                    # If the agent got any extra model outputs, buffer them, too.
-                    if extra_model_output and agent_id in extra_model_output:
-=======
                             + rewards[agent_id]
                         )
                         # Add to the global reward list.
@@ -1265,26 +1037,17 @@
                         self.partial_rewards_t[agent_id].append(self.t)
                     # If the agent got any extra model outputs, buffer them, too.
                     if extra_model_outputs and agent_id in extra_model_outputs:
->>>>>>> c61c9572
                         # Flush the default `None` from buffer.
                         self.agent_buffers[agent_id]["extra_model_outputs"].get_nowait()
                         # STore the extra model outputs into the buffer.
                         self.agent_buffers[agent_id]["extra_model_outputs"].put_nowait(
-<<<<<<< HEAD
-                            extra_model_output[agent_id]
-=======
                             extra_model_outputs[agent_id]
->>>>>>> c61c9572
                         )
 
             # CASE 3: No observation and no action.
             # We have neither observation nor action. Then, we could have `reward`,
             # `is_terminated` or `is_truncated` and should record it.
-<<<<<<< HEAD
-            elif agent_id not in observation and agent_id not in action:
-=======
             elif agent_id not in observations and agent_id not in actions:
->>>>>>> c61c9572
                 # The agent could be is_terminated
                 if agent_is_terminated or agent_is_truncated:
                     # If the agent has never stepped, we treat it as not being
@@ -1316,19 +1079,11 @@
                     # as it is initialized as a zero reward.
                     agent_reward = self.agent_buffers[agent_id]["rewards"].get_nowait()
                     # If a reward is received at this timestep record it.
-<<<<<<< HEAD
-                    if agent_id in reward:
-                        # TODO (simon): Refactor to `record_rewards()`.
-                        agent_reward += reward[agent_id]
-                        # Add to the global reward list.
-                        self.partial_rewards[agent_id].append(reward[agent_id])
-=======
                     if agent_id in rewards:
                         # TODO (simon): Refactor to `record_rewards()`.
                         agent_reward += rewards[agent_id]
                         # Add to the global reward list.
                         self.partial_rewards[agent_id].append(rewards[agent_id])
->>>>>>> c61c9572
                         # Add also to the global reward timestep mapping.
                         self.partial_rewards_t[agent_id].append(self.t)
 
@@ -1336,16 +1091,6 @@
                     # it in the timestep mapping.
                     self.global_t_to_local_t[agent_id].append(self.t)
                     # Finish the agent's episode.
-<<<<<<< HEAD
-                    self.agent_episodes[agent_id].add_timestep(
-                        observation=self.agent_episodes[agent_id].observations[-1],
-                        action=agent_action,
-                        reward=agent_reward,
-                        info=None if agent_id not in info else info[agent_id],
-                        is_terminated=agent_is_terminated,
-                        is_truncated=agent_is_truncated,
-                        extra_model_output=agent_extra_model_output,
-=======
                     self.agent_episodes[agent_id].add_env_step(
                         observation=self.agent_episodes[agent_id].observations[-1],
                         action=agent_action,
@@ -1354,22 +1099,12 @@
                         terminated=agent_is_terminated,
                         truncated=agent_is_truncated,
                         extra_model_outputs=agent_extra_model_output,
->>>>>>> c61c9572
                     )
                 # The agent is still alive.
                 else:
                     # If the agent received an reward (triggered by actions of
                     # other agents) we collect it and add it to the one in the
                     # buffer.
-<<<<<<< HEAD
-                    if agent_id in reward:
-                        self.agent_buffers[agent_id]["rewards"].put_nowait(
-                            self.agent_buffers[agent_id]["rewards"].get_nowait()
-                            + reward[agent_id]
-                        )
-                        # Add to the global reward list.
-                        self.partial_rewards[agent_id].append(reward[agent_id])
-=======
                     if agent_id in rewards:
                         self.agent_buffers[agent_id]["rewards"].put_nowait(
                             self.agent_buffers[agent_id]["rewards"].get_nowait()
@@ -1377,7 +1112,6 @@
                         )
                         # Add to the global reward list.
                         self.partial_rewards[agent_id].append(rewards[agent_id])
->>>>>>> c61c9572
                         # Add also to the global reward timestep mapping.
                         self.partial_rewards_t[agent_id].append(self.t)
             # CASE 4: Observation and action.
@@ -1397,24 +1131,6 @@
                 self.global_t_to_local_t[agent_id].append(self.t)
                 # Record the action to the global action timestep mapping.
                 self.global_actions_t[agent_id].append(self.t)
-<<<<<<< HEAD
-                if agent_id in reward:
-                    # Also add to the global reward list.
-                    self.partial_rewards[agent_id].append(reward[agent_id])
-                    # And add to the global reward timestep mapping.
-                    self.partial_rewards_t[agent_id].append(self.t)
-                # Add timestep to `SingleAgentEpisode`.
-                self.agent_episodes[agent_id].add_timestep(
-                    observation=observation[agent_id],
-                    action=action[agent_id],
-                    reward=0.0 if agent_id not in reward else reward[agent_id],
-                    info=None if agent_id not in info else info[agent_id],
-                    is_terminated=agent_is_terminated,
-                    is_truncated=agent_is_truncated,
-                    extra_model_output=None
-                    if extra_model_output is None
-                    else extra_model_output[agent_id],
-=======
                 if agent_id in rewards:
                     # Also add to the global reward list.
                     self.partial_rewards[agent_id].append(rewards[agent_id])
@@ -1431,7 +1147,6 @@
                     extra_model_outputs=None
                     if extra_model_outputs is None
                     else extra_model_outputs[agent_id],
->>>>>>> c61c9572
                 )
 
     @property
@@ -1464,22 +1179,10 @@
         return self.is_terminated or self.is_truncated
 
     # TODO (sven, simon): We are taking over dead agents to the successor
-<<<<<<< HEAD
-    # is this intended or should we better check during concatenation, if
-    # the union of agents from both episodes is included? Next issue.
-    def create_successor(self) -> "MultiAgentEpisode":
-        """Restarts an ongoing episode from its last observation.
-
-        Note, this method is used so far specifically for the case of
-        `batch_mode="truncated_episodes"` to ensure that episodes are
-        immutable inside the `EnvRunner` when truncated and passed over
-        to postprocessing.
-=======
     #  is this intended or should we better check during concatenation, if
     #  the union of agents from both episodes is included? Next issue.
     def cut(self) -> "MultiAgentEpisode":
         """Returns a successor episode chunk (of len=0) continuing from this Episode.
->>>>>>> c61c9572
 
         The successor will have the same ID as `self` and starts at the timestep where
         it's predecessor `self` left off. The current observations and infos
@@ -1497,13 +1200,8 @@
                 agent_id: agent_eps.id_
                 for agent_id, agent_eps in self.agent_episodes.items()
             },
-<<<<<<< HEAD
-            is_terminated=self.is_terminated,
-            is_truncated=self.is_truncated,
-=======
             terminateds=self.is_terminated,
             truncateds=self.is_truncated,
->>>>>>> c61c9572
             t_started=self.t,
         )
 
@@ -1512,11 +1210,7 @@
             # all agents that are still alive.
             if not agent_eps.is_done and agent_eps.observations:
                 # Build a successor for each agent that is not done, yet.
-<<<<<<< HEAD
-                successor.agent_episodes[agent_id] = agent_eps.create_successor()
-=======
                 successor.agent_episodes[agent_id] = agent_eps.cut()
->>>>>>> c61c9572
                 # Record the initial observation in the global timestep mapping.
                 successor.global_t_to_local_t[agent_id] = _IndexMapping(
                     [self.global_t_to_local_t[agent_id][-1]]
@@ -1526,13 +1220,8 @@
             else:
                 successor.agent_episodes[agent_id] = SingleAgentEpisode(
                     id_=agent_eps.id_,
-<<<<<<< HEAD
-                    is_terminated=agent_eps.is_terminated,
-                    is_truncated=agent_eps.is_truncated,
-=======
                     terminated=agent_eps.is_terminated,
                     truncated=agent_eps.is_truncated,
->>>>>>> c61c9572
                 )
                 successor.global_t_to_local_t[agent_id] = _IndexMapping()
 
@@ -1653,11 +1342,7 @@
             sum(len(agent_map) for agent_map in self.global_t_to_local_t.values()) > 0
         ), (
             "ERROR: Cannot determine return of episode that hasn't started, yet!"
-<<<<<<< HEAD
-            "Call `MultiAgentEpisode.add_initial_observation(initial_observation=)` "
-=======
             "Call `MultiAgentEpisode.add_env_reset(observations=)` "
->>>>>>> c61c9572
             "first (after which `get_return(MultiAgentEpisode)` will be 0)."
         )
         env_return = sum(
@@ -1799,57 +1484,14 @@
         actions: Optional[List[MultiAgentDict]] = None,
         rewards: Optional[List[MultiAgentDict]] = None,
         infos: Optional[List[MultiAgentDict]] = None,
-<<<<<<< HEAD
-        is_terminateds: Union[MultiAgentDict, bool] = False,
-        is_truncateds: Union[MultiAgentDict, bool] = False,
-        extra_model_outputs: Optional[MultiAgentDict] = None,
-=======
         terminateds: Union[MultiAgentDict, bool] = False,
         truncateds: Union[MultiAgentDict, bool] = False,
         extra_model_outputs: Optional[List[MultiAgentDict]] = None,
->>>>>>> c61c9572
     ) -> SingleAgentEpisode:
         """Generates a SingleAgentEpisode from multi-agent data.
 
         Note, if no data is provided an empty `SingleAgentEpiosde`
-<<<<<<< HEAD
-        will be returned that starts at `SIngleAgentEpisode.t_started=0`.
-
-        Args:
-            agent_id: String, idnetifying the agent for which the data should
-                be extracted.
-            agent_episode_ids: Optional. A dictionary mapping agents to
-                corresponding episode ids. If `None` the `SingleAgentEpisode`
-                creates a hexadecimal code.
-            observations: Optional. A list of dictionaries, each mapping
-                from agent ids to observations. When data is provided
-                it should be complete, i.e. observations, actions, rewards,
-                etc. should be provided.
-            actions: Optional. A list of dictionaries, each mapping
-                from agent ids to actions. When data is provided
-                it should be complete, i.e. observations, actions, rewards,
-                etc. should be provided.
-            rewards: Optional. A list of dictionaries, each mapping
-                from agent ids to rewards. When data is provided
-                it should be complete, i.e. observations, actions, rewards,
-                etc. should be provided.
-            infos: Optional. A list of dictionaries, each mapping
-                from agent ids to infos. When data is provided
-                it should be complete, i.e. observations, actions, rewards,
-                etc. should be provided.
-            extra_model_outputs: Optional. A list of agent mappings for every
-                timestep. Each of these dictionaries maps an agent to its
-                corresponding `extra_model_outputs`, which a re specific model
-                outputs needed by the algorithm used (e.g. `vf_preds` and
-                `action_logp` for PPO). f data is provided it should be complete
-                (i.e. observations, actions, rewards, is_terminated, is_truncated,
-                and all necessary `extra_model_outputs`).
-
-        Returns: An instance of `SingleAgentEpisode` containing the agent's
-            extracted episode data.
-=======
         will be returned that starts at `SingleAgentEpisode.t_started=0`.
->>>>>>> c61c9572
         """
 
         # If an episode id for an agent episode was provided assign it.
@@ -1889,11 +1531,7 @@
             )
             # Like observations, infos start at timestep `t=0`, so we do not need to
             # shift or start later when using the global timestep mapping. But we
-<<<<<<< HEAD
-            # need to use tha timestep carriage in case the starting timestep is
-=======
             # need to use the timestep carriage in case the starting timestep is
->>>>>>> c61c9572
             # different from the length of observations-after-initialization.
             agent_infos = (
                 None
@@ -1903,53 +1541,15 @@
                 )
             )
 
-<<<<<<< HEAD
-            agent_extra_model_outputs = (
-=======
             _agent_extra_model_outputs = (
->>>>>>> c61c9572
                 None
                 if extra_model_outputs is None
                 else self._get_single_agent_data(
                     agent_id,
                     extra_model_outputs,
                     use_global_t_to_local_t=False,
-<<<<<<< HEAD
                 )
             )
-
-            agent_is_terminated = (
-                [False]
-                if is_terminateds is None
-                else self._get_single_agent_data(
-                    agent_id, is_terminateds, use_global_t_to_local_t=False
-=======
->>>>>>> c61c9572
-                )
-                # else self._get_single_agent_data(
-                #     agent_id, is_terminateds, start_index=1, shift=-1
-                # )
-            )
-<<<<<<< HEAD
-            # If a list the list could be empty, if the agent never stepped.
-            agent_is_terminated = (
-                False if not agent_is_terminated else agent_is_terminated[-1]
-            )
-
-            agent_is_truncated = (
-                [False]
-                if is_truncateds is None
-                else self._get_single_agent_data(
-                    agent_id,
-                    is_truncateds,
-                    use_global_t_to_local_t=False,
-                )
-            )
-            # If a list the list could be empty, if the agent never stepped.
-            agent_is_truncated = (
-                False if not agent_is_truncated else agent_is_truncated[-1]
-            )
-=======
             # Convert `extra_model_outputs` for this agent from list of dicts to dict
             # of lists.
             agent_extra_model_outputs = defaultdict(list)
@@ -1959,7 +1559,6 @@
 
             agent_is_terminated = terminateds.get(agent_id, False)
             agent_is_truncated = truncateds.get(agent_id, False)
->>>>>>> c61c9572
 
             # If there are as many actions as observations we have to buffer.
             if (
@@ -1969,16 +1568,6 @@
             ):
                 # Assert then that the other data is in order.
                 if agent_extra_model_outputs:
-<<<<<<< HEAD
-                    assert len(agent_extra_model_outputs) == len(
-                        agent_actions
-                    ), f"Agent {agent_id} has not as many extra model outputs as "
-                    "actions."
-                    # Put the last extra model outputs into the buffer.
-                    self.agent_buffers[agent_id]["extra_model_outputs"].get_nowait()
-                    self.agent_buffers[agent_id]["extra_model_outputs"].put_nowait(
-                        agent_extra_model_outputs.pop()
-=======
                     assert all(
                         len(v) == len(agent_actions)
                         for v in agent_extra_model_outputs.values()
@@ -1991,7 +1580,6 @@
                     self.agent_buffers[agent_id]["extra_model_outputs"].get_nowait()
                     self.agent_buffers[agent_id]["extra_model_outputs"].put_nowait(
                         {k: v.pop() for k, v in agent_extra_model_outputs.items()}
->>>>>>> c61c9572
                     )
 
                 # Put the last action into the buffer.
@@ -2001,12 +1589,7 @@
             # `_generate_partial_rewards` method and can be done where
             # the global timestep  and global action timestep
             # mappings are created (__init__).
-<<<<<<< HEAD
-            # We have to take care of partial rewards when generating the
-            # agent rewards:
-=======
             # We have to take care of partial rewards when generating the agent rewards:
->>>>>>> c61c9572
             #   1. Rewards between different observations -> added up and
             #       assigned to next observation.
             #   2. Rewards after the last observation -> get buffered and added up
@@ -2033,10 +1616,6 @@
                         if (t + 1) in self.global_t_to_local_t[agent_id][1:]:
                             agent_rewards.append(agent_reward)
                             agent_reward = 0.0
-<<<<<<< HEAD
-                            continue
-=======
->>>>>>> c61c9572
 
                 # If the agent reward is not zero, we must have rewards that came
                 # after the last observation. Then we buffer this reward.
@@ -2053,13 +1632,8 @@
                 actions=agent_actions,
                 rewards=agent_rewards,
                 infos=agent_infos,
-<<<<<<< HEAD
-                is_terminated=agent_is_terminated,
-                is_truncated=agent_is_truncated,
-=======
                 terminated=agent_is_terminated,
                 truncated=agent_is_truncated,
->>>>>>> c61c9572
                 extra_model_outputs=agent_extra_model_outputs,
             )
         # Otherwise return empty `SingleAgentEpisode`.
