from collections import defaultdict
import copy
from typing import (
    Any,
    Callable,
    Collection,
    DefaultDict,
    Dict,
    List,
    Optional,
    Set,
    Union,
)
import uuid

import gymnasium as gym
import numpy as np

from ray.rllib.env.single_agent_episode import SingleAgentEpisode
from ray.rllib.env.utils.infinite_lookback_buffer import InfiniteLookbackBuffer
from ray.rllib.policy.sample_batch import MultiAgentBatch
from ray.rllib.utils import force_list
from ray.rllib.utils.error import MultiAgentEnvError
from ray.rllib.utils.spaces.space_utils import batch
from ray.rllib.utils.typing import AgentID, ModuleID, MultiAgentDict
from ray.util.annotations import PublicAPI


# TODO (simon): Include cases in which the number of agents in an
# episode are shrinking or growing during the episode itself.
@PublicAPI(stability="alpha")
class MultiAgentEpisode:
    """Stores multi-agent episode data.

    The central attribute of the class is the timestep mapping
    `self.env_t_to_agent_t` that maps AgentIDs to their specific environment steps to
    the agent's own scale/timesteps.

    Each AgentID in the `MultiAgentEpisode` has its own `SingleAgentEpisode` object
    in which this agent's data is stored. Together with the env_t_to_agent_t mapping,
    we can extract information either on any individual agent's time scale or from
    the (global) multi-agent environment time scale.

    Extraction of data from a MultiAgentEpisode happens via the getter APIs, e.g.
    `get_observations()`, which work analogous to the ones implemented in the
    `SingleAgentEpisode` class.

    Note that recorded `terminateds`/`truncateds` come as simple
    `MultiAgentDict`s mapping AgentID to bools and thus have no assignment to a
    certain timestep (analogous to a SingleAgentEpisode's single `terminated/truncated`
    boolean flag). Instead we assign it to the last observation recorded.
    Theoretically, there could occur edge cases in some environments
    where an agent receives partial rewards and then terminates without
    a last observation. In these cases, we duplicate the last observation.

    Also, if no initial observation has been received yet for an agent, but
    some  rewards for this same agent already occurred, we delete the agent's data
    up to here, b/c there is nothing to learn from these "premature" rewards.
    """

    SKIP_ENV_TS_TAG = "S"

    def __init__(
        self,
        id_: Optional[str] = None,
        *,
        observations: Optional[List[MultiAgentDict]] = None,
        observation_space: Optional[gym.Space] = None,
        infos: Optional[List[MultiAgentDict]] = None,
        actions: Optional[List[MultiAgentDict]] = None,
        action_space: Optional[gym.Space] = None,
        rewards: Optional[List[MultiAgentDict]] = None,
        terminateds: Union[MultiAgentDict, bool] = False,
        truncateds: Union[MultiAgentDict, bool] = False,
        render_images: Optional[List[np.ndarray]] = None,
        extra_model_outputs: Optional[List[MultiAgentDict]] = None,
        env_t_started: Optional[int] = None,
        agent_t_started: Optional[Dict[AgentID, int]] = None,
        len_lookback_buffer: Union[int, str] = "auto",
        agent_episode_ids: Optional[Dict[AgentID, str]] = None,
        agent_module_ids: Optional[Dict[AgentID, ModuleID]] = None,
        agent_to_module_mapping_fn: Optional[
            Callable[[AgentID, "MultiAgentEpisode"], ModuleID]
        ] = None,
    ):
        """Initializes a `MultiAgentEpisode`.

        Args:
            id_: Optional. Either a string to identify an episode or None.
                If None, a hexadecimal id is created. In case of providing
                a string, make sure that it is unique, as episodes get
                concatenated via this string.
            observations: A list of dictionaries mapping agent IDs to observations.
                Can be None. If provided, should match all other episode data
                (actions, rewards, etc.) in terms of list lengths and agent IDs.
            observation_space: An optional gym.spaces.Dict mapping agent IDs to
                individual agents' spaces, which all (individual agents') observations
                should abide to. If not None and this MultiAgentEpisode is finalized
                (via the `self.finalize()` method), and data is appended or set, the new
                data will be checked for correctness.
            infos: A list of dictionaries mapping agent IDs to info dicts.
                Can be None. If provided, should match all other episode data
                (observations, rewards, etc.) in terms of list lengths and agent IDs.
            actions: A list of dictionaries mapping agent IDs to actions.
                Can be None. If provided, should match all other episode data
                (observations, rewards, etc.) in terms of list lengths and agent IDs.
            action_space: An optional gym.spaces.Dict mapping agent IDs to
                individual agents' spaces, which all (individual agents') actions
                should abide to. If not None and this MultiAgentEpisode is finalized
                (via the `self.finalize()` method), and data is appended or set, the new
                data will be checked for correctness.
            rewards: A list of dictionaries mapping agent IDs to rewards.
                Can be None. If provided, should match all other episode data
                (actions, rewards, etc.) in terms of list lengths and agent IDs.
            terminateds: A boolean defining if an environment has
                terminated OR a MultiAgentDict mapping individual agent ids
                to boolean flags indicating whether individual agents have terminated.
                A special __all__ key in these dicts indicates, whether the episode
                is terminated for all agents.
                The default is `False`, i.e. the episode has not been terminated.
            truncateds: A boolean defining if the environment has been
                truncated OR a MultiAgentDict mapping individual agent ids
                to boolean flags indicating whether individual agents have been
                truncated. A special __all__ key in these dicts indicates, whether the
                episode is truncated for all agents.
                The default is `False`, i.e. the episode has not been truncated.
            render_images: A list of RGB uint8 images from rendering
                the multi-agent environment.
            extra_model_outputs: A list of dictionaries mapping agent IDs to their
                corresponding extra model outputs. Each of these "outputs" is a dict
                mapping keys (str) to model output values, for example for
                `key=STATE_OUT`, the values would be the internal state outputs for
                that agent.
            env_t_started: The env timestep (int) that defines the starting point
                of the episode. This is only larger zero, if an already ongoing episode
                chunk is being created, for example by slicing an ongoing episode or
                by calling the `cut()` method on an ongoing episode.
            agent_t_started: A dict mapping AgentIDs to the respective agent's (local)
                timestep at which its SingleAgentEpisode chunk started.
            len_lookback_buffer: The size of the lookback buffers to keep in
                front of this Episode for each type of data (observations, actions,
                etc..). If larger 0, will interpret the first `len_lookback_buffer`
                items in each type of data as NOT part of this actual
                episode chunk, but instead serve as "historical" record that may be
                viewed and used to derive new data from. For example, it might be
                necessary to have a lookback buffer of four if you would like to do
                observation frame stacking and your episode has been cut and you are now
                operating on a new chunk (continuing from the cut one). Then, for the
                first 3 items, you would have to be able to look back into the old
                chunk's data.
                If `len_lookback_buffer` is "auto" (default), will interpret all
                provided data in the constructor as part of the lookback buffers.
            agent_episode_ids: An optional dict mapping AgentIDs
                to their corresponding `SingleAgentEpisode`. If None, each
                `SingleAgentEpisode` in `MultiAgentEpisode.agent_episodes`
                will generate a hexadecimal code. If a dictionary is provided
                make sure that IDs are unique as agents' `SingleAgentEpisode`s
                get concatenated or recreated by it.
            agent_module_ids: An optional dict mapping AgentIDs to their respective
                ModuleIDs (these mapping are always valid for an entire episode and
                thus won't change during the course of this episode). If a mapping from
                agent to module has already been provided via this dict, the (optional)
                `agent_to_module_mapping_fn` will NOT be used again to map the same
                agent (agents do not change their assigned module in the course of
                one episode).
            agent_to_module_mapping_fn: A callable taking an AgentID and a
                MultiAgentEpisode as args and returning a ModuleID. Used to map agents
                that have not been mapped yet (because they just entered this episode)
                to a ModuleID. The resulting ModuleID is only stored inside the agent's
                SingleAgentEpisode object.
        """
        self.id_: str = id_ or uuid.uuid4().hex
        if agent_to_module_mapping_fn is None:
            from ray.rllib.algorithms.algorithm_config import AlgorithmConfig

            agent_to_module_mapping_fn = (
                AlgorithmConfig.DEFAULT_AGENT_TO_MODULE_MAPPING_FN
            )
        self.agent_to_module_mapping_fn = agent_to_module_mapping_fn
        # In case a user - e.g. via callbacks - already forces a mapping to happen
        # via the `module_for()` API even before the agent has entered the episode
        # (and has its SingleAgentEpisode created), we store all aldeary done mappings
        # in this dict here.
        self._agent_to_module_mapping: Dict[AgentID, ModuleID] = agent_module_ids or {}

        # Lookback buffer length is not provided. Interpret all provided data as
        # lookback buffer.
        if len_lookback_buffer == "auto":
            len_lookback_buffer = len(rewards or [])

        self.observation_space = observation_space or {}
        self.action_space = action_space or {}

        terminateds = terminateds or {}
        truncateds = truncateds or {}

        # The global last timestep of the episode and the timesteps when this chunk
        # started (excluding a possible lookback buffer).
        self.env_t_started = env_t_started or 0
        self.env_t = (
            (len(rewards) if rewards is not None else 0)
            - len_lookback_buffer
            + self.env_t_started
        )
        self.agent_t_started = defaultdict(int, agent_t_started or {})

        # Keeps track of the correspondence between agent steps and environment steps.
        # Under each AgentID as key is a InfiniteLookbackBuffer with the following
        # data in it:
        # The indices of the items in the data represent environment timesteps,
        # starting from index=0 for the `env.reset()` and with each `env.step()` call
        # increase by 1.
        # The values behind these (env timestep) indices represent the agent timesteps
        # happening at these env timesteps and the special value of
        # `self.SKIP_ENV_TS_TAG` means that the agent did NOT step at the given env
        # timestep.
        # Thus, agents that are part of the reset obs, will start their mapping data
        # with a [0 ...], all other agents will start their mapping data with:
        # [self.SKIP_ENV_TS_TAG, ...].
        self.env_t_to_agent_t: DefaultDict[
            AgentID, InfiniteLookbackBuffer
        ] = defaultdict(InfiniteLookbackBuffer)

        # Create caches for hanging actions/rewards/extra_model_outputs.
        # When an agent gets an observation (and then sends an action), but does not
        # receive immediately a next observation, we store the "hanging" action (and
        # related rewards and extra model outputs) in the caches postfixed w/ `_end`
        # until the next observation is received.
        self._hanging_actions_end = {}
        self._hanging_extra_model_outputs_end = defaultdict(dict)
        self._hanging_rewards_end = defaultdict(float)

        # In case of a `cut()` or `slice()`, we also need to store the hanging actions,
        # rewards, and extra model outputs that were already "hanging" in preceeding
        # episode slice.
        self._hanging_actions_begin = {}
        self._hanging_extra_model_outputs_begin = defaultdict(dict)
        self._hanging_rewards_begin = defaultdict(float)

        # If this is an ongoing episode than the last `__all__` should be `False`
        self.is_terminated: bool = (
            terminateds
            if isinstance(terminateds, bool)
            else terminateds.get("__all__", False)
        )

        # If this is an ongoing episode than the last `__all__` should be `False`
        self.is_truncated: bool = (
            truncateds
            if isinstance(truncateds, bool)
            else truncateds.get("__all__", False)
        )

        # The individual agent SingleAgentEpisode objects.
        self.agent_episodes: Dict[AgentID, SingleAgentEpisode] = {}
        self._init_single_agent_episodes(
            agent_module_ids=agent_module_ids,
            agent_episode_ids=agent_episode_ids,
            observations=observations,
            infos=infos,
            actions=actions,
            rewards=rewards,
            terminateds=terminateds,
            truncateds=truncateds,
            extra_model_outputs=extra_model_outputs,
            len_lookback_buffer=len_lookback_buffer,
        )

        # TODO (sven): Remove this in favor of logging render images from an env inside
        #  custom callbacks and using a to-be-designed metrics logger. Render images
        #  from the env should NOT be stored in an episode (b/c they have nothing to do
        #  with the data to be learned from, which should be the only thing an episode
        #  has to be concerned with).
        # RGB uint8 images from rendering the env.
        assert render_images is None or observations is not None
        self.render_images: Union[List[np.ndarray], List[object]] = (
            [] if render_images is None else render_images
        )

        # Validate ourselves.
        self.validate()

    def add_env_reset(
        self,
        *,
        observations: MultiAgentDict,
        infos: Optional[MultiAgentDict] = None,
        render_image: Optional[np.ndarray] = None,
    ) -> None:
        """Stores initial observation.

        Args:
            observations: A dictionary mapping agent IDs to initial observations.
                Note that some agents may not have an initial observation.
            infos: A dictionary mapping agent IDs to initial info dicts.
                Note that some agents may not have an initial info dict. If not None,
                the agent IDs in `infos` must be a subset of those in `observations`
                meaning it would not be allowed to have an agent with an info dict,
                but not with an observation.
            render_image: A (global) RGB uint8 image from rendering the environment
                (for all agents).
        """
        assert not self.is_done
        # Assume that this episode is completely empty and has not stepped yet.
        # Leave self.env_t (and self.env_t_started) at 0.
        assert self.env_t == self.env_t_started == 0
        infos = infos or {}

        # Note that we store the render images into the `MultiAgentEpisode`
        # instead into each `SingleAgentEpisode`.
        if render_image is not None:
            self.render_images.append(render_image)

        # Note, all agents will have an initial observation, some may have an initial
        # info dict as well.
        for agent_id, agent_obs in observations.items():
            # Update env_t_to_agent_t mapping (all agents that are part of the reset
            # obs have their first mapping 0 (env_t) -> 0 (agent_t)).
            self.env_t_to_agent_t[agent_id].append(0)
            # Create SingleAgentEpisode, if necessary.
            if agent_id not in self.agent_episodes:
                self.agent_episodes[agent_id] = SingleAgentEpisode(
                    agent_id=agent_id,
                    module_id=self.module_for(agent_id),
                    multi_agent_episode_id=self.id_,
                    observation_space=self.observation_space.get(agent_id),
                    action_space=self.action_space.get(agent_id),
                )
            # Add initial observations (and infos) to the agent's episode.
            self.agent_episodes[agent_id].add_env_reset(
                observation=agent_obs,
                infos=infos.get(agent_id),
            )

    def add_env_step(
        self,
        observations: MultiAgentDict,
        actions: MultiAgentDict,
        rewards: MultiAgentDict,
        infos: Optional[MultiAgentDict] = None,
        *,
        terminateds: Optional[MultiAgentDict] = None,
        truncateds: Optional[MultiAgentDict] = None,
        render_image: Optional[np.ndarray] = None,
        extra_model_outputs: Optional[MultiAgentDict] = None,
    ) -> None:
        """Adds a timestep to the episode.

        Args:
            observations: A dictionary mapping agent IDs to their corresponding
                next observations. Note that some agents may not have stepped at this
                timestep.
            actions: Mandatory. A dictionary mapping agent IDs to their
                corresponding actions. Note that some agents may not have stepped at
                this timestep.
            rewards: Mandatory. A dictionary mapping agent IDs to their
                corresponding observations. Note that some agents may not have stepped
                at this timestep.
            infos: A dictionary mapping agent IDs to their
                corresponding info. Note that some agents may not have stepped at this
                timestep.
            terminateds: A dictionary mapping agent IDs to their `terminated` flags,
                indicating, whether the environment has been terminated for them.
                A special `__all__` key indicates that the episode is terminated for
                all agent IDs.
            terminateds: A dictionary mapping agent IDs to their `truncated` flags,
                indicating, whether the environment has been truncated for them.
                A special `__all__` key indicates that the episode is `truncated` for
                all agent IDs.
            render_image: An RGB uint8 image from rendering the environment.
            extra_model_outputs: A dictionary mapping agent IDs to their
                corresponding specific model outputs (also in a dictionary; e.g.
                `vf_preds` for PPO).
        """
        # Cannot add data to an already done episode.
        if self.is_done:
            raise MultiAgentEnvError(
                "Cannot call `add_env_step` on a MultiAgentEpisode that is already "
                "done!"
            )

        infos = infos or {}
        terminateds = terminateds or {}
        truncateds = truncateds or {}
        extra_model_outputs = extra_model_outputs or {}

        # Increase (global) env step by one.
        self.env_t += 1

        # TODO (sven, simon): Will there still be an `__all__` that is
        #  terminated or truncated?
        # TODO (simon): Maybe allow user to not provide this and then `__all__` is
        #  False?
        self.is_terminated = terminateds.get("__all__", False)
        self.is_truncated = truncateds.get("__all__", False)

        # Note that we store the render images into the `MultiAgentEpisode`
        # instead of storing them into each `SingleAgentEpisode`.
        if render_image is not None:
            self.render_images.append(render_image)

        # For all agents that are not stepping in this env step, but that are not done
        # yet -> Add a skip tag to their env- to agent-step mappings.
        stepped_agent_ids = set(observations.keys())
        for agent_id, env_t_to_agent_t in self.env_t_to_agent_t.items():
            if agent_id not in stepped_agent_ids:
                env_t_to_agent_t.append(self.SKIP_ENV_TS_TAG)

        # Loop through all agent IDs that we received data for in this step:
        # Those found in observations, actions, and rewards.
        agent_ids_with_data = (
            set(observations.keys())
            | set(actions.keys())
            | set(rewards.keys())
            | set(terminateds.keys())
            | set(truncateds.keys())
            | set(
                self.agent_episodes.keys()
                if terminateds.get("__all__") or truncateds.get("__all__")
                else set()
            )
        ) - {"__all__"}
        for agent_id in agent_ids_with_data:
            if agent_id not in self.agent_episodes:
                sa_episode = SingleAgentEpisode(
                    agent_id=agent_id,
                    module_id=self.module_for(agent_id),
                    multi_agent_episode_id=self.id_,
                    observation_space=self.observation_space.get(agent_id),
                    action_space=self.action_space.get(agent_id),
                )
            else:
                sa_episode = self.agent_episodes.get(agent_id)

            # Collect value to be passed (at end of for-loop) into `add_env_step()`
            # call.
            _observation = observations.get(agent_id)
            _action = actions.get(agent_id)
            _reward = rewards.get(agent_id)
            _infos = infos.get(agent_id)
            _terminated = terminateds.get(agent_id, False) or self.is_terminated
            _truncated = truncateds.get(agent_id, False) or self.is_truncated
            _extra_model_outputs = extra_model_outputs.get(agent_id)

            # The value to place into the env- to agent-step map for this agent ID.
            # _agent_step = self.SKIP_ENV_TS_TAG

            # Agents, whose SingleAgentEpisode had already been done before this
            # step should NOT have received any data in this step.
            if sa_episode.is_done and any(
                v is not None
                for v in [_observation, _action, _reward, _infos, _extra_model_outputs]
            ):
                raise MultiAgentEnvError(
                    f"Agent {agent_id} already had its `SingleAgentEpisode.is_done` "
                    f"set to True, but still received data in a following step! "
                    f"obs={_observation} act={_action} rew={_reward} info={_infos} "
                    f"extra_model_outputs={_extra_model_outputs}."
                )
            _reward = _reward or 0.0

            # CASE 1: A complete agent step is available (in one env step).
            # -------------------------------------------------------------
            # We have an observation and an action for this agent ->
            # Add the agent step to the single agent episode.
            # ... action -> next obs + reward ...
            if _observation is not None and _action is not None:
                if agent_id not in rewards:
                    raise MultiAgentEnvError(
                        f"Agent {agent_id} acted (and received next obs), but did NOT "
                        f"receive any reward from the env!"
                    )

            # CASE 2: Step gets completed with a hanging action OR first observation.
            # ------------------------------------------------------------------------
            # We have an observation, but no action ->
            # a) Action (and extra model outputs) must be hanging already. Also use
            # collected hanging rewards.
            # b) The observation is the first observation for this agent ID.
            elif _observation is not None and _action is None:
                _action = self._hanging_actions_end.pop(agent_id, None)

                # We have a hanging action (the agent had acted after the previous
                # observation, but the env had not responded - until now - with another
                # observation).
                # ...[hanging action] ... ... -> next obs + (reward)? ...
                if _action is not None:
                    # Get the extra model output if available.
                    _extra_model_outputs = self._hanging_extra_model_outputs_end.pop(
                        agent_id, None
                    )
                    _reward = self._hanging_rewards_end.pop(agent_id, 0.0) + _reward
                # First observation for this agent, we have no hanging action.
                # ... [done]? ... -> [1st obs for agent ID]
                else:
                    # The agent is already done -> The agent thus has never stepped once
                    # and we do not have to create a SingleAgentEpisode for it.
                    if _terminated or _truncated:
                        self._del_hanging(agent_id)
                        continue
                    # This must be the agent's initial observation.
                    else:
                        # Prepend n skip tags to this agent's mapping + the initial [0].
                        self.env_t_to_agent_t[agent_id].extend(
                            [self.SKIP_ENV_TS_TAG] * self.env_t + [0]
                        )
                        # Make `add_env_reset` call and continue with next agent.
                        sa_episode.add_env_reset(observation=_observation, infos=_infos)
                        # Add possible reward to begin cache.
                        self._hanging_rewards_begin[agent_id] += _reward
                        # Now that the SAEps is valid, add it to our dict.
                        self.agent_episodes[agent_id] = sa_episode
                        continue

            # CASE 3: Step is started (by an action), but not completed (no next obs).
            # ------------------------------------------------------------------------
            # We have no observation, but we have a hanging action (used when we receive
            # the next obs for this agent in the future).
            elif agent_id not in observations and agent_id in actions:
                # Agent got truncated -> Error b/c we would need a last (truncation)
                # observation for this (otherwise, e.g. bootstrapping would not work).
                # [previous obs] [action] (hanging) ... ... [truncated]
                if _truncated:
                    raise MultiAgentEnvError(
                        f"Agent {agent_id} acted and then got truncated, but did NOT "
                        "receive a last (truncation) observation, required for e.g. "
                        "value function bootstrapping!"
                    )
                # Agent got terminated.
                # [previous obs] [action] (hanging) ... ... [terminated]
                elif _terminated:
                    # If the agent was terminated and no observation is provided,
                    # duplicate the previous one (this is a technical "fix" to properly
                    # complete the single agent episode; this last observation is never
                    # used for learning anyway).
                    _observation = sa_episode.get_observations(-1)
                    _infos = sa_episode.get_infos(-1)
                # Agent is still alive.
                # [previous obs] [action] (hanging) ...
                else:
                    # Hanging action, reward, and extra_model_outputs.
                    assert agent_id not in self._hanging_actions_end
                    self._hanging_actions_end[agent_id] = _action
                    self._hanging_rewards_end[agent_id] = _reward
                    self._hanging_extra_model_outputs_end[
                        agent_id
                    ] = _extra_model_outputs

            # CASE 4: Step has started in the past and is still ongoing (no observation,
            # no action).
            # --------------------------------------------------------------------------
            # Record reward and terminated/truncated flags.
            else:
                _action = self._hanging_actions_end.get(agent_id)

                # Agent is done.
                if _terminated or _truncated:
                    # If the agent has NOT stepped, we treat it as not being
                    # part of this episode.
                    # ... ... [other agents doing stuff] ... ... [agent done]
                    if _action is None:
                        self._del_hanging(agent_id)
                        continue

                    # Agent got truncated -> Error b/c we would need a last (truncation)
                    # observation for this (otherwise, e.g. bootstrapping would not
                    # work).
                    if _truncated:
                        raise MultiAgentEnvError(
                            f"Agent {agent_id} acted and then got truncated, but did "
                            "NOT receive a last (truncation) observation, required "
                            "for e.g. value function bootstrapping!"
                        )

                    # [obs] ... ... [hanging action] ... ... [done]
                    # If the agent was terminated and no observation is provided,
                    # duplicate the previous one (this is a technical "fix" to properly
                    # complete the single agent episode; this last observation is never
                    # used for learning anyway).
                    _observation = sa_episode.get_observations(-1)
                    _infos = sa_episode.get_infos(-1)
                    # `_action` is already `get` above. We don't need to pop out from
                    # the cache as it gets wiped out anyway below b/c the agent is
                    # done.
                    _extra_model_outputs = self._hanging_extra_model_outputs_end.pop(
                        agent_id, None
                    )
                    _reward = self._hanging_rewards_end.pop(agent_id, 0.0) + _reward
                # The agent is still alive, just add current reward to cache.
                else:
                    # But has never stepped in this episode -> add to begin cache.
                    if agent_id not in self.agent_episodes:
                        self._hanging_rewards_begin[agent_id] += _reward
                    # Otherwise, add to end cache.
                    else:
                        self._hanging_rewards_end[agent_id] += _reward

            # If agent is stepping, add timestep to `SingleAgentEpisode`.
            if _observation is not None:
                sa_episode.add_env_step(
                    observation=_observation,
                    action=_action,
                    reward=_reward,
                    infos=_infos,
                    terminated=_terminated,
                    truncated=_truncated,
                    extra_model_outputs=_extra_model_outputs,
                )
                # Update the env- to agent-step mapping.
                self.env_t_to_agent_t[agent_id].append(
                    len(sa_episode) + sa_episode.observations.lookback
                )

            # Agent is also done. -> Erase all hanging values for this agent
            # (they should be empty at this point anyways).
            if _terminated or _truncated:
                self._del_hanging(agent_id)

    def validate(self) -> None:
        """Validates the episode's data.

        This function ensures that the data stored to a `MultiAgentEpisode` is
        in order (e.g. that the correct number of observations, actions, rewards
        are there).
        """
        for eps in self.agent_episodes.values():
            eps.validate()

        # TODO (sven): Validate MultiAgentEpisode specifics, like the timestep mappings,
        #  action/reward caches, etc..

    @property
    def is_finalized(self) -> bool:
        """True, if the data in this episode is already stored as numpy arrays."""
        is_finalized = next(iter(self.agent_episodes.values())).is_finalized
        # Make sure that all single agent's episodes' `finalized` flags are the same.
        if not all(
            eps.is_finalized is is_finalized for eps in self.agent_episodes.values()
        ):
            raise RuntimeError(
                f"Only some SingleAgentEpisode objects in {self} are finalized (others "
                f"are not)!"
            )
        return is_finalized

    @property
    def is_done(self):
        """Whether the episode is actually done (terminated or truncated).

        A done episode cannot be continued via `self.add_env_step()` or being
        concatenated on its right-side with another episode chunk or being
        succeeded via `self.cut()`.

        Note that in a multi-agent environment this does not necessarily
        correspond to single agents having terminated or being truncated.

        `self.is_terminated` should be `True`, if all agents are terminated and
        `self.is_truncated` should be `True`, if all agents are truncated. If
        only one or more (but not all!) agents are `terminated/truncated the
        `MultiAgentEpisode.is_terminated/is_truncated` should be `False`. This
        information about single agent's terminated/truncated states can always
        be retrieved from the `SingleAgentEpisode`s inside the 'MultiAgentEpisode`
        one.

        If all agents are either terminated or truncated, but in a mixed fashion,
        i.e. some are terminated and others are truncated: This is currently
        undefined and could potentially be a problem (if a user really implemented
        such a multi-agent env that behaves this way).

        Returns:
            Boolean defining if an episode has either terminated or truncated.
        """
        return self.is_terminated or self.is_truncated

    def finalize(
        self,
        drop_zero_len_single_agent_episodes: bool = False,
    ) -> "MultiAgentEpisode":
        """Converts this Episode's list attributes to numpy arrays.

        This means in particular that this episodes' lists (per single agent) of
        (possibly complex) data (e.g. an agent having a dict obs space) will be
        converted to (possibly complex) structs, whose leafs are now numpy arrays.
        Each of these leaf numpy arrays will have the same length (batch dimension)
        as the length of the original lists.

        Note that Columns.INFOS are NEVER numpy'ized and will remain a list
        (normally, a list of the original, env-returned dicts). This is due to the
        heterogeneous nature of INFOS returned by envs, which would make it unwieldy to
        convert this information to numpy arrays.

        After calling this method, no further data may be added to this episode via
        the `self.add_env_step()` method.

        Examples:

        .. testcode::

            import numpy as np

            from ray.rllib.env.multi_agent_episode import MultiAgentEpisode
            from ray.rllib.env.tests.test_multi_agent_episode import (
                TestMultiAgentEpisode
            )

            # Create some multi-agent episode data.
            (
                observations,
                actions,
                rewards,
                terminateds,
                truncateds,
                infos,
            ) = TestMultiAgentEpisode._mock_multi_agent_records()
            # Define the agent ids.
            agent_ids = ["agent_1", "agent_2", "agent_3", "agent_4", "agent_5"]

            episode = MultiAgentEpisode(
                observations=observations,
                infos=infos,
                actions=actions,
                rewards=rewards,
                # Note: terminated/truncated have nothing to do with an episode
                # being `finalized` or not (via the `self.finalize()` method)!
                terminateds=terminateds,
                truncateds=truncateds,
                len_lookback_buffer=0,  # no lookback; all data is actually "in" episode
            )

            # Episode has not been finalized (numpy'ized) yet.
            assert not episode.is_finalized
            # We are still operating on lists.
            assert (
                episode.get_observations(
                    indices=[1],
                    agent_ids="agent_1",
                ) == {"agent_1": [1]}
            )

            # Let's finalize the episode.
            episode.finalize()
            assert episode.is_finalized

            # Everything is now numpy arrays (with 0-axis of size
            # B=[len of requested slice]).
            assert (
                isinstance(episode.get_observations(
                    indices=[1],
                    agent_ids="agent_1",
                )["agent_1"], np.ndarray)
            )

        Args:
            drop_zero_len_single_agent_episodes: If True, will remove from this
                episode all underlying SingleAgentEpisodes that have a len of 0
                (meaning that these SingleAgentEpisodes only have a reset obs as
                their data thus far, making them useless for learning anything from
                them).

        Returns:
             This `MultiAgentEpisode` object with the converted numpy data.
        """

        for agent_id, agent_eps in self.agent_episodes.copy().items():
            if len(agent_eps) == 0 and drop_zero_len_single_agent_episodes:
                del self.agent_episodes[agent_id]
            else:
                agent_eps.finalize()

        return self

    def concat_episode(self, other: "MultiAgentEpisode") -> None:
        """Adds the given `other` MultiAgentEpisode to the right side of self.

        In order for this to work, both chunks (`self` and `other`) must fit
        together. This is checked by the IDs (must be identical), the time step counters
        (`self.env_t` must be the same as `episode_chunk.env_t_started`), as well as the
        observations/infos of the individual agents at the concatenation boundaries.
        Also, `self.is_done` must not be True, meaning `self.is_terminated` and
        `self.is_truncated` are both False.

        Args:
            other: The other `MultiAgentEpisode` to be concatenated to this one.

        Returns: A `MultiAgentEpisode` instance containing the concatenated data
            from both episodes (`self` and `other`).
        """
        # Make sure the IDs match.
        assert other.id_ == self.id_
        # NOTE (sven): This is what we agreed on. As the replay buffers must be
        # able to concatenate.
        assert not self.is_done
        # Make sure the timesteps match.
        assert self.env_t == other.env_t_started
        # Validate `other`.
        other.validate()

        # Concatenate the individual SingleAgentEpisodes from both chunks.
        all_agent_ids = set(self.agent_ids) | set(other.agent_ids)
        for agent_id in all_agent_ids:
            sa_episode = self.agent_episodes.get(agent_id)

            # If agent is only in the new episode chunk -> Store all the data of `other`
            # wrt agent in `self`.
            if sa_episode is None:
                self.agent_episodes[agent_id] = other.agent_episodes[agent_id]
                self.env_t_to_agent_t[agent_id] = other.env_t_to_agent_t[agent_id]
                self.agent_t_started[agent_id] = other.agent_t_started[agent_id]
                self._copy_hanging(agent_id, other)

            # If the agent was done in `self`, ignore and continue. There should not be
            # any data of that agent in `other`.
            elif sa_episode.is_done:
                continue

            # If the agent has data in both chunks, concatenate on the single-agent
            # level, thereby making sure the hanging values (begin and end) match.
            elif agent_id in other.agent_episodes:
                # If `other` has hanging (end) values -> Add these to `self`'s agent
                # SingleAgentEpisode (as a new timestep) and only then concatenate.
                # Otherwise, the concatentaion would fail b/c of missing data.
                if agent_id in self._hanging_actions_end:
                    assert agent_id in self._hanging_extra_model_outputs_end
                    sa_episode.add_env_step(
                        observation=other.agent_episodes[agent_id].get_observations(0),
                        infos=other.agent_episodes[agent_id].get_infos(0),
                        action=self._hanging_actions_end[agent_id],
                        reward=(
                            self._hanging_rewards_end[agent_id]
                            + other._hanging_rewards_begin[agent_id]
                        ),
                        extra_model_outputs=(
                            self._hanging_extra_model_outputs_end[agent_id]
                        ),
                    )
                sa_episode.concat_episode(other.agent_episodes[agent_id])
                # Override `self`'s hanging (end) values with `other`'s hanging (end).
                if agent_id in other._hanging_actions_end:
                    self._hanging_actions_end[agent_id] = copy.deepcopy(
                        other._hanging_actions_end[agent_id]
                    )
                    self._hanging_rewards_end[agent_id] = other._hanging_rewards_end[
                        agent_id
                    ]
                    self._hanging_extra_model_outputs_end[agent_id] = copy.deepcopy(
                        other._hanging_extra_model_outputs_end[agent_id]
                    )

                # Concatenate the env- to agent-timestep mappings.
                self.env_t_to_agent_t[agent_id].extend(other.env_t_to_agent_t[agent_id])

            # Otherwise, the agent is only in `self` and not done. All data is stored
            # already -> skip
            # else: pass

        # Update all timestep counters.
        self.env_t = other.env_t
        # Check, if the episode is terminated or truncated.
        if other.is_terminated:
            self.is_terminated = True
        elif other.is_truncated:
            self.is_truncated = True

        # Validate.
        self.validate()

    def cut(self, len_lookback_buffer: int = 0) -> "MultiAgentEpisode":
        """Returns a successor episode chunk (of len=0) continuing from this Episode.

        The successor will have the same ID as `self`.
        If no lookback buffer is requested (len_lookback_buffer=0), the successor's
        observations will be the last observation(s) of `self` and its length will
        therefore be 0 (no further steps taken yet). If `len_lookback_buffer` > 0,
        the returned successor will have `len_lookback_buffer` observations (and
        actions, rewards, etc..) taken from the right side (end) of `self`. For example
        if `len_lookback_buffer=2`, the returned successor's lookback buffer actions
        will be identical to teh results of `self.get_actions([-2, -1])`.

        This method is useful if you would like to discontinue building an episode
        chunk (b/c you have to return it from somewhere), but would like to have a new
        episode instance to continue building the actual gym.Env episode at a later
        time. Vie the `len_lookback_buffer` argument, the continuing chunk (successor)
        will still be able to "look back" into this predecessor episode's data (at
        least to some extend, depending on the value of `len_lookback_buffer`).

        Args:
            len_lookback_buffer: The number of environment timesteps to take along into
                the new chunk as "lookback buffer". A lookback buffer is additional data
                on the left side of the actual episode data for visibility purposes
                (but without actually being part of the new chunk). For example, if
                `self` ends in actions: agent_1=5,6,7 and agent_2=6,7, and we call
                `self.cut(len_lookback_buffer=2)`, the returned chunk will have
                actions 6 and 7 for both agents already in it, but still
                `t_started`==t==8 (not 7!) and a length of 0. If there is not enough
                data in `self` yet to fulfil the `len_lookback_buffer` request, the
                value of `len_lookback_buffer` is automatically adjusted (lowered).

        Returns:
            The successor Episode chunk of this one with the same ID and state and the
            only observation being the last observation in self.
        """
        assert len_lookback_buffer >= 0
        if self.is_done:
            raise RuntimeError(
                "Can't call `MultiAgentEpisode.cut()` when the episode is already done!"
            )

        # If there is hanging data (e.g. actions) in the agents' caches, we might have
        # to re-adjust the lookback len further into the past to make sure that these
        # agents have at least one observation to look back to.
        for agent_id, agent_actions in self._hanging_actions_end.items():
            assert self.env_t_to_agent_t[agent_id].get(-1) == self.SKIP_ENV_TS_TAG
            for i in range(1, self.env_t_to_agent_t[agent_id].lookback + 1):
                if (
                    self.env_t_to_agent_t[agent_id].get(
                        -i, neg_indices_left_of_zero=True
                    )
                    != self.SKIP_ENV_TS_TAG
                ):
                    len_lookback_buffer = max(len_lookback_buffer, i)

        # Initialize this episode chunk with the most recent observations
        # and infos (even if lookback is zero). Similar to an initial `env.reset()`
        indices_obs_and_infos = slice(-len_lookback_buffer - 1, None)
        indices_rest = (
            slice(-len_lookback_buffer, None)
            if len_lookback_buffer > 0
            else slice(None, 0)  # -> empty slice
        )

        successor = MultiAgentEpisode(
            # Same ID.
            id_=self.id_,
            observations=self.get_observations(
                indices=indices_obs_and_infos, return_list=True
            ),
            observation_space=self.observation_space,
            infos=self.get_infos(indices=indices_obs_and_infos, return_list=True),
            actions=self.get_actions(indices=indices_rest, return_list=True),
            action_space=self.action_space,
            rewards=self.get_rewards(indices=indices_rest, return_list=True),
            # List of MADicts, mapping agent IDs to their respective extra model output
            # dicts.
            extra_model_outputs=self.get_extra_model_outputs(
                key=None,  # all keys
                indices=indices_rest,
                return_list=True,
            ),
            terminateds=self.get_terminateds(),
            truncateds=self.get_truncateds(),
            # Continue with `self`'s current timesteps.
            env_t_started=self.env_t,
            agent_t_started={
                aid: self.agent_episodes[aid].t
                for aid in self.agent_ids
                if not self.agent_episodes[aid].is_done
            },
            # Same AgentIDs and SingleAgentEpisode IDs.
            agent_episode_ids=self.agent_episode_ids,
            agent_module_ids={
                aid: self.agent_episodes[aid].module_id for aid in self.agent_ids
            },
            agent_to_module_mapping_fn=self.agent_to_module_mapping_fn,
            # All data we provided to the c'tor goes into the lookback buffer.
            len_lookback_buffer="auto",
        )

<<<<<<< HEAD
        for agent_id, agent_eps in successor.agent_episodes.items():
            agent_eps.t_started = self.agent_episodes[agent_id].t
            agent_eps.t = self.agent_episodes[agent_id].t

        # Copy over the current buffer values.
        successor._agent_buffered_actions = copy.deepcopy(self._agent_buffered_actions)
        successor._agent_buffered_rewards = self._agent_buffered_rewards.copy()
        successor._agent_buffered_extra_model_outputs = copy.deepcopy(
            self._agent_buffered_extra_model_outputs
=======
        # Copy over the hanging (end) values into the hanging (begin) chaches of the
        # successor.
        successor._hanging_actions_begin = copy.deepcopy(self._hanging_actions_end)
        successor._hanging_rewards_begin = self._hanging_rewards_end.copy()
        successor._hanging_extra_model_outputs_begin = copy.deepcopy(
            self._hanging_extra_model_outputs_end
>>>>>>> 473a2685
        )

        return successor

    def concat_episode(self, episode_chunk: "MultiAgentEpisode") -> None:

        # Make sure the IDs match.
        assert episode_chunk.id_ == self.id_
        # NOTE (sven): This is what we agreed on. As the replay buffers must be
        # able to concatenate.
        assert not self.is_done
        # Make sure the timesteps match.
        assert self.env_t == episode_chunk.env_t_started

        episode_chunk.validate()

        # Concatenate the single-agent episodes from both episode chunks.
        all_agent_ids = set(self.agent_ids) | set(episode_chunk.agent_ids)
        for agent_id in all_agent_ids:
            # If the agent was done in the first episode chunk, continue.
            if self.agent_episodes[agent_id].is_done:
                continue
            # If the agent has data in both chunks, simply concatenate on
            # single-agent level.
            if (
                agent_id in self.agent_episodes
                and agent_id in episode_chunk.agent_episodes
            ):
                self.agent_episodes[agent_id].concat_episode(
                    episode_chunk.agent_episodes[agent_id]
                )
                # Concatenate the env- to agent-timestep mappings.
                last_agent_step = next(
                    item
                    for item in reversed(self.env_t_to_agent_t[agent_id])
                    if item != self.SKIP_ENV_TS_TAG
                )
                first_agent_step = next(
                    item
                    for item in episode_chunk.env_t_to_agent_t[agent_id]
                    if item != episode_chunk.SKIP_ENV_TS_TAG
                )
                self.env_t_to_agent_t[agent_id] += (
                    episode_chunk.env_t_to_agent_t[agent_id]
                    + (last_agent_step - first_agent_step)
                )[1:]

            # Or, if agent is only in the new episode chunk.
            elif agent_id not in self.agent_episode_ids:
                # Then store all agent data from the new episode chunk in self.
                self.agent_episodes[agent_id] = episode_chunk.agent_episodes[agent_id]
                # Do not forget the env to agent timestep mapping.
                self.env_t_to_agent_t[agent_id] = episode_chunk.env_t_to_agent_t[
                    agent_id
                ]
                # Add the agent's starting timestep.
                self.agent_t_started[agent_id] = episode_chunk.agent_t_started[agent_id]
            # Otherwise, the agent is only in `self` and all data is stored already.
            else:
                # Than simply continue to the next agent.
                continue

        # Update all timestep counters.
        self.env_t = episode_chunk.env_t
        # Check, if the episode is terminated or truncated.
        if episode_chunk.is_terminated:
            self.is_terminated = True
        elif episode_chunk.is_truncated:
            self.is_truncated = True

        # Copy over the current buffer values from the new episode chunk.
        self._agent_buffered_actions = copy.deepcopy(
            episode_chunk._agent_buffered_actions
        )
        self._agent_buffered_rewards = episode_chunk._agent_buffered_rewards.copy()
        self._agent_buffered_extra_model_outputs = copy.deepcopy(
            episode_chunk._agent_buffered_extra_model_outputs
        )

        # Validate.
        self.validate()

    @property
    def agent_ids(self) -> Set[AgentID]:
        """Returns the agent ids."""
        return set(self.agent_episodes.keys())

    @property
    def agent_episode_ids(self) -> MultiAgentDict:
        """Returns ids from each agent's `SingleAgentEpisode`."""

        return {
            agent_id: agent_eps.id_
            for agent_id, agent_eps in self.agent_episodes.items()
        }

    def module_for(self, agent_id: AgentID) -> Optional[ModuleID]:
        """Returns the ModuleID for a given AgentID.

        Forces the agent-to-module mapping to be performed (via
        `self.agent_to_module_mapping_fn`), if this has not been done yet.
        Note that all such mappings are stored in the `self._agent_to_module_mapping`
        property.

        Args:
            agent_id: The AgentID to get a mapped ModuleID for.

        Returns:
            The ModuleID mapped to from the given `agent_id`.
        """
        if agent_id not in self._agent_to_module_mapping:
            module_id = self._agent_to_module_mapping[
                agent_id
            ] = self.agent_to_module_mapping_fn(agent_id, self)
            return module_id
        else:
            return self._agent_to_module_mapping[agent_id]

    def get_observations(
        self,
        indices: Optional[Union[int, List[int], slice]] = None,
        agent_ids: Optional[Union[Collection[AgentID], AgentID]] = None,
        *,
        env_steps: bool = True,
        # global_indices: bool = False,
        neg_indices_left_of_zero: bool = False,
        fill: Optional[Any] = None,
        one_hot_discrete: bool = False,
        return_list: bool = False,
    ) -> Union[MultiAgentDict, List[MultiAgentDict]]:
        """Returns agents' observations or batched ranges thereof from this episode.

        Args:
            indices: A single int is interpreted as an index, from which to return the
                individual observation stored at this index.
                A list of ints is interpreted as a list of indices from which to gather
                individual observations in a batch of size len(indices).
                A slice object is interpreted as a range of observations to be returned.
                Thereby, negative indices by default are interpreted as "before the end"
                unless the `neg_indices_left_of_zero=True` option is used, in which case
                negative indices are interpreted as "before ts=0", meaning going back
                into the lookback buffer.
                If None, will return all observations (from ts=0 to the end).
            agent_ids: An optional collection of AgentIDs or a single AgentID to get
                observations for. If None, will return observations for all agents in
                this episode.
            env_steps: Whether `indices` should be interpreted as environment time steps
                (True) or per-agent timesteps (False).
            neg_indices_left_of_zero: If True, negative values in `indices` are
                interpreted as "before ts=0", meaning going back into the lookback
                buffer. For example, an episode with agent A's observations
                [4, 5, 6,  7, 8, 9], where [4, 5, 6] is the lookback buffer range
                (ts=0 item is 7), will respond to `get_observations(-1, agent_ids=[A],
                neg_indices_left_of_zero=True)` with {A: `6`} and to
                `get_observations(slice(-2, 1), agent_ids=[A],
                neg_indices_left_of_zero=True)` with {A: `[5, 6,  7]`}.
            fill: An optional value to use for filling up the returned results at
                the boundaries. This filling only happens if the requested index range's
                start/stop boundaries exceed the episode's boundaries (including the
                lookback buffer on the left side). This comes in very handy, if users
                don't want to worry about reaching such boundaries and want to zero-pad.
                For example, an episode with agent A' observations [10, 11,  12, 13, 14]
                and lookback buffer size of 2 (meaning observations `10` and `11` are
                part of the lookback buffer) will respond to
                `get_observations(slice(-7, -2), agent_ids=[A], fill=0.0)` with
                `{A: [0.0, 0.0, 10, 11, 12]}`.
            one_hot_discrete: If True, will return one-hot vectors (instead of
                int-values) for those sub-components of a (possibly complex) observation
                space that are Discrete or MultiDiscrete.  Note that if `fill=0` and the
                requested `indices` are out of the range of our data, the returned
                one-hot vectors will actually be zero-hot (all slots zero).
            return_list: Whether to return a list of multi-agent dicts (instead of
                a single multi-agent dict of lists/structs). False by default. This
                option can only be used when `env_steps` is True due to the fact the
                such a list can only be interpreted as one env step per list item
                (would not work with agent steps).

        Returns:
            A dictionary mapping agent IDs to observations (at the given
            `indices`). If `env_steps` is True, only agents that have stepped
            (were ready) at the given env step `indices` are returned (i.e. not all
            agent IDs are necessarily in the keys).
            If `return_list` is True, returns a list of MultiAgentDicts (mapping agent
            IDs to observations) instead.
        """
        return self._get(
            what="observations",
            indices=indices,
            agent_ids=agent_ids,
            env_steps=env_steps,
            neg_indices_left_of_zero=neg_indices_left_of_zero,
            fill=fill,
            one_hot_discrete=one_hot_discrete,
            return_list=return_list,
        )

    def get_infos(
        self,
        indices: Optional[Union[int, List[int], slice]] = None,
        agent_ids: Optional[Union[Collection[AgentID], AgentID]] = None,
        *,
        env_steps: bool = True,
        neg_indices_left_of_zero: bool = False,
        fill: Optional[Any] = None,
        return_list: bool = False,
    ) -> Union[MultiAgentDict, List[MultiAgentDict]]:
        """Returns agents' info dicts or list (ranges) thereof from this episode.

        Args:
            indices: A single int is interpreted as an index, from which to return the
                individual info dict stored at this index.
                A list of ints is interpreted as a list of indices from which to gather
                individual info dicts in a list of size len(indices).
                A slice object is interpreted as a range of info dicts to be returned.
                Thereby, negative indices by default are interpreted as "before the end"
                unless the `neg_indices_left_of_zero=True` option is used, in which case
                negative indices are interpreted as "before ts=0", meaning going back
                into the lookback buffer.
                If None, will return all infos (from ts=0 to the end).
            agent_ids: An optional collection of AgentIDs or a single AgentID to get
                info dicts for. If None, will return info dicts for all agents in
                this episode.
            env_steps: Whether `indices` should be interpreted as environment time steps
                (True) or per-agent timesteps (False).
            neg_indices_left_of_zero: If True, negative values in `indices` are
                interpreted as "before ts=0", meaning going back into the lookback
                buffer. For example, an episode with agent A's info dicts
                [{"l":4}, {"l":5}, {"l":6},  {"a":7}, {"b":8}, {"c":9}], where the
                first 3 items are the lookback buffer (ts=0 item is {"a": 7}), will
                respond to `get_infos(-1, agent_ids=A, neg_indices_left_of_zero=True)`
                with `{A: {"l":6}}` and to
                `get_infos(slice(-2, 1), agent_ids=A, neg_indices_left_of_zero=True)`
                with `{A: [{"l":5}, {"l":6},  {"a":7}]}`.
            fill: An optional value to use for filling up the returned results at
                the boundaries. This filling only happens if the requested index range's
                start/stop boundaries exceed the episode's boundaries (including the
                lookback buffer on the left side). This comes in very handy, if users
                don't want to worry about reaching such boundaries and want to
                auto-fill. For example, an episode with agent A's infos being
                [{"l":10}, {"l":11},  {"a":12}, {"b":13}, {"c":14}] and lookback buffer
                size of 2 (meaning infos {"l":10}, {"l":11} are part of the lookback
                buffer) will respond to `get_infos(slice(-7, -2), agent_ids=A,
                fill={"o": 0.0})` with
                `{A: [{"o":0.0}, {"o":0.0}, {"l":10}, {"l":11}, {"a":12}]}`.
            return_list: Whether to return a list of multi-agent dicts (instead of
                a single multi-agent dict of lists/structs). False by default. This
                option can only be used when `env_steps` is True due to the fact the
                such a list can only be interpreted as one env step per list item
                (would not work with agent steps).

        Returns:
            A dictionary mapping agent IDs to observations (at the given
            `indices`). If `env_steps` is True, only agents that have stepped
            (were ready) at the given env step `indices` are returned (i.e. not all
            agent IDs are necessarily in the keys).
            If `return_list` is True, returns a list of MultiAgentDicts (mapping agent
            IDs to infos) instead.
        """
        return self._get(
            what="infos",
            indices=indices,
            agent_ids=agent_ids,
            env_steps=env_steps,
            neg_indices_left_of_zero=neg_indices_left_of_zero,
            fill=fill,
            return_list=return_list,
        )

    def get_actions(
        self,
        indices: Optional[Union[int, List[int], slice]] = None,
        agent_ids: Optional[Union[Collection[AgentID], AgentID]] = None,
        *,
        env_steps: bool = True,
        neg_indices_left_of_zero: bool = False,
        fill: Optional[Any] = None,
        one_hot_discrete: bool = False,
        return_list: bool = False,
    ) -> Union[MultiAgentDict, List[MultiAgentDict]]:
        """Returns agents' actions or batched ranges thereof from this episode.

        Args:
            indices: A single int is interpreted as an index, from which to return the
                individual actions stored at this index.
                A list of ints is interpreted as a list of indices from which to gather
                individual actions in a batch of size len(indices).
                A slice object is interpreted as a range of actions to be returned.
                Thereby, negative indices by default are interpreted as "before the end"
                unless the `neg_indices_left_of_zero=True` option is used, in which case
                negative indices are interpreted as "before ts=0", meaning going back
                into the lookback buffer.
                If None, will return all actions (from ts=0 to the end).
            agent_ids: An optional collection of AgentIDs or a single AgentID to get
                actions for. If None, will return actions for all agents in
                this episode.
            env_steps: Whether `indices` should be interpreted as environment time steps
                (True) or per-agent timesteps (False).
            neg_indices_left_of_zero: If True, negative values in `indices` are
                interpreted as "before ts=0", meaning going back into the lookback
                buffer. For example, an episode with agent A's actions
                [4, 5, 6,  7, 8, 9], where [4, 5, 6] is the lookback buffer range
                (ts=0 item is 7), will respond to `get_actions(-1, agent_ids=[A],
                neg_indices_left_of_zero=True)` with {A: `6`} and to
                `get_actions(slice(-2, 1), agent_ids=[A],
                neg_indices_left_of_zero=True)` with {A: `[5, 6,  7]`}.
            fill: An optional value to use for filling up the returned results at
                the boundaries. This filling only happens if the requested index range's
                start/stop boundaries exceed the episode's boundaries (including the
                lookback buffer on the left side). This comes in very handy, if users
                don't want to worry about reaching such boundaries and want to zero-pad.
                For example, an episode with agent A' actions [10, 11,  12, 13, 14]
                and lookback buffer size of 2 (meaning actions `10` and `11` are
                part of the lookback buffer) will respond to
                `get_actions(slice(-7, -2), agent_ids=[A], fill=0.0)` with
                `{A: [0.0, 0.0, 10, 11, 12]}`.
            one_hot_discrete: If True, will return one-hot vectors (instead of
                int-values) for those sub-components of a (possibly complex) observation
                space that are Discrete or MultiDiscrete.  Note that if `fill=0` and the
                requested `indices` are out of the range of our data, the returned
                one-hot vectors will actually be zero-hot (all slots zero).
            return_list: Whether to return a list of multi-agent dicts (instead of
                a single multi-agent dict of lists/structs). False by default. This
                option can only be used when `env_steps` is True due to the fact the
                such a list can only be interpreted as one env step per list item
                (would not work with agent steps).

        Returns:
            A dictionary mapping agent IDs to actions (at the given
            `indices`). If `env_steps` is True, only agents that have stepped
            (were ready) at the given env step `indices` are returned (i.e. not all
            agent IDs are necessarily in the keys).
            If `return_list` is True, returns a list of MultiAgentDicts (mapping agent
            IDs to actions) instead.
        """
        return self._get(
            what="actions",
            indices=indices,
            agent_ids=agent_ids,
            env_steps=env_steps,
            neg_indices_left_of_zero=neg_indices_left_of_zero,
            fill=fill,
            one_hot_discrete=one_hot_discrete,
            return_list=return_list,
        )

    def get_rewards(
        self,
        indices: Optional[Union[int, List[int], slice]] = None,
        agent_ids: Optional[Union[Collection[AgentID], AgentID]] = None,
        *,
        env_steps: bool = True,
        neg_indices_left_of_zero: bool = False,
        fill: Optional[float] = None,
        return_list: bool = False,
    ) -> Union[MultiAgentDict, List[MultiAgentDict]]:
        """Returns agents' rewards or batched ranges thereof from this episode.

        Args:
            indices: A single int is interpreted as an index, from which to return the
                individual rewards stored at this index.
                A list of ints is interpreted as a list of indices from which to gather
                individual rewards in a batch of size len(indices).
                A slice object is interpreted as a range of rewards to be returned.
                Thereby, negative indices by default are interpreted as "before the end"
                unless the `neg_indices_left_of_zero=True` option is used, in which case
                negative indices are interpreted as "before ts=0", meaning going back
                into the lookback buffer.
                If None, will return all rewards (from ts=0 to the end).
            agent_ids: An optional collection of AgentIDs or a single AgentID to get
                rewards for. If None, will return rewards for all agents in
                this episode.
            env_steps: Whether `indices` should be interpreted as environment time steps
                (True) or per-agent timesteps (False).
            neg_indices_left_of_zero: If True, negative values in `indices` are
                interpreted as "before ts=0", meaning going back into the lookback
                buffer. For example, an episode with agent A's rewards
                [4, 5, 6,  7, 8, 9], where [4, 5, 6] is the lookback buffer range
                (ts=0 item is 7), will respond to `get_rewards(-1, agent_ids=[A],
                neg_indices_left_of_zero=True)` with {A: `6`} and to
                `get_rewards(slice(-2, 1), agent_ids=[A],
                neg_indices_left_of_zero=True)` with {A: `[5, 6,  7]`}.
            fill: An optional float value to use for filling up the returned results at
                the boundaries. This filling only happens if the requested index range's
                start/stop boundaries exceed the episode's boundaries (including the
                lookback buffer on the left side). This comes in very handy, if users
                don't want to worry about reaching such boundaries and want to zero-pad.
                For example, an episode with agent A' rewards [10, 11,  12, 13, 14]
                and lookback buffer size of 2 (meaning rewards `10` and `11` are
                part of the lookback buffer) will respond to
                `get_rewards(slice(-7, -2), agent_ids=[A], fill=0.0)` with
                `{A: [0.0, 0.0, 10, 11, 12]}`.
            return_list: Whether to return a list of multi-agent dicts (instead of
                a single multi-agent dict of lists/structs). False by default. This
                option can only be used when `env_steps` is True due to the fact the
                such a list can only be interpreted as one env step per list item
                (would not work with agent steps).

        Returns:
            A dictionary mapping agent IDs to rewards (at the given
            `indices`). If `env_steps` is True, only agents that have stepped
            (were ready) at the given env step `indices` are returned (i.e. not all
            agent IDs are necessarily in the keys).
            If `return_list` is True, returns a list of MultiAgentDicts (mapping agent
            IDs to rewards) instead.
        """
        return self._get(
            what="rewards",
            indices=indices,
            agent_ids=agent_ids,
            env_steps=env_steps,
            neg_indices_left_of_zero=neg_indices_left_of_zero,
            fill=fill,
            return_list=return_list,
        )

    def get_extra_model_outputs(
        self,
        key: Optional[str] = None,
        indices: Optional[Union[int, List[int], slice]] = None,
        agent_ids: Optional[Union[Collection[AgentID], AgentID]] = None,
        *,
        env_steps: bool = True,
        neg_indices_left_of_zero: bool = False,
        fill: Optional[Any] = None,
        return_list: bool = False,
    ) -> Union[MultiAgentDict, List[MultiAgentDict]]:
        """Returns agents' actions or batched ranges thereof from this episode.

        Args:
            key: The `key` within each agents' extra_model_outputs dict to extract
                data for. If None, return data of all extra model output keys.
            indices: A single int is interpreted as an index, from which to return the
                individual extra model outputs stored at this index.
                A list of ints is interpreted as a list of indices from which to gather
                individual extra model outputs in a batch of size len(indices).
                A slice object is interpreted as a range of extra model outputs to be
                returned.
                Thereby, negative indices by default are interpreted as "before the end"
                unless the `neg_indices_left_of_zero=True` option is used, in which case
                negative indices are interpreted as "before ts=0", meaning going back
                into the lookback buffer.
                If None, will return all extra model outputs (from ts=0 to the end).
            agent_ids: An optional collection of AgentIDs or a single AgentID to get
                extra model outputs for. If None, will return extra model outputs for
                all agents in this episode.
            env_steps: Whether `indices` should be interpreted as environment time steps
                (True) or per-agent timesteps (False).
            neg_indices_left_of_zero: If True, negative values in `indices` are
                interpreted as "before ts=0", meaning going back into the lookback
                buffer. For example, an episode with agent A's actions
                [4, 5, 6,  7, 8, 9], where [4, 5, 6] is the lookback buffer range
                (ts=0 item is 7), will respond to `get_actions(-1, agent_ids=[A],
                neg_indices_left_of_zero=True)` with {A: `6`} and to
                `get_actions(slice(-2, 1), agent_ids=[A],
                neg_indices_left_of_zero=True)` with {A: `[5, 6,  7]`}.
            fill: An optional value to use for filling up the returned results at
                the boundaries. This filling only happens if the requested index range's
                start/stop boundaries exceed the episode's boundaries (including the
                lookback buffer on the left side). This comes in very handy, if users
                don't want to worry about reaching such boundaries and want to zero-pad.
                For example, an episode with agent A' actions [10, 11,  12, 13, 14]
                and lookback buffer size of 2 (meaning actions `10` and `11` are
                part of the lookback buffer) will respond to
                `get_actions(slice(-7, -2), agent_ids=[A], fill=0.0)` with
                `{A: [0.0, 0.0, 10, 11, 12]}`.
            one_hot_discrete: If True, will return one-hot vectors (instead of
                int-values) for those sub-components of a (possibly complex) observation
                space that are Discrete or MultiDiscrete.  Note that if `fill=0` and the
                requested `indices` are out of the range of our data, the returned
                one-hot vectors will actually be zero-hot (all slots zero).
            return_list: Whether to return a list of multi-agent dicts (instead of
                a single multi-agent dict of lists/structs). False by default. This
                option can only be used when `env_steps` is True due to the fact the
                such a list can only be interpreted as one env step per list item
                (would not work with agent steps).

        Returns:
            A dictionary mapping agent IDs to actions (at the given
            `indices`). If `env_steps` is True, only agents that have stepped
            (were ready) at the given env step `indices` are returned (i.e. not all
            agent IDs are necessarily in the keys).
            If `return_list` is True, returns a list of MultiAgentDicts (mapping agent
            IDs to extra_model_outputs) instead.
        """
        return self._get(
            what="extra_model_outputs",
            extra_model_outputs_key=key,
            indices=indices,
            agent_ids=agent_ids,
            env_steps=env_steps,
            neg_indices_left_of_zero=neg_indices_left_of_zero,
            fill=fill,
            return_list=return_list,
        )

    def get_terminateds(self) -> MultiAgentDict:
        """Gets the terminateds at given indices."""
        terminateds = {
            agent_id: self.agent_episodes[agent_id].is_terminated
            for agent_id in self.agent_ids
        }
        terminateds.update({"__all__": self.is_terminated})
        return terminateds

    def get_truncateds(self) -> MultiAgentDict:
        truncateds = {
            agent_id: self.agent_episodes[agent_id].is_truncated
            for agent_id in self.agent_ids
        }
        truncateds.update({"__all__": self.is_terminated})
        return truncateds

    def slice(self, slice_: slice) -> "MultiAgentEpisode":
        """Returns a slice of this episode with the given slice object.

        Works analogous to
        :py:meth:`~ray.rllib.env.single_agent_episode.SingleAgentEpisode.slice`

        However, the important differences are:
        - `slice_` is provided in (global) env steps, not agent steps.
        - In case `slice_` ends - for a certain agent - in an env step, where that
        particular agent does not have an observation, the previous observation will
        be included, but the next action and sum of rewards until this point will
        be stored in the agent's hanging values caches for the returned
        MultiAgentEpisode slice.

        .. testcode::

            from ray.rllib.env.multi_agent_episode import MultiAgentEpisode
            from ray.rllib.utils.test_utils import check

            # Generate a simple multi-agent episode.
            observations = [
                {"a0": 0, "a1": 0},  # 0
                {         "a1": 1},  # 1
                {         "a1": 2},  # 2
                {"a0": 3, "a1": 3},  # 3
                {"a0": 4},           # 4
            ]
            # Actions are the same as observations (except for last obs, which doesn't
            # have an action).
            actions = observations[:-1]
            # Make up a reward for each action.
            rewards = [
                {aid: r / 10 + 0.1 for aid, r in o.items()}
                for o in observations
            ]
            episode = MultiAgentEpisode(
                observations=observations,
                actions=actions,
                rewards=rewards,
                len_lookback_buffer=0,
            )

            # Slice the episode and check results.
            slice = episode[1:3]
            a0 = slice.agent_episodes["a0"]
            a1 = slice.agent_episodes["a1"]
            check((a0.observations, a1.observations), ([3], [1, 2, 3]))
            check((a0.actions, a1.actions), ([], [1, 2]))
            check((a0.rewards, a1.rewards), ([], [0.2, 0.3]))
            check((a0.is_done, a1.is_done), (False, False))

            # If a slice ends in a "gap" for an agent, expect actions and rewards to be
            # cached for this agent.
            slice = episode[:2]
            a0 = slice.agent_episodes["a0"]
            check(a0.observations, [0])
            check(a0.actions, [])
            check(a0.rewards, [])
            check(slice._hanging_actions_end["a0"], 0)
            check(slice._hanging_rewards_end["a0"], 0.1)

        Args:
            slice_: The slice object to use for slicing. This should exclude the
                lookback buffer, which will be prepended automatically to the returned
                slice.

        Returns:
            The new MultiAgentEpisode representing the requested slice.
        """
        if slice_.step not in [1, None]:
            raise NotImplementedError(
                "Slicing MultiAgentEnv with a step other than 1 (you used"
                f" {slice_.step}) is not supported!"
            )

        # Translate `slice_` into one that only contains 0-or-positive ints and will
        # NOT contain any None.
        start = slice_.start
        stop = slice_.stop

        # Start is None -> 0.
        if start is None:
            start = 0
        # Start is negative -> Interpret index as counting "from end".
        elif start < 0:
            start = max(len(self) + start, 0)
        # Start is larger than len(self) -> Clip to len(self).
        elif start > len(self):
            start = len(self)

        # Stop is None -> Set stop to our len (one ts past last valid index).
        if stop is None:
            stop = len(self)
        # Stop is negative -> Interpret index as counting "from end".
        elif stop < 0:
            stop = max(len(self) + stop, 0)
        # Stop is larger than len(self) -> Clip to len(self).
        elif stop > len(self):
            stop = len(self)

        ref_lookback = None
        try:
            for aid, sa_episode in self.agent_episodes.items():
                if ref_lookback is None:
                    ref_lookback = sa_episode.observations.lookback
                assert sa_episode.observations.lookback == ref_lookback
                assert sa_episode.actions.lookback == ref_lookback
                assert sa_episode.rewards.lookback == ref_lookback
                assert all(
                    ilb.lookback == ref_lookback
                    for ilb in sa_episode.extra_model_outputs.values()
                )
        except AssertionError:
            raise ValueError(
                "Can only slice a MultiAgentEpisode if all lookback buffers in this "
                "episode have the exact same size!"
            )

        # Determine terminateds/truncateds and when (in agent timesteps) the
        # single-agent episode slices start.
        terminateds = {}
        truncateds = {}
        agent_t_started = {}
        for aid, sa_episode in self.agent_episodes.items():
            mapping = self.env_t_to_agent_t[aid]
            # If the (agent) timestep directly at the slice stop boundary is equal to
            # the length of the single-agent episode of this agent -> Use the
            # single-agent episode's terminated/truncated flags.
            # If `stop` is already beyond this agent's single-agent episode, then we
            # don't have to keep track of this: The MultiAgentEpisode initializer will
            # automatically determine that this agent must be done (b/c it has no action
            # following its final observation).
            if (
                stop < len(mapping)
                and mapping[stop] != self.SKIP_ENV_TS_TAG
                and len(sa_episode) == mapping[stop]
            ):
                terminateds[aid] = sa_episode.is_terminated
                truncateds[aid] = sa_episode.is_truncated
            # Determine this agent's t_started.
            if start < len(mapping):
                for i in range(start, len(mapping)):
                    if mapping[i] != self.SKIP_ENV_TS_TAG:
                        agent_t_started[aid] = sa_episode.t_started + mapping[i]
                        break
        terminateds["__all__"] = all(
            terminateds.get(aid) for aid in self.agent_episodes
        )
        truncateds["__all__"] = all(truncateds.get(aid) for aid in self.agent_episodes)

        # Determine all other slice contents.
        observations = self.get_observations(
            slice(start - ref_lookback, stop + 1),
            neg_indices_left_of_zero=True,
            return_list=True,
        )
        actions = self.get_actions(
            slice(start - ref_lookback, stop),
            neg_indices_left_of_zero=True,
            return_list=True,
        )
        rewards = self.get_rewards(
            slice(start - ref_lookback, stop),
            neg_indices_left_of_zero=True,
            return_list=True,
        )
        extra_model_outputs = self.get_extra_model_outputs(
            indices=slice(start - ref_lookback, stop),
            neg_indices_left_of_zero=True,
            return_list=True,
        )

        # Create the actual slice to be returned.
        ma_episode = MultiAgentEpisode(
            id_=self.id_,
            # In the following, offset `start`s automatically by lookbacks.
            observations=observations,
            observation_space=self.observation_space,
            actions=actions,
            action_space=self.action_space,
            rewards=rewards,
            extra_model_outputs=extra_model_outputs,
            terminateds=terminateds,
            truncateds=truncateds,
            len_lookback_buffer=ref_lookback,
            env_t_started=self.env_t_started + start,
            agent_episode_ids={
                aid: eid.id_ for aid, eid in self.agent_episodes.items()
            },
            agent_t_started=agent_t_started,
            agent_module_ids=self._agent_to_module_mapping,
            agent_to_module_mapping_fn=self.agent_to_module_mapping_fn,
        )

        # Finalize slice if `self` is also finalized.
        if self.is_finalized:
            ma_episode.finalize()

        return ma_episode

    def __len__(self):
        """Returns the length of an `MultiAgentEpisode`.

        Note that the length of an episode is defined by the difference
        between its actual timestep and the starting point.

        Returns: An integer defining the length of the episode or an
            error if the episode has not yet started.
        """
        assert (
            sum(len(agent_map) for agent_map in self.env_t_to_agent_t.values()) > 0
        ), (
            "ERROR: Cannot determine length of episode that hasn't started, yet!"
            "Call `MultiAgentEpisode.add_env_reset(observations=)` "
            "first (after which `len(MultiAgentEpisode)` will be 0)."
        )
        return self.env_t - self.env_t_started

    def __repr__(self):
        sa_eps_returns = {
            aid: sa_eps.get_return() for aid, sa_eps in self.agent_episodes.items()
        }
        return (
            f"MAEps(len={len(self)} done={self.is_done} "
            f"Rs={sa_eps_returns} id_={self.id_})"
        )

    def print(self) -> None:
        # Find the maximum timestep across all agents to determine the grid width.
        max_ts = max(len(ts) for ts in self.env_t_to_agent_t.values())
        # Construct the header.
        header = "ts   " + " ".join(str(i) for i in range(max_ts)) + "\n"
        # Construct each agent's row.
        rows = []
        for agent, timesteps in self.env_t_to_agent_t.items():
            row = f"{agent}  "
            for t in timesteps:
                # Two spaces for alignment.
                if t == "S":
                    row += "  "
                # Mark the step with an x.
                else:
                    row += "x "
            # Remove trailing space for alignment.
            rows.append(row.rstrip())

        # Join all components into a final string
        print(header + "\n".join(rows))

    def get_state(self) -> Dict[str, Any]:
        """Returns the state of a multi-agent episode.

        Note that from an episode's state the episode itself can
        be recreated.

        Returns: A dicitonary containing pickable data fro a
            `MultiAgentEpisode`.
        """
        # TODO (simon): Add the agent caches.
        return list(
            {
                "id_": self.id_,
                "agent_ids": self.agent_ids,
                "env_t_to_agent_t": self.env_t_to_agent_t,
                "global_actions_t": self.global_actions_t,
                "partial_rewards_t": self.partial_rewards_t,
                "partial_rewards": self.partial_rewards,
                "agent_episodes": list(
                    {
                        agent_id: agent_eps.get_state()
                        for agent_id, agent_eps in self.agent_episodes.items()
                    }.items()
                ),
                "env_t_started": self.env_t_started,
                "env_t": self.env_t,
                "ts_carriage_return": self.ts_carriage_return,
                "is_terminated": self.is_terminated,
                "is_truncated": self.is_truncated,
            }.items()
        )

    @staticmethod
    def from_state(state) -> None:
        """Creates a multi-agent episode from a state dictionary.

        See `MultiAgentEpisode.get_state()` for creating a state for
        a `MultiAgentEpisode` pickable state. For recreating a
        `MultiAgentEpisode` from a state, this state has to be complete,
        i.e. all data must have been stored in the state.
        """
        # TODO (simon): Add the agent caches.
        episode = MultiAgentEpisode(id=state[0][1])
        episode._agent_ids = state[1][1]
        episode.env_t_to_agent_t = state[2][1]
        episode.global_actions_t = state[3][1]
        episode.partial_rewards_t = state[4][1]
        episode.partial_rewards = state[5][1]
        episode.agent_episodes = {
            agent_id: SingleAgentEpisode.from_state(agent_state)
            for agent_id, agent_state in state[6][1]
        }
        episode.env_t_started = state[7][1]
        episode.env_t = state[8][1]
        episode.ts_carriage_return = state[9][1]
        episode.is_terminated = state[10][1]
        episode.is_trcunated = state[11][1]
        return episode

    def get_sample_batch(self) -> MultiAgentBatch:
        """Converts this `MultiAgentEpisode` into a `MultiAgentBatch`.

        Each `SingleAgentEpisode` instances in `MultiAgentEpisode.agent_epiosdes`
        will be converted into a `SampleBatch` and the environment timestep will be
        passed as the returned MultiAgentBatch's `env_steps`.

        Returns:
            A MultiAgentBatch containing all of this episode's data.
        """
        # TODO (simon): Check, if timesteps should be converted into global
        # timesteps instead of agent steps.
        # Note, only agents that have stepped are included into the batch.
        return MultiAgentBatch(
            policy_batches={
                agent_id: agent_eps.get_sample_batch()
                for agent_id, agent_eps in self.agent_episodes.items()
                if agent_eps.t - agent_eps.t_started > 0
            },
            env_steps=self.env_t - self.env_t_started,
        )

    def get_return(
        self,
        include_hanging_rewards: bool = False,
    ) -> float:
        """Returns all-agent return.

        Args:
            include_hanging_rewards: Whether we should also consider
                hanging rewards wehn calculating the overall return. Agents might
                have received partial rewards, i.e. rewards without an
                observation. These are stored in the "hanging" caches (begin and end)
                for each agent and added up until the next observation is received by
                that agent.

        Returns:
            The sum of all single-agents' returns (maybe including the hanging
            rewards per agent).
        """
        env_return = sum(
            agent_eps.get_return() for agent_eps in self.agent_episodes.values()
        )
        if include_hanging_rewards:
            for hanging_r in self._hanging_rewards_begin.values():
                env_return += hanging_r
            for hanging_r in self._hanging_rewards_end.values():
                env_return += hanging_r

        return env_return

    def get_agents_to_act(self) -> Set[AgentID]:
        """Returns a set of agent IDs required to send an action to `env.step()` next.

        Those are generally the agents that received an observation in the most recent
        `env.step()` call.

        Returns:
            A set of AgentIDs that are suposed to send actions to the next `env.step()`
            call.
        """
        return {
            aid
            for aid in self.get_observations(-1).keys()
            if not self.agent_episodes[aid].is_done
        }

    def get_agents_that_stepped(self) -> Set[AgentID]:
        """Returns a set of agent IDs of those agents that just finished stepping.

        These are all the agents that have an observation logged at the last env
        timestep, which may include agents, whose single agent episode just terminated
        or truncated.

        Returns:
            A set of AgentIDs of those agents that just finished stepping (that have a
            most recent observation on the env timestep scale), regardless of whether
            their single agent episodes are done or not.
        """
        return set(self.get_observations(-1).keys())

    def env_steps(self) -> int:
        """Returns the number of environment steps.

        Note, this episode instance could be a chunk of an actual episode.

        Returns:
            An integer that counts the number of environment steps this episode instance
            has seen.
        """
        return len(self)

    def agent_steps(self) -> int:
        """Number of agent steps.

        Note, there are >= 1 agent steps per environment step.

        Returns:
            An integer counting the number of agent steps executed during the time this
            episode instance records.
        """
        return sum(len(eps) for eps in self.agent_episodes.values())

    def __getitem__(self, item: slice) -> "MultiAgentEpisode":
        """Enable squared bracket indexing- and slicing syntax, e.g. episode[-4:]."""
        if isinstance(item, slice):
            return self.slice(slice_=item)
        else:
            raise NotImplementedError(
                f"MultiAgentEpisode does not support getting item '{item}'! "
                "Only slice objects allowed with the syntax: `episode[a:b]`."
            )

    # TODO (sven, simon): This function can only deal with data if it does not contain
    #  terminated or truncated agents (i.e. you have to provide ONLY alive agents in the
    #  agent_ids in the constructor - the episode does not deduce the agents).
    def _init_single_agent_episodes(
        self,
        *,
        agent_module_ids: Optional[Dict[AgentID, ModuleID]] = None,
        agent_episode_ids: Optional[Dict[AgentID, str]] = None,
        observations: Optional[List[MultiAgentDict]] = None,
        actions: Optional[List[MultiAgentDict]] = None,
        rewards: Optional[List[MultiAgentDict]] = None,
        infos: Optional[List[MultiAgentDict]] = None,
        terminateds: Union[MultiAgentDict, bool] = False,
        truncateds: Union[MultiAgentDict, bool] = False,
        extra_model_outputs: Optional[List[MultiAgentDict]] = None,
        len_lookback_buffer: int,
    ):
        if observations is None:
            return
        if actions is None:
            assert not rewards
            assert not extra_model_outputs
            actions = []
            rewards = []
            extra_model_outputs = []

        # Infos and `extra_model_outputs` are allowed to be None -> Fill them with
        # proper dummy values, if so.
        if infos is None:
            infos = [{} for _ in range(len(observations))]
        if extra_model_outputs is None:
            extra_model_outputs = [{} for _ in range(len(actions))]

        observations_per_agent = defaultdict(list)
        infos_per_agent = defaultdict(list)
        actions_per_agent = defaultdict(list)
        rewards_per_agent = defaultdict(list)
        extra_model_outputs_per_agent = defaultdict(list)
        done_per_agent = defaultdict(bool)
        len_lookback_buffer_per_agent = defaultdict(int)

        all_agent_ids = set(
            agent_episode_ids.keys() if agent_episode_ids is not None else []
        )
        agent_module_ids = agent_module_ids or {}

        # Step through all observations and interpret these as the (global) env steps.
        env_t = self.env_t_started - len_lookback_buffer
        for data_idx, (obs, inf) in enumerate(zip(observations, infos)):
            # If we do have actions/extra outs/rewards for this timestep, use the data.
            # It may be that these lists have the same length as the observations list,
            # in which case the data will be cached (agent did step/send an action,
            # but the step has not been concluded yet by the env).
            act = actions[data_idx] if len(actions) > data_idx else {}
            extra_outs = (
                extra_model_outputs[data_idx]
                if len(extra_model_outputs) > data_idx
                else {}
            )
            rew = rewards[data_idx] if len(rewards) > data_idx else {}

            for agent_id, agent_obs in obs.items():
                all_agent_ids.add(agent_id)

                observations_per_agent[agent_id].append(agent_obs)
                infos_per_agent[agent_id].append(inf.get(agent_id, {}))

                # Pull out hanging action (if not first obs for this agent) and
                # complete step for agent.
                if len(observations_per_agent[agent_id]) > 1:
                    actions_per_agent[agent_id].append(
                        self._hanging_actions_end.pop(agent_id)
                    )
                    extra_model_outputs_per_agent[agent_id].append(
                        self._hanging_extra_model_outputs_end.pop(agent_id)
                    )
                    rewards_per_agent[agent_id].append(
                        self._hanging_rewards_end.pop(agent_id)
                    )
                # First obs for this agent. Make sure the agent's mapping is
                # appropriately prepended with self.SKIP_ENV_TS_TAG tags.
                else:
                    self.env_t_to_agent_t[agent_id].extend(
                        [self.SKIP_ENV_TS_TAG] * data_idx
                    )
                    len_lookback_buffer_per_agent[agent_id] += data_idx

                # Agent is still continuing (has an action for the next step).
                if agent_id in act:
                    # Always push actions/extra outputs into cache, then remove them
                    # from there, once the next observation comes in. Same for rewards.
                    self._hanging_actions_end[agent_id] = act[agent_id]
                    self._hanging_extra_model_outputs_end[agent_id] = extra_outs.get(
                        agent_id, {}
                    )
                    self._hanging_rewards_end[agent_id] += rew.get(agent_id, 0.0)
                # Agent is done (has no action for the next step).
                elif terminateds.get(agent_id) or truncateds.get(agent_id):
                    done_per_agent[agent_id] = True
                # There is more (global) action/reward data. This agent must therefore
                # be done. Automatically add it to `done_per_agent` and `terminateds`.
                elif data_idx < len(observations) - 1:
                    done_per_agent[agent_id] = terminateds[agent_id] = True

                # Update env_t_to_agent_t mapping.
                self.env_t_to_agent_t[agent_id].append(
                    len(observations_per_agent[agent_id]) - 1
                )

            # Those agents that did NOT step:
            # - Get self.SKIP_ENV_TS_TAG added to their env_t_to_agent_t mapping.
            # - Get their reward (if any) added up.
            for agent_id in all_agent_ids:
                if agent_id not in obs and agent_id not in done_per_agent:
                    self.env_t_to_agent_t[agent_id].append(self.SKIP_ENV_TS_TAG)
                    self._hanging_rewards_end[agent_id] += rew.get(agent_id, 0.0)

            # Update per-agent lookback buffer sizes to be used when creating the
            # indiviual `SingleAgentEpisode` objects below.
            for agent_id in all_agent_ids:
                if env_t < self.env_t_started:
                    if agent_id not in done_per_agent:
                        len_lookback_buffer_per_agent[agent_id] += 1

            # Increase env timestep by one.
            env_t += 1

        # - Validate per-agent data.
        # - Fix lookback buffers of env_t_to_agent_t mappings.
        for agent_id, buf in self.env_t_to_agent_t.items():
            # Skip agent if it doesn't seem to have any data.
            if agent_id not in observations_per_agent:
                continue
            assert (
                len(observations_per_agent[agent_id])
                == len(infos_per_agent[agent_id])
                == len(actions_per_agent[agent_id]) + 1
                == len(extra_model_outputs_per_agent[agent_id]) + 1
                == len(rewards_per_agent[agent_id]) + 1
            )
            buf.lookback = len_lookback_buffer_per_agent[agent_id]

        # Now create the individual episodes from the collected per-agent data.
        for agent_id, agent_obs in observations_per_agent.items():
            # If agent only has a single obs AND is already done, remove all its traces
            # from this MultiAgentEpisode.
            if len(agent_obs) == 1 and done_per_agent.get(agent_id):
                self._del_agent(agent_id)
                continue

            # Compute the correct lookback length to use for this agent's
            # SingleAgentEpisode.
            lookback = sum(
                s != self.SKIP_ENV_TS_TAG
                for s in self.env_t_to_agent_t[agent_id].get(
                    slice(-len_lookback_buffer_per_agent[agent_id], 0),
                    neg_indices_left_of_zero=True,
                )
            )
            # Try to figure out the module ID for this agent.
            # If not provided explicitly by the user that initializes this episode
            # object, try our mapping function.
            module_id = agent_module_ids.get(
                agent_id, self.agent_to_module_mapping_fn(agent_id, self)
            )
            # Create this agent's SingleAgentEpisode.
            sa_episode = SingleAgentEpisode(
                id_=(
                    agent_episode_ids.get(agent_id)
                    if agent_episode_ids is not None
                    else None
                ),
                agent_id=agent_id,
                module_id=module_id,
                multi_agent_episode_id=self.id_,
                observations=agent_obs,
                observation_space=self.observation_space.get(agent_id),
                infos=infos_per_agent[agent_id],
                actions=actions_per_agent[agent_id],
                action_space=self.action_space.get(agent_id),
                rewards=rewards_per_agent[agent_id],
                extra_model_outputs=(
                    {
                        k: [i[k] for i in extra_model_outputs_per_agent[agent_id]]
                        for k in extra_model_outputs_per_agent[agent_id][0].keys()
                    }
                    if extra_model_outputs_per_agent[agent_id]
                    else None
                ),
                terminated=terminateds.get(agent_id, False),
                truncated=truncateds.get(agent_id, False),
                t_started=self.agent_t_started[agent_id],
                len_lookback_buffer=lookback,
            )
            # .. and store it.
            self.agent_episodes[agent_id] = sa_episode

    def _get(
        self,
        *,
        what,
        indices,
        agent_ids=None,
        env_steps=True,
        neg_indices_left_of_zero=False,
        fill=None,
        one_hot_discrete=False,
        return_list=False,
        extra_model_outputs_key=None,
    ):
        agent_ids = set(force_list(agent_ids)) or self.agent_ids

        kwargs = dict(
            what=what,
            indices=indices,
            agent_ids=agent_ids,
            neg_indices_left_of_zero=neg_indices_left_of_zero,
            fill=fill,
            # Rewards and infos do not support one_hot_discrete option.
            one_hot_discrete=dict(
                {} if not one_hot_discrete else {"one_hot_discrete": one_hot_discrete}
            ),
            extra_model_outputs_key=extra_model_outputs_key,
        )

        # User specified agent timesteps (indices) -> Simply delegate everything
        # to the individual agents' SingleAgentEpisodes.
        if env_steps is False:
            if return_list:
                raise ValueError(
                    f"`MultiAgentEpisode.get_{what}()` can't be called with both "
                    "`env_steps=False` and `return_list=True`!"
                )
            return self._get_data_by_agent_steps(**kwargs)
        # User specified env timesteps (indices) -> We need to translate them for each
        # agent into agent-timesteps.
        # Return a list of individual per-env-timestep multi-agent dicts.
        elif return_list:
            return self._get_data_by_env_steps_as_list(**kwargs)
        # Return a single multi-agent dict with lists/arrays as leafs.
        else:
            return self._get_data_by_env_steps(**kwargs)

    def _get_data_by_agent_steps(
        self,
        *,
        what,
        indices,
        agent_ids,
        neg_indices_left_of_zero,
        fill,
        one_hot_discrete,
        extra_model_outputs_key,
    ):
        ret = {}
        for agent_id, sa_episode in self.agent_episodes.items():
            if agent_id not in agent_ids:
                continue
            inf_lookback_buffer = getattr(sa_episode, what)
            hanging_val = self._get_hanging_value(what, agent_id)
            if extra_model_outputs_key is not None:
                inf_lookback_buffer = inf_lookback_buffer[extra_model_outputs_key]
                hanging_val = hanging_val[extra_model_outputs_key]
            agent_value = inf_lookback_buffer.get(
                indices=indices,
                neg_indices_left_of_zero=neg_indices_left_of_zero,
                fill=fill,
                _add_last_ts_value=hanging_val,
                **one_hot_discrete,
            )
            if agent_value is None or agent_value == []:
                continue
            ret[agent_id] = agent_value
        return ret

    def _get_data_by_env_steps_as_list(
        self,
        *,
        what: str,
        indices: Union[int, slice, List[int]],
        agent_ids: Collection[AgentID],
        neg_indices_left_of_zero: bool = False,
        fill: Optional[Any] = None,
        one_hot_discrete: bool = False,
        extra_model_outputs_key: Optional[str] = None,
    ) -> List[MultiAgentDict]:
        """Returns data from the episode based on env step indices, as a list.

        The returned list contains n MultiAgentDict objects, one for each env timestep
        defined via `indices`.

        Args:
            what: A (str) descriptor of what data to collect. Must be one of
                "observations", "infos", "actions", "rewards", or "extra_model_outputs".
            indices: A single int is interpreted as an index, from which to return the
                individual data stored at this (env step) index.
                A list of ints is interpreted as a list of indices from which to gather
                individual data in a batch of size len(indices).
                A slice object is interpreted as a range of data to be returned.
                Thereby, negative indices by default are interpreted as "before the end"
                unless the `neg_indices_left_of_zero=True` option is used, in which case
                negative indices are interpreted as "before ts=0", meaning going back
                into the lookback buffer.
            agent_ids: A collection of AgentIDs to filter for. Only data for those
                agents will be returned, all other agents will be ignored.
            neg_indices_left_of_zero: If True, negative values in `indices` are
                interpreted as "before ts=0", meaning going back into the lookback
                buffer. For example, a buffer with data [4, 5, 6,  7, 8, 9],
                where [4, 5, 6] is the lookback buffer range (ts=0 item is 7), will
                respond to `get(-1, neg_indices_left_of_zero=True)` with `6` and to
                `get(slice(-2, 1), neg_indices_left_of_zero=True)` with `[5, 6,  7]`.
            fill: An optional float value to use for filling up the returned results at
                the boundaries. This filling only happens if the requested index range's
                start/stop boundaries exceed the buffer's boundaries (including the
                lookback buffer on the left side). This comes in very handy, if users
                don't want to worry about reaching such boundaries and want to zero-pad.
                For example, a buffer with data [10, 11,  12, 13, 14] and lookback
                buffer size of 2 (meaning `10` and `11` are part of the lookback buffer)
                will respond to `indices=slice(-7, -2)` and `fill=0.0`
                with `[0.0, 0.0, 10, 11, 12]`.
            one_hot_discrete: If True, will return one-hot vectors (instead of
                int-values) for those sub-components of a (possibly complex) space
                that are Discrete or MultiDiscrete. Note that if `fill=0` and the
                requested `indices` are out of the range of our data, the returned
                one-hot vectors will actually be zero-hot (all slots zero).
            extra_model_outputs_key: Only if what is "extra_model_outputs", this
                specifies the sub-key (str) inside the extra_model_outputs dict, e.g.
                STATE_OUT or ACTION_DIST_INPUTS.

        Returns:
            A list of MultiAgentDict, where each item in the list corresponds to one
            env timestep defined via `indices`.
        """

        # Collect indices for each agent first, so we can construct the list in
        # the next step.
        agent_indices = {}
        for agent_id in self.agent_episodes.keys():
            if agent_id not in agent_ids:
                continue
            agent_indices[agent_id] = self.env_t_to_agent_t[agent_id].get(
                indices,
                neg_indices_left_of_zero=neg_indices_left_of_zero,
                fill=self.SKIP_ENV_TS_TAG,
                # For those records where there is no "hanging" last timestep (all
                # other than obs and infos), we have to ignore the last entry in
                # the env_t_to_agent_t mappings.
                _ignore_last_ts=what not in ["observations", "infos"],
            )
        if not agent_indices:
            return []
        ret = []
        for i in range(len(next(iter(agent_indices.values())))):
            ret2 = {}
            for agent_id, idxes in agent_indices.items():
                hanging_val = self._get_hanging_value(what, agent_id)
                (
                    inf_lookback_buffer,
                    indices_to_use,
                ) = self._get_inf_lookback_buffer_or_dict(
                    agent_id,
                    what,
                    extra_model_outputs_key,
                    hanging_val,
                    filter_for_skip_indices=idxes[i],
                )
                agent_value = self._get_single_agent_data_by_index(
                    what=what,
                    inf_lookback_buffer=inf_lookback_buffer,
                    agent_id=agent_id,
                    index_incl_lookback=indices_to_use,
                    fill=fill,
                    one_hot_discrete=one_hot_discrete,
                    hanging_val=hanging_val,
                    extra_model_outputs_key=extra_model_outputs_key,
                )
                if agent_value is not None:
                    ret2[agent_id] = agent_value
            ret.append(ret2)
        return ret

    def _get_data_by_env_steps(
        self,
        *,
        what: str,
        indices: Union[int, slice, List[int]],
        agent_ids: Collection[AgentID],
        neg_indices_left_of_zero: bool = False,
        fill: Optional[Any] = None,
        one_hot_discrete: bool = False,
        extra_model_outputs_key: Optional[str] = None,
    ) -> MultiAgentDict:
        """Returns data from the episode based on env step indices, as a MultiAgentDict.

        The returned dict maps AgentID keys to individual or batched values, where the
        batch size matches the env timesteps defined via `indices`.

        Args:
            what: A (str) descriptor of what data to collect. Must be one of
                "observations", "infos", "actions", "rewards", or "extra_model_outputs".
            indices: A single int is interpreted as an index, from which to return the
                individual data stored at this (env step) index.
                A list of ints is interpreted as a list of indices from which to gather
                individual data in a batch of size len(indices).
                A slice object is interpreted as a range of data to be returned.
                Thereby, negative indices by default are interpreted as "before the end"
                unless the `neg_indices_left_of_zero=True` option is used, in which case
                negative indices are interpreted as "before ts=0", meaning going back
                into the lookback buffer.
            agent_ids: A collection of AgentIDs to filter for. Only data for those
                agents will be returned, all other agents will be ignored.
            neg_indices_left_of_zero: If True, negative values in `indices` are
                interpreted as "before ts=0", meaning going back into the lookback
                buffer. For example, a buffer with data [4, 5, 6,  7, 8, 9],
                where [4, 5, 6] is the lookback buffer range (ts=0 item is 7), will
                respond to `get(-1, neg_indices_left_of_zero=True)` with `6` and to
                `get(slice(-2, 1), neg_indices_left_of_zero=True)` with `[5, 6,  7]`.
            fill: An optional float value to use for filling up the returned results at
                the boundaries. This filling only happens if the requested index range's
                start/stop boundaries exceed the buffer's boundaries (including the
                lookback buffer on the left side). This comes in very handy, if users
                don't want to worry about reaching such boundaries and want to zero-pad.
                For example, a buffer with data [10, 11,  12, 13, 14] and lookback
                buffer size of 2 (meaning `10` and `11` are part of the lookback buffer)
                will respond to `indices=slice(-7, -2)` and `fill=0.0`
                with `[0.0, 0.0, 10, 11, 12]`.
            one_hot_discrete: If True, will return one-hot vectors (instead of
                int-values) for those sub-components of a (possibly complex) space
                that are Discrete or MultiDiscrete. Note that if `fill=0` and the
                requested `indices` are out of the range of our data, the returned
                one-hot vectors will actually be zero-hot (all slots zero).
            extra_model_outputs_key: Only if what is "extra_model_outputs", this
                specifies the sub-key (str) inside the extra_model_outputs dict, e.g.
                STATE_OUT or ACTION_DIST_INPUTS.

        Returns:
            A single MultiAgentDict with individual leaf-values (in case `indices` is an
            int), or batched leaf-data (in case `indices` is a list of ints or a slice
            object). In the latter case, the batch size matches the env timesteps
            defined via `indices`.
        """
        ignore_last_ts = what not in ["observations", "infos"]
        ret = {}
        for agent_id, sa_episode in self.agent_episodes.items():
            if agent_id not in agent_ids:
                continue
            hanging_val = self._get_hanging_value(what, agent_id)
            agent_indices = self.env_t_to_agent_t[agent_id].get(
                indices,
                neg_indices_left_of_zero=neg_indices_left_of_zero,
                fill=self.SKIP_ENV_TS_TAG if fill is not None else None,
                # For those records where there is no "hanging" last timestep (all
                # other than obs and infos), we have to ignore the last entry in
                # the env_t_to_agent_t mappings.
                _ignore_last_ts=ignore_last_ts,
            )
            inf_lookback_buffer, agent_indices = self._get_inf_lookback_buffer_or_dict(
                agent_id,
                what,
                extra_model_outputs_key,
                hanging_val,
                filter_for_skip_indices=agent_indices,
            )
            if isinstance(agent_indices, list):
                agent_values = self._get_single_agent_data_by_env_step_indices(
                    what=what,
                    agent_id=agent_id,
                    indices_incl_lookback=agent_indices,
                    fill=fill,
                    one_hot_discrete=one_hot_discrete,
                    hanging_val=hanging_val,
                    extra_model_outputs_key=extra_model_outputs_key,
                )
                if len(agent_values) > 0:
                    ret[agent_id] = agent_values
            else:
                agent_values = self._get_single_agent_data_by_index(
                    what=what,
                    inf_lookback_buffer=inf_lookback_buffer,
                    agent_id=agent_id,
                    index_incl_lookback=agent_indices,
                    fill=fill,
                    one_hot_discrete=one_hot_discrete,
                    hanging_val=hanging_val,
                    extra_model_outputs_key=extra_model_outputs_key,
                )
                if agent_values is not None:
                    ret[agent_id] = agent_values
        return ret

    def _get_single_agent_data_by_index(
        self,
        *,
        what: str,
        inf_lookback_buffer: InfiniteLookbackBuffer,
        agent_id: AgentID,
        index_incl_lookback: Union[int, str],
        fill: Optional[Any] = None,
        one_hot_discrete: bool = False,
        extra_model_outputs_key: Optional[str] = None,
        hanging_val: Optional[Any] = None,
    ) -> Any:
        """Returns single data item from the episode based on given (env step) index.

        Args:
            what: A (str) descriptor of what data to collect. Must be one of
                "observations", "infos", "actions", "rewards", or "extra_model_outputs".
            inf_lookback_buffer: The InfiniteLookbackBuffer to use for extracting the
                data.
            index_incl_lookback: An int specifying, which index to pull from the given
                `inf_lookback_buffer`, but disregarding the special logic of the
                lookback buffer. Meaning if the `index_incl_lookback` is 0, then the
                first value in the lookback buffer should be returned, not the first
                value after the lookback buffer (which would be normal behavior for
                pulling items from an InfiniteLookbackBuffer object).
                If the value is `self.SKIP_ENV_TS_TAG`, either None is returned (if
                `fill` is None) or the provided `fill` value.
            agent_id: The individual agent ID to pull data for. Used to lookup the
                `SingleAgentEpisode` object for this agent in `self`.
            fill: An optional float value to use for filling up the returned results at
                the boundaries. This filling only happens if the requested index range's
                start/stop boundaries exceed the buffer's boundaries (including the
                lookback buffer on the left side). This comes in very handy, if users
                don't want to worry about reaching such boundaries and want to zero-pad.
                For example, a buffer with data [10, 11,  12, 13, 14] and lookback
                buffer size of 2 (meaning `10` and `11` are part of the lookback buffer)
                will respond to `index_incl_lookback=-6` and `fill=0.0`
                with `0.0`.
            one_hot_discrete: If True, will return one-hot vectors (instead of
                int-values) for those sub-components of a (possibly complex) space
                that are Discrete or MultiDiscrete. Note that if `fill=0` and the
                requested `index_incl_lookback` is out of the range of our data, the
                returned one-hot vectors will actually be zero-hot (all slots zero).
            extra_model_outputs_key: Only if what is "extra_model_outputs", this
                specifies the sub-key (str) inside the extra_model_outputs dict, e.g.
                STATE_OUT or ACTION_DIST_INPUTS.
            hanging_val: In case we are pulling actions, rewards, or extra_model_outputs
                data, there might be information "hanging" (cached). For example,
                if an agent receives an observation o0 and then immediately sends an
                action a0 back, but then does NOT immediately reveive a next
                observation, a0 is now cached (not fully logged yet with this
                episode). The currently cached value must be provided here to be able
                to return it in case the index is -1 (most recent timestep).

        Returns:
            A data item corresponding to the provided args.
        """
        sa_episode = self.agent_episodes[agent_id]

        if index_incl_lookback == self.SKIP_ENV_TS_TAG:
            # We don't want to fill -> Skip this agent.
            if fill is None:
                return
            # Provide filled value for this agent.
            return getattr(sa_episode, f"get_{what}")(
                indices=1000000000000,
                neg_indices_left_of_zero=False,
                fill=fill,
                **dict(
                    {}
                    if extra_model_outputs_key is None
                    else {"key": extra_model_outputs_key}
                ),
                **one_hot_discrete,
            )
        # No skip timestep -> Provide value at given index for this agent.
        else:
            if what == "extra_model_outputs":
                # Special case: extra_model_outputs and key=None (return all keys as
                # a dict). Note that `inf_lookback_buffer` is NOT an infinite lookback
                # buffer, but a dict mapping keys to individual infinite lookback
                # buffers.
                if extra_model_outputs_key is None:
                    return {
                        key: sub_buffer.get(
                            indices=index_incl_lookback - sub_buffer.lookback,
                            neg_indices_left_of_zero=True,
                            fill=fill,
                            _add_last_ts_value=hanging_val,
                            **one_hot_discrete,
                        )
                        for key, sub_buffer in inf_lookback_buffer.items()
                    }

            # Extract data directly from the infinite lookback buffer object.
            return inf_lookback_buffer.get(
                indices=index_incl_lookback - inf_lookback_buffer.lookback,
                neg_indices_left_of_zero=True,
                fill=fill,
                _add_last_ts_value=hanging_val,
                **one_hot_discrete,
            )

    def _get_single_agent_data_by_env_step_indices(
        self,
        *,
        what: str,
        agent_id: AgentID,
        indices_incl_lookback: Union[int, str],
        fill: Optional[Any] = None,
        one_hot_discrete: bool = False,
        extra_model_outputs_key: Optional[str] = None,
        hanging_val: Optional[Any] = None,
    ) -> Any:
        """Returns single data item from the episode based on given (env step) indices.

        The returned data item will have a batch size that matches the env timesteps
        defined via `indices_incl_lookback`.

        Args:
            what: A (str) descriptor of what data to collect. Must be one of
                "observations", "infos", "actions", "rewards", or "extra_model_outputs".
            indices_incl_lookback: A list of ints specifying, which indices
                to pull from the InfiniteLookbackBuffer defined by `agent_id` and `what`
                (and maybe `extra_model_outputs_key`). Note that these indices
                disregard the special logic of the lookback buffer. Meaning if one
                index in `indices_incl_lookback` is 0, then the first value in the
                lookback buffer should be returned, not the first value after the
                lookback buffer (which would be normal behavior for pulling items from
                an `InfiniteLookbackBuffer` object).
            agent_id: The individual agent ID to pull data for. Used to lookup the
                `SingleAgentEpisode` object for this agent in `self`.
            fill: An optional float value to use for filling up the returned results at
                the boundaries. This filling only happens if the requested index range's
                start/stop boundaries exceed the buffer's boundaries (including the
                lookback buffer on the left side). This comes in very handy, if users
                don't want to worry about reaching such boundaries and want to zero-pad.
                For example, a buffer with data [10, 11,  12, 13, 14] and lookback
                buffer size of 2 (meaning `10` and `11` are part of the lookback buffer)
                will respond to `indices_incl_lookback=[-1, -2, 0]` and `fill=0.0`
                with `[0.0, 0.0, 10]`.
            one_hot_discrete: If True, will return one-hot vectors (instead of
                int-values) for those sub-components of a (possibly complex) space
                that are Discrete or MultiDiscrete. Note that if `fill=0` and the
                requested `indices_incl_lookback` are out of the range of our data, the
                returned one-hot vectors will actually be zero-hot (all slots zero).
            extra_model_outputs_key: Only if what is "extra_model_outputs", this
                specifies the sub-key (str) inside the extra_model_outputs dict, e.g.
                STATE_OUT or ACTION_DIST_INPUTS.
            hanging_val: In case we are pulling actions, rewards, or extra_model_outputs
                data, there might be information "hanging" (cached). For example,
                if an agent receives an observation o0 and then immediately sends an
                action a0 back, but then does NOT immediately reveive a next
                observation, a0 is now cached (not fully logged yet with this
                episode). The currently cached value must be provided here to be able
                to return it in case the index is -1 (most recent timestep).

        Returns:
            A data item corresponding to the provided args.
        """
        sa_episode = self.agent_episodes[agent_id]

        inf_lookback_buffer = getattr(sa_episode, what)
        if extra_model_outputs_key is not None:
            inf_lookback_buffer = inf_lookback_buffer[extra_model_outputs_key]

        # If there are self.SKIP_ENV_TS_TAG items in `indices_incl_lookback` and user
        # wants to fill these (together with outside-episode-bounds indices) ->
        # Provide these skipped timesteps as filled values.
        if self.SKIP_ENV_TS_TAG in indices_incl_lookback and fill is not None:
            single_fill_value = inf_lookback_buffer.get(
                indices=1000000000000,
                neg_indices_left_of_zero=False,
                fill=fill,
                **one_hot_discrete,
            )
            ret = []
            for i in indices_incl_lookback:
                if i == self.SKIP_ENV_TS_TAG:
                    ret.append(single_fill_value)
                else:
                    ret.append(
                        inf_lookback_buffer.get(
                            indices=i - getattr(sa_episode, what).lookback,
                            neg_indices_left_of_zero=True,
                            fill=fill,
                            _add_last_ts_value=hanging_val,
                            **one_hot_discrete,
                        )
                    )
            if self.is_finalized:
                ret = batch(ret)
        else:
            # Filter these indices out up front.
            indices = [
                i - inf_lookback_buffer.lookback
                for i in indices_incl_lookback
                if i != self.SKIP_ENV_TS_TAG
            ]
            ret = inf_lookback_buffer.get(
                indices=indices,
                neg_indices_left_of_zero=True,
                fill=fill,
                _add_last_ts_value=hanging_val,
                **one_hot_discrete,
            )
        return ret

    def _get_hanging_value(self, what: str, agent_id: AgentID) -> Any:
        """Returns the hanging action/reward/extra_model_outputs for given agent."""
        if what == "actions":
            return self._hanging_actions_end.get(agent_id)
        elif what == "extra_model_outputs":
            return self._hanging_extra_model_outputs_end.get(agent_id)
        elif what == "rewards":
            return self._hanging_rewards_end.get(agent_id)

    def _copy_hanging(self, agent_id: AgentID, other: "MultiAgentEpisode") -> None:
        """Copies hanging action, reward, extra_model_outputs from `other` to `self."""
        if agent_id in other._hanging_actions_begin:
            self._hanging_actions_begin[agent_id] = copy.deepcopy(
                other._hanging_actions_begin[agent_id]
            )
            self._hanging_rewards_begin[agent_id] = other._hanging_rewards_begin[
                agent_id
            ]
            self._hanging_extra_model_outputs_begin[agent_id] = copy.deepcopy(
                other._hanging_extra_model_outputs_begin[agent_id]
            )
        if agent_id in other._hanging_actions_end:
            self._hanging_actions_end[agent_id] = copy.deepcopy(
                other._hanging_actions_end[agent_id]
            )
            self._hanging_rewards_end[agent_id] = other._hanging_rewards_end[agent_id]
            self._hanging_extra_model_outputs_end[agent_id] = copy.deepcopy(
                other._hanging_extra_model_outputs_end[agent_id]
            )

    def _del_hanging(self, agent_id: AgentID) -> None:
        """Deletes all hanging action, reward, extra_model_outputs of given agent."""
        self._hanging_actions_begin.pop(agent_id, None)
        self._hanging_extra_model_outputs_begin.pop(agent_id, None)
        self._hanging_rewards_begin.pop(agent_id, None)

        self._hanging_actions_end.pop(agent_id, None)
        self._hanging_extra_model_outputs_end.pop(agent_id, None)
        self._hanging_rewards_end.pop(agent_id, None)

    def _del_agent(self, agent_id: AgentID) -> None:
        """Deletes all data of given agent from this episode."""
        self._del_hanging(agent_id)
        self.agent_episodes.pop(agent_id, None)
        self.agent_ids.discard(agent_id)
        self.env_t_to_agent_t.pop(agent_id, None)
        self._agent_to_module_mapping.pop(agent_id, None)
        self.agent_t_started.pop(agent_id, None)

    def _get_inf_lookback_buffer_or_dict(
        self,
        agent_id: AgentID,
        what: str,
        extra_model_outputs_key: Optional[str] = None,
        hanging_val: Optional[Any] = None,
        filter_for_skip_indices=None,
    ):
        """Returns a single InfiniteLookbackBuffer or a dict of such.

        In case `what` is "extra_model_outputs" AND `extra_model_outputs_key` is None,
        a dict is returned. In all other cases, a single InfiniteLookbackBuffer is
        returned.
        """
        inf_lookback_buffer_or_dict = inf_lookback_buffer = getattr(
            self.agent_episodes[agent_id], what
        )
        if what == "extra_model_outputs":
            if extra_model_outputs_key is not None:
                inf_lookback_buffer = inf_lookback_buffer_or_dict[
                    extra_model_outputs_key
                ]
            elif inf_lookback_buffer_or_dict:
                inf_lookback_buffer = next(iter(inf_lookback_buffer_or_dict.values()))
            elif filter_for_skip_indices is not None:
                return inf_lookback_buffer_or_dict, filter_for_skip_indices
            else:
                return inf_lookback_buffer_or_dict

        if filter_for_skip_indices is not None:
            inf_lookback_buffer_len = (
                len(inf_lookback_buffer)
                + inf_lookback_buffer.lookback
                + (hanging_val is not None)
            )
            ignore_last_ts = what not in ["observations", "infos"]
            if isinstance(filter_for_skip_indices, list):
                filter_for_skip_indices = [
                    "S" if ignore_last_ts and i == inf_lookback_buffer_len else i
                    for i in filter_for_skip_indices
                ]
            elif ignore_last_ts and filter_for_skip_indices == inf_lookback_buffer_len:
                filter_for_skip_indices = "S"
            return inf_lookback_buffer_or_dict, filter_for_skip_indices
        else:
            return inf_lookback_buffer_or_dict<|MERGE_RESOLUTION|>--- conflicted
+++ resolved
@@ -965,24 +965,12 @@
             len_lookback_buffer="auto",
         )
 
-<<<<<<< HEAD
-        for agent_id, agent_eps in successor.agent_episodes.items():
-            agent_eps.t_started = self.agent_episodes[agent_id].t
-            agent_eps.t = self.agent_episodes[agent_id].t
-
-        # Copy over the current buffer values.
-        successor._agent_buffered_actions = copy.deepcopy(self._agent_buffered_actions)
-        successor._agent_buffered_rewards = self._agent_buffered_rewards.copy()
-        successor._agent_buffered_extra_model_outputs = copy.deepcopy(
-            self._agent_buffered_extra_model_outputs
-=======
         # Copy over the hanging (end) values into the hanging (begin) chaches of the
         # successor.
         successor._hanging_actions_begin = copy.deepcopy(self._hanging_actions_end)
         successor._hanging_rewards_begin = self._hanging_rewards_end.copy()
         successor._hanging_extra_model_outputs_begin = copy.deepcopy(
             self._hanging_extra_model_outputs_end
->>>>>>> 473a2685
         )
 
         return successor
