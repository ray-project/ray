--- conflicted
+++ resolved
@@ -62,10 +62,6 @@
     def __init__(
         self,
         id_: Optional[str] = None,
-<<<<<<< HEAD
-        #agent_ids: Optional[Collection[AgentID]] = None,
-=======
->>>>>>> 0ec68e2c
         *,
         observations: Optional[List[MultiAgentDict]] = None,
         observation_space: Optional[gym.Space] = None,
@@ -93,11 +89,6 @@
                 If None, a hexadecimal id is created. In case of providing
                 a string, make sure that it is unique, as episodes get
                 concatenated via this string.
-<<<<<<< HEAD
-            #agent_ids: A list of strings containing the agent IDs.
-            #    These have to be provided at initialization.
-=======
->>>>>>> 0ec68e2c
             agent_module_ids: An optional dict mapping AgentIDs to their respective
                 ModuleIDs (these mapping are always valid for an entire episode and
                 thus won't change during the course of this episode). If a mapping from
@@ -180,10 +171,7 @@
         self.id_: str = id_ or uuid.uuid4().hex
         if agent_to_module_mapping_fn is None:
             from ray.rllib.algorithms.algorithm_config import AlgorithmConfig
-<<<<<<< HEAD
-=======
-
->>>>>>> 0ec68e2c
+
             agent_to_module_mapping_fn = (
                 AlgorithmConfig.DEFAULT_AGENT_TO_MODULE_MAPPING_FN
             )
@@ -200,17 +188,6 @@
         terminateds = terminateds or {}
         truncateds = truncateds or {}
 
-<<<<<<< HEAD
-        # Agent ids must be provided if data is provided. The Episode cannot
-        # know how many agents are in the environment. Also the number of agents
-        # can grow or shrink.
-        # self._agent_ids: Set[AgentID] = set([] if agent_ids is None else agent_ids)
-        # Container class to keep information on which agent maps to which module
-        # (always for the duration of this episode).
-        #self.agent_to_module_map: Dict[AgentID, ModuleID] = {}
-
-=======
->>>>>>> 0ec68e2c
         # The global last timestep of the episode and the timesteps when this chunk
         # started (excluding a possible lookback buffer).
         self.env_t_started = env_t_started or 0
@@ -710,10 +687,6 @@
             agent_ids = ["agent_1", "agent_2", "agent_3", "agent_4", "agent_5"]
 
             episode = MultiAgentEpisode(
-<<<<<<< HEAD
-                #agent_ids=agent_ids,
-=======
->>>>>>> 0ec68e2c
                 observations=observations,
                 infos=infos,
                 actions=actions,
@@ -824,10 +797,6 @@
             # Same ID.
             id_=self.id_,
             # Same agent IDs.
-<<<<<<< HEAD
-            #agent_ids=self.agent_ids,
-=======
->>>>>>> 0ec68e2c
             # Same single agents' episode IDs.
             agent_episode_ids=self.agent_episode_ids,
             agent_module_ids={
@@ -1416,21 +1385,6 @@
 
     def get_agents_that_stepped(self) -> Set[AgentID]:
         """Returns a set of agent IDs of those agents that just finished stepping.
-<<<<<<< HEAD
-        
-        These are all the agents that have an observation logged at the last env
-        timestep, which may include agents, whose single agent episode just terminated
-        or truncated.
-        
-        Returns:
-            A set of AgentIDs of those agents that just finished stepping (that have a
-            most recent observation on the env timestep scale), regardless of whether
-            their single agent episodes are done or not. 
-        """
-        return set(self.get_observations(-1).keys())
-
-
-=======
 
         These are all the agents that have an observation logged at the last env
         timestep, which may include agents, whose single agent episode just terminated
@@ -1443,7 +1397,6 @@
         """
         return set(self.get_observations(-1).keys())
 
->>>>>>> 0ec68e2c
     # TODO (sven, simon): This function can only deal with data if it does not contain
     #  terminated or truncated agents (i.e. you have to provide ONLY alive agents in the
     #  agent_ids in the constructor - the episode does not deduce the agents).
