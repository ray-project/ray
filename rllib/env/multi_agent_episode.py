from collections import defaultdict
import copy
import time
from typing import (
    Any,
    Callable,
    Collection,
    DefaultDict,
    Dict,
    List,
    Optional,
    Set,
    Union,
)
import uuid

import gymnasium as gym

from ray.rllib.env.single_agent_episode import SingleAgentEpisode
from ray.rllib.env.utils.infinite_lookback_buffer import InfiniteLookbackBuffer
from ray.rllib.policy.sample_batch import MultiAgentBatch
from ray.rllib.utils import force_list
from ray.rllib.utils.error import MultiAgentEnvError
from ray.rllib.utils.spaces.space_utils import batch
from ray.rllib.utils.typing import AgentID, ModuleID, MultiAgentDict
from ray.util.annotations import PublicAPI


# TODO (simon): Include cases in which the number of agents in an
#  episode are shrinking or growing during the episode itself.
@PublicAPI(stability="alpha")
class MultiAgentEpisode:
    """Stores multi-agent episode data.

    The central attribute of the class is the timestep mapping
    `self.env_t_to_agent_t` that maps AgentIDs to their specific environment steps to
    the agent's own scale/timesteps.

    Each AgentID in the `MultiAgentEpisode` has its own `SingleAgentEpisode` object
    in which this agent's data is stored. Together with the env_t_to_agent_t mapping,
    we can extract information either on any individual agent's time scale or from
    the (global) multi-agent environment time scale.

    Extraction of data from a MultiAgentEpisode happens via the getter APIs, e.g.
    `get_observations()`, which work analogous to the ones implemented in the
    `SingleAgentEpisode` class.

    Note that recorded `terminateds`/`truncateds` come as simple
    `MultiAgentDict`s mapping AgentID to bools and thus have no assignment to a
    certain timestep (analogous to a SingleAgentEpisode's single `terminated/truncated`
    boolean flag). Instead we assign it to the last observation recorded.
    Theoretically, there could occur edge cases in some environments
    where an agent receives partial rewards and then terminates without
    a last observation. In these cases, we duplicate the last observation.

    Also, if no initial observation has been received yet for an agent, but
    some  rewards for this same agent already occurred, we delete the agent's data
    up to here, b/c there is nothing to learn from these "premature" rewards.
    """

    __slots__ = (
        "id_",
        "agent_to_module_mapping_fn",
        "_agent_to_module_mapping",
        "observation_space",
        "action_space",
        "env_t_started",
        "env_t",
        "agent_t_started",
        "env_t_to_agent_t",
        "_hanging_actions_end",
        "_hanging_extra_model_outputs_end",
        "_hanging_rewards_end",
        "_hanging_rewards_begin",
        "is_terminated",
        "is_truncated",
        "agent_episodes",
        "_last_step_time",
        "_len_lookback_buffers",
        "_start_time",
        "_temporary_timestep_data",
    )

    SKIP_ENV_TS_TAG = "S"

    def __init__(
        self,
        id_: Optional[str] = None,
        *,
        observations: Optional[List[MultiAgentDict]] = None,
        observation_space: Optional[gym.Space] = None,
        infos: Optional[List[MultiAgentDict]] = None,
        actions: Optional[List[MultiAgentDict]] = None,
        action_space: Optional[gym.Space] = None,
        rewards: Optional[List[MultiAgentDict]] = None,
        terminateds: Union[MultiAgentDict, bool] = False,
        truncateds: Union[MultiAgentDict, bool] = False,
        extra_model_outputs: Optional[List[MultiAgentDict]] = None,
        env_t_started: Optional[int] = None,
        agent_t_started: Optional[Dict[AgentID, int]] = None,
        len_lookback_buffer: Union[int, str] = "auto",
        agent_episode_ids: Optional[Dict[AgentID, str]] = None,
        agent_module_ids: Optional[Dict[AgentID, ModuleID]] = None,
        agent_to_module_mapping_fn: Optional[
            Callable[[AgentID, "MultiAgentEpisode"], ModuleID]
        ] = None,
    ):
        """Initializes a `MultiAgentEpisode`.

        Args:
            id_: Optional. Either a string to identify an episode or None.
                If None, a hexadecimal id is created. In case of providing
                a string, make sure that it is unique, as episodes get
                concatenated via this string.
            observations: A list of dictionaries mapping agent IDs to observations.
                Can be None. If provided, should match all other episode data
                (actions, rewards, etc.) in terms of list lengths and agent IDs.
            observation_space: An optional gym.spaces.Dict mapping agent IDs to
                individual agents' spaces, which all (individual agents') observations
                should abide to. If not None and this MultiAgentEpisode is finalized
                (via the `self.finalize()` method), and data is appended or set, the new
                data will be checked for correctness.
            infos: A list of dictionaries mapping agent IDs to info dicts.
                Can be None. If provided, should match all other episode data
                (observations, rewards, etc.) in terms of list lengths and agent IDs.
            actions: A list of dictionaries mapping agent IDs to actions.
                Can be None. If provided, should match all other episode data
                (observations, rewards, etc.) in terms of list lengths and agent IDs.
            action_space: An optional gym.spaces.Dict mapping agent IDs to
                individual agents' spaces, which all (individual agents') actions
                should abide to. If not None and this MultiAgentEpisode is finalized
                (via the `self.finalize()` method), and data is appended or set, the new
                data will be checked for correctness.
            rewards: A list of dictionaries mapping agent IDs to rewards.
                Can be None. If provided, should match all other episode data
                (actions, rewards, etc.) in terms of list lengths and agent IDs.
            terminateds: A boolean defining if an environment has
                terminated OR a MultiAgentDict mapping individual agent ids
                to boolean flags indicating whether individual agents have terminated.
                A special __all__ key in these dicts indicates, whether the episode
                is terminated for all agents.
                The default is `False`, i.e. the episode has not been terminated.
            truncateds: A boolean defining if the environment has been
                truncated OR a MultiAgentDict mapping individual agent ids
                to boolean flags indicating whether individual agents have been
                truncated. A special __all__ key in these dicts indicates, whether the
                episode is truncated for all agents.
                The default is `False`, i.e. the episode has not been truncated.
            extra_model_outputs: A list of dictionaries mapping agent IDs to their
                corresponding extra model outputs. Each of these "outputs" is a dict
                mapping keys (str) to model output values, for example for
                `key=STATE_OUT`, the values would be the internal state outputs for
                that agent.
            env_t_started: The env timestep (int) that defines the starting point
                of the episode. This is only larger zero, if an already ongoing episode
                chunk is being created, for example by slicing an ongoing episode or
                by calling the `cut()` method on an ongoing episode.
            agent_t_started: A dict mapping AgentIDs to the respective agent's (local)
                timestep at which its SingleAgentEpisode chunk started.
            len_lookback_buffer: The size of the lookback buffers to keep in
                front of this Episode for each type of data (observations, actions,
                etc..). If larger 0, will interpret the first `len_lookback_buffer`
                items in each type of data as NOT part of this actual
                episode chunk, but instead serve as "historical" record that may be
                viewed and used to derive new data from. For example, it might be
                necessary to have a lookback buffer of four if you would like to do
                observation frame stacking and your episode has been cut and you are now
                operating on a new chunk (continuing from the cut one). Then, for the
                first 3 items, you would have to be able to look back into the old
                chunk's data.
                If `len_lookback_buffer` is "auto" (default), will interpret all
                provided data in the constructor as part of the lookback buffers.
            agent_episode_ids: An optional dict mapping AgentIDs
                to their corresponding `SingleAgentEpisode`. If None, each
                `SingleAgentEpisode` in `MultiAgentEpisode.agent_episodes`
                will generate a hexadecimal code. If a dictionary is provided
                make sure that IDs are unique as agents' `SingleAgentEpisode`s
                get concatenated or recreated by it.
            agent_module_ids: An optional dict mapping AgentIDs to their respective
                ModuleIDs (these mapping are always valid for an entire episode and
                thus won't change during the course of this episode). If a mapping from
                agent to module has already been provided via this dict, the (optional)
                `agent_to_module_mapping_fn` will NOT be used again to map the same
                agent (agents do not change their assigned module in the course of
                one episode).
            agent_to_module_mapping_fn: A callable taking an AgentID and a
                MultiAgentEpisode as args and returning a ModuleID. Used to map agents
                that have not been mapped yet (because they just entered this episode)
                to a ModuleID. The resulting ModuleID is only stored inside the agent's
                SingleAgentEpisode object.
        """
        self.id_: str = id_ or uuid.uuid4().hex
        if agent_to_module_mapping_fn is None:
            from ray.rllib.algorithms.algorithm_config import AlgorithmConfig

            agent_to_module_mapping_fn = (
                AlgorithmConfig.DEFAULT_AGENT_TO_MODULE_MAPPING_FN
            )
        self.agent_to_module_mapping_fn = agent_to_module_mapping_fn
        # In case a user - e.g. via callbacks - already forces a mapping to happen
        # via the `module_for()` API even before the agent has entered the episode
        # (and has its SingleAgentEpisode created), we store all aldeary done mappings
        # in this dict here.
        self._agent_to_module_mapping: Dict[AgentID, ModuleID] = agent_module_ids or {}

        # Lookback buffer length is not provided. Interpret all provided data as
        # lookback buffer.
        if len_lookback_buffer == "auto":
            len_lookback_buffer = len(rewards or [])
        self._len_lookback_buffers = len_lookback_buffer

        self.observation_space = observation_space or {}
        self.action_space = action_space or {}

        terminateds = terminateds or {}
        truncateds = truncateds or {}

        # The global last timestep of the episode and the timesteps when this chunk
        # started (excluding a possible lookback buffer).
        self.env_t_started = env_t_started or 0
        self.env_t = (
            (len(rewards) if rewards is not None else 0)
            - self._len_lookback_buffers
            + self.env_t_started
        )
        self.agent_t_started = defaultdict(int, agent_t_started or {})

        # Keeps track of the correspondence between agent steps and environment steps.
        # Under each AgentID as key is a InfiniteLookbackBuffer with the following
        # data in it:
        # The indices of the items in the data represent environment timesteps,
        # starting from index=0 for the `env.reset()` and with each `env.step()` call
        # increase by 1.
        # The values behind these (env timestep) indices represent the agent timesteps
        # happening at these env timesteps and the special value of
        # `self.SKIP_ENV_TS_TAG` means that the agent did NOT step at the given env
        # timestep.
        # Thus, agents that are part of the reset obs, will start their mapping data
        # with a [0 ...], all other agents will start their mapping data with:
        # [self.SKIP_ENV_TS_TAG, ...].
        self.env_t_to_agent_t: DefaultDict[
            AgentID, InfiniteLookbackBuffer
        ] = defaultdict(InfiniteLookbackBuffer)

        # Create caches for hanging actions/rewards/extra_model_outputs.
        # When an agent gets an observation (and then sends an action), but does not
        # receive immediately a next observation, we store the "hanging" action (and
        # related rewards and extra model outputs) in the caches postfixed w/ `_end`
        # until the next observation is received.
        self._hanging_actions_end = {}
        self._hanging_extra_model_outputs_end = defaultdict(dict)
        self._hanging_rewards_end = defaultdict(float)

        # In case of a `cut()` or `slice()`, we also need to store the hanging actions,
        # rewards, and extra model outputs that were already "hanging" in preceeding
        # episode slice.
        self._hanging_rewards_begin = defaultdict(float)

        # If this is an ongoing episode than the last `__all__` should be `False`
        self.is_terminated: bool = (
            terminateds
            if isinstance(terminateds, bool)
            else terminateds.get("__all__", False)
        )

        # If this is an ongoing episode than the last `__all__` should be `False`
        self.is_truncated: bool = (
            truncateds
            if isinstance(truncateds, bool)
            else truncateds.get("__all__", False)
        )

        # The individual agent SingleAgentEpisode objects.
        self.agent_episodes: Dict[AgentID, SingleAgentEpisode] = {}
        self._init_single_agent_episodes(
            agent_module_ids=agent_module_ids,
            agent_episode_ids=agent_episode_ids,
            observations=observations,
            infos=infos,
            actions=actions,
            rewards=rewards,
            terminateds=terminateds,
            truncateds=truncateds,
            extra_model_outputs=extra_model_outputs,
        )

        # Caches for temporary per-timestep data. May be used to store custom metrics
        # from within a callback for the ongoing episode (e.g. render images).
        self._temporary_timestep_data = defaultdict(list)

        # Keep timer stats on deltas between steps.
        self._start_time = None
        self._last_step_time = None

        # Validate ourselves.
        self.validate()

    def add_env_reset(
        self,
        *,
        observations: MultiAgentDict,
        infos: Optional[MultiAgentDict] = None,
    ) -> None:
        """Stores initial observation.

        Args:
            observations: A dictionary mapping agent IDs to initial observations.
                Note that some agents may not have an initial observation.
            infos: A dictionary mapping agent IDs to initial info dicts.
                Note that some agents may not have an initial info dict. If not None,
                the agent IDs in `infos` must be a subset of those in `observations`
                meaning it would not be allowed to have an agent with an info dict,
                but not with an observation.
        """
        assert not self.is_done
        # Assume that this episode is completely empty and has not stepped yet.
        # Leave self.env_t (and self.env_t_started) at 0.
        assert self.env_t == self.env_t_started == 0
        infos = infos or {}

        # Note, all agents will have an initial observation, some may have an initial
        # info dict as well.
        for agent_id, agent_obs in observations.items():
            # Update env_t_to_agent_t mapping (all agents that are part of the reset
            # obs have their first mapping 0 (env_t) -> 0 (agent_t)).
            self.env_t_to_agent_t[agent_id].append(0)
            # Create SingleAgentEpisode, if necessary.
            if agent_id not in self.agent_episodes:
                self.agent_episodes[agent_id] = SingleAgentEpisode(
                    agent_id=agent_id,
                    module_id=self.module_for(agent_id),
                    multi_agent_episode_id=self.id_,
                    observation_space=self.observation_space.get(agent_id),
                    action_space=self.action_space.get(agent_id),
                )
            # Add initial observations (and infos) to the agent's episode.
            self.agent_episodes[agent_id].add_env_reset(
                observation=agent_obs,
                infos=infos.get(agent_id),
            )

        # Validate our data.
        self.validate()

        # Start the timer for this episode.
        self._start_time = time.perf_counter()

    def add_env_step(
        self,
        observations: MultiAgentDict,
        actions: MultiAgentDict,
        rewards: MultiAgentDict,
        infos: Optional[MultiAgentDict] = None,
        *,
        terminateds: Optional[MultiAgentDict] = None,
        truncateds: Optional[MultiAgentDict] = None,
        extra_model_outputs: Optional[MultiAgentDict] = None,
    ) -> None:
        """Adds a timestep to the episode.

        Args:
            observations: A dictionary mapping agent IDs to their corresponding
                next observations. Note that some agents may not have stepped at this
                timestep.
            actions: Mandatory. A dictionary mapping agent IDs to their
                corresponding actions. Note that some agents may not have stepped at
                this timestep.
            rewards: Mandatory. A dictionary mapping agent IDs to their
                corresponding observations. Note that some agents may not have stepped
                at this timestep.
            infos: A dictionary mapping agent IDs to their
                corresponding info. Note that some agents may not have stepped at this
                timestep.
            terminateds: A dictionary mapping agent IDs to their `terminated` flags,
                indicating, whether the environment has been terminated for them.
                A special `__all__` key indicates that the episode is terminated for
                all agent IDs.
            terminateds: A dictionary mapping agent IDs to their `truncated` flags,
                indicating, whether the environment has been truncated for them.
                A special `__all__` key indicates that the episode is `truncated` for
                all agent IDs.
            extra_model_outputs: A dictionary mapping agent IDs to their
                corresponding specific model outputs (also in a dictionary; e.g.
                `vf_preds` for PPO).
        """
        # Cannot add data to an already done episode.
        if self.is_done:
            raise MultiAgentEnvError(
                "Cannot call `add_env_step` on a MultiAgentEpisode that is already "
                "done!"
            )

        infos = infos or {}
        terminateds = terminateds or {}
        truncateds = truncateds or {}
        extra_model_outputs = extra_model_outputs or {}

        # Increase (global) env step by one.
        self.env_t += 1

        # Find out, whether this episode is terminated/truncated (for all agents).
        # Case 1: all agents are terminated or all are truncated.
        self.is_terminated = terminateds.get("__all__", False)
        self.is_truncated = truncateds.get("__all__", False)
        # Find all agents that were done at prior timesteps and add the agents that are
        # done at the present timestep.
        agents_done = set(
            [aid for aid, sa_eps in self.agent_episodes.items() if sa_eps.is_done]
            + [aid for aid in terminateds if terminateds[aid]]
            + [aid for aid in truncateds if truncateds[aid]]
        )
        # Case 2: Some agents are truncated and the others are terminated -> Declare
        # this episode as terminated.
        if all(aid in set(agents_done) for aid in self.agent_ids):
            self.is_terminated = True

        # For all agents that are not stepping in this env step, but that are not done
        # yet -> Add a skip tag to their env- to agent-step mappings.
        stepped_agent_ids = set(observations.keys())
        for agent_id, env_t_to_agent_t in self.env_t_to_agent_t.items():
            if agent_id not in stepped_agent_ids:
                env_t_to_agent_t.append(self.SKIP_ENV_TS_TAG)

        # Loop through all agent IDs that we received data for in this step:
        # Those found in observations, actions, and rewards.
        agent_ids_with_data = (
            set(observations.keys())
            | set(actions.keys())
            | set(rewards.keys())
            | set(terminateds.keys())
            | set(truncateds.keys())
            | set(
                self.agent_episodes.keys()
                if terminateds.get("__all__") or truncateds.get("__all__")
                else set()
            )
        ) - {"__all__"}
        for agent_id in agent_ids_with_data:
            if agent_id not in self.agent_episodes:
                sa_episode = SingleAgentEpisode(
                    agent_id=agent_id,
                    module_id=self.module_for(agent_id),
                    multi_agent_episode_id=self.id_,
                    observation_space=self.observation_space.get(agent_id),
                    action_space=self.action_space.get(agent_id),
                )
            else:
                sa_episode = self.agent_episodes[agent_id]

            # Collect value to be passed (at end of for-loop) into `add_env_step()`
            # call.
            _observation = observations.get(agent_id)
            _action = actions.get(agent_id)
            _reward = rewards.get(agent_id)
            _infos = infos.get(agent_id)
            _terminated = terminateds.get(agent_id, False) or self.is_terminated
            _truncated = truncateds.get(agent_id, False) or self.is_truncated
            _extra_model_outputs = extra_model_outputs.get(agent_id)

            # The value to place into the env- to agent-step map for this agent ID.
            # _agent_step = self.SKIP_ENV_TS_TAG

            # Agents, whose SingleAgentEpisode had already been done before this
            # step should NOT have received any data in this step.
            if sa_episode.is_done and any(
                v is not None
                for v in [_observation, _action, _reward, _infos, _extra_model_outputs]
            ):
                raise MultiAgentEnvError(
                    f"Agent {agent_id} already had its `SingleAgentEpisode.is_done` "
                    f"set to True, but still received data in a following step! "
                    f"obs={_observation} act={_action} rew={_reward} info={_infos} "
                    f"extra_model_outputs={_extra_model_outputs}."
                )
            _reward = _reward or 0.0

            # CASE 1: A complete agent step is available (in one env step).
            # -------------------------------------------------------------
            # We have an observation and an action for this agent ->
            # Add the agent step to the single agent episode.
            # ... action -> next obs + reward ...
            if _observation is not None and _action is not None:
                if agent_id not in rewards:
                    raise MultiAgentEnvError(
                        f"Agent {agent_id} acted (and received next obs), but did NOT "
                        f"receive any reward from the env!"
                    )

            # CASE 2: Step gets completed with a hanging action OR first observation.
            # ------------------------------------------------------------------------
            # We have an observation, but no action ->
            # a) Action (and extra model outputs) must be hanging already. Also use
            # collected hanging rewards and extra_model_outputs.
            # b) The observation is the first observation for this agent ID.
            elif _observation is not None and _action is None:
                _action = self._hanging_actions_end.pop(agent_id, None)

                # We have a hanging action (the agent had acted after the previous
                # observation, but the env had not responded - until now - with another
                # observation).
                # ...[hanging action] ... ... -> next obs + (reward)? ...
                if _action is not None:
                    # Get the extra model output if available.
                    _extra_model_outputs = self._hanging_extra_model_outputs_end.pop(
                        agent_id, None
                    )
                    _reward = self._hanging_rewards_end.pop(agent_id, 0.0) + _reward
                # First observation for this agent, we have no hanging action.
                # ... [done]? ... -> [1st obs for agent ID]
                else:
                    # The agent is already done -> The agent thus has never stepped once
                    # and we do not have to create a SingleAgentEpisode for it.
                    if _terminated or _truncated:
                        self._del_hanging(agent_id)
                        continue
                    # This must be the agent's initial observation.
                    else:
                        # Prepend n skip tags to this agent's mapping + the initial [0].
                        assert agent_id not in self.env_t_to_agent_t
                        self.env_t_to_agent_t[agent_id].extend(
                            [self.SKIP_ENV_TS_TAG] * self.env_t + [0]
                        )
                        self.env_t_to_agent_t[
                            agent_id
                        ].lookback = self._len_lookback_buffers
                        # Make `add_env_reset` call and continue with next agent.
                        sa_episode.add_env_reset(observation=_observation, infos=_infos)
                        # Add possible reward to begin cache.
                        self._hanging_rewards_begin[agent_id] += _reward
                        # Now that the SAEps is valid, add it to our dict.
                        self.agent_episodes[agent_id] = sa_episode
                        continue

            # CASE 3: Step is started (by an action), but not completed (no next obs).
            # ------------------------------------------------------------------------
            # We have no observation, but we have a hanging action (used when we receive
            # the next obs for this agent in the future).
            elif agent_id not in observations and agent_id in actions:
                # Agent got truncated -> Error b/c we would need a last (truncation)
                # observation for this (otherwise, e.g. bootstrapping would not work).
                # [previous obs] [action] (hanging) ... ... [truncated]
                if _truncated:
                    raise MultiAgentEnvError(
                        f"Agent {agent_id} acted and then got truncated, but did NOT "
                        "receive a last (truncation) observation, required for e.g. "
                        "value function bootstrapping!"
                    )
                # Agent got terminated.
                # [previous obs] [action] (hanging) ... ... [terminated]
                elif _terminated:
                    # If the agent was terminated and no observation is provided,
                    # duplicate the previous one (this is a technical "fix" to properly
                    # complete the single agent episode; this last observation is never
                    # used for learning anyway).
                    _observation = sa_episode._last_added_observation
                    _infos = sa_episode._last_added_infos
                # Agent is still alive.
                # [previous obs] [action] (hanging) ...
                else:
                    # Hanging action, reward, and extra_model_outputs.
                    assert agent_id not in self._hanging_actions_end
                    self._hanging_actions_end[agent_id] = _action
                    self._hanging_rewards_end[agent_id] = _reward
                    self._hanging_extra_model_outputs_end[
                        agent_id
                    ] = _extra_model_outputs

            # CASE 4: Step has started in the past and is still ongoing (no observation,
            # no action).
            # --------------------------------------------------------------------------
            # Record reward and terminated/truncated flags.
            else:
                _action = self._hanging_actions_end.get(agent_id)

                # Agent is done.
                if _terminated or _truncated:
                    # If the agent has NOT stepped, we treat it as not being
                    # part of this episode.
                    # ... ... [other agents doing stuff] ... ... [agent done]
                    if _action is None:
                        self._del_hanging(agent_id)
                        continue

                    # Agent got truncated -> Error b/c we would need a last (truncation)
                    # observation for this (otherwise, e.g. bootstrapping would not
                    # work).
                    if _truncated:
                        raise MultiAgentEnvError(
                            f"Agent {agent_id} acted and then got truncated, but did "
                            "NOT receive a last (truncation) observation, required "
                            "for e.g. value function bootstrapping!"
                        )

                    # [obs] ... ... [hanging action] ... ... [done]
                    # If the agent was terminated and no observation is provided,
                    # duplicate the previous one (this is a technical "fix" to properly
                    # complete the single agent episode; this last observation is never
                    # used for learning anyway).
                    _observation = sa_episode._last_added_observation
                    _infos = sa_episode._last_added_infos
                    # `_action` is already `get` above. We don't need to pop out from
                    # the cache as it gets wiped out anyway below b/c the agent is
                    # done.
                    _extra_model_outputs = self._hanging_extra_model_outputs_end.pop(
                        agent_id, None
                    )
                    _reward = self._hanging_rewards_end.pop(agent_id, 0.0) + _reward
                # The agent is still alive, just add current reward to cache.
                else:
                    # But has never stepped in this episode -> add to begin cache.
                    if agent_id not in self.agent_episodes:
                        self._hanging_rewards_begin[agent_id] += _reward
                    # Otherwise, add to end cache.
                    else:
                        self._hanging_rewards_end[agent_id] += _reward

            # If agent is stepping, add timestep to `SingleAgentEpisode`.
            if _observation is not None:
                sa_episode.add_env_step(
                    observation=_observation,
                    action=_action,
                    reward=_reward,
                    infos=_infos,
                    terminated=_terminated,
                    truncated=_truncated,
                    extra_model_outputs=_extra_model_outputs,
                )
                # Update the env- to agent-step mapping.
                self.env_t_to_agent_t[agent_id].append(
                    len(sa_episode) + sa_episode.observations.lookback
                )

            # Agent is also done. -> Erase all hanging values for this agent
            # (they should be empty at this point anyways).
            if _terminated or _truncated:
                self._del_hanging(agent_id)

        # Validate our data.
        self.validate()

        # Step time stats.
        self._last_step_time = time.perf_counter()
        if self._start_time is None:
            self._start_time = self._last_step_time

    def validate(self) -> None:
        """Validates the episode's data.

        This function ensures that the data stored to a `MultiAgentEpisode` is
        in order (e.g. that the correct number of observations, actions, rewards
        are there).
        """
        for eps in self.agent_episodes.values():
            eps.validate()

        # TODO (sven): Validate MultiAgentEpisode specifics, like the timestep mappings,
        #  action/reward caches, etc..

    @property
    def is_finalized(self) -> bool:
        """True, if the data in this episode is already stored as numpy arrays."""
        is_finalized = next(iter(self.agent_episodes.values())).is_finalized
        # Make sure that all single agent's episodes' `finalized` flags are the same.
        if not all(
            eps.is_finalized is is_finalized for eps in self.agent_episodes.values()
        ):
            raise RuntimeError(
                f"Only some SingleAgentEpisode objects in {self} are finalized (others "
                f"are not)!"
            )
        return is_finalized

    @property
    def is_done(self):
        """Whether the episode is actually done (terminated or truncated).

        A done episode cannot be continued via `self.add_env_step()` or being
        concatenated on its right-side with another episode chunk or being
        succeeded via `self.cut()`.

        Note that in a multi-agent environment this does not necessarily
        correspond to single agents having terminated or being truncated.

        `self.is_terminated` should be `True`, if all agents are terminated and
        `self.is_truncated` should be `True`, if all agents are truncated. If
        only one or more (but not all!) agents are `terminated/truncated the
        `MultiAgentEpisode.is_terminated/is_truncated` should be `False`. This
        information about single agent's terminated/truncated states can always
        be retrieved from the `SingleAgentEpisode`s inside the 'MultiAgentEpisode`
        one.

        If all agents are either terminated or truncated, but in a mixed fashion,
        i.e. some are terminated and others are truncated: This is currently
        undefined and could potentially be a problem (if a user really implemented
        such a multi-agent env that behaves this way).

        Returns:
            Boolean defining if an episode has either terminated or truncated.
        """
        return self.is_terminated or self.is_truncated

    def finalize(
        self,
        drop_zero_len_single_agent_episodes: bool = False,
    ) -> "MultiAgentEpisode":
        """Converts this Episode's list attributes to numpy arrays.

        This means in particular that this episodes' lists (per single agent) of
        (possibly complex) data (e.g. an agent having a dict obs space) will be
        converted to (possibly complex) structs, whose leafs are now numpy arrays.
        Each of these leaf numpy arrays will have the same length (batch dimension)
        as the length of the original lists.

        Note that Columns.INFOS are NEVER numpy'ized and will remain a list
        (normally, a list of the original, env-returned dicts). This is due to the
        heterogeneous nature of INFOS returned by envs, which would make it unwieldy to
        convert this information to numpy arrays.

        After calling this method, no further data may be added to this episode via
        the `self.add_env_step()` method.

        Examples:

        .. testcode::

            import numpy as np

            from ray.rllib.env.multi_agent_episode import MultiAgentEpisode
            from ray.rllib.env.tests.test_multi_agent_episode import (
                TestMultiAgentEpisode
            )

            # Create some multi-agent episode data.
            (
                observations,
                actions,
                rewards,
                terminateds,
                truncateds,
                infos,
            ) = TestMultiAgentEpisode._mock_multi_agent_records()
            # Define the agent ids.
            agent_ids = ["agent_1", "agent_2", "agent_3", "agent_4", "agent_5"]

            episode = MultiAgentEpisode(
                observations=observations,
                infos=infos,
                actions=actions,
                rewards=rewards,
                # Note: terminated/truncated have nothing to do with an episode
                # being `finalized` or not (via the `self.finalize()` method)!
                terminateds=terminateds,
                truncateds=truncateds,
                len_lookback_buffer=0,  # no lookback; all data is actually "in" episode
            )

            # Episode has not been finalized (numpy'ized) yet.
            assert not episode.is_finalized
            # We are still operating on lists.
            assert (
                episode.get_observations(
                    indices=[1],
                    agent_ids="agent_1",
                ) == {"agent_1": [1]}
            )

            # Let's finalize the episode.
            episode.finalize()
            assert episode.is_finalized

            # Everything is now numpy arrays (with 0-axis of size
            # B=[len of requested slice]).
            assert (
                isinstance(episode.get_observations(
                    indices=[1],
                    agent_ids="agent_1",
                )["agent_1"], np.ndarray)
            )

        Args:
            drop_zero_len_single_agent_episodes: If True, will remove from this
                episode all underlying SingleAgentEpisodes that have a len of 0
                (meaning that these SingleAgentEpisodes only have a reset obs as
                their data thus far, making them useless for learning anything from
                them).

        Returns:
             This `MultiAgentEpisode` object with the converted numpy data.
        """

        for agent_id, agent_eps in self.agent_episodes.copy().items():
            if len(agent_eps) == 0 and drop_zero_len_single_agent_episodes:
                del self.agent_episodes[agent_id]
            else:
                agent_eps.finalize()

        return self

    def concat_episode(self, other: "MultiAgentEpisode") -> None:
        """Adds the given `other` MultiAgentEpisode to the right side of self.

        In order for this to work, both chunks (`self` and `other`) must fit
        together. This is checked by the IDs (must be identical), the time step counters
        (`self.env_t` must be the same as `episode_chunk.env_t_started`), as well as the
        observations/infos of the individual agents at the concatenation boundaries.
        Also, `self.is_done` must not be True, meaning `self.is_terminated` and
        `self.is_truncated` are both False.

        Args:
            other: The other `MultiAgentEpisode` to be concatenated to this one.

        Returns: A `MultiAgentEpisode` instance containing the concatenated data
            from both episodes (`self` and `other`).
        """
        # Make sure the IDs match.
        assert other.id_ == self.id_
        # NOTE (sven): This is what we agreed on. As the replay buffers must be
        # able to concatenate.
        assert not self.is_done
        # Make sure the timesteps match.
        assert self.env_t == other.env_t_started
        # Validate `other`.
        other.validate()

        # Concatenate the individual SingleAgentEpisodes from both chunks.
        all_agent_ids = set(self.agent_ids) | set(other.agent_ids)
        for agent_id in all_agent_ids:
            sa_episode = self.agent_episodes.get(agent_id)

            # If agent is only in the new episode chunk -> Store all the data of `other`
            # wrt agent in `self`.
            if sa_episode is None:
                self.agent_episodes[agent_id] = other.agent_episodes[agent_id]
                self.env_t_to_agent_t[agent_id] = other.env_t_to_agent_t[agent_id]
                self.agent_t_started[agent_id] = other.agent_t_started[agent_id]
                self._copy_hanging(agent_id, other)

            # If the agent was done in `self`, ignore and continue. There should not be
            # any data of that agent in `other`.
            elif sa_episode.is_done:
                continue

            # If the agent has data in both chunks, concatenate on the single-agent
            # level, thereby making sure the hanging values (begin and end) match.
            elif agent_id in other.agent_episodes:
                # If `other` has hanging (end) values -> Add these to `self`'s agent
                # SingleAgentEpisode (as a new timestep) and only then concatenate.
                # Otherwise, the concatentaion would fail b/c of missing data.
                if agent_id in self._hanging_actions_end:
                    assert agent_id in self._hanging_extra_model_outputs_end
                    sa_episode.add_env_step(
                        observation=other.agent_episodes[agent_id].get_observations(0),
                        infos=other.agent_episodes[agent_id].get_infos(0),
                        action=self._hanging_actions_end[agent_id],
                        reward=(
                            self._hanging_rewards_end[agent_id]
                            + other._hanging_rewards_begin[agent_id]
                        ),
                        extra_model_outputs=(
                            self._hanging_extra_model_outputs_end[agent_id]
                        ),
                    )
                sa_episode.concat_episode(other.agent_episodes[agent_id])
                # Override `self`'s hanging (end) values with `other`'s hanging (end).
                if agent_id in other._hanging_actions_end:
                    self._hanging_actions_end[agent_id] = copy.deepcopy(
                        other._hanging_actions_end[agent_id]
                    )
                    self._hanging_rewards_end[agent_id] = other._hanging_rewards_end[
                        agent_id
                    ]
                    self._hanging_extra_model_outputs_end[agent_id] = copy.deepcopy(
                        other._hanging_extra_model_outputs_end[agent_id]
                    )

                # Concatenate the env- to agent-timestep mappings.
                j = self.env_t
                for i, val in enumerate(other.env_t_to_agent_t[agent_id][1:]):
                    if val == self.SKIP_ENV_TS_TAG:
                        self.env_t_to_agent_t[agent_id].append(self.SKIP_ENV_TS_TAG)
                    else:
                        self.env_t_to_agent_t[agent_id].append(i + 1 + j)

            # Otherwise, the agent is only in `self` and not done. All data is stored
            # already -> skip
            # else: pass

        # Update all timestep counters.
        self.env_t = other.env_t
        # Check, if the episode is terminated or truncated.
        if other.is_terminated:
            self.is_terminated = True
        elif other.is_truncated:
            self.is_truncated = True

        # Erase all temporary timestep data caches.
        self._temporary_timestep_data.clear()

        # Validate.
        self.validate()

    def cut(self, len_lookback_buffer: int = 0) -> "MultiAgentEpisode":
        """Returns a successor episode chunk (of len=0) continuing from this Episode.

        The successor will have the same ID as `self`.
        If no lookback buffer is requested (len_lookback_buffer=0), the successor's
        observations will be the last observation(s) of `self` and its length will
        therefore be 0 (no further steps taken yet). If `len_lookback_buffer` > 0,
        the returned successor will have `len_lookback_buffer` observations (and
        actions, rewards, etc..) taken from the right side (end) of `self`. For example
        if `len_lookback_buffer=2`, the returned successor's lookback buffer actions
        will be identical to teh results of `self.get_actions([-2, -1])`.

        This method is useful if you would like to discontinue building an episode
        chunk (b/c you have to return it from somewhere), but would like to have a new
        episode instance to continue building the actual gym.Env episode at a later
        time. Vie the `len_lookback_buffer` argument, the continuing chunk (successor)
        will still be able to "look back" into this predecessor episode's data (at
        least to some extend, depending on the value of `len_lookback_buffer`).

        Args:
            len_lookback_buffer: The number of environment timesteps to take along into
                the new chunk as "lookback buffer". A lookback buffer is additional data
                on the left side of the actual episode data for visibility purposes
                (but without actually being part of the new chunk). For example, if
                `self` ends in actions: agent_1=5,6,7 and agent_2=6,7, and we call
                `self.cut(len_lookback_buffer=2)`, the returned chunk will have
                actions 6 and 7 for both agents already in it, but still
                `t_started`==t==8 (not 7!) and a length of 0. If there is not enough
                data in `self` yet to fulfil the `len_lookback_buffer` request, the
                value of `len_lookback_buffer` is automatically adjusted (lowered).

        Returns:
            The successor Episode chunk of this one with the same ID and state and the
            only observation being the last observation in self.
        """
        assert len_lookback_buffer >= 0
        if self.is_done:
            raise RuntimeError(
                "Can't call `MultiAgentEpisode.cut()` when the episode is already done!"
            )

        # If there is hanging data (e.g. actions) in the agents' caches, we might have
        # to re-adjust the lookback len further into the past to make sure that these
        # agents have at least one observation to look back to. Otherwise, the timestep
        # that got cut into will be "lost" for learning from it.
        orig_len_lb = len_lookback_buffer
        for agent_id, agent_actions in self._hanging_actions_end.items():
            assert self.env_t_to_agent_t[agent_id].get(-1) == self.SKIP_ENV_TS_TAG
            for i in range(orig_len_lb, len(self.env_t_to_agent_t[agent_id].data) + 1):
                if self.env_t_to_agent_t[agent_id].get(-i) != self.SKIP_ENV_TS_TAG:
                    len_lookback_buffer = max(len_lookback_buffer, i - 1)
                    break

        # Initialize this episode chunk with the most recent observations
        # and infos (even if lookback is zero). Similar to an initial `env.reset()`
        indices_obs_and_infos = slice(-len_lookback_buffer - 1, None)
        indices_rest = (
            slice(-len_lookback_buffer, None)
            if len_lookback_buffer > 0
            else slice(None, 0)  # -> empty slice
        )

        actions = self.get_actions(indices=indices_rest, return_list=True)
        extra_model_outputs = self.get_extra_model_outputs(
            key=None,  # all keys
            indices=indices_rest,
            return_list=True,
        )
        successor = MultiAgentEpisode(
            # Same ID.
            id_=self.id_,
            observations=self.get_observations(
                indices=indices_obs_and_infos, return_list=True
            ),
            observation_space=self.observation_space,
            infos=self.get_infos(indices=indices_obs_and_infos, return_list=True),
            actions=actions,
            action_space=self.action_space,
            rewards=self.get_rewards(indices=indices_rest, return_list=True),
            # List of MADicts, mapping agent IDs to their respective extra model output
            # dicts.
            extra_model_outputs=extra_model_outputs,
            terminateds=self.get_terminateds(),
            truncateds=self.get_truncateds(),
            # Continue with `self`'s current timesteps.
            env_t_started=self.env_t,
            agent_t_started={
                aid: self.agent_episodes[aid].t
                for aid in self.agent_ids
                if not self.agent_episodes[aid].is_done
            },
            # Same AgentIDs and SingleAgentEpisode IDs.
            agent_episode_ids=self.agent_episode_ids,
            agent_module_ids={
                aid: self.agent_episodes[aid].module_id for aid in self.agent_ids
            },
            agent_to_module_mapping_fn=self.agent_to_module_mapping_fn,
            # All data we provided to the c'tor goes into the lookback buffer.
            len_lookback_buffer="auto",
        )

        # Copy over the hanging (end) values into the hanging (begin) chaches of the
        # successor.
        successor._hanging_rewards_begin = self._hanging_rewards_end.copy()

        return successor

    @property
    def agent_ids(self) -> Set[AgentID]:
        """Returns the agent ids."""
        return set(self.agent_episodes.keys())

    @property
    def agent_episode_ids(self) -> MultiAgentDict:
        """Returns ids from each agent's `SingleAgentEpisode`."""

        return {
            agent_id: agent_eps.id_
            for agent_id, agent_eps in self.agent_episodes.items()
        }

    def module_for(self, agent_id: AgentID) -> Optional[ModuleID]:
        """Returns the ModuleID for a given AgentID.

        Forces the agent-to-module mapping to be performed (via
        `self.agent_to_module_mapping_fn`), if this has not been done yet.
        Note that all such mappings are stored in the `self._agent_to_module_mapping`
        property.

        Args:
            agent_id: The AgentID to get a mapped ModuleID for.

        Returns:
            The ModuleID mapped to from the given `agent_id`.
        """
        if agent_id not in self._agent_to_module_mapping:
            module_id = self._agent_to_module_mapping[
                agent_id
            ] = self.agent_to_module_mapping_fn(agent_id, self)
            return module_id
        else:
            return self._agent_to_module_mapping[agent_id]

    def get_observations(
        self,
        indices: Optional[Union[int, List[int], slice]] = None,
        agent_ids: Optional[Union[Collection[AgentID], AgentID]] = None,
        *,
        env_steps: bool = True,
        # global_indices: bool = False,
        neg_index_as_lookback: bool = False,
        fill: Optional[Any] = None,
        one_hot_discrete: bool = False,
        return_list: bool = False,
    ) -> Union[MultiAgentDict, List[MultiAgentDict]]:
        """Returns agents' observations or batched ranges thereof from this episode.

        Args:
            indices: A single int is interpreted as an index, from which to return the
                individual observation stored at this index.
                A list of ints is interpreted as a list of indices from which to gather
                individual observations in a batch of size len(indices).
                A slice object is interpreted as a range of observations to be returned.
                Thereby, negative indices by default are interpreted as "before the end"
                unless the `neg_index_as_lookback=True` option is used, in which case
                negative indices are interpreted as "before ts=0", meaning going back
                into the lookback buffer.
                If None, will return all observations (from ts=0 to the end).
            agent_ids: An optional collection of AgentIDs or a single AgentID to get
                observations for. If None, will return observations for all agents in
                this episode.
            env_steps: Whether `indices` should be interpreted as environment time steps
                (True) or per-agent timesteps (False).
            neg_index_as_lookback: If True, negative values in `indices` are
                interpreted as "before ts=0", meaning going back into the lookback
                buffer. For example, an episode with agent A's observations
                [4, 5, 6,  7, 8, 9], where [4, 5, 6] is the lookback buffer range
                (ts=0 item is 7), will respond to `get_observations(-1, agent_ids=[A],
                neg_index_as_lookback=True)` with {A: `6`} and to
                `get_observations(slice(-2, 1), agent_ids=[A],
                neg_index_as_lookback=True)` with {A: `[5, 6,  7]`}.
            fill: An optional value to use for filling up the returned results at
                the boundaries. This filling only happens if the requested index range's
                start/stop boundaries exceed the episode's boundaries (including the
                lookback buffer on the left side). This comes in very handy, if users
                don't want to worry about reaching such boundaries and want to zero-pad.
                For example, an episode with agent A' observations [10, 11,  12, 13, 14]
                and lookback buffer size of 2 (meaning observations `10` and `11` are
                part of the lookback buffer) will respond to
                `get_observations(slice(-7, -2), agent_ids=[A], fill=0.0)` with
                `{A: [0.0, 0.0, 10, 11, 12]}`.
            one_hot_discrete: If True, will return one-hot vectors (instead of
                int-values) for those sub-components of a (possibly complex) observation
                space that are Discrete or MultiDiscrete.  Note that if `fill=0` and the
                requested `indices` are out of the range of our data, the returned
                one-hot vectors will actually be zero-hot (all slots zero).
            return_list: Whether to return a list of multi-agent dicts (instead of
                a single multi-agent dict of lists/structs). False by default. This
                option can only be used when `env_steps` is True due to the fact the
                such a list can only be interpreted as one env step per list item
                (would not work with agent steps).

        Returns:
            A dictionary mapping agent IDs to observations (at the given
            `indices`). If `env_steps` is True, only agents that have stepped
            (were ready) at the given env step `indices` are returned (i.e. not all
            agent IDs are necessarily in the keys).
            If `return_list` is True, returns a list of MultiAgentDicts (mapping agent
            IDs to observations) instead.
        """
        return self._get(
            what="observations",
            indices=indices,
            agent_ids=agent_ids,
            env_steps=env_steps,
            neg_index_as_lookback=neg_index_as_lookback,
            fill=fill,
            one_hot_discrete=one_hot_discrete,
            return_list=return_list,
        )

    def get_infos(
        self,
        indices: Optional[Union[int, List[int], slice]] = None,
        agent_ids: Optional[Union[Collection[AgentID], AgentID]] = None,
        *,
        env_steps: bool = True,
        neg_index_as_lookback: bool = False,
        fill: Optional[Any] = None,
        return_list: bool = False,
    ) -> Union[MultiAgentDict, List[MultiAgentDict]]:
        """Returns agents' info dicts or list (ranges) thereof from this episode.

        Args:
            indices: A single int is interpreted as an index, from which to return the
                individual info dict stored at this index.
                A list of ints is interpreted as a list of indices from which to gather
                individual info dicts in a list of size len(indices).
                A slice object is interpreted as a range of info dicts to be returned.
                Thereby, negative indices by default are interpreted as "before the end"
                unless the `neg_index_as_lookback=True` option is used, in which case
                negative indices are interpreted as "before ts=0", meaning going back
                into the lookback buffer.
                If None, will return all infos (from ts=0 to the end).
            agent_ids: An optional collection of AgentIDs or a single AgentID to get
                info dicts for. If None, will return info dicts for all agents in
                this episode.
            env_steps: Whether `indices` should be interpreted as environment time steps
                (True) or per-agent timesteps (False).
            neg_index_as_lookback: If True, negative values in `indices` are
                interpreted as "before ts=0", meaning going back into the lookback
                buffer. For example, an episode with agent A's info dicts
                [{"l":4}, {"l":5}, {"l":6},  {"a":7}, {"b":8}, {"c":9}], where the
                first 3 items are the lookback buffer (ts=0 item is {"a": 7}), will
                respond to `get_infos(-1, agent_ids=A, neg_index_as_lookback=True)`
                with `{A: {"l":6}}` and to
                `get_infos(slice(-2, 1), agent_ids=A, neg_index_as_lookback=True)`
                with `{A: [{"l":5}, {"l":6},  {"a":7}]}`.
            fill: An optional value to use for filling up the returned results at
                the boundaries. This filling only happens if the requested index range's
                start/stop boundaries exceed the episode's boundaries (including the
                lookback buffer on the left side). This comes in very handy, if users
                don't want to worry about reaching such boundaries and want to
                auto-fill. For example, an episode with agent A's infos being
                [{"l":10}, {"l":11},  {"a":12}, {"b":13}, {"c":14}] and lookback buffer
                size of 2 (meaning infos {"l":10}, {"l":11} are part of the lookback
                buffer) will respond to `get_infos(slice(-7, -2), agent_ids=A,
                fill={"o": 0.0})` with
                `{A: [{"o":0.0}, {"o":0.0}, {"l":10}, {"l":11}, {"a":12}]}`.
            return_list: Whether to return a list of multi-agent dicts (instead of
                a single multi-agent dict of lists/structs). False by default. This
                option can only be used when `env_steps` is True due to the fact the
                such a list can only be interpreted as one env step per list item
                (would not work with agent steps).

        Returns:
            A dictionary mapping agent IDs to observations (at the given
            `indices`). If `env_steps` is True, only agents that have stepped
            (were ready) at the given env step `indices` are returned (i.e. not all
            agent IDs are necessarily in the keys).
            If `return_list` is True, returns a list of MultiAgentDicts (mapping agent
            IDs to infos) instead.
        """
        return self._get(
            what="infos",
            indices=indices,
            agent_ids=agent_ids,
            env_steps=env_steps,
            neg_index_as_lookback=neg_index_as_lookback,
            fill=fill,
            return_list=return_list,
        )

    def get_actions(
        self,
        indices: Optional[Union[int, List[int], slice]] = None,
        agent_ids: Optional[Union[Collection[AgentID], AgentID]] = None,
        *,
        env_steps: bool = True,
        neg_index_as_lookback: bool = False,
        fill: Optional[Any] = None,
        one_hot_discrete: bool = False,
        return_list: bool = False,
    ) -> Union[MultiAgentDict, List[MultiAgentDict]]:
        """Returns agents' actions or batched ranges thereof from this episode.

        Args:
            indices: A single int is interpreted as an index, from which to return the
                individual actions stored at this index.
                A list of ints is interpreted as a list of indices from which to gather
                individual actions in a batch of size len(indices).
                A slice object is interpreted as a range of actions to be returned.
                Thereby, negative indices by default are interpreted as "before the end"
                unless the `neg_index_as_lookback=True` option is used, in which case
                negative indices are interpreted as "before ts=0", meaning going back
                into the lookback buffer.
                If None, will return all actions (from ts=0 to the end).
            agent_ids: An optional collection of AgentIDs or a single AgentID to get
                actions for. If None, will return actions for all agents in
                this episode.
            env_steps: Whether `indices` should be interpreted as environment time steps
                (True) or per-agent timesteps (False).
            neg_index_as_lookback: If True, negative values in `indices` are
                interpreted as "before ts=0", meaning going back into the lookback
                buffer. For example, an episode with agent A's actions
                [4, 5, 6,  7, 8, 9], where [4, 5, 6] is the lookback buffer range
                (ts=0 item is 7), will respond to `get_actions(-1, agent_ids=[A],
                neg_index_as_lookback=True)` with {A: `6`} and to
                `get_actions(slice(-2, 1), agent_ids=[A],
                neg_index_as_lookback=True)` with {A: `[5, 6,  7]`}.
            fill: An optional value to use for filling up the returned results at
                the boundaries. This filling only happens if the requested index range's
                start/stop boundaries exceed the episode's boundaries (including the
                lookback buffer on the left side). This comes in very handy, if users
                don't want to worry about reaching such boundaries and want to zero-pad.
                For example, an episode with agent A' actions [10, 11,  12, 13, 14]
                and lookback buffer size of 2 (meaning actions `10` and `11` are
                part of the lookback buffer) will respond to
                `get_actions(slice(-7, -2), agent_ids=[A], fill=0.0)` with
                `{A: [0.0, 0.0, 10, 11, 12]}`.
            one_hot_discrete: If True, will return one-hot vectors (instead of
                int-values) for those sub-components of a (possibly complex) observation
                space that are Discrete or MultiDiscrete.  Note that if `fill=0` and the
                requested `indices` are out of the range of our data, the returned
                one-hot vectors will actually be zero-hot (all slots zero).
            return_list: Whether to return a list of multi-agent dicts (instead of
                a single multi-agent dict of lists/structs). False by default. This
                option can only be used when `env_steps` is True due to the fact the
                such a list can only be interpreted as one env step per list item
                (would not work with agent steps).

        Returns:
            A dictionary mapping agent IDs to actions (at the given
            `indices`). If `env_steps` is True, only agents that have stepped
            (were ready) at the given env step `indices` are returned (i.e. not all
            agent IDs are necessarily in the keys).
            If `return_list` is True, returns a list of MultiAgentDicts (mapping agent
            IDs to actions) instead.
        """
        return self._get(
            what="actions",
            indices=indices,
            agent_ids=agent_ids,
            env_steps=env_steps,
            neg_index_as_lookback=neg_index_as_lookback,
            fill=fill,
            one_hot_discrete=one_hot_discrete,
            return_list=return_list,
        )

    def get_rewards(
        self,
        indices: Optional[Union[int, List[int], slice]] = None,
        agent_ids: Optional[Union[Collection[AgentID], AgentID]] = None,
        *,
        env_steps: bool = True,
        neg_index_as_lookback: bool = False,
        fill: Optional[float] = None,
        return_list: bool = False,
    ) -> Union[MultiAgentDict, List[MultiAgentDict]]:
        """Returns agents' rewards or batched ranges thereof from this episode.

        Args:
            indices: A single int is interpreted as an index, from which to return the
                individual rewards stored at this index.
                A list of ints is interpreted as a list of indices from which to gather
                individual rewards in a batch of size len(indices).
                A slice object is interpreted as a range of rewards to be returned.
                Thereby, negative indices by default are interpreted as "before the end"
                unless the `neg_index_as_lookback=True` option is used, in which case
                negative indices are interpreted as "before ts=0", meaning going back
                into the lookback buffer.
                If None, will return all rewards (from ts=0 to the end).
            agent_ids: An optional collection of AgentIDs or a single AgentID to get
                rewards for. If None, will return rewards for all agents in
                this episode.
            env_steps: Whether `indices` should be interpreted as environment time steps
                (True) or per-agent timesteps (False).
            neg_index_as_lookback: If True, negative values in `indices` are
                interpreted as "before ts=0", meaning going back into the lookback
                buffer. For example, an episode with agent A's rewards
                [4, 5, 6,  7, 8, 9], where [4, 5, 6] is the lookback buffer range
                (ts=0 item is 7), will respond to `get_rewards(-1, agent_ids=[A],
                neg_index_as_lookback=True)` with {A: `6`} and to
                `get_rewards(slice(-2, 1), agent_ids=[A],
                neg_index_as_lookback=True)` with {A: `[5, 6,  7]`}.
            fill: An optional float value to use for filling up the returned results at
                the boundaries. This filling only happens if the requested index range's
                start/stop boundaries exceed the episode's boundaries (including the
                lookback buffer on the left side). This comes in very handy, if users
                don't want to worry about reaching such boundaries and want to zero-pad.
                For example, an episode with agent A' rewards [10, 11,  12, 13, 14]
                and lookback buffer size of 2 (meaning rewards `10` and `11` are
                part of the lookback buffer) will respond to
                `get_rewards(slice(-7, -2), agent_ids=[A], fill=0.0)` with
                `{A: [0.0, 0.0, 10, 11, 12]}`.
            return_list: Whether to return a list of multi-agent dicts (instead of
                a single multi-agent dict of lists/structs). False by default. This
                option can only be used when `env_steps` is True due to the fact the
                such a list can only be interpreted as one env step per list item
                (would not work with agent steps).

        Returns:
            A dictionary mapping agent IDs to rewards (at the given
            `indices`). If `env_steps` is True, only agents that have stepped
            (were ready) at the given env step `indices` are returned (i.e. not all
            agent IDs are necessarily in the keys).
            If `return_list` is True, returns a list of MultiAgentDicts (mapping agent
            IDs to rewards) instead.
        """
        return self._get(
            what="rewards",
            indices=indices,
            agent_ids=agent_ids,
            env_steps=env_steps,
            neg_index_as_lookback=neg_index_as_lookback,
            fill=fill,
            return_list=return_list,
        )

    def get_extra_model_outputs(
        self,
        key: Optional[str] = None,
        indices: Optional[Union[int, List[int], slice]] = None,
        agent_ids: Optional[Union[Collection[AgentID], AgentID]] = None,
        *,
        env_steps: bool = True,
        neg_index_as_lookback: bool = False,
        fill: Optional[Any] = None,
        return_list: bool = False,
    ) -> Union[MultiAgentDict, List[MultiAgentDict]]:
        """Returns agents' actions or batched ranges thereof from this episode.

        Args:
            key: The `key` within each agents' extra_model_outputs dict to extract
                data for. If None, return data of all extra model output keys.
            indices: A single int is interpreted as an index, from which to return the
                individual extra model outputs stored at this index.
                A list of ints is interpreted as a list of indices from which to gather
                individual extra model outputs in a batch of size len(indices).
                A slice object is interpreted as a range of extra model outputs to be
                returned.
                Thereby, negative indices by default are interpreted as "before the end"
                unless the `neg_index_as_lookback=True` option is used, in which case
                negative indices are interpreted as "before ts=0", meaning going back
                into the lookback buffer.
                If None, will return all extra model outputs (from ts=0 to the end).
            agent_ids: An optional collection of AgentIDs or a single AgentID to get
                extra model outputs for. If None, will return extra model outputs for
                all agents in this episode.
            env_steps: Whether `indices` should be interpreted as environment time steps
                (True) or per-agent timesteps (False).
            neg_index_as_lookback: If True, negative values in `indices` are
                interpreted as "before ts=0", meaning going back into the lookback
                buffer. For example, an episode with agent A's actions
                [4, 5, 6,  7, 8, 9], where [4, 5, 6] is the lookback buffer range
                (ts=0 item is 7), will respond to `get_actions(-1, agent_ids=[A],
                neg_index_as_lookback=True)` with {A: `6`} and to
                `get_actions(slice(-2, 1), agent_ids=[A],
                neg_index_as_lookback=True)` with {A: `[5, 6,  7]`}.
            fill: An optional value to use for filling up the returned results at
                the boundaries. This filling only happens if the requested index range's
                start/stop boundaries exceed the episode's boundaries (including the
                lookback buffer on the left side). This comes in very handy, if users
                don't want to worry about reaching such boundaries and want to zero-pad.
                For example, an episode with agent A' actions [10, 11,  12, 13, 14]
                and lookback buffer size of 2 (meaning actions `10` and `11` are
                part of the lookback buffer) will respond to
                `get_actions(slice(-7, -2), agent_ids=[A], fill=0.0)` with
                `{A: [0.0, 0.0, 10, 11, 12]}`.
            one_hot_discrete: If True, will return one-hot vectors (instead of
                int-values) for those sub-components of a (possibly complex) observation
                space that are Discrete or MultiDiscrete.  Note that if `fill=0` and the
                requested `indices` are out of the range of our data, the returned
                one-hot vectors will actually be zero-hot (all slots zero).
            return_list: Whether to return a list of multi-agent dicts (instead of
                a single multi-agent dict of lists/structs). False by default. This
                option can only be used when `env_steps` is True due to the fact the
                such a list can only be interpreted as one env step per list item
                (would not work with agent steps).

        Returns:
            A dictionary mapping agent IDs to actions (at the given
            `indices`). If `env_steps` is True, only agents that have stepped
            (were ready) at the given env step `indices` are returned (i.e. not all
            agent IDs are necessarily in the keys).
            If `return_list` is True, returns a list of MultiAgentDicts (mapping agent
            IDs to extra_model_outputs) instead.
        """
        return self._get(
            what="extra_model_outputs",
            extra_model_outputs_key=key,
            indices=indices,
            agent_ids=agent_ids,
            env_steps=env_steps,
            neg_index_as_lookback=neg_index_as_lookback,
            fill=fill,
            return_list=return_list,
        )

    def get_terminateds(self) -> MultiAgentDict:
        """Gets the terminateds at given indices."""
        terminateds = {
            agent_id: self.agent_episodes[agent_id].is_terminated
            for agent_id in self.agent_ids
        }
        terminateds.update({"__all__": self.is_terminated})
        return terminateds

    def get_truncateds(self) -> MultiAgentDict:
        truncateds = {
            agent_id: self.agent_episodes[agent_id].is_truncated
            for agent_id in self.agent_ids
        }
        truncateds.update({"__all__": self.is_terminated})
        return truncateds

    def add_temporary_timestep_data(self, key: str, data: Any) -> None:
        """Temporarily adds (until `finalized()` called) per-timestep data to self.

        The given `data` is appended to a list (`self._temporary_timestep_data`), which
        is cleared upon calling `self.finalize()`. To get the thus-far accumulated
        temporary timestep data for a certain key, use the `get_temporary_timestep_data`
        API.
        Note that the size of the per timestep list is NOT checked or validated against
        the other, non-temporary data in this episode (like observations).

        Args:
            key: The key under which to find the list to append `data` to. If `data` is
                the first data to be added for this key, start a new list.
            data: The data item (representing a single timestep) to be stored.
        """
        if self.is_finalized:
            raise ValueError(
                "Cannot use the `add_temporary_timestep_data` API on an already "
                f"finalized {type(self).__name__}!"
            )
        self._temporary_timestep_data[key].append(data)

    def get_temporary_timestep_data(self, key: str) -> List[Any]:
        """Returns all temporarily stored data items (list) under the given key.

        Note that all temporary timestep data is erased/cleared when calling
        `self.finalize()`.

        Returns:
            The current list storing temporary timestep data under `key`.
        """
        if self.is_finalized:
            raise ValueError(
                "Cannot use the `get_temporary_timestep_data` API on an already "
                f"finalized {type(self).__name__}! All temporary data has been erased "
                f"upon `{type(self).__name__}.finalize()`."
            )
        try:
            return self._temporary_timestep_data[key]
        except KeyError:
            raise KeyError(f"Key {key} not found in temporary timestep data!")

    def slice(
        self,
        slice_: slice,
        *,
        len_lookback_buffer: Optional[int] = None,
    ) -> "MultiAgentEpisode":
        """Returns a slice of this episode with the given slice object.

        Works analogous to
        :py:meth:`~ray.rllib.env.single_agent_episode.SingleAgentEpisode.slice`

        However, the important differences are:
        - `slice_` is provided in (global) env steps, not agent steps.
        - In case `slice_` ends - for a certain agent - in an env step, where that
        particular agent does not have an observation, the previous observation will
        be included, but the next action and sum of rewards until this point will
        be stored in the agent's hanging values caches for the returned
        MultiAgentEpisode slice.

        .. testcode::

            from ray.rllib.env.multi_agent_episode import MultiAgentEpisode
            from ray.rllib.utils.test_utils import check

            # Generate a simple multi-agent episode.
            observations = [
                {"a0": 0, "a1": 0},  # 0
                {         "a1": 1},  # 1
                {         "a1": 2},  # 2
                {"a0": 3, "a1": 3},  # 3
                {"a0": 4},           # 4
            ]
            # Actions are the same as observations (except for last obs, which doesn't
            # have an action).
            actions = observations[:-1]
            # Make up a reward for each action.
            rewards = [
                {aid: r / 10 + 0.1 for aid, r in o.items()}
                for o in observations
            ]
            episode = MultiAgentEpisode(
                observations=observations,
                actions=actions,
                rewards=rewards,
                len_lookback_buffer=0,
            )

            # Slice the episode and check results.
            slice = episode[1:3]
            a0 = slice.agent_episodes["a0"]
            a1 = slice.agent_episodes["a1"]
            check((a0.observations, a1.observations), ([3], [1, 2, 3]))
            check((a0.actions, a1.actions), ([], [1, 2]))
            check((a0.rewards, a1.rewards), ([], [0.2, 0.3]))
            check((a0.is_done, a1.is_done), (False, False))

            # If a slice ends in a "gap" for an agent, expect actions and rewards to be
            # cached for this agent.
            slice = episode[:2]
            a0 = slice.agent_episodes["a0"]
            check(a0.observations, [0])
            check(a0.actions, [])
            check(a0.rewards, [])
            check(slice._hanging_actions_end["a0"], 0)
            check(slice._hanging_rewards_end["a0"], 0.1)

        Args:
            slice_: The slice object to use for slicing. This should exclude the
                lookback buffer, which will be prepended automatically to the returned
                slice.
            len_lookback_buffer: If not None, forces the returned slice to try to have
                this number of timesteps in its lookback buffer (if available). If None
                (default), tries to make the returned slice's lookback as large as the
                current lookback buffer of this episode (`self`).

        Returns:
            The new MultiAgentEpisode representing the requested slice.
        """
        if slice_.step not in [1, None]:
            raise NotImplementedError(
                "Slicing MultiAgentEnv with a step other than 1 (you used"
                f" {slice_.step}) is not supported!"
            )

        # Translate `slice_` into one that only contains 0-or-positive ints and will
        # NOT contain any None.
        start = slice_.start
        stop = slice_.stop

        # Start is None -> 0.
        if start is None:
            start = 0
        # Start is negative -> Interpret index as counting "from end".
        elif start < 0:
            start = max(len(self) + start, 0)
        # Start is larger than len(self) -> Clip to len(self).
        elif start > len(self):
            start = len(self)

        # Stop is None -> Set stop to our len (one ts past last valid index).
        if stop is None:
            stop = len(self)
        # Stop is negative -> Interpret index as counting "from end".
        elif stop < 0:
            stop = max(len(self) + stop, 0)
        # Stop is larger than len(self) -> Clip to len(self).
        elif stop > len(self):
            stop = len(self)

        ref_lookback = None
        try:
            for aid, sa_episode in self.agent_episodes.items():
                if ref_lookback is None:
                    ref_lookback = sa_episode.observations.lookback
                assert sa_episode.observations.lookback == ref_lookback
                assert sa_episode.actions.lookback == ref_lookback
                assert sa_episode.rewards.lookback == ref_lookback
                assert all(
                    ilb.lookback == ref_lookback
                    for ilb in sa_episode.extra_model_outputs.values()
                )
        except AssertionError:
            raise ValueError(
                "Can only slice a MultiAgentEpisode if all lookback buffers in this "
                "episode have the exact same size!"
            )

        # Determine terminateds/truncateds and when (in agent timesteps) the
        # single-agent episode slices start.
        terminateds = {}
        truncateds = {}
        agent_t_started = {}
        for aid, sa_episode in self.agent_episodes.items():
            mapping = self.env_t_to_agent_t[aid]
            # If the (agent) timestep directly at the slice stop boundary is equal to
            # the length of the single-agent episode of this agent -> Use the
            # single-agent episode's terminated/truncated flags.
            # If `stop` is already beyond this agent's single-agent episode, then we
            # don't have to keep track of this: The MultiAgentEpisode initializer will
            # automatically determine that this agent must be done (b/c it has no action
            # following its final observation).
            if (
                stop < len(mapping)
                and mapping[stop] != self.SKIP_ENV_TS_TAG
                and len(sa_episode) == mapping[stop]
            ):
                terminateds[aid] = sa_episode.is_terminated
                truncateds[aid] = sa_episode.is_truncated
            # Determine this agent's t_started.
            if start < len(mapping):
                for i in range(start, len(mapping)):
                    if mapping[i] != self.SKIP_ENV_TS_TAG:
                        agent_t_started[aid] = sa_episode.t_started + mapping[i]
                        break
        terminateds["__all__"] = all(
            terminateds.get(aid) for aid in self.agent_episodes
        )
        truncateds["__all__"] = all(truncateds.get(aid) for aid in self.agent_episodes)

        # Determine all other slice contents.
        _lb = len_lookback_buffer if len_lookback_buffer is not None else ref_lookback
        if start - _lb < 0 and ref_lookback < (_lb - start):
            _lb = ref_lookback + start
        observations = self.get_observations(
            slice(start - _lb, stop + 1),
            neg_index_as_lookback=True,
            return_list=True,
        )
        actions = self.get_actions(
            slice(start - _lb, stop),
            neg_index_as_lookback=True,
            return_list=True,
        )
        rewards = self.get_rewards(
            slice(start - _lb, stop),
            neg_index_as_lookback=True,
            return_list=True,
        )
        extra_model_outputs = self.get_extra_model_outputs(
            indices=slice(start - _lb, stop),
            neg_index_as_lookback=True,
            return_list=True,
        )

        # Create the actual slice to be returned.
        ma_episode = MultiAgentEpisode(
            id_=self.id_,
            # In the following, offset `start`s automatically by lookbacks.
            observations=observations,
            observation_space=self.observation_space,
            actions=actions,
            action_space=self.action_space,
            rewards=rewards,
            extra_model_outputs=extra_model_outputs,
            terminateds=terminateds,
            truncateds=truncateds,
            len_lookback_buffer=_lb,
            env_t_started=self.env_t_started + start,
            agent_episode_ids={
                aid: eid.id_ for aid, eid in self.agent_episodes.items()
            },
            agent_t_started=agent_t_started,
            agent_module_ids=self._agent_to_module_mapping,
            agent_to_module_mapping_fn=self.agent_to_module_mapping_fn,
        )

        # Finalize slice if `self` is also finalized.
        if self.is_finalized:
            ma_episode.finalize()

        return ma_episode

    def __len__(self):
        """Returns the length of an `MultiAgentEpisode`.

        Note that the length of an episode is defined by the difference
        between its actual timestep and the starting point.

        Returns: An integer defining the length of the episode or an
            error if the episode has not yet started.
        """
        assert (
            sum(len(agent_map) for agent_map in self.env_t_to_agent_t.values()) > 0
        ), (
            "ERROR: Cannot determine length of episode that hasn't started, yet!"
            "Call `MultiAgentEpisode.add_env_reset(observations=)` "
            "first (after which `len(MultiAgentEpisode)` will be 0)."
        )
        return self.env_t - self.env_t_started

    def __repr__(self):
        sa_eps_returns = {
            aid: sa_eps.get_return() for aid, sa_eps in self.agent_episodes.items()
        }
        return (
            f"MAEps(len={len(self)} done={self.is_done} "
            f"Rs={sa_eps_returns} id_={self.id_})"
        )

    def print(self) -> None:
        """Prints this MultiAgentEpisode as a table of observations for the agents."""

        # Find the maximum timestep across all agents to determine the grid width.
        max_ts = max(ts.len_incl_lookback() for ts in self.env_t_to_agent_t.values())
        lookback = next(iter(self.env_t_to_agent_t.values())).lookback
        longest_agent = max(len(aid) for aid in self.agent_ids)
        # Construct the header.
        header = (
            "ts"
            + (" " * longest_agent)
            + "   ".join(str(i) for i in range(-lookback, max_ts - lookback))
            + "\n"
        )
        # Construct each agent's row.
        rows = []
        for agent, inf_buffer in self.env_t_to_agent_t.items():
            row = f"{agent}  " + (" " * (longest_agent - len(agent)))
            for t in inf_buffer.data:
                # Two spaces for alignment.
                if t == "S":
                    row += "    "
                # Mark the step with an x.
                else:
                    row += " x  "
            # Remove trailing space for alignment.
            rows.append(row.rstrip())

        # Join all components into a final string
        print(header + "\n".join(rows))

    def get_state(self) -> Dict[str, Any]:
        """Returns the state of a multi-agent episode.

        Note that from an episode's state the episode itself can
        be recreated.

        Returns: A dicitonary containing pickable data for a
            `MultiAgentEpisode`.
        """
        return {
            "id_": self.id_,
            "agent_to_module_mapping_fn": self.agent_to_module_mapping_fn,
            "_agent_to_module_mapping": self._agent_to_module_mapping,
            "observation_space": self.observation_space,
            "action_space": self.action_space,
            "env_t_started": self.env_t_started,
            "env_t": self.env_t,
            "agent_t_started": self.agent_t_started,
            # TODO (simon): Check, if we can store the `InfiniteLookbackBuffer`
            "env_t_to_agent_t": self.env_t_to_agent_t,
            "_hanging_actions_end": self._hanging_actions_end,
            "_hanging_extra_model_outputs_end": self._hanging_extra_model_outputs_end,
            "_hanging_rewards_end": self._hanging_rewards_end,
            "_hanging_rewards_begin": self._hanging_rewards_begin,
            "is_terminated": self.is_terminated,
            "is_truncated": self.is_truncated,
            "agent_episodes": list(
                {
                    agent_id: agent_eps.get_state()
                    for agent_id, agent_eps in self.agent_episodes.items()
                }.items()
            ),
            "_start_time": self._start_time,
            "_last_step_time": self._last_step_time,
        }

    @staticmethod
    def from_state(state: Dict[str, Any]) -> "MultiAgentEpisode":
        """Creates a multi-agent episode from a state dictionary.

        See `MultiAgentEpisode.get_state()` for creating a state for
        a `MultiAgentEpisode` pickable state. For recreating a
        `MultiAgentEpisode` from a state, this state has to be complete,
        i.e. all data must have been stored in the state.

        Args:
            state: A dict containing all data required to recreate a MultiAgentEpisode`.
                See `MultiAgentEpisode.get_state()`.

        Returns:
            A `MultiAgentEpisode` instance created from the state data.
        """
        # Create an empty `MultiAgentEpisode` instance.
        episode = MultiAgentEpisode(id_=state["id_"])
        # Fill the instance with the state data.
        episode.agent_to_module_mapping_fn = state["agent_to_module_mapping_fn"]
        episode._agent_to_module_mapping = state["_agent_to_module_mapping"]
        episode.observation_space = state["observation_space"]
        episode.action_space = state["action_space"]
        episode.env_t_started = state["env_t_started"]
        episode.env_t = state["env_t"]
        episode.agent_t_started = state["agent_t_started"]
        episode.env_t_to_agent_t = state["env_t_to_agent_t"]
        episode._hanging_actions_end = state["_hanging_actions_end"]
        episode._hanging_extra_model_outputs_end = state[
            "_hanging_extra_model_outputs_end"
        ]
        episode._hanging_rewards_end = state["_hanging_rewards_end"]
        episode._hanging_rewards_begin = state["_hanging_rewards_begin"]
        episode.is_terminated = state["is_terminated"]
        episode.is_truncated = state["is_truncated"]
        episode.agent_episodes = {
            agent_id: SingleAgentEpisode.from_state(agent_state)
            for agent_id, agent_state in state["agent_episodes"]
        }
        episode._start_time = state["_start_time"]
        episode._last_step_time = state["_last_step_time"]

        # Validate the episode.
        episode.validate()

        return episode

    def get_sample_batch(self) -> MultiAgentBatch:
        """Converts this `MultiAgentEpisode` into a `MultiAgentBatch`.

        Each `SingleAgentEpisode` instances in `MultiAgentEpisode.agent_epiosdes`
        will be converted into a `SampleBatch` and the environment timestep will be
        passed as the returned MultiAgentBatch's `env_steps`.

        Returns:
            A MultiAgentBatch containing all of this episode's data.
        """
        # TODO (simon): Check, if timesteps should be converted into global
        # timesteps instead of agent steps.
        # Note, only agents that have stepped are included into the batch.
        return MultiAgentBatch(
            policy_batches={
                agent_id: agent_eps.get_sample_batch()
                for agent_id, agent_eps in self.agent_episodes.items()
                if agent_eps.t - agent_eps.t_started > 0
            },
            env_steps=self.env_t - self.env_t_started,
        )

    def get_return(
        self,
        include_hanging_rewards: bool = False,
    ) -> float:
        """Returns all-agent return.

        Args:
            include_hanging_rewards: Whether we should also consider
                hanging rewards wehn calculating the overall return. Agents might
                have received partial rewards, i.e. rewards without an
                observation. These are stored in the "hanging" caches (begin and end)
                for each agent and added up until the next observation is received by
                that agent.

        Returns:
            The sum of all single-agents' returns (maybe including the hanging
            rewards per agent).
        """
        env_return = sum(
            agent_eps.get_return() for agent_eps in self.agent_episodes.values()
        )
        if include_hanging_rewards:
            for hanging_r in self._hanging_rewards_begin.values():
                env_return += hanging_r
            for hanging_r in self._hanging_rewards_end.values():
                env_return += hanging_r

        return env_return

    def get_agents_to_act(self) -> Set[AgentID]:
        """Returns a set of agent IDs required to send an action to `env.step()` next.

        Those are generally the agents that received an observation in the most recent
        `env.step()` call.

        Returns:
            A set of AgentIDs that are supposed to send actions to the next `env.step()`
            call.
        """
        return {
            aid
            for aid in self.get_observations(-1).keys()
            if not self.agent_episodes[aid].is_done
        }

    def get_agents_that_stepped(self) -> Set[AgentID]:
        """Returns a set of agent IDs of those agents that just finished stepping.

        These are all the agents that have an observation logged at the last env
        timestep, which may include agents, whose single agent episode just terminated
        or truncated.

        Returns:
            A set of AgentIDs of those agents that just finished stepping (that have a
            most recent observation on the env timestep scale), regardless of whether
            their single agent episodes are done or not.
        """
        return set(self.get_observations(-1).keys())

    def get_duration_s(self) -> float:
        """Returns the duration of this Episode (chunk) in seconds."""
        if self._last_step_time is None:
            return 0.0
        return self._last_step_time - self._start_time

    def env_steps(self) -> int:
        """Returns the number of environment steps.

        Note, this episode instance could be a chunk of an actual episode.

        Returns:
            An integer that counts the number of environment steps this episode instance
            has seen.
        """
        return len(self)

    def agent_steps(self) -> int:
        """Number of agent steps.

        Note, there are >= 1 agent steps per environment step.

        Returns:
            An integer counting the number of agent steps executed during the time this
            episode instance records.
        """
        return sum(len(eps) for eps in self.agent_episodes.values())

    def __getitem__(self, item: slice) -> "MultiAgentEpisode":
        """Enable squared bracket indexing- and slicing syntax, e.g. episode[-4:]."""
        if isinstance(item, slice):
            return self.slice(slice_=item)
        else:
            raise NotImplementedError(
                f"MultiAgentEpisode does not support getting item '{item}'! "
                "Only slice objects allowed with the syntax: `episode[a:b]`."
            )

    def _init_single_agent_episodes(
        self,
        *,
        agent_module_ids: Optional[Dict[AgentID, ModuleID]] = None,
        agent_episode_ids: Optional[Dict[AgentID, str]] = None,
        observations: Optional[List[MultiAgentDict]] = None,
        actions: Optional[List[MultiAgentDict]] = None,
        rewards: Optional[List[MultiAgentDict]] = None,
        infos: Optional[List[MultiAgentDict]] = None,
        terminateds: Union[MultiAgentDict, bool] = False,
        truncateds: Union[MultiAgentDict, bool] = False,
        extra_model_outputs: Optional[List[MultiAgentDict]] = None,
    ):
        if observations is None:
            return
        if actions is None:
            assert not rewards
            assert not extra_model_outputs
            actions = []
            rewards = []
            extra_model_outputs = []

        # Infos and `extra_model_outputs` are allowed to be None -> Fill them with
        # proper dummy values, if so.
        if infos is None:
            infos = [{} for _ in range(len(observations))]
        if extra_model_outputs is None:
            extra_model_outputs = [{} for _ in range(len(actions))]

        observations_per_agent = defaultdict(list)
        infos_per_agent = defaultdict(list)
        actions_per_agent = defaultdict(list)
        rewards_per_agent = defaultdict(list)
        extra_model_outputs_per_agent = defaultdict(list)
        done_per_agent = defaultdict(bool)
<<<<<<< HEAD
        len_lookback_buffer_per_agent = defaultdict(lambda: self._len_lookback_buffers)
=======
        len_lookback_buffer_per_agent = defaultdict(lambda: len_lookback_buffer)
>>>>>>> 4e55864b

        all_agent_ids = set(
            agent_episode_ids.keys() if agent_episode_ids is not None else []
        )
        agent_module_ids = agent_module_ids or {}

        # Step through all observations and interpret these as the (global) env steps.
        for data_idx, (obs, inf) in enumerate(zip(observations, infos)):
            # If we do have actions/extra outs/rewards for this timestep, use the data.
            # It may be that these lists have the same length as the observations list,
            # in which case the data will be cached (agent did step/send an action,
            # but the step has not been concluded yet by the env).
            act = actions[data_idx] if len(actions) > data_idx else {}
            extra_outs = (
                extra_model_outputs[data_idx]
                if len(extra_model_outputs) > data_idx
                else {}
            )
            rew = rewards[data_idx] if len(rewards) > data_idx else {}

            for agent_id, agent_obs in obs.items():
                all_agent_ids.add(agent_id)

                observations_per_agent[agent_id].append(agent_obs)
                infos_per_agent[agent_id].append(inf.get(agent_id, {}))

                # Pull out hanging action (if not first obs for this agent) and
                # complete step for agent.
                if len(observations_per_agent[agent_id]) > 1:
                    actions_per_agent[agent_id].append(
                        self._hanging_actions_end.pop(agent_id)
                    )
                    extra_model_outputs_per_agent[agent_id].append(
                        self._hanging_extra_model_outputs_end.pop(agent_id)
                    )
                    rewards_per_agent[agent_id].append(
                        self._hanging_rewards_end.pop(agent_id)
                    )
                # First obs for this agent. Make sure the agent's mapping is
                # appropriately prepended with self.SKIP_ENV_TS_TAG tags.
                else:
                    if agent_id not in self.env_t_to_agent_t:
                        self.env_t_to_agent_t[agent_id].extend(
                            [self.SKIP_ENV_TS_TAG] * data_idx
                        )
                        len_lookback_buffer_per_agent[agent_id] -= data_idx

                # Agent is still continuing (has an action for the next step).
                if agent_id in act:
                    # Always push actions/extra outputs into cache, then remove them
                    # from there, once the next observation comes in. Same for rewards.
                    self._hanging_actions_end[agent_id] = act[agent_id]
                    self._hanging_extra_model_outputs_end[agent_id] = extra_outs.get(
                        agent_id, {}
                    )
                    self._hanging_rewards_end[agent_id] += rew.get(agent_id, 0.0)
                # Agent is done (has no action for the next step).
                elif terminateds.get(agent_id) or truncateds.get(agent_id):
                    done_per_agent[agent_id] = True
                # There is more (global) action/reward data. This agent must therefore
                # be done. Automatically add it to `done_per_agent` and `terminateds`.
                elif data_idx < len(observations) - 1:
                    done_per_agent[agent_id] = terminateds[agent_id] = True

                # Update env_t_to_agent_t mapping.
                self.env_t_to_agent_t[agent_id].append(
                    len(observations_per_agent[agent_id]) - 1
                )

            # Those agents that did NOT step:
            # - Get self.SKIP_ENV_TS_TAG added to their env_t_to_agent_t mapping.
            # - Get their reward (if any) added up.
            for agent_id in all_agent_ids:
                if agent_id not in obs and agent_id not in done_per_agent:
                    self.env_t_to_agent_t[agent_id].append(self.SKIP_ENV_TS_TAG)
                    # If we are still in the global lookback buffer segment, deduct 1
                    # from this agents' lookback buffer, b/c we don't want the agent
                    # to use this (missing) obs/data in its single-agent lookback.
<<<<<<< HEAD
                    if (
                        len(self.env_t_to_agent_t[agent_id])
                        - self._len_lookback_buffers
                        <= 0
                    ):
=======
                    if len(self.env_t_to_agent_t[agent_id]) - len_lookback_buffer <= 0:
>>>>>>> 4e55864b
                        len_lookback_buffer_per_agent[agent_id] -= 1
                    self._hanging_rewards_end[agent_id] += rew.get(agent_id, 0.0)

        # - Validate per-agent data.
        # - Fix lookback buffers of env_t_to_agent_t mappings.
        for agent_id in list(self.env_t_to_agent_t.keys()):
            # Skip agent if it doesn't seem to have any data.
            if agent_id not in observations_per_agent:
                del self.env_t_to_agent_t[agent_id]
                continue
            assert (
                len(observations_per_agent[agent_id])
                == len(infos_per_agent[agent_id])
                == len(actions_per_agent[agent_id]) + 1
                == len(extra_model_outputs_per_agent[agent_id]) + 1
                == len(rewards_per_agent[agent_id]) + 1
            )
<<<<<<< HEAD
            self.env_t_to_agent_t[agent_id].lookback = self._len_lookback_buffers
=======
            self.env_t_to_agent_t[agent_id].lookback = len_lookback_buffer
>>>>>>> 4e55864b

        # Now create the individual episodes from the collected per-agent data.
        for agent_id, agent_obs in observations_per_agent.items():
            # If agent only has a single obs AND is already done, remove all its traces
            # from this MultiAgentEpisode.
            if len(agent_obs) == 1 and done_per_agent.get(agent_id):
                self._del_agent(agent_id)
                continue

            # Try to figure out the module ID for this agent.
            # If not provided explicitly by the user that initializes this episode
            # object, try our mapping function.
            module_id = agent_module_ids.get(
                agent_id, self.agent_to_module_mapping_fn(agent_id, self)
            )
            # Create this agent's SingleAgentEpisode.
            sa_episode = SingleAgentEpisode(
                id_=(
                    agent_episode_ids.get(agent_id)
                    if agent_episode_ids is not None
                    else None
                ),
                agent_id=agent_id,
                module_id=module_id,
                multi_agent_episode_id=self.id_,
                observations=agent_obs,
                observation_space=self.observation_space.get(agent_id),
                infos=infos_per_agent[agent_id],
                actions=actions_per_agent[agent_id],
                action_space=self.action_space.get(agent_id),
                rewards=rewards_per_agent[agent_id],
                extra_model_outputs=(
                    {
                        k: [i[k] for i in extra_model_outputs_per_agent[agent_id]]
                        for k in extra_model_outputs_per_agent[agent_id][0].keys()
                    }
                    if extra_model_outputs_per_agent[agent_id]
                    else None
                ),
                terminated=terminateds.get(agent_id, False),
                truncated=truncateds.get(agent_id, False),
                t_started=self.agent_t_started[agent_id],
                len_lookback_buffer=max(len_lookback_buffer_per_agent[agent_id], 0),
            )
            # .. and store it.
            self.agent_episodes[agent_id] = sa_episode

    def _get(
        self,
        *,
        what,
        indices,
        agent_ids=None,
        env_steps=True,
        neg_index_as_lookback=False,
        fill=None,
        one_hot_discrete=False,
        return_list=False,
        extra_model_outputs_key=None,
    ):
        agent_ids = set(force_list(agent_ids)) or self.agent_ids

        kwargs = dict(
            what=what,
            indices=indices,
            agent_ids=agent_ids,
            neg_index_as_lookback=neg_index_as_lookback,
            fill=fill,
            # Rewards and infos do not support one_hot_discrete option.
            one_hot_discrete=dict(
                {} if not one_hot_discrete else {"one_hot_discrete": one_hot_discrete}
            ),
            extra_model_outputs_key=extra_model_outputs_key,
        )

        # User specified agent timesteps (indices) -> Simply delegate everything
        # to the individual agents' SingleAgentEpisodes.
        if env_steps is False:
            if return_list:
                raise ValueError(
                    f"`MultiAgentEpisode.get_{what}()` can't be called with both "
                    "`env_steps=False` and `return_list=True`!"
                )
            return self._get_data_by_agent_steps(**kwargs)
        # User specified env timesteps (indices) -> We need to translate them for each
        # agent into agent-timesteps.
        # Return a list of individual per-env-timestep multi-agent dicts.
        elif return_list:
            return self._get_data_by_env_steps_as_list(**kwargs)
        # Return a single multi-agent dict with lists/arrays as leafs.
        else:
            return self._get_data_by_env_steps(**kwargs)

    def _get_data_by_agent_steps(
        self,
        *,
        what,
        indices,
        agent_ids,
        neg_index_as_lookback,
        fill,
        one_hot_discrete,
        extra_model_outputs_key,
    ):
        ret = {}
        for agent_id, sa_episode in self.agent_episodes.items():
            if agent_id not in agent_ids:
                continue
            inf_lookback_buffer = getattr(sa_episode, what)
            hanging_val = self._get_hanging_value(what, agent_id)
            if extra_model_outputs_key is not None:
                inf_lookback_buffer = inf_lookback_buffer[extra_model_outputs_key]
                hanging_val = hanging_val[extra_model_outputs_key]
            agent_value = inf_lookback_buffer.get(
                indices=indices,
                neg_index_as_lookback=neg_index_as_lookback,
                fill=fill,
                _add_last_ts_value=hanging_val,
                **one_hot_discrete,
            )
            if agent_value is None or agent_value == []:
                continue
            ret[agent_id] = agent_value
        return ret

    def _get_data_by_env_steps_as_list(
        self,
        *,
        what: str,
        indices: Union[int, slice, List[int]],
        agent_ids: Collection[AgentID],
        neg_index_as_lookback: bool = False,
        fill: Optional[Any] = None,
        one_hot_discrete: bool = False,
        extra_model_outputs_key: Optional[str] = None,
    ) -> List[MultiAgentDict]:
        """Returns data from the episode based on env step indices, as a list.

        The returned list contains n MultiAgentDict objects, one for each env timestep
        defined via `indices`.

        Args:
            what: A (str) descriptor of what data to collect. Must be one of
                "observations", "infos", "actions", "rewards", or "extra_model_outputs".
            indices: A single int is interpreted as an index, from which to return the
                individual data stored at this (env step) index.
                A list of ints is interpreted as a list of indices from which to gather
                individual data in a batch of size len(indices).
                A slice object is interpreted as a range of data to be returned.
                Thereby, negative indices by default are interpreted as "before the end"
                unless the `neg_index_as_lookback=True` option is used, in which case
                negative indices are interpreted as "before ts=0", meaning going back
                into the lookback buffer.
            agent_ids: A collection of AgentIDs to filter for. Only data for those
                agents will be returned, all other agents will be ignored.
            neg_index_as_lookback: If True, negative values in `indices` are
                interpreted as "before ts=0", meaning going back into the lookback
                buffer. For example, a buffer with data [4, 5, 6,  7, 8, 9],
                where [4, 5, 6] is the lookback buffer range (ts=0 item is 7), will
                respond to `get(-1, neg_index_as_lookback=True)` with `6` and to
                `get(slice(-2, 1), neg_index_as_lookback=True)` with `[5, 6,  7]`.
            fill: An optional float value to use for filling up the returned results at
                the boundaries. This filling only happens if the requested index range's
                start/stop boundaries exceed the buffer's boundaries (including the
                lookback buffer on the left side). This comes in very handy, if users
                don't want to worry about reaching such boundaries and want to zero-pad.
                For example, a buffer with data [10, 11,  12, 13, 14] and lookback
                buffer size of 2 (meaning `10` and `11` are part of the lookback buffer)
                will respond to `indices=slice(-7, -2)` and `fill=0.0`
                with `[0.0, 0.0, 10, 11, 12]`.
            one_hot_discrete: If True, will return one-hot vectors (instead of
                int-values) for those sub-components of a (possibly complex) space
                that are Discrete or MultiDiscrete. Note that if `fill=0` and the
                requested `indices` are out of the range of our data, the returned
                one-hot vectors will actually be zero-hot (all slots zero).
            extra_model_outputs_key: Only if what is "extra_model_outputs", this
                specifies the sub-key (str) inside the extra_model_outputs dict, e.g.
                STATE_OUT or ACTION_DIST_INPUTS.

        Returns:
            A list of MultiAgentDict, where each item in the list corresponds to one
            env timestep defined via `indices`.
        """

        # Collect indices for each agent first, so we can construct the list in
        # the next step.
        agent_indices = {}
        for agent_id in self.agent_episodes.keys():
            if agent_id not in agent_ids:
                continue
            agent_indices[agent_id] = self.env_t_to_agent_t[agent_id].get(
                indices,
                neg_index_as_lookback=neg_index_as_lookback,
                fill=self.SKIP_ENV_TS_TAG,
                # For those records where there is no "hanging" last timestep (all
                # other than obs and infos), we have to ignore the last entry in
                # the env_t_to_agent_t mappings.
                _ignore_last_ts=what not in ["observations", "infos"],
            )
        if not agent_indices:
            return []
        ret = []
        for i in range(len(next(iter(agent_indices.values())))):
            ret2 = {}
            for agent_id, idxes in agent_indices.items():
                hanging_val = self._get_hanging_value(what, agent_id)
                (
                    inf_lookback_buffer,
                    indices_to_use,
                ) = self._get_inf_lookback_buffer_or_dict(
                    agent_id,
                    what,
                    extra_model_outputs_key,
                    hanging_val,
                    filter_for_skip_indices=idxes[i],
                )
<<<<<<< HEAD
                if (
                    what == "extra_model_outputs"
                    and not inf_lookback_buffer
                    and not hanging_val
                ):
=======
                if what == "extra_model_outputs" and not inf_lookback_buffer:
>>>>>>> 4e55864b
                    continue
                agent_value = self._get_single_agent_data_by_index(
                    what=what,
                    inf_lookback_buffer=inf_lookback_buffer,
                    agent_id=agent_id,
                    index_incl_lookback=indices_to_use,
                    fill=fill,
                    one_hot_discrete=one_hot_discrete,
                    hanging_val=hanging_val,
                    extra_model_outputs_key=extra_model_outputs_key,
                )
                if agent_value is not None:
                    ret2[agent_id] = agent_value
            ret.append(ret2)
        return ret

    def _get_data_by_env_steps(
        self,
        *,
        what: str,
        indices: Union[int, slice, List[int]],
        agent_ids: Collection[AgentID],
        neg_index_as_lookback: bool = False,
        fill: Optional[Any] = None,
        one_hot_discrete: bool = False,
        extra_model_outputs_key: Optional[str] = None,
    ) -> MultiAgentDict:
        """Returns data from the episode based on env step indices, as a MultiAgentDict.

        The returned dict maps AgentID keys to individual or batched values, where the
        batch size matches the env timesteps defined via `indices`.

        Args:
            what: A (str) descriptor of what data to collect. Must be one of
                "observations", "infos", "actions", "rewards", or "extra_model_outputs".
            indices: A single int is interpreted as an index, from which to return the
                individual data stored at this (env step) index.
                A list of ints is interpreted as a list of indices from which to gather
                individual data in a batch of size len(indices).
                A slice object is interpreted as a range of data to be returned.
                Thereby, negative indices by default are interpreted as "before the end"
                unless the `neg_index_as_lookback=True` option is used, in which case
                negative indices are interpreted as "before ts=0", meaning going back
                into the lookback buffer.
            agent_ids: A collection of AgentIDs to filter for. Only data for those
                agents will be returned, all other agents will be ignored.
            neg_index_as_lookback: If True, negative values in `indices` are
                interpreted as "before ts=0", meaning going back into the lookback
                buffer. For example, a buffer with data [4, 5, 6,  7, 8, 9],
                where [4, 5, 6] is the lookback buffer range (ts=0 item is 7), will
                respond to `get(-1, neg_index_as_lookback=True)` with `6` and to
                `get(slice(-2, 1), neg_index_as_lookback=True)` with `[5, 6,  7]`.
            fill: An optional float value to use for filling up the returned results at
                the boundaries. This filling only happens if the requested index range's
                start/stop boundaries exceed the buffer's boundaries (including the
                lookback buffer on the left side). This comes in very handy, if users
                don't want to worry about reaching such boundaries and want to zero-pad.
                For example, a buffer with data [10, 11,  12, 13, 14] and lookback
                buffer size of 2 (meaning `10` and `11` are part of the lookback buffer)
                will respond to `indices=slice(-7, -2)` and `fill=0.0`
                with `[0.0, 0.0, 10, 11, 12]`.
            one_hot_discrete: If True, will return one-hot vectors (instead of
                int-values) for those sub-components of a (possibly complex) space
                that are Discrete or MultiDiscrete. Note that if `fill=0` and the
                requested `indices` are out of the range of our data, the returned
                one-hot vectors will actually be zero-hot (all slots zero).
            extra_model_outputs_key: Only if what is "extra_model_outputs", this
                specifies the sub-key (str) inside the extra_model_outputs dict, e.g.
                STATE_OUT or ACTION_DIST_INPUTS.

        Returns:
            A single MultiAgentDict with individual leaf-values (in case `indices` is an
            int), or batched leaf-data (in case `indices` is a list of ints or a slice
            object). In the latter case, the batch size matches the env timesteps
            defined via `indices`.
        """
        ignore_last_ts = what not in ["observations", "infos"]
        ret = {}
        for agent_id, sa_episode in self.agent_episodes.items():
            if agent_id not in agent_ids:
                continue
            hanging_val = self._get_hanging_value(what, agent_id)
            agent_indices = self.env_t_to_agent_t[agent_id].get(
                indices,
                neg_index_as_lookback=neg_index_as_lookback,
                fill=self.SKIP_ENV_TS_TAG if fill is not None else None,
                # For those records where there is no "hanging" last timestep (all
                # other than obs and infos), we have to ignore the last entry in
                # the env_t_to_agent_t mappings.
                _ignore_last_ts=ignore_last_ts,
            )
            inf_lookback_buffer, agent_indices = self._get_inf_lookback_buffer_or_dict(
                agent_id,
                what,
                extra_model_outputs_key,
                hanging_val,
                filter_for_skip_indices=agent_indices,
            )
            if isinstance(agent_indices, list):
                agent_values = self._get_single_agent_data_by_env_step_indices(
                    what=what,
                    agent_id=agent_id,
                    indices_incl_lookback=agent_indices,
                    fill=fill,
                    one_hot_discrete=one_hot_discrete,
                    hanging_val=hanging_val,
                    extra_model_outputs_key=extra_model_outputs_key,
                )
                if len(agent_values) > 0:
                    ret[agent_id] = agent_values
            else:
                agent_values = self._get_single_agent_data_by_index(
                    what=what,
                    inf_lookback_buffer=inf_lookback_buffer,
                    agent_id=agent_id,
                    index_incl_lookback=agent_indices,
                    fill=fill,
                    one_hot_discrete=one_hot_discrete,
                    hanging_val=hanging_val,
                    extra_model_outputs_key=extra_model_outputs_key,
                )
                if agent_values is not None:
                    ret[agent_id] = agent_values
        return ret

    def _get_single_agent_data_by_index(
        self,
        *,
        what: str,
        inf_lookback_buffer: InfiniteLookbackBuffer,
        agent_id: AgentID,
        index_incl_lookback: Union[int, str],
        fill: Optional[Any] = None,
        one_hot_discrete: bool = False,
        extra_model_outputs_key: Optional[str] = None,
        hanging_val: Optional[Any] = None,
    ) -> Any:
        """Returns single data item from the episode based on given (env step) index.

        Args:
            what: A (str) descriptor of what data to collect. Must be one of
                "observations", "infos", "actions", "rewards", or "extra_model_outputs".
            inf_lookback_buffer: The InfiniteLookbackBuffer to use for extracting the
                data.
            index_incl_lookback: An int specifying, which index to pull from the given
                `inf_lookback_buffer`, but disregarding the special logic of the
                lookback buffer. Meaning if the `index_incl_lookback` is 0, then the
                first value in the lookback buffer should be returned, not the first
                value after the lookback buffer (which would be normal behavior for
                pulling items from an InfiniteLookbackBuffer object).
                If the value is `self.SKIP_ENV_TS_TAG`, either None is returned (if
                `fill` is None) or the provided `fill` value.
            agent_id: The individual agent ID to pull data for. Used to lookup the
                `SingleAgentEpisode` object for this agent in `self`.
            fill: An optional float value to use for filling up the returned results at
                the boundaries. This filling only happens if the requested index range's
                start/stop boundaries exceed the buffer's boundaries (including the
                lookback buffer on the left side). This comes in very handy, if users
                don't want to worry about reaching such boundaries and want to zero-pad.
                For example, a buffer with data [10, 11,  12, 13, 14] and lookback
                buffer size of 2 (meaning `10` and `11` are part of the lookback buffer)
                will respond to `index_incl_lookback=-6` and `fill=0.0`
                with `0.0`.
            one_hot_discrete: If True, will return one-hot vectors (instead of
                int-values) for those sub-components of a (possibly complex) space
                that are Discrete or MultiDiscrete. Note that if `fill=0` and the
                requested `index_incl_lookback` is out of the range of our data, the
                returned one-hot vectors will actually be zero-hot (all slots zero).
            extra_model_outputs_key: Only if what is "extra_model_outputs", this
                specifies the sub-key (str) inside the extra_model_outputs dict, e.g.
                STATE_OUT or ACTION_DIST_INPUTS.
            hanging_val: In case we are pulling actions, rewards, or extra_model_outputs
                data, there might be information "hanging" (cached). For example,
                if an agent receives an observation o0 and then immediately sends an
                action a0 back, but then does NOT immediately reveive a next
                observation, a0 is now cached (not fully logged yet with this
                episode). The currently cached value must be provided here to be able
                to return it in case the index is -1 (most recent timestep).

        Returns:
            A data item corresponding to the provided args.
        """
        sa_episode = self.agent_episodes[agent_id]

        if index_incl_lookback == self.SKIP_ENV_TS_TAG:
            # We don't want to fill -> Skip this agent.
            if fill is None:
                return
            # Provide filled value for this agent.
            return getattr(sa_episode, f"get_{what}")(
                indices=1000000000000,
                neg_index_as_lookback=False,
                fill=fill,
                **dict(
                    {}
                    if extra_model_outputs_key is None
                    else {"key": extra_model_outputs_key}
                ),
                **one_hot_discrete,
            )
        # No skip timestep -> Provide value at given index for this agent.
        else:
            if what == "extra_model_outputs":
                # Special case: extra_model_outputs and key=None (return all keys as
                # a dict). Note that `inf_lookback_buffer` is NOT an infinite lookback
                # buffer, but a dict mapping keys to individual infinite lookback
                # buffers.
                if extra_model_outputs_key is None:
                    assert hanging_val is None or isinstance(hanging_val, dict)
<<<<<<< HEAD
                    ret = {}
                    if inf_lookback_buffer:
                        for key, sub_buffer in inf_lookback_buffer.items():
                            ret[key] = sub_buffer.get(
                                indices=index_incl_lookback - sub_buffer.lookback,
                                neg_index_as_lookback=True,
                                fill=fill,
                                _add_last_ts_value=(
                                    None if hanging_val is None else hanging_val[key]
                                ),
                                **one_hot_discrete,
                            )
                    else:
                        for key in hanging_val.keys():
                            ret[key] = InfiniteLookbackBuffer().get(
                                indices=index_incl_lookback,
                                neg_index_as_lookback=True,
                                fill=fill,
                                _add_last_ts_value=hanging_val[key],
                                **one_hot_discrete,
                            )
                    return ret
=======
                    return {
                        key: sub_buffer.get(
                            indices=index_incl_lookback - sub_buffer.lookback,
                            neg_index_as_lookback=True,
                            fill=fill,
                            _add_last_ts_value=(
                                None if hanging_val is None else hanging_val[key]
                            ),
                            **one_hot_discrete,
                        )
                        for key, sub_buffer in inf_lookback_buffer.items()
                    }
>>>>>>> 4e55864b

            # Extract data directly from the infinite lookback buffer object.
            return inf_lookback_buffer.get(
                indices=index_incl_lookback - inf_lookback_buffer.lookback,
                neg_index_as_lookback=True,
                fill=fill,
                _add_last_ts_value=hanging_val,
                **one_hot_discrete,
            )

    def _get_single_agent_data_by_env_step_indices(
        self,
        *,
        what: str,
        agent_id: AgentID,
        indices_incl_lookback: Union[int, str],
        fill: Optional[Any] = None,
        one_hot_discrete: bool = False,
        extra_model_outputs_key: Optional[str] = None,
        hanging_val: Optional[Any] = None,
    ) -> Any:
        """Returns single data item from the episode based on given (env step) indices.

        The returned data item will have a batch size that matches the env timesteps
        defined via `indices_incl_lookback`.

        Args:
            what: A (str) descriptor of what data to collect. Must be one of
                "observations", "infos", "actions", "rewards", or "extra_model_outputs".
            indices_incl_lookback: A list of ints specifying, which indices
                to pull from the InfiniteLookbackBuffer defined by `agent_id` and `what`
                (and maybe `extra_model_outputs_key`). Note that these indices
                disregard the special logic of the lookback buffer. Meaning if one
                index in `indices_incl_lookback` is 0, then the first value in the
                lookback buffer should be returned, not the first value after the
                lookback buffer (which would be normal behavior for pulling items from
                an `InfiniteLookbackBuffer` object).
            agent_id: The individual agent ID to pull data for. Used to lookup the
                `SingleAgentEpisode` object for this agent in `self`.
            fill: An optional float value to use for filling up the returned results at
                the boundaries. This filling only happens if the requested index range's
                start/stop boundaries exceed the buffer's boundaries (including the
                lookback buffer on the left side). This comes in very handy, if users
                don't want to worry about reaching such boundaries and want to zero-pad.
                For example, a buffer with data [10, 11,  12, 13, 14] and lookback
                buffer size of 2 (meaning `10` and `11` are part of the lookback buffer)
                will respond to `indices_incl_lookback=[-1, -2, 0]` and `fill=0.0`
                with `[0.0, 0.0, 10]`.
            one_hot_discrete: If True, will return one-hot vectors (instead of
                int-values) for those sub-components of a (possibly complex) space
                that are Discrete or MultiDiscrete. Note that if `fill=0` and the
                requested `indices_incl_lookback` are out of the range of our data, the
                returned one-hot vectors will actually be zero-hot (all slots zero).
            extra_model_outputs_key: Only if what is "extra_model_outputs", this
                specifies the sub-key (str) inside the extra_model_outputs dict, e.g.
                STATE_OUT or ACTION_DIST_INPUTS.
            hanging_val: In case we are pulling actions, rewards, or extra_model_outputs
                data, there might be information "hanging" (cached). For example,
                if an agent receives an observation o0 and then immediately sends an
                action a0 back, but then does NOT immediately reveive a next
                observation, a0 is now cached (not fully logged yet with this
                episode). The currently cached value must be provided here to be able
                to return it in case the index is -1 (most recent timestep).

        Returns:
            A data item corresponding to the provided args.
        """
        sa_episode = self.agent_episodes[agent_id]

        inf_lookback_buffer = getattr(sa_episode, what)
        if extra_model_outputs_key is not None:
            inf_lookback_buffer = inf_lookback_buffer[extra_model_outputs_key]

        # If there are self.SKIP_ENV_TS_TAG items in `indices_incl_lookback` and user
        # wants to fill these (together with outside-episode-bounds indices) ->
        # Provide these skipped timesteps as filled values.
        if self.SKIP_ENV_TS_TAG in indices_incl_lookback and fill is not None:
            single_fill_value = inf_lookback_buffer.get(
                indices=1000000000000,
                neg_index_as_lookback=False,
                fill=fill,
                **one_hot_discrete,
            )
            ret = []
            for i in indices_incl_lookback:
                if i == self.SKIP_ENV_TS_TAG:
                    ret.append(single_fill_value)
                else:
                    ret.append(
                        inf_lookback_buffer.get(
                            indices=i - getattr(sa_episode, what).lookback,
                            neg_index_as_lookback=True,
                            fill=fill,
                            _add_last_ts_value=hanging_val,
                            **one_hot_discrete,
                        )
                    )
            if self.is_finalized:
                ret = batch(ret)
        else:
            # Filter these indices out up front.
            indices = [
                i - inf_lookback_buffer.lookback
                for i in indices_incl_lookback
                if i != self.SKIP_ENV_TS_TAG
            ]
            ret = inf_lookback_buffer.get(
                indices=indices,
                neg_index_as_lookback=True,
                fill=fill,
                _add_last_ts_value=hanging_val,
                **one_hot_discrete,
            )
        return ret

    def _get_hanging_value(self, what: str, agent_id: AgentID) -> Any:
        """Returns the hanging action/reward/extra_model_outputs for given agent."""
        if what == "actions":
            return self._hanging_actions_end.get(agent_id)
        elif what == "extra_model_outputs":
            return self._hanging_extra_model_outputs_end.get(agent_id)
        elif what == "rewards":
            return self._hanging_rewards_end.get(agent_id)

    def _copy_hanging(self, agent_id: AgentID, other: "MultiAgentEpisode") -> None:
        """Copies hanging action, reward, extra_model_outputs from `other` to `self."""
        if agent_id in other._hanging_rewards_begin:
            self._hanging_rewards_begin[agent_id] = other._hanging_rewards_begin[
                agent_id
            ]
        if agent_id in other._hanging_rewards_end:
            self._hanging_actions_end[agent_id] = copy.deepcopy(
                other._hanging_actions_end[agent_id]
            )
            self._hanging_rewards_end[agent_id] = other._hanging_rewards_end[agent_id]
            self._hanging_extra_model_outputs_end[agent_id] = copy.deepcopy(
                other._hanging_extra_model_outputs_end[agent_id]
            )

    def _del_hanging(self, agent_id: AgentID) -> None:
        """Deletes all hanging action, reward, extra_model_outputs of given agent."""
        self._hanging_rewards_begin.pop(agent_id, None)

        self._hanging_actions_end.pop(agent_id, None)
        self._hanging_extra_model_outputs_end.pop(agent_id, None)
        self._hanging_rewards_end.pop(agent_id, None)

    def _del_agent(self, agent_id: AgentID) -> None:
        """Deletes all data of given agent from this episode."""
        self._del_hanging(agent_id)
        self.agent_episodes.pop(agent_id, None)
        self.agent_ids.discard(agent_id)
        self.env_t_to_agent_t.pop(agent_id, None)
        self._agent_to_module_mapping.pop(agent_id, None)
        self.agent_t_started.pop(agent_id, None)

    def _get_inf_lookback_buffer_or_dict(
        self,
        agent_id: AgentID,
        what: str,
        extra_model_outputs_key: Optional[str] = None,
        hanging_val: Optional[Any] = None,
        filter_for_skip_indices=None,
    ):
        """Returns a single InfiniteLookbackBuffer or a dict of such.

        In case `what` is "extra_model_outputs" AND `extra_model_outputs_key` is None,
        a dict is returned. In all other cases, a single InfiniteLookbackBuffer is
        returned.
        """
        inf_lookback_buffer_or_dict = inf_lookback_buffer = getattr(
            self.agent_episodes[agent_id], what
        )
        if what == "extra_model_outputs":
            if extra_model_outputs_key is not None:
                inf_lookback_buffer = inf_lookback_buffer_or_dict[
                    extra_model_outputs_key
                ]
            elif inf_lookback_buffer_or_dict:
                inf_lookback_buffer = next(iter(inf_lookback_buffer_or_dict.values()))
            elif filter_for_skip_indices is not None:
                return inf_lookback_buffer_or_dict, filter_for_skip_indices
            else:
                return inf_lookback_buffer_or_dict

        if filter_for_skip_indices is not None:
            inf_lookback_buffer_len = (
                len(inf_lookback_buffer)
                + inf_lookback_buffer.lookback
                + (hanging_val is not None)
            )
            ignore_last_ts = what not in ["observations", "infos"]
            if isinstance(filter_for_skip_indices, list):
                filter_for_skip_indices = [
                    "S" if ignore_last_ts and i == inf_lookback_buffer_len else i
                    for i in filter_for_skip_indices
                ]
            elif ignore_last_ts and filter_for_skip_indices == inf_lookback_buffer_len:
                filter_for_skip_indices = "S"
            return inf_lookback_buffer_or_dict, filter_for_skip_indices
        else:
            return inf_lookback_buffer_or_dict<|MERGE_RESOLUTION|>--- conflicted
+++ resolved
@@ -961,7 +961,12 @@
             else slice(None, 0)  # -> empty slice
         )
 
+        observations = self.get_observations(
+            indices=indices_obs_and_infos, return_list=True
+        )
+        infos = self.get_infos(indices=indices_obs_and_infos, return_list=True)
         actions = self.get_actions(indices=indices_rest, return_list=True)
+        rewards = self.get_rewards(indices=indices_rest, return_list=True)
         extra_model_outputs = self.get_extra_model_outputs(
             key=None,  # all keys
             indices=indices_rest,
@@ -970,14 +975,12 @@
         successor = MultiAgentEpisode(
             # Same ID.
             id_=self.id_,
-            observations=self.get_observations(
-                indices=indices_obs_and_infos, return_list=True
-            ),
+            observations=observations,
             observation_space=self.observation_space,
-            infos=self.get_infos(indices=indices_obs_and_infos, return_list=True),
+            infos=infos,
             actions=actions,
             action_space=self.action_space,
-            rewards=self.get_rewards(indices=indices_rest, return_list=True),
+            rewards=rewards,
             # List of MADicts, mapping agent IDs to their respective extra model output
             # dicts.
             extra_model_outputs=extra_model_outputs,
@@ -1985,11 +1988,7 @@
         rewards_per_agent = defaultdict(list)
         extra_model_outputs_per_agent = defaultdict(list)
         done_per_agent = defaultdict(bool)
-<<<<<<< HEAD
         len_lookback_buffer_per_agent = defaultdict(lambda: self._len_lookback_buffers)
-=======
-        len_lookback_buffer_per_agent = defaultdict(lambda: len_lookback_buffer)
->>>>>>> 4e55864b
 
         all_agent_ids = set(
             agent_episode_ids.keys() if agent_episode_ids is not None else []
@@ -2068,15 +2067,11 @@
                     # If we are still in the global lookback buffer segment, deduct 1
                     # from this agents' lookback buffer, b/c we don't want the agent
                     # to use this (missing) obs/data in its single-agent lookback.
-<<<<<<< HEAD
                     if (
                         len(self.env_t_to_agent_t[agent_id])
                         - self._len_lookback_buffers
                         <= 0
                     ):
-=======
-                    if len(self.env_t_to_agent_t[agent_id]) - len_lookback_buffer <= 0:
->>>>>>> 4e55864b
                         len_lookback_buffer_per_agent[agent_id] -= 1
                     self._hanging_rewards_end[agent_id] += rew.get(agent_id, 0.0)
 
@@ -2094,11 +2089,7 @@
                 == len(extra_model_outputs_per_agent[agent_id]) + 1
                 == len(rewards_per_agent[agent_id]) + 1
             )
-<<<<<<< HEAD
             self.env_t_to_agent_t[agent_id].lookback = self._len_lookback_buffers
-=======
-            self.env_t_to_agent_t[agent_id].lookback = len_lookback_buffer
->>>>>>> 4e55864b
 
         # Now create the individual episodes from the collected per-agent data.
         for agent_id, agent_obs in observations_per_agent.items():
@@ -2315,15 +2306,11 @@
                     hanging_val,
                     filter_for_skip_indices=idxes[i],
                 )
-<<<<<<< HEAD
                 if (
                     what == "extra_model_outputs"
                     and not inf_lookback_buffer
                     and not hanging_val
                 ):
-=======
-                if what == "extra_model_outputs" and not inf_lookback_buffer:
->>>>>>> 4e55864b
                     continue
                 agent_value = self._get_single_agent_data_by_index(
                     what=what,
@@ -2533,7 +2520,6 @@
                 # buffers.
                 if extra_model_outputs_key is None:
                     assert hanging_val is None or isinstance(hanging_val, dict)
-<<<<<<< HEAD
                     ret = {}
                     if inf_lookback_buffer:
                         for key, sub_buffer in inf_lookback_buffer.items():
@@ -2556,20 +2542,6 @@
                                 **one_hot_discrete,
                             )
                     return ret
-=======
-                    return {
-                        key: sub_buffer.get(
-                            indices=index_incl_lookback - sub_buffer.lookback,
-                            neg_index_as_lookback=True,
-                            fill=fill,
-                            _add_last_ts_value=(
-                                None if hanging_val is None else hanging_val[key]
-                            ),
-                            **one_hot_discrete,
-                        )
-                        for key, sub_buffer in inf_lookback_buffer.items()
-                    }
->>>>>>> 4e55864b
 
             # Extract data directly from the infinite lookback buffer object.
             return inf_lookback_buffer.get(
