from collections import defaultdict
import copy
import time
from typing import (
    Any,
    Callable,
    Collection,
    DefaultDict,
    Dict,
    List,
    Optional,
    Set,
    Union,
)
import uuid

import gymnasium as gym

from ray.rllib.env.single_agent_episode import SingleAgentEpisode
from ray.rllib.env.utils.infinite_lookback_buffer import InfiniteLookbackBuffer
from ray.rllib.policy.sample_batch import MultiAgentBatch
from ray.rllib.utils import force_list
from ray.rllib.utils.error import MultiAgentEnvError
from ray.rllib.utils.spaces.space_utils import batch
from ray.rllib.utils.typing import AgentID, ModuleID, MultiAgentDict
from ray.util.annotations import PublicAPI


# TODO (simon): Include cases in which the number of agents in an
#  episode are shrinking or growing during the episode itself.
@PublicAPI(stability="alpha")
class MultiAgentEpisode:
    """Stores multi-agent episode data.

    The central attribute of the class is the timestep mapping
    `self.env_t_to_agent_t` that maps AgentIDs to their specific environment steps to
    the agent's own scale/timesteps.

    Each AgentID in the `MultiAgentEpisode` has its own `SingleAgentEpisode` object
    in which this agent's data is stored. Together with the env_t_to_agent_t mapping,
    we can extract information either on any individual agent's time scale or from
    the (global) multi-agent environment time scale.

    Extraction of data from a MultiAgentEpisode happens via the getter APIs, e.g.
    `get_observations()`, which work analogous to the ones implemented in the
    `SingleAgentEpisode` class.

    Note that recorded `terminateds`/`truncateds` come as simple
    `MultiAgentDict`s mapping AgentID to bools and thus have no assignment to a
    certain timestep (analogous to a SingleAgentEpisode's single `terminated/truncated`
    boolean flag). Instead we assign it to the last observation recorded.
    Theoretically, there could occur edge cases in some environments
    where an agent receives partial rewards and then terminates without
    a last observation. In these cases, we duplicate the last observation.

    Also, if no initial observation has been received yet for an agent, but
    some  rewards for this same agent already occurred, we delete the agent's data
    up to here, b/c there is nothing to learn from these "premature" rewards.
    """

    SKIP_ENV_TS_TAG = "S"

    def __init__(
        self,
        id_: Optional[str] = None,
        *,
        observations: Optional[List[MultiAgentDict]] = None,
        observation_space: Optional[gym.Space] = None,
        infos: Optional[List[MultiAgentDict]] = None,
        actions: Optional[List[MultiAgentDict]] = None,
        action_space: Optional[gym.Space] = None,
        rewards: Optional[List[MultiAgentDict]] = None,
        terminateds: Union[MultiAgentDict, bool] = False,
        truncateds: Union[MultiAgentDict, bool] = False,
        extra_model_outputs: Optional[List[MultiAgentDict]] = None,
        env_t_started: Optional[int] = None,
        agent_t_started: Optional[Dict[AgentID, int]] = None,
        len_lookback_buffer: Union[int, str] = "auto",
        agent_episode_ids: Optional[Dict[AgentID, str]] = None,
        agent_module_ids: Optional[Dict[AgentID, ModuleID]] = None,
        agent_to_module_mapping_fn: Optional[
            Callable[[AgentID, "MultiAgentEpisode"], ModuleID]
        ] = None,
    ):
        """Initializes a `MultiAgentEpisode`.

        Args:
            id_: Optional. Either a string to identify an episode or None.
                If None, a hexadecimal id is created. In case of providing
                a string, make sure that it is unique, as episodes get
                concatenated via this string.
            observations: A list of dictionaries mapping agent IDs to observations.
                Can be None. If provided, should match all other episode data
                (actions, rewards, etc.) in terms of list lengths and agent IDs.
            observation_space: An optional gym.spaces.Dict mapping agent IDs to
                individual agents' spaces, which all (individual agents') observations
                should abide to. If not None and this MultiAgentEpisode is finalized
                (via the `self.finalize()` method), and data is appended or set, the new
                data will be checked for correctness.
            infos: A list of dictionaries mapping agent IDs to info dicts.
                Can be None. If provided, should match all other episode data
                (observations, rewards, etc.) in terms of list lengths and agent IDs.
            actions: A list of dictionaries mapping agent IDs to actions.
                Can be None. If provided, should match all other episode data
                (observations, rewards, etc.) in terms of list lengths and agent IDs.
            action_space: An optional gym.spaces.Dict mapping agent IDs to
                individual agents' spaces, which all (individual agents') actions
                should abide to. If not None and this MultiAgentEpisode is finalized
                (via the `self.finalize()` method), and data is appended or set, the new
                data will be checked for correctness.
            rewards: A list of dictionaries mapping agent IDs to rewards.
                Can be None. If provided, should match all other episode data
                (actions, rewards, etc.) in terms of list lengths and agent IDs.
            terminateds: A boolean defining if an environment has
                terminated OR a MultiAgentDict mapping individual agent ids
                to boolean flags indicating whether individual agents have terminated.
                A special __all__ key in these dicts indicates, whether the episode
                is terminated for all agents.
                The default is `False`, i.e. the episode has not been terminated.
            truncateds: A boolean defining if the environment has been
                truncated OR a MultiAgentDict mapping individual agent ids
                to boolean flags indicating whether individual agents have been
                truncated. A special __all__ key in these dicts indicates, whether the
                episode is truncated for all agents.
                The default is `False`, i.e. the episode has not been truncated.
            extra_model_outputs: A list of dictionaries mapping agent IDs to their
                corresponding extra model outputs. Each of these "outputs" is a dict
                mapping keys (str) to model output values, for example for
                `key=STATE_OUT`, the values would be the internal state outputs for
                that agent.
            env_t_started: The env timestep (int) that defines the starting point
                of the episode. This is only larger zero, if an already ongoing episode
                chunk is being created, for example by slicing an ongoing episode or
                by calling the `cut()` method on an ongoing episode.
            agent_t_started: A dict mapping AgentIDs to the respective agent's (local)
                timestep at which its SingleAgentEpisode chunk started.
            len_lookback_buffer: The size of the lookback buffers to keep in
                front of this Episode for each type of data (observations, actions,
                etc..). If larger 0, will interpret the first `len_lookback_buffer`
                items in each type of data as NOT part of this actual
                episode chunk, but instead serve as "historical" record that may be
                viewed and used to derive new data from. For example, it might be
                necessary to have a lookback buffer of four if you would like to do
                observation frame stacking and your episode has been cut and you are now
                operating on a new chunk (continuing from the cut one). Then, for the
                first 3 items, you would have to be able to look back into the old
                chunk's data.
                If `len_lookback_buffer` is "auto" (default), will interpret all
                provided data in the constructor as part of the lookback buffers.
            agent_episode_ids: An optional dict mapping AgentIDs
                to their corresponding `SingleAgentEpisode`. If None, each
                `SingleAgentEpisode` in `MultiAgentEpisode.agent_episodes`
                will generate a hexadecimal code. If a dictionary is provided
                make sure that IDs are unique as agents' `SingleAgentEpisode`s
                get concatenated or recreated by it.
            agent_module_ids: An optional dict mapping AgentIDs to their respective
                ModuleIDs (these mapping are always valid for an entire episode and
                thus won't change during the course of this episode). If a mapping from
                agent to module has already been provided via this dict, the (optional)
                `agent_to_module_mapping_fn` will NOT be used again to map the same
                agent (agents do not change their assigned module in the course of
                one episode).
            agent_to_module_mapping_fn: A callable taking an AgentID and a
                MultiAgentEpisode as args and returning a ModuleID. Used to map agents
                that have not been mapped yet (because they just entered this episode)
                to a ModuleID. The resulting ModuleID is only stored inside the agent's
                SingleAgentEpisode object.
        """
        self.id_: str = id_ or uuid.uuid4().hex
        if agent_to_module_mapping_fn is None:
            from ray.rllib.algorithms.algorithm_config import AlgorithmConfig

            agent_to_module_mapping_fn = (
                AlgorithmConfig.DEFAULT_AGENT_TO_MODULE_MAPPING_FN
            )
        self.agent_to_module_mapping_fn = agent_to_module_mapping_fn
        # In case a user - e.g. via callbacks - already forces a mapping to happen
        # via the `module_for()` API even before the agent has entered the episode
        # (and has its SingleAgentEpisode created), we store all aldeary done mappings
        # in this dict here.
        self._agent_to_module_mapping: Dict[AgentID, ModuleID] = agent_module_ids or {}

        # Lookback buffer length is not provided. Interpret all provided data as
        # lookback buffer.
        if len_lookback_buffer == "auto":
            len_lookback_buffer = len(rewards or [])

        self.observation_space = observation_space or {}
        self.action_space = action_space or {}

        terminateds = terminateds or {}
        truncateds = truncateds or {}

        # The global last timestep of the episode and the timesteps when this chunk
        # started (excluding a possible lookback buffer).
        self.env_t_started = env_t_started or 0
        self.env_t = (
            (len(rewards) if rewards is not None else 0)
            - len_lookback_buffer
            + self.env_t_started
        )
        self.agent_t_started = defaultdict(int, agent_t_started or {})

        # Keeps track of the correspondence between agent steps and environment steps.
        # Under each AgentID as key is a InfiniteLookbackBuffer with the following
        # data in it:
        # The indices of the items in the data represent environment timesteps,
        # starting from index=0 for the `env.reset()` and with each `env.step()` call
        # increase by 1.
        # The values behind these (env timestep) indices represent the agent timesteps
        # happening at these env timesteps and the special value of
        # `self.SKIP_ENV_TS_TAG` means that the agent did NOT step at the given env
        # timestep.
        # Thus, agents that are part of the reset obs, will start their mapping data
        # with a [0 ...], all other agents will start their mapping data with:
        # [self.SKIP_ENV_TS_TAG, ...].
        self.env_t_to_agent_t: DefaultDict[
            AgentID, InfiniteLookbackBuffer
        ] = defaultdict(InfiniteLookbackBuffer)

        # Create caches for hanging actions/rewards/extra_model_outputs.
        # When an agent gets an observation (and then sends an action), but does not
        # receive immediately a next observation, we store the "hanging" action (and
        # related rewards and extra model outputs) in the caches postfixed w/ `_end`
        # until the next observation is received.
        self._hanging_actions_end = {}
        self._hanging_extra_model_outputs_end = defaultdict(dict)
        self._hanging_rewards_end = defaultdict(float)

        # In case of a `cut()` or `slice()`, we also need to store the hanging actions,
        # rewards, and extra model outputs that were already "hanging" in preceeding
        # episode slice.
        self._hanging_actions_begin = {}
        self._hanging_extra_model_outputs_begin = defaultdict(dict)
        self._hanging_rewards_begin = defaultdict(float)

        # If this is an ongoing episode than the last `__all__` should be `False`
        self.is_terminated: bool = (
            terminateds
            if isinstance(terminateds, bool)
            else terminateds.get("__all__", False)
        )

        # If this is an ongoing episode than the last `__all__` should be `False`
        self.is_truncated: bool = (
            truncateds
            if isinstance(truncateds, bool)
            else truncateds.get("__all__", False)
        )

        # The individual agent SingleAgentEpisode objects.
        self.agent_episodes: Dict[AgentID, SingleAgentEpisode] = {}
        self._init_single_agent_episodes(
            agent_module_ids=agent_module_ids,
            agent_episode_ids=agent_episode_ids,
            observations=observations,
            infos=infos,
            actions=actions,
            rewards=rewards,
            terminateds=terminateds,
            truncateds=truncateds,
            extra_model_outputs=extra_model_outputs,
            len_lookback_buffer=len_lookback_buffer,
        )

<<<<<<< HEAD
        # TODO (sven): Remove this in favor of logging render images from an env inside
        #  custom callbacks and using a to-be-designed metrics logger. Render images
        #  from the env should NOT be stored in an episode (b/c they have nothing to do
        #  with the data to be learned from, which should be the only thing an episode
        #  has to be concerned with).
        # RGB uint8 images from rendering the env.
        assert render_images is None or observations is not None
        self.render_images: Union[List[np.ndarray], List[object]] = (
            [] if render_images is None else render_images
        )

        # Caches for temporary per-timestep data. May be used to store custom metrics
        # from within a callback for the ongoing episode (e.g. render images).
        self._temporary_timestep_data = defaultdict(list)

=======
>>>>>>> eec64b2d
        # Keep timer stats on deltas between steps.
        self._start_time = None
        self._last_step_time = None

        # Validate ourselves.
        self.validate()

    def add_env_reset(
        self,
        *,
        observations: MultiAgentDict,
        infos: Optional[MultiAgentDict] = None,
    ) -> None:
        """Stores initial observation.

        Args:
            observations: A dictionary mapping agent IDs to initial observations.
                Note that some agents may not have an initial observation.
            infos: A dictionary mapping agent IDs to initial info dicts.
                Note that some agents may not have an initial info dict. If not None,
                the agent IDs in `infos` must be a subset of those in `observations`
                meaning it would not be allowed to have an agent with an info dict,
                but not with an observation.
        """
        assert not self.is_done
        # Assume that this episode is completely empty and has not stepped yet.
        # Leave self.env_t (and self.env_t_started) at 0.
        assert self.env_t == self.env_t_started == 0
        infos = infos or {}

        # Note, all agents will have an initial observation, some may have an initial
        # info dict as well.
        for agent_id, agent_obs in observations.items():
            # Update env_t_to_agent_t mapping (all agents that are part of the reset
            # obs have their first mapping 0 (env_t) -> 0 (agent_t)).
            self.env_t_to_agent_t[agent_id].append(0)
            # Create SingleAgentEpisode, if necessary.
            if agent_id not in self.agent_episodes:
                self.agent_episodes[agent_id] = SingleAgentEpisode(
                    agent_id=agent_id,
                    module_id=self.module_for(agent_id),
                    multi_agent_episode_id=self.id_,
                    observation_space=self.observation_space.get(agent_id),
                    action_space=self.action_space.get(agent_id),
                )
            # Add initial observations (and infos) to the agent's episode.
            self.agent_episodes[agent_id].add_env_reset(
                observation=agent_obs,
                infos=infos.get(agent_id),
            )

        # Validate our data.
        self.validate()

        # Start the timer for this episode.
        self._start_time = time.perf_counter()

    def add_env_step(
        self,
        observations: MultiAgentDict,
        actions: MultiAgentDict,
        rewards: MultiAgentDict,
        infos: Optional[MultiAgentDict] = None,
        *,
        terminateds: Optional[MultiAgentDict] = None,
        truncateds: Optional[MultiAgentDict] = None,
        extra_model_outputs: Optional[MultiAgentDict] = None,
    ) -> None:
        """Adds a timestep to the episode.

        Args:
            observations: A dictionary mapping agent IDs to their corresponding
                next observations. Note that some agents may not have stepped at this
                timestep.
            actions: Mandatory. A dictionary mapping agent IDs to their
                corresponding actions. Note that some agents may not have stepped at
                this timestep.
            rewards: Mandatory. A dictionary mapping agent IDs to their
                corresponding observations. Note that some agents may not have stepped
                at this timestep.
            infos: A dictionary mapping agent IDs to their
                corresponding info. Note that some agents may not have stepped at this
                timestep.
            terminateds: A dictionary mapping agent IDs to their `terminated` flags,
                indicating, whether the environment has been terminated for them.
                A special `__all__` key indicates that the episode is terminated for
                all agent IDs.
            terminateds: A dictionary mapping agent IDs to their `truncated` flags,
                indicating, whether the environment has been truncated for them.
                A special `__all__` key indicates that the episode is `truncated` for
                all agent IDs.
            extra_model_outputs: A dictionary mapping agent IDs to their
                corresponding specific model outputs (also in a dictionary; e.g.
                `vf_preds` for PPO).
        """
        # Cannot add data to an already done episode.
        if self.is_done:
            raise MultiAgentEnvError(
                "Cannot call `add_env_step` on a MultiAgentEpisode that is already "
                "done!"
            )

        infos = infos or {}
        terminateds = terminateds or {}
        truncateds = truncateds or {}
        extra_model_outputs = extra_model_outputs or {}

        # Increase (global) env step by one.
        self.env_t += 1

        # Find out, whether this episode is terminated/truncated (for all agents).
        # Case 1: all agents are terminated or all are truncated.
        self.is_terminated = terminateds.get("__all__", False)
        self.is_truncated = truncateds.get("__all__", False)
        # Find all agents that were done at prior timesteps and add the agents that are
        # done at the present timestep.
        agents_done = set(
            [aid for aid, sa_eps in self.agent_episodes.items() if sa_eps.is_done]
            + [aid for aid in terminateds if terminateds[aid]]
            + [aid for aid in truncateds if truncateds[aid]]
        )
        # Case 2: Some agents are truncated and the others are terminated -> Declare
        # this episode as terminated.
        if all(aid in set(agents_done) for aid in self.agent_ids):
            self.is_terminated = True

        # For all agents that are not stepping in this env step, but that are not done
        # yet -> Add a skip tag to their env- to agent-step mappings.
        stepped_agent_ids = set(observations.keys())
        for agent_id, env_t_to_agent_t in self.env_t_to_agent_t.items():
            if agent_id not in stepped_agent_ids:
                env_t_to_agent_t.append(self.SKIP_ENV_TS_TAG)

        # Loop through all agent IDs that we received data for in this step:
        # Those found in observations, actions, and rewards.
        agent_ids_with_data = (
            set(observations.keys())
            | set(actions.keys())
            | set(rewards.keys())
            | set(terminateds.keys())
            | set(truncateds.keys())
            | set(
                self.agent_episodes.keys()
                if terminateds.get("__all__") or truncateds.get("__all__")
                else set()
            )
        ) - {"__all__"}
        for agent_id in agent_ids_with_data:
            if agent_id not in self.agent_episodes:
                sa_episode = SingleAgentEpisode(
                    agent_id=agent_id,
                    module_id=self.module_for(agent_id),
                    multi_agent_episode_id=self.id_,
                    observation_space=self.observation_space.get(agent_id),
                    action_space=self.action_space.get(agent_id),
                )
            else:
                sa_episode = self.agent_episodes.get(agent_id)

            # Collect value to be passed (at end of for-loop) into `add_env_step()`
            # call.
            _observation = observations.get(agent_id)
            _action = actions.get(agent_id)
            _reward = rewards.get(agent_id)
            _infos = infos.get(agent_id)
            _terminated = terminateds.get(agent_id, False) or self.is_terminated
            _truncated = truncateds.get(agent_id, False) or self.is_truncated
            _extra_model_outputs = extra_model_outputs.get(agent_id)

            # The value to place into the env- to agent-step map for this agent ID.
            # _agent_step = self.SKIP_ENV_TS_TAG

            # Agents, whose SingleAgentEpisode had already been done before this
            # step should NOT have received any data in this step.
            if sa_episode.is_done and any(
                v is not None
                for v in [_observation, _action, _reward, _infos, _extra_model_outputs]
            ):
                raise MultiAgentEnvError(
                    f"Agent {agent_id} already had its `SingleAgentEpisode.is_done` "
                    f"set to True, but still received data in a following step! "
                    f"obs={_observation} act={_action} rew={_reward} info={_infos} "
                    f"extra_model_outputs={_extra_model_outputs}."
                )
            _reward = _reward or 0.0

            # CASE 1: A complete agent step is available (in one env step).
            # -------------------------------------------------------------
            # We have an observation and an action for this agent ->
            # Add the agent step to the single agent episode.
            # ... action -> next obs + reward ...
            if _observation is not None and _action is not None:
                if agent_id not in rewards:
                    raise MultiAgentEnvError(
                        f"Agent {agent_id} acted (and received next obs), but did NOT "
                        f"receive any reward from the env!"
                    )

            # CASE 2: Step gets completed with a hanging action OR first observation.
            # ------------------------------------------------------------------------
            # We have an observation, but no action ->
            # a) Action (and extra model outputs) must be hanging already. Also use
            # collected hanging rewards.
            # b) The observation is the first observation for this agent ID.
            elif _observation is not None and _action is None:
                _action = self._hanging_actions_end.pop(agent_id, None)

                # We have a hanging action (the agent had acted after the previous
                # observation, but the env had not responded - until now - with another
                # observation).
                # ...[hanging action] ... ... -> next obs + (reward)? ...
                if _action is not None:
                    # Get the extra model output if available.
                    _extra_model_outputs = self._hanging_extra_model_outputs_end.pop(
                        agent_id, None
                    )
                    _reward = self._hanging_rewards_end.pop(agent_id, 0.0) + _reward
                # First observation for this agent, we have no hanging action.
                # ... [done]? ... -> [1st obs for agent ID]
                else:
                    # The agent is already done -> The agent thus has never stepped once
                    # and we do not have to create a SingleAgentEpisode for it.
                    if _terminated or _truncated:
                        self._del_hanging(agent_id)
                        continue
                    # This must be the agent's initial observation.
                    else:
                        # Prepend n skip tags to this agent's mapping + the initial [0].
                        self.env_t_to_agent_t[agent_id].extend(
                            [self.SKIP_ENV_TS_TAG] * self.env_t + [0]
                        )
                        # Make `add_env_reset` call and continue with next agent.
                        sa_episode.add_env_reset(observation=_observation, infos=_infos)
                        # Add possible reward to begin cache.
                        self._hanging_rewards_begin[agent_id] += _reward
                        # Now that the SAEps is valid, add it to our dict.
                        self.agent_episodes[agent_id] = sa_episode
                        continue

            # CASE 3: Step is started (by an action), but not completed (no next obs).
            # ------------------------------------------------------------------------
            # We have no observation, but we have a hanging action (used when we receive
            # the next obs for this agent in the future).
            elif agent_id not in observations and agent_id in actions:
                # Agent got truncated -> Error b/c we would need a last (truncation)
                # observation for this (otherwise, e.g. bootstrapping would not work).
                # [previous obs] [action] (hanging) ... ... [truncated]
                if _truncated:
                    raise MultiAgentEnvError(
                        f"Agent {agent_id} acted and then got truncated, but did NOT "
                        "receive a last (truncation) observation, required for e.g. "
                        "value function bootstrapping!"
                    )
                # Agent got terminated.
                # [previous obs] [action] (hanging) ... ... [terminated]
                elif _terminated:
                    # If the agent was terminated and no observation is provided,
                    # duplicate the previous one (this is a technical "fix" to properly
                    # complete the single agent episode; this last observation is never
                    # used for learning anyway).
                    _observation = sa_episode.get_observations(-1)
                    _infos = sa_episode.get_infos(-1)
                # Agent is still alive.
                # [previous obs] [action] (hanging) ...
                else:
                    # Hanging action, reward, and extra_model_outputs.
                    assert agent_id not in self._hanging_actions_end
                    self._hanging_actions_end[agent_id] = _action
                    self._hanging_rewards_end[agent_id] = _reward
                    self._hanging_extra_model_outputs_end[
                        agent_id
                    ] = _extra_model_outputs

            # CASE 4: Step has started in the past and is still ongoing (no observation,
            # no action).
            # --------------------------------------------------------------------------
            # Record reward and terminated/truncated flags.
            else:
                _action = self._hanging_actions_end.get(agent_id)

                # Agent is done.
                if _terminated or _truncated:
                    # If the agent has NOT stepped, we treat it as not being
                    # part of this episode.
                    # ... ... [other agents doing stuff] ... ... [agent done]
                    if _action is None:
                        self._del_hanging(agent_id)
                        continue

                    # Agent got truncated -> Error b/c we would need a last (truncation)
                    # observation for this (otherwise, e.g. bootstrapping would not
                    # work).
                    if _truncated:
                        raise MultiAgentEnvError(
                            f"Agent {agent_id} acted and then got truncated, but did "
                            "NOT receive a last (truncation) observation, required "
                            "for e.g. value function bootstrapping!"
                        )

                    # [obs] ... ... [hanging action] ... ... [done]
                    # If the agent was terminated and no observation is provided,
                    # duplicate the previous one (this is a technical "fix" to properly
                    # complete the single agent episode; this last observation is never
                    # used for learning anyway).
                    _observation = sa_episode.get_observations(-1)
                    _infos = sa_episode.get_infos(-1)
                    # `_action` is already `get` above. We don't need to pop out from
                    # the cache as it gets wiped out anyway below b/c the agent is
                    # done.
                    _extra_model_outputs = self._hanging_extra_model_outputs_end.pop(
                        agent_id, None
                    )
                    _reward = self._hanging_rewards_end.pop(agent_id, 0.0) + _reward
                # The agent is still alive, just add current reward to cache.
                else:
                    # But has never stepped in this episode -> add to begin cache.
                    if agent_id not in self.agent_episodes:
                        self._hanging_rewards_begin[agent_id] += _reward
                    # Otherwise, add to end cache.
                    else:
                        self._hanging_rewards_end[agent_id] += _reward

            # If agent is stepping, add timestep to `SingleAgentEpisode`.
            if _observation is not None:
                sa_episode.add_env_step(
                    observation=_observation,
                    action=_action,
                    reward=_reward,
                    infos=_infos,
                    terminated=_terminated,
                    truncated=_truncated,
                    extra_model_outputs=_extra_model_outputs,
                )
                # Update the env- to agent-step mapping.
                self.env_t_to_agent_t[agent_id].append(
                    len(sa_episode) + sa_episode.observations.lookback
                )

            # Agent is also done. -> Erase all hanging values for this agent
            # (they should be empty at this point anyways).
            if _terminated or _truncated:
                self._del_hanging(agent_id)

        # Validate our data.
        self.validate()

        # Step time stats.
        self._last_step_time = time.perf_counter()
        if self._start_time is None:
            self._start_time = self._last_step_time

    def validate(self) -> None:
        """Validates the episode's data.

        This function ensures that the data stored to a `MultiAgentEpisode` is
        in order (e.g. that the correct number of observations, actions, rewards
        are there).
        """
        for eps in self.agent_episodes.values():
            eps.validate()

        # TODO (sven): Validate MultiAgentEpisode specifics, like the timestep mappings,
        #  action/reward caches, etc..

    @property
    def is_finalized(self) -> bool:
        """True, if the data in this episode is already stored as numpy arrays."""
        is_finalized = next(iter(self.agent_episodes.values())).is_finalized
        # Make sure that all single agent's episodes' `finalized` flags are the same.
        if not all(
            eps.is_finalized is is_finalized for eps in self.agent_episodes.values()
        ):
            raise RuntimeError(
                f"Only some SingleAgentEpisode objects in {self} are finalized (others "
                f"are not)!"
            )
        return is_finalized

    @property
    def is_done(self):
        """Whether the episode is actually done (terminated or truncated).

        A done episode cannot be continued via `self.add_env_step()` or being
        concatenated on its right-side with another episode chunk or being
        succeeded via `self.cut()`.

        Note that in a multi-agent environment this does not necessarily
        correspond to single agents having terminated or being truncated.

        `self.is_terminated` should be `True`, if all agents are terminated and
        `self.is_truncated` should be `True`, if all agents are truncated. If
        only one or more (but not all!) agents are `terminated/truncated the
        `MultiAgentEpisode.is_terminated/is_truncated` should be `False`. This
        information about single agent's terminated/truncated states can always
        be retrieved from the `SingleAgentEpisode`s inside the 'MultiAgentEpisode`
        one.

        If all agents are either terminated or truncated, but in a mixed fashion,
        i.e. some are terminated and others are truncated: This is currently
        undefined and could potentially be a problem (if a user really implemented
        such a multi-agent env that behaves this way).

        Returns:
            Boolean defining if an episode has either terminated or truncated.
        """
        return self.is_terminated or self.is_truncated

    def finalize(
        self,
        drop_zero_len_single_agent_episodes: bool = False,
    ) -> "MultiAgentEpisode":
        """Converts this Episode's list attributes to numpy arrays.

        This means in particular that this episodes' lists (per single agent) of
        (possibly complex) data (e.g. an agent having a dict obs space) will be
        converted to (possibly complex) structs, whose leafs are now numpy arrays.
        Each of these leaf numpy arrays will have the same length (batch dimension)
        as the length of the original lists.

        Note that Columns.INFOS are NEVER numpy'ized and will remain a list
        (normally, a list of the original, env-returned dicts). This is due to the
        heterogeneous nature of INFOS returned by envs, which would make it unwieldy to
        convert this information to numpy arrays.

        After calling this method, no further data may be added to this episode via
        the `self.add_env_step()` method.

        Examples:

        .. testcode::

            import numpy as np

            from ray.rllib.env.multi_agent_episode import MultiAgentEpisode
            from ray.rllib.env.tests.test_multi_agent_episode import (
                TestMultiAgentEpisode
            )

            # Create some multi-agent episode data.
            (
                observations,
                actions,
                rewards,
                terminateds,
                truncateds,
                infos,
            ) = TestMultiAgentEpisode._mock_multi_agent_records()
            # Define the agent ids.
            agent_ids = ["agent_1", "agent_2", "agent_3", "agent_4", "agent_5"]

            episode = MultiAgentEpisode(
                observations=observations,
                infos=infos,
                actions=actions,
                rewards=rewards,
                # Note: terminated/truncated have nothing to do with an episode
                # being `finalized` or not (via the `self.finalize()` method)!
                terminateds=terminateds,
                truncateds=truncateds,
                len_lookback_buffer=0,  # no lookback; all data is actually "in" episode
            )

            # Episode has not been finalized (numpy'ized) yet.
            assert not episode.is_finalized
            # We are still operating on lists.
            assert (
                episode.get_observations(
                    indices=[1],
                    agent_ids="agent_1",
                ) == {"agent_1": [1]}
            )

            # Let's finalize the episode.
            episode.finalize()
            assert episode.is_finalized

            # Everything is now numpy arrays (with 0-axis of size
            # B=[len of requested slice]).
            assert (
                isinstance(episode.get_observations(
                    indices=[1],
                    agent_ids="agent_1",
                )["agent_1"], np.ndarray)
            )

        Args:
            drop_zero_len_single_agent_episodes: If True, will remove from this
                episode all underlying SingleAgentEpisodes that have a len of 0
                (meaning that these SingleAgentEpisodes only have a reset obs as
                their data thus far, making them useless for learning anything from
                them).

        Returns:
             This `MultiAgentEpisode` object with the converted numpy data.
        """

        for agent_id, agent_eps in self.agent_episodes.copy().items():
            if len(agent_eps) == 0 and drop_zero_len_single_agent_episodes:
                del self.agent_episodes[agent_id]
            else:
                agent_eps.finalize()

        return self

    def concat_episode(self, other: "MultiAgentEpisode") -> None:
        """Adds the given `other` MultiAgentEpisode to the right side of self.

        In order for this to work, both chunks (`self` and `other`) must fit
        together. This is checked by the IDs (must be identical), the time step counters
        (`self.env_t` must be the same as `episode_chunk.env_t_started`), as well as the
        observations/infos of the individual agents at the concatenation boundaries.
        Also, `self.is_done` must not be True, meaning `self.is_terminated` and
        `self.is_truncated` are both False.

        Args:
            other: The other `MultiAgentEpisode` to be concatenated to this one.

        Returns: A `MultiAgentEpisode` instance containing the concatenated data
            from both episodes (`self` and `other`).
        """
        # Make sure the IDs match.
        assert other.id_ == self.id_
        # NOTE (sven): This is what we agreed on. As the replay buffers must be
        # able to concatenate.
        assert not self.is_done
        # Make sure the timesteps match.
        assert self.env_t == other.env_t_started
        # Validate `other`.
        other.validate()

        # Concatenate the individual SingleAgentEpisodes from both chunks.
        all_agent_ids = set(self.agent_ids) | set(other.agent_ids)
        for agent_id in all_agent_ids:
            sa_episode = self.agent_episodes.get(agent_id)

            # If agent is only in the new episode chunk -> Store all the data of `other`
            # wrt agent in `self`.
            if sa_episode is None:
                self.agent_episodes[agent_id] = other.agent_episodes[agent_id]
                self.env_t_to_agent_t[agent_id] = other.env_t_to_agent_t[agent_id]
                self.agent_t_started[agent_id] = other.agent_t_started[agent_id]
                self._copy_hanging(agent_id, other)

            # If the agent was done in `self`, ignore and continue. There should not be
            # any data of that agent in `other`.
            elif sa_episode.is_done:
                continue

            # If the agent has data in both chunks, concatenate on the single-agent
            # level, thereby making sure the hanging values (begin and end) match.
            elif agent_id in other.agent_episodes:
                # If `other` has hanging (end) values -> Add these to `self`'s agent
                # SingleAgentEpisode (as a new timestep) and only then concatenate.
                # Otherwise, the concatentaion would fail b/c of missing data.
                if agent_id in self._hanging_actions_end:
                    assert agent_id in self._hanging_extra_model_outputs_end
                    sa_episode.add_env_step(
                        observation=other.agent_episodes[agent_id].get_observations(0),
                        infos=other.agent_episodes[agent_id].get_infos(0),
                        action=self._hanging_actions_end[agent_id],
                        reward=(
                            self._hanging_rewards_end[agent_id]
                            + other._hanging_rewards_begin[agent_id]
                        ),
                        extra_model_outputs=(
                            self._hanging_extra_model_outputs_end[agent_id]
                        ),
                    )
                sa_episode.concat_episode(other.agent_episodes[agent_id])
                # Override `self`'s hanging (end) values with `other`'s hanging (end).
                if agent_id in other._hanging_actions_end:
                    self._hanging_actions_end[agent_id] = copy.deepcopy(
                        other._hanging_actions_end[agent_id]
                    )
                    self._hanging_rewards_end[agent_id] = other._hanging_rewards_end[
                        agent_id
                    ]
                    self._hanging_extra_model_outputs_end[agent_id] = copy.deepcopy(
                        other._hanging_extra_model_outputs_end[agent_id]
                    )

                # Concatenate the env- to agent-timestep mappings.
                self.env_t_to_agent_t[agent_id].extend(other.env_t_to_agent_t[agent_id])

            # Otherwise, the agent is only in `self` and not done. All data is stored
            # already -> skip
            # else: pass

        # Update all timestep counters.
        self.env_t = other.env_t
        # Check, if the episode is terminated or truncated.
        if other.is_terminated:
            self.is_terminated = True
        elif other.is_truncated:
            self.is_truncated = True

        # Erase all temporary timestep data caches.
        self._temporary_timestep_data.clear()

        # Validate.
        self.validate()

    def cut(self, len_lookback_buffer: int = 0) -> "MultiAgentEpisode":
        """Returns a successor episode chunk (of len=0) continuing from this Episode.

        The successor will have the same ID as `self`.
        If no lookback buffer is requested (len_lookback_buffer=0), the successor's
        observations will be the last observation(s) of `self` and its length will
        therefore be 0 (no further steps taken yet). If `len_lookback_buffer` > 0,
        the returned successor will have `len_lookback_buffer` observations (and
        actions, rewards, etc..) taken from the right side (end) of `self`. For example
        if `len_lookback_buffer=2`, the returned successor's lookback buffer actions
        will be identical to teh results of `self.get_actions([-2, -1])`.

        This method is useful if you would like to discontinue building an episode
        chunk (b/c you have to return it from somewhere), but would like to have a new
        episode instance to continue building the actual gym.Env episode at a later
        time. Vie the `len_lookback_buffer` argument, the continuing chunk (successor)
        will still be able to "look back" into this predecessor episode's data (at
        least to some extend, depending on the value of `len_lookback_buffer`).

        Args:
            len_lookback_buffer: The number of environment timesteps to take along into
                the new chunk as "lookback buffer". A lookback buffer is additional data
                on the left side of the actual episode data for visibility purposes
                (but without actually being part of the new chunk). For example, if
                `self` ends in actions: agent_1=5,6,7 and agent_2=6,7, and we call
                `self.cut(len_lookback_buffer=2)`, the returned chunk will have
                actions 6 and 7 for both agents already in it, but still
                `t_started`==t==8 (not 7!) and a length of 0. If there is not enough
                data in `self` yet to fulfil the `len_lookback_buffer` request, the
                value of `len_lookback_buffer` is automatically adjusted (lowered).

        Returns:
            The successor Episode chunk of this one with the same ID and state and the
            only observation being the last observation in self.
        """
        assert len_lookback_buffer >= 0
        if self.is_done:
            raise RuntimeError(
                "Can't call `MultiAgentEpisode.cut()` when the episode is already done!"
            )

        # If there is hanging data (e.g. actions) in the agents' caches, we might have
        # to re-adjust the lookback len further into the past to make sure that these
        # agents have at least one observation to look back to.
        for agent_id, agent_actions in self._hanging_actions_end.items():
            assert self.env_t_to_agent_t[agent_id].get(-1) == self.SKIP_ENV_TS_TAG
            for i in range(1, self.env_t_to_agent_t[agent_id].lookback + 1):
                if (
                    self.env_t_to_agent_t[agent_id].get(
                        -i, neg_indices_left_of_zero=True
                    )
                    != self.SKIP_ENV_TS_TAG
                ):
                    len_lookback_buffer = max(len_lookback_buffer, i)

        # Initialize this episode chunk with the most recent observations
        # and infos (even if lookback is zero). Similar to an initial `env.reset()`
        indices_obs_and_infos = slice(-len_lookback_buffer - 1, None)
        indices_rest = (
            slice(-len_lookback_buffer, None)
            if len_lookback_buffer > 0
            else slice(None, 0)  # -> empty slice
        )

        successor = MultiAgentEpisode(
            # Same ID.
            id_=self.id_,
            observations=self.get_observations(
                indices=indices_obs_and_infos, return_list=True
            ),
            observation_space=self.observation_space,
            infos=self.get_infos(indices=indices_obs_and_infos, return_list=True),
            actions=self.get_actions(indices=indices_rest, return_list=True),
            action_space=self.action_space,
            rewards=self.get_rewards(indices=indices_rest, return_list=True),
            # List of MADicts, mapping agent IDs to their respective extra model output
            # dicts.
            extra_model_outputs=self.get_extra_model_outputs(
                key=None,  # all keys
                indices=indices_rest,
                return_list=True,
            ),
            terminateds=self.get_terminateds(),
            truncateds=self.get_truncateds(),
            # Continue with `self`'s current timesteps.
            env_t_started=self.env_t,
            agent_t_started={
                aid: self.agent_episodes[aid].t
                for aid in self.agent_ids
                if not self.agent_episodes[aid].is_done
            },
            # Same AgentIDs and SingleAgentEpisode IDs.
            agent_episode_ids=self.agent_episode_ids,
            agent_module_ids={
                aid: self.agent_episodes[aid].module_id for aid in self.agent_ids
            },
            agent_to_module_mapping_fn=self.agent_to_module_mapping_fn,
            # All data we provided to the c'tor goes into the lookback buffer.
            len_lookback_buffer="auto",
        )

        # Copy over the hanging (end) values into the hanging (begin) chaches of the
        # successor.
        successor._hanging_actions_begin = copy.deepcopy(self._hanging_actions_end)
        successor._hanging_rewards_begin = self._hanging_rewards_end.copy()
        successor._hanging_extra_model_outputs_begin = copy.deepcopy(
            self._hanging_extra_model_outputs_end
        )

        return successor

    @property
    def agent_ids(self) -> Set[AgentID]:
        """Returns the agent ids."""
        return set(self.agent_episodes.keys())

    @property
    def agent_episode_ids(self) -> MultiAgentDict:
        """Returns ids from each agent's `SingleAgentEpisode`."""

        return {
            agent_id: agent_eps.id_
            for agent_id, agent_eps in self.agent_episodes.items()
        }

    def module_for(self, agent_id: AgentID) -> Optional[ModuleID]:
        """Returns the ModuleID for a given AgentID.

        Forces the agent-to-module mapping to be performed (via
        `self.agent_to_module_mapping_fn`), if this has not been done yet.
        Note that all such mappings are stored in the `self._agent_to_module_mapping`
        property.

        Args:
            agent_id: The AgentID to get a mapped ModuleID for.

        Returns:
            The ModuleID mapped to from the given `agent_id`.
        """
        if agent_id not in self._agent_to_module_mapping:
            module_id = self._agent_to_module_mapping[
                agent_id
            ] = self.agent_to_module_mapping_fn(agent_id, self)
            return module_id
        else:
            return self._agent_to_module_mapping[agent_id]

    def get_observations(
        self,
        indices: Optional[Union[int, List[int], slice]] = None,
        agent_ids: Optional[Union[Collection[AgentID], AgentID]] = None,
        *,
        env_steps: bool = True,
        # global_indices: bool = False,
        neg_indices_left_of_zero: bool = False,
        fill: Optional[Any] = None,
        one_hot_discrete: bool = False,
        return_list: bool = False,
    ) -> Union[MultiAgentDict, List[MultiAgentDict]]:
        """Returns agents' observations or batched ranges thereof from this episode.

        Args:
            indices: A single int is interpreted as an index, from which to return the
                individual observation stored at this index.
                A list of ints is interpreted as a list of indices from which to gather
                individual observations in a batch of size len(indices).
                A slice object is interpreted as a range of observations to be returned.
                Thereby, negative indices by default are interpreted as "before the end"
                unless the `neg_indices_left_of_zero=True` option is used, in which case
                negative indices are interpreted as "before ts=0", meaning going back
                into the lookback buffer.
                If None, will return all observations (from ts=0 to the end).
            agent_ids: An optional collection of AgentIDs or a single AgentID to get
                observations for. If None, will return observations for all agents in
                this episode.
            env_steps: Whether `indices` should be interpreted as environment time steps
                (True) or per-agent timesteps (False).
            neg_indices_left_of_zero: If True, negative values in `indices` are
                interpreted as "before ts=0", meaning going back into the lookback
                buffer. For example, an episode with agent A's observations
                [4, 5, 6,  7, 8, 9], where [4, 5, 6] is the lookback buffer range
                (ts=0 item is 7), will respond to `get_observations(-1, agent_ids=[A],
                neg_indices_left_of_zero=True)` with {A: `6`} and to
                `get_observations(slice(-2, 1), agent_ids=[A],
                neg_indices_left_of_zero=True)` with {A: `[5, 6,  7]`}.
            fill: An optional value to use for filling up the returned results at
                the boundaries. This filling only happens if the requested index range's
                start/stop boundaries exceed the episode's boundaries (including the
                lookback buffer on the left side). This comes in very handy, if users
                don't want to worry about reaching such boundaries and want to zero-pad.
                For example, an episode with agent A' observations [10, 11,  12, 13, 14]
                and lookback buffer size of 2 (meaning observations `10` and `11` are
                part of the lookback buffer) will respond to
                `get_observations(slice(-7, -2), agent_ids=[A], fill=0.0)` with
                `{A: [0.0, 0.0, 10, 11, 12]}`.
            one_hot_discrete: If True, will return one-hot vectors (instead of
                int-values) for those sub-components of a (possibly complex) observation
                space that are Discrete or MultiDiscrete.  Note that if `fill=0` and the
                requested `indices` are out of the range of our data, the returned
                one-hot vectors will actually be zero-hot (all slots zero).
            return_list: Whether to return a list of multi-agent dicts (instead of
                a single multi-agent dict of lists/structs). False by default. This
                option can only be used when `env_steps` is True due to the fact the
                such a list can only be interpreted as one env step per list item
                (would not work with agent steps).

        Returns:
            A dictionary mapping agent IDs to observations (at the given
            `indices`). If `env_steps` is True, only agents that have stepped
            (were ready) at the given env step `indices` are returned (i.e. not all
            agent IDs are necessarily in the keys).
            If `return_list` is True, returns a list of MultiAgentDicts (mapping agent
            IDs to observations) instead.
        """
        return self._get(
            what="observations",
            indices=indices,
            agent_ids=agent_ids,
            env_steps=env_steps,
            neg_indices_left_of_zero=neg_indices_left_of_zero,
            fill=fill,
            one_hot_discrete=one_hot_discrete,
            return_list=return_list,
        )

    def get_infos(
        self,
        indices: Optional[Union[int, List[int], slice]] = None,
        agent_ids: Optional[Union[Collection[AgentID], AgentID]] = None,
        *,
        env_steps: bool = True,
        neg_indices_left_of_zero: bool = False,
        fill: Optional[Any] = None,
        return_list: bool = False,
    ) -> Union[MultiAgentDict, List[MultiAgentDict]]:
        """Returns agents' info dicts or list (ranges) thereof from this episode.

        Args:
            indices: A single int is interpreted as an index, from which to return the
                individual info dict stored at this index.
                A list of ints is interpreted as a list of indices from which to gather
                individual info dicts in a list of size len(indices).
                A slice object is interpreted as a range of info dicts to be returned.
                Thereby, negative indices by default are interpreted as "before the end"
                unless the `neg_indices_left_of_zero=True` option is used, in which case
                negative indices are interpreted as "before ts=0", meaning going back
                into the lookback buffer.
                If None, will return all infos (from ts=0 to the end).
            agent_ids: An optional collection of AgentIDs or a single AgentID to get
                info dicts for. If None, will return info dicts for all agents in
                this episode.
            env_steps: Whether `indices` should be interpreted as environment time steps
                (True) or per-agent timesteps (False).
            neg_indices_left_of_zero: If True, negative values in `indices` are
                interpreted as "before ts=0", meaning going back into the lookback
                buffer. For example, an episode with agent A's info dicts
                [{"l":4}, {"l":5}, {"l":6},  {"a":7}, {"b":8}, {"c":9}], where the
                first 3 items are the lookback buffer (ts=0 item is {"a": 7}), will
                respond to `get_infos(-1, agent_ids=A, neg_indices_left_of_zero=True)`
                with `{A: {"l":6}}` and to
                `get_infos(slice(-2, 1), agent_ids=A, neg_indices_left_of_zero=True)`
                with `{A: [{"l":5}, {"l":6},  {"a":7}]}`.
            fill: An optional value to use for filling up the returned results at
                the boundaries. This filling only happens if the requested index range's
                start/stop boundaries exceed the episode's boundaries (including the
                lookback buffer on the left side). This comes in very handy, if users
                don't want to worry about reaching such boundaries and want to
                auto-fill. For example, an episode with agent A's infos being
                [{"l":10}, {"l":11},  {"a":12}, {"b":13}, {"c":14}] and lookback buffer
                size of 2 (meaning infos {"l":10}, {"l":11} are part of the lookback
                buffer) will respond to `get_infos(slice(-7, -2), agent_ids=A,
                fill={"o": 0.0})` with
                `{A: [{"o":0.0}, {"o":0.0}, {"l":10}, {"l":11}, {"a":12}]}`.
            return_list: Whether to return a list of multi-agent dicts (instead of
                a single multi-agent dict of lists/structs). False by default. This
                option can only be used when `env_steps` is True due to the fact the
                such a list can only be interpreted as one env step per list item
                (would not work with agent steps).

        Returns:
            A dictionary mapping agent IDs to observations (at the given
            `indices`). If `env_steps` is True, only agents that have stepped
            (were ready) at the given env step `indices` are returned (i.e. not all
            agent IDs are necessarily in the keys).
            If `return_list` is True, returns a list of MultiAgentDicts (mapping agent
            IDs to infos) instead.
        """
        return self._get(
            what="infos",
            indices=indices,
            agent_ids=agent_ids,
            env_steps=env_steps,
            neg_indices_left_of_zero=neg_indices_left_of_zero,
            fill=fill,
            return_list=return_list,
        )

    def get_actions(
        self,
        indices: Optional[Union[int, List[int], slice]] = None,
        agent_ids: Optional[Union[Collection[AgentID], AgentID]] = None,
        *,
        env_steps: bool = True,
        neg_indices_left_of_zero: bool = False,
        fill: Optional[Any] = None,
        one_hot_discrete: bool = False,
        return_list: bool = False,
    ) -> Union[MultiAgentDict, List[MultiAgentDict]]:
        """Returns agents' actions or batched ranges thereof from this episode.

        Args:
            indices: A single int is interpreted as an index, from which to return the
                individual actions stored at this index.
                A list of ints is interpreted as a list of indices from which to gather
                individual actions in a batch of size len(indices).
                A slice object is interpreted as a range of actions to be returned.
                Thereby, negative indices by default are interpreted as "before the end"
                unless the `neg_indices_left_of_zero=True` option is used, in which case
                negative indices are interpreted as "before ts=0", meaning going back
                into the lookback buffer.
                If None, will return all actions (from ts=0 to the end).
            agent_ids: An optional collection of AgentIDs or a single AgentID to get
                actions for. If None, will return actions for all agents in
                this episode.
            env_steps: Whether `indices` should be interpreted as environment time steps
                (True) or per-agent timesteps (False).
            neg_indices_left_of_zero: If True, negative values in `indices` are
                interpreted as "before ts=0", meaning going back into the lookback
                buffer. For example, an episode with agent A's actions
                [4, 5, 6,  7, 8, 9], where [4, 5, 6] is the lookback buffer range
                (ts=0 item is 7), will respond to `get_actions(-1, agent_ids=[A],
                neg_indices_left_of_zero=True)` with {A: `6`} and to
                `get_actions(slice(-2, 1), agent_ids=[A],
                neg_indices_left_of_zero=True)` with {A: `[5, 6,  7]`}.
            fill: An optional value to use for filling up the returned results at
                the boundaries. This filling only happens if the requested index range's
                start/stop boundaries exceed the episode's boundaries (including the
                lookback buffer on the left side). This comes in very handy, if users
                don't want to worry about reaching such boundaries and want to zero-pad.
                For example, an episode with agent A' actions [10, 11,  12, 13, 14]
                and lookback buffer size of 2 (meaning actions `10` and `11` are
                part of the lookback buffer) will respond to
                `get_actions(slice(-7, -2), agent_ids=[A], fill=0.0)` with
                `{A: [0.0, 0.0, 10, 11, 12]}`.
            one_hot_discrete: If True, will return one-hot vectors (instead of
                int-values) for those sub-components of a (possibly complex) observation
                space that are Discrete or MultiDiscrete.  Note that if `fill=0` and the
                requested `indices` are out of the range of our data, the returned
                one-hot vectors will actually be zero-hot (all slots zero).
            return_list: Whether to return a list of multi-agent dicts (instead of
                a single multi-agent dict of lists/structs). False by default. This
                option can only be used when `env_steps` is True due to the fact the
                such a list can only be interpreted as one env step per list item
                (would not work with agent steps).

        Returns:
            A dictionary mapping agent IDs to actions (at the given
            `indices`). If `env_steps` is True, only agents that have stepped
            (were ready) at the given env step `indices` are returned (i.e. not all
            agent IDs are necessarily in the keys).
            If `return_list` is True, returns a list of MultiAgentDicts (mapping agent
            IDs to actions) instead.
        """
        return self._get(
            what="actions",
            indices=indices,
            agent_ids=agent_ids,
            env_steps=env_steps,
            neg_indices_left_of_zero=neg_indices_left_of_zero,
            fill=fill,
            one_hot_discrete=one_hot_discrete,
            return_list=return_list,
        )

    def get_rewards(
        self,
        indices: Optional[Union[int, List[int], slice]] = None,
        agent_ids: Optional[Union[Collection[AgentID], AgentID]] = None,
        *,
        env_steps: bool = True,
        neg_indices_left_of_zero: bool = False,
        fill: Optional[float] = None,
        return_list: bool = False,
    ) -> Union[MultiAgentDict, List[MultiAgentDict]]:
        """Returns agents' rewards or batched ranges thereof from this episode.

        Args:
            indices: A single int is interpreted as an index, from which to return the
                individual rewards stored at this index.
                A list of ints is interpreted as a list of indices from which to gather
                individual rewards in a batch of size len(indices).
                A slice object is interpreted as a range of rewards to be returned.
                Thereby, negative indices by default are interpreted as "before the end"
                unless the `neg_indices_left_of_zero=True` option is used, in which case
                negative indices are interpreted as "before ts=0", meaning going back
                into the lookback buffer.
                If None, will return all rewards (from ts=0 to the end).
            agent_ids: An optional collection of AgentIDs or a single AgentID to get
                rewards for. If None, will return rewards for all agents in
                this episode.
            env_steps: Whether `indices` should be interpreted as environment time steps
                (True) or per-agent timesteps (False).
            neg_indices_left_of_zero: If True, negative values in `indices` are
                interpreted as "before ts=0", meaning going back into the lookback
                buffer. For example, an episode with agent A's rewards
                [4, 5, 6,  7, 8, 9], where [4, 5, 6] is the lookback buffer range
                (ts=0 item is 7), will respond to `get_rewards(-1, agent_ids=[A],
                neg_indices_left_of_zero=True)` with {A: `6`} and to
                `get_rewards(slice(-2, 1), agent_ids=[A],
                neg_indices_left_of_zero=True)` with {A: `[5, 6,  7]`}.
            fill: An optional float value to use for filling up the returned results at
                the boundaries. This filling only happens if the requested index range's
                start/stop boundaries exceed the episode's boundaries (including the
                lookback buffer on the left side). This comes in very handy, if users
                don't want to worry about reaching such boundaries and want to zero-pad.
                For example, an episode with agent A' rewards [10, 11,  12, 13, 14]
                and lookback buffer size of 2 (meaning rewards `10` and `11` are
                part of the lookback buffer) will respond to
                `get_rewards(slice(-7, -2), agent_ids=[A], fill=0.0)` with
                `{A: [0.0, 0.0, 10, 11, 12]}`.
            return_list: Whether to return a list of multi-agent dicts (instead of
                a single multi-agent dict of lists/structs). False by default. This
                option can only be used when `env_steps` is True due to the fact the
                such a list can only be interpreted as one env step per list item
                (would not work with agent steps).

        Returns:
            A dictionary mapping agent IDs to rewards (at the given
            `indices`). If `env_steps` is True, only agents that have stepped
            (were ready) at the given env step `indices` are returned (i.e. not all
            agent IDs are necessarily in the keys).
            If `return_list` is True, returns a list of MultiAgentDicts (mapping agent
            IDs to rewards) instead.
        """
        return self._get(
            what="rewards",
            indices=indices,
            agent_ids=agent_ids,
            env_steps=env_steps,
            neg_indices_left_of_zero=neg_indices_left_of_zero,
            fill=fill,
            return_list=return_list,
        )

    def get_extra_model_outputs(
        self,
        key: Optional[str] = None,
        indices: Optional[Union[int, List[int], slice]] = None,
        agent_ids: Optional[Union[Collection[AgentID], AgentID]] = None,
        *,
        env_steps: bool = True,
        neg_indices_left_of_zero: bool = False,
        fill: Optional[Any] = None,
        return_list: bool = False,
    ) -> Union[MultiAgentDict, List[MultiAgentDict]]:
        """Returns agents' actions or batched ranges thereof from this episode.

        Args:
            key: The `key` within each agents' extra_model_outputs dict to extract
                data for. If None, return data of all extra model output keys.
            indices: A single int is interpreted as an index, from which to return the
                individual extra model outputs stored at this index.
                A list of ints is interpreted as a list of indices from which to gather
                individual extra model outputs in a batch of size len(indices).
                A slice object is interpreted as a range of extra model outputs to be
                returned.
                Thereby, negative indices by default are interpreted as "before the end"
                unless the `neg_indices_left_of_zero=True` option is used, in which case
                negative indices are interpreted as "before ts=0", meaning going back
                into the lookback buffer.
                If None, will return all extra model outputs (from ts=0 to the end).
            agent_ids: An optional collection of AgentIDs or a single AgentID to get
                extra model outputs for. If None, will return extra model outputs for
                all agents in this episode.
            env_steps: Whether `indices` should be interpreted as environment time steps
                (True) or per-agent timesteps (False).
            neg_indices_left_of_zero: If True, negative values in `indices` are
                interpreted as "before ts=0", meaning going back into the lookback
                buffer. For example, an episode with agent A's actions
                [4, 5, 6,  7, 8, 9], where [4, 5, 6] is the lookback buffer range
                (ts=0 item is 7), will respond to `get_actions(-1, agent_ids=[A],
                neg_indices_left_of_zero=True)` with {A: `6`} and to
                `get_actions(slice(-2, 1), agent_ids=[A],
                neg_indices_left_of_zero=True)` with {A: `[5, 6,  7]`}.
            fill: An optional value to use for filling up the returned results at
                the boundaries. This filling only happens if the requested index range's
                start/stop boundaries exceed the episode's boundaries (including the
                lookback buffer on the left side). This comes in very handy, if users
                don't want to worry about reaching such boundaries and want to zero-pad.
                For example, an episode with agent A' actions [10, 11,  12, 13, 14]
                and lookback buffer size of 2 (meaning actions `10` and `11` are
                part of the lookback buffer) will respond to
                `get_actions(slice(-7, -2), agent_ids=[A], fill=0.0)` with
                `{A: [0.0, 0.0, 10, 11, 12]}`.
            one_hot_discrete: If True, will return one-hot vectors (instead of
                int-values) for those sub-components of a (possibly complex) observation
                space that are Discrete or MultiDiscrete.  Note that if `fill=0` and the
                requested `indices` are out of the range of our data, the returned
                one-hot vectors will actually be zero-hot (all slots zero).
            return_list: Whether to return a list of multi-agent dicts (instead of
                a single multi-agent dict of lists/structs). False by default. This
                option can only be used when `env_steps` is True due to the fact the
                such a list can only be interpreted as one env step per list item
                (would not work with agent steps).

        Returns:
            A dictionary mapping agent IDs to actions (at the given
            `indices`). If `env_steps` is True, only agents that have stepped
            (were ready) at the given env step `indices` are returned (i.e. not all
            agent IDs are necessarily in the keys).
            If `return_list` is True, returns a list of MultiAgentDicts (mapping agent
            IDs to extra_model_outputs) instead.
        """
        return self._get(
            what="extra_model_outputs",
            extra_model_outputs_key=key,
            indices=indices,
            agent_ids=agent_ids,
            env_steps=env_steps,
            neg_indices_left_of_zero=neg_indices_left_of_zero,
            fill=fill,
            return_list=return_list,
        )

    def get_terminateds(self) -> MultiAgentDict:
        """Gets the terminateds at given indices."""
        terminateds = {
            agent_id: self.agent_episodes[agent_id].is_terminated
            for agent_id in self.agent_ids
        }
        terminateds.update({"__all__": self.is_terminated})
        return terminateds

    def get_truncateds(self) -> MultiAgentDict:
        truncateds = {
            agent_id: self.agent_episodes[agent_id].is_truncated
            for agent_id in self.agent_ids
        }
        truncateds.update({"__all__": self.is_terminated})
        return truncateds

    def add_temporary_timestep_data(self, key: str, data: Any) -> None:
        """Temporarily adds (until `finalized()` called) per-timestep data to self.

        The given `data` is appended to a list (`self._temporary_timestep_data`), which
        is cleared upon calling `self.finalize()`. To get the thus-far accumulated
        temporary timestep data for a certain key, use the `get_temporary_timestep_data`
        API.
        Note that the size of the per timestep list is NOT checked or validated against
        the other, non-temporary data in this episode (like observations).

        Args:
            key: The key under which to find the list to append `data` to. If `data` is
                the first data to be added for this key, start a new list.
            data: The data item (representing a single timestep) to be stored.
        """
        if self.is_finalized:
            raise ValueError(
                "Cannot use the `add_temporary_timestep_data` API on an already "
                f"finalized {type(self).__name__}!"
            )
        self._temporary_timestep_data[key].append(data)

    def get_temporary_timestep_data(self, key: str) -> List[Any]:
        """Returns all temporarily stored data items (list) under the given key.

        Note that all temporary timestep data is erased/cleared when calling
        `self.finalize()`.

        Returns:
            The current list storing temporary timestep data under `key`.
        """
        if self.is_finalized:
            raise ValueError(
                "Cannot use the `get_temporary_timestep_data` API on an already "
                f"finalized {type(self).__name__}! All temporary data has been erased "
                f"upon `{type(self).__name__}.finalize()`."
            )
        try:
            return self._temporary_timestep_data[key]
        except KeyError:
            raise KeyError(f"Key {key} not found in temporary timestep data!")

    def slice(self, slice_: slice) -> "MultiAgentEpisode":
        """Returns a slice of this episode with the given slice object.

        Works analogous to
        :py:meth:`~ray.rllib.env.single_agent_episode.SingleAgentEpisode.slice`

        However, the important differences are:
        - `slice_` is provided in (global) env steps, not agent steps.
        - In case `slice_` ends - for a certain agent - in an env step, where that
        particular agent does not have an observation, the previous observation will
        be included, but the next action and sum of rewards until this point will
        be stored in the agent's hanging values caches for the returned
        MultiAgentEpisode slice.

        .. testcode::

            from ray.rllib.env.multi_agent_episode import MultiAgentEpisode
            from ray.rllib.utils.test_utils import check

            # Generate a simple multi-agent episode.
            observations = [
                {"a0": 0, "a1": 0},  # 0
                {         "a1": 1},  # 1
                {         "a1": 2},  # 2
                {"a0": 3, "a1": 3},  # 3
                {"a0": 4},           # 4
            ]
            # Actions are the same as observations (except for last obs, which doesn't
            # have an action).
            actions = observations[:-1]
            # Make up a reward for each action.
            rewards = [
                {aid: r / 10 + 0.1 for aid, r in o.items()}
                for o in observations
            ]
            episode = MultiAgentEpisode(
                observations=observations,
                actions=actions,
                rewards=rewards,
                len_lookback_buffer=0,
            )

            # Slice the episode and check results.
            slice = episode[1:3]
            a0 = slice.agent_episodes["a0"]
            a1 = slice.agent_episodes["a1"]
            check((a0.observations, a1.observations), ([3], [1, 2, 3]))
            check((a0.actions, a1.actions), ([], [1, 2]))
            check((a0.rewards, a1.rewards), ([], [0.2, 0.3]))
            check((a0.is_done, a1.is_done), (False, False))

            # If a slice ends in a "gap" for an agent, expect actions and rewards to be
            # cached for this agent.
            slice = episode[:2]
            a0 = slice.agent_episodes["a0"]
            check(a0.observations, [0])
            check(a0.actions, [])
            check(a0.rewards, [])
            check(slice._hanging_actions_end["a0"], 0)
            check(slice._hanging_rewards_end["a0"], 0.1)

        Args:
            slice_: The slice object to use for slicing. This should exclude the
                lookback buffer, which will be prepended automatically to the returned
                slice.

        Returns:
            The new MultiAgentEpisode representing the requested slice.
        """
        if slice_.step not in [1, None]:
            raise NotImplementedError(
                "Slicing MultiAgentEnv with a step other than 1 (you used"
                f" {slice_.step}) is not supported!"
            )

        # Translate `slice_` into one that only contains 0-or-positive ints and will
        # NOT contain any None.
        start = slice_.start
        stop = slice_.stop

        # Start is None -> 0.
        if start is None:
            start = 0
        # Start is negative -> Interpret index as counting "from end".
        elif start < 0:
            start = max(len(self) + start, 0)
        # Start is larger than len(self) -> Clip to len(self).
        elif start > len(self):
            start = len(self)

        # Stop is None -> Set stop to our len (one ts past last valid index).
        if stop is None:
            stop = len(self)
        # Stop is negative -> Interpret index as counting "from end".
        elif stop < 0:
            stop = max(len(self) + stop, 0)
        # Stop is larger than len(self) -> Clip to len(self).
        elif stop > len(self):
            stop = len(self)

        ref_lookback = None
        try:
            for aid, sa_episode in self.agent_episodes.items():
                if ref_lookback is None:
                    ref_lookback = sa_episode.observations.lookback
                assert sa_episode.observations.lookback == ref_lookback
                assert sa_episode.actions.lookback == ref_lookback
                assert sa_episode.rewards.lookback == ref_lookback
                assert all(
                    ilb.lookback == ref_lookback
                    for ilb in sa_episode.extra_model_outputs.values()
                )
        except AssertionError:
            raise ValueError(
                "Can only slice a MultiAgentEpisode if all lookback buffers in this "
                "episode have the exact same size!"
            )

        # Determine terminateds/truncateds and when (in agent timesteps) the
        # single-agent episode slices start.
        terminateds = {}
        truncateds = {}
        agent_t_started = {}
        for aid, sa_episode in self.agent_episodes.items():
            mapping = self.env_t_to_agent_t[aid]
            # If the (agent) timestep directly at the slice stop boundary is equal to
            # the length of the single-agent episode of this agent -> Use the
            # single-agent episode's terminated/truncated flags.
            # If `stop` is already beyond this agent's single-agent episode, then we
            # don't have to keep track of this: The MultiAgentEpisode initializer will
            # automatically determine that this agent must be done (b/c it has no action
            # following its final observation).
            if (
                stop < len(mapping)
                and mapping[stop] != self.SKIP_ENV_TS_TAG
                and len(sa_episode) == mapping[stop]
            ):
                terminateds[aid] = sa_episode.is_terminated
                truncateds[aid] = sa_episode.is_truncated
            # Determine this agent's t_started.
            if start < len(mapping):
                for i in range(start, len(mapping)):
                    if mapping[i] != self.SKIP_ENV_TS_TAG:
                        agent_t_started[aid] = sa_episode.t_started + mapping[i]
                        break
        terminateds["__all__"] = all(
            terminateds.get(aid) for aid in self.agent_episodes
        )
        truncateds["__all__"] = all(truncateds.get(aid) for aid in self.agent_episodes)

        # Determine all other slice contents.
        observations = self.get_observations(
            slice(start - ref_lookback, stop + 1),
            neg_indices_left_of_zero=True,
            return_list=True,
        )
        actions = self.get_actions(
            slice(start - ref_lookback, stop),
            neg_indices_left_of_zero=True,
            return_list=True,
        )
        rewards = self.get_rewards(
            slice(start - ref_lookback, stop),
            neg_indices_left_of_zero=True,
            return_list=True,
        )
        extra_model_outputs = self.get_extra_model_outputs(
            indices=slice(start - ref_lookback, stop),
            neg_indices_left_of_zero=True,
            return_list=True,
        )

        # Create the actual slice to be returned.
        ma_episode = MultiAgentEpisode(
            id_=self.id_,
            # In the following, offset `start`s automatically by lookbacks.
            observations=observations,
            observation_space=self.observation_space,
            actions=actions,
            action_space=self.action_space,
            rewards=rewards,
            extra_model_outputs=extra_model_outputs,
            terminateds=terminateds,
            truncateds=truncateds,
            len_lookback_buffer=ref_lookback,
            env_t_started=self.env_t_started + start,
            agent_episode_ids={
                aid: eid.id_ for aid, eid in self.agent_episodes.items()
            },
            agent_t_started=agent_t_started,
            agent_module_ids=self._agent_to_module_mapping,
            agent_to_module_mapping_fn=self.agent_to_module_mapping_fn,
        )

        # Finalize slice if `self` is also finalized.
        if self.is_finalized:
            ma_episode.finalize()

        return ma_episode

    def __len__(self):
        """Returns the length of an `MultiAgentEpisode`.

        Note that the length of an episode is defined by the difference
        between its actual timestep and the starting point.

        Returns: An integer defining the length of the episode or an
            error if the episode has not yet started.
        """
        assert (
            sum(len(agent_map) for agent_map in self.env_t_to_agent_t.values()) > 0
        ), (
            "ERROR: Cannot determine length of episode that hasn't started, yet!"
            "Call `MultiAgentEpisode.add_env_reset(observations=)` "
            "first (after which `len(MultiAgentEpisode)` will be 0)."
        )
        return self.env_t - self.env_t_started

    def __repr__(self):
        sa_eps_returns = {
            aid: sa_eps.get_return() for aid, sa_eps in self.agent_episodes.items()
        }
        return (
            f"MAEps(len={len(self)} done={self.is_done} "
            f"Rs={sa_eps_returns} id_={self.id_})"
        )

    def print(self) -> None:
        """Prints this MultiAgentEpisode as a table of observations for the agents."""

        # Find the maximum timestep across all agents to determine the grid width.
        max_ts = max(ts.len_incl_lookback() for ts in self.env_t_to_agent_t.values())
        lookback = next(iter(self.env_t_to_agent_t.values())).lookback
        longest_agent = max(len(aid) for aid in self.agent_ids)
        # Construct the header.
        header = (
            "ts"
            + (" " * longest_agent)
            + "   ".join(str(i) for i in range(-lookback, max_ts - lookback))
            + "\n"
        )
        # Construct each agent's row.
        rows = []
        for agent, inf_buffer in self.env_t_to_agent_t.items():
            row = f"{agent}  " + (" " * (longest_agent - len(agent)))
            for t in inf_buffer.data:
                # Two spaces for alignment.
                if t == "S":
                    row += "    "
                # Mark the step with an x.
                else:
                    row += " x  "
            # Remove trailing space for alignment.
            rows.append(row.rstrip())

        # Join all components into a final string
        print(header + "\n".join(rows))

    def get_state(self) -> Dict[str, Any]:
        """Returns the state of a multi-agent episode.

        Note that from an episode's state the episode itself can
        be recreated.

        Returns: A dicitonary containing pickable data for a
            `MultiAgentEpisode`.
        """
        return {
            "id_": self.id_,
            "agent_to_module_mapping_fn": self.agent_to_module_mapping_fn,
            "_agent_to_module_mapping": self._agent_to_module_mapping,
            "observation_space": self.observation_space,
            "action_space": self.action_space,
            "env_t_started": self.env_t_started,
            "env_t": self.env_t,
            "agent_t_started": self.agent_t_started,
            # TODO (simon): Check, if we can store the `InfiniteLookbackBuffer`
            "env_t_to_agent_t": self.env_t_to_agent_t,
            "_hanging_actions_end": self._hanging_actions_end,
            "_hanging_extra_model_outputs_end": (self._hanging_extra_model_outputs_end),
            "_hanging_rewards_end": self._hanging_rewards_end,
            "_hanging_actions_begin": self._hanging_actions_begin,
            "_hanging_extra_model_outputs_begin": (
                self._hanging_extra_model_outputs_begin
            ),
            "_hanging_rewards_begin": self._hanging_rewards_begin,
            "is_terminated": self.is_terminated,
            "is_truncated": self.is_truncated,
            "agent_episodes": list(
                {
                    agent_id: agent_eps.get_state()
                    for agent_id, agent_eps in self.agent_episodes.items()
                }.items()
            ),
            "_start_time": self._start_time,
            "_last_step_time": self._last_step_time,
        }

    @staticmethod
    def from_state(state: Dict[str, Any]) -> "MultiAgentEpisode":
        """Creates a multi-agent episode from a state dictionary.

        See `MultiAgentEpisode.get_state()` for creating a state for
        a `MultiAgentEpisode` pickable state. For recreating a
        `MultiAgentEpisode` from a state, this state has to be complete,
        i.e. all data must have been stored in the state.

        Args:
            state: A dict containing all data required to recreate a MultiAgentEpisode`.
                See `MultiAgentEpisode.get_state()`.

        Returns:
            A `MultiAgentEpisode` instance created from the state data.
        """
        # Create an empty `MultiAgentEpisode` instance.
        episode = MultiAgentEpisode(id_=state["id_"])
        # Fill the instance with the state data.
        episode.agent_to_module_mapping_fn = state["agent_to_module_mapping_fn"]
        episode._agent_to_module_mapping = state["_agent_to_module_mapping"]
        episode.observation_space = state["observation_space"]
        episode.action_space = state["action_space"]
        episode.env_t_started = state["env_t_started"]
        episode.env_t = state["env_t"]
        episode.agent_t_started = state["agent_t_started"]
        episode.env_t_to_agent_t = state["env_t_to_agent_t"]
        episode._hanging_actions_end = state["_hanging_actions_end"]
        episode._hanging_extra_model_outputs_end = state[
            "_hanging_extra_model_outputs_end"
        ]
        episode._hanging_rewards_end = state["_hanging_rewards_end"]
        episode._hanging_actions_begin = state["_hanging_actions_begin"]
        episode._hanging_extra_model_outputs_begin = state[
            "_hanging_extra_model_outputs_begin"
        ]
        episode._hanging_rewards_begin = state["_hanging_rewards_begin"]
        episode.is_terminated = state["is_terminated"]
        episode.is_truncated = state["is_truncated"]
        episode.agent_episodes = {
            agent_id: SingleAgentEpisode.from_state(agent_state)
            for agent_id, agent_state in state["agent_episodes"]
        }
        episode._start_time = state["_start_time"]
        episode._last_step_time = state["_last_step_time"]

        # Validate the episode.
        episode.validate()

        return episode

    def get_sample_batch(self) -> MultiAgentBatch:
        """Converts this `MultiAgentEpisode` into a `MultiAgentBatch`.

        Each `SingleAgentEpisode` instances in `MultiAgentEpisode.agent_epiosdes`
        will be converted into a `SampleBatch` and the environment timestep will be
        passed as the returned MultiAgentBatch's `env_steps`.

        Returns:
            A MultiAgentBatch containing all of this episode's data.
        """
        # TODO (simon): Check, if timesteps should be converted into global
        # timesteps instead of agent steps.
        # Note, only agents that have stepped are included into the batch.
        return MultiAgentBatch(
            policy_batches={
                agent_id: agent_eps.get_sample_batch()
                for agent_id, agent_eps in self.agent_episodes.items()
                if agent_eps.t - agent_eps.t_started > 0
            },
            env_steps=self.env_t - self.env_t_started,
        )

    def get_return(
        self,
        include_hanging_rewards: bool = False,
    ) -> float:
        """Returns all-agent return.

        Args:
            include_hanging_rewards: Whether we should also consider
                hanging rewards wehn calculating the overall return. Agents might
                have received partial rewards, i.e. rewards without an
                observation. These are stored in the "hanging" caches (begin and end)
                for each agent and added up until the next observation is received by
                that agent.

        Returns:
            The sum of all single-agents' returns (maybe including the hanging
            rewards per agent).
        """
        env_return = sum(
            agent_eps.get_return() for agent_eps in self.agent_episodes.values()
        )
        if include_hanging_rewards:
            for hanging_r in self._hanging_rewards_begin.values():
                env_return += hanging_r
            for hanging_r in self._hanging_rewards_end.values():
                env_return += hanging_r

        return env_return

    def get_agents_to_act(self) -> Set[AgentID]:
        """Returns a set of agent IDs required to send an action to `env.step()` next.

        Those are generally the agents that received an observation in the most recent
        `env.step()` call.

        Returns:
            A set of AgentIDs that are suposed to send actions to the next `env.step()`
            call.
        """
        return {
            aid
            for aid in self.get_observations(-1).keys()
            if not self.agent_episodes[aid].is_done
        }

    def get_agents_that_stepped(self) -> Set[AgentID]:
        """Returns a set of agent IDs of those agents that just finished stepping.

        These are all the agents that have an observation logged at the last env
        timestep, which may include agents, whose single agent episode just terminated
        or truncated.

        Returns:
            A set of AgentIDs of those agents that just finished stepping (that have a
            most recent observation on the env timestep scale), regardless of whether
            their single agent episodes are done or not.
        """
        return set(self.get_observations(-1).keys())

    def get_duration_s(self) -> float:
        """Returns the duration of this Episode (chunk) in seconds."""
        if self._last_step_time is None:
            return 0.0
        return self._last_step_time - self._start_time

    def env_steps(self) -> int:
        """Returns the number of environment steps.

        Note, this episode instance could be a chunk of an actual episode.

        Returns:
            An integer that counts the number of environment steps this episode instance
            has seen.
        """
        return len(self)

    def agent_steps(self) -> int:
        """Number of agent steps.

        Note, there are >= 1 agent steps per environment step.

        Returns:
            An integer counting the number of agent steps executed during the time this
            episode instance records.
        """
        return sum(len(eps) for eps in self.agent_episodes.values())

    def __getitem__(self, item: slice) -> "MultiAgentEpisode":
        """Enable squared bracket indexing- and slicing syntax, e.g. episode[-4:]."""
        if isinstance(item, slice):
            return self.slice(slice_=item)
        else:
            raise NotImplementedError(
                f"MultiAgentEpisode does not support getting item '{item}'! "
                "Only slice objects allowed with the syntax: `episode[a:b]`."
            )

    # TODO (sven, simon): This function can only deal with data if it does not contain
    #  terminated or truncated agents (i.e. you have to provide ONLY alive agents in the
    #  agent_ids in the constructor - the episode does not deduce the agents).
    def _init_single_agent_episodes(
        self,
        *,
        agent_module_ids: Optional[Dict[AgentID, ModuleID]] = None,
        agent_episode_ids: Optional[Dict[AgentID, str]] = None,
        observations: Optional[List[MultiAgentDict]] = None,
        actions: Optional[List[MultiAgentDict]] = None,
        rewards: Optional[List[MultiAgentDict]] = None,
        infos: Optional[List[MultiAgentDict]] = None,
        terminateds: Union[MultiAgentDict, bool] = False,
        truncateds: Union[MultiAgentDict, bool] = False,
        extra_model_outputs: Optional[List[MultiAgentDict]] = None,
        len_lookback_buffer: int,
    ):
        if observations is None:
            return
        if actions is None:
            assert not rewards
            assert not extra_model_outputs
            actions = []
            rewards = []
            extra_model_outputs = []

        # Infos and `extra_model_outputs` are allowed to be None -> Fill them with
        # proper dummy values, if so.
        if infos is None:
            infos = [{} for _ in range(len(observations))]
        if extra_model_outputs is None:
            extra_model_outputs = [{} for _ in range(len(actions))]

        observations_per_agent = defaultdict(list)
        infos_per_agent = defaultdict(list)
        actions_per_agent = defaultdict(list)
        rewards_per_agent = defaultdict(list)
        extra_model_outputs_per_agent = defaultdict(list)
        done_per_agent = defaultdict(bool)
        len_lookback_buffer_per_agent = defaultdict(int)

        all_agent_ids = set(
            agent_episode_ids.keys() if agent_episode_ids is not None else []
        )
        agent_module_ids = agent_module_ids or {}

        # Step through all observations and interpret these as the (global) env steps.
        env_t = self.env_t_started - len_lookback_buffer
        for data_idx, (obs, inf) in enumerate(zip(observations, infos)):
            # If we do have actions/extra outs/rewards for this timestep, use the data.
            # It may be that these lists have the same length as the observations list,
            # in which case the data will be cached (agent did step/send an action,
            # but the step has not been concluded yet by the env).
            act = actions[data_idx] if len(actions) > data_idx else {}
            extra_outs = (
                extra_model_outputs[data_idx]
                if len(extra_model_outputs) > data_idx
                else {}
            )
            rew = rewards[data_idx] if len(rewards) > data_idx else {}

            for agent_id, agent_obs in obs.items():
                all_agent_ids.add(agent_id)

                observations_per_agent[agent_id].append(agent_obs)
                infos_per_agent[agent_id].append(inf.get(agent_id, {}))

                # Pull out hanging action (if not first obs for this agent) and
                # complete step for agent.
                if len(observations_per_agent[agent_id]) > 1:
                    actions_per_agent[agent_id].append(
                        self._hanging_actions_end.pop(agent_id)
                    )
                    extra_model_outputs_per_agent[agent_id].append(
                        self._hanging_extra_model_outputs_end.pop(agent_id)
                    )
                    rewards_per_agent[agent_id].append(
                        self._hanging_rewards_end.pop(agent_id)
                    )
                # First obs for this agent. Make sure the agent's mapping is
                # appropriately prepended with self.SKIP_ENV_TS_TAG tags.
                else:
                    self.env_t_to_agent_t[agent_id].extend(
                        [self.SKIP_ENV_TS_TAG] * data_idx
                    )
                    len_lookback_buffer_per_agent[agent_id] += data_idx

                # Agent is still continuing (has an action for the next step).
                if agent_id in act:
                    # Always push actions/extra outputs into cache, then remove them
                    # from there, once the next observation comes in. Same for rewards.
                    self._hanging_actions_end[agent_id] = act[agent_id]
                    self._hanging_extra_model_outputs_end[agent_id] = extra_outs.get(
                        agent_id, {}
                    )
                    self._hanging_rewards_end[agent_id] += rew.get(agent_id, 0.0)
                # Agent is done (has no action for the next step).
                elif terminateds.get(agent_id) or truncateds.get(agent_id):
                    done_per_agent[agent_id] = True
                # There is more (global) action/reward data. This agent must therefore
                # be done. Automatically add it to `done_per_agent` and `terminateds`.
                elif data_idx < len(observations) - 1:
                    done_per_agent[agent_id] = terminateds[agent_id] = True

                # Update env_t_to_agent_t mapping.
                self.env_t_to_agent_t[agent_id].append(
                    len(observations_per_agent[agent_id]) - 1
                )

            # Those agents that did NOT step:
            # - Get self.SKIP_ENV_TS_TAG added to their env_t_to_agent_t mapping.
            # - Get their reward (if any) added up.
            for agent_id in all_agent_ids:
                if agent_id not in obs and agent_id not in done_per_agent:
                    self.env_t_to_agent_t[agent_id].append(self.SKIP_ENV_TS_TAG)
                    self._hanging_rewards_end[agent_id] += rew.get(agent_id, 0.0)

            # Update per-agent lookback buffer sizes to be used when creating the
            # indiviual `SingleAgentEpisode` objects below.
            for agent_id in all_agent_ids:
                if env_t < self.env_t_started:
                    if agent_id not in done_per_agent:
                        len_lookback_buffer_per_agent[agent_id] += 1

            # Increase env timestep by one.
            env_t += 1

        # - Validate per-agent data.
        # - Fix lookback buffers of env_t_to_agent_t mappings.
        for agent_id, buf in self.env_t_to_agent_t.items():
            # Skip agent if it doesn't seem to have any data.
            if agent_id not in observations_per_agent:
                continue
            assert (
                len(observations_per_agent[agent_id])
                == len(infos_per_agent[agent_id])
                == len(actions_per_agent[agent_id]) + 1
                == len(extra_model_outputs_per_agent[agent_id]) + 1
                == len(rewards_per_agent[agent_id]) + 1
            )
            buf.lookback = len_lookback_buffer_per_agent[agent_id]

        # Now create the individual episodes from the collected per-agent data.
        for agent_id, agent_obs in observations_per_agent.items():
            # If agent only has a single obs AND is already done, remove all its traces
            # from this MultiAgentEpisode.
            if len(agent_obs) == 1 and done_per_agent.get(agent_id):
                self._del_agent(agent_id)
                continue

            # Compute the correct lookback length to use for this agent's
            # SingleAgentEpisode.
            lookback = sum(
                s != self.SKIP_ENV_TS_TAG
                for s in self.env_t_to_agent_t[agent_id].get(
                    slice(-len_lookback_buffer_per_agent[agent_id], 0),
                    neg_indices_left_of_zero=True,
                )
            )
            # Try to figure out the module ID for this agent.
            # If not provided explicitly by the user that initializes this episode
            # object, try our mapping function.
            module_id = agent_module_ids.get(
                agent_id, self.agent_to_module_mapping_fn(agent_id, self)
            )
            # Create this agent's SingleAgentEpisode.
            sa_episode = SingleAgentEpisode(
                id_=(
                    agent_episode_ids.get(agent_id)
                    if agent_episode_ids is not None
                    else None
                ),
                agent_id=agent_id,
                module_id=module_id,
                multi_agent_episode_id=self.id_,
                observations=agent_obs,
                observation_space=self.observation_space.get(agent_id),
                infos=infos_per_agent[agent_id],
                actions=actions_per_agent[agent_id],
                action_space=self.action_space.get(agent_id),
                rewards=rewards_per_agent[agent_id],
                extra_model_outputs=(
                    {
                        k: [i[k] for i in extra_model_outputs_per_agent[agent_id]]
                        for k in extra_model_outputs_per_agent[agent_id][0].keys()
                    }
                    if extra_model_outputs_per_agent[agent_id]
                    else None
                ),
                terminated=terminateds.get(agent_id, False),
                truncated=truncateds.get(agent_id, False),
                t_started=self.agent_t_started[agent_id],
                len_lookback_buffer=lookback,
            )
            # .. and store it.
            self.agent_episodes[agent_id] = sa_episode

    def _get(
        self,
        *,
        what,
        indices,
        agent_ids=None,
        env_steps=True,
        neg_indices_left_of_zero=False,
        fill=None,
        one_hot_discrete=False,
        return_list=False,
        extra_model_outputs_key=None,
    ):
        agent_ids = set(force_list(agent_ids)) or self.agent_ids

        kwargs = dict(
            what=what,
            indices=indices,
            agent_ids=agent_ids,
            neg_indices_left_of_zero=neg_indices_left_of_zero,
            fill=fill,
            # Rewards and infos do not support one_hot_discrete option.
            one_hot_discrete=dict(
                {} if not one_hot_discrete else {"one_hot_discrete": one_hot_discrete}
            ),
            extra_model_outputs_key=extra_model_outputs_key,
        )

        # User specified agent timesteps (indices) -> Simply delegate everything
        # to the individual agents' SingleAgentEpisodes.
        if env_steps is False:
            if return_list:
                raise ValueError(
                    f"`MultiAgentEpisode.get_{what}()` can't be called with both "
                    "`env_steps=False` and `return_list=True`!"
                )
            return self._get_data_by_agent_steps(**kwargs)
        # User specified env timesteps (indices) -> We need to translate them for each
        # agent into agent-timesteps.
        # Return a list of individual per-env-timestep multi-agent dicts.
        elif return_list:
            return self._get_data_by_env_steps_as_list(**kwargs)
        # Return a single multi-agent dict with lists/arrays as leafs.
        else:
            return self._get_data_by_env_steps(**kwargs)

    def _get_data_by_agent_steps(
        self,
        *,
        what,
        indices,
        agent_ids,
        neg_indices_left_of_zero,
        fill,
        one_hot_discrete,
        extra_model_outputs_key,
    ):
        ret = {}
        for agent_id, sa_episode in self.agent_episodes.items():
            if agent_id not in agent_ids:
                continue
            inf_lookback_buffer = getattr(sa_episode, what)
            hanging_val = self._get_hanging_value(what, agent_id)
            if extra_model_outputs_key is not None:
                inf_lookback_buffer = inf_lookback_buffer[extra_model_outputs_key]
                hanging_val = hanging_val[extra_model_outputs_key]
            agent_value = inf_lookback_buffer.get(
                indices=indices,
                neg_indices_left_of_zero=neg_indices_left_of_zero,
                fill=fill,
                _add_last_ts_value=hanging_val,
                **one_hot_discrete,
            )
            if agent_value is None or agent_value == []:
                continue
            ret[agent_id] = agent_value
        return ret

    def _get_data_by_env_steps_as_list(
        self,
        *,
        what: str,
        indices: Union[int, slice, List[int]],
        agent_ids: Collection[AgentID],
        neg_indices_left_of_zero: bool = False,
        fill: Optional[Any] = None,
        one_hot_discrete: bool = False,
        extra_model_outputs_key: Optional[str] = None,
    ) -> List[MultiAgentDict]:
        """Returns data from the episode based on env step indices, as a list.

        The returned list contains n MultiAgentDict objects, one for each env timestep
        defined via `indices`.

        Args:
            what: A (str) descriptor of what data to collect. Must be one of
                "observations", "infos", "actions", "rewards", or "extra_model_outputs".
            indices: A single int is interpreted as an index, from which to return the
                individual data stored at this (env step) index.
                A list of ints is interpreted as a list of indices from which to gather
                individual data in a batch of size len(indices).
                A slice object is interpreted as a range of data to be returned.
                Thereby, negative indices by default are interpreted as "before the end"
                unless the `neg_indices_left_of_zero=True` option is used, in which case
                negative indices are interpreted as "before ts=0", meaning going back
                into the lookback buffer.
            agent_ids: A collection of AgentIDs to filter for. Only data for those
                agents will be returned, all other agents will be ignored.
            neg_indices_left_of_zero: If True, negative values in `indices` are
                interpreted as "before ts=0", meaning going back into the lookback
                buffer. For example, a buffer with data [4, 5, 6,  7, 8, 9],
                where [4, 5, 6] is the lookback buffer range (ts=0 item is 7), will
                respond to `get(-1, neg_indices_left_of_zero=True)` with `6` and to
                `get(slice(-2, 1), neg_indices_left_of_zero=True)` with `[5, 6,  7]`.
            fill: An optional float value to use for filling up the returned results at
                the boundaries. This filling only happens if the requested index range's
                start/stop boundaries exceed the buffer's boundaries (including the
                lookback buffer on the left side). This comes in very handy, if users
                don't want to worry about reaching such boundaries and want to zero-pad.
                For example, a buffer with data [10, 11,  12, 13, 14] and lookback
                buffer size of 2 (meaning `10` and `11` are part of the lookback buffer)
                will respond to `indices=slice(-7, -2)` and `fill=0.0`
                with `[0.0, 0.0, 10, 11, 12]`.
            one_hot_discrete: If True, will return one-hot vectors (instead of
                int-values) for those sub-components of a (possibly complex) space
                that are Discrete or MultiDiscrete. Note that if `fill=0` and the
                requested `indices` are out of the range of our data, the returned
                one-hot vectors will actually be zero-hot (all slots zero).
            extra_model_outputs_key: Only if what is "extra_model_outputs", this
                specifies the sub-key (str) inside the extra_model_outputs dict, e.g.
                STATE_OUT or ACTION_DIST_INPUTS.

        Returns:
            A list of MultiAgentDict, where each item in the list corresponds to one
            env timestep defined via `indices`.
        """

        # Collect indices for each agent first, so we can construct the list in
        # the next step.
        agent_indices = {}
        for agent_id in self.agent_episodes.keys():
            if agent_id not in agent_ids:
                continue
            agent_indices[agent_id] = self.env_t_to_agent_t[agent_id].get(
                indices,
                neg_indices_left_of_zero=neg_indices_left_of_zero,
                fill=self.SKIP_ENV_TS_TAG,
                # For those records where there is no "hanging" last timestep (all
                # other than obs and infos), we have to ignore the last entry in
                # the env_t_to_agent_t mappings.
                _ignore_last_ts=what not in ["observations", "infos"],
            )
        if not agent_indices:
            return []
        ret = []
        for i in range(len(next(iter(agent_indices.values())))):
            ret2 = {}
            for agent_id, idxes in agent_indices.items():
                hanging_val = self._get_hanging_value(what, agent_id)
                (
                    inf_lookback_buffer,
                    indices_to_use,
                ) = self._get_inf_lookback_buffer_or_dict(
                    agent_id,
                    what,
                    extra_model_outputs_key,
                    hanging_val,
                    filter_for_skip_indices=idxes[i],
                )
                agent_value = self._get_single_agent_data_by_index(
                    what=what,
                    inf_lookback_buffer=inf_lookback_buffer,
                    agent_id=agent_id,
                    index_incl_lookback=indices_to_use,
                    fill=fill,
                    one_hot_discrete=one_hot_discrete,
                    hanging_val=hanging_val,
                    extra_model_outputs_key=extra_model_outputs_key,
                )
                if agent_value is not None:
                    ret2[agent_id] = agent_value
            ret.append(ret2)
        return ret

    def _get_data_by_env_steps(
        self,
        *,
        what: str,
        indices: Union[int, slice, List[int]],
        agent_ids: Collection[AgentID],
        neg_indices_left_of_zero: bool = False,
        fill: Optional[Any] = None,
        one_hot_discrete: bool = False,
        extra_model_outputs_key: Optional[str] = None,
    ) -> MultiAgentDict:
        """Returns data from the episode based on env step indices, as a MultiAgentDict.

        The returned dict maps AgentID keys to individual or batched values, where the
        batch size matches the env timesteps defined via `indices`.

        Args:
            what: A (str) descriptor of what data to collect. Must be one of
                "observations", "infos", "actions", "rewards", or "extra_model_outputs".
            indices: A single int is interpreted as an index, from which to return the
                individual data stored at this (env step) index.
                A list of ints is interpreted as a list of indices from which to gather
                individual data in a batch of size len(indices).
                A slice object is interpreted as a range of data to be returned.
                Thereby, negative indices by default are interpreted as "before the end"
                unless the `neg_indices_left_of_zero=True` option is used, in which case
                negative indices are interpreted as "before ts=0", meaning going back
                into the lookback buffer.
            agent_ids: A collection of AgentIDs to filter for. Only data for those
                agents will be returned, all other agents will be ignored.
            neg_indices_left_of_zero: If True, negative values in `indices` are
                interpreted as "before ts=0", meaning going back into the lookback
                buffer. For example, a buffer with data [4, 5, 6,  7, 8, 9],
                where [4, 5, 6] is the lookback buffer range (ts=0 item is 7), will
                respond to `get(-1, neg_indices_left_of_zero=True)` with `6` and to
                `get(slice(-2, 1), neg_indices_left_of_zero=True)` with `[5, 6,  7]`.
            fill: An optional float value to use for filling up the returned results at
                the boundaries. This filling only happens if the requested index range's
                start/stop boundaries exceed the buffer's boundaries (including the
                lookback buffer on the left side). This comes in very handy, if users
                don't want to worry about reaching such boundaries and want to zero-pad.
                For example, a buffer with data [10, 11,  12, 13, 14] and lookback
                buffer size of 2 (meaning `10` and `11` are part of the lookback buffer)
                will respond to `indices=slice(-7, -2)` and `fill=0.0`
                with `[0.0, 0.0, 10, 11, 12]`.
            one_hot_discrete: If True, will return one-hot vectors (instead of
                int-values) for those sub-components of a (possibly complex) space
                that are Discrete or MultiDiscrete. Note that if `fill=0` and the
                requested `indices` are out of the range of our data, the returned
                one-hot vectors will actually be zero-hot (all slots zero).
            extra_model_outputs_key: Only if what is "extra_model_outputs", this
                specifies the sub-key (str) inside the extra_model_outputs dict, e.g.
                STATE_OUT or ACTION_DIST_INPUTS.

        Returns:
            A single MultiAgentDict with individual leaf-values (in case `indices` is an
            int), or batched leaf-data (in case `indices` is a list of ints or a slice
            object). In the latter case, the batch size matches the env timesteps
            defined via `indices`.
        """
        ignore_last_ts = what not in ["observations", "infos"]
        ret = {}
        for agent_id, sa_episode in self.agent_episodes.items():
            if agent_id not in agent_ids:
                continue
            hanging_val = self._get_hanging_value(what, agent_id)
            agent_indices = self.env_t_to_agent_t[agent_id].get(
                indices,
                neg_indices_left_of_zero=neg_indices_left_of_zero,
                fill=self.SKIP_ENV_TS_TAG if fill is not None else None,
                # For those records where there is no "hanging" last timestep (all
                # other than obs and infos), we have to ignore the last entry in
                # the env_t_to_agent_t mappings.
                _ignore_last_ts=ignore_last_ts,
            )
            inf_lookback_buffer, agent_indices = self._get_inf_lookback_buffer_or_dict(
                agent_id,
                what,
                extra_model_outputs_key,
                hanging_val,
                filter_for_skip_indices=agent_indices,
            )
            if isinstance(agent_indices, list):
                agent_values = self._get_single_agent_data_by_env_step_indices(
                    what=what,
                    agent_id=agent_id,
                    indices_incl_lookback=agent_indices,
                    fill=fill,
                    one_hot_discrete=one_hot_discrete,
                    hanging_val=hanging_val,
                    extra_model_outputs_key=extra_model_outputs_key,
                )
                if len(agent_values) > 0:
                    ret[agent_id] = agent_values
            else:
                agent_values = self._get_single_agent_data_by_index(
                    what=what,
                    inf_lookback_buffer=inf_lookback_buffer,
                    agent_id=agent_id,
                    index_incl_lookback=agent_indices,
                    fill=fill,
                    one_hot_discrete=one_hot_discrete,
                    hanging_val=hanging_val,
                    extra_model_outputs_key=extra_model_outputs_key,
                )
                if agent_values is not None:
                    ret[agent_id] = agent_values
        return ret

    def _get_single_agent_data_by_index(
        self,
        *,
        what: str,
        inf_lookback_buffer: InfiniteLookbackBuffer,
        agent_id: AgentID,
        index_incl_lookback: Union[int, str],
        fill: Optional[Any] = None,
        one_hot_discrete: bool = False,
        extra_model_outputs_key: Optional[str] = None,
        hanging_val: Optional[Any] = None,
    ) -> Any:
        """Returns single data item from the episode based on given (env step) index.

        Args:
            what: A (str) descriptor of what data to collect. Must be one of
                "observations", "infos", "actions", "rewards", or "extra_model_outputs".
            inf_lookback_buffer: The InfiniteLookbackBuffer to use for extracting the
                data.
            index_incl_lookback: An int specifying, which index to pull from the given
                `inf_lookback_buffer`, but disregarding the special logic of the
                lookback buffer. Meaning if the `index_incl_lookback` is 0, then the
                first value in the lookback buffer should be returned, not the first
                value after the lookback buffer (which would be normal behavior for
                pulling items from an InfiniteLookbackBuffer object).
                If the value is `self.SKIP_ENV_TS_TAG`, either None is returned (if
                `fill` is None) or the provided `fill` value.
            agent_id: The individual agent ID to pull data for. Used to lookup the
                `SingleAgentEpisode` object for this agent in `self`.
            fill: An optional float value to use for filling up the returned results at
                the boundaries. This filling only happens if the requested index range's
                start/stop boundaries exceed the buffer's boundaries (including the
                lookback buffer on the left side). This comes in very handy, if users
                don't want to worry about reaching such boundaries and want to zero-pad.
                For example, a buffer with data [10, 11,  12, 13, 14] and lookback
                buffer size of 2 (meaning `10` and `11` are part of the lookback buffer)
                will respond to `index_incl_lookback=-6` and `fill=0.0`
                with `0.0`.
            one_hot_discrete: If True, will return one-hot vectors (instead of
                int-values) for those sub-components of a (possibly complex) space
                that are Discrete or MultiDiscrete. Note that if `fill=0` and the
                requested `index_incl_lookback` is out of the range of our data, the
                returned one-hot vectors will actually be zero-hot (all slots zero).
            extra_model_outputs_key: Only if what is "extra_model_outputs", this
                specifies the sub-key (str) inside the extra_model_outputs dict, e.g.
                STATE_OUT or ACTION_DIST_INPUTS.
            hanging_val: In case we are pulling actions, rewards, or extra_model_outputs
                data, there might be information "hanging" (cached). For example,
                if an agent receives an observation o0 and then immediately sends an
                action a0 back, but then does NOT immediately reveive a next
                observation, a0 is now cached (not fully logged yet with this
                episode). The currently cached value must be provided here to be able
                to return it in case the index is -1 (most recent timestep).

        Returns:
            A data item corresponding to the provided args.
        """
        sa_episode = self.agent_episodes[agent_id]

        if index_incl_lookback == self.SKIP_ENV_TS_TAG:
            # We don't want to fill -> Skip this agent.
            if fill is None:
                return
            # Provide filled value for this agent.
            return getattr(sa_episode, f"get_{what}")(
                indices=1000000000000,
                neg_indices_left_of_zero=False,
                fill=fill,
                **dict(
                    {}
                    if extra_model_outputs_key is None
                    else {"key": extra_model_outputs_key}
                ),
                **one_hot_discrete,
            )
        # No skip timestep -> Provide value at given index for this agent.
        else:
            if what == "extra_model_outputs":
                # Special case: extra_model_outputs and key=None (return all keys as
                # a dict). Note that `inf_lookback_buffer` is NOT an infinite lookback
                # buffer, but a dict mapping keys to individual infinite lookback
                # buffers.
                if extra_model_outputs_key is None:
                    return {
                        key: sub_buffer.get(
                            indices=index_incl_lookback - sub_buffer.lookback,
                            neg_indices_left_of_zero=True,
                            fill=fill,
                            _add_last_ts_value=hanging_val,
                            **one_hot_discrete,
                        )
                        for key, sub_buffer in inf_lookback_buffer.items()
                    }

            # Extract data directly from the infinite lookback buffer object.
            return inf_lookback_buffer.get(
                indices=index_incl_lookback - inf_lookback_buffer.lookback,
                neg_indices_left_of_zero=True,
                fill=fill,
                _add_last_ts_value=hanging_val,
                **one_hot_discrete,
            )

    def _get_single_agent_data_by_env_step_indices(
        self,
        *,
        what: str,
        agent_id: AgentID,
        indices_incl_lookback: Union[int, str],
        fill: Optional[Any] = None,
        one_hot_discrete: bool = False,
        extra_model_outputs_key: Optional[str] = None,
        hanging_val: Optional[Any] = None,
    ) -> Any:
        """Returns single data item from the episode based on given (env step) indices.

        The returned data item will have a batch size that matches the env timesteps
        defined via `indices_incl_lookback`.

        Args:
            what: A (str) descriptor of what data to collect. Must be one of
                "observations", "infos", "actions", "rewards", or "extra_model_outputs".
            indices_incl_lookback: A list of ints specifying, which indices
                to pull from the InfiniteLookbackBuffer defined by `agent_id` and `what`
                (and maybe `extra_model_outputs_key`). Note that these indices
                disregard the special logic of the lookback buffer. Meaning if one
                index in `indices_incl_lookback` is 0, then the first value in the
                lookback buffer should be returned, not the first value after the
                lookback buffer (which would be normal behavior for pulling items from
                an `InfiniteLookbackBuffer` object).
            agent_id: The individual agent ID to pull data for. Used to lookup the
                `SingleAgentEpisode` object for this agent in `self`.
            fill: An optional float value to use for filling up the returned results at
                the boundaries. This filling only happens if the requested index range's
                start/stop boundaries exceed the buffer's boundaries (including the
                lookback buffer on the left side). This comes in very handy, if users
                don't want to worry about reaching such boundaries and want to zero-pad.
                For example, a buffer with data [10, 11,  12, 13, 14] and lookback
                buffer size of 2 (meaning `10` and `11` are part of the lookback buffer)
                will respond to `indices_incl_lookback=[-1, -2, 0]` and `fill=0.0`
                with `[0.0, 0.0, 10]`.
            one_hot_discrete: If True, will return one-hot vectors (instead of
                int-values) for those sub-components of a (possibly complex) space
                that are Discrete or MultiDiscrete. Note that if `fill=0` and the
                requested `indices_incl_lookback` are out of the range of our data, the
                returned one-hot vectors will actually be zero-hot (all slots zero).
            extra_model_outputs_key: Only if what is "extra_model_outputs", this
                specifies the sub-key (str) inside the extra_model_outputs dict, e.g.
                STATE_OUT or ACTION_DIST_INPUTS.
            hanging_val: In case we are pulling actions, rewards, or extra_model_outputs
                data, there might be information "hanging" (cached). For example,
                if an agent receives an observation o0 and then immediately sends an
                action a0 back, but then does NOT immediately reveive a next
                observation, a0 is now cached (not fully logged yet with this
                episode). The currently cached value must be provided here to be able
                to return it in case the index is -1 (most recent timestep).

        Returns:
            A data item corresponding to the provided args.
        """
        sa_episode = self.agent_episodes[agent_id]

        inf_lookback_buffer = getattr(sa_episode, what)
        if extra_model_outputs_key is not None:
            inf_lookback_buffer = inf_lookback_buffer[extra_model_outputs_key]

        # If there are self.SKIP_ENV_TS_TAG items in `indices_incl_lookback` and user
        # wants to fill these (together with outside-episode-bounds indices) ->
        # Provide these skipped timesteps as filled values.
        if self.SKIP_ENV_TS_TAG in indices_incl_lookback and fill is not None:
            single_fill_value = inf_lookback_buffer.get(
                indices=1000000000000,
                neg_indices_left_of_zero=False,
                fill=fill,
                **one_hot_discrete,
            )
            ret = []
            for i in indices_incl_lookback:
                if i == self.SKIP_ENV_TS_TAG:
                    ret.append(single_fill_value)
                else:
                    ret.append(
                        inf_lookback_buffer.get(
                            indices=i - getattr(sa_episode, what).lookback,
                            neg_indices_left_of_zero=True,
                            fill=fill,
                            _add_last_ts_value=hanging_val,
                            **one_hot_discrete,
                        )
                    )
            if self.is_finalized:
                ret = batch(ret)
        else:
            # Filter these indices out up front.
            indices = [
                i - inf_lookback_buffer.lookback
                for i in indices_incl_lookback
                if i != self.SKIP_ENV_TS_TAG
            ]
            ret = inf_lookback_buffer.get(
                indices=indices,
                neg_indices_left_of_zero=True,
                fill=fill,
                _add_last_ts_value=hanging_val,
                **one_hot_discrete,
            )
        return ret

    def _get_hanging_value(self, what: str, agent_id: AgentID) -> Any:
        """Returns the hanging action/reward/extra_model_outputs for given agent."""
        if what == "actions":
            return self._hanging_actions_end.get(agent_id)
        elif what == "extra_model_outputs":
            return self._hanging_extra_model_outputs_end.get(agent_id)
        elif what == "rewards":
            return self._hanging_rewards_end.get(agent_id)

    def _copy_hanging(self, agent_id: AgentID, other: "MultiAgentEpisode") -> None:
        """Copies hanging action, reward, extra_model_outputs from `other` to `self."""
        if agent_id in other._hanging_actions_begin:
            self._hanging_actions_begin[agent_id] = copy.deepcopy(
                other._hanging_actions_begin[agent_id]
            )
            self._hanging_rewards_begin[agent_id] = other._hanging_rewards_begin[
                agent_id
            ]
            self._hanging_extra_model_outputs_begin[agent_id] = copy.deepcopy(
                other._hanging_extra_model_outputs_begin[agent_id]
            )
        if agent_id in other._hanging_actions_end:
            self._hanging_actions_end[agent_id] = copy.deepcopy(
                other._hanging_actions_end[agent_id]
            )
            self._hanging_rewards_end[agent_id] = other._hanging_rewards_end[agent_id]
            self._hanging_extra_model_outputs_end[agent_id] = copy.deepcopy(
                other._hanging_extra_model_outputs_end[agent_id]
            )

    def _del_hanging(self, agent_id: AgentID) -> None:
        """Deletes all hanging action, reward, extra_model_outputs of given agent."""
        self._hanging_actions_begin.pop(agent_id, None)
        self._hanging_extra_model_outputs_begin.pop(agent_id, None)
        self._hanging_rewards_begin.pop(agent_id, None)

        self._hanging_actions_end.pop(agent_id, None)
        self._hanging_extra_model_outputs_end.pop(agent_id, None)
        self._hanging_rewards_end.pop(agent_id, None)

    def _del_agent(self, agent_id: AgentID) -> None:
        """Deletes all data of given agent from this episode."""
        self._del_hanging(agent_id)
        self.agent_episodes.pop(agent_id, None)
        self.agent_ids.discard(agent_id)
        self.env_t_to_agent_t.pop(agent_id, None)
        self._agent_to_module_mapping.pop(agent_id, None)
        self.agent_t_started.pop(agent_id, None)

    def _get_inf_lookback_buffer_or_dict(
        self,
        agent_id: AgentID,
        what: str,
        extra_model_outputs_key: Optional[str] = None,
        hanging_val: Optional[Any] = None,
        filter_for_skip_indices=None,
    ):
        """Returns a single InfiniteLookbackBuffer or a dict of such.

        In case `what` is "extra_model_outputs" AND `extra_model_outputs_key` is None,
        a dict is returned. In all other cases, a single InfiniteLookbackBuffer is
        returned.
        """
        inf_lookback_buffer_or_dict = inf_lookback_buffer = getattr(
            self.agent_episodes[agent_id], what
        )
        if what == "extra_model_outputs":
            if extra_model_outputs_key is not None:
                inf_lookback_buffer = inf_lookback_buffer_or_dict[
                    extra_model_outputs_key
                ]
            elif inf_lookback_buffer_or_dict:
                inf_lookback_buffer = next(iter(inf_lookback_buffer_or_dict.values()))
            elif filter_for_skip_indices is not None:
                return inf_lookback_buffer_or_dict, filter_for_skip_indices
            else:
                return inf_lookback_buffer_or_dict

        if filter_for_skip_indices is not None:
            inf_lookback_buffer_len = (
                len(inf_lookback_buffer)
                + inf_lookback_buffer.lookback
                + (hanging_val is not None)
            )
            ignore_last_ts = what not in ["observations", "infos"]
            if isinstance(filter_for_skip_indices, list):
                filter_for_skip_indices = [
                    "S" if ignore_last_ts and i == inf_lookback_buffer_len else i
                    for i in filter_for_skip_indices
                ]
            elif ignore_last_ts and filter_for_skip_indices == inf_lookback_buffer_len:
                filter_for_skip_indices = "S"
            return inf_lookback_buffer_or_dict, filter_for_skip_indices
        else:
            return inf_lookback_buffer_or_dict<|MERGE_RESOLUTION|>--- conflicted
+++ resolved
@@ -263,24 +263,10 @@
             len_lookback_buffer=len_lookback_buffer,
         )
 
-<<<<<<< HEAD
-        # TODO (sven): Remove this in favor of logging render images from an env inside
-        #  custom callbacks and using a to-be-designed metrics logger. Render images
-        #  from the env should NOT be stored in an episode (b/c they have nothing to do
-        #  with the data to be learned from, which should be the only thing an episode
-        #  has to be concerned with).
-        # RGB uint8 images from rendering the env.
-        assert render_images is None or observations is not None
-        self.render_images: Union[List[np.ndarray], List[object]] = (
-            [] if render_images is None else render_images
-        )
-
         # Caches for temporary per-timestep data. May be used to store custom metrics
         # from within a callback for the ongoing episode (e.g. render images).
         self._temporary_timestep_data = defaultdict(list)
 
-=======
->>>>>>> eec64b2d
         # Keep timer stats on deltas between steps.
         self._start_time = None
         self._last_step_time = None
