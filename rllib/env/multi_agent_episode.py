--- conflicted
+++ resolved
@@ -1465,13 +1465,9 @@
             terminateds=terminateds,
             truncateds=truncateds,
             len_lookback_buffer=ref_lookback,
-<<<<<<< HEAD
-            agent_episode_ids={aid: eid for aid, eid in self.agent_episodes.items()},
-=======
             agent_episode_ids={
                 aid: eid.id_ for aid, eid in self.agent_episodes.items()
             },
->>>>>>> 842bbcf4
             agent_module_ids=self._agent_to_module_mapping,
             agent_to_module_mapping_fn=self.agent_to_module_mapping_fn,
         )
@@ -1500,8 +1496,6 @@
         )
         return self.env_t - self.env_t_started
 
-<<<<<<< HEAD
-=======
     def __repr__(self):
         sa_eps_returns = {
             aid: sa_eps.get_return() for aid, sa_eps in self.agent_episodes.items()
@@ -1533,7 +1527,6 @@
         # Join all components into a final string
         return header + "\n".join(rows)
 
->>>>>>> 842bbcf4
     def get_state(self) -> Dict[str, Any]:
         """Returns the state of a multi-agent episode.
 
@@ -1693,18 +1686,6 @@
         """
         return sum(len(eps) for eps in self.agent_episodes.values())
 
-<<<<<<< HEAD
-    def __repr__(self):
-        sa_eps_returns = {
-            aid: sa_eps.get_return() for aid, sa_eps in self.agent_episodes.items()
-        }
-        return (
-            f"MAEps(len={len(self)} done={self.is_done} "
-            f"Rs={sa_eps_returns} id_={self.id_})"
-        )
-
-=======
->>>>>>> 842bbcf4
     def __getitem__(self, item: slice) -> "MultiAgentEpisode":
         """Enable squared bracket indexing- and slicing syntax, e.g. episode[-4:]."""
         if isinstance(item, slice):
