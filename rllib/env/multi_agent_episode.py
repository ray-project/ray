--- conflicted
+++ resolved
@@ -863,20 +863,11 @@
             len_lookback_buffer="auto",
         )
 
-<<<<<<< HEAD
         # Copy over the hanging (end) values into the hanging (begin) chaches of the
         # successor.
         successor._hanging_actions_begin = copy.deepcopy(self._hanging_actions_end)
         successor._hanging_rewards_begin = self._hanging_rewards_end.copy()
         successor._hanging_extra_model_outputs_begin = copy.deepcopy(
-=======
-        # Copy over the current hanging values.
-        # TODO (sven): These should go into `_begin` instead (follow up PR, in which
-        #  we'll fix the behavior of `cut()`).
-        successor._hanging_actions_end = copy.deepcopy(self._hanging_actions_end)
-        successor._hanging_rewards_end = self._hanging_rewards_end.copy()
-        successor._hanging_extra_model_outputs_end = copy.deepcopy(
->>>>>>> 9bebefb1
             self._hanging_extra_model_outputs_end
         )
 
@@ -1644,22 +1635,17 @@
 
     def get_return(
         self,
-        consider_hanging_rewards: bool = False,
+        include_hanging_rewards: bool = False,
     ) -> float:
         """Returns all-agent return.
 
         Args:
-            consider_hanging_rewards: Whether we should also consider
+            include_hanging_rewards: Whether we should also consider
                 hanging rewards wehn calculating the overall return. Agents might
                 have received partial rewards, i.e. rewards without an
-<<<<<<< HEAD
-                observation. These are stored to the cache for each agent and added up
-                until the next observation is received by that agent.
-=======
                 observation. These are stored in the "hanging" caches (begin and end)
                 for each agent and added up until the next observation is received by
                 that agent.
->>>>>>> 9bebefb1
 
         Returns:
             The sum of all single-agents' returns (maybe including the hanging
@@ -1668,12 +1654,9 @@
         env_return = sum(
             agent_eps.get_return() for agent_eps in self.agent_episodes.values()
         )
-        if consider_hanging_rewards:
-<<<<<<< HEAD
-=======
+        if include_hanging_rewards:
             for hanging_r in self._hanging_rewards_begin.values():
                 env_return += hanging_r
->>>>>>> 9bebefb1
             for hanging_r in self._hanging_rewards_end.values():
                 env_return += hanging_r
 
