from collections import defaultdict
import copy
from typing import (
    Any,
    Callable,
    Collection,
    DefaultDict,
    Dict,
    List,
    Optional,
    Set,
    Union,
)
import uuid

import gymnasium as gym
import numpy as np

from ray.rllib.env.single_agent_episode import SingleAgentEpisode
from ray.rllib.env.utils.infinite_lookback_buffer import InfiniteLookbackBuffer
from ray.rllib.policy.sample_batch import MultiAgentBatch
from ray.rllib.utils import force_list
from ray.rllib.utils.error import MultiAgentEnvError
from ray.rllib.utils.spaces.space_utils import batch
from ray.rllib.utils.typing import AgentID, ModuleID, MultiAgentDict
from ray.util.annotations import PublicAPI


# TODO (simon): Include cases in which the number of agents in an
# episode are shrinking or growing during the episode itself.
@PublicAPI(stability="alpha")
class MultiAgentEpisode:
    """Stores multi-agent episode data.

    The central attribute of the class is the timestep mapping
    `self.env_t_to_agent_t` that maps AgentIDs to their specific environment steps to
    the agent's own scale/timesteps.

    Each AgentID in the `MultiAgentEpisode` has its own `SingleAgentEpisode` object
    in which this agent's data is stored. Together with the env_t_to_agent_t mapping,
    we can extract information either on any individual agent's time scale or from
    the (global) multi-agent environment time scale.

    Extraction of data from a MultiAgentEpisode happens via the getter APIs, e.g.
    `get_observations()`, which work analogous to the ones implemented in the
    `SingleAgentEpisode` class.

    Note that recorded `terminateds`/`truncateds` come as simple
    `MultiAgentDict`s mapping AgentID to bools and thus have no assignment to a
    certain timestep (analogous to a SingleAgentEpisode's single `terminated/truncated`
    boolean flag). Instead we assign it to the last observation recorded.
    Theoretically, there could occur edge cases in some environments
    where an agent receives partial rewards and then terminates without
    a last observation. In these cases, we duplicate the last observation.

    Also, if no initial observation has been received yet for an agent, but
    some  rewards for this same agent already occurred, we delete the agent's data
    up to here, b/c there is nothing to learn from these "premature" rewards.
    """

    SKIP_ENV_TS_TAG = "S"

    def __init__(
        self,
        id_: Optional[str] = None,
        *,
        observations: Optional[List[MultiAgentDict]] = None,
        observation_space: Optional[gym.Space] = None,
        infos: Optional[List[MultiAgentDict]] = None,
        actions: Optional[List[MultiAgentDict]] = None,
        action_space: Optional[gym.Space] = None,
        rewards: Optional[List[MultiAgentDict]] = None,
        terminateds: Union[MultiAgentDict, bool] = False,
        truncateds: Union[MultiAgentDict, bool] = False,
        render_images: Optional[List[np.ndarray]] = None,
        extra_model_outputs: Optional[List[MultiAgentDict]] = None,
        env_t_started: Optional[int] = None,
        agent_t_started: Optional[Dict[AgentID, int]] = None,
        len_lookback_buffer: Union[int, str] = "auto",
        agent_episode_ids: Optional[Dict[AgentID, str]] = None,
        agent_module_ids: Optional[Dict[AgentID, ModuleID]] = None,
        agent_to_module_mapping_fn: Optional[
            Callable[[AgentID, "MultiAgentEpisode"], ModuleID]
        ] = None,
    ):
        """Initializes a `MultiAgentEpisode`.

        Args:
            id_: Optional. Either a string to identify an episode or None.
                If None, a hexadecimal id is created. In case of providing
                a string, make sure that it is unique, as episodes get
                concatenated via this string.
            observations: A list of dictionaries mapping agent IDs to observations.
                Can be None. If provided, should match all other episode data
                (actions, rewards, etc.) in terms of list lengths and agent IDs.
            observation_space: An optional gym.spaces.Dict mapping agent IDs to
                individual agents' spaces, which all (individual agents') observations
                should abide to. If not None and this MultiAgentEpisode is finalized
                (via the `self.finalize()` method), and data is appended or set, the new
                data will be checked for correctness.
            infos: A list of dictionaries mapping agent IDs to info dicts.
                Can be None. If provided, should match all other episode data
                (observations, rewards, etc.) in terms of list lengths and agent IDs.
            actions: A list of dictionaries mapping agent IDs to actions.
                Can be None. If provided, should match all other episode data
                (observations, rewards, etc.) in terms of list lengths and agent IDs.
            action_space: An optional gym.spaces.Dict mapping agent IDs to
                individual agents' spaces, which all (individual agents') actions
                should abide to. If not None and this MultiAgentEpisode is finalized
                (via the `self.finalize()` method), and data is appended or set, the new
                data will be checked for correctness.
            rewards: A list of dictionaries mapping agent IDs to rewards.
                Can be None. If provided, should match all other episode data
                (actions, rewards, etc.) in terms of list lengths and agent IDs.
            terminateds: A boolean defining if an environment has
                terminated OR a MultiAgentDict mapping individual agent ids
                to boolean flags indicating whether individual agents have terminated.
                A special __all__ key in these dicts indicates, whether the episode
                is terminated for all agents.
                The default is `False`, i.e. the episode has not been terminated.
            truncateds: A boolean defining if the environment has been
                truncated OR a MultiAgentDict mapping individual agent ids
                to boolean flags indicating whether individual agents have been
                truncated. A special __all__ key in these dicts indicates, whether the
                episode is truncated for all agents.
                The default is `False`, i.e. the episode has not been truncated.
            render_images: A list of RGB uint8 images from rendering
                the multi-agent environment.
            extra_model_outputs: A list of dictionaries mapping agent IDs to their
                corresponding extra model outputs. Each of these "outputs" is a dict
                mapping keys (str) to model output values, for example for
                `key=STATE_OUT`, the values would be the internal state outputs for
                that agent.
            env_t_started: The env timestep (int) that defines the starting point
                of the episode. This is only larger zero, if an already ongoing episode
                chunk is being created, for example by slicing an ongoing episode or
                by calling the `cut()` method on an ongoing episode.
            agent_t_started: A dict mapping AgentIDs to the respective agent's (local)
                timestep at which its SingleAgentEpisode chunk started.
            len_lookback_buffer: The size of the lookback buffers to keep in
                front of this Episode for each type of data (observations, actions,
                etc..). If larger 0, will interpret the first `len_lookback_buffer`
                items in each type of data as NOT part of this actual
                episode chunk, but instead serve as "historical" record that may be
                viewed and used to derive new data from. For example, it might be
                necessary to have a lookback buffer of four if you would like to do
                observation frame stacking and your episode has been cut and you are now
                operating on a new chunk (continuing from the cut one). Then, for the
                first 3 items, you would have to be able to look back into the old
                chunk's data.
                If `len_lookback_buffer` is "auto" (default), will interpret all
                provided data in the constructor as part of the lookback buffers.
            agent_episode_ids: An optional dict mapping AgentIDs
                to their corresponding `SingleAgentEpisode`. If None, each
                `SingleAgentEpisode` in `MultiAgentEpisode.agent_episodes`
                will generate a hexadecimal code. If a dictionary is provided
                make sure that IDs are unique as agents' `SingleAgentEpisode`s
                get concatenated or recreated by it.
            agent_module_ids: An optional dict mapping AgentIDs to their respective
                ModuleIDs (these mapping are always valid for an entire episode and
                thus won't change during the course of this episode). If a mapping from
                agent to module has already been provided via this dict, the (optional)
                `agent_to_module_mapping_fn` will NOT be used again to map the same
                agent (agents do not change their assigned module in the course of
                one episode).
            agent_to_module_mapping_fn: A callable taking an AgentID and a
                MultiAgentEpisode as args and returning a ModuleID. Used to map agents
                that have not been mapped yet (because they just entered this episode)
                to a ModuleID. The resulting ModuleID is only stored inside the agent's
                SingleAgentEpisode object.
        """
        self.id_: str = id_ or uuid.uuid4().hex
        if agent_to_module_mapping_fn is None:
            from ray.rllib.algorithms.algorithm_config import AlgorithmConfig

            agent_to_module_mapping_fn = (
                AlgorithmConfig.DEFAULT_AGENT_TO_MODULE_MAPPING_FN
            )
        self.agent_to_module_mapping_fn = agent_to_module_mapping_fn
        # In case a user - e.g. via callbacks - already forces a mapping to happen
        # via the `module_for()` API even before the agent has entered the episode
        # (and has its SingleAgentEpisode created), we store all aldeary done mappings
        # in this dict here.
        self._agent_to_module_mapping: Dict[AgentID, ModuleID] = {}

        # Lookback buffer length is not provided. Interpret all provided data as
        # lookback buffer.
        if len_lookback_buffer == "auto":
            len_lookback_buffer = len(rewards or [])

        self.observation_space = observation_space or {}
        self.action_space = action_space or {}

        terminateds = terminateds or {}
        truncateds = truncateds or {}

        # The global last timestep of the episode and the timesteps when this chunk
        # started (excluding a possible lookback buffer).
        self.env_t_started = env_t_started or 0
        self.env_t = (
            (len(rewards) if rewards is not None else 0)
            - len_lookback_buffer
            + self.env_t_started
        )
        self.agent_t_started = defaultdict(int, agent_t_started or {})

        # Keeps track of the correspondence between agent steps and environment steps.
        # Under each AgentID as key is a InfiniteLookbackBuffer with the following
        # data in it:
        # The indices of the items in the data represent environment timesteps,
        # starting from index=0 for the `env.reset()` and with each `env.step()` call
        # increase by 1.
        # The values behind these (env timestep) indices represent the agent timesteps
        # happening at these env timesteps and the special value of
        # `self.SKIP_ENV_TS_TAG` means that the agent did NOT step at the given env
        # timestep.
        # Thus, agents that are part of the reset obs, will start their mapping data
        # with a [0 ...], all other agents will start their mapping data with:
        # [self.SKIP_ENV_TS_TAG, ...].
        self.env_t_to_agent_t: DefaultDict[
            AgentID, InfiniteLookbackBuffer
        ] = defaultdict(InfiniteLookbackBuffer)

<<<<<<< HEAD
        # In the `MultiAgentEpisode` we need these buffers to keep track of actions,
        # that happen when an agent got observations and acted, but did not receive
        # a next observation, yet. In this case we buffer the action, add the rewards,
        # and record `is_terminated/is_truncated` until the next observation is
        # received.
        self._agent_buffered_actions = {}
        self._agent_buffered_extra_model_outputs = defaultdict(dict)
        self._agent_buffered_rewards = defaultdict(float)
=======
        # Create caches for hanging actions/rewards/extra_model_outputs.
        # When an agent gets an observation (and then sends an action), but does not
        # receive immediately a next observation, we store the "hanging" action (and
        # related rewards and extra model outputs) in the caches postfixed w/ `_end`
        # until the next observation is received.
        self._hanging_actions_end = {}
        self._hanging_extra_model_outputs_end = defaultdict(dict)
        self._hanging_rewards_end = defaultdict(float)

        # In case of a `cut()` or `slice()`, we also need to store the hanging actions,
        # rewards, and extra model outputs that were already "hanging" in preceeding
        # episode slice.
        self._hanging_actions_begin = {}
        self._hanging_extra_model_outputs_begin = defaultdict(dict)
        self._hanging_rewards_begin = defaultdict(float)
>>>>>>> 61ef56f4

        # If this is an ongoing episode than the last `__all__` should be `False`
        self.is_terminated: bool = (
            terminateds
            if isinstance(terminateds, bool)
            else terminateds.get("__all__", False)
        )

        # If this is an ongoing episode than the last `__all__` should be `False`
        self.is_truncated: bool = (
            truncateds
            if isinstance(truncateds, bool)
            else truncateds.get("__all__", False)
        )

        # The individual agent SingleAgentEpisode objects.
        self.agent_episodes: Dict[AgentID, SingleAgentEpisode] = {}
        self._init_single_agent_episodes(
            agent_module_ids=agent_module_ids,
            agent_episode_ids=agent_episode_ids,
            observations=observations,
            infos=infos,
            actions=actions,
            rewards=rewards,
            terminateds=terminateds,
            truncateds=truncateds,
            extra_model_outputs=extra_model_outputs,
            len_lookback_buffer=len_lookback_buffer,
        )

        # TODO (sven): Remove this in favor of logging render images from an env inside
        #  custom callbacks and using a to-be-designed metrics logger. Render images
        #  from the env should NOT be stored in an episode (b/c they have nothing to do
        #  with the data to be learned from, which should be the only thing an episode
        #  has to be concerned with).
        # RGB uint8 images from rendering the env.
        assert render_images is None or observations is not None
        self.render_images: Union[List[np.ndarray], List[object]] = (
            [] if render_images is None else render_images
        )

        # Validate ourselves.
        self.validate()

    def add_env_reset(
        self,
        *,
        observations: MultiAgentDict,
        infos: Optional[MultiAgentDict] = None,
        render_image: Optional[np.ndarray] = None,
    ) -> None:
        """Stores initial observation.

        Args:
            observations: A dictionary mapping agent IDs to initial observations.
                Note that some agents may not have an initial observation.
            infos: A dictionary mapping agent IDs to initial info dicts.
                Note that some agents may not have an initial info dict. If not None,
                the agent IDs in `infos` must be a subset of those in `observations`
                meaning it would not be allowed to have an agent with an info dict,
                but not with an observation.
            render_image: A (global) RGB uint8 image from rendering the environment
                (for all agents).
        """
        assert not self.is_done
        # Assume that this episode is completely empty and has not stepped yet.
        # Leave self.env_t (and self.env_t_started) at 0.
        assert self.env_t == self.env_t_started == 0
        infos = infos or {}

        # Note that we store the render images into the `MultiAgentEpisode`
        # instead into each `SingleAgentEpisode`.
        if render_image is not None:
            self.render_images.append(render_image)

        # Note, all agents will have an initial observation, some may have an initial
        # info dict as well.
        for agent_id, agent_obs in observations.items():
            # Update env_t_to_agent_t mapping (all agents that are part of the reset
            # obs have their first mapping 0 (env_t) -> 0 (agent_t)).
            self.env_t_to_agent_t[agent_id].append(0)
            # Create SingleAgentEpisode, if necessary.
            if agent_id not in self.agent_episodes:
                self.agent_episodes[agent_id] = SingleAgentEpisode(
                    agent_id=agent_id,
                    module_id=self.module_for(agent_id),
                    multi_agent_episode_id=self.id_,
                    observation_space=self.observation_space.get(agent_id),
                    action_space=self.action_space.get(agent_id),
                )
            # Add initial observations (and infos) to the agent's episode.
            self.agent_episodes[agent_id].add_env_reset(
                observation=agent_obs,
                infos=infos.get(agent_id),
            )

    def add_env_step(
        self,
        observations: MultiAgentDict,
        actions: MultiAgentDict,
        rewards: MultiAgentDict,
        infos: Optional[MultiAgentDict] = None,
        *,
        terminateds: Optional[MultiAgentDict] = None,
        truncateds: Optional[MultiAgentDict] = None,
        render_image: Optional[np.ndarray] = None,
        extra_model_outputs: Optional[MultiAgentDict] = None,
    ) -> None:
        """Adds a timestep to the episode.

        Args:
            observations: A dictionary mapping agent IDs to their corresponding
                next observations. Note that some agents may not have stepped at this
                timestep.
            actions: Mandatory. A dictionary mapping agent IDs to their
                corresponding actions. Note that some agents may not have stepped at
                this timestep.
            rewards: Mandatory. A dictionary mapping agent IDs to their
                corresponding observations. Note that some agents may not have stepped
                at this timestep.
            infos: A dictionary mapping agent IDs to their
                corresponding info. Note that some agents may not have stepped at this
                timestep.
            terminateds: A dictionary mapping agent IDs to their `terminated` flags,
                indicating, whether the environment has been terminated for them.
                A special `__all__` key indicates that the episode is terminated for
                all agent IDs.
            terminateds: A dictionary mapping agent IDs to their `truncated` flags,
                indicating, whether the environment has been truncated for them.
                A special `__all__` key indicates that the episode is `truncated` for
                all agent IDs.
            render_image: An RGB uint8 image from rendering the environment.
            extra_model_outputs: A dictionary mapping agent IDs to their
                corresponding specific model outputs (also in a dictionary; e.g.
                `vf_preds` for PPO).
        """
        # Cannot add data to an already done episode.
        if self.is_done:
            raise MultiAgentEnvError(
                "Cannot call `add_env_step` on a MultiAgentEpisode that is already "
                "done!"
            )

        infos = infos or {}
        terminateds = terminateds or {}
        truncateds = truncateds or {}
        extra_model_outputs = extra_model_outputs or {}

        # Increase (global) env step by one.
        self.env_t += 1

        # TODO (sven, simon): Will there still be an `__all__` that is
        #  terminated or truncated?
        # TODO (simon): Maybe allow user to not provide this and then `__all__` is
        #  False?
        self.is_terminated = terminateds.get("__all__", False)
        self.is_truncated = truncateds.get("__all__", False)

        # Note that we store the render images into the `MultiAgentEpisode`
        # instead of storing them into each `SingleAgentEpisode`.
        if render_image is not None:
            self.render_images.append(render_image)

        # For all agents that are not stepping in this env step, but that are not done
        # yet -> Add a skip tag to their env- to agent-step mappings.
        stepped_agent_ids = set(observations.keys())
        for agent_id, env_t_to_agent_t in self.env_t_to_agent_t.items():
            if agent_id not in stepped_agent_ids:
                env_t_to_agent_t.append(self.SKIP_ENV_TS_TAG)

        # Loop through all agent IDs that we received data for in this step:
        # Those found in observations, actions, and rewards.
        agent_ids_with_data = (
            set(observations.keys())
            | set(actions.keys())
            | set(rewards.keys())
            | set(terminateds.keys())
            | set(truncateds.keys())
            | set(
                self.agent_episodes.keys()
                if terminateds.get("__all__") or truncateds.get("__all__")
                else set()
            )
        ) - {"__all__"}
        for agent_id in agent_ids_with_data:
            if agent_id not in self.agent_episodes:
                self.agent_episodes[agent_id] = SingleAgentEpisode(
                    agent_id=agent_id,
                    module_id=self.module_for(agent_id),
                    multi_agent_episode_id=self.id_,
                    observation_space=self.observation_space.get(agent_id),
                    action_space=self.action_space.get(agent_id),
                )
            sa_episode: SingleAgentEpisode = self.agent_episodes[agent_id]

            # Collect value to be passed (at end of for-loop) into `add_env_step()`
            # call.
            _observation = observations.get(agent_id)
            _action = actions.get(agent_id)
            _reward = rewards.get(agent_id)
            _infos = infos.get(agent_id)
            _terminated = terminateds.get(agent_id, False) or self.is_terminated
            _truncated = truncateds.get(agent_id, False) or self.is_truncated
            _extra_model_outputs = extra_model_outputs.get(agent_id)

            # The value to place into the env- to agent-step map for this agent ID.
            # _agent_step = self.SKIP_ENV_TS_TAG

            # Agents, whose SingleAgentEpisode had already been done before this
            # step should NOT have received any data in this step.
            if sa_episode.is_done and any(
                v is not None
                for v in [_observation, _action, _reward, _infos, _extra_model_outputs]
            ):
                raise MultiAgentEnvError(
                    f"Agent {agent_id} already had its `SingleAgentEpisode.is_done` "
                    f"set to True, but still received data in a following step! "
                    f"obs={_observation} act={_action} rew={_reward} info={_infos} "
                    f"extra_model_outputs={_extra_model_outputs}."
                )
            _reward = _reward or 0.0

            # CASE 1: A complete agent step is available (in one env step).
            # -------------------------------------------------------------
            # We have an observation and an action for this agent ->
            # Add the agent step to the single agent episode.
            # ... action -> next obs + reward ...
            if _observation is not None and _action is not None:
                if agent_id not in rewards:
                    raise MultiAgentEnvError(
                        f"Agent {agent_id} acted (and received next obs), but did NOT "
                        f"receive any reward from the env!"
                    )

            # CASE 2: Step gets completed with a hanging action OR first observation.
            # ------------------------------------------------------------------------
            # We have an observation, but no action ->
            # a) Action (and extra model outputs) must be hanging already. Also use
            # collected hanging rewards.
            # b) The observation is the first observation for this agent ID.
            elif _observation is not None and _action is None:
                _action = self._hanging_actions_end.pop(agent_id, None)

                # We have a hanging action (the agent had acted after the previous
                # observation, but the env had not responded - until now - with another
                # observation).
                # ...[hanging action] ... ... -> next obs + (reward)? ...
                if _action is not None:
                    # Get the extra model output if available.
                    _extra_model_outputs = self._hanging_extra_model_outputs_end.pop(
                        agent_id, None
                    )
                    _reward = self._hanging_rewards_end.pop(agent_id, 0.0) + _reward
                    # _agent_step = len(sa_episode)
                # First observation for this agent, we have no hanging action.
                # ... [done]? ... -> [1st obs for agent ID]
                else:
                    # The agent is already done -> The agent thus has never stepped once
                    # and we do not have to create a SingleAgentEpisode for it.
                    if _terminated or _truncated:
                        self._del_hanging(agent_id)
                        continue
                    # This must be the agent's initial observation.
                    else:
                        # Prepend n skip tags to this agent's mapping + the initial [0].
                        self.env_t_to_agent_t[agent_id].extend(
                            [self.SKIP_ENV_TS_TAG] * self.env_t + [0]
                        )
                        # Make `add_env_reset` call and continue with next agent.
                        sa_episode.add_env_reset(observation=_observation, infos=_infos)
                        continue

            # CASE 3: Step is started (by an action), but not completed (no next obs).
            # ------------------------------------------------------------------------
            # We have no observation, but we have a hanging action (used when we receive
            # the next obs for this agent in the future).
            elif agent_id not in observations and agent_id in actions:
                # Agent got truncated -> Error b/c we would need a last (truncation)
                # observation for this (otherwise, e.g. bootstrapping would not work).
                # [previous obs] [action] (hanging) ... ... [truncated]
                if _truncated:
                    raise MultiAgentEnvError(
                        f"Agent {agent_id} acted and then got truncated, but did NOT "
                        "receive a last (truncation) observation, required for e.g. "
                        "value function bootstrapping!"
                    )
                # Agent got terminated.
                # [previous obs] [action] (hanging) ... ... [terminated]
                elif _terminated:
                    # If the agent was terminated and no observation is provided,
                    # duplicate the previous one (this is a technical "fix" to properly
                    # complete the single agent episode; this last observation is never
                    # used for learning anyway).
                    _observation = sa_episode.get_observations(-1)
                    _infos = sa_episode.get_infos(-1)
                # Agent is still alive.
                # [previous obs] [action] (hanging) ...
                else:
                    # Hanging action, reward, and extra_model_outputs.
                    assert agent_id not in self._hanging_actions_end
                    self._hanging_actions_end[agent_id] = _action
                    self._hanging_rewards_end[agent_id] = _reward
                    self._hanging_extra_model_outputs_end[
                        agent_id
                    ] = _extra_model_outputs

            # CASE 4: Step has started in the past and is still ongoing (no observation,
            # no action).
            # --------------------------------------------------------------------------
            # Record reward and terminated/truncated flags.
            else:
                _action = self._hanging_actions_end.get(agent_id)

                # Agent is done.
                if _terminated or _truncated:
                    # If the agent has NOT stepped, we treat it as not being
                    # part of this episode.
                    # ... ... [other agents doing stuff] ... ... [agent done]
                    if _action is None:
                        self._del_hanging(agent_id)
                        continue

                    # Agent got truncated -> Error b/c we would need a last (truncation)
                    # observation for this (otherwise, e.g. bootstrapping would not
                    # work).
                    if _truncated:
                        raise MultiAgentEnvError(
                            f"Agent {agent_id} acted and then got truncated, but did "
                            "NOT receive a last (truncation) observation, required "
                            "for e.g. value function bootstrapping!"
                        )

                    # [obs] ... ... [hanging action] ... ... [done]
                    # If the agent was terminated and no observation is provided,
                    # duplicate the previous one (this is a technical "fix" to properly
                    # complete the single agent episode; this last observation is never
                    # used for learning anyway).
                    _observation = sa_episode.get_observations(-1)
                    _infos = sa_episode.get_infos(-1)
                    # `_action` is already `get` above. We don't need to pop out from
                    # the cache as it gets wiped out anyway below b/c the agent is
                    # done.
                    _extra_model_outputs = self._hanging_extra_model_outputs_end.pop(
                        agent_id, None
                    )
                    _reward = self._hanging_rewards_end.pop(agent_id, 0.0) + _reward
                # The agent is still alive, just add current reward to cache.
                else:
<<<<<<< HEAD
                    self._agent_buffered_rewards[agent_id] += _reward
=======
                    self._hanging_rewards_end[agent_id] = (
                        self._hanging_rewards_end.get(agent_id, 0.0) + _reward
                    )
>>>>>>> 61ef56f4

            # If agent is stepping, add timestep to `SingleAgentEpisode`.
            if _observation is not None:
                sa_episode.add_env_step(
                    observation=_observation,
                    action=_action,
                    reward=_reward,
                    infos=_infos,
                    terminated=_terminated,
                    truncated=_truncated,
                    extra_model_outputs=_extra_model_outputs,
                )
                # Update the env- to agent-step mapping.
                self.env_t_to_agent_t[agent_id].append(
                    len(sa_episode) + sa_episode.observations.lookback
                )

            # Agent is also done. -> Erase all hanging values for this agent
            # (they should be empty at this point anyways).
            if _terminated or _truncated:
                self._del_hanging(agent_id)

    def validate(self) -> None:
        """Validates the episode's data.

        This function ensures that the data stored to a `MultiAgentEpisode` is
        in order (e.g. that the correct number of observations, actions, rewards
        are there).
        """
        for eps in self.agent_episodes.values():
            eps.validate()

        # TODO (sven): Validate MultiAgentEpisode specifics, like the timestep mappings,
        #  action/reward caches, etc..

    @property
    def is_finalized(self) -> bool:
        """True, if the data in this episode is already stored as numpy arrays."""
        is_finalized = next(iter(self.agent_episodes.values())).is_finalized
        # Make sure that all single agent's episodes' `finalized` flags are the same.
        if not all(
            eps.is_finalized is is_finalized for eps in self.agent_episodes.values()
        ):
            raise RuntimeError(
                f"Only some SingleAgentEpisode objects in {self} are finalized (others "
                f"are not)!"
            )
        return is_finalized

    @property
    def is_done(self):
        """Whether the episode is actually done (terminated or truncated).

        A done episode cannot be continued via `self.add_env_step()` or being
        concatenated on its right-side with another episode chunk or being
        succeeded via `self.cut()`.

        Note that in a multi-agent environment this does not necessarily
        correspond to single agents having terminated or being truncated.

        `self.is_terminated` should be `True`, if all agents are terminated and
        `self.is_truncated` should be `True`, if all agents are truncated. If
        only one or more (but not all!) agents are `terminated/truncated the
        `MultiAgentEpisode.is_terminated/is_truncated` should be `False`. This
        information about single agent's terminated/truncated states can always
        be retrieved from the `SingleAgentEpisode`s inside the 'MultiAgentEpisode`
        one.

        If all agents are either terminated or truncated, but in a mixed fashion,
        i.e. some are terminated and others are truncated: This is currently
        undefined and could potentially be a problem (if a user really implemented
        such a multi-agent env that behaves this way).

        Returns:
            Boolean defining if an episode has either terminated or truncated.
        """
        return self.is_terminated or self.is_truncated

    def finalize(
        self,
        drop_zero_len_single_agent_episodes: bool = False,
    ) -> "MultiAgentEpisode":
        """Converts this Episode's list attributes to numpy arrays.

        This means in particular that this episodes' lists (per single agent) of
        (possibly complex) data (e.g. an agent having a dict obs space) will be
        converted to (possibly complex) structs, whose leafs are now numpy arrays.
        Each of these leaf numpy arrays will have the same length (batch dimension)
        as the length of the original lists.

        Note that Columns.INFOS are NEVER numpy'ized and will remain a list
        (normally, a list of the original, env-returned dicts). This is due to the
        heterogeneous nature of INFOS returned by envs, which would make it unwieldy to
        convert this information to numpy arrays.

        After calling this method, no further data may be added to this episode via
        the `self.add_env_step()` method.

        Examples:

        .. testcode::

            import numpy as np

            from ray.rllib.env.multi_agent_episode import MultiAgentEpisode
            from ray.rllib.env.tests.test_multi_agent_episode import (
                TestMultiAgentEpisode
            )

            # Create some multi-agent episode data.
            (
                observations,
                actions,
                rewards,
                terminateds,
                truncateds,
                infos,
            ) = TestMultiAgentEpisode._mock_multi_agent_records()
            # Define the agent ids.
            agent_ids = ["agent_1", "agent_2", "agent_3", "agent_4", "agent_5"]

            episode = MultiAgentEpisode(
                observations=observations,
                infos=infos,
                actions=actions,
                rewards=rewards,
                # Note: terminated/truncated have nothing to do with an episode
                # being `finalized` or not (via the `self.finalize()` method)!
                terminateds=terminateds,
                truncateds=truncateds,
                len_lookback_buffer=0,  # no lookback; all data is actually "in" episode
            )

            # Episode has not been finalized (numpy'ized) yet.
            assert not episode.is_finalized
            # We are still operating on lists.
            assert (
                episode.get_observations(
                    indices=[1],
                    agent_ids="agent_1",
                ) == {"agent_1": [1]}
            )

            # Let's finalize the episode.
            episode.finalize()
            assert episode.is_finalized

            # Everything is now numpy arrays (with 0-axis of size
            # B=[len of requested slice]).
            assert (
                isinstance(episode.get_observations(
                    indices=[1],
                    agent_ids="agent_1",
                )["agent_1"], np.ndarray)
            )

        Args:
            drop_zero_len_single_agent_episodes: If True, will remove from this
                episode all underlying SingleAgentEpisodes that have a len of 0
                (meaning that these SingleAgentEpisodes only have a reset obs as
                their data thus far, making them useless for learning anything from
                them).

        Returns:
             This `MultiAgentEpisode` object with the converted numpy data.
        """

        for agent_id, agent_eps in self.agent_episodes.copy().items():
            if len(agent_eps) == 0 and drop_zero_len_single_agent_episodes:
                del self.agent_episodes[agent_id]
            else:
                agent_eps.finalize()

        return self

    def concat_episode(self, other: "MultiAgentEpisode") -> None:
        """Adds the given `other` MultiAgentEpisode to the right side of self.

        In order for this to work, both chunks (`self` and `other`) must fit
        together. This is checked by the IDs (must be identical), the time step counters
        (`self.t` must be the same as `episode_chunk.t_started`), as well as the
        observations/infos at the concatenation boundaries (`self.observations[-1]`
        must match `episode_chunk.observations[0]`). Also, `self.is_done` must
        not be True, meaning `self.is_terminated` and `self.is_truncated` are both
        False.

        Args:
            other: The other `MultiAgentEpisode` to be concatenated to this one.

        Returns: A `MultiAgentEpisode` instance containing the concatenated data
            from both episodes (`self` and `other`).
        """
        # Make sure the IDs match.
        assert other.id_ == self.id_
        # NOTE (sven): This is what we agreed on. As the replay buffers must be
        # able to concatenate.
        assert not self.is_done
        # Make sure the timesteps match.
        assert self.env_t == other.env_t_started
        # Validate `other`.
        other.validate()

        # Concatenate the individual SingleAgentEpisodes from both chunks.
        all_agent_ids = set(self.agent_ids) | set(other.agent_ids)
        for agent_id in all_agent_ids:
            sa_episode = self.agent_episodes.get(agent_id)

            # If agent is only in the new episode chunk.
            if sa_episode is None:
                # Then store all agent data from the new episode chunk in self.
                self.agent_episodes[agent_id] = other.agent_episodes[agent_id]
                # Do not forget the env to agent timestep mapping.
                self.env_t_to_agent_t[agent_id] = other.env_t_to_agent_t[agent_id]
                # Add the agent's starting timestep.
                self.agent_t_started[agent_id] = other.agent_t_started[agent_id]

            # If the agent was done in the first episode chunk, continue.
            elif sa_episode.is_done:
                continue

            # If the agent has data in both chunks, simply concatenate on the
            # single-agent level.
            elif agent_id in other.agent_episodes:
                # If `self` has hanging agent values -> Add these to `other`'s agent
                # SingleAgentEpisode (as a new timestep) and only then concatenate.
                # Otherwise, the concatentaion would fail b/c of missing data.
                if agent_id in self._agent_buffered_actions:
                    assert agent_id in self._agent_buffered_extra_model_outputs
                    sa_episode.add_env_step(
                        observation=other.agent_episodes[agent_id].get_observations(0),
                        infos=other.agent_episodes[agent_id].get_infos(0),
                        action=self._agent_buffered_actions[agent_id],
                        reward=self._agent_buffered_rewards[agent_id],
                        extra_model_outputs=(
                            self._agent_buffered_extra_model_outputs[agent_id]
                        ),
                    )

                sa_episode.concat_episode(other.agent_episodes[agent_id])
                # Concatenate the env- to agent-timestep mappings.
                last_agent_step = next(
                    item
                    for item in reversed(self.env_t_to_agent_t[agent_id])
                    if item != self.SKIP_ENV_TS_TAG
                )
                first_agent_step = next(
                    item
                    for item in other.env_t_to_agent_t[agent_id]
                    if item != other.SKIP_ENV_TS_TAG
                )
                self.env_t_to_agent_t[agent_id] += (
                    other.env_t_to_agent_t[agent_id]
                    + (last_agent_step - first_agent_step)
                )[1:]

            # Otherwise, the agent is only in `self` and not done. All data is stored
            # already -> skip
            # else: pass

        # Update all timestep counters.
        self.env_t = other.env_t
        # Check, if the episode is terminated or truncated.
        if other.is_terminated:
            self.is_terminated = True
        elif other.is_truncated:
            self.is_truncated = True

        # Copy over the current buffer values from the new episode chunk.
        self._agent_buffered_actions = copy.deepcopy(other._agent_buffered_actions)
        self._agent_buffered_rewards = other._agent_buffered_rewards.copy()
        self._agent_buffered_extra_model_outputs = copy.deepcopy(
            other._agent_buffered_extra_model_outputs
        )

        # Validate.
        self.validate()

    def cut(self, len_lookback_buffer: int = 0) -> "MultiAgentEpisode":
        """Returns a successor episode chunk (of len=0) continuing from this Episode.

        The successor will have the same ID as `self`.
        If no lookback buffer is requested (len_lookback_buffer=0), the successor's
        observations will be the last observation(s) of `self` and its length will
        therefore be 0 (no further steps taken yet). If `len_lookback_buffer` > 0,
        the returned successor will have `len_lookback_buffer` observations (and
        actions, rewards, etc..) taken from the right side (end) of `self`. For example
        if `len_lookback_buffer=2`, the returned successor's lookback buffer actions
        will be identical to teh results of `self.get_actions([-2, -1])`.

        This method is useful if you would like to discontinue building an episode
        chunk (b/c you have to return it from somewhere), but would like to have a new
        episode instance to continue building the actual gym.Env episode at a later
        time. Vie the `len_lookback_buffer` argument, the continuing chunk (successor)
        will still be able to "look back" into this predecessor episode's data (at
        least to some extend, depending on the value of `len_lookback_buffer`).

        Args:
            len_lookback_buffer: The number of environment timesteps to take along into
                the new chunk as "lookback buffer". A lookback buffer is additional data
                on the left side of the actual episode data for visibility purposes
                (but without actually being part of the new chunk). For example, if
                `self` ends in actions: agent_1=5,6,7 and agent_2=6,7, and we call
                `self.cut(len_lookback_buffer=2)`, the returned chunk will have
                actions 6 and 7 for both agents already in it, but still
                `t_started`==t==8 (not 7!) and a length of 0. If there is not enough
                data in `self` yet to fulfil the `len_lookback_buffer` request, the
                value of `len_lookback_buffer` is automatically adjusted (lowered).

        Returns:
            The successor Episode chunk of this one with the same ID and state and the
            only observation being the last observation in self.
        """
        assert len_lookback_buffer >= 0
        if self.is_done:
            raise RuntimeError(
                "Can't call `MultiAgentEpisode.cut()` when the episode is already done!"
            )

        # If there is hanging data (e.g. actions) in the agents' caches, we might have
        # to re-adjust the lookback len further into the past to make sure that these
        # agents have at least one observation to look back to.
        for agent_id, agent_actions in self._hanging_actions_end.items():
            assert self.env_t_to_agent_t[agent_id].get(-1) == self.SKIP_ENV_TS_TAG
            for i in range(1, self.env_t_to_agent_t[agent_id].lookback + 1):
                if (
                    self.env_t_to_agent_t[agent_id].get(
                        -i, neg_indices_left_of_zero=True
                    )
                    != self.SKIP_ENV_TS_TAG
                ):
                    len_lookback_buffer = max(len_lookback_buffer, i)

        # Initialize this episode chunk with the most recent observations
        # and infos (even if lookback is zero). Similar to an initial `env.reset()`
        indices_obs_and_infos = slice(-len_lookback_buffer - 1, None)
        indices_rest = (
            slice(-len_lookback_buffer, None)
            if len_lookback_buffer > 0
            else slice(None, 0)  # -> empty slice
        )

        successor = MultiAgentEpisode(
            # Same ID.
            id_=self.id_,
            # Same agent IDs.
            # Same single agents' episode IDs.
            agent_episode_ids=self.agent_episode_ids,
            agent_module_ids={
                aid: self.agent_episodes[aid].module_id for aid in self.agent_ids
            },
            agent_to_module_mapping_fn=self.agent_to_module_mapping_fn,
            observations=self.get_observations(
                indices=indices_obs_and_infos, return_list=True
            ),
            observation_space=self.observation_space,
            infos=self.get_infos(indices=indices_obs_and_infos, return_list=True),
            actions=self.get_actions(indices=indices_rest, return_list=True),
            action_space=self.action_space,
            rewards=self.get_rewards(indices=indices_rest, return_list=True),
            # List of MADicts, mapping agent IDs to their respective extra model output
            # dicts.
            extra_model_outputs=self.get_extra_model_outputs(
                key=None,  # all keys
                indices=indices_rest,
                return_list=True,
            ),
            terminateds=self.get_terminateds(),
            truncateds=self.get_truncateds(),
            # Continue with `self`'s current timestep.
            env_t_started=self.env_t,
            len_lookback_buffer="auto",
        )

        # Copy over the current hanging values.
        # TODO (sven): These should go into `_begin` instead (follow up PR, in which
        #  we'll fix the behavior of `cut()`).
        successor._hanging_actions_end = copy.deepcopy(self._hanging_actions_end)
        successor._hanging_rewards_end = self._hanging_rewards_end.copy()
        successor._hanging_extra_model_outputs_end = copy.deepcopy(
            self._hanging_extra_model_outputs_end
        )

        return successor

    @property
    def agent_ids(self) -> Set[AgentID]:
        """Returns the agent ids."""
        return set(self.agent_episodes.keys())

    @property
    def agent_episode_ids(self) -> MultiAgentDict:
        """Returns ids from each agent's `SingleAgentEpisode`."""

        return {
            agent_id: agent_eps.id_
            for agent_id, agent_eps in self.agent_episodes.items()
        }

    def module_for(self, agent_id: AgentID) -> Optional[ModuleID]:
        """Returns the ModuleID for a given AgentID.

        Forces the agent-to-module mapping to be performed (via
        `self.agent_to_module_mapping_fn`), if this has not been done yet.
        Note that all such mappings are stored in the `self._agent_to_module_mapping`
        property.

        Args:
            agent_id: The AgentID to get a mapped ModuleID for.

        Returns:
            The ModuleID mapped to from the given `agent_id`.
        """
        if agent_id not in self._agent_to_module_mapping:
            module_id = self._agent_to_module_mapping[
                agent_id
            ] = self.agent_to_module_mapping_fn(agent_id, self)
            return module_id
        else:
            return self._agent_to_module_mapping[agent_id]

    def get_observations(
        self,
        indices: Optional[Union[int, List[int], slice]] = None,
        agent_ids: Optional[Union[Collection[AgentID], AgentID]] = None,
        *,
        env_steps: bool = True,
        # global_indices: bool = False,
        neg_indices_left_of_zero: bool = False,
        fill: Optional[Any] = None,
        one_hot_discrete: bool = False,
        return_list: bool = False,
    ) -> Union[MultiAgentDict, List[MultiAgentDict]]:
        """Returns agents' observations or batched ranges thereof from this episode.

        Args:
            indices: A single int is interpreted as an index, from which to return the
                individual observation stored at this index.
                A list of ints is interpreted as a list of indices from which to gather
                individual observations in a batch of size len(indices).
                A slice object is interpreted as a range of observations to be returned.
                Thereby, negative indices by default are interpreted as "before the end"
                unless the `neg_indices_left_of_zero=True` option is used, in which case
                negative indices are interpreted as "before ts=0", meaning going back
                into the lookback buffer.
                If None, will return all observations (from ts=0 to the end).
            agent_ids: An optional collection of AgentIDs or a single AgentID to get
                observations for. If None, will return observations for all agents in
                this episode.
            env_steps: Whether `indices` should be interpreted as environment time steps
                (True) or per-agent timesteps (False).
            neg_indices_left_of_zero: If True, negative values in `indices` are
                interpreted as "before ts=0", meaning going back into the lookback
                buffer. For example, an episode with agent A's observations
                [4, 5, 6,  7, 8, 9], where [4, 5, 6] is the lookback buffer range
                (ts=0 item is 7), will respond to `get_observations(-1, agent_ids=[A],
                neg_indices_left_of_zero=True)` with {A: `6`} and to
                `get_observations(slice(-2, 1), agent_ids=[A],
                neg_indices_left_of_zero=True)` with {A: `[5, 6,  7]`}.
            fill: An optional value to use for filling up the returned results at
                the boundaries. This filling only happens if the requested index range's
                start/stop boundaries exceed the episode's boundaries (including the
                lookback buffer on the left side). This comes in very handy, if users
                don't want to worry about reaching such boundaries and want to zero-pad.
                For example, an episode with agent A' observations [10, 11,  12, 13, 14]
                and lookback buffer size of 2 (meaning observations `10` and `11` are
                part of the lookback buffer) will respond to
                `get_observations(slice(-7, -2), agent_ids=[A], fill=0.0)` with
                `{A: [0.0, 0.0, 10, 11, 12]}`.
            one_hot_discrete: If True, will return one-hot vectors (instead of
                int-values) for those sub-components of a (possibly complex) observation
                space that are Discrete or MultiDiscrete.  Note that if `fill=0` and the
                requested `indices` are out of the range of our data, the returned
                one-hot vectors will actually be zero-hot (all slots zero).
            return_list: Whether to return a list of multi-agent dicts (instead of
                a single multi-agent dict of lists/structs). False by default. This
                option can only be used when `env_steps` is True due to the fact the
                such a list can only be interpreted as one env step per list item
                (would not work with agent steps).

        Returns:
            A dictionary mapping agent IDs to observations (at the given
            `indices`). If `env_steps` is True, only agents that have stepped
            (were ready) at the given env step `indices` are returned (i.e. not all
            agent IDs are necessarily in the keys).
            If `return_list` is True, returns a list of MultiAgentDicts (mapping agent
            IDs to observations) instead.
        """
        return self._get(
            what="observations",
            indices=indices,
            agent_ids=agent_ids,
            env_steps=env_steps,
            neg_indices_left_of_zero=neg_indices_left_of_zero,
            fill=fill,
            one_hot_discrete=one_hot_discrete,
            return_list=return_list,
        )

    def get_infos(
        self,
        indices: Optional[Union[int, List[int], slice]] = None,
        agent_ids: Optional[Union[Collection[AgentID], AgentID]] = None,
        *,
        env_steps: bool = True,
        neg_indices_left_of_zero: bool = False,
        fill: Optional[Any] = None,
        return_list: bool = False,
    ) -> Union[MultiAgentDict, List[MultiAgentDict]]:
        """Returns agents' info dicts or list (ranges) thereof from this episode.

        Args:
            indices: A single int is interpreted as an index, from which to return the
                individual info dict stored at this index.
                A list of ints is interpreted as a list of indices from which to gather
                individual info dicts in a list of size len(indices).
                A slice object is interpreted as a range of info dicts to be returned.
                Thereby, negative indices by default are interpreted as "before the end"
                unless the `neg_indices_left_of_zero=True` option is used, in which case
                negative indices are interpreted as "before ts=0", meaning going back
                into the lookback buffer.
                If None, will return all infos (from ts=0 to the end).
            agent_ids: An optional collection of AgentIDs or a single AgentID to get
                info dicts for. If None, will return info dicts for all agents in
                this episode.
            env_steps: Whether `indices` should be interpreted as environment time steps
                (True) or per-agent timesteps (False).
            neg_indices_left_of_zero: If True, negative values in `indices` are
                interpreted as "before ts=0", meaning going back into the lookback
                buffer. For example, an episode with agent A's info dicts
                [{"l":4}, {"l":5}, {"l":6},  {"a":7}, {"b":8}, {"c":9}], where the
                first 3 items are the lookback buffer (ts=0 item is {"a": 7}), will
                respond to `get_infos(-1, agent_ids=A, neg_indices_left_of_zero=True)`
                with `{A: {"l":6}}` and to
                `get_infos(slice(-2, 1), agent_ids=A, neg_indices_left_of_zero=True)`
                with `{A: [{"l":5}, {"l":6},  {"a":7}]}`.
            fill: An optional value to use for filling up the returned results at
                the boundaries. This filling only happens if the requested index range's
                start/stop boundaries exceed the episode's boundaries (including the
                lookback buffer on the left side). This comes in very handy, if users
                don't want to worry about reaching such boundaries and want to
                auto-fill. For example, an episode with agent A's infos being
                [{"l":10}, {"l":11},  {"a":12}, {"b":13}, {"c":14}] and lookback buffer
                size of 2 (meaning infos {"l":10}, {"l":11} are part of the lookback
                buffer) will respond to `get_infos(slice(-7, -2), agent_ids=A,
                fill={"o": 0.0})` with
                `{A: [{"o":0.0}, {"o":0.0}, {"l":10}, {"l":11}, {"a":12}]}`.
            return_list: Whether to return a list of multi-agent dicts (instead of
                a single multi-agent dict of lists/structs). False by default. This
                option can only be used when `env_steps` is True due to the fact the
                such a list can only be interpreted as one env step per list item
                (would not work with agent steps).

        Returns:
            A dictionary mapping agent IDs to observations (at the given
            `indices`). If `env_steps` is True, only agents that have stepped
            (were ready) at the given env step `indices` are returned (i.e. not all
            agent IDs are necessarily in the keys).
            If `return_list` is True, returns a list of MultiAgentDicts (mapping agent
            IDs to infos) instead.
        """
        return self._get(
            what="infos",
            indices=indices,
            agent_ids=agent_ids,
            env_steps=env_steps,
            neg_indices_left_of_zero=neg_indices_left_of_zero,
            fill=fill,
            return_list=return_list,
        )

    def get_actions(
        self,
        indices: Optional[Union[int, List[int], slice]] = None,
        agent_ids: Optional[Union[Collection[AgentID], AgentID]] = None,
        *,
        env_steps: bool = True,
        neg_indices_left_of_zero: bool = False,
        fill: Optional[Any] = None,
        one_hot_discrete: bool = False,
        return_list: bool = False,
    ) -> Union[MultiAgentDict, List[MultiAgentDict]]:
        """Returns agents' actions or batched ranges thereof from this episode.

        Args:
            indices: A single int is interpreted as an index, from which to return the
                individual actions stored at this index.
                A list of ints is interpreted as a list of indices from which to gather
                individual actions in a batch of size len(indices).
                A slice object is interpreted as a range of actions to be returned.
                Thereby, negative indices by default are interpreted as "before the end"
                unless the `neg_indices_left_of_zero=True` option is used, in which case
                negative indices are interpreted as "before ts=0", meaning going back
                into the lookback buffer.
                If None, will return all actions (from ts=0 to the end).
            agent_ids: An optional collection of AgentIDs or a single AgentID to get
                actions for. If None, will return actions for all agents in
                this episode.
            env_steps: Whether `indices` should be interpreted as environment time steps
                (True) or per-agent timesteps (False).
            neg_indices_left_of_zero: If True, negative values in `indices` are
                interpreted as "before ts=0", meaning going back into the lookback
                buffer. For example, an episode with agent A's actions
                [4, 5, 6,  7, 8, 9], where [4, 5, 6] is the lookback buffer range
                (ts=0 item is 7), will respond to `get_actions(-1, agent_ids=[A],
                neg_indices_left_of_zero=True)` with {A: `6`} and to
                `get_actions(slice(-2, 1), agent_ids=[A],
                neg_indices_left_of_zero=True)` with {A: `[5, 6,  7]`}.
            fill: An optional value to use for filling up the returned results at
                the boundaries. This filling only happens if the requested index range's
                start/stop boundaries exceed the episode's boundaries (including the
                lookback buffer on the left side). This comes in very handy, if users
                don't want to worry about reaching such boundaries and want to zero-pad.
                For example, an episode with agent A' actions [10, 11,  12, 13, 14]
                and lookback buffer size of 2 (meaning actions `10` and `11` are
                part of the lookback buffer) will respond to
                `get_actions(slice(-7, -2), agent_ids=[A], fill=0.0)` with
                `{A: [0.0, 0.0, 10, 11, 12]}`.
            one_hot_discrete: If True, will return one-hot vectors (instead of
                int-values) for those sub-components of a (possibly complex) observation
                space that are Discrete or MultiDiscrete.  Note that if `fill=0` and the
                requested `indices` are out of the range of our data, the returned
                one-hot vectors will actually be zero-hot (all slots zero).
            return_list: Whether to return a list of multi-agent dicts (instead of
                a single multi-agent dict of lists/structs). False by default. This
                option can only be used when `env_steps` is True due to the fact the
                such a list can only be interpreted as one env step per list item
                (would not work with agent steps).

        Returns:
            A dictionary mapping agent IDs to actions (at the given
            `indices`). If `env_steps` is True, only agents that have stepped
            (were ready) at the given env step `indices` are returned (i.e. not all
            agent IDs are necessarily in the keys).
            If `return_list` is True, returns a list of MultiAgentDicts (mapping agent
            IDs to actions) instead.
        """
        return self._get(
            what="actions",
            indices=indices,
            agent_ids=agent_ids,
            env_steps=env_steps,
            neg_indices_left_of_zero=neg_indices_left_of_zero,
            fill=fill,
            one_hot_discrete=one_hot_discrete,
            return_list=return_list,
        )

    def get_rewards(
        self,
        indices: Optional[Union[int, List[int], slice]] = None,
        agent_ids: Optional[Union[Collection[AgentID], AgentID]] = None,
        *,
        env_steps: bool = True,
        neg_indices_left_of_zero: bool = False,
        fill: Optional[float] = None,
        return_list: bool = False,
    ) -> Union[MultiAgentDict, List[MultiAgentDict]]:
        """Returns agents' rewards or batched ranges thereof from this episode.

        Args:
            indices: A single int is interpreted as an index, from which to return the
                individual rewards stored at this index.
                A list of ints is interpreted as a list of indices from which to gather
                individual rewards in a batch of size len(indices).
                A slice object is interpreted as a range of rewards to be returned.
                Thereby, negative indices by default are interpreted as "before the end"
                unless the `neg_indices_left_of_zero=True` option is used, in which case
                negative indices are interpreted as "before ts=0", meaning going back
                into the lookback buffer.
                If None, will return all rewards (from ts=0 to the end).
            agent_ids: An optional collection of AgentIDs or a single AgentID to get
                rewards for. If None, will return rewards for all agents in
                this episode.
            env_steps: Whether `indices` should be interpreted as environment time steps
                (True) or per-agent timesteps (False).
            neg_indices_left_of_zero: If True, negative values in `indices` are
                interpreted as "before ts=0", meaning going back into the lookback
                buffer. For example, an episode with agent A's rewards
                [4, 5, 6,  7, 8, 9], where [4, 5, 6] is the lookback buffer range
                (ts=0 item is 7), will respond to `get_rewards(-1, agent_ids=[A],
                neg_indices_left_of_zero=True)` with {A: `6`} and to
                `get_rewards(slice(-2, 1), agent_ids=[A],
                neg_indices_left_of_zero=True)` with {A: `[5, 6,  7]`}.
            fill: An optional float value to use for filling up the returned results at
                the boundaries. This filling only happens if the requested index range's
                start/stop boundaries exceed the episode's boundaries (including the
                lookback buffer on the left side). This comes in very handy, if users
                don't want to worry about reaching such boundaries and want to zero-pad.
                For example, an episode with agent A' rewards [10, 11,  12, 13, 14]
                and lookback buffer size of 2 (meaning rewards `10` and `11` are
                part of the lookback buffer) will respond to
                `get_rewards(slice(-7, -2), agent_ids=[A], fill=0.0)` with
                `{A: [0.0, 0.0, 10, 11, 12]}`.
            return_list: Whether to return a list of multi-agent dicts (instead of
                a single multi-agent dict of lists/structs). False by default. This
                option can only be used when `env_steps` is True due to the fact the
                such a list can only be interpreted as one env step per list item
                (would not work with agent steps).

        Returns:
            A dictionary mapping agent IDs to rewards (at the given
            `indices`). If `env_steps` is True, only agents that have stepped
            (were ready) at the given env step `indices` are returned (i.e. not all
            agent IDs are necessarily in the keys).
            If `return_list` is True, returns a list of MultiAgentDicts (mapping agent
            IDs to rewards) instead.
        """
        return self._get(
            what="rewards",
            indices=indices,
            agent_ids=agent_ids,
            env_steps=env_steps,
            neg_indices_left_of_zero=neg_indices_left_of_zero,
            fill=fill,
            return_list=return_list,
        )

    def get_extra_model_outputs(
        self,
        key: Optional[str] = None,
        indices: Optional[Union[int, List[int], slice]] = None,
        agent_ids: Optional[Union[Collection[AgentID], AgentID]] = None,
        *,
        env_steps: bool = True,
        neg_indices_left_of_zero: bool = False,
        fill: Optional[Any] = None,
        return_list: bool = False,
    ) -> Union[MultiAgentDict, List[MultiAgentDict]]:
        """Returns agents' actions or batched ranges thereof from this episode.

        Args:
            key: The `key` within each agents' extra_model_outputs dict to extract
                data for. If None, return data of all extra model output keys.
            indices: A single int is interpreted as an index, from which to return the
                individual extra model outputs stored at this index.
                A list of ints is interpreted as a list of indices from which to gather
                individual extra model outputs in a batch of size len(indices).
                A slice object is interpreted as a range of extra model outputs to be
                returned.
                Thereby, negative indices by default are interpreted as "before the end"
                unless the `neg_indices_left_of_zero=True` option is used, in which case
                negative indices are interpreted as "before ts=0", meaning going back
                into the lookback buffer.
                If None, will return all extra model outputs (from ts=0 to the end).
            agent_ids: An optional collection of AgentIDs or a single AgentID to get
                extra model outputs for. If None, will return extra model outputs for
                all agents in this episode.
            env_steps: Whether `indices` should be interpreted as environment time steps
                (True) or per-agent timesteps (False).
            neg_indices_left_of_zero: If True, negative values in `indices` are
                interpreted as "before ts=0", meaning going back into the lookback
                buffer. For example, an episode with agent A's actions
                [4, 5, 6,  7, 8, 9], where [4, 5, 6] is the lookback buffer range
                (ts=0 item is 7), will respond to `get_actions(-1, agent_ids=[A],
                neg_indices_left_of_zero=True)` with {A: `6`} and to
                `get_actions(slice(-2, 1), agent_ids=[A],
                neg_indices_left_of_zero=True)` with {A: `[5, 6,  7]`}.
            fill: An optional value to use for filling up the returned results at
                the boundaries. This filling only happens if the requested index range's
                start/stop boundaries exceed the episode's boundaries (including the
                lookback buffer on the left side). This comes in very handy, if users
                don't want to worry about reaching such boundaries and want to zero-pad.
                For example, an episode with agent A' actions [10, 11,  12, 13, 14]
                and lookback buffer size of 2 (meaning actions `10` and `11` are
                part of the lookback buffer) will respond to
                `get_actions(slice(-7, -2), agent_ids=[A], fill=0.0)` with
                `{A: [0.0, 0.0, 10, 11, 12]}`.
            one_hot_discrete: If True, will return one-hot vectors (instead of
                int-values) for those sub-components of a (possibly complex) observation
                space that are Discrete or MultiDiscrete.  Note that if `fill=0` and the
                requested `indices` are out of the range of our data, the returned
                one-hot vectors will actually be zero-hot (all slots zero).
            return_list: Whether to return a list of multi-agent dicts (instead of
                a single multi-agent dict of lists/structs). False by default. This
                option can only be used when `env_steps` is True due to the fact the
                such a list can only be interpreted as one env step per list item
                (would not work with agent steps).

        Returns:
            A dictionary mapping agent IDs to actions (at the given
            `indices`). If `env_steps` is True, only agents that have stepped
            (were ready) at the given env step `indices` are returned (i.e. not all
            agent IDs are necessarily in the keys).
            If `return_list` is True, returns a list of MultiAgentDicts (mapping agent
            IDs to extra_model_outputs) instead.
        """
        return self._get(
            what="extra_model_outputs",
            extra_model_outputs_key=key,
            indices=indices,
            agent_ids=agent_ids,
            env_steps=env_steps,
            neg_indices_left_of_zero=neg_indices_left_of_zero,
            fill=fill,
            return_list=return_list,
        )

    def get_terminateds(self) -> MultiAgentDict:
        """Gets the terminateds at given indices."""
        terminateds = {
            agent_id: self.agent_episodes[agent_id].is_terminated
            for agent_id in self.agent_ids
        }
        terminateds.update({"__all__": self.is_terminated})
        return terminateds

    def get_truncateds(self) -> MultiAgentDict:
        truncateds = {
            agent_id: self.agent_episodes[agent_id].is_truncated
            for agent_id in self.agent_ids
        }
        truncateds.update({"__all__": self.is_terminated})
        return truncateds

    def slice(self, slice_: slice) -> "MultiAgentEpisode":
        """Returns a slice of this episode with the given slice object.

        Works analogous to
        :py:meth:`~ray.rllib.env.single_agent_episode.SingleAgentEpisode.slice`

        However, the important differences are:
        - `slice_` is provided in (global) env steps, not agent steps.
        - In case `slice_` ends - for a certain agent - in an env step, where that
        particular agent does not have an observation, the previous observation will
        be included, but the next action and sum of rewards until this point will
        be stored in the agent's hanging values caches for the returned
        MultiAgentEpisode slice.

        .. testcode::

            from ray.rllib.env.multi_agent_episode import MultiAgentEpisode
            from ray.rllib.utils.test_utils import check

            # Generate a simple multi-agent episode.
            observations = [
                {"a0": 0, "a1": 0},  # 0
                {         "a1": 1},  # 1
                {         "a1": 2},  # 2
                {"a0": 3, "a1": 3},  # 3
                {"a0": 4},           # 4
            ]
            # Actions are the same as observations (except for last obs, which doesn't
            # have an action).
            actions = observations[:-1]
            # Make up a reward for each action.
            rewards = [
                {aid: r / 10 + 0.1 for aid, r in o.items()}
                for o in observations
            ]
            episode = MultiAgentEpisode(
                observations=observations,
                actions=actions,
                rewards=rewards,
                len_lookback_buffer=0,
            )

            # Slice the episode and check results.
            slice = episode[1:3]
            a0 = slice.agent_episodes["a0"]
            a1 = slice.agent_episodes["a1"]
            check((a0.observations, a1.observations), ([3], [1, 2, 3]))
            check((a0.actions, a1.actions), ([], [1, 2]))
            check((a0.rewards, a1.rewards), ([], [0.2, 0.3]))
            check((a0.is_done, a1.is_done), (False, False))

            # If a slice ends in a "gap" for an agent, expect actions and rewards to be
            # cached for this agent.
            slice = episode[:2]
            a0 = slice.agent_episodes["a0"]
            check(a0.observations, [0])
            check(a0.actions, [])
            check(a0.rewards, [])
            check(slice._hanging_actions_end["a0"], 0)
            check(slice._hanging_rewards_end["a0"], 0.1)

        Args:
            slice_: The slice object to use for slicing. This should exclude the
                lookback buffer, which will be prepended automatically to the returned
                slice.

        Returns:
            The new MultiAgentEpisode representing the requested slice.
        """
        if slice_.step not in [1, None]:
            raise NotImplementedError(
                "Slicing MultiAgentEnv with a step other than 1 (you used"
                f" {slice_.step}) is not supported!"
            )

        # Translate `slice_` into one that only contains 0-or-positive ints and will
        # NOT contain any None.
        start = slice_.start
        stop = slice_.stop

        # Start is None -> 0.
        if start is None:
            start = 0
        # Start is negative -> Interpret index as counting "from end".
        elif start < 0:
            start = max(len(self) + start, 0)
        # Start is larger than len(self) -> Clip to len(self).
        elif start > len(self):
            start = len(self)

        # Stop is None -> Set stop to our len (one ts past last valid index).
        if stop is None:
            stop = len(self)
        # Stop is negative -> Interpret index as counting "from end".
        elif stop < 0:
            stop = max(len(self) + stop, 0)
        # Stop is larger than len(self) -> Clip to len(self).
        elif stop > len(self):
            stop = len(self)

        ref_lookback = None
        try:
            for aid, sa_episode in self.agent_episodes.items():
                if ref_lookback is None:
                    ref_lookback = sa_episode.observations.lookback
                assert sa_episode.observations.lookback == ref_lookback
                assert sa_episode.actions.lookback == ref_lookback
                assert sa_episode.rewards.lookback == ref_lookback
                assert all(
                    ilb.lookback == ref_lookback
                    for ilb in sa_episode.extra_model_outputs.values()
                )
        except AssertionError:
            raise ValueError(
                "Can only slice a MultiAgentEpisode if all lookback buffers in this "
                "episode have the exact same size!"
            )

        # Determine terminateds/truncateds and when (in agent timesteps) the
        # single-agent episode slices start.
        terminateds = {}
        truncateds = {}
        agent_t_started = {}
        for aid, sa_episode in self.agent_episodes.items():
            mapping = self.env_t_to_agent_t[aid]
            # If the (agent) timestep directly at the slice stop boundary is equal to
            # the length of the single-agent episode of this agent -> Use the
            # single-agent episode's terminated/truncated flags.
            # If `stop` is already beyond this agent's single-agent episode, then we
            # don't have to keep track of this: The MultiAgentEpisode initializer will
            # automatically determine that this agent must be done (b/c it has no action
            # following its final observation).
            if (
                stop < len(mapping)
                and mapping[stop] != self.SKIP_ENV_TS_TAG
                and len(sa_episode) == mapping[stop]
            ):
                terminateds[aid] = sa_episode.is_terminated
                truncateds[aid] = sa_episode.is_truncated
            # Determine this agent's t_started.
            if start < len(mapping):
                for i in range(start, len(mapping)):
                    if mapping[i] != self.SKIP_ENV_TS_TAG:
                        agent_t_started[aid] = sa_episode.t_started + mapping[i]
                        break
        terminateds["__all__"] = all(
            terminateds.get(aid) for aid in self.agent_episodes
        )
        truncateds["__all__"] = all(truncateds.get(aid) for aid in self.agent_episodes)

        # Determine all other slice contents.
        observations = self.get_observations(
            slice(start - ref_lookback, stop + 1),
            neg_indices_left_of_zero=True,
            return_list=True,
        )
        actions = self.get_actions(
            slice(start - ref_lookback, stop),
            neg_indices_left_of_zero=True,
            return_list=True,
        )
        rewards = self.get_rewards(
            slice(start - ref_lookback, stop),
            neg_indices_left_of_zero=True,
            return_list=True,
        )
        extra_model_outputs = self.get_extra_model_outputs(
            indices=slice(start - ref_lookback, stop),
            neg_indices_left_of_zero=True,
            return_list=True,
        )

        # Create the actual slice to be returned.
        ma_episode = MultiAgentEpisode(
            id_=self.id_,
            # In the following, offset `start`s automatically by lookbacks.
            observations=observations,
            observation_space=self.observation_space,
            actions=actions,
            action_space=self.action_space,
            rewards=rewards,
            extra_model_outputs=extra_model_outputs,
            terminateds=terminateds,
            truncateds=truncateds,
            len_lookback_buffer=ref_lookback,
            env_t_started=self.env_t_started + start,
            agent_episode_ids={
                aid: eid.id_ for aid, eid in self.agent_episodes.items()
            },
            agent_t_started=agent_t_started,
            agent_module_ids=self._agent_to_module_mapping,
            agent_to_module_mapping_fn=self.agent_to_module_mapping_fn,
        )

        # Finalize slice if `self` is also finalized.
        if self.is_finalized:
            ma_episode.finalize()

        return ma_episode

    def __len__(self):
        """Returns the length of an `MultiAgentEpisode`.

        Note that the length of an episode is defined by the difference
        between its actual timestep and the starting point.

        Returns: An integer defining the length of the episode or an
            error if the episode has not yet started.
        """
        assert (
            sum(len(agent_map) for agent_map in self.env_t_to_agent_t.values()) > 0
        ), (
            "ERROR: Cannot determine length of episode that hasn't started, yet!"
            "Call `MultiAgentEpisode.add_env_reset(observations=)` "
            "first (after which `len(MultiAgentEpisode)` will be 0)."
        )
        return self.env_t - self.env_t_started

    def __repr__(self):
        sa_eps_returns = {
            aid: sa_eps.get_return() for aid, sa_eps in self.agent_episodes.items()
        }
        return (
            f"MAEps(len={len(self)} done={self.is_done} "
            f"Rs={sa_eps_returns} id_={self.id_})"
        )

    def print(self) -> None:
        # Find the maximum timestep across all agents to determine the grid width.
        max_ts = max(len(ts) for ts in self.env_t_to_agent_t.values())
        # Construct the header.
        header = "ts   " + " ".join(str(i) for i in range(max_ts)) + "\n"
        # Construct each agent's row.
        rows = []
        for agent, timesteps in self.env_t_to_agent_t.items():
            row = f"{agent}  "
            for t in timesteps:
                # Two spaces for alignment.
                if t == "S":
                    row += "  "
                # Mark the step with an x.
                else:
                    row += "x "
            # Remove trailing space for alignment.
            rows.append(row.rstrip())

        # Join all components into a final string
        print(header + "\n".join(rows))

    def get_state(self) -> Dict[str, Any]:
        """Returns the state of a multi-agent episode.

        Note that from an episode's state the episode itself can
        be recreated.

        Returns: A dicitonary containing pickable data fro a
            `MultiAgentEpisode`.
        """
        # TODO (simon): Add the agent caches.
        return list(
            {
                "id_": self.id_,
                "agent_ids": self.agent_ids,
                "env_t_to_agent_t": self.env_t_to_agent_t,
                "global_actions_t": self.global_actions_t,
                "partial_rewards_t": self.partial_rewards_t,
                "partial_rewards": self.partial_rewards,
                "agent_episodes": list(
                    {
                        agent_id: agent_eps.get_state()
                        for agent_id, agent_eps in self.agent_episodes.items()
                    }.items()
                ),
                "env_t_started": self.env_t_started,
                "env_t": self.env_t,
                "ts_carriage_return": self.ts_carriage_return,
                "is_terminated": self.is_terminated,
                "is_truncated": self.is_truncated,
            }.items()
        )

    @staticmethod
    def from_state(state) -> None:
        """Creates a multi-agent episode from a state dictionary.

        See `MultiAgentEpisode.get_state()` for creating a state for
        a `MultiAgentEpisode` pickable state. For recreating a
        `MultiAgentEpisode` from a state, this state has to be complete,
        i.e. all data must have been stored in the state.
        """
        # TODO (simon): Add the agent caches.
        episode = MultiAgentEpisode(id=state[0][1])
        episode._agent_ids = state[1][1]
        episode.env_t_to_agent_t = state[2][1]
        episode.global_actions_t = state[3][1]
        episode.partial_rewards_t = state[4][1]
        episode.partial_rewards = state[5][1]
        episode.agent_episodes = {
            agent_id: SingleAgentEpisode.from_state(agent_state)
            for agent_id, agent_state in state[6][1]
        }
        episode.env_t_started = state[7][1]
        episode.env_t = state[8][1]
        episode.ts_carriage_return = state[9][1]
        episode.is_terminated = state[10][1]
        episode.is_trcunated = state[11][1]
        return episode

    def get_sample_batch(self) -> MultiAgentBatch:
        """Converts this `MultiAgentEpisode` into a `MultiAgentBatch`.

        Each `SingleAgentEpisode` instances in `MultiAgentEpisode.agent_epiosdes`
        will be converted into a `SampleBatch` and the environment timestep will be
        passed as the returned MultiAgentBatch's `env_steps`.

        Returns:
            A MultiAgentBatch containing all of this episode's data.
        """
        # TODO (simon): Check, if timesteps should be converted into global
        # timesteps instead of agent steps.
        # Note, only agents that have stepped are included into the batch.
        return MultiAgentBatch(
            policy_batches={
                agent_id: agent_eps.get_sample_batch()
                for agent_id, agent_eps in self.agent_episodes.items()
                if agent_eps.t - agent_eps.t_started > 0
            },
            env_steps=self.env_t - self.env_t_started,
        )

    def get_return(
        self,
        consider_hanging_rewards: bool = False,
    ) -> float:
        """Returns all-agent return.

        Args:
            consider_hanging_rewards: Whether we should also consider
                hanging rewards wehn calculating the overall return. Agents might
                have received partial rewards, i.e. rewards without an
                observation. These are stored in the "hanging" caches (begin and end)
                for each agent and added up until the next observation is received by
                that agent.

        Returns:
            The sum of all single-agents' returns (maybe including the hanging
            rewards per agent).
        """
        env_return = sum(
            agent_eps.get_return() for agent_eps in self.agent_episodes.values()
        )
        if consider_hanging_rewards:
            for hanging_r in self._hanging_rewards_begin.values():
                env_return += hanging_r
            for hanging_r in self._hanging_rewards_end.values():
                env_return += hanging_r

        return env_return

    def get_agents_to_act(self) -> Set[AgentID]:
        """Returns a set of agent IDs required to send an action to `env.step()` next.

        Those are generally the agents that received an observation in the most recent
        `env.step()` call.

        Returns:
            A set of AgentIDs that are suposed to send actions to the next `env.step()`
            call.
        """
        return {
            aid
            for aid in self.get_observations(-1).keys()
            if not self.agent_episodes[aid].is_done
        }

    def get_agents_that_stepped(self) -> Set[AgentID]:
        """Returns a set of agent IDs of those agents that just finished stepping.

        These are all the agents that have an observation logged at the last env
        timestep, which may include agents, whose single agent episode just terminated
        or truncated.

        Returns:
            A set of AgentIDs of those agents that just finished stepping (that have a
            most recent observation on the env timestep scale), regardless of whether
            their single agent episodes are done or not.
        """
        return set(self.get_observations(-1).keys())

    def env_steps(self) -> int:
        """Returns the number of environment steps.

        Note, this episode instance could be a chunk of an actual episode.

        Returns:
            An integer that counts the number of environment steps this episode instance
            has seen.
        """
        return len(self)

    def agent_steps(self) -> int:
        """Number of agent steps.

        Note, there are >= 1 agent steps per environment step.

        Returns:
            An integer counting the number of agent steps executed during the time this
            episode instance records.
        """
        return sum(len(eps) for eps in self.agent_episodes.values())

    def __getitem__(self, item: slice) -> "MultiAgentEpisode":
        """Enable squared bracket indexing- and slicing syntax, e.g. episode[-4:]."""
        if isinstance(item, slice):
            return self.slice(slice_=item)
        else:
            raise NotImplementedError(
                f"MultiAgentEpisode does not support getting item '{item}'! "
                "Only slice objects allowed with the syntax: `episode[a:b]`."
            )

    # TODO (sven, simon): This function can only deal with data if it does not contain
    #  terminated or truncated agents (i.e. you have to provide ONLY alive agents in the
    #  agent_ids in the constructor - the episode does not deduce the agents).
    def _init_single_agent_episodes(
        self,
        *,
        agent_module_ids: Optional[Dict[AgentID, ModuleID]] = None,
        agent_episode_ids: Optional[Dict[AgentID, str]] = None,
        observations: Optional[List[MultiAgentDict]] = None,
        actions: Optional[List[MultiAgentDict]] = None,
        rewards: Optional[List[MultiAgentDict]] = None,
        infos: Optional[List[MultiAgentDict]] = None,
        terminateds: Union[MultiAgentDict, bool] = False,
        truncateds: Union[MultiAgentDict, bool] = False,
        extra_model_outputs: Optional[List[MultiAgentDict]] = None,
        len_lookback_buffer: int,
    ):
        if observations is None:
            return
        if actions is None:
            assert not rewards
            assert not extra_model_outputs
            actions = []
            rewards = []
            extra_model_outputs = []

        # Infos and `extra_model_outputs` are allowed to be None -> Fill them with
        # proper dummy values, if so.
        if infos is None:
            infos = [{} for _ in range(len(observations))]
        if extra_model_outputs is None:
            extra_model_outputs = [{} for _ in range(len(actions))]

        observations_per_agent = defaultdict(list)
        infos_per_agent = defaultdict(list)
        actions_per_agent = defaultdict(list)
        rewards_per_agent = defaultdict(list)
        extra_model_outputs_per_agent = defaultdict(list)
        done_per_agent = defaultdict(bool)
        len_lookback_buffer_per_agent = defaultdict(int)

        all_agent_ids = set(
            agent_episode_ids.keys() if agent_episode_ids is not None else []
        )
        agent_module_ids = agent_module_ids or {}

        # Step through all observations and interpret these as the (global) env steps.
        env_t = self.env_t_started - len_lookback_buffer
        for data_idx, (obs, inf) in enumerate(zip(observations, infos)):
            # If we do have actions/extra outs/rewards for this timestep, use the data.
            # It may be that these lists have the same length as the observations list,
            # in which case the data will be cached (agent did step/send an action,
            # but the step has not been concluded yet by the env).
            act = actions[data_idx] if len(actions) > data_idx else {}
            extra_outs = (
                extra_model_outputs[data_idx]
                if len(extra_model_outputs) > data_idx
                else {}
            )
            rew = rewards[data_idx] if len(rewards) > data_idx else {}

            for agent_id, agent_obs in obs.items():
                all_agent_ids.add(agent_id)

                observations_per_agent[agent_id].append(agent_obs)
                infos_per_agent[agent_id].append(inf.get(agent_id, {}))

                # Pull out hanging action (if not first obs for this agent) and
                # complete step for agent.
                if len(observations_per_agent[agent_id]) > 1:
                    actions_per_agent[agent_id].append(
                        self._hanging_actions_end.pop(agent_id)
                    )
                    extra_model_outputs_per_agent[agent_id].append(
                        self._hanging_extra_model_outputs_end.pop(agent_id)
                    )
                    rewards_per_agent[agent_id].append(
                        self._hanging_rewards_end.pop(agent_id)
                    )
                # First obs for this agent. Make sure the agent's mapping is
                # appropriately prepended with self.SKIP_ENV_TS_TAG tags.
                else:
                    self.env_t_to_agent_t[agent_id].extend(
                        [self.SKIP_ENV_TS_TAG] * data_idx
                    )
                    len_lookback_buffer_per_agent[agent_id] += data_idx

                # Agent is still continuing (has an action for the next step).
                if agent_id in act:
                    # Always push actions/extra outputs into cache, then remove them
                    # from there, once the next observation comes in. Same for rewards.
                    self._hanging_actions_end[agent_id] = act[agent_id]
                    self._hanging_extra_model_outputs_end[agent_id] = extra_outs.get(
                        agent_id, {}
                    )
<<<<<<< HEAD
                    self._agent_buffered_rewards[agent_id] = rew.get(agent_id, 0.0)
=======
                    self._hanging_rewards_end[agent_id] += rew.get(agent_id, 0.0)
>>>>>>> 61ef56f4
                # Agent is done (has no action for the next step).
                elif terminateds.get(agent_id) or truncateds.get(agent_id):
                    done_per_agent[agent_id] = True
                # There is more (global) action/reward data. This agent must therefore
                # be done. Automatically add it to `done_per_agent` and `terminateds`.
                elif data_idx < len(observations) - 1:
                    done_per_agent[agent_id] = terminateds[agent_id] = True

                # Update env_t_to_agent_t mapping.
                self.env_t_to_agent_t[agent_id].append(
                    len(observations_per_agent[agent_id]) - 1
                )

            # Those agents that did NOT step:
            # - Get self.SKIP_ENV_TS_TAG added to their env_t_to_agent_t mapping.
            # - Get their reward (if any) added up.
            for agent_id in all_agent_ids:
                if agent_id not in obs and agent_id not in done_per_agent:
                    self.env_t_to_agent_t[agent_id].append(self.SKIP_ENV_TS_TAG)
                    self._agent_buffered_rewards[agent_id] += rew.get(agent_id, 0.0)

            # Update per-agent lookback buffer sizes to be used when creating the
            # indiviual `SingleAgentEpisode` objects below.
            for agent_id in all_agent_ids:
                if env_t < self.env_t_started:
                    if agent_id not in done_per_agent:
                        len_lookback_buffer_per_agent[agent_id] += 1

            # Increase env timestep by one.
            env_t += 1

        # - Validate per-agent data.
        # - Fix lookback buffers of env_t_to_agent_t mappings.
        for agent_id, buf in self.env_t_to_agent_t.items():
            # Skip agent if it doesn't seem to have any data.
            if agent_id not in observations_per_agent:
                continue
            assert (
                len(observations_per_agent[agent_id])
                == len(infos_per_agent[agent_id])
                == len(actions_per_agent[agent_id]) + 1
                == len(extra_model_outputs_per_agent[agent_id]) + 1
                == len(rewards_per_agent[agent_id]) + 1
            )
            buf.lookback = len_lookback_buffer_per_agent[agent_id]

        # Now create the individual episodes from the collected per-agent data.
        for agent_id, agent_obs in observations_per_agent.items():
            # If agent only has a single obs AND is already done, remove all its traces
            # from this MultiAgentEpisode.
            if len(agent_obs) == 1 and done_per_agent.get(agent_id):
                self._del_agent(agent_id)
                continue

            # Compute the correct lookback length to use for this agent's
            # SingleAgentEpisode.
            lookback = sum(
                s != self.SKIP_ENV_TS_TAG
                for s in self.env_t_to_agent_t[agent_id].get(
                    slice(-len_lookback_buffer_per_agent[agent_id], 0),
                    neg_indices_left_of_zero=True,
                )
            )
            # Try to figure out the module ID for this agent.
            # If not provided explicitly by the user that initializes this episode
            # object, try our mapping function.
            module_id = agent_module_ids.get(
                agent_id, self.agent_to_module_mapping_fn(agent_id, self)
            )
            # Create this agent's SingleAgentEpisode.
            sa_episode = SingleAgentEpisode(
                id_=(
                    agent_episode_ids.get(agent_id)
                    if agent_episode_ids is not None
                    else None
                ),
                agent_id=agent_id,
                module_id=module_id,
                multi_agent_episode_id=self.id_,
                observations=agent_obs,
                observation_space=self.observation_space.get(agent_id),
                infos=infos_per_agent[agent_id],
                actions=actions_per_agent[agent_id],
                action_space=self.action_space.get(agent_id),
                rewards=rewards_per_agent[agent_id],
                extra_model_outputs=(
                    {
                        k: [i[k] for i in extra_model_outputs_per_agent[agent_id]]
                        for k in extra_model_outputs_per_agent[agent_id][0].keys()
                    }
                    if extra_model_outputs_per_agent[agent_id]
                    else None
                ),
                terminated=terminateds.get(agent_id, False),
                truncated=truncateds.get(agent_id, False),
                t_started=self.agent_t_started[agent_id],
                len_lookback_buffer=lookback,
            )
            # .. and store it.
            self.agent_episodes[agent_id] = sa_episode

    def _get(
        self,
        *,
        what,
        indices,
        agent_ids=None,
        env_steps=True,
        neg_indices_left_of_zero=False,
        fill=None,
        one_hot_discrete=False,
        return_list=False,
        extra_model_outputs_key=None,
    ):
        agent_ids = set(force_list(agent_ids)) or self.agent_ids

        kwargs = dict(
            what=what,
            indices=indices,
            agent_ids=agent_ids,
            neg_indices_left_of_zero=neg_indices_left_of_zero,
            fill=fill,
            # Rewards and infos do not support one_hot_discrete option.
            one_hot_discrete=dict(
                {} if not one_hot_discrete else {"one_hot_discrete": one_hot_discrete}
            ),
            extra_model_outputs_key=extra_model_outputs_key,
        )

        # User specified agent timesteps (indices) -> Simply delegate everything
        # to the individual agents' SingleAgentEpisodes.
        if env_steps is False:
            if return_list:
                raise ValueError(
                    f"`MultiAgentEpisode.get_{what}()` can't be called with both "
                    "`env_steps=False` and `return_list=True`!"
                )
            return self._get_data_by_agent_steps(**kwargs)
        # User specified env timesteps (indices) -> We need to translate them for each
        # agent into agent-timesteps.
        # Return a list of individual per-env-timestep multi-agent dicts.
        elif return_list:
            return self._get_data_by_env_steps_as_list(**kwargs)
        # Return a single multi-agent dict with lists/arrays as leafs.
        else:
            return self._get_data_by_env_steps(**kwargs)

    def _get_data_by_agent_steps(
        self,
        *,
        what,
        indices,
        agent_ids,
        neg_indices_left_of_zero,
        fill,
        one_hot_discrete,
        extra_model_outputs_key,
    ):
        ret = {}
        for agent_id, sa_episode in self.agent_episodes.items():
            if agent_id not in agent_ids:
                continue
            inf_lookback_buffer = getattr(sa_episode, what)
            hanging_val = self._get_hanging_value(what, agent_id)
            if extra_model_outputs_key is not None:
                inf_lookback_buffer = inf_lookback_buffer[extra_model_outputs_key]
                hanging_val = hanging_val[extra_model_outputs_key]
            agent_value = inf_lookback_buffer.get(
                indices=indices,
                neg_indices_left_of_zero=neg_indices_left_of_zero,
                fill=fill,
                _add_last_ts_value=hanging_val,
                **one_hot_discrete,
            )
            if agent_value is None or agent_value == []:
                continue
            ret[agent_id] = agent_value
        return ret

    def _get_data_by_env_steps_as_list(
        self,
        *,
        what: str,
        indices: Union[int, slice, List[int]],
        agent_ids: Collection[AgentID],
        neg_indices_left_of_zero: bool = False,
        fill: Optional[Any] = None,
        one_hot_discrete: bool = False,
        extra_model_outputs_key: Optional[str] = None,
    ) -> List[MultiAgentDict]:
        """Returns data from the episode based on env step indices, as a list.

        The returned list contains n MultiAgentDict objects, one for each env timestep
        defined via `indices`.

        Args:
            what: A (str) descriptor of what data to collect. Must be one of
                "observations", "infos", "actions", "rewards", or "extra_model_outputs".
            indices: A single int is interpreted as an index, from which to return the
                individual data stored at this (env step) index.
                A list of ints is interpreted as a list of indices from which to gather
                individual data in a batch of size len(indices).
                A slice object is interpreted as a range of data to be returned.
                Thereby, negative indices by default are interpreted as "before the end"
                unless the `neg_indices_left_of_zero=True` option is used, in which case
                negative indices are interpreted as "before ts=0", meaning going back
                into the lookback buffer.
            agent_ids: A collection of AgentIDs to filter for. Only data for those
                agents will be returned, all other agents will be ignored.
            neg_indices_left_of_zero: If True, negative values in `indices` are
                interpreted as "before ts=0", meaning going back into the lookback
                buffer. For example, a buffer with data [4, 5, 6,  7, 8, 9],
                where [4, 5, 6] is the lookback buffer range (ts=0 item is 7), will
                respond to `get(-1, neg_indices_left_of_zero=True)` with `6` and to
                `get(slice(-2, 1), neg_indices_left_of_zero=True)` with `[5, 6,  7]`.
            fill: An optional float value to use for filling up the returned results at
                the boundaries. This filling only happens if the requested index range's
                start/stop boundaries exceed the buffer's boundaries (including the
                lookback buffer on the left side). This comes in very handy, if users
                don't want to worry about reaching such boundaries and want to zero-pad.
                For example, a buffer with data [10, 11,  12, 13, 14] and lookback
                buffer size of 2 (meaning `10` and `11` are part of the lookback buffer)
                will respond to `indices=slice(-7, -2)` and `fill=0.0`
                with `[0.0, 0.0, 10, 11, 12]`.
            one_hot_discrete: If True, will return one-hot vectors (instead of
                int-values) for those sub-components of a (possibly complex) space
                that are Discrete or MultiDiscrete. Note that if `fill=0` and the
                requested `indices` are out of the range of our data, the returned
                one-hot vectors will actually be zero-hot (all slots zero).
            extra_model_outputs_key: Only if what is "extra_model_outputs", this
                specifies the sub-key (str) inside the extra_model_outputs dict, e.g.
                STATE_OUT or ACTION_DIST_INPUTS.

        Returns:
            A list of MultiAgentDict, where each item in the list corresponds to one
            env timestep defined via `indices`.
        """

        # Collect indices for each agent first, so we can construct the list in
        # the next step.
        agent_indices = {}
        for agent_id in self.agent_episodes.keys():
            if agent_id not in agent_ids:
                continue
            agent_indices[agent_id] = self.env_t_to_agent_t[agent_id].get(
                indices,
                neg_indices_left_of_zero=neg_indices_left_of_zero,
                fill=self.SKIP_ENV_TS_TAG,
                # For those records where there is no "hanging" last timestep (all
                # other than obs and infos), we have to ignore the last entry in
                # the env_t_to_agent_t mappings.
                _ignore_last_ts=what not in ["observations", "infos"],
            )
        if not agent_indices:
            return []
        ret = []
        for i in range(len(next(iter(agent_indices.values())))):
            ret2 = {}
            for agent_id, idxes in agent_indices.items():
                hanging_val = self._get_hanging_value(what, agent_id)
                (
                    inf_lookback_buffer,
                    indices_to_use,
                ) = self._get_inf_lookback_buffer_or_dict(
                    agent_id,
                    what,
                    extra_model_outputs_key,
                    hanging_val,
                    filter_for_skip_indices=idxes[i],
                )
                agent_value = self._get_single_agent_data_by_index(
                    what=what,
                    inf_lookback_buffer=inf_lookback_buffer,
                    agent_id=agent_id,
                    index_incl_lookback=indices_to_use,
                    fill=fill,
                    one_hot_discrete=one_hot_discrete,
                    hanging_val=hanging_val,
                    extra_model_outputs_key=extra_model_outputs_key,
                )
                if agent_value is not None:
                    ret2[agent_id] = agent_value
            ret.append(ret2)
        return ret

    def _get_data_by_env_steps(
        self,
        *,
        what: str,
        indices: Union[int, slice, List[int]],
        agent_ids: Collection[AgentID],
        neg_indices_left_of_zero: bool = False,
        fill: Optional[Any] = None,
        one_hot_discrete: bool = False,
        extra_model_outputs_key: Optional[str] = None,
    ) -> MultiAgentDict:
        """Returns data from the episode based on env step indices, as a MultiAgentDict.

        The returned dict maps AgentID keys to individual or batched values, where the
        batch size matches the env timesteps defined via `indices`.

        Args:
            what: A (str) descriptor of what data to collect. Must be one of
                "observations", "infos", "actions", "rewards", or "extra_model_outputs".
            indices: A single int is interpreted as an index, from which to return the
                individual data stored at this (env step) index.
                A list of ints is interpreted as a list of indices from which to gather
                individual data in a batch of size len(indices).
                A slice object is interpreted as a range of data to be returned.
                Thereby, negative indices by default are interpreted as "before the end"
                unless the `neg_indices_left_of_zero=True` option is used, in which case
                negative indices are interpreted as "before ts=0", meaning going back
                into the lookback buffer.
            agent_ids: A collection of AgentIDs to filter for. Only data for those
                agents will be returned, all other agents will be ignored.
            neg_indices_left_of_zero: If True, negative values in `indices` are
                interpreted as "before ts=0", meaning going back into the lookback
                buffer. For example, a buffer with data [4, 5, 6,  7, 8, 9],
                where [4, 5, 6] is the lookback buffer range (ts=0 item is 7), will
                respond to `get(-1, neg_indices_left_of_zero=True)` with `6` and to
                `get(slice(-2, 1), neg_indices_left_of_zero=True)` with `[5, 6,  7]`.
            fill: An optional float value to use for filling up the returned results at
                the boundaries. This filling only happens if the requested index range's
                start/stop boundaries exceed the buffer's boundaries (including the
                lookback buffer on the left side). This comes in very handy, if users
                don't want to worry about reaching such boundaries and want to zero-pad.
                For example, a buffer with data [10, 11,  12, 13, 14] and lookback
                buffer size of 2 (meaning `10` and `11` are part of the lookback buffer)
                will respond to `indices=slice(-7, -2)` and `fill=0.0`
                with `[0.0, 0.0, 10, 11, 12]`.
            one_hot_discrete: If True, will return one-hot vectors (instead of
                int-values) for those sub-components of a (possibly complex) space
                that are Discrete or MultiDiscrete. Note that if `fill=0` and the
                requested `indices` are out of the range of our data, the returned
                one-hot vectors will actually be zero-hot (all slots zero).
            extra_model_outputs_key: Only if what is "extra_model_outputs", this
                specifies the sub-key (str) inside the extra_model_outputs dict, e.g.
                STATE_OUT or ACTION_DIST_INPUTS.

        Returns:
            A single MultiAgentDict with individual leaf-values (in case `indices` is an
            int), or batched leaf-data (in case `indices` is a list of ints or a slice
            object). In the latter case, the batch size matches the env timesteps
            defined via `indices`.
        """
        ignore_last_ts = what not in ["observations", "infos"]
        ret = {}
        for agent_id, sa_episode in self.agent_episodes.items():
            if agent_id not in agent_ids:
                continue
            hanging_val = self._get_hanging_value(what, agent_id)
            agent_indices = self.env_t_to_agent_t[agent_id].get(
                indices,
                neg_indices_left_of_zero=neg_indices_left_of_zero,
                fill=self.SKIP_ENV_TS_TAG if fill is not None else None,
                # For those records where there is no "hanging" last timestep (all
                # other than obs and infos), we have to ignore the last entry in
                # the env_t_to_agent_t mappings.
                _ignore_last_ts=ignore_last_ts,
            )
            inf_lookback_buffer, agent_indices = self._get_inf_lookback_buffer_or_dict(
                agent_id,
                what,
                extra_model_outputs_key,
                hanging_val,
                filter_for_skip_indices=agent_indices,
            )
            if isinstance(agent_indices, list):
                agent_values = self._get_single_agent_data_by_env_step_indices(
                    what=what,
                    agent_id=agent_id,
                    indices_incl_lookback=agent_indices,
                    fill=fill,
                    one_hot_discrete=one_hot_discrete,
                    hanging_val=hanging_val,
                    extra_model_outputs_key=extra_model_outputs_key,
                )
                if len(agent_values) > 0:
                    ret[agent_id] = agent_values
            else:
                agent_values = self._get_single_agent_data_by_index(
                    what=what,
                    inf_lookback_buffer=inf_lookback_buffer,
                    agent_id=agent_id,
                    index_incl_lookback=agent_indices,
                    fill=fill,
                    one_hot_discrete=one_hot_discrete,
                    hanging_val=hanging_val,
                    extra_model_outputs_key=extra_model_outputs_key,
                )
                if agent_values is not None:
                    ret[agent_id] = agent_values
        return ret

    def _get_single_agent_data_by_index(
        self,
        *,
        what: str,
        inf_lookback_buffer: InfiniteLookbackBuffer,
        agent_id: AgentID,
        index_incl_lookback: Union[int, str],
        fill: Optional[Any] = None,
        one_hot_discrete: bool = False,
        extra_model_outputs_key: Optional[str] = None,
        hanging_val: Optional[Any] = None,
    ) -> Any:
        """Returns single data item from the episode based on given (env step) index.

        Args:
            what: A (str) descriptor of what data to collect. Must be one of
                "observations", "infos", "actions", "rewards", or "extra_model_outputs".
            inf_lookback_buffer: The InfiniteLookbackBuffer to use for extracting the
                data.
            index_incl_lookback: An int specifying, which index to pull from the given
                `inf_lookback_buffer`, but disregarding the special logic of the
                lookback buffer. Meaning if the `index_incl_lookback` is 0, then the
                first value in the lookback buffer should be returned, not the first
                value after the lookback buffer (which would be normal behavior for
                pulling items from an InfiniteLookbackBuffer object).
                If the value is `self.SKIP_ENV_TS_TAG`, either None is returned (if
                `fill` is None) or the provided `fill` value.
            agent_id: The individual agent ID to pull data for. Used to lookup the
                `SingleAgentEpisode` object for this agent in `self`.
            fill: An optional float value to use for filling up the returned results at
                the boundaries. This filling only happens if the requested index range's
                start/stop boundaries exceed the buffer's boundaries (including the
                lookback buffer on the left side). This comes in very handy, if users
                don't want to worry about reaching such boundaries and want to zero-pad.
                For example, a buffer with data [10, 11,  12, 13, 14] and lookback
                buffer size of 2 (meaning `10` and `11` are part of the lookback buffer)
                will respond to `index_incl_lookback=-6` and `fill=0.0`
                with `0.0`.
            one_hot_discrete: If True, will return one-hot vectors (instead of
                int-values) for those sub-components of a (possibly complex) space
                that are Discrete or MultiDiscrete. Note that if `fill=0` and the
                requested `index_incl_lookback` is out of the range of our data, the
                returned one-hot vectors will actually be zero-hot (all slots zero).
            extra_model_outputs_key: Only if what is "extra_model_outputs", this
                specifies the sub-key (str) inside the extra_model_outputs dict, e.g.
                STATE_OUT or ACTION_DIST_INPUTS.
            hanging_val: In case we are pulling actions, rewards, or extra_model_outputs
                data, there might be information "hanging" (cached). For example,
                if an agent receives an observation o0 and then immediately sends an
                action a0 back, but then does NOT immediately reveive a next
                observation, a0 is now cached (not fully logged yet with this
                episode). The currently cached value must be provided here to be able
                to return it in case the index is -1 (most recent timestep).

        Returns:
            A data item corresponding to the provided args.
        """
        sa_episode = self.agent_episodes[agent_id]

        if index_incl_lookback == self.SKIP_ENV_TS_TAG:
            # We don't want to fill -> Skip this agent.
            if fill is None:
                return
            # Provide filled value for this agent.
            return getattr(sa_episode, f"get_{what}")(
                indices=1000000000000,
                neg_indices_left_of_zero=False,
                fill=fill,
                **dict(
                    {}
                    if extra_model_outputs_key is None
                    else {"key": extra_model_outputs_key}
                ),
                **one_hot_discrete,
            )
        # No skip timestep -> Provide value at given index for this agent.
        else:
            if what == "extra_model_outputs":
                # Special case: extra_model_outputs and key=None (return all keys as
                # a dict). Note that `inf_lookback_buffer` is NOT an infinite lookback
                # buffer, but a dict mapping keys to individual infinite lookback
                # buffers.
                if extra_model_outputs_key is None:
                    return {
                        key: sub_buffer.get(
                            indices=index_incl_lookback - sub_buffer.lookback,
                            neg_indices_left_of_zero=True,
                            fill=fill,
                            _add_last_ts_value=hanging_val,
                            **one_hot_discrete,
                        )
                        for key, sub_buffer in inf_lookback_buffer.items()
                    }

            # Extract data directly from the infinite lookback buffer object.
            return inf_lookback_buffer.get(
                indices=index_incl_lookback - inf_lookback_buffer.lookback,
                neg_indices_left_of_zero=True,
                fill=fill,
                _add_last_ts_value=hanging_val,
                **one_hot_discrete,
            )

    def _get_single_agent_data_by_env_step_indices(
        self,
        *,
        what: str,
        agent_id: AgentID,
        indices_incl_lookback: Union[int, str],
        fill: Optional[Any] = None,
        one_hot_discrete: bool = False,
        extra_model_outputs_key: Optional[str] = None,
        hanging_val: Optional[Any] = None,
    ) -> Any:
        """Returns single data item from the episode based on given (env step) indices.

        The returned data item will have a batch size that matches the env timesteps
        defined via `indices_incl_lookback`.

        Args:
            what: A (str) descriptor of what data to collect. Must be one of
                "observations", "infos", "actions", "rewards", or "extra_model_outputs".
            indices_incl_lookback: A list of ints specifying, which indices
                to pull from the InfiniteLookbackBuffer defined by `agent_id` and `what`
                (and maybe `extra_model_outputs_key`). Note that these indices
                disregard the special logic of the lookback buffer. Meaning if one
                index in `indices_incl_lookback` is 0, then the first value in the
                lookback buffer should be returned, not the first value after the
                lookback buffer (which would be normal behavior for pulling items from
                an `InfiniteLookbackBuffer` object).
            agent_id: The individual agent ID to pull data for. Used to lookup the
                `SingleAgentEpisode` object for this agent in `self`.
            fill: An optional float value to use for filling up the returned results at
                the boundaries. This filling only happens if the requested index range's
                start/stop boundaries exceed the buffer's boundaries (including the
                lookback buffer on the left side). This comes in very handy, if users
                don't want to worry about reaching such boundaries and want to zero-pad.
                For example, a buffer with data [10, 11,  12, 13, 14] and lookback
                buffer size of 2 (meaning `10` and `11` are part of the lookback buffer)
                will respond to `indices_incl_lookback=[-1, -2, 0]` and `fill=0.0`
                with `[0.0, 0.0, 10]`.
            one_hot_discrete: If True, will return one-hot vectors (instead of
                int-values) for those sub-components of a (possibly complex) space
                that are Discrete or MultiDiscrete. Note that if `fill=0` and the
                requested `indices_incl_lookback` are out of the range of our data, the
                returned one-hot vectors will actually be zero-hot (all slots zero).
            extra_model_outputs_key: Only if what is "extra_model_outputs", this
                specifies the sub-key (str) inside the extra_model_outputs dict, e.g.
                STATE_OUT or ACTION_DIST_INPUTS.
            hanging_val: In case we are pulling actions, rewards, or extra_model_outputs
                data, there might be information "hanging" (cached). For example,
                if an agent receives an observation o0 and then immediately sends an
                action a0 back, but then does NOT immediately reveive a next
                observation, a0 is now cached (not fully logged yet with this
                episode). The currently cached value must be provided here to be able
                to return it in case the index is -1 (most recent timestep).

        Returns:
            A data item corresponding to the provided args.
        """
        sa_episode = self.agent_episodes[agent_id]

        inf_lookback_buffer = getattr(sa_episode, what)
        if extra_model_outputs_key is not None:
            inf_lookback_buffer = inf_lookback_buffer[extra_model_outputs_key]

        # If there are self.SKIP_ENV_TS_TAG items in `indices_incl_lookback` and user
        # wants to fill these (together with outside-episode-bounds indices) ->
        # Provide these skipped timesteps as filled values.
        if self.SKIP_ENV_TS_TAG in indices_incl_lookback and fill is not None:
            single_fill_value = inf_lookback_buffer.get(
                indices=1000000000000,
                neg_indices_left_of_zero=False,
                fill=fill,
                **one_hot_discrete,
            )
            ret = []
            for i in indices_incl_lookback:
                if i == self.SKIP_ENV_TS_TAG:
                    ret.append(single_fill_value)
                else:
                    ret.append(
                        inf_lookback_buffer.get(
                            indices=i - getattr(sa_episode, what).lookback,
                            neg_indices_left_of_zero=True,
                            fill=fill,
                            _add_last_ts_value=hanging_val,
                            **one_hot_discrete,
                        )
                    )
            if self.is_finalized:
                ret = batch(ret)
        else:
            # Filter these indices out up front.
            indices = [
                i - inf_lookback_buffer.lookback
                for i in indices_incl_lookback
                if i != self.SKIP_ENV_TS_TAG
            ]
            ret = inf_lookback_buffer.get(
                indices=indices,
                neg_indices_left_of_zero=True,
                fill=fill,
                _add_last_ts_value=hanging_val,
                **one_hot_discrete,
            )
        return ret

    def _get_hanging_value(self, what: str, agent_id: AgentID) -> Any:
        """Returns the hanging action/reward/extra_model_outputs for given agent."""
        if what == "actions":
            return self._hanging_actions_end.get(agent_id)
        elif what == "extra_model_outputs":
            return self._hanging_extra_model_outputs_end.get(agent_id)
        elif what == "rewards":
            return self._hanging_rewards_end.get(agent_id)

    def _del_hanging(self, agent_id: AgentID) -> None:
        """Deletes all hanging action, reward, extra_model_outputs of given agent."""
        self._hanging_actions_end.pop(agent_id, None)
        self._hanging_extra_model_outputs_end.pop(agent_id, None)
        self._hanging_rewards_end.pop(agent_id, None)

    def _del_agent(self, agent_id: AgentID) -> None:
        """Deletes all data of given agent from this episode."""
        self._del_hanging(agent_id)
        self.agent_episodes.pop(agent_id, None)
        self.agent_ids.discard(agent_id)
        self.env_t_to_agent_t.pop(agent_id, None)
        self._agent_to_module_mapping.pop(agent_id, None)
        self.agent_t_started.pop(agent_id, None)

    def _get_inf_lookback_buffer_or_dict(
        self,
        agent_id: AgentID,
        what: str,
        extra_model_outputs_key: Optional[str] = None,
        hanging_val: Optional[Any] = None,
        filter_for_skip_indices=None,
    ):
        """Returns a single InfiniteLookbackBuffer or a dict of such.

        In case `what` is "extra_model_outputs" AND `extra_model_outputs_key` is None,
        a dict is returned. In all other cases, a single InfiniteLookbackBuffer is
        returned.
        """
        inf_lookback_buffer_or_dict = inf_lookback_buffer = getattr(
            self.agent_episodes[agent_id], what
        )
        if what == "extra_model_outputs":
            if extra_model_outputs_key is not None:
                inf_lookback_buffer = inf_lookback_buffer_or_dict[
                    extra_model_outputs_key
                ]
            elif inf_lookback_buffer_or_dict:
                inf_lookback_buffer = next(iter(inf_lookback_buffer_or_dict.values()))
            elif filter_for_skip_indices is not None:
                return inf_lookback_buffer_or_dict, filter_for_skip_indices
            else:
                return inf_lookback_buffer_or_dict

        if filter_for_skip_indices is not None:
            inf_lookback_buffer_len = (
                len(inf_lookback_buffer)
                + inf_lookback_buffer.lookback
                + (hanging_val is not None)
            )
            ignore_last_ts = what not in ["observations", "infos"]
            if isinstance(filter_for_skip_indices, list):
                filter_for_skip_indices = [
                    "S" if ignore_last_ts and i == inf_lookback_buffer_len else i
                    for i in filter_for_skip_indices
                ]
            elif ignore_last_ts and filter_for_skip_indices == inf_lookback_buffer_len:
                filter_for_skip_indices = "S"
            return inf_lookback_buffer_or_dict, filter_for_skip_indices
        else:
            return inf_lookback_buffer_or_dict<|MERGE_RESOLUTION|>--- conflicted
+++ resolved
@@ -221,16 +221,6 @@
             AgentID, InfiniteLookbackBuffer
         ] = defaultdict(InfiniteLookbackBuffer)
 
-<<<<<<< HEAD
-        # In the `MultiAgentEpisode` we need these buffers to keep track of actions,
-        # that happen when an agent got observations and acted, but did not receive
-        # a next observation, yet. In this case we buffer the action, add the rewards,
-        # and record `is_terminated/is_truncated` until the next observation is
-        # received.
-        self._agent_buffered_actions = {}
-        self._agent_buffered_extra_model_outputs = defaultdict(dict)
-        self._agent_buffered_rewards = defaultdict(float)
-=======
         # Create caches for hanging actions/rewards/extra_model_outputs.
         # When an agent gets an observation (and then sends an action), but does not
         # receive immediately a next observation, we store the "hanging" action (and
@@ -246,7 +236,6 @@
         self._hanging_actions_begin = {}
         self._hanging_extra_model_outputs_begin = defaultdict(dict)
         self._hanging_rewards_begin = defaultdict(float)
->>>>>>> 61ef56f4
 
         # If this is an ongoing episode than the last `__all__` should be `False`
         self.is_terminated: bool = (
@@ -595,13 +584,7 @@
                     _reward = self._hanging_rewards_end.pop(agent_id, 0.0) + _reward
                 # The agent is still alive, just add current reward to cache.
                 else:
-<<<<<<< HEAD
-                    self._agent_buffered_rewards[agent_id] += _reward
-=======
-                    self._hanging_rewards_end[agent_id] = (
-                        self._hanging_rewards_end.get(agent_id, 0.0) + _reward
-                    )
->>>>>>> 61ef56f4
+                    self._hanging_rewards_end[agent_id] += _reward
 
             # If agent is stepping, add timestep to `SingleAgentEpisode`.
             if _observation is not None:
@@ -1932,11 +1915,7 @@
                     self._hanging_extra_model_outputs_end[agent_id] = extra_outs.get(
                         agent_id, {}
                     )
-<<<<<<< HEAD
-                    self._agent_buffered_rewards[agent_id] = rew.get(agent_id, 0.0)
-=======
                     self._hanging_rewards_end[agent_id] += rew.get(agent_id, 0.0)
->>>>>>> 61ef56f4
                 # Agent is done (has no action for the next step).
                 elif terminateds.get(agent_id) or truncateds.get(agent_id):
                     done_per_agent[agent_id] = True
@@ -1956,7 +1935,7 @@
             for agent_id in all_agent_ids:
                 if agent_id not in obs and agent_id not in done_per_agent:
                     self.env_t_to_agent_t[agent_id].append(self.SKIP_ENV_TS_TAG)
-                    self._agent_buffered_rewards[agent_id] += rew.get(agent_id, 0.0)
+                    self._hanging_rewards_end[agent_id] += rew.get(agent_id, 0.0)
 
             # Update per-agent lookback buffer sizes to be used when creating the
             # indiviual `SingleAgentEpisode` objects below.
