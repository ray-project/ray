--- conflicted
+++ resolved
@@ -71,11 +71,6 @@
         "_hanging_actions_end",
         "_hanging_extra_model_outputs_end",
         "_hanging_rewards_end",
-<<<<<<< HEAD
-        #"_hanging_actions_begin",
-        #"_hanging_extra_model_outputs_begin",
-=======
->>>>>>> 9f8c33ad
         "_hanging_rewards_begin",
         "is_terminated",
         "is_truncated",
@@ -257,11 +252,6 @@
         # In case of a `cut()` or `slice()`, we also need to store the hanging actions,
         # rewards, and extra model outputs that were already "hanging" in preceeding
         # episode slice.
-<<<<<<< HEAD
-        #self._hanging_actions_begin = {}
-        #self._hanging_extra_model_outputs_begin = defaultdict(dict)
-=======
->>>>>>> 9f8c33ad
         self._hanging_rewards_begin = defaultdict(float)
 
         # If this is an ongoing episode than the last `__all__` should be `False`
@@ -329,8 +319,6 @@
 
         # Note, all agents will have an initial observation, some may have an initial
         # info dict as well.
-        assert len(observations) == 1 #TEST
-        assert "high_level_agent" in observations #TEST
         for agent_id, agent_obs in observations.items():
             # Update env_t_to_agent_t mapping (all agents that are part of the reset
             # obs have their first mapping 0 (env_t) -> 0 (agent_t)).
@@ -491,7 +479,6 @@
             # Add the agent step to the single agent episode.
             # ... action -> next obs + reward ...
             if _observation is not None and _action is not None:
-                print(f"CASE 1 {agent_id}")
                 if agent_id not in rewards:
                     raise MultiAgentEnvError(
                         f"Agent {agent_id} acted (and received next obs), but did NOT "
@@ -505,7 +492,6 @@
             # collected hanging rewards.
             # b) The observation is the first observation for this agent ID.
             elif _observation is not None and _action is None:
-                print(f"CASE 2 {agent_id}")
                 _action = self._hanging_actions_end.pop(agent_id, None)
 
                 # We have a hanging action (the agent had acted after the previous
@@ -513,7 +499,6 @@
                 # observation).
                 # ...[hanging action] ... ... -> next obs + (reward)? ...
                 if _action is not None:
-                    print(f"CASE 2.a {agent_id}")
                     # Get the extra model output if available.
                     _extra_model_outputs = self._hanging_extra_model_outputs_end.pop(
                         agent_id, None
@@ -522,7 +507,6 @@
                 # First observation for this agent, we have no hanging action.
                 # ... [done]? ... -> [1st obs for agent ID]
                 else:
-                    print(f"CASE 2.b {agent_id}")
                     # The agent is already done -> The agent thus has never stepped once
                     # and we do not have to create a SingleAgentEpisode for it.
                     if _terminated or _truncated:
@@ -534,7 +518,6 @@
                         self.env_t_to_agent_t[agent_id].extend(
                             [self.SKIP_ENV_TS_TAG] * self.env_t + [0]
                         )
-                        assert self.env_t_to_agent_t[agent_id].lookback == 0
                         # Make `add_env_reset` call and continue with next agent.
                         sa_episode.add_env_reset(observation=_observation, infos=_infos)
                         # Add possible reward to begin cache.
@@ -548,7 +531,6 @@
             # We have no observation, but we have a hanging action (used when we receive
             # the next obs for this agent in the future).
             elif agent_id not in observations and agent_id in actions:
-                print(f"CASE 3 {agent_id}")
                 # Agent got truncated -> Error b/c we would need a last (truncation)
                 # observation for this (otherwise, e.g. bootstrapping would not work).
                 # [previous obs] [action] (hanging) ... ... [truncated]
@@ -570,7 +552,6 @@
                 # Agent is still alive.
                 # [previous obs] [action] (hanging) ...
                 else:
-                    print(f"CASE 3.c {agent_id}")
                     # Hanging action, reward, and extra_model_outputs.
                     assert agent_id not in self._hanging_actions_end
                     self._hanging_actions_end[agent_id] = _action
@@ -584,12 +565,10 @@
             # --------------------------------------------------------------------------
             # Record reward and terminated/truncated flags.
             else:
-                print(f"CASE 4 {agent_id}")
                 _action = self._hanging_actions_end.get(agent_id)
 
                 # Agent is done.
                 if _terminated or _truncated:
-                    print("CASE 4.a")
                     # If the agent has NOT stepped, we treat it as not being
                     # part of this episode.
                     # ... ... [other agents doing stuff] ... ... [agent done]
@@ -623,7 +602,6 @@
                     _reward = self._hanging_rewards_end.pop(agent_id, 0.0) + _reward
                 # The agent is still alive, just add current reward to cache.
                 else:
-                    print("CASE 4.b")
                     # But has never stepped in this episode -> add to begin cache.
                     if agent_id not in self.agent_episodes:
                         self._hanging_rewards_begin[agent_id] += _reward
@@ -961,10 +939,7 @@
         # to re-adjust the lookback len further into the past to make sure that these
         # agents have at least one observation to look back to. Otherwise, the timestep
         # that got cut into will be "lost" for learning from it.
-<<<<<<< HEAD
-=======
         orig_len_lb = len_lookback_buffer
->>>>>>> 9f8c33ad
         for agent_id, agent_actions in self._hanging_actions_end.items():
             assert self.env_t_to_agent_t[agent_id].get(-1) == self.SKIP_ENV_TS_TAG
             for i in range(orig_len_lb, len(self.env_t_to_agent_t[agent_id].data) + 1):
@@ -989,16 +964,15 @@
             ),
             observation_space=self.observation_space,
             infos=self.get_infos(indices=indices_obs_and_infos, return_list=True),
-            actions=self.get_actions(indices=indices_rest, return_list=True),#, exclude_hanging=True),
+            actions=self.get_actions(indices=indices_rest, return_list=True),
             action_space=self.action_space,
-            rewards=self.get_rewards(indices=indices_rest, return_list=True),# exclude_hanging=True),
+            rewards=self.get_rewards(indices=indices_rest, return_list=True),
             # List of MADicts, mapping agent IDs to their respective extra model output
             # dicts.
             extra_model_outputs=self.get_extra_model_outputs(
                 key=None,  # all keys
                 indices=indices_rest,
                 return_list=True,
-                #exclude_hanging=True,
             ),
             terminateds=self.get_terminateds(),
             truncateds=self.get_truncateds(),
@@ -1021,15 +995,7 @@
 
         # Copy over the hanging (end) values into the hanging (begin) chaches of the
         # successor.
-<<<<<<< HEAD
-        #successor._hanging_actions_end = copy.deepcopy(self._hanging_actions_end)
-        #successor._hanging_rewards_end = self._hanging_rewards_end.copy()
-        #successor._hanging_extra_model_outputs_end = copy.deepcopy(
-        #    self._hanging_extra_model_outputs_end
-        #)
-=======
         successor._hanging_rewards_begin = self._hanging_rewards_end.copy()
->>>>>>> 9f8c33ad
 
         return successor
 
@@ -1224,7 +1190,6 @@
         indices: Optional[Union[int, List[int], slice]] = None,
         agent_ids: Optional[Union[Collection[AgentID], AgentID]] = None,
         *,
-        exclude_hanging: bool = False,
         env_steps: bool = True,
         neg_index_as_lookback: bool = False,
         fill: Optional[Any] = None,
@@ -1247,7 +1212,6 @@
             agent_ids: An optional collection of AgentIDs or a single AgentID to get
                 actions for. If None, will return actions for all agents in
                 this episode.
-            exclude_hanging: TODO (sven)
             env_steps: Whether `indices` should be interpreted as environment time steps
                 (True) or per-agent timesteps (False).
             neg_index_as_lookback: If True, negative values in `indices` are
@@ -1290,7 +1254,6 @@
         return self._get(
             what="actions",
             indices=indices,
-            exclude_hanging=exclude_hanging,
             agent_ids=agent_ids,
             env_steps=env_steps,
             neg_index_as_lookback=neg_index_as_lookback,
@@ -1304,7 +1267,6 @@
         indices: Optional[Union[int, List[int], slice]] = None,
         agent_ids: Optional[Union[Collection[AgentID], AgentID]] = None,
         *,
-        exclude_hanging=False,
         env_steps: bool = True,
         neg_index_as_lookback: bool = False,
         fill: Optional[float] = None,
@@ -1364,7 +1326,6 @@
             what="rewards",
             indices=indices,
             agent_ids=agent_ids,
-            exclude_hanging=exclude_hanging,
             env_steps=env_steps,
             neg_index_as_lookback=neg_index_as_lookback,
             fill=fill,
@@ -1377,7 +1338,6 @@
         indices: Optional[Union[int, List[int], slice]] = None,
         agent_ids: Optional[Union[Collection[AgentID], AgentID]] = None,
         *,
-        exclude_hanging=False,
         env_steps: bool = True,
         neg_index_as_lookback: bool = False,
         fill: Optional[Any] = None,
@@ -1445,7 +1405,6 @@
             what="extra_model_outputs",
             extra_model_outputs_key=key,
             indices=indices,
-            exclude_hanging=exclude_hanging,
             agent_ids=agent_ids,
             env_steps=env_steps,
             neg_index_as_lookback=neg_index_as_lookback,
@@ -1805,13 +1764,6 @@
             "_hanging_actions_end": self._hanging_actions_end,
             "_hanging_extra_model_outputs_end": self._hanging_extra_model_outputs_end,
             "_hanging_rewards_end": self._hanging_rewards_end,
-<<<<<<< HEAD
-            #"_hanging_actions_begin": self._hanging_actions_begin,
-            #"_hanging_extra_model_outputs_begin": (
-            #    self._hanging_extra_model_outputs_begin
-            #),
-=======
->>>>>>> 9f8c33ad
             "_hanging_rewards_begin": self._hanging_rewards_begin,
             "is_terminated": self.is_terminated,
             "is_truncated": self.is_truncated,
@@ -1857,13 +1809,6 @@
             "_hanging_extra_model_outputs_end"
         ]
         episode._hanging_rewards_end = state["_hanging_rewards_end"]
-<<<<<<< HEAD
-        #episode._hanging_actions_begin = state["_hanging_actions_begin"]
-        #episode._hanging_extra_model_outputs_begin = state[
-        #    "_hanging_extra_model_outputs_begin"
-        #]
-=======
->>>>>>> 9f8c33ad
         episode._hanging_rewards_begin = state["_hanging_rewards_begin"]
         episode.is_terminated = state["is_terminated"]
         episode.is_truncated = state["is_truncated"]
@@ -2080,11 +2025,7 @@
                         self.env_t_to_agent_t[agent_id].extend(
                             [self.SKIP_ENV_TS_TAG] * data_idx
                         )
-<<<<<<< HEAD
-                        len_lookback_buffer_per_agent[agent_id] += data_idx
-=======
                         len_lookback_buffer_per_agent[agent_id] -= data_idx
->>>>>>> 9f8c33ad
 
                 # Agent is still continuing (has an action for the next step).
                 if agent_id in act:
@@ -2100,8 +2041,8 @@
                     done_per_agent[agent_id] = True
                 # There is more (global) action/reward data. This agent must therefore
                 # be done. Automatically add it to `done_per_agent` and `terminateds`.
-                #elif data_idx < len(observations) - 1:
-                #    done_per_agent[agent_id] = terminateds[agent_id] = True
+                elif data_idx < len(observations) - 1:
+                    done_per_agent[agent_id] = terminateds[agent_id] = True
 
                 # Update env_t_to_agent_t mapping.
                 self.env_t_to_agent_t[agent_id].append(
@@ -2122,13 +2063,8 @@
                     self._hanging_rewards_end[agent_id] += rew.get(agent_id, 0.0)
 
         # - Validate per-agent data.
-<<<<<<< HEAD
-        ### - Fix lookback buffers of env_t_to_agent_t mappings.
-        for agent_id, buf in self.env_t_to_agent_t.items():
-=======
         # - Fix lookback buffers of env_t_to_agent_t mappings.
         for agent_id in list(self.env_t_to_agent_t.keys()):
->>>>>>> 9f8c33ad
             # Skip agent if it doesn't seem to have any data.
             if agent_id not in observations_per_agent:
                 del self.env_t_to_agent_t[agent_id]
@@ -2140,11 +2076,7 @@
                 == len(extra_model_outputs_per_agent[agent_id]) + 1
                 == len(rewards_per_agent[agent_id]) + 1
             )
-<<<<<<< HEAD
-            #buf.lookback = len_lookback_buffer_per_agent[agent_id]
-=======
             self.env_t_to_agent_t[agent_id].lookback = len_lookback_buffer
->>>>>>> 9f8c33ad
 
         # Now create the individual episodes from the collected per-agent data.
         for agent_id, agent_obs in observations_per_agent.items():
@@ -2197,7 +2129,6 @@
         *,
         what,
         indices,
-        exclude_hanging=False,
         agent_ids=None,
         env_steps=True,
         neg_index_as_lookback=False,
@@ -2212,7 +2143,6 @@
             what=what,
             indices=indices,
             agent_ids=agent_ids,
-            exclude_hanging=exclude_hanging,
             neg_index_as_lookback=neg_index_as_lookback,
             fill=fill,
             # Rewards and infos do not support one_hot_discrete option.
@@ -2277,7 +2207,6 @@
         *,
         what: str,
         indices: Union[int, slice, List[int]],
-        exclude_hanging=False,
         agent_ids: Collection[AgentID],
         neg_index_as_lookback: bool = False,
         fill: Optional[Any] = None,
@@ -2353,10 +2282,7 @@
         for i in range(len(next(iter(agent_indices.values())))):
             ret2 = {}
             for agent_id, idxes in agent_indices.items():
-                if exclude_hanging:
-                    hanging_val = None
-                else:
-                    hanging_val = self._get_hanging_value(what, agent_id)
+                hanging_val = self._get_hanging_value(what, agent_id)
                 (
                     inf_lookback_buffer,
                     indices_to_use,
@@ -2716,21 +2642,9 @@
     def _copy_hanging(self, agent_id: AgentID, other: "MultiAgentEpisode") -> None:
         """Copies hanging action, reward, extra_model_outputs from `other` to `self."""
         if agent_id in other._hanging_rewards_begin:
-<<<<<<< HEAD
-        #    self._hanging_actions_begin[agent_id] = copy.deepcopy(
-        #        other._hanging_actions_begin[agent_id]
-        #    )
             self._hanging_rewards_begin[agent_id] = other._hanging_rewards_begin[
                 agent_id
             ]
-            #self._hanging_extra_model_outputs_begin[agent_id] = copy.deepcopy(
-            #    other._hanging_extra_model_outputs_begin[agent_id]
-            #)
-=======
-            self._hanging_rewards_begin[agent_id] = other._hanging_rewards_begin[
-                agent_id
-            ]
->>>>>>> 9f8c33ad
         if agent_id in other._hanging_rewards_end:
             self._hanging_actions_end[agent_id] = copy.deepcopy(
                 other._hanging_actions_end[agent_id]
@@ -2742,11 +2656,6 @@
 
     def _del_hanging(self, agent_id: AgentID) -> None:
         """Deletes all hanging action, reward, extra_model_outputs of given agent."""
-<<<<<<< HEAD
-        #self._hanging_actions_begin.pop(agent_id, None)
-        #self._hanging_extra_model_outputs_begin.pop(agent_id, None)
-=======
->>>>>>> 9f8c33ad
         self._hanging_rewards_begin.pop(agent_id, None)
 
         self._hanging_actions_end.pop(agent_id, None)
