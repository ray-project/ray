--- conflicted
+++ resolved
@@ -110,13 +110,10 @@
         # (always for the duration of this episode).
         self.agent_to_module_map: Dict[AgentID, ModuleID] = {}
 
-        # Lookback buffer length is provided.
-        if len_lookback_buffer is not None:
-            self._len_lookback_buffer = len_lookback_buffer
         # Lookback buffer length is not provided. Interpret already given data as
         # lookback buffer.
-        else:
-            self._len_lookback_buffer = len(rewards or [])
+        if len_lookback_buffer is None:
+            len_lookback_buffer = len(rewards or [])
 
         # The global last timestep of the episode and the timesteps when this chunk
         # started.
@@ -135,11 +132,7 @@
         # Note, global (env) timesteps are values, while local (agent) steps are the
         # indices at which these global steps are recorded.
         self.global_t_to_local_t: Dict[
-<<<<<<< HEAD
-            str, _IndexMapping[int]
-=======
             str, "TimestepMappingWithInfiniteLookback"
->>>>>>> 951032d5
         ] = self._generate_ts_mapping(observations)
 
         # In the `MultiAgentEpisode` we need these buffers to keep track of actions,
@@ -159,7 +152,7 @@
         for buffer in self.agent_buffers.values():
             # Default reward for accumulation is zero.
             buffer["rewards"].put_nowait(0.0)
-            # Default extra_mdoel_output is None.
+            # Default extra_model_output is None.
             buffer["extra_model_outputs"].put_nowait(None)
 
         # This is needed to reconstruct global action structures for
@@ -172,7 +165,7 @@
         self.partial_rewards = {agent_id: [] for agent_id in self._agent_ids}
         self.partial_rewards_t = defaultdict(
             lambda: TimestepMappingWithInfiniteLookback(
-                lookback=self._len_lookback_buffer, t_started=self.t_started
+                lookback=len_lookback_buffer, t_started=self.t_started
             )
         )
         # TODO (simon): remove as soon as `TimestepMappingWithInfiniteLookback` has
@@ -311,16 +304,17 @@
         # Validate.
         self.validate()
 
-<<<<<<< HEAD
+    # TODO (simon): Refactor over all getters.
     def get_observations(
         self,
-        indices: Union[int, List[int]] = -1,
+        indices: Optional[Union[int, List[int], slice]] = None,
         agent_ids: Optional[List[AgentID]] = None,
         global_ts: bool = True,
         *,
         neg_indices_left_of_zero: bool = False,
         fill: Optional[float] = None,
         one_hot_discrete: bool = False,
+        as_list: bool = False,
     ) -> Union[MultiAgentDict, List[MultiAgentDict]]:
         """Gets observations for all agents that stepped in the last timesteps.
 
@@ -332,43 +326,16 @@
                 individual observation stored at this index.
                 A list of ints is interpreted as a list of indices from which to gather
                 individual observations in a batch of size len(indices).
-=======
-    # TODO (simon): Refactor over all getters.
-    def get_observations(
-        self,
-        indices: Optional[Union[int, List[int], slice]] = None,
-        global_ts: bool = True,
-        neg_indices_left_of_zero: bool = False,
-        fill: Optional[float] = None,
-        one_hot_discrete: bool = False,
-        as_list: bool = False,
-    ) -> MultiAgentDict:
-        """Returns multi-agent observations for requested indices.
-
-        Args:
-            indices: A single int is interpreted as a global timestep, from which to
-                return the individual observation stored at this index.
-                A list of ints is interpreted as a list of global timesteps from which
-                to gather individual observations in a batch of size len(indices).
->>>>>>> 951032d5
                 A slice object is interpreted as a range of observations to be returned.
                 Thereby, negative indices by default are interpreted as "before the end"
                 unless the `neg_indices_left_of_zero=True` option is used, in which case
                 negative indices are interpreted as "before ts=0", meaning going back
                 into the lookback buffer.
-<<<<<<< HEAD
                 If None, will return all observations (from ts=0 to the end).
             agent_ids: An optional list/tuple of agent IDs to get observations for.
                 If None, will return observations for all agents in this episode.
             global_ts: Whether indices should be interpreted as global environment
                 time steps (True) or per-agent timesteps (False).
-=======
-            global_ts: If `True`, requested indices should be interpreted as "local"
-                timesteps, i.e. as agent steps. For example, `indices=-1` and
-                `global_ts=True` returns for each agent the last agent step, which could
-                have happened many timesteps before the "global" timesteps at
-                `self.t - 1`.
->>>>>>> 951032d5
             neg_indices_left_of_zero: If True, negative values in `indices` are
                 interpreted as "before ts=0", meaning going back into the lookback
                 buffer. For example, an episode with observations [4, 5, 6,  7, 8, 9],
@@ -392,28 +359,12 @@
                 space that are Discrete or MultiDiscrete.  Note that if `fill=0` and the
                 requested `indices` are out of the range of our data, the returned
                 one-hot vectors will actually be zero-hot (all slots zero).
-<<<<<<< HEAD
 
         Returns: A dictionary mapping agent ids to observations (of different
             timesteps). Only for agents that have stepped (were ready) at a
             timestep, observations are returned (i.e. not all agent ids are
             necessarily in the keys).
         """
-        return self._getattr_by_index(
-            "observations",
-            indices,
-            agent_ids=agent_ids,
-            global_ts=global_ts,
-            neg_indices_left_of_zero=neg_indices_left_of_zero,
-            fill=fill,
-            one_hot_discrete=one_hot_discrete,
-            #as_list=as_list,
-            has_initial_value=True,
-        )
-=======
-            as_list:
-        """
->>>>>>> 951032d5
 
         # User wants to have global timesteps.
         if global_ts:
@@ -471,6 +422,7 @@
             }
 
     # TODO (simon): This should replace all getter logic. Refactor in the next commits.
+    TODO: Not used anymore!
     def _get_data_by_indices(
         self,
         attr: str,
@@ -1535,7 +1487,6 @@
         """
         return self.is_terminated or self.is_truncated
 
-<<<<<<< HEAD
     def finalize(self) -> "MultiAgentEpisode":
         """Converts this Episode's list attributes to numpy arrays.
 
@@ -1627,89 +1578,36 @@
     # TODO (sven, simon): We are taking over dead agents to the successor
     #  is this intended or should we better check during concatenation, if
     #  the union of agents from both episodes is included? Next issue.
-    def cut(self, len_lookback_buffer: int = 0) -> "MultiAgentEpisode":
+    def cut(self) -> "MultiAgentEpisode":
         """Returns a successor episode chunk (of len=0) continuing from this Episode.
 
-        The successor will have the same ID as `self`.
-        If no lookback buffer is requested (len_lookback_buffer=0), the successor's
-        observations will be the last observation(s) of `self` and its length will
-        therefore be 0 (no further steps taken yet). If `len_lookback_buffer` > 0,
-        the returned successor will have `len_lookback_buffer` observations (and
-        actions, rewards, etc..) taken from the right side (end) of `self`. For example
-        if `len_lookback_buffer=2`, the returned successor's lookback buffer actions
-        will be identical to `self.actions[-2:]`.
-
-        This method is useful if you would like to discontinue building an episode
-        chunk (b/c you have to return it from somewhere), but would like to have a new
-        episode instance to continue building the actual gym.Env episode at a later
-        time. Vie the `len_lookback_buffer` argument, the continuing chunk (successor)
-        will still be able to "look back" into this predecessor episode's data (at
-        least to some extend, depending on the value of `len_lookback_buffer`).
-
-        Args:
-            len_lookback_buffer: The number of timesteps to take along into the new
-                chunk as "lookback buffer". A lookback buffer is additional data on
-                the left side of the actual episode data for visibility purposes
-                (but without actually being part of the new chunk). For example, if
-                `self` ends in actions 5, 6, 7, and 8, and we call
-                `self.cut(len_lookback_buffer=2)`, the returned chunk will have
-                actions 7 and 8 already in it, but still `t_started`==t==8 (not 7!) and
-                a length of 0. If there is not enough data in `self` yet to fulfil
-                the `len_lookback_buffer` request, the value of `len_lookback_buffer`
-                is automatically adjusted (lowered).
+        The successor will have the same ID as `self` and starts at the timestep where
+        it's predecessor `self` left off. The current observations and infos
+        are carried over from the predecessor as initial observations/infos.
 
         Returns: A MultiAgentEpisode starting at the timestep where its predecessor
             stopped.
         """
         assert not self.is_done
-=======
-    def cut(self, len_lookback_buffer: int = 0) -> "MultiAgentEpisode":
-        assert not self.is_done and len_lookback_buffer >= 0
-
-        # Initialize this episode chunk with the most recent observations
-        # and infos (even if lookback is zero). Similar to an initial `env.reset()`
-        indices_obs_and_infos = slice(-len_lookback_buffer - 1, None)
-        # TODO (simon): Note, the lookback for the other data is trickier as there
-        # could be partial rewards or actions in the buffer.
-        indices_rest = (
-            slice(-len_lookback_buffer, None)
-            if len_lookback_buffer > 0
-            else slice(None, 0)
+
+        successor = MultiAgentEpisode(
+            id_=self.id_,
+            agent_ids=self._agent_ids,
+            agent_episode_ids={
+                agent_id: agent_eps.id_
+                for agent_id, agent_eps in self.agent_episodes.items()
+            },
+            terminateds=self.is_terminated,
+            truncateds=self.is_truncated,
+            t_started=self.t,
         )
->>>>>>> 951032d5
-
-        # TODO (simon): Here we need the `as_list` argument in the getters.
-        successor = MultiAgentEpisode(
-            # Same ID.
-            id_=self.id_,
-            # Same agent IDs.
-            agent_id=self._agent_ids,
-            # Same single agents' episode IDs.
-            agent_episode_ids=self.single_agent_episode_ids,
-            observations=self.get_observations(
-                indices=indices_obs_and_infos, as_list=True
-            ),
-            infos=self.get_infos(indices=indices_obs_and_infos, as_list=True),
-            actions=self.get_actions(indices=indices_rest, as_list=True),
-            # TODO (simon): Here we need actually the partial rewards.
-            rewards=self.get_rewards(indices=indices_rest, as_list=True),
-            extra_model_outputs=self.get_extra_model_outputs(
-                indices=indices_rest, as_list=True
-            ),
-            # Continue with `self`'s current timestep.
-            t_started=self.t,
-            len_lookback_buffer=len_lookback_buffer,
-        )
-
-<<<<<<< HEAD
+
         for agent_id, agent_eps in self.agent_episodes.items():
-            # Call the `SingleAgentEpisode.cut()` method for all agents that are
-            # still alive.
+            # Call the `SingleAgentEpisode.create_successor` method for
+            # all agents that are still alive.
             if not agent_eps.is_done and agent_eps.observations:
                 # Build a successor for each agent that is not done, yet.
-                successor.agent_episodes[agent_id] = agent_eps.cut(
-                    len_lookback_buffer=len_lookback_buffer
-                )
+                successor.agent_episodes[agent_id] = agent_eps.cut()
                 # Record the initial observation in the global timestep mapping.
                 successor.global_t_to_local_t[agent_id] = _IndexMapping(
                     [self.global_t_to_local_t[agent_id][-1]]
@@ -1725,7 +1623,7 @@
                 successor.global_t_to_local_t[agent_id] = _IndexMapping()
 
         # Copy the agent buffers to the successor. These remain the same as
-        # no agent has stepped yet.
+        # no agent has stepped, yet.
         successor._copy_buffer(self)
 
         # Build the global action timestep mapping for buffered actions.
@@ -1742,92 +1640,7 @@
         successor = self._add_partial_rewards(successor)
 
         # Return the successor.
-=======
-        # TODO (simon): Copy over the buffers, here.
-
->>>>>>> 951032d5
         return successor
-
-    @property
-    def agent_ids(self) -> MultiAgentDict:
-        """Returns the agent ids."""
-        return self._agent_ids
-
-    @property
-    def single_agent_episode_ids(self) -> MultiAgentDict:
-        """Returns ids from each agent's `SIngleAgentEpisode`."""
-
-        return {
-            agent_id: agent_eps.id_
-            for agent_id, agent_eps in self.agent_episodes.items()
-        }
-
-    # TODO (sven, simon): We are taking over dead agents to the successor
-    #  is this intended or should we better check during concatenation, if
-    #  the union of agents from both episodes is included? Next issue.
-    # def cut(self) -> "MultiAgentEpisode":
-    #     """Returns a successor episode chunk (of len=0) continuing from this Episode.
-
-    #     The successor will have the same ID as `self` and starts at the timestep where
-    #     it's predecessor `self` left off. The current observations and infos
-    #     are carried over from the predecessor as initial observations/infos.
-
-    #     Returns: A MultiAgentEpisode starting at the timestep where its predecessor
-    #         stopped.
-    #     """
-    #     assert not self.is_done
-
-    #     successor = MultiAgentEpisode(
-    #         id_=self.id_,
-    #         agent_ids=self._agent_ids,
-    #         agent_episode_ids={
-    #             agent_id: agent_eps.id_
-    #             for agent_id, agent_eps in self.agent_episodes.items()
-    #         },
-    #         terminateds=self.is_terminated,
-    #         truncateds=self.is_truncated,
-    #         t_started=self.t,
-    #     )
-
-    #     for agent_id, agent_eps in self.agent_episodes.items():
-    #         # Call the `SingleAgentEpisode.create_successor` method for
-    #         # all agents that are still alive.
-    #         if not agent_eps.is_done and agent_eps.observations:
-    #             # Build a successor for each agent that is not done, yet.
-    #             successor.agent_episodes[agent_id] = agent_eps.cut()
-    #             # Record the initial observation in the global timestep mapping.
-    #             successor.global_t_to_local_t[agent_id] = _IndexMapping(
-    #                 [self.global_t_to_local_t[agent_id][-1]]
-    #             )
-    #         # For agents that are done or have no observation yet, create empty
-    #         # instances.
-    #         else:
-    #             successor.agent_episodes[agent_id] = SingleAgentEpisode(
-    #                 id_=agent_eps.id_,
-    #                 terminated=agent_eps.is_terminated,
-    #                 truncated=agent_eps.is_truncated,
-    #             )
-    #             successor.global_t_to_local_t[agent_id] = _IndexMapping()
-
-    #     # Copy the agent buffers to the successor. These remain the same as
-    #     # no agent has stepped, yet.
-    #     successor._copy_buffer(self)
-
-    #     # Build the global action timestep mapping for buffered actions.
-    #     # Note, this mapping tracks orhpane actions in the episode before and
-    #     # gives it a timestep `successor.t`, i.e. calling `get_actions(indices=0)`
-    #     # will return these orphane actions from the predecessor.
-    #     # TODO (simon): This might lead to information loss when concatenating.
-    #     # as the action was made before when the agent had its last observation.
-    #     # This observation might help to avoid the loss.
-    #     successor.global_actions_t = self._generate_action_timestep_mappings()
-
-    #     # Add the not-yet recorded partial rewards for each agent.
-    #     # TODO (simon): Check, if get_rewards can help here (with global_ts=False)
-    #     successor = self._add_partial_rewards(successor)
-
-    #     # Return the successor.
-    #     return successor
 
     def get_state(self) -> Dict[str, Any]:
         """Returns the state of a multi-agent episode.
@@ -2023,28 +1836,6 @@
             contain the global (environment) timesteps at which the agent
             stepped (was ready).
         """
-<<<<<<< HEAD
-        # Only if agent ids have been provided we can build the timestep mapping.
-        if self._agent_ids:
-            global_t_to_local_t = {agent: _IndexMapping() for agent in self._agent_ids}
-
-            # We need the observations to create the timestep mapping.
-            if observations:
-                for t, agent_map in enumerate(observations):
-                    for agent_id in agent_map:
-                        # If agent stepped add the timestep to the timestep mapping.
-                        global_t_to_local_t[agent_id].append(
-                            t + self.ts_carriage_return
-                        )
-            ## Otherwise, set to an empty dict (when creating an empty episode).
-            #else:
-            #    global_t_to_local_t = {agent_id: [] for agent_id in self._agent_ids}
-        # Otherwise, set to an empoty dict (when creating an empty episode).
-        else:
-            global_t_to_local_t = {}
-        # Return the index mapping.
-        return global_t_to_local_t
-=======
         # If agent ids are provided we can create the timestep mappings.
         if self._agent_ids:
             # If we have observations, we can generate the timestep mapping.
@@ -2066,7 +1857,6 @@
         # Otherwise, we return a dictionary that creates by default timestep mappings.
         else:
             return defaultdict(TimestepMappingWithInfiniteLookback)
->>>>>>> 951032d5
 
     def _generate_global_actions_t(self, actions):
         # Only, if we have agent ids we can provide the action timestep mappings.
@@ -2259,97 +2049,43 @@
                 terminated=agent_is_terminated,
                 truncated=agent_is_truncated,
                 extra_model_outputs=agent_extra_model_outputs,
-                len_lookback_buffer=self._len_lookback_buffer,
             )
         # Otherwise return empty `SingleAgentEpisode`.
         else:
-            return SingleAgentEpisode(
-                id_=episode_id, len_lookback_buffer=self._len_lookback_buffer
-            )
+            return SingleAgentEpisode(id_=episode_id)
 
     def _getattr_by_index(
         self,
         attr: str,
         indices: Union[int, List[int]] = -1,
-        agent_ids: Optional[List[AgentID]] = None,
-        global_ts: bool = True,
-        *,
-        neg_indices_left_of_zero: bool = False,
-        fill: Optional[float] = None,
-        one_hot_discrete: bool = False,
         key: Optional[str] = None,
         has_initial_value=False,
+        global_ts: bool = True,
         global_ts_mapping: Optional[MultiAgentDict] = None,
         shift: int = 0,
         as_list: bool = False,
         buffered_values: MultiAgentDict = None,
     ) -> MultiAgentDict:
         """Returns values in the form of indices: [-1, -2]."""
-
-        agent_ids = agent_ids if agent_ids is not None else self._agent_ids
-
-        # Return per-agent data using each agent's own timestep axis with respect to
-        # `indices`. Simply delegate all getter calls to our SingleAgentEpisode objects.
-        if global_ts is False:
-            ret = {}
-            for agent_id in agent_ids:
-                ret[agent_id] = getattr(self.agent_episodes[agent_id], "get_" + attr)(
-                    indices=indices,
-                    neg_indices_left_of_zero=neg_indices_left_of_zero,
-                    fill=fill,
-                    one_hot_discrete=one_hot_discrete,
-                )
-            return ret
-
         # TODO (simon): Does not give yet indices that are in between.
         # TODO (sven): Do we even need indices in between? This is very
-        #  tricky.
-        global_ts_mapping = global_ts_mapping or self.global_t_to_local_t
-
-        # Check, if the indices are iterable.
-        if isinstance(indices, list):
-            indices = [
-                (self.t + idx + int(has_initial_value))
-                if idx < 0
-                else idx + self.ts_carriage_return
-                for idx in indices
-            ]
-        # If not make them iterable.
-        else:
-            indices = (
-                [
-                    self.t
-                    # - self.ts_carriage_return
-                    + indices
-                    + int(has_initial_value)
-                ]
-                if indices < 0
-                # else [indices + 1]
-                else [indices + self.ts_carriage_return]
-            )
-
-        # If a list should be returned.
-        if as_list:
-            if buffered_values:
-                return [
-                    {
-                        agent_id: (
-                            getattr(agent_eps, attr).get(key)
-                            + buffered_values[agent_id]
-                        )[global_ts_mapping[agent_id].find_indices([idx])[0]]
-                        for agent_id, agent_eps in self.agent_episodes.items()
-                        if global_ts_mapping[agent_id].find_indices([idx], shift)
-                    }
+        # tricky.
+
+        if not global_ts_mapping:
+            global_ts_mapping = self.global_t_to_local_t
+
+        # First for global_ts = True:
+        if global_ts:
+            # Check, if the indices are iterable.
+            if isinstance(indices, list):
+                indices = [
+                    (self.t + idx + int(has_initial_value))
+                    if idx < 0
+                    else idx + self.ts_carriage_return
                     for idx in indices
                 ]
+            # If not make them iterable.
             else:
-<<<<<<< HEAD
-                return [
-                    {
-                        agent_id: (getattr(agent_eps, attr))[
-                            global_ts_mapping[agent_id].find_indices([idx], shift)[
-                                0
-=======
                 indices = (
                     [
                         self.t
@@ -2385,19 +2121,57 @@
                                 global_ts_mapping[agent_id].find_indices([idx], shift)[
                                     0
                                 ]
->>>>>>> 951032d5
                             ]
-                        ]
+                            for agent_id, agent_eps in self.agent_episodes.items()
+                            if global_ts_mapping[agent_id].find_indices([idx], shift)
+                        }
+                        for idx in indices
+                    ]
+            # Otherwise we return a dictionary.
+            else:
+                if buffered_values:
+                    # Note, for addition we have to ensure that both elements are lists
+                    # and terminated/truncated agents have numpy arrays.
+                    return {
+                        agent_id: list(
+                            map(
+                                (
+                                    getattr(agent_eps, attr).get(key)
+                                    + buffered_values[agent_id]
+                                ).__getitem__,
+                                global_ts_mapping[agent_id].find_indices(
+                                    indices, shift
+                                ),
+                            )
+                        )
                         for agent_id, agent_eps in self.agent_episodes.items()
-                        if global_ts_mapping[agent_id].find_indices([idx], shift)
+                        # Only include agent data for agents that stepped.
+                        if global_ts_mapping[agent_id].find_indices(indices, shift)
                     }
-                    for idx in indices
-                ]
-        # Otherwise we return a dictionary.
+                else:
+                    return {
+                        agent_id: list(
+                            map(
+                                getattr(agent_eps, attr).__getitem__,
+                                global_ts_mapping[agent_id].find_indices(
+                                    indices, shift
+                                ),
+                            )
+                        )
+                        for agent_id, agent_eps in self.agent_episodes.items()
+                        # Only include agent data for agents that stepped.
+                        if global_ts_mapping[agent_id].find_indices(indices, shift)
+                    }
+        # Otherwise just look for the timesteps in the `SingleAgentEpisode`s
+        # directly.
         else:
+            # Check, if the indices are iterable.
+            if not isinstance(indices, list):
+                indices = [indices]
+
+            # If we have buffered values for the attribute we want to concatenate
+            # while searching for the indices.
             if buffered_values:
-                # Note, for addition we have to ensure that both elements are lists
-                # and terminated/truncated agents have numpy arrays.
                 return {
                     agent_id: list(
                         map(
@@ -2405,92 +2179,51 @@
                                 getattr(agent_eps, attr).get(key)
                                 + buffered_values[agent_id]
                             ).__getitem__,
-                            global_ts_mapping[agent_id].find_indices(
-                                indices, shift
+                            set(indices).intersection(
+                                set(
+                                    range(
+                                        -len(global_ts_mapping[agent_id]),
+                                        len(global_ts_mapping[agent_id]),
+                                    )
+                                )
                             ),
                         )
                     )
                     for agent_id, agent_eps in self.agent_episodes.items()
-                    # Only include agent data for agents that stepped.
-                    if global_ts_mapping[agent_id].find_indices(indices, shift)
+                    if set(indices).intersection(
+                        set(
+                            range(
+                                -len(global_ts_mapping[agent_id]),
+                                len(global_ts_mapping[agent_id]),
+                            )
+                        )
+                    )
                 }
             else:
                 return {
                     agent_id: list(
                         map(
                             getattr(agent_eps, attr).__getitem__,
-                            global_ts_mapping[agent_id].find_indices(
-                                indices, shift
+                            set(indices).intersection(
+                                set(
+                                    range(
+                                        -len(global_ts_mapping[agent_id]),
+                                        len(global_ts_mapping[agent_id]),
+                                    )
+                                )
                             ),
                         )
                     )
                     for agent_id, agent_eps in self.agent_episodes.items()
-                    # Only include agent data for agents that stepped.
-                    if global_ts_mapping[agent_id].find_indices(indices, shift)
+                    if set(indices).intersection(
+                        set(
+                            range(
+                                -len(global_ts_mapping[agent_id]),
+                                len(global_ts_mapping[agent_id]),
+                            )
+                        )
+                    )
                 }
-
-        # Otherwise just look for the timesteps in the `SingleAgentEpisode`s
-        # directly.
-        # else:
-        #    # Check, if the indices are iterable.
-        #    if not isinstance(indices, list):
-        #        indices = [indices]
-
-        #    # If we have buffered values for the attribute we want to concatenate
-        #    # while searching for the indices.
-        #    if buffered_values:
-        #        return {
-        #            agent_id: list(
-        #                map(
-        #                    (
-        #                        getattr(agent_eps, attr).get(key)
-        #                        + buffered_values[agent_id]
-        #                    ).__getitem__,
-        #                    set(indices).intersection(
-        #                        set(
-        #                            range(
-        #                                -len(global_ts_mapping[agent_id]),
-        #                                len(global_ts_mapping[agent_id]),
-        #                            )
-        #                        )
-        #                    ),
-        #                )
-        #            )
-        #            for agent_id, agent_eps in self.agent_episodes.items()
-        #            if set(indices).intersection(
-        #                set(
-        #                    range(
-        #                        -len(global_ts_mapping[agent_id]),
-        #                        len(global_ts_mapping[agent_id]),
-        #                    )
-        #                )
-        #            )
-        #        }
-        #    else:
-        #        return {
-        #            agent_id: list(
-        #                map(
-        #                    getattr(agent_eps, attr).__getitem__,
-        #                    set(indices).intersection(
-        #                        set(
-        #                            range(
-        #                                -len(global_ts_mapping[agent_id]),
-        #                                len(global_ts_mapping[agent_id]),
-        #                            )
-        #                        )
-        #                    ),
-        #                )
-        #            )
-        #            for agent_id, agent_eps in self.agent_episodes.items()
-        #            if set(indices).intersection(
-        #                set(
-        #                    range(
-        #                        -len(global_ts_mapping[agent_id]),
-        #                        len(global_ts_mapping[agent_id]),
-        #                    )
-        #                )
-        #            )
-        #        }
 
     def _get_single_agent_data(
         self,
@@ -2587,6 +2320,7 @@
         return self.t - self.t_started
 
 
+TODO: Not used anymore
 class _IndexMapping(list):
     """Provides lists with a method to find multiple elements.
 
