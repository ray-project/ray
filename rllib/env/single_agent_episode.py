import functools
from collections import defaultdict
import numpy as np
import time
import uuid

import gymnasium as gym
from gymnasium.core import ActType, ObsType
from typing import Any, Dict, List, Optional, SupportsFloat, Union

from ray.rllib.policy.sample_batch import SampleBatch
from ray.rllib.env.utils.infinite_lookback_buffer import InfiniteLookbackBuffer
from ray.rllib.utils.typing import AgentID, ModuleID
from ray.util.annotations import PublicAPI


@PublicAPI(stability="alpha")
class SingleAgentEpisode:
    """A class representing RL environment episodes for individual agents.

    SingleAgentEpisode stores observations, info dicts, actions, rewards, and all
    module outputs (e.g. state outs, action logp, etc..) for an individual agent within
    some single-agent or multi-agent environment.
    The two main APIs to add data to an ongoing episode are the `add_env_reset()`
    and `add_env_step()` methods, which should be called passing the outputs of the
    respective gym.Env API calls: `env.reset()` and `env.step()`.

    A SingleAgentEpisode might also only represent a chunk of an episode, which is
    useful for cases, in which partial (non-complete episode) sampling is performed
    and collected episode data has to be returned before the actual gym.Env episode has
    finished (see `SingleAgentEpisode.cut()`). In order to still maintain visibility
    onto past experiences within such a "cut" episode, SingleAgentEpisode instances
    can have a "lookback buffer" of n timesteps at their beginning (left side), which
    solely exists for the purpose of compiling extra data (e.g. "prev. reward"), but
    is not considered part of the finished/packaged episode (b/c the data in the
    lookback buffer is already part of a previous episode chunk).

    Powerful getter methods, such as `get_observations()` help collect different types
    of data from the episode at individual time indices or time ranges, including the
    "lookback buffer" range described above. For example, to extract the last 4 rewards
    of an ongoing episode, one can call `self.get_rewards(slice(-4, None))` or
    `self.rewards[-4:]`. This would work, even if the ongoing SingleAgentEpisode is
    a continuation chunk from a much earlier started episode, as long as it has a
    lookback buffer size of sufficient size.

    Examples:

    .. testcode::

        import gymnasium as gym

        from ray.rllib.env.single_agent_episode import SingleAgentEpisode

        # Construct a new episode (without any data in it yet).
        episode = SingleAgentEpisode()
        assert len(episode) == 0

        # Fill the episode with some data (10 timesteps).
        env = gym.make("CartPole-v1")
        obs, infos = env.reset()
        episode.add_env_reset(obs, infos)

        # Even with the initial obs/infos, the episode is still considered len=0.
        assert len(episode) == 0
        for _ in range(5):
            action = env.action_space.sample()
            obs, reward, term, trunc, infos = env.step(action)
            episode.add_env_step(
                observation=obs,
                action=action,
                reward=reward,
                terminated=term,
                truncated=trunc,
                infos=infos,
            )
        assert len(episode) == 5

        # We can now access information from the episode via the getter APIs.

        # Get the last 3 rewards (in a batch of size 3).
        episode.get_rewards(slice(-3, None))  # same as `episode.rewards[-3:]`

        # Get the most recent action (single item, not batched).
        # This works regardless of the action space or whether the episode has
        # been finalized or not (see below).
        episode.get_actions(-1)  # same as episode.actions[-1]

        # Looking back from ts=1, get the previous 4 rewards AND fill with 0.0
        # in case we go over the beginning (ts=0). So we would expect
        # [0.0, 0.0, 0.0, r0] to be returned here, where r0 is the very first received
        # reward in the episode:
        episode.get_rewards(slice(-4, 0), neg_indices_left_of_zero=True, fill=0.0)

        # Note the use of fill=0.0 here (fill everything that's out of range with this
        # value) AND the argument `neg_indices_left_of_zero=True`, which interprets
        # negative indices as being left of ts=0 (e.g. -1 being the timestep before
        # ts=0).

        # Assuming we had a complex action space (nested gym.spaces.Dict) with one or
        # more elements being Discrete or MultiDiscrete spaces:
        # 1) The `fill=...` argument would still work, filling all spaces (Boxes,
        # Discrete) with that provided value.
        # 2) Setting the flag `one_hot_discrete=True` would convert those discrete
        # sub-components automatically into one-hot (or multi-one-hot) tensors.
        # This simplifies the task of having to provide the previous 4 (nested and
        # partially discrete/multi-discrete) actions for each timestep within a training
        # batch, thereby filling timesteps before the episode started with 0.0s and
        # one-hot'ing the discrete/multi-discrete components in these actions:
        episode = SingleAgentEpisode(action_space=gym.spaces.Dict({
            "a": gym.spaces.Discrete(3),
            "b": gym.spaces.MultiDiscrete([2, 3]),
            "c": gym.spaces.Box(-1.0, 1.0, (2,)),
        }))

        # ... fill episode with data ...
        episode.add_env_reset(observation=0)
        # ... from a few steps.
        episode.add_env_step(
            observation=1,
            action={"a":0, "b":np.array([1, 2]), "c":np.array([.5, -.5], np.float32)},
            reward=1.0,
        )

        # In your connector
        prev_4_a = []
        # Note here that len(episode) does NOT include the lookback buffer.
        for ts in range(len(episode)):
            prev_4_a.append(
                episode.get_actions(
                    indices=slice(ts - 4, ts),
                    # Make sure negative indices are interpreted as
                    # "into lookback buffer"
                    neg_indices_left_of_zero=True,
                    # Zero-out everything even further before the lookback buffer.
                    fill=0.0,
                    # Take care of discrete components (get ready as NN input).
                    one_hot_discrete=True,
                )
            )

        # Finally, convert from list of batch items to a struct (same as action space)
        # of batched (numpy) arrays, in which all leafs have B==len(prev_4_a).
        from ray.rllib.utils.spaces.space_utils import batch

        prev_4_actions_col = batch(prev_4_a)
    """

    __slots__ = (
<<<<<<< HEAD
=======
        "id_",
        "agent_id",
        "module_id",
        "multi_agent_episode_id",
        "_observation_space",
        "_action_space",
        "observations",
        "infos",
>>>>>>> 7b407c68
        "actions",
        "agent_id",
        "extra_model_outputs",
        "id_",
        "infos",
        "is_terminated",
        "is_truncated",
        "module_id",
        "observations",
        "render_images",
        "rewards",
        "t",
        "t_started",

        "_action_space",
        "_last_step_time",
        "_observation_space",
        "_start_time",
    )

    def __init__(
        self,
        id_: Optional[str] = None,
        *,
        observations: Optional[Union[List[ObsType], InfiniteLookbackBuffer]] = None,
        observation_space: Optional[gym.Space] = None,
        infos: Optional[Union[List[Dict], InfiniteLookbackBuffer]] = None,
        actions: Optional[Union[List[ActType], InfiniteLookbackBuffer]] = None,
        action_space: Optional[gym.Space] = None,
        rewards: Optional[Union[List[SupportsFloat], InfiniteLookbackBuffer]] = None,
        terminated: bool = False,
        truncated: bool = False,
        extra_model_outputs: Optional[Dict[str, Any]] = None,
        render_images: Optional[List[np.ndarray]] = None,
        t_started: Optional[int] = None,
        len_lookback_buffer: Union[int, str] = "auto",
        agent_id: Optional[AgentID] = None,
        module_id: Optional[ModuleID] = None,
        multi_agent_episode_id: Optional[int] = None,
    ):
        """Initializes a SingleAgentEpisode instance.

        This constructor can be called with or without already sampled data, part of
        which might then go into the lookback buffer.

        Args:
            id_: Unique identifier for this episode. If no ID is provided the
                constructor generates a unique hexadecimal code for the id.
            observations: Either a list of individual observations from a sampling or
                an already instantiated `InfiniteLookbackBuffer` object (possibly
                with observation data in it). If a list, will construct the buffer
                automatically (given the data and the `len_lookback_buffer` argument).
            observation_space: An optional gym.Space, which all individual observations
                should abide to. If not None and this SingleAgentEpisode is finalized
                (via the `self.finalize()` method), and data is appended or set, the new
                data will be checked for correctness.
            infos: Either a list of individual info dicts from a sampling or
                an already instantiated `InfiniteLookbackBuffer` object (possibly
                with info dicts in it). If a list, will construct the buffer
                automatically (given the data and the `len_lookback_buffer` argument).
            actions: Either a list of individual info dicts from a sampling or
                an already instantiated `InfiniteLookbackBuffer` object (possibly
                with info dict] data in it). If a list, will construct the buffer
                automatically (given the data and the `len_lookback_buffer` argument).
            action_space: An optional gym.Space, which all individual actions
                should abide to. If not None and this SingleAgentEpisode is finalized
                (via the `self.finalize()` method), and data is appended or set, the new
                data will be checked for correctness.
            rewards: Either a list of individual rewards from a sampling or
                an already instantiated `InfiniteLookbackBuffer` object (possibly
                with reward data in it). If a list, will construct the buffer
                automatically (given the data and the `len_lookback_buffer` argument).
            extra_model_outputs: A dict mapping string keys to either lists of
                individual extra model output tensors (e.g. `action_logp` or
                `state_outs`) from a sampling or to already instantiated
                `InfiniteLookbackBuffer` object (possibly with extra model output data
                in it). If mapping is to lists, will construct the buffers automatically
                (given the data and the `len_lookback_buffer` argument).
            render_images: An optional list of RGB uint8 images from rendering
                the environment.
            terminated: A boolean indicating, if the episode is already terminated.
            truncated: A boolean indicating, if the episode has been truncated.
            t_started: Optional. The starting timestep of the episode. The default
                is zero. If data is provided, the starting point is from the last
                observation onwards (i.e. `t_started = len(observations) - 1). If
                this parameter is provided the episode starts at the provided value.
            len_lookback_buffer: The size of the (optional) lookback buffers to keep in
                front of this Episode for each type of data (observations, actions,
                etc..). If larger 0, will interpret the first `len_lookback_buffer`
                items in each type of data as NOT part of this actual
                episode chunk, but instead serve as "historical" record that may be
                viewed and used to derive new data from. For example, it might be
                necessary to have a lookback buffer of four if you would like to do
                observation frame stacking and your episode has been cut and you are now
                operating on a new chunk (continuing from the cut one). Then, for the
                first 3 items, you would have to be able to look back into the old
                chunk's data.
                If `len_lookback_buffer` is "auto" (default), will interpret all
                provided data in the constructor as part of the lookback buffers.
            agent_id: An optional AgentID indicating which agent this episode belongs
                to. This information is stored under `self.agent_id` and only serves
                reference purposes.
            module_id: An optional ModuleID indicating which RLModule this episode
                belongs to. Normally, this information is obtained by querying an
                `agent_to_module_mapping_fn` with a given agent ID. This information
                is stored under `self.module_id` and only serves reference purposes.
            multi_agent_episode_id: An optional EpisodeID of the encapsulating
                `MultiAgentEpisode` that this `SingleAgentEpisode` belongs to.
        """
        self.id_ = id_ or uuid.uuid4().hex

        self.agent_id = agent_id
        self.module_id = module_id
        self.multi_agent_episode_id = multi_agent_episode_id

        # Lookback buffer length is not provided. Interpret already given data as
        # lookback buffer lengths for all data types.
        if len_lookback_buffer == "auto":
            len_lookback_buffer = len(rewards or [])
        elif len_lookback_buffer > len(rewards or []):
            len_lookback_buffer = len(rewards or [])

        infos = infos or [{} for _ in range(len(observations or []))]

        # Observations: t0 (initial obs) to T.
        self._observation_space = None
        if isinstance(observations, InfiniteLookbackBuffer):
            self.observations = observations
        else:
            self.observations = InfiniteLookbackBuffer(
                data=observations,
                lookback=len_lookback_buffer,
            )
        self.observation_space = observation_space
        # Infos: t0 (initial info) to T.
        if isinstance(infos, InfiniteLookbackBuffer):
            self.infos = infos
        else:
            self.infos = InfiniteLookbackBuffer(
                data=infos,
                lookback=len_lookback_buffer,
            )
        # Actions: t1 to T.
        self._action_space = None
        if isinstance(actions, InfiniteLookbackBuffer):
            self.actions = actions
        else:
            self.actions = InfiniteLookbackBuffer(
                data=actions,
                lookback=len_lookback_buffer,
            )
        self.action_space = action_space
        # Rewards: t1 to T.
        if isinstance(rewards, InfiniteLookbackBuffer):
            self.rewards = rewards
        else:
            self.rewards = InfiniteLookbackBuffer(
                data=rewards,
                lookback=len_lookback_buffer,
                space=gym.spaces.Box(float("-inf"), float("inf"), (), np.float32),
            )

        # obs[-1] is the final observation in the episode.
        self.is_terminated = terminated
        # obs[-1] is the last obs in a truncated-by-the-env episode (there will no more
        # observations in following chunks for this episode).
        self.is_truncated = truncated

        # Extra model outputs, e.g. `action_dist_input` needed in the batch.
        self.extra_model_outputs = defaultdict(
            functools.partial(
                InfiniteLookbackBuffer,
                lookback=len_lookback_buffer,
            ),
        )
        for k, v in (extra_model_outputs or {}).items():
            if isinstance(v, InfiniteLookbackBuffer):
                self.extra_model_outputs[k] = v
            else:
                # We cannot use the defaultdict's own constructore here as this would
                # auto-set the lookback buffer to 0 (there is no data passed to that
                # constructor). Then, when we manually have to set the data property,
                # the lookback buffer would still be (incorrectly) 0.
                self.extra_model_outputs[k] = InfiniteLookbackBuffer(
                    data=v, lookback=len_lookback_buffer
                )

        # RGB uint8 images from rendering the env; the images include the corresponding
        # rewards.
        assert render_images is None or observations is not None
        self.render_images = render_images or []

        # The (global) timestep when this episode (possibly an episode chunk) started,
        # excluding a possible lookback buffer.
        self.t_started = t_started or 0
        # The current (global) timestep in the episode (possibly an episode chunk).
        self.t = len(self.rewards) + self.t_started

        # Keep timer stats on deltas between steps.
        self._start_time = None
        self._last_step_time = None

        # Validate the episode data thus far.
        self.validate()

    def concat_episode(self, episode_chunk: "SingleAgentEpisode") -> None:
        """Adds the given `episode_chunk` to the right side of self.

        In order for this to work, both chunks (`self` and `episode_chunk`) must fit
        together. This is checked by the IDs (must be identical), the time step counters
        (`self.t` must be the same as `episode_chunk.t_started`), as well as the
        observations/infos at the concatenation boundaries (`self.observations[-1]`
        must match `episode_chunk.observations[0]`). Also, `self.is_done` must not be
        True, meaning `self.is_terminated` and `self.is_truncated` are both False.

        Args:
            episode_chunk: Another `SingleAgentEpisode` to be concatenated.

        Returns: A `SingleAegntEpisode` instance containing the concatenated
            from both episodes.
        """
        assert episode_chunk.id_ == self.id_
        # NOTE (sven): This is what we agreed on. As the replay buffers must be
        # able to concatenate.
        assert not self.is_done
        # Make sure the timesteps match.
        assert self.t == episode_chunk.t_started

        episode_chunk.validate()

        # Make sure, end matches other episode chunk's beginning.
        assert np.all(episode_chunk.observations[0] == self.observations[-1])
        # Pop out our last observations and infos (as these are identical
        # to the first obs and infos in the next episode).
        self.observations.pop()
        self.infos.pop()

        # Extend ourselves. In case, episode_chunk is already terminated (and numpyfied)
        # we need to convert to lists (as we are ourselves still filling up lists).
        self.observations.extend(episode_chunk.get_observations())
        self.actions.extend(episode_chunk.get_actions())
        self.rewards.extend(episode_chunk.get_rewards())
        self.infos.extend(episode_chunk.get_infos())
        self.t = episode_chunk.t

        if episode_chunk.is_terminated:
            self.is_terminated = True
        elif episode_chunk.is_truncated:
            self.is_truncated = True

        for model_out_key in episode_chunk.extra_model_outputs.keys():
            self.extra_model_outputs[model_out_key].extend(
                episode_chunk.get_extra_model_outputs(model_out_key)
            )

        # Validate.
        self.validate()

    def add_env_reset(
        self,
        observation: ObsType,
        infos: Optional[Dict] = None,
        *,
        render_image: Optional[np.ndarray] = None,
    ) -> None:
        """Adds the initial data (after an `env.reset()`) to the episode.

        This data consists of initial observations and initial infos, as well as
        - optionally - a render image.

        Args:
            observation: The initial observation returned by `env.reset()`.
            infos: An (optional) info dict returned by `env.reset()`.
            render_image: Optional. An RGB uint8 image from rendering
                the environment right after the reset.
        """
        assert not self.is_done
        assert len(self.observations) == 0
        # Assume that this episode is completely empty and has not stepped yet.
        # Leave self.t (and self.t_started) at 0.
        assert self.t == self.t_started == 0

        infos = infos or {}

        if self.observation_space is not None:
            assert self.observation_space.contains(observation), (
                f"`observation` {observation} does NOT fit SingleAgentEpisode's "
                f"observation_space: {self.observation_space}!"
            )

        self.observations.append(observation)
        self.infos.append(infos)
        if render_image is not None:
            self.render_images.append(render_image)

        # Validate our data.
        self.validate()

        self._start_time = time.time()

    def add_env_step(
        self,
        observation: ObsType,
        action: ActType,
        reward: SupportsFloat,
        infos: Optional[Dict[str, Any]] = None,
        *,
        terminated: bool = False,
        truncated: bool = False,
        render_image: Optional[np.ndarray] = None,
        extra_model_outputs: Optional[Dict[str, Any]] = None,
    ) -> None:
        """Adds results of an `env.step()` call (including the action) to this episode.

        This data consists of an observation and info dict, an action, a reward,
        terminated/truncated flags, extra model outputs (e.g. action probabilities or
        RNN internal state outputs), and - optionally - a render image.

        Args:
            observation: The next observation received from the environment after(!)
                taking `action`.
            action: The last action used by the agent during the call to `env.step()`.
            reward: The last reward received by the agent after taking `action`.
            infos: The last info received from the environment after taking `action`.
            terminated: A boolean indicating, if the environment has been
                terminated (after taking `action`).
            truncated: A boolean indicating, if the environment has been
                truncated (after taking `action`).
            render_image: Optional. An RGB uint8 image from rendering
                the environment (after taking `action`).
            extra_model_outputs: The last timestep's specific model outputs.
                These are normally outputs of an RLModule that were computed along with
                `action`, e.g. `action_logp` or `action_dist_inputs`.
        """
        # Cannot add data to an already done episode.
        assert (
            not self.is_done
        ), "The agent is already done: no data can be added to its episode."

        self.observations.append(observation)
        self.actions.append(action)
        self.rewards.append(reward)
        infos = infos or {}
        self.infos.append(infos)
        self.t += 1
        if render_image is not None:
            self.render_images.append(render_image)
        if extra_model_outputs is not None:
            for k, v in extra_model_outputs.items():
                self.extra_model_outputs[k].append(v)
        self.is_terminated = terminated
        self.is_truncated = truncated

        # Only check spaces if finalized AND every n timesteps.
        if self.is_finalized and self.t % 50:
            if self.observation_space is not None:
                assert self.observation_space.contains(observation), (
                    f"`observation` {observation} does NOT fit SingleAgentEpisode's "
                    f"observation_space: {self.observation_space}!"
                )
            # TODO: This check will fail unless we add action clipping to
            #  default module-to-env connector piece.
            if self.action_space is not None:
                assert self.action_space.contains(action), (
                    f"`action` {action} does NOT fit SingleAgentEpisode's "
                    f"action_space: {self.action_space}!"
                )

        # Validate our data.
        self.validate()

        # Step time stats.
        self._last_step_time = time.time()
        if self._start_time is None:
            self._start_time = self._last_step_time

    def validate(self) -> None:
        """Validates the episode's data.

        This function ensures that the data stored to a `SingleAgentEpisode` is
        in order (e.g. that the correct number of observations, actions, rewards
        are there).
        """
        assert len(self.observations) == len(self.infos)
        if len(self.observations) == 0:
            assert len(self.infos) == len(self.rewards) == len(self.actions) == 0
            for k, v in self.extra_model_outputs.items():
                assert len(v) == 0, (k, v, v.data, len(v))
        # Make sure we always have one more obs stored than rewards (and actions)
        # due to the reset/last-obs logic of an MDP.
        else:
            assert (
                len(self.observations)
                == len(self.infos)
                == len(self.rewards) + 1
                == len(self.actions) + 1
            ), (
                len(self.observations),
                len(self.infos),
                len(self.rewards),
                len(self.actions),
            )
            for k, v in self.extra_model_outputs.items():
                assert len(v) == len(self.observations) - 1

    @property
    def is_finalized(self) -> bool:
        """True, if the data in this episode is already stored as numpy arrays."""
        # If rewards are still a list, return False.
        # Otherwise, rewards should already be a (1D) numpy array.
        return self.rewards.finalized

    @property
    def is_done(self) -> bool:
        """Whether the episode is actually done (terminated or truncated).

        A done episode cannot be continued via `self.add_timestep()` or being
        concatenated on its right-side with another episode chunk or being
        succeeded via `self.create_successor()`.
        """
        return self.is_terminated or self.is_truncated

    def finalize(self) -> "SingleAgentEpisode":
        """Converts this Episode's list attributes to numpy arrays.

        This means in particular that this episodes' lists of (possibly complex)
        data (e.g. if we have a dict obs space) will be converted to (possibly complex)
        structs, whose leafs are now numpy arrays. Each of these leaf numpy arrays will
        have the same length (batch dimension) as the length of the original lists.

        Note that SampleBatch.INFOS are NEVER numpy'ized and will remain a list
        (normally, a list of the original, env-returned dicts). This is due to the
        herterogenous nature of INFOS returned by envs, which would make it unwieldy to
        convert this information to numpy arrays.

        After calling this method, no further data may be added to this episode via
        the `self.add_env_step()` method.

        Examples:

        .. testcode::

            import numpy as np

            from ray.rllib.env.single_agent_episode import SingleAgentEpisode

            episode = SingleAgentEpisode(
                observations=[0, 1, 2, 3],
                actions=[1, 2, 3],
                rewards=[1, 2, 3],
                # Note: terminated/truncated have nothing to do with an episode
                # being `finalized` or not (via the `self.finalize()` method)!
                terminated=False,
                len_lookback_buffer=0,  # no lookback; all data is actually "in" episode
            )
            # Episode has not been finalized (numpy'ized) yet.
            assert not episode.is_finalized
            # We are still operating on lists.
            assert episode.get_observations([1]) == [1]
            assert episode.get_observations(slice(None, 2)) == [0, 1]
            # We can still add data (and even add the terminated=True flag).
            episode.add_env_step(
                observation=4,
                action=4,
                reward=4,
                terminated=True,
            )
            # Still NOT finalized.
            assert not episode.is_finalized

            # Let's finalize the episode.
            episode.finalize()
            assert episode.is_finalized

            # We cannot add data anymore. The following would crash.
            # episode.add_env_step(observation=5, action=5, reward=5)

            # Everything is now numpy arrays (with 0-axis of size
            # B=[len of requested slice]).
            assert isinstance(episode.get_observations([1]), np.ndarray)  # B=1
            assert isinstance(episode.actions[0:2], np.ndarray)  # B=2
            assert isinstance(episode.rewards[1:4], np.ndarray)  # B=3

        Returns:
             This `SingleAgentEpisode` object with the converted numpy data.
        """

        self.observations.finalize()
        self.render_images = np.array(self.render_images, dtype=np.uint8)
        if len(self) > 0:
            self.actions.finalize()
            self.rewards.finalize()
            for k, v in self.extra_model_outputs.items():
                self.extra_model_outputs[k].finalize()

        return self

    def cut(self, len_lookback_buffer: int = 0) -> "SingleAgentEpisode":
        """Returns a successor episode chunk (of len=0) continuing from this Episode.

        The successor will have the same ID as `self`.
        If no lookback buffer is requested (len_lookback_buffer=0), the successor's
        observations will be the last observation(s) of `self` and its length will
        therefore be 0 (no further steps taken yet). If `len_lookback_buffer` > 0,
        the returned successor will have `len_lookback_buffer` observations (and
        actions, rewards, etc..) taken from the right side (end) of `self`. For example
        if `len_lookback_buffer=2`, the returned successor's lookback buffer actions
        will be identical to `self.actions[-2:]`.

        This method is useful if you would like to discontinue building an episode
        chunk (b/c you have to return it from somewhere), but would like to have a new
        episode instance to continue building the actual gym.Env episode at a later
        time. Vie the `len_lookback_buffer` argument, the continuing chunk (successor)
        will still be able to "look back" into this predecessor episode's data (at
        least to some extend, depending on the value of `len_lookback_buffer`).

        Args:
            len_lookback_buffer: The number of timesteps to take along into the new
                chunk as "lookback buffer". A lookback buffer is additional data on
                the left side of the actual episode data for visibility purposes
                (but without actually being part of the new chunk). For example, if
                `self` ends in actions 5, 6, 7, and 8, and we call
                `self.cut(len_lookback_buffer=2)`, the returned chunk will have
                actions 7 and 8 already in it, but still `t_started`==t==8 (not 7!) and
                a length of 0. If there is not enough data in `self` yet to fulfil
                the `len_lookback_buffer` request, the value of `len_lookback_buffer`
                is automatically adjusted (lowered).

        Returns:
            The successor Episode chunk of this one with the same ID and state and the
            only observation being the last observation in self.
        """
        assert not self.is_done and len_lookback_buffer >= 0

        # Initialize this chunk with the most recent obs and infos (even if lookback is
        # 0). Similar to an initial `env.reset()`.
        indices_obs_and_infos = slice(-len_lookback_buffer - 1, None)
        indices_rest = (
            slice(-len_lookback_buffer, None)
            if len_lookback_buffer > 0
            else slice(None, 0)
        )

        return SingleAgentEpisode(
            # Same ID.
            id_=self.id_,
            observations=self.get_observations(indices=indices_obs_and_infos),
            observation_space=self.observation_space,
            infos=self.get_infos(indices=indices_obs_and_infos),
            actions=self.get_actions(indices=indices_rest),
            action_space=self.action_space,
            rewards=self.get_rewards(indices=indices_rest),
            extra_model_outputs={
                k: self.get_extra_model_outputs(k, indices_rest)
                for k in self.extra_model_outputs.keys()
            },
            # Continue with self's current timestep.
            t_started=self.t,
            # Use the length of the provided data as lookback buffer.
            len_lookback_buffer="auto",
        )

    # TODO (sven): Distinguish between:
    #  - global index: This is the absolute, global timestep whose values always
    #    start from 0 (at the env reset). So doing get_observations(0, global_ts=True)
    #    should always return the exact 1st observation (reset obs), no matter what. In
    #    case we are in an episode chunk and `fill` or a sufficient lookback buffer is
    #    provided, this should yield a result. Otherwise, error.
    #  - global index=False -> indices are relative to the chunk start. If a chunk has
    #    t_started=6 and we ask for index=0, then return observation at timestep 6
    #    (t_started).
    def get_observations(
        self,
        indices: Optional[Union[int, List[int], slice]] = None,
        *,
        neg_indices_left_of_zero: bool = False,
        fill: Optional[Any] = None,
        one_hot_discrete: bool = False,
    ) -> Any:
        """Returns individual observations or batched ranges thereof from this episode.

        Args:
            indices: A single int is interpreted as an index, from which to return the
                individual observation stored at this index.
                A list of ints is interpreted as a list of indices from which to gather
                individual observations in a batch of size len(indices).
                A slice object is interpreted as a range of observations to be returned.
                Thereby, negative indices by default are interpreted as "before the end"
                unless the `neg_indices_left_of_zero=True` option is used, in which case
                negative indices are interpreted as "before ts=0", meaning going back
                into the lookback buffer.
                If None, will return all observations (from ts=0 to the end).
            neg_indices_left_of_zero: If True, negative values in `indices` are
                interpreted as "before ts=0", meaning going back into the lookback
                buffer. For example, an episode with observations [4, 5, 6,  7, 8, 9],
                where [4, 5, 6] is the lookback buffer range (ts=0 item is 7), will
                respond to `get_observations(-1, neg_indices_left_of_zero=True)`
                with `6` and to
                `get_observations(slice(-2, 1), neg_indices_left_of_zero=True)` with
                `[5, 6,  7]`.
            fill: An optional value to use for filling up the returned results at
                the boundaries. This filling only happens if the requested index range's
                start/stop boundaries exceed the episode's boundaries (including the
                lookback buffer on the left side). This comes in very handy, if users
                don't want to worry about reaching such boundaries and want to zero-pad.
                For example, an episode with observations [10, 11,  12, 13, 14] and
                lookback buffer size of 2 (meaning observations `10` and `11` are part
                of the lookback buffer) will respond to
                `get_observations(slice(-7, -2), fill=0.0)` with
                `[0.0, 0.0, 10, 11, 12]`.
            one_hot_discrete: If True, will return one-hot vectors (instead of
                int-values) for those sub-components of a (possibly complex) observation
                space that are Discrete or MultiDiscrete.  Note that if `fill=0` and the
                requested `indices` are out of the range of our data, the returned
                one-hot vectors will actually be zero-hot (all slots zero).

        Examples:

        .. testcode::

            from ray.rllib.env.single_agent_episode import SingleAgentEpisode

            episode = SingleAgentEpisode(
                # Discrete(4) observations (ints between 0 and 4 (excl.))
                observation_space=gym.spaces.Discrete(4),
                observations=[0, 1, 2, 3],
                actions=[1, 2, 3], rewards=[1, 2, 3],  # <- not relevant for this demo
                len_lookback_buffer=0,  # no lookback; all data is actually "in" episode
            )
            # Plain usage (`indices` arg only).
            episode.get_observations(-1)  # 3
            episode.get_observations(0)  # 0
            episode.get_observations([0, 2])  # [0, 2]
            episode.get_observations([-1, 0])  # [3, 0]
            episode.get_observations(slice(None, 2))  # [0, 1]
            episode.get_observations(slice(-2, None))  # [2, 3]
            # Using `fill=...` (requesting slices beyond the boundaries).
            episode.get_observations(slice(-6, -2), fill=-9)  # [-9, -9, 0, 1]
            episode.get_observations(slice(2, 5), fill=-7)  # [2, 3, -7]
            # Using `one_hot_discrete=True`.
            episode.get_observations(2, one_hot_discrete=True)  # [0 0 1 0]
            episode.get_observations(3, one_hot_discrete=True)  # [0 0 0 1]
            episode.get_observations(
                slice(0, 3),
                one_hot_discrete=True,
            )   # [[1 0 0 0], [0 1 0 0], [0 0 1 0]]
            # Special case: Using `fill=0.0` AND `one_hot_discrete=True`.
            episode.get_observations(
                -1,
                neg_indices_left_of_zero=True,  # -1 means one left of ts=0
                fill=0.0,
                one_hot_discrete=True,
            )  # [0 0 0 0]  <- all 0s one-hot tensor (note difference to [1 0 0 0]!)

        Returns:
            The collected observations.
            As a 0-axis batch, if there are several `indices` or a list of exactly one
            index provided OR `indices` is a slice object.
            As single item (B=0 -> no additional 0-axis) if `indices` is a single int.
        """
        return self.observations.get(
            indices=indices,
            neg_indices_left_of_zero=neg_indices_left_of_zero,
            fill=fill,
            one_hot_discrete=one_hot_discrete,
        )

    def get_infos(
        self,
        indices: Optional[Union[int, List[int], slice]] = None,
        *,
        neg_indices_left_of_zero: bool = False,
        fill: Optional[Any] = None,
    ) -> Any:
        """Returns individual info dicts or list (ranges) thereof from this episode.

        Args:
            indices: A single int is interpreted as an index, from which to return the
                individual info dict stored at this index.
                A list of ints is interpreted as a list of indices from which to gather
                individual info dicts in a list of size len(indices).
                A slice object is interpreted as a range of info dicts to be returned.
                Thereby, negative indices by default are interpreted as "before the end"
                unless the `neg_indices_left_of_zero=True` option is used, in which case
                negative indices are interpreted as "before ts=0", meaning going back
                into the lookback buffer.
                If None, will return all infos (from ts=0 to the end).
            neg_indices_left_of_zero: If True, negative values in `indices` are
                interpreted as "before ts=0", meaning going back into the lookback
                buffer. For example, an episode with infos
                [{"l":4}, {"l":5}, {"l":6},  {"a":7}, {"b":8}, {"c":9}], where the
                first 3 items are the lookback buffer (ts=0 item is {"a": 7}), will
                respond to `get_infos(-1, neg_indices_left_of_zero=True)` with
                `{"l":6}` and to
                `get_infos(slice(-2, 1), neg_indices_left_of_zero=True)` with
                `[{"l":5}, {"l":6},  {"a":7}]`.
            fill: An optional value to use for filling up the returned results at
                the boundaries. This filling only happens if the requested index range's
                start/stop boundaries exceed the episode's boundaries (including the
                lookback buffer on the left side). This comes in very handy, if users
                don't want to worry about reaching such boundaries and want to
                auto-fill. For example, an episode with infos
                [{"l":10}, {"l":11},  {"a":12}, {"b":13}, {"c":14}] and lookback buffer
                size of 2 (meaning infos {"l":10}, {"l":11} are part of the lookback
                buffer) will respond to `get_infos(slice(-7, -2), fill={"o": 0.0})`
                with `[{"o":0.0}, {"o":0.0}, {"l":10}, {"l":11}, {"a":12}]`.

        Examples:

        .. testcode::

            from ray.rllib.env.single_agent_episode import SingleAgentEpisode

            episode = SingleAgentEpisode(
                infos=[{"a":0}, {"b":1}, {"c":2}, {"d":3}],
                # The following is needed, but not relevant for this demo.
                observations=[0, 1, 2, 3], actions=[1, 2, 3], rewards=[1, 2, 3],
                len_lookback_buffer=0,  # no lookback; all data is actually "in" episode
            )
            # Plain usage (`indices` arg only).
            episode.get_infos(-1)  # {"d":3}
            episode.get_infos(0)  # {"a":0}
            episode.get_infos([0, 2])  # [{"a":0},{"c":2}]
            episode.get_infos([-1, 0])  # [{"d":3},{"a":0}]
            episode.get_infos(slice(None, 2))  # [{"a":0},{"b":1}]
            episode.get_infos(slice(-2, None))  # [{"c":2},{"d":3}]
            # Using `fill=...` (requesting slices beyond the boundaries).
            # TODO (sven): This would require a space being provided. Maybe we can
            #  skip this check for infos, which don't have a space anyways.
            # episode.get_infos(slice(-5, -3), fill={"o":-1})  # [{"o":-1},{"a":0}]
            # episode.get_infos(slice(3, 5), fill={"o":-2})  # [{"d":3},{"o":-2}]

        Returns:
            The collected info dicts.
            As a 0-axis batch, if there are several `indices` or a list of exactly one
            index provided OR `indices` is a slice object.
            As single item (B=0 -> no additional 0-axis) if `indices` is a single int.
        """
        return self.infos.get(
            indices=indices,
            neg_indices_left_of_zero=neg_indices_left_of_zero,
            fill=fill,
        )

    def get_actions(
        self,
        indices: Optional[Union[int, List[int], slice]] = None,
        *,
        neg_indices_left_of_zero: bool = False,
        fill: Optional[Any] = None,
        one_hot_discrete: bool = False,
    ) -> Any:
        """Returns individual actions or batched ranges thereof from this episode.

        Args:
            indices: A single int is interpreted as an index, from which to return the
                individual action stored at this index.
                A list of ints is interpreted as a list of indices from which to gather
                individual actions in a batch of size len(indices).
                A slice object is interpreted as a range of actions to be returned.
                Thereby, negative indices by default are interpreted as "before the end"
                unless the `neg_indices_left_of_zero=True` option is used, in which case
                negative indices are interpreted as "before ts=0", meaning going back
                into the lookback buffer.
                If None, will return all actions (from ts=0 to the end).
            neg_indices_left_of_zero: If True, negative values in `indices` are
                interpreted as "before ts=0", meaning going back into the lookback
                buffer. For example, an episode with actions [4, 5, 6,  7, 8, 9], where
                [4, 5, 6] is the lookback buffer range (ts=0 item is 7), will respond
                to `get_actions(-1, neg_indices_left_of_zero=True)` with `6` and
                to `get_actions(slice(-2, 1), neg_indices_left_of_zero=True)` with
                `[5, 6,  7]`.
            fill: An optional value to use for filling up the returned results at
                the boundaries. This filling only happens if the requested index range's
                start/stop boundaries exceed the episode's boundaries (including the
                lookback buffer on the left side). This comes in very handy, if users
                don't want to worry about reaching such boundaries and want to zero-pad.
                For example, an episode with actions [10, 11,  12, 13, 14] and
                lookback buffer size of 2 (meaning actions `10` and `11` are part
                of the lookback buffer) will respond to
                `get_actions(slice(-7, -2), fill=0.0)` with `[0.0, 0.0, 10, 11, 12]`.
            one_hot_discrete: If True, will return one-hot vectors (instead of
                int-values) for those sub-components of a (possibly complex) action
                space that are Discrete or MultiDiscrete. Note that if `fill=0` and the
                requested `indices` are out of the range of our data, the returned
                one-hot vectors will actually be zero-hot (all slots zero).

        Examples:

        .. testcode::

            import gymnasium as gym
            from ray.rllib.env.single_agent_episode import SingleAgentEpisode

            episode = SingleAgentEpisode(
                # Discrete(4) actions (ints between 0 and 4 (excl.))
                action_space=gym.spaces.Discrete(4),
                actions=[1, 2, 3],
                observations=[0, 1, 2, 3], rewards=[1, 2, 3],  # <- not relevant here
                len_lookback_buffer=0,  # no lookback; all data is actually "in" episode
            )
            # Plain usage (`indices` arg only).
            episode.get_actions(-1)  # 3
            episode.get_actions(0)  # 1
            episode.get_actions([0, 2])  # [1, 3]
            episode.get_actions([-1, 0])  # [3, 1]
            episode.get_actions(slice(None, 2))  # [1, 2]
            episode.get_actions(slice(-2, None))  # [2, 3]
            # Using `fill=...` (requesting slices beyond the boundaries).
            episode.get_actions(slice(-5, -2), fill=-9)  # [-9, -9, 1, 2]
            episode.get_actions(slice(1, 5), fill=-7)  # [2, 3, -7, -7]
            # Using `one_hot_discrete=True`.
            episode.get_actions(1, one_hot_discrete=True)  # [0 0 1 0] (action=2)
            episode.get_actions(2, one_hot_discrete=True)  # [0 0 0 1] (action=3)
            episode.get_actions(
                slice(0, 2),
                one_hot_discrete=True,
            )   # [[0 1 0 0], [0 0 0 1]] (actions=1 and 3)
            # Special case: Using `fill=0.0` AND `one_hot_discrete=True`.
            episode.get_actions(
                -1,
                neg_indices_left_of_zero=True,  # -1 means one left of ts=0
                fill=0.0,
                one_hot_discrete=True,
            )  # [0 0 0 0]  <- all 0s one-hot tensor (note difference to [1 0 0 0]!)

        Returns:
            The collected actions.
            As a 0-axis batch, if there are several `indices` or a list of exactly one
            index provided OR `indices` is a slice object.
            As single item (B=0 -> no additional 0-axis) if `indices` is a single int.
        """
        return self.actions.get(
            indices=indices,
            neg_indices_left_of_zero=neg_indices_left_of_zero,
            fill=fill,
            one_hot_discrete=one_hot_discrete,
        )

    def get_rewards(
        self,
        indices: Optional[Union[int, List[int], slice]] = None,
        *,
        neg_indices_left_of_zero: bool = False,
        fill: Optional[float] = None,
    ) -> Any:
        """Returns individual rewards or batched ranges thereof from this episode.

        Args:
            indices: A single int is interpreted as an index, from which to return the
                individual reward stored at this index.
                A list of ints is interpreted as a list of indices from which to gather
                individual rewards in a batch of size len(indices).
                A slice object is interpreted as a range of rewards to be returned.
                Thereby, negative indices by default are interpreted as "before the end"
                unless the `neg_indices_left_of_zero=True` option is used, in which case
                negative indices are interpreted as "before ts=0", meaning going back
                into the lookback buffer.
                If None, will return all rewards (from ts=0 to the end).
            neg_indices_left_of_zero: Negative values in `indices` are interpreted as
                 as "before ts=0", meaning going back into the lookback buffer.
                 For example, an episode with rewards [4, 5, 6,  7, 8, 9], where
                 [4, 5, 6] is the lookback buffer range (ts=0 item is 7), will respond
                 to `get_rewards(-1, neg_indices_left_of_zero=True)` with `6` and
                 to `get_rewards(slice(-2, 1), neg_indices_left_of_zero=True)` with
                 `[5, 6,  7]`.
            fill: An optional float value to use for filling up the returned results at
                the boundaries. This filling only happens if the requested index range's
                start/stop boundaries exceed the episode's boundaries (including the
                lookback buffer on the left side). This comes in very handy, if users
                don't want to worry about reaching such boundaries and want to zero-pad.
                For example, an episode with rewards [10, 11,  12, 13, 14] and
                lookback buffer size of 2 (meaning rewards `10` and `11` are part
                of the lookback buffer) will respond to
                `get_rewards(slice(-7, -2), fill=0.0)` with `[0.0, 0.0, 10, 11, 12]`.

        Examples:

        .. testcode::

            from ray.rllib.env.single_agent_episode import SingleAgentEpisode

            episode = SingleAgentEpisode(
                rewards=[1.0, 2.0, 3.0],
                observations=[0, 1, 2, 3], actions=[1, 2, 3],  # <- not relevant here
                len_lookback_buffer=0,  # no lookback; all data is actually "in" episode
            )
            # Plain usage (`indices` arg only).
            episode.get_rewards(-1)  # 3.0
            episode.get_rewards(0)  # 1.0
            episode.get_rewards([0, 2])  # [1.0, 3.0]
            episode.get_rewards([-1, 0])  # [3.0, 1.0]
            episode.get_rewards(slice(None, 2))  # [1.0, 2.0]
            episode.get_rewards(slice(-2, None))  # [2.0, 3.0]
            # Using `fill=...` (requesting slices beyond the boundaries).
            episode.get_rewards(slice(-5, -2), fill=0.0)  # [0.0, 0.0, 1.0, 2.0]
            episode.get_rewards(slice(1, 5), fill=0.0)  # [2.0, 3.0, 0.0, 0.0]

        Returns:
            The collected rewards.
            As a 0-axis batch, if there are several `indices` or a list of exactly one
            index provided OR `indices` is a slice object.
            As single item (B=0 -> no additional 0-axis) if `indices` is a single int.
        """
        return self.rewards.get(
            indices=indices,
            neg_indices_left_of_zero=neg_indices_left_of_zero,
            fill=fill,
        )

    def get_extra_model_outputs(
        self,
        key: str,
        indices: Optional[Union[int, List[int], slice]] = None,
        *,
        neg_indices_left_of_zero: bool = False,
        fill: Optional[Any] = None,
    ) -> Any:
        """Returns extra model outputs (under given key) from this episode.

        Args:
            key: The `key` within `self.extra_model_outputs` to extract data for.
            indices: A single int is interpreted as an index, from which to return an
                individual extra model output stored under `key` at index.
                A list of ints is interpreted as a list of indices from which to gather
                individual actions in a batch of size len(indices).
                A slice object is interpreted as a range of extra model outputs to be
                returned. Thereby, negative indices by default are interpreted as
                "before the end" unless the `neg_indices_left_of_zero=True` option is
                used, in which case negative indices are interpreted as "before ts=0",
                meaning going back into the lookback buffer.
                If None, will return all extra model outputs (from ts=0 to the end).
            neg_indices_left_of_zero: If True, negative values in `indices` are
                interpreted as "before ts=0", meaning going back into the lookback
                buffer. For example, an episode with
                extra_model_outputs['a'] = [4, 5, 6,  7, 8, 9], where [4, 5, 6] is the
                lookback buffer range (ts=0 item is 7), will respond to
                `get_extra_model_outputs("a", -1, neg_indices_left_of_zero=True)` with
                `6` and to `get_extra_model_outputs("a", slice(-2, 1),
                neg_indices_left_of_zero=True)` with `[5, 6,  7]`.
            fill: An optional value to use for filling up the returned results at
                the boundaries. This filling only happens if the requested index range's
                start/stop boundaries exceed the episode's boundaries (including the
                lookback buffer on the left side). This comes in very handy, if users
                don't want to worry about reaching such boundaries and want to zero-pad.
                For example, an episode with
                extra_model_outputs["b"] = [10, 11,  12, 13, 14] and lookback buffer
                size of 2 (meaning `10` and `11` are part of the lookback buffer) will
                respond to
                `get_extra_model_outputs("b", slice(-7, -2), fill=0.0)` with
                `[0.0, 0.0, 10, 11, 12]`.
                TODO (sven): This would require a space being provided. Maybe we can
                 automatically infer the space from existing data?

        Examples:

        .. testcode::

            from ray.rllib.env.single_agent_episode import SingleAgentEpisode

            episode = SingleAgentEpisode(
                extra_model_outputs={"mo": [1, 2, 3]},
                len_lookback_buffer=0,  # no lookback; all data is actually "in" episode
                # The following is needed, but not relevant for this demo.
                observations=[0, 1, 2, 3], actions=[1, 2, 3], rewards=[1, 2, 3],
            )

            # Plain usage (`indices` arg only).
            episode.get_extra_model_outputs("mo", -1)  # 3
            episode.get_extra_model_outputs("mo", 1)  # 0
            episode.get_extra_model_outputs("mo", [0, 2])  # [1, 3]
            episode.get_extra_model_outputs("mo", [-1, 0])  # [3, 1]
            episode.get_extra_model_outputs("mo", slice(None, 2))  # [1, 2]
            episode.get_extra_model_outputs("mo", slice(-2, None))  # [2, 3]
            # Using `fill=...` (requesting slices beyond the boundaries).
            # TODO (sven): This would require a space being provided. Maybe we can
            #  automatically infer the space from existing data?
            # episode.get_extra_model_outputs("mo", slice(-5, -2), fill=0)  # [0, 0, 1]
            # episode.get_extra_model_outputs("mo", slice(2, 5), fill=-1)  # [3, -1, -1]

        Returns:
            The collected extra_model_outputs[`key`].
            As a 0-axis batch, if there are several `indices` or a list of exactly one
            index provided OR `indices` is a slice object.
            As single item (B=0 -> no additional 0-axis) if `indices` is a single int.
        """
        value = self.extra_model_outputs[key]
        # The expected case is: `value` is a `InfiniteLookbackBuffer`.
        if isinstance(value, InfiniteLookbackBuffer):
            return value.get(
                indices=indices,
                neg_indices_left_of_zero=neg_indices_left_of_zero,
                fill=fill,
            )
        assert False  # TODO(sven)
        # TODO (sven): This does not seem to be solid yet. Users should NOT be able
        #  to just write directly into our buffers. Instead, use:
        #  `self.set_extra_model_outputs(key, new_data, at_indices=...)` and if key
        #  is not known, add a new buffer to the `extra_model_outputs` dict.
        # It might be that the user has added new key/value pairs in their custom
        # postprocessing/connector logic. The values are then most likely numpy
        # arrays. We convert them automatically to buffers and get the requested
        # indices (with the given options) from there.
        return InfiniteLookbackBuffer(value).get(
            indices, fill=fill, neg_indices_left_of_zero=neg_indices_left_of_zero
        )

    def set_observations(
        self,
        *,
        new_data,
        at_indices: Optional[Union[int, List[int], slice]] = None,
        neg_indices_left_of_zero: bool = False,
    ) -> None:
        """Overwrites all or some of this Episode's observations with the provided data.

        Note that an episode's observation data cannot be written to directly as it is
        managed by a `InfiniteLookbackBuffer` object. Normally, individual, current
        observations are added to the episode either by calling `self.add_env_step` or
        more directly (and manually) via `self.observations.append|extend()`.
        However, for certain postprocessing steps, the entirety (or a slice) of an
        episode's observations might have to be rewritten, which is when
        `self.set_observations()` should be used.

        Args:
            new_data: The new observation data to overwrite existing data with.
                This may be a list of individual observation(s) in case this episode
                is still not finalized yet. In case this episode has already been
                finalized, this should be (possibly complex) struct matching the
                observation space and with a batch size of its leafs exactly the size
                of the to-be-overwritten slice or segment (provided by `at_indices`).
            at_indices: A single int is interpreted as one index, which to overwrite
                with `new_data` (which is expected to be a single observation).
                A list of ints is interpreted as a list of indices, all of which to
                overwrite with `new_data` (which is expected to be of the same size
                as `len(at_indices)`).
                A slice object is interpreted as a range of indices to be overwritten
                with `new_data` (which is expected to be of the same size as the
                provided slice).
                Thereby, negative indices by default are interpreted as "before the end"
                unless the `neg_indices_left_of_zero=True` option is used, in which case
                negative indices are interpreted as "before ts=0", meaning going back
                into the lookback buffer.
            neg_indices_left_of_zero: If True, negative values in `at_indices` are
                interpreted as "before ts=0", meaning going back into the lookback
                buffer. For example, an episode with
                observations = [4, 5, 6,  7, 8, 9], where [4, 5, 6] is the
                lookback buffer range (ts=0 item is 7), will handle a call to
                `set_observations(individual_observation, -1,
                neg_indices_left_of_zero=True)` by overwriting the value of 6 in our
                observations buffer with the provided "individual_observation".

        Raises:
            IndexError: If the provided `at_indices` do not match the size of
                `new_data`.
        """
        self.observations.set(
            new_data=new_data,
            at_indices=at_indices,
            neg_indices_left_of_zero=neg_indices_left_of_zero,
        )

    def set_actions(
        self,
        *,
        new_data,
        at_indices: Optional[Union[int, List[int], slice]] = None,
        neg_indices_left_of_zero: bool = False,
    ) -> None:
        """Overwrites all or some of this Episode's actions with the provided data.

        Note that an episode's action data cannot be written to directly as it is
        managed by a `InfiniteLookbackBuffer` object. Normally, individual, current
        actions are added to the episode either by calling `self.add_env_step` or
        more directly (and manually) via `self.actions.append|extend()`.
        However, for certain postprocessing steps, the entirety (or a slice) of an
        episode's actions might have to be rewritten, which is when
        `self.set_actions()` should be used.

        Args:
            new_data: The new action data to overwrite existing data with.
                This may be a list of individual action(s) in case this episode
                is still not finalized yet. In case this episode has already been
                finalized, this should be (possibly complex) struct matching the
                action space and with a batch size of its leafs exactly the size
                of the to-be-overwritten slice or segment (provided by `at_indices`).
            at_indices: A single int is interpreted as one index, which to overwrite
                with `new_data` (which is expected to be a single action).
                A list of ints is interpreted as a list of indices, all of which to
                overwrite with `new_data` (which is expected to be of the same size
                as `len(at_indices)`).
                A slice object is interpreted as a range of indices to be overwritten
                with `new_data` (which is expected to be of the same size as the
                provided slice).
                Thereby, negative indices by default are interpreted as "before the end"
                unless the `neg_indices_left_of_zero=True` option is used, in which case
                negative indices are interpreted as "before ts=0", meaning going back
                into the lookback buffer.
            neg_indices_left_of_zero: If True, negative values in `at_indices` are
                interpreted as "before ts=0", meaning going back into the lookback
                buffer. For example, an episode with
                actions = [4, 5, 6,  7, 8, 9], where [4, 5, 6] is the
                lookback buffer range (ts=0 item is 7), will handle a call to
                `set_actions(individual_action, -1,
                neg_indices_left_of_zero=True)` by overwriting the value of 6 in our
                actions buffer with the provided "individual_action".

        Raises:
            IndexError: If the provided `at_indices` do not match the size of
                `new_data`.
        """
        self.actions.set(
            new_data=new_data,
            at_indices=at_indices,
            neg_indices_left_of_zero=neg_indices_left_of_zero,
        )

    def set_rewards(
        self,
        *,
        new_data,
        at_indices: Optional[Union[int, List[int], slice]] = None,
        neg_indices_left_of_zero: bool = False,
    ) -> None:
        """Overwrites all or some of this Episode's rewards with the provided data.

        Note that an episode's reward data cannot be written to directly as it is
        managed by a `InfiniteLookbackBuffer` object. Normally, individual, current
        rewards are added to the episode either by calling `self.add_env_step` or
        more directly (and manually) via `self.rewards.append|extend()`.
        However, for certain postprocessing steps, the entirety (or a slice) of an
        episode's rewards might have to be rewritten, which is when
        `self.set_rewards()` should be used.

        Args:
            new_data: The new reward data to overwrite existing data with.
                This may be a list of individual reward(s) in case this episode
                is still not finalized yet. In case this episode has already been
                finalized, this should be a np.ndarray with a length exactly
                the size of the to-be-overwritten slice or segment (provided by
                `at_indices`).
            at_indices: A single int is interpreted as one index, which to overwrite
                with `new_data` (which is expected to be a single reward).
                A list of ints is interpreted as a list of indices, all of which to
                overwrite with `new_data` (which is expected to be of the same size
                as `len(at_indices)`).
                A slice object is interpreted as a range of indices to be overwritten
                with `new_data` (which is expected to be of the same size as the
                provided slice).
                Thereby, negative indices by default are interpreted as "before the end"
                unless the `neg_indices_left_of_zero=True` option is used, in which case
                negative indices are interpreted as "before ts=0", meaning going back
                into the lookback buffer.
            neg_indices_left_of_zero: If True, negative values in `at_indices` are
                interpreted as "before ts=0", meaning going back into the lookback
                buffer. For example, an episode with
                rewards = [4, 5, 6,  7, 8, 9], where [4, 5, 6] is the
                lookback buffer range (ts=0 item is 7), will handle a call to
                `set_rewards(individual_reward, -1,
                neg_indices_left_of_zero=True)` by overwriting the value of 6 in our
                rewards buffer with the provided "individual_reward".

        Raises:
            IndexError: If the provided `at_indices` do not match the size of
                `new_data`.
        """
        self.rewards.set(
            new_data=new_data,
            at_indices=at_indices,
            neg_indices_left_of_zero=neg_indices_left_of_zero,
        )

    def set_extra_model_outputs(
        self,
        *,
        key,
        new_data,
        at_indices: Optional[Union[int, List[int], slice]] = None,
        neg_indices_left_of_zero: bool = False,
    ) -> None:
        """Overwrites all or some of this Episode's extra model outputs with `new_data`.

        Note that an episode's `extra_model_outputs` data cannot be written to directly
        as it is managed by a `InfiniteLookbackBuffer` object. Normally, individual,
        current `extra_model_output` values are added to the episode either by calling
        `self.add_env_step` or more directly (and manually) via
        `self.extra_model_outputs[key].append|extend()`. However, for certain
        postprocessing steps, the entirety (or a slice) of an episode's
        `extra_model_outputs` might have to be rewritten or a new key (a new type of
        `extra_model_outputs`) must be inserted, which is when
        `self.set_extra_model_outputs()` should be used.

        Args:
            key: The `key` within `self.extra_model_outputs` to override data on or
                to insert as a new key into `self.extra_model_outputs`.
            new_data: The new reward data to overwrite existing data with.
                This may be a list of individual reward(s) in case this episode
                is still not finalized yet. In case this episode has already been
                finalized, this should be a np.ndarray with a length exactly
                the size of the to-be-overwritten slice or segment (provided by
                `at_indices`).
            at_indices: A single int is interpreted as one index, which to overwrite
                with `new_data` (which is expected to be a single reward).
                A list of ints is interpreted as a list of indices, all of which to
                overwrite with `new_data` (which is expected to be of the same size
                as `len(at_indices)`).
                A slice object is interpreted as a range of indices to be overwritten
                with `new_data` (which is expected to be of the same size as the
                provided slice).
                Thereby, negative indices by default are interpreted as "before the end"
                unless the `neg_indices_left_of_zero=True` option is used, in which case
                negative indices are interpreted as "before ts=0", meaning going back
                into the lookback buffer.
            neg_indices_left_of_zero: If True, negative values in `at_indices` are
                interpreted as "before ts=0", meaning going back into the lookback
                buffer. For example, an episode with
                rewards = [4, 5, 6,  7, 8, 9], where [4, 5, 6] is the
                lookback buffer range (ts=0 item is 7), will handle a call to
                `set_rewards(individual_reward, -1,
                neg_indices_left_of_zero=True)` by overwriting the value of 6 in our
                rewards buffer with the provided "individual_reward".

        Raises:
            IndexError: If the provided `at_indices` do not match the size of
                `new_data`.
        """
        # Record already exists -> Set existing record's data to new values.
        if key in self.extra_model_outputs:
            self.extra_model_outputs[key].set(
                new_data=new_data,
                at_indices=at_indices,
                neg_indices_left_of_zero=neg_indices_left_of_zero,
            )
        # Users wants to add a new record -> Create new buffer.
        else:
            if at_indices is not None:
                raise AttributeError(
                    f"Cannot set non-existing extra_model_outputs[{key}] using the "
                    "`at_indices` arg! Try leaving `at_indices` None."
                )
            self.extra_model_outputs[key] = InfiniteLookbackBuffer(data=new_data)

    def slice(self, slice_: slice) -> "SingleAgentEpisode":
        """Returns a slice of this episode with the given slice object.

        For example, if `self` contains o0 (the reset observation), o1, o2, o3, and o4
        and the actions a1, a2, a3, and a4 (len of `self` is 4), then a call to
        `self.slice(slice(1, 3))` would return a new SingleAgentEpisode with
        observations o1, o2, and o3, and actions a2 and a3. Note here that there is
        always one observation more in an episode than there are actions (and rewards
        and extra model outputs) due to the initial observation received after an env
        reset.

        Note that in any case, the lookback buffer will remain (if possible) at the same
        size as it has been previously set to (during construction) and the
        provided `slice` arg will NOT have to account for this extra offset at the
        beginning in order for the returned SingleAgentEpisode to have such a
        lookback buffer.

        Args:
            slice_: The slice object to use for slicing. This should exclude the
                lookback buffer, which will be prepended automatically to the returned
                slice.

        Returns:
            The new SingleAgentEpisode representing the requested slice.
        """
        # Figure out, whether slicing stops at the very end of this episode to know
        # whether `self.is_terminated/is_truncated` should be kept as-is.
        keep_done = slice_.stop is None or slice_.stop == len(self)
        start = slice_.start or 0
        t_started = self.t_started + start + (0 if start >= 0 else len(self))

        neg_indices_left_of_zero = (slice_.start or 0) >= 0

        start = slice_.start or 0
        stop = slice_.stop
        # Obs and infos need one more step at the end.
        stop_obs_infos = ((stop if stop != -1 else (len(self) - 1)) or len(self)) + 1
        step = slice_.step
        return SingleAgentEpisode(
            id_=self.id_,
            observations=InfiniteLookbackBuffer(
                data=self.get_observations(
                    slice(start - self.observations.lookback, stop_obs_infos, step),
                    neg_indices_left_of_zero=neg_indices_left_of_zero,
                ),
                lookback=self.observations.lookback,
                space=self.observation_space,
            ),
            infos=InfiniteLookbackBuffer(
                data=self.get_infos(
                    slice(start - self.infos.lookback, stop_obs_infos, step),
                    neg_indices_left_of_zero=neg_indices_left_of_zero,
                ),
                lookback=self.infos.lookback,
            ),
            actions=InfiniteLookbackBuffer(
                data=self.get_actions(
                    slice(start - self.actions.lookback, stop, step),
                    neg_indices_left_of_zero=neg_indices_left_of_zero,
                ),
                lookback=self.actions.lookback,
                space=self.action_space,
            ),
            rewards=InfiniteLookbackBuffer(
                data=self.get_rewards(
                    slice(start - self.rewards.lookback, stop, step),
                    neg_indices_left_of_zero=neg_indices_left_of_zero,
                ),
                lookback=self.rewards.lookback,
            ),
            extra_model_outputs={
                k: InfiniteLookbackBuffer(
                    data=self.get_extra_model_outputs(
                        k,
                        slice(start - v.lookback, stop, step),
                        neg_indices_left_of_zero=neg_indices_left_of_zero,
                    ),
                    lookback=v.lookback,
                )
                for k, v in self.extra_model_outputs.items()
            },
            terminated=(self.is_terminated if keep_done else False),
            truncated=(self.is_truncated if keep_done else False),
            # Provide correct timestep- and pre-buffer information.
            t_started=t_started,
        )

    def get_data_dict(self):
        """Converts a SingleAgentEpisode into a data dict mapping str keys to data.

        The keys used are:
        SampleBatch.EPS_ID, T, OBS, INFOS, ACTIONS, REWARDS, TERMINATEDS, TRUNCATEDS,
        and those in `self.extra_model_outputs`.

        Returns:
            A data dict mapping str keys to data records.
        """
        t = list(range(self.t_started, self.t))
        terminateds = [False] * (len(self) - 1) + [self.is_terminated]
        truncateds = [False] * (len(self) - 1) + [self.is_truncated]
        eps_id = [self.id_] * len(self)

        if self.is_finalized:
            t = np.array(t)
            terminateds = np.array(terminateds)
            truncateds = np.array(truncateds)
            eps_id = np.array(eps_id)

        return dict(
            {
                # Trivial 1D data (compiled above).
                SampleBatch.TERMINATEDS: terminateds,
                SampleBatch.TRUNCATEDS: truncateds,
                SampleBatch.T: t,
                SampleBatch.EPS_ID: eps_id,
                # Retrieve obs, infos, actions, rewards using our get_... APIs,
                # which return all relevant timesteps (excluding the lookback
                # buffer!). Slice off last obs and infos to have the same number
                # of them as we have actions and rewards.
                SampleBatch.OBS: self.get_observations(slice(None, -1)),
                SampleBatch.INFOS: self.get_infos(slice(None, -1)),
                SampleBatch.ACTIONS: self.get_actions(),
                SampleBatch.REWARDS: self.get_rewards(),
            },
            # All `extra_model_outs`: Same as obs: Use get_... API.
            **{
                k: self.get_extra_model_outputs(k)
                for k in self.extra_model_outputs.keys()
            },
        )

    def get_sample_batch(self) -> SampleBatch:
        """Converts this `SingleAgentEpisode` into a `SampleBatch`.

        Returns:
            A SampleBatch containing all of this episode's data.
        """
        return SampleBatch(self.get_data_dict())

    def get_return(self) -> float:
        """Calculates an episode's return, excluding the lookback buffer's rewards.

        The return is computed by a simple sum, neglecting the discount factor.
        Note that if `self` is a continuation chunk (resulting from a call to
        `self.cut()`), the previous chunk's rewards are NOT counted and thus NOT
        part of the returned reward sum.

        Returns:
            The sum of rewards collected during this episode, excluding possible data
            inside the lookback buffer and excluding possible data in a predecessor
            chunk.
        """
        return sum(self.get_rewards())

    def get_duration_s(self) -> float:
        """Returns the duration of this Episode (chunk) in seconds."""
        if self._last_step_time is None:
            return 0.0
        return self._last_step_time - self._start_time

    def env_steps(self) -> int:
        """Returns the number of environment steps.

        Note, this episode instance could be a chunk of an actual episode.

        Returns:
            An integer that counts the number of environment steps this episode instance
            has seen.
        """
        return len(self)

    def agent_steps(self) -> int:
        """Returns the number of agent steps.

        Note, these are identical to the environment steps for a single-agent episode.

        Returns:
            An integer counting the number of agent steps executed during the time this
            episode instance records.
        """
        return self.env_steps()

    @property
    def observation_space(self):
        return self._observation_space

    @observation_space.setter
    def observation_space(self, value):
        self._observation_space = self.observations.space = value

    @property
    def action_space(self):
        return self._action_space

    @action_space.setter
    def action_space(self, value):
        self._action_space = self.actions.space = value

    def __len__(self) -> int:
        """Returning the length of an episode.

        The length of an episode is defined by the length of its data, excluding
        the lookback buffer data. The length is the number of timesteps an agent has
        stepped through an environment thus far.

        The length is 0 in case of an episode whose env has NOT been reset yet, but
        also 0 right after the `env.reset()` data has been added via
        `self.add_env_reset()`. Only after the first call to `env.step()` (and
        `self.add_env_step()`, the length will be 1.

        Returns:
            An integer, defining the length of an episode.
        """
        return self.t - self.t_started

    def __repr__(self):
        return (
            f"SAEps(len={len(self)} done={self.is_done} "
            f"R={self.get_return()} id_={self.id_})"
        )

    def __getitem__(self, item: slice) -> "SingleAgentEpisode":
        """Enable squared bracket indexing- and slicing syntax, e.g. episode[-4:]."""
        if isinstance(item, slice):
            return self.slice(slice_=item)
        else:
            raise NotImplementedError(
                f"SingleAgentEpisode does not support getting item '{item}'! "
                "Only slice objects allowed with the syntax: `episode[a:b]`."
            )<|MERGE_RESOLUTION|>--- conflicted
+++ resolved
@@ -146,17 +146,6 @@
     """
 
     __slots__ = (
-<<<<<<< HEAD
-=======
-        "id_",
-        "agent_id",
-        "module_id",
-        "multi_agent_episode_id",
-        "_observation_space",
-        "_action_space",
-        "observations",
-        "infos",
->>>>>>> 7b407c68
         "actions",
         "agent_id",
         "extra_model_outputs",
@@ -165,6 +154,7 @@
         "is_terminated",
         "is_truncated",
         "module_id",
+        "multi_agent_episode_id",
         "observations",
         "render_images",
         "rewards",
