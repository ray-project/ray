import functools
from collections import defaultdict
import numpy as np
import time
import uuid

import gymnasium as gym
from gymnasium.core import ActType, ObsType
from typing import Any, Dict, List, Optional, SupportsFloat, Union

from ray.rllib.policy.sample_batch import SampleBatch
from ray.rllib.env.utils.infinite_lookback_buffer import InfiniteLookbackBuffer
from ray.rllib.utils.typing import AgentID, ModuleID


class SingleAgentEpisode:
    """A class representing RL environment episodes for individual agents.

    SingleAgentEpisode stores observations, info dicts, actions, rewards, and all
    module outputs (e.g. state outs, action logp, etc..) for an individual agent within
    some single-agent or multi-agent environment.
    The two main APIs to add data to an ongoing episode are the `add_env_reset()`
    and `add_env_step()` methods, which should be called passing the outputs of the
    respective gym.Env API calls: `env.reset()` and `env.step()`.

    A SingleAgentEpisode might also only represent a chunk of an episode, which is
    useful for cases, in which partial (non-complete episode) sampling is performed
    and collected episode data has to be returned before the actual gym.Env episode has
    finished (see `SingleAgentEpisode.cut()`). In order to still maintain visibility
    onto past experiences within such a "cut" episode, SingleAgentEpisode instances
    can have a "lookback buffer" of n timesteps at their beginning (left side), which
    solely exists for the purpose of compiling extra data (e.g. "prev. reward"), but
    is not considered part of the finished/packaged episode (b/c the data in the
    lookback buffer is already part of a previous episode chunk).

    Powerful getter methods, such as `get_observations()` help collect different types
    of data from the episode at individual time indices or time ranges, including the
    "lookback buffer" range described above. For example, to extract the last 4 rewards
    of an ongoing episode, one can call `self.get_rewards(slice(-4, None))` or
    `self.rewards[-4:]`. This would work, even if the ongoing SingleAgentEpisode is
    a continuation chunk from a much earlier started episode, as long as it has a
    lookback buffer size of sufficient size.

    Examples:

    .. testcode::

        import gymnasium as gym

        from ray.rllib.env.single_agent_episode import SingleAgentEpisode

        # Construct a new episode (without any data in it yet).
        episode = SingleAgentEpisode()
        assert len(episode) == 0

        # Fill the episode with some data (10 timesteps).
        env = gym.make("CartPole-v1")
        obs, infos = env.reset()
        episode.add_env_reset(obs, infos)

        # Even with the initial obs/infos, the episode is still considered len=0.
        assert len(episode) == 0
        for _ in range(5):
            action = env.action_space.sample()
            obs, reward, term, trunc, infos = env.step(action)
            episode.add_env_step(
                observation=obs,
                action=action,
                reward=reward,
                terminated=term,
                truncated=trunc,
                infos=infos,
            )
        assert len(episode) == 5

        # We can now access information from the episode via the getter APIs.

        # Get the last 3 rewards (in a batch of size 3).
        episode.get_rewards(slice(-3, None))  # same as `episode.rewards[-3:]`

        # Get the most recent action (single item, not batched).
        # This works regardless of the action space or whether the episode has
        # been finalized or not (see below).
        episode.get_actions(-1)  # same as episode.actions[-1]

        # Looking back from ts=1, get the previous 4 rewards AND fill with 0.0
        # in case we go over the beginning (ts=0). So we would expect
        # [0.0, 0.0, 0.0, r0] to be returned here, where r0 is the very first received
        # reward in the episode:
        episode.get_rewards(slice(-4, 0), neg_indices_left_of_zero=True, fill=0.0)

        # Note the use of fill=0.0 here (fill everything that's out of range with this
        # value) AND the argument `neg_indices_left_of_zero=True`, which interprets
        # negative indices as being left of ts=0 (e.g. -1 being the timestep before
        # ts=0).

        # Assuming we had a complex action space (nested gym.spaces.Dict) with one or
        # more elements being Discrete or MultiDiscrete spaces:
        # 1) The `fill=...` argument would still work, filling all spaces (Boxes,
        # Discrete) with that provided value.
        # 2) Setting the flag `one_hot_discrete=True` would convert those discrete
        # sub-components automatically into one-hot (or multi-one-hot) tensors.
        # This simplifies the task of having to provide the previous 4 (nested and
        # partially discrete/multi-discrete) actions for each timestep within a training
        # batch, thereby filling timesteps before the episode started with 0.0s and
        # one-hot'ing the discrete/multi-discrete components in these actions:
        episode = SingleAgentEpisode(action_space=gym.spaces.Dict({
            "a": gym.spaces.Discrete(3),
            "b": gym.spaces.MultiDiscrete([2, 3]),
            "c": gym.spaces.Box(-1.0, 1.0, (2,)),
        }))

        # ... fill episode with data ...
        episode.add_env_reset(observation=0)
        # ... from a few steps.
        episode.add_env_step(
            observation=1,
            action={"a":0, "b":np.array([1, 2]), "c":np.array([.5, -.5], np.float32)},
            reward=1.0,
        )

        # In your connector
        prev_4_a = []
        # Note here that len(episode) does NOT include the lookback buffer.
        for ts in range(len(episode)):
            prev_4_a.append(
                episode.get_actions(
                    indices=slice(ts - 4, ts),
                    # Make sure negative indices are interpreted as
                    # "into lookback buffer"
                    neg_indices_left_of_zero=True,
                    # Zero-out everything even further before the lookback buffer.
                    fill=0.0,
                    # Take care of discrete components (get ready as NN input).
                    one_hot_discrete=True,
                )
            )

        # Finally, convert from list of batch items to a struct (same as action space)
        # of batched (numpy) arrays, in which all leafs have B==len(prev_4_a).
        from ray.rllib.utils.spaces.space_utils import batch

        prev_4_actions_col = batch(prev_4_a)
    """

    __slots__ = (
        "actions",
        "agent_id",
        "extra_model_outputs",
        "id_",
        "infos",
        "is_terminated",
        "is_truncated",
        "module_id",
        "observations",
        "render_images",
        "rewards",
        "t",
        "t_started",

        "_action_space",
        "_last_step_time",
        "_observation_space",
        "_start_time",
    )

    def __init__(
        self,
        id_: Optional[str] = None,
        *,
        observations: Optional[Union[List[ObsType], InfiniteLookbackBuffer]] = None,
        observation_space: Optional[gym.Space] = None,
        infos: Optional[Union[List[Dict], InfiniteLookbackBuffer]] = None,
        actions: Optional[Union[List[ActType], InfiniteLookbackBuffer]] = None,
        action_space: Optional[gym.Space] = None,
        rewards: Optional[Union[List[SupportsFloat], InfiniteLookbackBuffer]] = None,
        terminated: bool = False,
        truncated: bool = False,
        extra_model_outputs: Optional[Dict[str, Any]] = None,
        render_images: Optional[List[np.ndarray]] = None,
        t_started: Optional[int] = None,
        len_lookback_buffer: Union[int, str] = "auto",
        agent_id: Optional[AgentID] = None,
        module_id: Optional[ModuleID] = None,
    ):
        """Initializes a SingleAgentEpisode instance.

        This constructor can be called with or without already sampled data, part of
        which might then go into the lookback buffer.

        Args:
            id_: Unique identifier for this episode. If no ID is provided the
                constructor generates a unique hexadecimal code for the id.
            observations: Either a list of individual observations from a sampling or
                an already instantiated `InfiniteLookbackBuffer` object (possibly
                with observation data in it). If a list, will construct the buffer
                automatically (given the data and the `len_lookback_buffer` argument).
            observation_space: An optional gym.Space, which all individual observations
                should abide to. If not None and this SingleAgentEpisode is finalized
                (via the `self.finalize()` method), and data is appended or set, the new
                data will be checked for correctness.
            infos: Either a list of individual info dicts from a sampling or
                an already instantiated `InfiniteLookbackBuffer` object (possibly
                with info dicts in it). If a list, will construct the buffer
                automatically (given the data and the `len_lookback_buffer` argument).
            actions: Either a list of individual info dicts from a sampling or
                an already instantiated `InfiniteLookbackBuffer` object (possibly
                with info dict] data in it). If a list, will construct the buffer
                automatically (given the data and the `len_lookback_buffer` argument).
            action_space: An optional gym.Space, which all individual actions
                should abide to. If not None and this SingleAgentEpisode is finalized
                (via the `self.finalize()` method), and data is appended or set, the new
                data will be checked for correctness.
            rewards: Either a list of individual rewards from a sampling or
                an already instantiated `InfiniteLookbackBuffer` object (possibly
                with reward data in it). If a list, will construct the buffer
                automatically (given the data and the `len_lookback_buffer` argument).
            extra_model_outputs: A dict mapping string keys to either lists of
                individual extra model output tensors (e.g. `action_logp` or
                `state_outs`) from a sampling or to already instantiated
                `InfiniteLookbackBuffer` object (possibly with extra model output data
                in it). If mapping is to lists, will construct the buffers automatically
                (given the data and the `len_lookback_buffer` argument).
            render_images: An optional list of RGB uint8 images from rendering
                the environment.
            terminated: A boolean indicating, if the episode is already terminated.
            truncated: A boolean indicating, if the episode has been truncated.
            t_started: Optional. The starting timestep of the episode. The default
                is zero. If data is provided, the starting point is from the last
                observation onwards (i.e. `t_started = len(observations) - 1). If
                this parameter is provided the episode starts at the provided value.
            len_lookback_buffer: The size of the (optional) lookback buffers to keep in
                front of this Episode for each type of data (observations, actions,
                etc..). If larger 0, will interpret the first `len_lookback_buffer`
                items in each type of data as NOT part of this actual
                episode chunk, but instead serve as "historical" record that may be
                viewed and used to derive new data from. For example, it might be
                necessary to have a lookback buffer of four if you would like to do
                observation frame stacking and your episode has been cut and you are now
                operating on a new chunk (continuing from the cut one). Then, for the
                first 3 items, you would have to be able to look back into the old
                chunk's data.
                If `len_lookback_buffer` is "auto" (default), will interpret all
                provided data in the constructor as part of the lookback buffers.
            agent_id: An optional AgentID indicating which agent this episode belongs
                to. This information is stored under `self.agent_id` and only serves
                reference purposes.
            module_id: An optional ModuleID indicating which RLModule this episode
                belongs to. Normally, this information is obtained by querying an
                `agent_to_module_mapping_fn` with a given agent ID. This information
                is stored under `self.module_id` and only serves reference purposes.
        """
        self.id_ = id_ or uuid.uuid4().hex

        self.agent_id = agent_id
        self.module_id = module_id

        # Lookback buffer length is not provided. Interpret already given data as
        # lookback buffer lengths for all data types.
        if len_lookback_buffer == "auto":
            len_lookback_buffer = len(rewards or [])
        elif len_lookback_buffer > len(rewards or []):
            len_lookback_buffer = len(rewards or [])

        infos = infos or [{} for _ in range(len(observations or []))]

        # Observations: t0 (initial obs) to T.
        self._observation_space = None
        if isinstance(observations, InfiniteLookbackBuffer):
            self.observations = observations
        else:
            self.observations = InfiniteLookbackBuffer(
                data=observations,
                lookback=len_lookback_buffer,
            )
        self.observation_space = observation_space
        # Infos: t0 (initial info) to T.
        if isinstance(infos, InfiniteLookbackBuffer):
            self.infos = infos
        else:
            self.infos = InfiniteLookbackBuffer(
                data=infos,
                lookback=len_lookback_buffer,
            )
        # Actions: t1 to T.
        self._action_space = None
        if isinstance(actions, InfiniteLookbackBuffer):
            self.actions = actions
        else:
            self.actions = InfiniteLookbackBuffer(
                data=actions,
                lookback=len_lookback_buffer,
            )
        self.action_space = action_space
        # Rewards: t1 to T.
        if isinstance(rewards, InfiniteLookbackBuffer):
            self.rewards = rewards
        else:
            self.rewards = InfiniteLookbackBuffer(
                data=rewards,
                lookback=len_lookback_buffer,
                space=gym.spaces.Box(float("-inf"), float("inf"), (), np.float32),
            )

        # obs[-1] is the final observation in the episode.
        self.is_terminated = terminated
        # obs[-1] is the last obs in a truncated-by-the-env episode (there will no more
        # observations in following chunks for this episode).
        self.is_truncated = truncated

        # Extra model outputs, e.g. `action_dist_input` needed in the batch.
        self.extra_model_outputs = defaultdict(
            functools.partial(
                InfiniteLookbackBuffer,
                lookback=len_lookback_buffer,
            ),
        )
        for k, v in (extra_model_outputs or {}).items():
            if isinstance(v, InfiniteLookbackBuffer):
                self.extra_model_outputs[k] = v
            else:
                # We cannot use the defaultdict's own constructore here as this would
                # auto-set the lookback buffer to 0 (there is no data passed to that
                # constructor). Then, when we manually have to set the data property,
                # the lookback buffer would still be (incorrectly) 0.
                self.extra_model_outputs[k] = InfiniteLookbackBuffer(
                    data=v, lookback=len_lookback_buffer
                )

        # RGB uint8 images from rendering the env; the images include the corresponding
        # rewards.
        assert render_images is None or observations is not None
        self.render_images = render_images or []

        # The (global) timestep when this episode (possibly an episode chunk) started,
        # excluding a possible lookback buffer.
        self.t_started = t_started or 0
        # The current (global) timestep in the episode (possibly an episode chunk).
        self.t = len(self.rewards) + self.t_started

        # Keep timer stats on deltas between steps.
        self._start_time = None
        self._last_step_time = None

        # Validate the episode data thus far.
        self.validate()

    def concat_episode(self, episode_chunk: "SingleAgentEpisode") -> None:
        """Adds the given `episode_chunk` to the right side of self.

        In order for this to work, both chunks (`self` and `episode_chunk`) must fit
        together. This is checked by the IDs (must be identical), the time step counters
        (`self.t` must be the same as `episode_chunk.t_started`), as well as the
        observations/infos at the concatenation boundaries (`self.observations[-1]`
        must match `episode_chunk.observations[0]`). Also, `self.is_done` must not be
        True, meaning `self.is_terminated` and `self.is_truncated` are both False.

        Args:
            episode_chunk: Another `SingleAgentEpisode` to be concatenated.

        Returns: A `SingleAegntEpisode` instance containing the concatenated
            from both episodes.
        """
        assert episode_chunk.id_ == self.id_
        # NOTE (sven): This is what we agreed on. As the replay buffers must be
        # able to concatenate.
        assert not self.is_done
        # Make sure the timesteps match.
        assert self.t == episode_chunk.t_started

        episode_chunk.validate()

        # Make sure, end matches other episode chunk's beginning.
        assert np.all(episode_chunk.observations[0] == self.observations[-1])
        # Pop out our last observations and infos (as these are identical
        # to the first obs and infos in the next episode).
        self.observations.pop()
        self.infos.pop()

        # Extend ourselves. In case, episode_chunk is already terminated (and numpyfied)
        # we need to convert to lists (as we are ourselves still filling up lists).
        self.observations.extend(episode_chunk.get_observations())
        self.actions.extend(episode_chunk.get_actions())
        self.rewards.extend(episode_chunk.get_rewards())
        self.infos.extend(episode_chunk.get_infos())
        self.t = episode_chunk.t

        if episode_chunk.is_terminated:
            self.is_terminated = True
        elif episode_chunk.is_truncated:
            self.is_truncated = True

        for model_out_key in episode_chunk.extra_model_outputs.keys():
            self.extra_model_outputs[model_out_key].extend(
                episode_chunk.get_extra_model_outputs(model_out_key)
            )

        # Validate.
        self.validate()

    def add_env_reset(
        self,
        observation: ObsType,
        infos: Optional[Dict] = None,
        *,
        render_image: Optional[np.ndarray] = None,
    ) -> None:
        """Adds the initial data (after an `env.reset()`) to the episode.

        This data consists of initial observations and initial infos, as well as
        - optionally - a render image.

        Args:
            observation: The initial observation returned by `env.reset()`.
            infos: An (optional) info dict returned by `env.reset()`.
            render_image: Optional. An RGB uint8 image from rendering
                the environment right after the reset.
        """
        assert not self.is_done
        assert len(self.observations) == 0
        # Assume that this episode is completely empty and has not stepped yet.
        # Leave self.t (and self.t_started) at 0.
        assert self.t == self.t_started == 0

        infos = infos or {}

        if self.observation_space is not None:
            assert self.observation_space.contains(observation), (
                f"`observation` {observation} does NOT fit SingleAgentEpisode's "
                f"observation_space: {self.observation_space}!"
            )

        self.observations.append(observation)
        self.infos.append(infos)
        if render_image is not None:
            self.render_images.append(render_image)

        # Validate our data.
        self.validate()

        self._start_time = time.time()

    def add_env_step(
        self,
        observation: ObsType,
        action: ActType,
        reward: SupportsFloat,
        infos: Optional[Dict[str, Any]] = None,
        *,
        terminated: bool = False,
        truncated: bool = False,
        render_image: Optional[np.ndarray] = None,
        extra_model_outputs: Optional[Dict[str, Any]] = None,
    ) -> None:
        """Adds results of an `env.step()` call (including the action) to this episode.

        This data consists of an observation and info dict, an action, a reward,
        terminated/truncated flags, extra model outputs (e.g. action probabilities or
        RNN internal state outputs), and - optionally - a render image.

        Args:
            observation: The next observation received from the environment after(!)
                taking `action`.
            action: The last action used by the agent during the call to `env.step()`.
            reward: The last reward received by the agent after taking `action`.
            infos: The last info received from the environment after taking `action`.
            terminated: A boolean indicating, if the environment has been
                terminated (after taking `action`).
            truncated: A boolean indicating, if the environment has been
                truncated (after taking `action`).
            render_image: Optional. An RGB uint8 image from rendering
                the environment (after taking `action`).
            extra_model_outputs: The last timestep's specific model outputs.
                These are normally outputs of an RLModule that were computed along with
                `action`, e.g. `action_logp` or `action_dist_inputs`.
        """
        # Cannot add data to an already done episode.
        assert (
            not self.is_done
        ), "The agent is already done: no data can be added to its episode."

        self.observations.append(observation)
        self.actions.append(action)
        self.rewards.append(reward)
        infos = infos or {}
        self.infos.append(infos)
        self.t += 1
        if render_image is not None:
            self.render_images.append(render_image)
        if extra_model_outputs is not None:
            for k, v in extra_model_outputs.items():
                self.extra_model_outputs[k].append(v)
        self.is_terminated = terminated
        self.is_truncated = truncated

        # Only check spaces if finalized AND every n timesteps.
        if self.is_finalized and self.t % 50:
            if self.observation_space is not None:
                assert self.observation_space.contains(observation), (
                    f"`observation` {observation} does NOT fit SingleAgentEpisode's "
                    f"observation_space: {self.observation_space}!"
                )
            # TODO: This check will fail unless we add action clipping to
            #  default module-to-env connector piece.
            if self.action_space is not None:
                assert self.action_space.contains(action), (
                    f"`action` {action} does NOT fit SingleAgentEpisode's "
                    f"action_space: {self.action_space}!"
                )

        # Validate our data.
        self.validate()

        # Step time stats.
        self._last_step_time = time.time()
        if self._start_time is None:
            self._start_time = self._last_step_time

    def validate(self) -> None:
        """Validates the episode's data.

        This function ensures that the data stored to a `SingleAgentEpisode` is
        in order (e.g. that the correct number of observations, actions, rewards
        are there).
        """
        assert len(self.observations) == len(self.infos)
        if len(self.observations) == 0:
            assert len(self.infos) == len(self.rewards) == len(self.actions) == 0
            for k, v in self.extra_model_outputs.items():
                assert len(v) == 0, (k, v, v.data, len(v))
        # Make sure we always have one more obs stored than rewards (and actions)
        # due to the reset/last-obs logic of an MDP.
        else:
            assert (
                len(self.observations)
                == len(self.infos)
                == len(self.rewards) + 1
                == len(self.actions) + 1
            ), (
                len(self.observations),
                len(self.infos),
                len(self.rewards),
                len(self.actions),
            )
            for k, v in self.extra_model_outputs.items():
                assert len(v) == len(self.observations) - 1

    @property
    def is_finalized(self) -> bool:
        """True, if the data in this episode is already stored as numpy arrays."""
        # If rewards are still a list, return False.
        # Otherwise, rewards should already be a (1D) numpy array.
        return self.rewards.finalized

    @property
    def is_done(self) -> bool:
        """Whether the episode is actually done (terminated or truncated).

        A done episode cannot be continued via `self.add_timestep()` or being
        concatenated on its right-side with another episode chunk or being
        succeeded via `self.create_successor()`.
        """
        return self.is_terminated or self.is_truncated

    def finalize(self) -> "SingleAgentEpisode":
        """Converts this Episode's list attributes to numpy arrays.

        This means in particular that this episodes' lists of (possibly complex)
        data (e.g. if we have a dict obs space) will be converted to (possibly complex)
        structs, whose leafs are now numpy arrays. Each of these leaf numpy arrays will
        have the same length (batch dimension) as the length of the original lists.

        Note that SampleBatch.INFOS are NEVER numpy'ized and will remain a list
        (normally, a list of the original, env-returned dicts). This is due to the
        herterogenous nature of INFOS returned by envs, which would make it unwieldy to
        convert this information to numpy arrays.

        After calling this method, no further data may be added to this episode via
        the `self.add_env_step()` method.

        Examples:

        .. testcode::

            import numpy as np

            from ray.rllib.env.single_agent_episode import SingleAgentEpisode

            episode = SingleAgentEpisode(
                observations=[0, 1, 2, 3],
                actions=[1, 2, 3],
                rewards=[1, 2, 3],
                # Note: terminated/truncated have nothing to do with an episode
                # being `finalized` or not (via the `self.finalize()` method)!
                terminated=False,
                len_lookback_buffer=0,  # no lookback; all data is actually "in" episode
            )
            # Episode has not been finalized (numpy'ized) yet.
            assert not episode.is_finalized
            # We are still operating on lists.
            assert episode.get_observations([1]) == [1]
            assert episode.get_observations(slice(None, 2)) == [0, 1]
            # We can still add data (and even add the terminated=True flag).
            episode.add_env_step(
                observation=4,
                action=4,
                reward=4,
                terminated=True,
            )
            # Still NOT finalized.
            assert not episode.is_finalized

            # Let's finalize the episode.
            episode.finalize()
            assert episode.is_finalized

            # We cannot add data anymore. The following would crash.
            # episode.add_env_step(observation=5, action=5, reward=5)

            # Everything is now numpy arrays (with 0-axis of size
            # B=[len of requested slice]).
            assert isinstance(episode.get_observations([1]), np.ndarray)  # B=1
            assert isinstance(episode.actions[0:2], np.ndarray)  # B=2
            assert isinstance(episode.rewards[1:4], np.ndarray)  # B=3

        Returns:
             This `SingleAgentEpisode` object with the converted numpy data.
        """

        self.observations.finalize()
        self.render_images = np.array(self.render_images, dtype=np.uint8)
        if len(self) > 0:
            self.actions.finalize()
            self.rewards.finalize()
            for k, v in self.extra_model_outputs.items():
                self.extra_model_outputs[k].finalize()

        return self

    def cut(self, len_lookback_buffer: int = 0) -> "SingleAgentEpisode":
        """Returns a successor episode chunk (of len=0) continuing from this Episode.

        The successor will have the same ID as `self`.
        If no lookback buffer is requested (len_lookback_buffer=0), the successor's
        observations will be the last observation(s) of `self` and its length will
        therefore be 0 (no further steps taken yet). If `len_lookback_buffer` > 0,
        the returned successor will have `len_lookback_buffer` observations (and
        actions, rewards, etc..) taken from the right side (end) of `self`. For example
        if `len_lookback_buffer=2`, the returned successor's lookback buffer actions
        will be identical to `self.actions[-2:]`.

        This method is useful if you would like to discontinue building an episode
        chunk (b/c you have to return it from somewhere), but would like to have a new
        episode instance to continue building the actual gym.Env episode at a later
        time. Vie the `len_lookback_buffer` argument, the continuing chunk (successor)
        will still be able to "look back" into this predecessor episode's data (at
        least to some extend, depending on the value of `len_lookback_buffer`).

        Args:
            len_lookback_buffer: The number of timesteps to take along into the new
                chunk as "lookback buffer". A lookback buffer is additional data on
                the left side of the actual episode data for visibility purposes
                (but without actually being part of the new chunk). For example, if
                `self` ends in actions 5, 6, 7, and 8, and we call
                `self.cut(len_lookback_buffer=2)`, the returned chunk will have
                actions 7 and 8 already in it, but still `t_started`==t==8 (not 7!) and
                a length of 0. If there is not enough data in `self` yet to fulfil
                the `len_lookback_buffer` request, the value of `len_lookback_buffer`
                is automatically adjusted (lowered).

        Returns:
            The successor Episode chunk of this one with the same ID and state and the
            only observation being the last observation in self.
        """
        assert not self.is_done and len_lookback_buffer >= 0

        # Initialize this chunk with the most recent obs and infos (even if lookback is
        # 0). Similar to an initial `env.reset()`.
        indices_obs_and_infos = slice(-len_lookback_buffer - 1, None)
        indices_rest = (
            slice(-len_lookback_buffer, None)
            if len_lookback_buffer > 0
            else slice(None, 0)
        )

        return SingleAgentEpisode(
            # Same ID.
            id_=self.id_,
            observations=self.get_observations(indices=indices_obs_and_infos),
            observation_space=self.observation_space,
            infos=self.get_infos(indices=indices_obs_and_infos),
            actions=self.get_actions(indices=indices_rest),
            action_space=self.action_space,
            rewards=self.get_rewards(indices=indices_rest),
            extra_model_outputs={
                k: self.get_extra_model_outputs(k, indices_rest)
                for k in self.extra_model_outputs.keys()
            },
            # Continue with self's current timestep.
            t_started=self.t,
            # Use the length of the provided data as lookback buffer.
            len_lookback_buffer="auto",
        )

    # TODO (sven): Distinguish between:
    #  - global index: This is the absolute, global timestep whose values always
    #    start from 0 (at the env reset). So doing get_observations(0, global_ts=True)
    #    should always return the exact 1st observation (reset obs), no matter what. In
    #    case we are in an episode chunk and `fill` or a sufficient lookback buffer is
    #    provided, this should yield a result. Otherwise, error.
    #  - global index=False -> indices are relative to the chunk start. If a chunk has
    #    t_started=6 and we ask for index=0, then return observation at timestep 6
    #    (t_started).
    def get_observations(
        self,
        indices: Optional[Union[int, List[int], slice]] = None,
        *,
        neg_indices_left_of_zero: bool = False,
        fill: Optional[Any] = None,
        one_hot_discrete: bool = False,
    ) -> Any:
        """Returns individual observations or batched ranges thereof from this episode.

        Args:
            indices: A single int is interpreted as an index, from which to return the
                individual observation stored at this index.
                A list of ints is interpreted as a list of indices from which to gather
                individual observations in a batch of size len(indices).
                A slice object is interpreted as a range of observations to be returned.
                Thereby, negative indices by default are interpreted as "before the end"
                unless the `neg_indices_left_of_zero=True` option is used, in which case
                negative indices are interpreted as "before ts=0", meaning going back
                into the lookback buffer.
                If None, will return all observations (from ts=0 to the end).
            neg_indices_left_of_zero: If True, negative values in `indices` are
                interpreted as "before ts=0", meaning going back into the lookback
                buffer. For example, an episode with observations [4, 5, 6,  7, 8, 9],
                where [4, 5, 6] is the lookback buffer range (ts=0 item is 7), will
                respond to `get_observations(-1, neg_indices_left_of_zero=True)`
                with `6` and to
                `get_observations(slice(-2, 1), neg_indices_left_of_zero=True)` with
                `[5, 6,  7]`.
            fill: An optional value to use for filling up the returned results at
                the boundaries. This filling only happens if the requested index range's
                start/stop boundaries exceed the episode's boundaries (including the
                lookback buffer on the left side). This comes in very handy, if users
                don't want to worry about reaching such boundaries and want to zero-pad.
                For example, an episode with observations [10, 11,  12, 13, 14] and
                lookback buffer size of 2 (meaning observations `10` and `11` are part
                of the lookback buffer) will respond to
                `get_observations(slice(-7, -2), fill=0.0)` with
                `[0.0, 0.0, 10, 11, 12]`.
            one_hot_discrete: If True, will return one-hot vectors (instead of
                int-values) for those sub-components of a (possibly complex) observation
                space that are Discrete or MultiDiscrete.  Note that if `fill=0` and the
                requested `indices` are out of the range of our data, the returned
                one-hot vectors will actually be zero-hot (all slots zero).

        Examples:

        .. testcode::

            from ray.rllib.env.single_agent_episode import SingleAgentEpisode

            episode = SingleAgentEpisode(
                # Discrete(4) observations (ints between 0 and 4 (excl.))
                observation_space=gym.spaces.Discrete(4),
                observations=[0, 1, 2, 3],
                actions=[1, 2, 3], rewards=[1, 2, 3],  # <- not relevant for this demo
                len_lookback_buffer=0,  # no lookback; all data is actually "in" episode
            )
            # Plain usage (`indices` arg only).
            episode.get_observations(-1)  # 3
            episode.get_observations(0)  # 0
            episode.get_observations([0, 2])  # [0, 2]
            episode.get_observations([-1, 0])  # [3, 0]
            episode.get_observations(slice(None, 2))  # [0, 1]
            episode.get_observations(slice(-2, None))  # [2, 3]
            # Using `fill=...` (requesting slices beyond the boundaries).
            episode.get_observations(slice(-6, -2), fill=-9)  # [-9, -9, 0, 1]
            episode.get_observations(slice(2, 5), fill=-7)  # [2, 3, -7]
            # Using `one_hot_discrete=True`.
            episode.get_observations(2, one_hot_discrete=True)  # [0 0 1 0]
            episode.get_observations(3, one_hot_discrete=True)  # [0 0 0 1]
            episode.get_observations(
                slice(0, 3),
                one_hot_discrete=True,
            )   # [[1 0 0 0], [0 1 0 0], [0 0 1 0]]
            # Special case: Using `fill=0.0` AND `one_hot_discrete=True`.
            episode.get_observations(
                -1,
                neg_indices_left_of_zero=True,  # -1 means one left of ts=0
                fill=0.0,
                one_hot_discrete=True,
            )  # [0 0 0 0]  <- all 0s one-hot tensor (note difference to [1 0 0 0]!)

        Returns:
            The collected observations.
            As a 0-axis batch, if there are several `indices` or a list of exactly one
            index provided OR `indices` is a slice object.
            As single item (B=0 -> no additional 0-axis) if `indices` is a single int.
        """
        return self.observations.get(
            indices=indices,
            neg_indices_left_of_zero=neg_indices_left_of_zero,
            fill=fill,
            one_hot_discrete=one_hot_discrete,
        )

    def get_infos(
        self,
        indices: Optional[Union[int, List[int], slice]] = None,
        *,
        neg_indices_left_of_zero: bool = False,
        fill: Optional[Any] = None,
    ) -> Any:
        """Returns individual info dicts or list (ranges) thereof from this episode.

        Args:
            indices: A single int is interpreted as an index, from which to return the
                individual info dict stored at this index.
                A list of ints is interpreted as a list of indices from which to gather
                individual info dicts in a list of size len(indices).
                A slice object is interpreted as a range of info dicts to be returned.
                Thereby, negative indices by default are interpreted as "before the end"
                unless the `neg_indices_left_of_zero=True` option is used, in which case
                negative indices are interpreted as "before ts=0", meaning going back
                into the lookback buffer.
                If None, will return all infos (from ts=0 to the end).
            neg_indices_left_of_zero: If True, negative values in `indices` are
                interpreted as "before ts=0", meaning going back into the lookback
                buffer. For example, an episode with infos
                [{"l":4}, {"l":5}, {"l":6},  {"a":7}, {"b":8}, {"c":9}], where the
                first 3 items are the lookback buffer (ts=0 item is {"a": 7}), will
                respond to `get_infos(-1, neg_indices_left_of_zero=True)` with
                `{"l":6}` and to
                `get_infos(slice(-2, 1), neg_indices_left_of_zero=True)` with
                `[{"l":5}, {"l":6},  {"a":7}]`.
            fill: An optional value to use for filling up the returned results at
                the boundaries. This filling only happens if the requested index range's
                start/stop boundaries exceed the episode's boundaries (including the
                lookback buffer on the left side). This comes in very handy, if users
                don't want to worry about reaching such boundaries and want to
                auto-fill. For example, an episode with infos
                [{"l":10}, {"l":11},  {"a":12}, {"b":13}, {"c":14}] and lookback buffer
                size of 2 (meaning infos {"l":10}, {"l":11} are part of the lookback
                buffer) will respond to `get_infos(slice(-7, -2), fill={"o": 0.0})`
                with `[{"o":0.0}, {"o":0.0}, {"l":10}, {"l":11}, {"a":12}]`.

        Examples:

        .. testcode::

            from ray.rllib.env.single_agent_episode import SingleAgentEpisode

            episode = SingleAgentEpisode(
                infos=[{"a":0}, {"b":1}, {"c":2}, {"d":3}],
                # The following is needed, but not relevant for this demo.
                observations=[0, 1, 2, 3], actions=[1, 2, 3], rewards=[1, 2, 3],
                len_lookback_buffer=0,  # no lookback; all data is actually "in" episode
            )
            # Plain usage (`indices` arg only).
            episode.get_infos(-1)  # {"d":3}
            episode.get_infos(0)  # {"a":0}
            episode.get_infos([0, 2])  # [{"a":0},{"c":2}]
            episode.get_infos([-1, 0])  # [{"d":3},{"a":0}]
            episode.get_infos(slice(None, 2))  # [{"a":0},{"b":1}]
            episode.get_infos(slice(-2, None))  # [{"c":2},{"d":3}]
            # Using `fill=...` (requesting slices beyond the boundaries).
            # TODO (sven): This would require a space being provided. Maybe we can
            #  skip this check for infos, which don't have a space anyways.
            # episode.get_infos(slice(-5, -3), fill={"o":-1})  # [{"o":-1},{"a":0}]
            # episode.get_infos(slice(3, 5), fill={"o":-2})  # [{"d":3},{"o":-2}]

        Returns:
            The collected info dicts.
            As a 0-axis batch, if there are several `indices` or a list of exactly one
            index provided OR `indices` is a slice object.
            As single item (B=0 -> no additional 0-axis) if `indices` is a single int.
        """
        return self.infos.get(
            indices=indices,
            neg_indices_left_of_zero=neg_indices_left_of_zero,
            fill=fill,
        )

    def get_actions(
        self,
        indices: Optional[Union[int, List[int], slice]] = None,
        *,
        neg_indices_left_of_zero: bool = False,
        fill: Optional[Any] = None,
        one_hot_discrete: bool = False,
    ) -> Any:
        """Returns individual actions or batched ranges thereof from this episode.

        Args:
            indices: A single int is interpreted as an index, from which to return the
                individual action stored at this index.
                A list of ints is interpreted as a list of indices from which to gather
                individual actions in a batch of size len(indices).
                A slice object is interpreted as a range of actions to be returned.
                Thereby, negative indices by default are interpreted as "before the end"
                unless the `neg_indices_left_of_zero=True` option is used, in which case
                negative indices are interpreted as "before ts=0", meaning going back
                into the lookback buffer.
                If None, will return all actions (from ts=0 to the end).
            neg_indices_left_of_zero: If True, negative values in `indices` are
                interpreted as "before ts=0", meaning going back into the lookback
                buffer. For example, an episode with actions [4, 5, 6,  7, 8, 9], where
                [4, 5, 6] is the lookback buffer range (ts=0 item is 7), will respond
                to `get_actions(-1, neg_indices_left_of_zero=True)` with `6` and
                to `get_actions(slice(-2, 1), neg_indices_left_of_zero=True)` with
                `[5, 6,  7]`.
            fill: An optional value to use for filling up the returned results at
                the boundaries. This filling only happens if the requested index range's
                start/stop boundaries exceed the episode's boundaries (including the
                lookback buffer on the left side). This comes in very handy, if users
                don't want to worry about reaching such boundaries and want to zero-pad.
                For example, an episode with actions [10, 11,  12, 13, 14] and
                lookback buffer size of 2 (meaning actions `10` and `11` are part
                of the lookback buffer) will respond to
                `get_actions(slice(-7, -2), fill=0.0)` with `[0.0, 0.0, 10, 11, 12]`.
            one_hot_discrete: If True, will return one-hot vectors (instead of
                int-values) for those sub-components of a (possibly complex) action
                space that are Discrete or MultiDiscrete. Note that if `fill=0` and the
                requested `indices` are out of the range of our data, the returned
                one-hot vectors will actually be zero-hot (all slots zero).

        Examples:

        .. testcode::

            import gymnasium as gym
            from ray.rllib.env.single_agent_episode import SingleAgentEpisode

            episode = SingleAgentEpisode(
                # Discrete(4) actions (ints between 0 and 4 (excl.))
                action_space=gym.spaces.Discrete(4),
                actions=[1, 2, 3],
                observations=[0, 1, 2, 3], rewards=[1, 2, 3],  # <- not relevant here
                len_lookback_buffer=0,  # no lookback; all data is actually "in" episode
            )
            # Plain usage (`indices` arg only).
            episode.get_actions(-1)  # 3
            episode.get_actions(0)  # 1
            episode.get_actions([0, 2])  # [1, 3]
            episode.get_actions([-1, 0])  # [3, 1]
            episode.get_actions(slice(None, 2))  # [1, 2]
            episode.get_actions(slice(-2, None))  # [2, 3]
            # Using `fill=...` (requesting slices beyond the boundaries).
            episode.get_actions(slice(-5, -2), fill=-9)  # [-9, -9, 1, 2]
            episode.get_actions(slice(1, 5), fill=-7)  # [2, 3, -7, -7]
            # Using `one_hot_discrete=True`.
            episode.get_actions(1, one_hot_discrete=True)  # [0 0 1 0] (action=2)
            episode.get_actions(2, one_hot_discrete=True)  # [0 0 0 1] (action=3)
            episode.get_actions(
                slice(0, 2),
                one_hot_discrete=True,
            )   # [[0 1 0 0], [0 0 0 1]] (actions=1 and 3)
            # Special case: Using `fill=0.0` AND `one_hot_discrete=True`.
            episode.get_actions(
                -1,
                neg_indices_left_of_zero=True,  # -1 means one left of ts=0
                fill=0.0,
                one_hot_discrete=True,
            )  # [0 0 0 0]  <- all 0s one-hot tensor (note difference to [1 0 0 0]!)

        Returns:
            The collected actions.
            As a 0-axis batch, if there are several `indices` or a list of exactly one
            index provided OR `indices` is a slice object.
            As single item (B=0 -> no additional 0-axis) if `indices` is a single int.
        """
        return self.actions.get(
            indices=indices,
            neg_indices_left_of_zero=neg_indices_left_of_zero,
            fill=fill,
            one_hot_discrete=one_hot_discrete,
        )

    def get_rewards(
        self,
        indices: Optional[Union[int, List[int], slice]] = None,
        *,
        neg_indices_left_of_zero: bool = False,
        fill: Optional[float] = None,
    ) -> Any:
        """Returns individual rewards or batched ranges thereof from this episode.

        Args:
            indices: A single int is interpreted as an index, from which to return the
                individual reward stored at this index.
                A list of ints is interpreted as a list of indices from which to gather
                individual rewards in a batch of size len(indices).
                A slice object is interpreted as a range of rewards to be returned.
                Thereby, negative indices by default are interpreted as "before the end"
                unless the `neg_indices_left_of_zero=True` option is used, in which case
                negative indices are interpreted as "before ts=0", meaning going back
                into the lookback buffer.
                If None, will return all rewards (from ts=0 to the end).
            neg_indices_left_of_zero: Negative values in `indices` are interpreted as
                 as "before ts=0", meaning going back into the lookback buffer.
                 For example, an episode with rewards [4, 5, 6,  7, 8, 9], where
                 [4, 5, 6] is the lookback buffer range (ts=0 item is 7), will respond
                 to `get_rewards(-1, neg_indices_left_of_zero=True)` with `6` and
                 to `get_rewards(slice(-2, 1), neg_indices_left_of_zero=True)` with
                 `[5, 6,  7]`.
            fill: An optional float value to use for filling up the returned results at
                the boundaries. This filling only happens if the requested index range's
                start/stop boundaries exceed the episode's boundaries (including the
                lookback buffer on the left side). This comes in very handy, if users
                don't want to worry about reaching such boundaries and want to zero-pad.
                For example, an episode with rewards [10, 11,  12, 13, 14] and
                lookback buffer size of 2 (meaning rewards `10` and `11` are part
                of the lookback buffer) will respond to
                `get_rewards(slice(-7, -2), fill=0.0)` with `[0.0, 0.0, 10, 11, 12]`.

        Examples:

        .. testcode::

            from ray.rllib.env.single_agent_episode import SingleAgentEpisode

            episode = SingleAgentEpisode(
                rewards=[1.0, 2.0, 3.0],
                observations=[0, 1, 2, 3], actions=[1, 2, 3],  # <- not relevant here
                len_lookback_buffer=0,  # no lookback; all data is actually "in" episode
            )
            # Plain usage (`indices` arg only).
            episode.get_rewards(-1)  # 3.0
            episode.get_rewards(0)  # 1.0
            episode.get_rewards([0, 2])  # [1.0, 3.0]
            episode.get_rewards([-1, 0])  # [3.0, 1.0]
            episode.get_rewards(slice(None, 2))  # [1.0, 2.0]
            episode.get_rewards(slice(-2, None))  # [2.0, 3.0]
            # Using `fill=...` (requesting slices beyond the boundaries).
            episode.get_rewards(slice(-5, -2), fill=0.0)  # [0.0, 0.0, 1.0, 2.0]
            episode.get_rewards(slice(1, 5), fill=0.0)  # [2.0, 3.0, 0.0, 0.0]

        Returns:
            The collected rewards.
            As a 0-axis batch, if there are several `indices` or a list of exactly one
            index provided OR `indices` is a slice object.
            As single item (B=0 -> no additional 0-axis) if `indices` is a single int.
        """
        return self.rewards.get(
            indices=indices,
            neg_indices_left_of_zero=neg_indices_left_of_zero,
            fill=fill,
        )

    def get_extra_model_outputs(
        self,
        key: str,
        indices: Optional[Union[int, List[int], slice]] = None,
        *,
        neg_indices_left_of_zero: bool = False,
        fill: Optional[Any] = None,
    ) -> Any:
        """Returns extra model outputs (under given key) from this episode.

        Args:
            key: The `key` within `self.extra_model_outputs` to extract data for.
            indices: A single int is interpreted as an index, from which to return an
                individual extra model output stored under `key` at index.
                A list of ints is interpreted as a list of indices from which to gather
                individual actions in a batch of size len(indices).
                A slice object is interpreted as a range of extra model outputs to be
                returned. Thereby, negative indices by default are interpreted as
                "before the end" unless the `neg_indices_left_of_zero=True` option is
                used, in which case negative indices are interpreted as "before ts=0",
                meaning going back into the lookback buffer.
                If None, will return all extra model outputs (from ts=0 to the end).
            neg_indices_left_of_zero: If True, negative values in `indices` are
                interpreted as "before ts=0", meaning going back into the lookback
                buffer. For example, an episode with
                extra_model_outputs['a'] = [4, 5, 6,  7, 8, 9], where [4, 5, 6] is the
                lookback buffer range (ts=0 item is 7), will respond to
                `get_extra_model_outputs("a", -1, neg_indices_left_of_zero=True)` with
                `6` and to `get_extra_model_outputs("a", slice(-2, 1),
                neg_indices_left_of_zero=True)` with `[5, 6,  7]`.
            fill: An optional value to use for filling up the returned results at
                the boundaries. This filling only happens if the requested index range's
                start/stop boundaries exceed the episode's boundaries (including the
                lookback buffer on the left side). This comes in very handy, if users
                don't want to worry about reaching such boundaries and want to zero-pad.
                For example, an episode with
                extra_model_outputs["b"] = [10, 11,  12, 13, 14] and lookback buffer
                size of 2 (meaning `10` and `11` are part of the lookback buffer) will
                respond to
                `get_extra_model_outputs("b", slice(-7, -2), fill=0.0)` with
                `[0.0, 0.0, 10, 11, 12]`.
                TODO (sven): This would require a space being provided. Maybe we can
                 automatically infer the space from existing data?

        Examples:

        .. testcode::

            from ray.rllib.env.single_agent_episode import SingleAgentEpisode

            episode = SingleAgentEpisode(
                extra_model_outputs={"mo": [1, 2, 3]},
                len_lookback_buffer=0,  # no lookback; all data is actually "in" episode
                # The following is needed, but not relevant for this demo.
                observations=[0, 1, 2, 3], actions=[1, 2, 3], rewards=[1, 2, 3],
            )

            # Plain usage (`indices` arg only).
            episode.get_extra_model_outputs("mo", -1)  # 3
            episode.get_extra_model_outputs("mo", 1)  # 0
            episode.get_extra_model_outputs("mo", [0, 2])  # [1, 3]
            episode.get_extra_model_outputs("mo", [-1, 0])  # [3, 1]
            episode.get_extra_model_outputs("mo", slice(None, 2))  # [1, 2]
            episode.get_extra_model_outputs("mo", slice(-2, None))  # [2, 3]
            # Using `fill=...` (requesting slices beyond the boundaries).
            # TODO (sven): This would require a space being provided. Maybe we can
            #  automatically infer the space from existing data?
            # episode.get_extra_model_outputs("mo", slice(-5, -2), fill=0)  # [0, 0, 1]
            # episode.get_extra_model_outputs("mo", slice(2, 5), fill=-1)  # [3, -1, -1]

        Returns:
            The collected extra_model_outputs[`key`].
            As a 0-axis batch, if there are several `indices` or a list of exactly one
            index provided OR `indices` is a slice object.
            As single item (B=0 -> no additional 0-axis) if `indices` is a single int.
        """
        value = self.extra_model_outputs[key]
        # The expected case is: `value` is a `InfiniteLookbackBuffer`.
        if isinstance(value, InfiniteLookbackBuffer):
            return value.get(
                indices=indices,
                neg_indices_left_of_zero=neg_indices_left_of_zero,
                fill=fill,
            )
        assert False  # TODO(sven)
        # TODO (sven): This does not seem to be solid yet. Users should NOT be able
        #  to just write directly into our buffers. Instead, use:
        #  `self.set_extra_model_outputs(key, new_data, at_indices=...)` and if key
        #  is not known, add a new buffer to the `extra_model_outputs` dict.
        # It might be that the user has added new key/value pairs in their custom
        # postprocessing/connector logic. The values are then most likely numpy
        # arrays. We convert them automatically to buffers and get the requested
        # indices (with the given options) from there.
        return InfiniteLookbackBuffer(value).get(
            indices, fill=fill, neg_indices_left_of_zero=neg_indices_left_of_zero
        )

    def set_observations(
        self,
        *,
        new_data,
        at_indices: Optional[Union[int, List[int], slice]] = None,
        neg_indices_left_of_zero: bool = False,
    ) -> None:
        """Overwrites all or some of this Episode's observations with the provided data.

        Note that an episode's observation data cannot be written to directly as it is
        managed by a `InfiniteLookbackBuffer` object. Normally, individual, current
        observations are added to the episode either by calling `self.add_env_step` or
        more directly (and manually) via `self.observations.append|extend()`.
        However, for certain postprocessing steps, the entirety (or a slice) of an
        episode's observations might have to be rewritten, which is when
        `self.set_observations()` should be used.

        Args:
            new_data: The new observation data to overwrite existing data with.
                This may be a list of individual observation(s) in case this episode
                is still not finalized yet. In case this episode has already been
                finalized, this should be (possibly complex) struct matching the
                observation space and with a batch size of its leafs exactly the size
                of the to-be-overwritten slice or segment (provided by `at_indices`).
            at_indices: A single int is interpreted as one index, which to overwrite
                with `new_data` (which is expected to be a single observation).
                A list of ints is interpreted as a list of indices, all of which to
                overwrite with `new_data` (which is expected to be of the same size
                as `len(at_indices)`).
                A slice object is interpreted as a range of indices to be overwritten
                with `new_data` (which is expected to be of the same size as the
                provided slice).
                Thereby, negative indices by default are interpreted as "before the end"
                unless the `neg_indices_left_of_zero=True` option is used, in which case
                negative indices are interpreted as "before ts=0", meaning going back
                into the lookback buffer.
            neg_indices_left_of_zero: If True, negative values in `at_indices` are
                interpreted as "before ts=0", meaning going back into the lookback
                buffer. For example, an episode with
                observations = [4, 5, 6,  7, 8, 9], where [4, 5, 6] is the
                lookback buffer range (ts=0 item is 7), will handle a call to
                `set_observations(individual_observation, -1,
                neg_indices_left_of_zero=True)` by overwriting the value of 6 in our
                observations buffer with the provided "individual_observation".

        Raises:
            IndexError: If the provided `at_indices` do not match the size of
                `new_data`.
        """
        self.observations.set(
            new_data=new_data,
            at_indices=at_indices,
            neg_indices_left_of_zero=neg_indices_left_of_zero,
        )

    def set_actions(
        self,
        *,
        new_data,
        at_indices: Optional[Union[int, List[int], slice]] = None,
        neg_indices_left_of_zero: bool = False,
    ) -> None:
        """Overwrites all or some of this Episode's actions with the provided data.

        Note that an episode's action data cannot be written to directly as it is
        managed by a `InfiniteLookbackBuffer` object. Normally, individual, current
        actions are added to the episode either by calling `self.add_env_step` or
        more directly (and manually) via `self.actions.append|extend()`.
        However, for certain postprocessing steps, the entirety (or a slice) of an
        episode's actions might have to be rewritten, which is when
        `self.set_actions()` should be used.

        Args:
            new_data: The new action data to overwrite existing data with.
                This may be a list of individual action(s) in case this episode
                is still not finalized yet. In case this episode has already been
                finalized, this should be (possibly complex) struct matching the
                action space and with a batch size of its leafs exactly the size
                of the to-be-overwritten slice or segment (provided by `at_indices`).
            at_indices: A single int is interpreted as one index, which to overwrite
                with `new_data` (which is expected to be a single action).
                A list of ints is interpreted as a list of indices, all of which to
                overwrite with `new_data` (which is expected to be of the same size
                as `len(at_indices)`).
                A slice object is interpreted as a range of indices to be overwritten
                with `new_data` (which is expected to be of the same size as the
                provided slice).
                Thereby, negative indices by default are interpreted as "before the end"
                unless the `neg_indices_left_of_zero=True` option is used, in which case
                negative indices are interpreted as "before ts=0", meaning going back
                into the lookback buffer.
            neg_indices_left_of_zero: If True, negative values in `at_indices` are
                interpreted as "before ts=0", meaning going back into the lookback
                buffer. For example, an episode with
                actions = [4, 5, 6,  7, 8, 9], where [4, 5, 6] is the
                lookback buffer range (ts=0 item is 7), will handle a call to
                `set_actions(individual_action, -1,
                neg_indices_left_of_zero=True)` by overwriting the value of 6 in our
                actions buffer with the provided "individual_action".

        Raises:
            IndexError: If the provided `at_indices` do not match the size of
                `new_data`.
        """
        self.actions.set(
            new_data=new_data,
            at_indices=at_indices,
            neg_indices_left_of_zero=neg_indices_left_of_zero,
        )

    def set_rewards(
        self,
        *,
        new_data,
        at_indices: Optional[Union[int, List[int], slice]] = None,
        neg_indices_left_of_zero: bool = False,
    ) -> None:
        """Overwrites all or some of this Episode's rewards with the provided data.

        Note that an episode's reward data cannot be written to directly as it is
        managed by a `InfiniteLookbackBuffer` object. Normally, individual, current
        rewards are added to the episode either by calling `self.add_env_step` or
        more directly (and manually) via `self.rewards.append|extend()`.
        However, for certain postprocessing steps, the entirety (or a slice) of an
        episode's rewards might have to be rewritten, which is when
        `self.set_rewards()` should be used.

        Args:
            new_data: The new reward data to overwrite existing data with.
                This may be a list of individual reward(s) in case this episode
                is still not finalized yet. In case this episode has already been
                finalized, this should be a np.ndarray with a length exactly
                the size of the to-be-overwritten slice or segment (provided by
                `at_indices`).
            at_indices: A single int is interpreted as one index, which to overwrite
                with `new_data` (which is expected to be a single reward).
                A list of ints is interpreted as a list of indices, all of which to
                overwrite with `new_data` (which is expected to be of the same size
                as `len(at_indices)`).
                A slice object is interpreted as a range of indices to be overwritten
                with `new_data` (which is expected to be of the same size as the
                provided slice).
                Thereby, negative indices by default are interpreted as "before the end"
                unless the `neg_indices_left_of_zero=True` option is used, in which case
                negative indices are interpreted as "before ts=0", meaning going back
                into the lookback buffer.
            neg_indices_left_of_zero: If True, negative values in `at_indices` are
                interpreted as "before ts=0", meaning going back into the lookback
                buffer. For example, an episode with
                rewards = [4, 5, 6,  7, 8, 9], where [4, 5, 6] is the
                lookback buffer range (ts=0 item is 7), will handle a call to
                `set_rewards(individual_reward, -1,
                neg_indices_left_of_zero=True)` by overwriting the value of 6 in our
                rewards buffer with the provided "individual_reward".

        Raises:
            IndexError: If the provided `at_indices` do not match the size of
                `new_data`.
        """
        self.rewards.set(
            new_data=new_data,
            at_indices=at_indices,
            neg_indices_left_of_zero=neg_indices_left_of_zero,
        )

    def set_extra_model_outputs(
        self,
        *,
        key,
        new_data,
        at_indices: Optional[Union[int, List[int], slice]] = None,
        neg_indices_left_of_zero: bool = False,
    ) -> None:
        """Overwrites all or some of this Episode's extra model outputs with `new_data`.

        Note that an episode's `extra_model_outputs` data cannot be written to directly
        as it is managed by a `InfiniteLookbackBuffer` object. Normally, individual,
        current `extra_model_output` values are added to the episode either by calling
        `self.add_env_step` or more directly (and manually) via
        `self.extra_model_outputs[key].append|extend()`. However, for certain
        postprocessing steps, the entirety (or a slice) of an episode's
        `extra_model_outputs` might have to be rewritten or a new key (a new type of
        `extra_model_outputs`) must be inserted, which is when
        `self.set_extra_model_outputs()` should be used.

        Args:
            key: The `key` within `self.extra_model_outputs` to override data on or
                to insert as a new key into `self.extra_model_outputs`.
            new_data: The new reward data to overwrite existing data with.
                This may be a list of individual reward(s) in case this episode
                is still not finalized yet. In case this episode has already been
                finalized, this should be a np.ndarray with a length exactly
                the size of the to-be-overwritten slice or segment (provided by
                `at_indices`).
            at_indices: A single int is interpreted as one index, which to overwrite
                with `new_data` (which is expected to be a single reward).
                A list of ints is interpreted as a list of indices, all of which to
                overwrite with `new_data` (which is expected to be of the same size
                as `len(at_indices)`).
                A slice object is interpreted as a range of indices to be overwritten
                with `new_data` (which is expected to be of the same size as the
                provided slice).
                Thereby, negative indices by default are interpreted as "before the end"
                unless the `neg_indices_left_of_zero=True` option is used, in which case
                negative indices are interpreted as "before ts=0", meaning going back
                into the lookback buffer.
            neg_indices_left_of_zero: If True, negative values in `at_indices` are
                interpreted as "before ts=0", meaning going back into the lookback
                buffer. For example, an episode with
                rewards = [4, 5, 6,  7, 8, 9], where [4, 5, 6] is the
                lookback buffer range (ts=0 item is 7), will handle a call to
                `set_rewards(individual_reward, -1,
                neg_indices_left_of_zero=True)` by overwriting the value of 6 in our
                rewards buffer with the provided "individual_reward".

        Raises:
            IndexError: If the provided `at_indices` do not match the size of
                `new_data`.
        """
        # Record already exists -> Set existing record's data to new values.
        if key in self.extra_model_outputs:
            self.extra_model_outputs[key].set(
                new_data=new_data,
                at_indices=at_indices,
                neg_indices_left_of_zero=neg_indices_left_of_zero,
            )
        # Users wants to add a new record -> Create new buffer.
        else:
            if at_indices is not None:
                raise AttributeError(
                    f"Cannot set non-existing extra_model_outputs[{key}] using the "
                    "`at_indices` arg! Try leaving `at_indices` None."
                )
            self.extra_model_outputs[key] = InfiniteLookbackBuffer(data=new_data)

    def slice(self, slice_: slice) -> "SingleAgentEpisode":
        """Returns a slice of this episode with the given slice object.

        For example, if `self` contains o0 (the reset observation), o1, o2, o3, and o4
        and the actions a1, a2, a3, and a4 (len of `self` is 4), then a call to
        `self.slice(slice(1, 3))` would return a new SingleAgentEpisode with
        observations o1, o2, and o3, and actions a2 and a3. Note here that there is
        always one observation more in an episode than there are actions (and rewards
        and extra model outputs) due to the initial observation received after an env
        reset.

        Note that in any case, the lookback buffer will remain (if possible) at the same
        size as it has been previously set to (during construction) and the
        provided `slice` arg will NOT have to account for this extra offset at the
        beginning in order for the returned SingleAgentEpisode to have such a
        lookback buffer.

        Args:
            slice_: The slice object to use for slicing. This should exclude the
                lookback buffer, which will be prepended automatically to the returned
                slice.

        Returns:
            The new SingleAgentEpisode representing the requested slice.
        """
        # Figure out, whether slicing stops at the very end of this episode to know
        # whether `self.is_terminated/is_truncated` should be kept as-is.
        keep_done = slice_.stop is None or slice_.stop == len(self)
        start = slice_.start or 0
        t_started = self.t_started + start + (0 if start >= 0 else len(self))

        neg_indices_left_of_zero = (slice_.start or 0) >= 0

        start = slice_.start or 0
        stop = slice_.stop
        # Obs and infos need one more step at the end.
        stop_obs_infos = ((stop if stop != -1 else (len(self) - 1)) or len(self)) + 1
        step = slice_.step
        return SingleAgentEpisode(
            id_=self.id_,
            observations=InfiniteLookbackBuffer(
                data=self.get_observations(
                    slice(start - self.observations.lookback, stop_obs_infos, step),
                    neg_indices_left_of_zero=neg_indices_left_of_zero,
                ),
                lookback=self.observations.lookback,
                space=self.observation_space,
            ),
            infos=InfiniteLookbackBuffer(
                data=self.get_infos(
                    slice(start - self.infos.lookback, stop_obs_infos, step),
                    neg_indices_left_of_zero=neg_indices_left_of_zero,
                ),
                lookback=self.infos.lookback,
            ),
            actions=InfiniteLookbackBuffer(
                data=self.get_actions(
                    slice(start - self.actions.lookback, stop, step),
                    neg_indices_left_of_zero=neg_indices_left_of_zero,
                ),
                lookback=self.actions.lookback,
                space=self.action_space,
            ),
            rewards=InfiniteLookbackBuffer(
                data=self.get_rewards(
                    slice(start - self.rewards.lookback, stop, step),
                    neg_indices_left_of_zero=neg_indices_left_of_zero,
                ),
                lookback=self.rewards.lookback,
            ),
            extra_model_outputs={
                k: InfiniteLookbackBuffer(
                    data=self.get_extra_model_outputs(
                        k,
                        slice(start - v.lookback, stop, step),
                        neg_indices_left_of_zero=neg_indices_left_of_zero,
                    ),
                    lookback=v.lookback,
                )
                for k, v in self.extra_model_outputs.items()
            },
            terminated=(self.is_terminated if keep_done else False),
            truncated=(self.is_truncated if keep_done else False),
            # Provide correct timestep- and pre-buffer information.
            t_started=t_started,
        )

    def get_data_dict(self):
        """Converts a SingleAgentEpisode into a data dict mapping str keys to data.

        The keys used are:
        SampleBatch.EPS_ID, T, OBS, INFOS, ACTIONS, REWARDS, TERMINATEDS, TRUNCATEDS,
        and those in `self.extra_model_outputs`.

        Returns:
            A data dict mapping str keys to data records.
        """
        t = list(range(self.t_started, self.t))
        terminateds = [False] * (len(self) - 1) + [self.is_terminated]
        truncateds = [False] * (len(self) - 1) + [self.is_truncated]
        eps_id = [self.id_] * len(self)

        if self.is_finalized:
            t = np.array(t)
            terminateds = np.array(terminateds)
            truncateds = np.array(truncateds)
            eps_id = np.array(eps_id)

        return dict(
            {
                # Trivial 1D data (compiled above).
                SampleBatch.TERMINATEDS: terminateds,
                SampleBatch.TRUNCATEDS: truncateds,
                SampleBatch.T: t,
                SampleBatch.EPS_ID: eps_id,
                # Retrieve obs, infos, actions, rewards using our get_... APIs,
                # which return all relevant timesteps (excluding the lookback
                # buffer!). Slice off last obs and infos to have the same number
                # of them as we have actions and rewards.
                SampleBatch.OBS: self.get_observations(slice(None, -1)),
                SampleBatch.INFOS: self.get_infos(slice(None, -1)),
                SampleBatch.ACTIONS: self.get_actions(),
                SampleBatch.REWARDS: self.get_rewards(),
            },
            # All `extra_model_outs`: Same as obs: Use get_... API.
            **{
                k: self.get_extra_model_outputs(k)
                for k in self.extra_model_outputs.keys()
            },
        )

    def get_sample_batch(self) -> SampleBatch:
        """Converts this `SingleAgentEpisode` into a `SampleBatch`.

        Returns:
            A SampleBatch containing all of this episode's data.
        """
        return SampleBatch(self.get_data_dict())

    def get_return(self) -> float:
        """Calculates an episode's return, excluding the lookback buffer's rewards.

        The return is computed by a simple sum, neglecting the discount factor.
        Note that if `self` is a continuation chunk (resulting from a call to
        `self.cut()`), the previous chunk's rewards are NOT counted and thus NOT
        part of the returned reward sum.

        Returns:
            The sum of rewards collected during this episode, excluding possible data
            inside the lookback buffer and excluding possible data in a predecessor
            chunk.
        """
        return sum(self.get_rewards())

<<<<<<< HEAD
    def get_duration_s(self) -> float:
        """Returns the duration of this Episode (chunk) in seconds."""
        if self._last_step_time is None:
            return 0.0
        return self._last_step_time - self._start_time
=======
    def env_steps(self) -> int:
        """Returns the number of environment steps.

        Note, this episode instance could be a chunk of an actual episode.

        Returns:
            An integer that counts the number of environment steps this episode instance
            has seen.
        """
        return len(self)

    def agent_steps(self) -> int:
        """Number of agent steps.

        Note, these are identical to the environment steps for a single-agent episode.

        Returns:
            An integer counting the number of agent steps executed during the time this
            episode instance records.
        """
        return self.env_steps()
>>>>>>> 75bde90b

    @property
    def observation_space(self):
        return self._observation_space

    @observation_space.setter
    def observation_space(self, value):
        self._observation_space = self.observations.space = value

    @property
    def action_space(self):
        return self._action_space

    @action_space.setter
    def action_space(self, value):
        self._action_space = self.actions.space = value

    def __len__(self) -> int:
        """Returning the length of an episode.

        The length of an episode is defined by the length of its data, excluding
        the lookback buffer data. The length is the number of timesteps an agent has
        stepped through an environment thus far.

        The length is 0 in case of an episode whose env has NOT been reset yet, but
        also 0 right after the `env.reset()` data has been added via
        `self.add_env_reset()`. Only after the first call to `env.step()` (and
        `self.add_env_step()`, the length will be 1.

        Returns:
            An integer, defining the length of an episode.
        """
        return self.t - self.t_started

    def __repr__(self):
        return (
            f"SAEps(len={len(self)} done={self.is_done} "
            f"R={self.get_return()} id_={self.id_})"
        )

    def __getitem__(self, item: slice) -> "SingleAgentEpisode":
        """Enable squared bracket indexing- and slicing syntax, e.g. episode[-4:]."""
        if isinstance(item, slice):
            return self.slice(slice_=item)
        else:
            raise NotImplementedError(
                f"SingleAgentEpisode does not support getting item '{item}'! "
                "Only slice objects allowed with the syntax: `episode[a:b]`."
            )<|MERGE_RESOLUTION|>--- conflicted
+++ resolved
@@ -1536,13 +1536,12 @@
         """
         return sum(self.get_rewards())
 
-<<<<<<< HEAD
     def get_duration_s(self) -> float:
         """Returns the duration of this Episode (chunk) in seconds."""
         if self._last_step_time is None:
             return 0.0
         return self._last_step_time - self._start_time
-=======
+
     def env_steps(self) -> int:
         """Returns the number of environment steps.
 
@@ -1555,7 +1554,7 @@
         return len(self)
 
     def agent_steps(self) -> int:
-        """Number of agent steps.
+        """Returns the number of agent steps.
 
         Note, these are identical to the environment steps for a single-agent episode.
 
@@ -1564,7 +1563,6 @@
             episode instance records.
         """
         return self.env_steps()
->>>>>>> 75bde90b
 
     @property
     def observation_space(self):
