import functools
from collections import defaultdict
import numpy as np
import uuid

import gymnasium as gym
from gymnasium.core import ActType, ObsType
from typing import Any, Dict, List, Optional, SupportsFloat, Union

from ray.rllib.policy.sample_batch import SampleBatch
from ray.rllib.env.utils import BufferWithInfiniteLookback


class SingleAgentEpisode:
    """A class representing RL environment episodes for individual agents.

    SingleAgentEpisode stores observations, info dicts, actions, rewards, and all
    module outputs (e.g. state outs, action logp, etc..) for an individual agent within
    some single-agent or multi-agent environment.
    The two main APIs to add data to an ongoing episode are the `add_env_reset()`
    and `add_env_step()` methods, which should be called passing the outputs of the
    respective gym.Env API calls: `env.reset()` and `env.step()`.

    A SingleAgentEpisode might also only represent a chunk of an episode, which is
    useful for cases, in which partial (non-complete episode) sampling is performed
    and collected episode data has to be returned before the actual gym.Env episode has
    finished (see `SingleAgentEpisode.cut()`). In order to still maintain visibility
    onto past experiences within such a "cut" episode, SingleAgentEpisode instances
    can have a "lookback buffer" of n timesteps at their beginning (left side), which
    solely exists for the purpose of compiling extra data (e.g. "prev. reward"), but
    is not considered part of the finished/packaged episode (b/c the data in the
    lookback buffer is already part of a previous episode chunk).

    Powerful getter methods, such as `get_observations()` help collect different types
    of data from the episode at individual time indices or time ranges, including the
    "lookback buffer" range described above. For example, to extract the last 4 rewards
    of an ongoing episode, one can call `self.get_rewards(slice(-4, None))` or
    `self.rewards[-4:]`. This would work, even if the ongoing SingleAgentEpisode is
    a continuation chunk from a much earlier started episode, as long as it has a
    lookback buffer size of sufficient size.

    Examples:

    .. testcode::

        import gymnasium as gym

        from ray.rllib.env.single_agent_episode import SingleAgentEpisode

        # Construct a new episode (without any data in it yet).
        episode = SingleAgentEpisode()
        assert len(episode) == 0

        # Fill the episode with some data (10 timesteps).
        env = gym.make("CartPole-v1")
        obs, infos = env.reset()
        episode.add_env_reset(obs, infos)

        # Even with the initial obs/infos, the episode is still considered len=0.
        assert len(episode) == 0
        for _ in range(10):
            action = env.action_space.sample()
            obs, reward, term, trunc, infos = env.step(action)
            episode.add_env_step(
                observation=obs,
                action=action,
                reward=reward,
<<<<<<< HEAD
                is_terminated=term,
                is_truncated=trunc,
=======
                terminated=term,
                truncated=trunc,
>>>>>>> d6d2deef
                infos=infos,
            )
        assert len(episode) == 10

        # We can now access information from the episode via the getters.

        # Get the last 3 rewards (in a batch of size 3).
        episode.get_rewards(slice(-3, None))  # same as `episode.rewards[-3:]`

        # Get the most recent action (single item, not batched).
        # This works regardless of the action space or whether the episode has
        # been finalized or not (see below).
        episode.get_actions(-1)  # same as episode.actions[-1]

        # Looking back from ts=1, get the previous 4 rewards AND fill with 0.0
        # in case we go over the beginning (ts=0). So we would expect
        # [0.0, 0.0, 0.0, r0] to be returned here, where r0 is the very first received
        # reward in the episode:
        episode.get_rewards(slice(-4, 0), neg_indices_left_of_zero=True, fill=0.0)

        # Note the use of fill=0.0 here (fill everything that's out of range with this
        # value) AND the argument `neg_indices_left_of_zero=True`, which interprets
        # negative indices as being left of ts=0 (e.g. -1 being the timestep before
        # ts=0).

        # Assuming we had a complex action space (nested gym.spaces.Dict) with one or
        # more elements being Discrete or MultiDiscrete spaces:
        # 1) The `fill=...` argument would still work, filling all spaces (Boxes,
        # Discrete) with that provided value.
        # 2) Setting the flag `one_hot_discrete=True` would convert those discrete
        # sub-components automatically into one-hot (or multi-one-hot) tensors.
        # This simplifies the task of having to provide the previous 4 (nested and
        # partially discrete/multi-discrete) actions for each timestep within a training
        # batch, thereby filling timesteps before the episode started with 0.0s and
        # one-hot'ing the discrete/multi-discrete components in these actions:
        episode = SingleAgentEpisode(action_space=gym.spaces.Dict({
            "a": gym.spaces.Discrete(3),
            "b": gym.spaces.MultiDiscrete([2, 3]),
            "c": gym.spaces.Box(-1.0, 1.0, (2,)),
        }))

<<<<<<< HEAD
        # ... fill episode with data
=======
        # ... fill episode with data ...
        episode.add_env_reset(observation=0)
        # ... from a few steps.
        episode.add_env_step(
            observation=1,
            action={"a":0, "b":np.array([1, 2]), "c":np.array([.5, -.5], np.float32)},
            reward=1.0,
        )
>>>>>>> d6d2deef

        # In your connector
        prev_4_a = []
        # Note here that len(episode) does NOT include the lookback buffer.
        for ts in range(len(episode)):
            prev_4_a.append(
                episode.get_actions(
                    indices=slice(ts - 4, ts),
                    # Make sure negative indices are interpreted as
                    # "into lookback buffer"
                    neg_indices_left_of_zero=True,
                    # Zero-out everything even further before the lookback buffer.
                    fill=0.0,
                    # Take care of discrete components (get ready as NN input).
                    one_hot_discrete=True,
                )
            )

        # Finally, convert from list of batch items to a struct (same as action space)
        # of batched (numpy) arrays, in which all leafs have B==len(prev_4_a).
        from ray.rllib.utils.spaces.space_utils import batch

        prev_4_actions_col = batch(prev_4_a)
    """

    def __init__(
        self,
        id_: Optional[str] = None,
        *,
        observations: List[ObsType] = None,
        observation_space: Optional[gym.Space] = None,
        actions: List[ActType] = None,
        action_space: Optional[gym.Space] = None,
        rewards: List[SupportsFloat] = None,
        infos: List[Dict] = None,
        terminated: bool = False,
        truncated: bool = False,
        extra_model_outputs: Optional[Dict[str, Any]] = None,
        render_images: Optional[List[np.ndarray]] = None,
        t_started: Optional[int] = None,
        len_lookback_buffer: Optional[int] = 0,
    ) -> "SingleAgentEpisode":
        """Initializes a SingleAgentEpisode instance.

        This constructor can be called with or without already sampled data, part of
        which might then go into the lookback buffer.

        Args:
            id_: Optional. Unique identifier for this episode. If no id is
                provided the constructor generates a hexadecimal code for the id.
            observations: Optional. A list of observations from a rollout. If
                data is provided it should be complete (i.e. observations, actions,
                rewards, terminated, truncated, and all necessary
                `extra_model_outputs`). The length of the `observations` defines
                the default starting value. See the parameter `t_started`.
            actions: Optional. A list of actions from a rollout. If data is
                provided it should be complete (i.e. observations, actions,
                rewards, terminated, truncated, and all necessary
                `extra_model_outputs`).
            rewards: Optional. A list of rewards from a rollout. If data is
                provided it should be complete (i.e. observations, actions,
                rewards, terminated, truncated, and all necessary
                `extra_model_outputs`).
            infos: Optional. A list of infos from a rollout. If data is
                provided it should be complete (i.e. observations, actions,
                rewards, terminated, truncated, and all necessary
                `extra_model_outputs`).
            states: Optional. The hidden model states from a rollout. If
                data is provided it should be complete (i.e. observations, actions,
                rewards, terminated, truncated, and all necessary
                `extra_model_outputs`). States are only avasilable if a stateful
                model (`RLModule`) is used.
            terminated: Optional. A boolean indicating, if the episode is already
                terminated. Note, this parameter is only needed, if episode data is
                provided in the constructor. The default is `False`.
            truncated: Optional. A boolean indicating, if the episode was
                truncated. Note, this parameter is only needed, if episode data is
                provided in the constructor. The default is `False`.
            extra_model_outputs: Optional. A list of dictionaries containing specific
                model outputs for the algorithm used (e.g. `vf_preds` and `action_logp`
                for PPO) from a rollout. If data is provided it should be complete
                (i.e. observations, actions, rewards, terminated, truncated,
                and all necessary `extra_model_outputs`).
            render_images: Optional. A list of RGB uint8 images from rendering
                the environment.
            t_started: Optional. The starting timestep of the episode. The default
                is zero. If data is provided, the starting point is from the last
                observation onwards (i.e. `t_started = len(observations) - 1). If
                this parameter is provided the episode starts at the provided value.
            len_lookback_buffer: The size of an optional lookback buffer to keep in
                front of this Episode. If >0, will interpret the first
                `len_lookback_buffer` items in each data as NOT part of this actual
                episode chunk, but instead serve as historic data that may be viewed.
                If None, will interpret all provided data in constructor as part of the
                lookback buffer.
        """
        self.id_ = id_ or uuid.uuid4().hex

        # Lookback buffer length is provided.
        if len_lookback_buffer is not None:
            self._len_lookback_buffer = len_lookback_buffer
        # Lookback buffer length is not provided. Interpret already given data as
        # lookback buffer.
        else:
            self._len_lookback_buffer = len(rewards or [])

        infos = infos or [{} for _ in range(len(observations or []))]

        # Observations: t0 (initial obs) to T.
        self.observation_space = observation_space
        self.observations = BufferWithInfiniteLookback(
            data=observations,
            lookback=self._len_lookback_buffer,
            space=observation_space,
        )
        # Actions: t1 to T.
        self.action_space = action_space
        self.actions = BufferWithInfiniteLookback(
            data=actions,
            lookback=self._len_lookback_buffer,
            space=action_space,
        )
        # Rewards: t1 to T.
        self.rewards = BufferWithInfiniteLookback(
            data=rewards,
            lookback=self._len_lookback_buffer,
<<<<<<< HEAD
            space=gym.spaces.Box(float("-inf"), float("inf"), (), dtype=np.float32),
=======
            space=gym.spaces.Box(float("-inf"), float("inf"), (), np.float32),
>>>>>>> d6d2deef
        )
        # Infos: t0 (initial info) to T.
        self.infos = BufferWithInfiniteLookback(
            data=infos,
            lookback=self._len_lookback_buffer,
        )

        # obs[-1] is the final observation in the episode.
        self.is_terminated = terminated
        # obs[-1] is the last obs in a truncated-by-the-env episode (there will no more
        # observations in following chunks for this episode).
        self.is_truncated = truncated
        # Extra model outputs, e.g. `action_dist_input` needed in the batch.
        self.extra_model_outputs = defaultdict(
            functools.partial(
                BufferWithInfiniteLookback,
                lookback=self._len_lookback_buffer,
            ),
        )
        for k, v in (extra_model_outputs or {}).items():
            if isinstance(v, BufferWithInfiniteLookback):
                self.extra_model_outputs[k] = v
            else:
                self.extra_model_outputs[k].data = v

        # RGB uint8 images from rendering the env; the images include the corresponding
        # rewards.
        assert render_images is None or observations is not None
        self.render_images = render_images or []

        # The global last timestep of the episode and the timesteps when this chunk
        # started (excluding a possible lookback buffer).
        self.t_started = t_started or 0

        self.t = (
            (len(rewards) if rewards is not None else 0)
            - self._len_lookback_buffer
            + self.t_started
        )

        # Validate the episode data thus far.
        self.validate()

    def concat_episode(self, episode_chunk: "SingleAgentEpisode"):
        """Adds the given `episode_chunk` to the right side of self.

        In order for this to work, both chunks (`self` and `episode_chunk`) must fit
        together. This is checked by the IDs (must be identical), the time step counters
        (`self.t` must be the same as `episode_chunk.t_started`), as well as the
        observations/infos at the concatenation boundaries (`self.observations[-1]`
<<<<<<< HEAD
        must match `episode_chunk.observations[0]`). Also, `self` must not be done yet,
        meaning `is_terminal` and `is_truncated` are both False.
=======
        must match `episode_chunk.observations[0]`). Also, `self.is_done` must not be
        True, meaning `self.is_terminated` and `self.is_truncated` are both False.
>>>>>>> d6d2deef

        Args:
            episode_chunk: Another `SingleAgentEpisode` to be concatenated.

        Returns: A `SingleAegntEpisode` instance containing the concatenated
            from both episodes.
        """
        assert episode_chunk.id_ == self.id_
        assert not self.is_done and not self.is_finalized
        # Make sure the timesteps match.
        assert self.t == episode_chunk.t_started

        episode_chunk.validate()

        # Make sure, end matches other episode chunk's beginning.
        assert np.all(episode_chunk.observations[0] == self.observations[-1])
        # Pop out our last observations and infos (as these are identical
        # to the first obs and infos in the next episode).
        self.observations.pop()
        self.infos.pop()

        # Extend ourselves. In case, episode_chunk is already terminated (and numpyfied)
        # we need to convert to lists (as we are ourselves still filling up lists).
        self.observations.extend(episode_chunk.get_observations())
        self.actions.extend(episode_chunk.get_actions())
        self.rewards.extend(episode_chunk.get_rewards())
        self.infos.extend(episode_chunk.get_infos())
        self.t = episode_chunk.t

        if episode_chunk.is_terminated:
            self.is_terminated = True
        elif episode_chunk.is_truncated:
            self.is_truncated = True

        for model_out_key in episode_chunk.extra_model_outputs.keys():
            self.extra_model_outputs[model_out_key].extend(
                episode_chunk.get_extra_model_outputs(model_out_key)
            )

        # Validate.
        self.validate()

    def add_env_reset(
        self,
        observation: ObsType,
<<<<<<< HEAD
        info: Optional[Dict] = None,
=======
        infos: Optional[Dict] = None,
>>>>>>> d6d2deef
        *,
        render_image: Optional[np.ndarray] = None,
    ) -> None:
        """Adds the initial data (after an `env.reset()`) to the episode.

        This data consists of initial observations and initial infos, as well as
        - optionally - a render image.

        Args:
            observation: The initial observation returned by `env.reset()`.
<<<<<<< HEAD
            info: An (optional) info dict returned by `env.reset()`.
=======
            infos: An (optional) info dict returned by `env.reset()`.
>>>>>>> d6d2deef
            render_image: Optional. An RGB uint8 image from rendering
                the environment right after the reset.
        """
        assert not self.is_done
        assert len(self.observations) == 0
        # Assume that this episode is completely empty and has not stepped yet.
        # Leave self.t (and self.t_started) at 0.
        assert self.t == self.t_started == 0

<<<<<<< HEAD
        info = info or {}
=======
        infos = infos or {}
>>>>>>> d6d2deef

        if self.observation_space is not None:
            assert self.observation_space.contains(observation), (
                f"`observation` {observation} does NOT fit SingleAgentEpisode's "
                f"observation_space: {self.observation_space}!"
            )

        self.observations.append(observation)
<<<<<<< HEAD
        self.infos.append(info)
=======
        self.infos.append(infos)
>>>>>>> d6d2deef
        if render_image is not None:
            self.render_images.append(render_image)

        # Validate our data.
        self.validate()

    def add_env_step(
        self,
        observation: ObsType,
        action: ActType,
        reward: SupportsFloat,
<<<<<<< HEAD
        info: Optional[Dict[str, Any]] = None,
=======
        infos: Optional[Dict[str, Any]] = None,
>>>>>>> d6d2deef
        *,
        terminated: bool = False,
        truncated: bool = False,
        render_image: Optional[np.ndarray] = None,
        extra_model_outputs: Optional[Dict[str, Any]] = None,
    ) -> None:
        """Adds results of an `env.step()` call (including the action) to this episode.

        This data consists of an observation and info dict, an action, a reward,
        terminated/truncated flags, extra model outputs (e.g. action probabilities or
        RNN internal state outputs), and - optionally - a render image.

        Args:
            observation: The observation received from the environment after taking
                `action`.
            action: The last action used by the agent during the call to `env.step()`.
            reward: The last reward received by the agent after taking `action`.
<<<<<<< HEAD
            info: The last info recevied from the environment after taking `action`.
=======
            infos: The last info received from the environment after taking `action`.
>>>>>>> d6d2deef
            terminated: A boolean indicating, if the environment has been
                terminated (after taking `action`).
            truncated: A boolean indicating, if the environment has been
                truncated (after taking `action`).
            render_image: Optional. An RGB uint8 image from rendering
                the environment (after taking `action`).
            extra_model_outputs: The last timestep's specific model outputs.
                These are normally outputs of an RLModule that were computed along with
                `action`, e.g. `action_logp` or `action_dist_inputs`.
        """
        # Cannot add data to an already done episode.
        assert (
            not self.is_done
        ), "The agent is already done: no data can be added to its episode."

        self.observations.append(observation)
        self.actions.append(action)
        self.rewards.append(reward)
<<<<<<< HEAD
        info = info or {}
        self.infos.append(info)
=======
        infos = infos or {}
        self.infos.append(infos)
>>>>>>> d6d2deef
        self.t += 1
        if render_image is not None:
            self.render_images.append(render_image)
        if extra_model_outputs is not None:
            for k, v in extra_model_outputs.items():
                self.extra_model_outputs[k].append(v)
        self.is_terminated = terminated
        self.is_truncated = truncated

        # Validate our data.
        self.validate()
        # Only check spaces every n timesteps.
        if self.t % 50:
            if self.observation_space is not None:
                assert self.observation_space.contains(observation), (
                    f"`observation` {observation} does NOT fit SingleAgentEpisode's "
                    f"observation_space: {self.observation_space}!"
                )
            if self.action_space is not None:
                assert self.action_space.contains(action), (
                    f"`action` {action} does NOT fit SingleAgentEpisode's "
                    f"action_space: {self.action_space}!"
                )

    def validate(self) -> None:
        """Validates the episode's data.

        This function ensures that the data stored to a `SingleAgentEpisode` is
        in order (e.g. that the correct number of observations, actions, rewards
        are there).
        """
        assert len(self.observations) == len(self.infos)
        if len(self.observations) == 0:
            assert len(self.infos) == len(self.rewards) == len(self.actions) == 0
            for k, v in self.extra_model_outputs.items():
                assert len(v) == 0
        # Make sure we always have one more obs stored than rewards (and actions)
        # due to the reset and last-obs logic of an MDP.
        else:
            assert (
                len(self.observations)
                == len(self.infos)
                == len(self.rewards) + 1
                == len(self.actions) + 1
            )
            for k, v in self.extra_model_outputs.items():
                assert len(v) == len(self.observations) - 1

            # Make sure, length of pre-buffer and len(self) make sense.
            assert self._len_lookback_buffer + len(self) == len(self.rewards.data)

    @property
    def is_finalized(self) -> bool:
        """True, if the data in this episode is already stored as numpy arrays."""
        # If rewards are still a list, return False.
        # Otherwise, rewards should already be a (1D) numpy array.
        return self.rewards.finalized

    @property
    def is_done(self) -> bool:
        """Whether the episode is actually done (terminated or truncated).

        A done episode cannot be continued via `self.add_timestep()` or being
        concatenated on its right-side with another episode chunk or being
        succeeded via `self.create_successor()`.
        """
        return self.is_terminated or self.is_truncated

    def finalize(self) -> "SingleAgentEpisode":
        """Converts this Episode's list attributes to numpy arrays.

        This means in particular that this episodes' lists of (possibly complex)
        data (e.g. if we have a dict obs space) will be converted to (possibly complex)
        structs, whose leafs are now numpy arrays. Each of these leaf numpy arrays will
        have the same length (batch dimension) as the length of the original lists.
<<<<<<< HEAD

        Note that SampleBatch.INFOS are NEVER numpy'ized and will remain a list
        (normally, a list of the original, env-returned dicts). This is due to the
        herterogenous nature of INFOS returned by envs, which would make it unwieldy to
        convert this information to numpy arrays.

        After calling this method, no further data may be added to this episode via
        the `self.add_env_step()` method.

        Examples:

        .. testcode::

            import numpy as np

            from ray.rllib.env.single_agent_episode import SingleAgentEpisode

            episode = SingleAgentEpisode(
                observations=[0, 1, 2, 3],
                actions=[1, 2, 3],
                rewards=[1, 2, 3],
                # Note: is_terminal/is_truncated have nothing to do with an episode
                # being finalized or not!
                is_terminal=False,
            )
            # Episode has not been finalized (numpy'ized) yet.
            assert not episode.is_finalized
            # We are still operating on lists.
            assert episode.get_observations([1]) == [1]
            assert episode.get_observations(slice(None, 2)) == [0, 1]
            # We can still add data (and even add the is_terminated=True flag).
            episode.add_env_step(
                observation=4,
                action=4,
                reward=4,
                is_terminated=True,
            )
            # Still NOT finalized.
            assert not episode.is_finalized

            # Let's finalize the episode.
            episode.finalized()
            assert episode.is_finalized

            # We cannot add data anymore. The following would crash.
            # episode.add_env_step(observation=5, action=5, reward=5)

=======

        Note that SampleBatch.INFOS are NEVER numpy'ized and will remain a list
        (normally, a list of the original, env-returned dicts). This is due to the
        herterogenous nature of INFOS returned by envs, which would make it unwieldy to
        convert this information to numpy arrays.

        After calling this method, no further data may be added to this episode via
        the `self.add_env_step()` method.

        Examples:

        .. testcode::

            import numpy as np

            from ray.rllib.env.single_agent_episode import SingleAgentEpisode

            episode = SingleAgentEpisode(
                observations=[0, 1, 2, 3],
                actions=[1, 2, 3],
                rewards=[1, 2, 3],
                # Note: terminated/truncated have nothing to do with an episode
                # being `finalized` or not (via the `self.finalize()` method)!
                terminated=False,
            )
            # Episode has not been finalized (numpy'ized) yet.
            assert not episode.is_finalized
            # We are still operating on lists.
            assert episode.get_observations([1]) == [1]
            assert episode.get_observations(slice(None, 2)) == [0, 1]
            # We can still add data (and even add the terminated=True flag).
            episode.add_env_step(
                observation=4,
                action=4,
                reward=4,
                terminated=True,
            )
            # Still NOT finalized.
            assert not episode.is_finalized

            # Let's finalize the episode.
            episode.finalize()
            assert episode.is_finalized

            # We cannot add data anymore. The following would crash.
            # episode.add_env_step(observation=5, action=5, reward=5)

>>>>>>> d6d2deef
            # Everything is now numpy arrays (with 0-axis of size
            # B=[len of requested slice]).
            assert isinstance(episode.get_observations([1]), np.ndarray)  # B=1
            assert isinstance(episode.actions[0:2], np.ndarray)  # B=2
            assert isinstance(episode.rewards[1:4], np.ndarray)  # B=3

        Returns:
             This `SingleAgentEpisode` object with the converted numpy data.
        """

        self.observations.finalize()
        self.actions.finalize()
        self.rewards.finalize()
        self.render_images = np.array(self.render_images, dtype=np.uint8)
        for k, v in self.extra_model_outputs.items():
            self.extra_model_outputs[k].finalize()
<<<<<<< HEAD

        return self

    def cut(self, len_lookback_buffer: int = 0) -> "SingleAgentEpisode":
        """Returns a successor episode chunk (of len=0) continuing from this Episode.

=======

        return self

    def cut(self, len_lookback_buffer: int = 0) -> "SingleAgentEpisode":
        """Returns a successor episode chunk (of len=0) continuing from this Episode.

>>>>>>> d6d2deef
        The successor will have the same ID as `self`.
        If no lookback buffer is requested (len_lookback_buffer=0), the successor's
        observations will be the last observation(s) of `self` and its length will
        therefore be 0 (no further steps taken yet). If `len_lookback_buffer` > 0,
        the returned successor will have `len_lookback_buffer` observations (and
        actions, rewards, etc..) taken from the right side (end) of `self`. For example
        if `len_lookback_buffer=2`, the returned successor's lookback buffer actions
        will be identical to `self.actions[-2:]`.

        This method is useful if you would like to discontinue building an episode
        chunk (b/c you have to return it from somewhere), but would like to have a new
        episode instance to continue building the actual gym.Env episode at a later
        time. Vie the `len_lookback_buffer` argument, the continuing chunk (successor)
        will still be able to "look back" into this predecessor episode's data (at
        least to some extend, depending on the value of `len_lookback_buffer`).

        Args:
            len_lookback_buffer: The number of timesteps to take along into the new
                chunk as "lookback buffer". A lookback buffer is additional data on
                the left side of the actual episode data for visibility purposes
                (but without actually being part of the new chunk). For example, if
                `self` ends in actions 5, 6, 7, and 8, and we call
                `self.cut(len_lookback_buffer=2)`, the returned chunk will have
                actions 7 and 8 already in it, but still `t_started`==t==8 (not 7!) and
                a length of 0. If there is not enough data in `self` yet to fulfil
                the `len_lookback_buffer` request, the value of `len_lookback_buffer`
                is automatically adjusted (lowered).

        Returns:
            The successor Episode chunk of this one with the same ID and state and the
            only observation being the last observation in self.
        """
        assert not self.is_done and len_lookback_buffer >= 0

        # Initialize this chunk with the most recent obs and infos (even if lookback is
        # 0). Similar to an initial `env.reset()`.
        indices_obs_and_infos = slice(-len_lookback_buffer - 1, None)
        indices_rest = (
            slice(-len_lookback_buffer, None)
            if len_lookback_buffer > 0
            else slice(None, 0)
        )

        return SingleAgentEpisode(
            # Same ID.
            id_=self.id_,
            observations=self.get_observations(indices=indices_obs_and_infos),
            infos=self.get_infos(indices=indices_obs_and_infos),
            actions=self.get_actions(indices=indices_rest),
            rewards=self.get_rewards(indices=indices_rest),
            extra_model_outputs={
                k: self.get_extra_model_outputs(k, indices_rest)
                for k in self.extra_model_outputs.keys()
            },
            # Continue with self's current timestep.
            t_started=self.t,
        )

    def get_observations(
        self,
        indices: Optional[Union[int, List[int], slice]] = None,
        *,
        neg_indices_left_of_zero: bool = False,
        fill: Optional[float] = None,
        one_hot_discrete: bool = False,
    ) -> Any:
        """Returns individual observations or batched ranges thereof from this episode.
<<<<<<< HEAD

        Args:
            indices: A single int is interpreted as an index, from which to return the
                individual observation stored at this index.
                A list of ints is interpreted as a list of indices from which to gather
                individual observations in a batch of size len(indices).
                A slice object is interpreted as a range of observations to be returned.
                Thereby, negative indices by default are interpreted as "before the end"
                unless the `neg_indices_left_of_zero=True` option is used, in which case
                negative indices are interpreted as "before ts=0", meaning going back
                into the lookback buffer.
            neg_indices_left_of_zero: If True, negative values in `indices` are
                interpreted as "before ts=0", meaning going back into the lookback
                buffer. For example, an episode with observations [4, 5, 6,  7, 8, 9],
                where [4, 5, 6] is the lookback buffer range (ts=0 item is 7), will
                respond to `get_observations(-1, neg_indices_left_of_zero=True)`
                with `6` and to
                `get_observations(slice(-2, 1), neg_indices_left_of_zero=True)` with
                `[5, 6,  7]`.
            fill: An optional float value to use for filling up the returned results at
                the boundaries. This filling only happens if the requested index range's
                start/stop boundaries exceed the episode's boundaries (including the
                lookback buffer on the left side). This comes in very handy, if users
                don't want to worry about reaching such boundaries and want to zero-pad.
                For example, an episode with observations [10, 11,  12, 13, 14] and
                lookback buffer size of 2 (meaning observations `10` and `11` are part
                of the lookback buffer) will respond to
                `get_observations(slice(-7, -2), fill=0.0)` with
                `[0.0, 0.0, 10, 11, 12]`.
            one_hot_discrete: If True, will return one-hot vectors (instead of
                int-values) for those sub-components of a (possibly complex) observation
                space that are Discrete or MultiDiscrete.  Note that if `fill=0` and the
                requested `indices` are out of the range of our data, the returned
                one-hot vectors will actually be zero-hot (all slots zero).

=======

        Args:
            indices: A single int is interpreted as an index, from which to return the
                individual observation stored at this index.
                A list of ints is interpreted as a list of indices from which to gather
                individual observations in a batch of size len(indices).
                A slice object is interpreted as a range of observations to be returned.
                Thereby, negative indices by default are interpreted as "before the end"
                unless the `neg_indices_left_of_zero=True` option is used, in which case
                negative indices are interpreted as "before ts=0", meaning going back
                into the lookback buffer.
            neg_indices_left_of_zero: If True, negative values in `indices` are
                interpreted as "before ts=0", meaning going back into the lookback
                buffer. For example, an episode with observations [4, 5, 6,  7, 8, 9],
                where [4, 5, 6] is the lookback buffer range (ts=0 item is 7), will
                respond to `get_observations(-1, neg_indices_left_of_zero=True)`
                with `6` and to
                `get_observations(slice(-2, 1), neg_indices_left_of_zero=True)` with
                `[5, 6,  7]`.
            fill: An optional float value to use for filling up the returned results at
                the boundaries. This filling only happens if the requested index range's
                start/stop boundaries exceed the episode's boundaries (including the
                lookback buffer on the left side). This comes in very handy, if users
                don't want to worry about reaching such boundaries and want to zero-pad.
                For example, an episode with observations [10, 11,  12, 13, 14] and
                lookback buffer size of 2 (meaning observations `10` and `11` are part
                of the lookback buffer) will respond to
                `get_observations(slice(-7, -2), fill=0.0)` with
                `[0.0, 0.0, 10, 11, 12]`.
            one_hot_discrete: If True, will return one-hot vectors (instead of
                int-values) for those sub-components of a (possibly complex) observation
                space that are Discrete or MultiDiscrete.  Note that if `fill=0` and the
                requested `indices` are out of the range of our data, the returned
                one-hot vectors will actually be zero-hot (all slots zero).

>>>>>>> d6d2deef
        Examples:

        .. testcode::

            from ray.rllib.env.single_agent_episode import SingleAgentEpisode

            episode = SingleAgentEpisode(
                # Discrete(4) observations (ints between 0 and 4 (excl.))
                observation_space=gym.spaces.Discrete(4),
                observations=[0, 1, 2, 3],
                actions=[1, 2, 3], rewards=[1, 2, 3],  # <- not relevant for this demo
            )
            # Plain usage (`indices` arg only).
            episode.get_observations(-1)  # 3
            episode.get_observations(0)  # 0
            episode.get_observations([0, 2])  # [0, 2]
            episode.get_observations([-1, 0])  # [3, 0]
            episode.get_observations(slice(None, 2))  # [0, 1]
            episode.get_observations(slice(-2, None))  # [2, 3]
            # Using `fill=...` (requesting slices beyond the boundaries).
            episode.get_observations(slice(-6, -2), fill=-9)  # [-9, -9, 0, 1]
            episode.get_observations(slice(2, 5), fill=-7)  # [2, 3, -7]
            # Using `one_hot_discrete=True`.
            episode.get_observations(2, one_hot_discrete=True)  # [0 0 1 0]
            episode.get_observations(3, one_hot_discrete=True)  # [0 0 0 1]
            episode.get_observations(
                slice(0, 3),
                one_hot_discrete=True,
            )   # [[1 0 0 0], [0 1 0 0], [0 0 1 0]]
            # Special case: Using `fill=0.0` AND `one_hot_discrete=True`.
            episode.get_observations(
                -1,
                neg_indices_left_of_zero=True,  # -1 means one left of ts=0
                fill=0.0,
                one_hot_discrete=True,
            )  # [0 0 0 0]  <- all 0s one-hot tensor (note difference to [1 0 0 0]!)

        Returns:
            The collected observations.
            As a 0-axis batch, if there are several `indices` or a list of exactly one
            index provided OR `indices` is a slice object.
            As single item (B=0 -> no additional 0-axis) if `indices` is a single int.
        """
        return self.observations.get(
            indices=indices,
            neg_indices_left_of_zero=neg_indices_left_of_zero,
            fill=fill,
            one_hot_discrete=one_hot_discrete,
        )

    def get_infos(
        self,
        indices: Optional[Union[int, List[int], slice]] = None,
        *,
        neg_indices_left_of_zero: bool = False,
        fill: Optional[Any] = None,
    ) -> Any:
        """Returns individual info dicts or batched ranges thereof from this episode.

        Args:
            indices: A single int is interpreted as an index, from which to return the
                individual info dict stored at this index.
                A list of ints is interpreted as a list of indices from which to gather
                individual info dicts in a list of size len(indices).
                A slice object is interpreted as a range of info dicts to be returned.
                Thereby, negative indices by default are interpreted as "before the end"
                unless the `neg_indices_left_of_zero=True` option is used, in which case
                negative indices are interpreted as "before ts=0", meaning going back
                into the lookback buffer.
            neg_indices_left_of_zero: If True, negative values in `indices` are
                interpreted as "before ts=0", meaning going back into the lookback
                buffer. For example, an episode with infos
                [{"l":4}, {"l":5}, {"l":6},  {"a":7}, {"b":8}, {"c":9}], where the
                first 3 items are the lookback buffer (ts=0 item is {"a": 7}), will
                respond to `get_infos(-1, neg_indices_left_of_zero=True)` with
                `{"l":6}` and to
                `get_infos(slice(-2, 1), neg_indices_left_of_zero=True)` with
                `[{"l":5}, {"l":6},  {"a":7}]`.
            fill: An optional value to use for filling up the returned results at
                the boundaries. This filling only happens if the requested index range's
                start/stop boundaries exceed the episode's boundaries (including the
                lookback buffer on the left side). This comes in very handy, if users
                don't want to worry about reaching such boundaries and want to
                auto-fill. For example, an episode with infos
                [{"l":10}, {"l":11},  {"a":12}, {"b":13}, {"c":14}] and lookback buffer
                size of 2 (meaning infos {"l":10}, {"l":11} are part of the lookback
                buffer) will respond to `get_infos(slice(-7, -2), fill={"o": 0.0})`
                with `[{"o":0.0}, {"o":0.0}, {"l":10}, {"l":11}, {"a":12}]`.
<<<<<<< HEAD

        Examples:

        .. testcode::

            from ray.rllib.env.single_agent_episode import SingleAgentEpisode

            episode = SingleAgentEpisode(
                infos=[{"a":0}, {"b":1}, {"c":2}, {"d":3}]
=======
                TODO (sven): This would require a space being provided. Maybe we can
                 skip this check for infos, which don't have a space anyways.

        Examples:

        .. testcode::

            from ray.rllib.env.single_agent_episode import SingleAgentEpisode

            episode = SingleAgentEpisode(
                infos=[{"a":0}, {"b":1}, {"c":2}, {"d":3}],
>>>>>>> d6d2deef
                # The following is needed, but not relevant for this demo.
                observations=[0, 1, 2, 3], actions=[1, 2, 3], rewards=[1, 2, 3],
            )
            # Plain usage (`indices` arg only).
            episode.get_infos(-1)  # {"d":3}
            episode.get_infos(0)  # {"a":0}
            episode.get_infos([0, 2])  # [{"a":0},{"c":2}]
            episode.get_infos([-1, 0])  # [{"d":3},{"a":0}]
            episode.get_infos(slice(None, 2))  # [{"a":0},{"b":1}]
            episode.get_infos(slice(-2, None))  # [{"c":2},{"d":3}]
            # Using `fill=...` (requesting slices beyond the boundaries).
<<<<<<< HEAD
            episode.get_infos(slice(-5, -3), fill={"o":-1})  # [{"o":-1},{"a":0}]
            episode.get_infos(slice(3, 5), fill={"o":-2})  # [{"d":3},{"o":-2}]
=======
            # TODO (sven): This would require a space being provided. Maybe we can
            #  skip this check for infos, which don't have a space anyways.
            # episode.get_infos(slice(-5, -3), fill={"o":-1})  # [{"o":-1},{"a":0}]
            # episode.get_infos(slice(3, 5), fill={"o":-2})  # [{"d":3},{"o":-2}]
>>>>>>> d6d2deef

        Returns:
            The collected info dicts.
            As a 0-axis batch, if there are several `indices` or a list of exactly one
            index provided OR `indices` is a slice object.
            As single item (B=0 -> no additional 0-axis) if `indices` is a single int.
        """
        return self.infos.get(
            indices=indices,
            neg_indices_left_of_zero=neg_indices_left_of_zero,
            fill=fill,
        )

    def get_actions(
        self,
        indices: Optional[Union[int, List[int], slice]] = None,
        *,
        neg_indices_left_of_zero: bool = False,
        fill: Optional[float] = None,
        one_hot_discrete: bool = False,
    ) -> Any:
        """Returns individual actions or batched ranges thereof from this episode.

        Args:
            indices: A single int is interpreted as an index, from which to return the
                individual action stored at this index.
                A list of ints is interpreted as a list of indices from which to gather
                individual actions in a batch of size len(indices).
                A slice object is interpreted as a range of actions to be returned.
                Thereby, negative indices by default are interpreted as "before the end"
                unless the `neg_indices_left_of_zero=True` option is used, in which case
                negative indices are interpreted as "before ts=0", meaning going back
                into the lookback buffer.
            neg_indices_left_of_zero: If True, negative values in `indices` are
                interpreted as "before ts=0", meaning going back into the lookback
                buffer. For example, an episode with actions [4, 5, 6,  7, 8, 9], where
                [4, 5, 6] is the lookback buffer range (ts=0 item is 7), will respond
                to `get_actions(-1, neg_indices_left_of_zero=True)` with `6` and
                to `get_actions(slice(-2, 1), neg_indices_left_of_zero=True)` with
                `[5, 6,  7]`.
            fill: An optional float value to use for filling up the returned results at
                the boundaries. This filling only happens if the requested index range's
                start/stop boundaries exceed the episode's boundaries (including the
                lookback buffer on the left side). This comes in very handy, if users
                don't want to worry about reaching such boundaries and want to zero-pad.
                For example, an episode with actions [10, 11,  12, 13, 14] and
                lookback buffer size of 2 (meaning actions `10` and `11` are part
                of the lookback buffer) will respond to
                `get_actions(slice(-7, -2), fill=0.0)` with `[0.0, 0.0, 10, 11, 12]`.
            one_hot_discrete: If True, will return one-hot vectors (instead of
                int-values) for those sub-components of a (possibly complex) action
                space that are Discrete or MultiDiscrete. Note that if `fill=0` and the
                requested `indices` are out of the range of our data, the returned
                one-hot vectors will actually be zero-hot (all slots zero).

        Examples:

        .. testcode::

<<<<<<< HEAD
=======
            import gymnasium as gym
>>>>>>> d6d2deef
            from ray.rllib.env.single_agent_episode import SingleAgentEpisode

            episode = SingleAgentEpisode(
                # Discrete(4) actions (ints between 0 and 4 (excl.))
                action_space=gym.spaces.Discrete(4),
                actions=[1, 2, 3],
                observations=[0, 1, 2, 3], rewards=[1, 2, 3],  # <- not relevant here
            )
            # Plain usage (`indices` arg only).
            episode.get_actions(-1)  # 3
            episode.get_actions(0)  # 1
            episode.get_actions([0, 2])  # [1, 3]
            episode.get_actions([-1, 0])  # [3, 1]
            episode.get_actions(slice(None, 2))  # [1, 2]
            episode.get_actions(slice(-2, None))  # [2, 3]
            # Using `fill=...` (requesting slices beyond the boundaries).
            episode.get_actions(slice(-5, -2), fill=-9)  # [-9, -9, 1, 2]
            episode.get_actions(slice(1, 5), fill=-7)  # [2, 3, -7, -7]
            # Using `one_hot_discrete=True`.
            episode.get_actions(1, one_hot_discrete=True)  # [0 0 1 0] (action=2)
            episode.get_actions(2, one_hot_discrete=True)  # [0 0 0 1] (action=3)
            episode.get_actions(
                slice(0, 2),
                one_hot_discrete=True,
            )   # [[0 1 0 0], [0 0 0 1]] (actions=1 and 3)
            # Special case: Using `fill=0.0` AND `one_hot_discrete=True`.
            episode.get_actions(
                -1,
                neg_indices_left_of_zero=True,  # -1 means one left of ts=0
                fill=0.0,
                one_hot_discrete=True,
            )  # [0 0 0 0]  <- all 0s one-hot tensor (note difference to [1 0 0 0]!)

        Returns:
            The collected actions.
            As a 0-axis batch, if there are several `indices` or a list of exactly one
            index provided OR `indices` is a slice object.
            As single item (B=0 -> no additional 0-axis) if `indices` is a single int.
        """
        return self.actions.get(
            indices=indices,
            neg_indices_left_of_zero=neg_indices_left_of_zero,
            fill=fill,
            one_hot_discrete=one_hot_discrete,
        )

    def get_rewards(
        self,
        indices: Optional[Union[int, List[int], slice]] = None,
        *,
        neg_indices_left_of_zero: bool = False,
        fill: Optional[Any] = None,
    ) -> Any:
        """Returns individual rewards or batched ranges thereof from this episode.

        Args:
            indices: A single int is interpreted as an index, from which to return the
                individual reward stored at this index.
                A list of ints is interpreted as a list of indices from which to gather
                individual rewards in a batch of size len(indices).
                A slice object is interpreted as a range of rewards to be returned.
                Thereby, negative indices by default are interpreted as "before the end"
                unless the `neg_indices_left_of_zero=True` option is used, in which case
                negative indices are interpreted as "before ts=0", meaning going back
                into the lookback buffer.
            neg_indices_left_of_zero: Negative values in `indices` are interpreted as
                 as "before ts=0", meaning going back into the lookback buffer.
                 For example, an episode with rewards [4, 5, 6,  7, 8, 9], where
                 [4, 5, 6] is the lookback buffer range (ts=0 item is 7), will respond
                 to `get_rewards(-1, neg_indices_left_of_zero=True)` with `6` and
                 to `get_rewards(slice(-2, 1), neg_indices_left_of_zero=True)` with
                 `[5, 6,  7]`.
            fill: An optional float value to use for filling up the returned results at
                the boundaries. This filling only happens if the requested index range's
                start/stop boundaries exceed the episode's boundaries (including the
                lookback buffer on the left side). This comes in very handy, if users
                don't want to worry about reaching such boundaries and want to zero-pad.
                For example, an episode with rewards [10, 11,  12, 13, 14] and
                lookback buffer size of 2 (meaning rewards `10` and `11` are part
                of the lookback buffer) will respond to
                `get_rewards(slice(-7, -2), fill=0.0)` with `[0.0, 0.0, 10, 11, 12]`.

        Examples:

        .. testcode::

            from ray.rllib.env.single_agent_episode import SingleAgentEpisode

            episode = SingleAgentEpisode(
                rewards=[1.0, 2.0, 3.0],
                observations=[0, 1, 2, 3], actions=[1, 2, 3],  # <- not relevant here
            )
            # Plain usage (`indices` arg only).
            episode.get_rewards(-1)  # 3.0
            episode.get_rewards(0)  # 1.0
            episode.get_rewards([0, 2])  # [1.0, 3.0]
            episode.get_rewards([-1, 0])  # [3.0, 1.0]
            episode.get_rewards(slice(None, 2))  # [1.0, 2.0]
            episode.get_rewards(slice(-2, None))  # [2.0, 3.0]
            # Using `fill=...` (requesting slices beyond the boundaries).
            episode.get_rewards(slice(-5, -2), fill=0.0)  # [0.0, 0.0, 1.0, 2.0]
            episode.get_rewards(slice(1, 5), fill=0.0)  # [2.0, 3.0, 0.0, 0.0]

        Returns:
            The collected rewards.
            As a 0-axis batch, if there are several `indices` or a list of exactly one
            index provided OR `indices` is a slice object.
            As single item (B=0 -> no additional 0-axis) if `indices` is a single int.
        """
        return self.rewards.get(
            indices=indices,
            neg_indices_left_of_zero=neg_indices_left_of_zero,
            fill=fill,
        )

    def get_extra_model_outputs(
        self,
        key: str,
        indices: Optional[Union[int, List[int], slice]] = None,
        *,
        neg_indices_left_of_zero: bool = False,
        fill: Optional[Any] = None,
    ) -> Any:
        """Returns extra model outputs (under given key) from this episode.

        Args:
            key: The `key` within `self.extra_model_outputs` to extract data for.
            indices: A single int is interpreted as an index, from which to return an
                individual extra model output stored under `key` at index.
                A list of ints is interpreted as a list of indices from which to gather
                individual actions in a batch of size len(indices).
                A slice object is interpreted as a range of extra model outputs to be
                returned. Thereby, negative indices by default are interpreted as
                "before the end" unless the `neg_indices_left_of_zero=True` option is
                used, in which case negative indices are interpreted as "before ts=0",
                meaning going back into the lookback buffer.
            neg_indices_left_of_zero: If True, negative values in `indices` are
                interpreted as "before ts=0", meaning going back into the lookback
                buffer. For example, an episode with
                extra_model_outputs['a'] = [4, 5, 6,  7, 8, 9], where [4, 5, 6] is the
                lookback buffer range (ts=0 item is 7), will respond to
                `get_extra_model_outputs("a", -1, neg_indices_left_of_zero=True)` with
                `6` and to `get_extra_model_outputs("a", slice(-2, 1),
                neg_indices_left_of_zero=True)` with `[5, 6,  7]`.
            fill: An optional float value to use for filling up the returned results at
                the boundaries. This filling only happens if the requested index range's
                start/stop boundaries exceed the episode's boundaries (including the
                lookback buffer on the left side). This comes in very handy, if users
                don't want to worry about reaching such boundaries and want to zero-pad.
                For example, an episode with
                extra_model_outputs["b"] = [10, 11,  12, 13, 14] and lookback buffer
                size of 2 (meaning `10` and `11` are part of the lookback buffer) will
                respond to
                `get_extra_model_outputs("b", slice(-7, -2), fill=0.0)` with
                `[0.0, 0.0, 10, 11, 12]`.
<<<<<<< HEAD
=======
                TODO (sven): This would require a space being provided. Maybe we can
                 automatically infer the space from existing data?
>>>>>>> d6d2deef

        Examples:

        .. testcode::

            from ray.rllib.env.single_agent_episode import SingleAgentEpisode

            episode = SingleAgentEpisode(
                extra_model_outputs={"mo": [1, 2, 3]},
                # The following is needed, but not relevant for this demo.
                observations=[0, 1, 2, 3], actions=[1, 2, 3], rewards=[1, 2, 3],
            )

            # Plain usage (`indices` arg only).
<<<<<<< HEAD
            episode.extra_model_outputs("mo", -1)  # 3
            episode.extra_model_outputs("mo", 1)  # 0
            episode.extra_model_outputs("mo", [0, 2])  # [1, 3]
            episode.extra_model_outputs("mo", [-1, 0])  # [3, 1]
            episode.extra_model_outputs("mo", slice(None, 2))  # [1, 2]
            episode.extra_model_outputs("mo", slice(-2, None))  # [2, 3]
            # Using `fill=...` (requesting slices beyond the boundaries).
            episode.extra_model_outputs("mo", slice(-5, -2), fill=0)  # [0, 0, 1]
            episode.extra_model_outputs("mo", slice(2, 5), fill=-1)  # [3, -1, -1]
=======
            episode.get_extra_model_outputs("mo", -1)  # 3
            episode.get_extra_model_outputs("mo", 1)  # 0
            episode.get_extra_model_outputs("mo", [0, 2])  # [1, 3]
            episode.get_extra_model_outputs("mo", [-1, 0])  # [3, 1]
            episode.get_extra_model_outputs("mo", slice(None, 2))  # [1, 2]
            episode.get_extra_model_outputs("mo", slice(-2, None))  # [2, 3]
            # Using `fill=...` (requesting slices beyond the boundaries).
            # TODO (sven): This would require a space being provided. Maybe we can
            #  automatically infer the space from existing data?
            # episode.get_extra_model_outputs("mo", slice(-5, -2), fill=0)  # [0, 0, 1]
            # episode.get_extra_model_outputs("mo", slice(2, 5), fill=-1)  # [3, -1, -1]
>>>>>>> d6d2deef

        Returns:
            The collected extra_model_outputs[`key`].
            As a 0-axis batch, if there are several `indices` or a list of exactly one
            index provided OR `indices` is a slice object.
            As single item (B=0 -> no additional 0-axis) if `indices` is a single int.
        """
        value = self.extra_model_outputs[key]
        # The expected case is: `value` is a `BufferWithInfiniteLookback`.
        if isinstance(value, BufferWithInfiniteLookback):
            return value.get(
                indices=indices,
                neg_indices_left_of_zero=neg_indices_left_of_zero,
                fill=fill,
            )
        # It might be that the user has added new key/value pairs in their custom
        # postprocessing/connector logic. The values are then most likely numpy
        # arrays. We convert them automatically to buffers and get the requested
        # indices (with the given options) from there.
        return BufferWithInfiniteLookback(value).get(
            indices, fill=fill, neg_indices_left_of_zero=neg_indices_left_of_zero
        )

    def slice(self, slice_: slice) -> "SingleAgentEpisode":
        """Returns a slice of this episode with the given slice object.

        For example, if `self` contains o0 (the reset observation), o1, o2, o3, and o4
        and the actions a1, a2, a3, and a4 (len of `self` is 4), then a call to
        `self.slice(slice(1, 3))` would return a new SingleAgentEpisode with
        observations o1, o2, and o3, and actions a2 and a3. Note here that there is
        always one observation more in an episode than there are actions (and rewards
        and extra model outputs) due to the initial observation received after an env
        reset.

        Note that in any case, the lookback buffer will remain (if possible) at the same
        size as it has been previously set to (`self._len_lookback_buffer`) and the
        given slice object will NOT have to provide for this extra offset at the
        beginning.

        Args:
            slice_: The slice object to use for slicing. This should exclude the
                lookback buffer, which will be prepended automatically to the returned
                slice.

        Returns:
            The new SingleAgentEpisode representing the requested slice.
        """
        # Figure out, whether slicing stops at the very end of this episode to know
<<<<<<< HEAD
        # whether is_terminated/truncated should be kept as-is.
        keep_done = slice_.stop is None or slice_.stop == len(self)
        start = slice_.start or 0
        t_started = self.t_started + start + (0 if start >= 0 else len(self))

        neg_indices_left_of_zero = (slice_.start or 0) >= 0
        slice_ = slice(
            # Make sure that the lookback buffer is part of the new slice as well.
            (slice_.start or 0) - self._len_lookback_buffer,
            slice_.stop,
            slice_.step,
        )
        slice_obs_infos = slice(
            slice_.start,
            # Obs and infos need one more step at the end.
            ((slice_.stop if slice_.stop != -1 else (len(self) - 1)) or len(self)) + 1,
            slice_.step,
        )
        return SingleAgentEpisode(
            id_=self.id_,
            observations=self.get_observations(
                slice_obs_infos,
                neg_indices_left_of_zero=neg_indices_left_of_zero,
            ),
            infos=self.get_infos(
                slice_obs_infos,
                neg_indices_left_of_zero=neg_indices_left_of_zero,
            ),
            actions=self.get_actions(
                slice_,
                neg_indices_left_of_zero=neg_indices_left_of_zero,
            ),
            rewards=self.get_rewards(
                slice_,
                neg_indices_left_of_zero=neg_indices_left_of_zero,
            ),
            extra_model_outputs={
                k: self.get_extra_model_outputs(
                    k,
                    slice_,
                    neg_indices_left_of_zero=neg_indices_left_of_zero,
                )
                for k in self.extra_model_outputs
            },
            is_terminated=(self.is_terminated if keep_done else False),
            is_truncated=(self.is_truncated if keep_done else False),
            # Provide correct timestep- and pre-buffer information.
            t_started=t_started,
            len_lookback_buffer=self._len_lookback_buffer,
        )

    def get_data_dict(self):
        """Converts a SingleAgentEpisode into a data dict mapping str keys to data.

=======
        # whether `self.is_terminated/is_truncated` should be kept as-is.
        keep_done = slice_.stop is None or slice_.stop == len(self)
        start = slice_.start or 0
        t_started = self.t_started + start + (0 if start >= 0 else len(self))

        neg_indices_left_of_zero = (slice_.start or 0) >= 0
        slice_ = slice(
            # Make sure that the lookback buffer is part of the new slice as well.
            (slice_.start or 0) - self._len_lookback_buffer,
            slice_.stop,
            slice_.step,
        )
        slice_obs_infos = slice(
            slice_.start,
            # Obs and infos need one more step at the end.
            ((slice_.stop if slice_.stop != -1 else (len(self) - 1)) or len(self)) + 1,
            slice_.step,
        )
        return SingleAgentEpisode(
            id_=self.id_,
            observations=self.get_observations(
                slice_obs_infos,
                neg_indices_left_of_zero=neg_indices_left_of_zero,
            ),
            infos=self.get_infos(
                slice_obs_infos,
                neg_indices_left_of_zero=neg_indices_left_of_zero,
            ),
            actions=self.get_actions(
                slice_,
                neg_indices_left_of_zero=neg_indices_left_of_zero,
            ),
            rewards=self.get_rewards(
                slice_,
                neg_indices_left_of_zero=neg_indices_left_of_zero,
            ),
            extra_model_outputs={
                k: self.get_extra_model_outputs(
                    k,
                    slice_,
                    neg_indices_left_of_zero=neg_indices_left_of_zero,
                )
                for k in self.extra_model_outputs
            },
            terminated=(self.is_terminated if keep_done else False),
            truncated=(self.is_truncated if keep_done else False),
            # Provide correct timestep- and pre-buffer information.
            t_started=t_started,
            len_lookback_buffer=self._len_lookback_buffer,
        )

    def get_data_dict(self):
        """Converts a SingleAgentEpisode into a data dict mapping str keys to data.

>>>>>>> d6d2deef
        The keys used are:
        SampleBatch.EPS_ID, T, OBS, INFOS, ACTIONS, REWARDS, TERMINATEDS, TRUNCATEDS,
        and those in `self.extra_model_outputs`.

        Returns:
            A data dict mapping str keys to data records.
        """
        t = list(range(self.t_started, self.t))
        terminateds = [False] * (len(self) - 1) + [self.is_terminated]
        truncateds = [False] * (len(self) - 1) + [self.is_truncated]
        eps_id = [self.id_] * len(self)

        if self.is_finalized:
            t = np.array(t)
            terminateds = np.array(terminateds)
            truncateds = np.array(truncateds)
            eps_id = np.array(eps_id)

        return dict(
            {
                # Trivial 1D data (compiled above).
                SampleBatch.TERMINATEDS: terminateds,
                SampleBatch.TRUNCATEDS: truncateds,
                SampleBatch.T: t,
                SampleBatch.EPS_ID: eps_id,
                # Retrieve obs, infos, actions, rewards using our get_... APIs,
                # which return all relevant timesteps (excluding the lookback
                # buffer!).
<<<<<<< HEAD
                SampleBatch.OBS: self.get_observations(),
=======
                SampleBatch.OBS: self.get_observations(slice(None, -1)),
>>>>>>> d6d2deef
                SampleBatch.INFOS: self.get_infos(),
                SampleBatch.ACTIONS: self.get_actions(),
                SampleBatch.REWARDS: self.get_rewards(),
            },
            # All `extra_model_outs`: Same as obs: Use get_... API.
            **{
                k: self.get_extra_model_outputs(k)
                for k in self.extra_model_outputs.keys()
            },
        )

    def get_sample_batch(self) -> SampleBatch:
        """Converts this `SingleAgentEpisode` into a `SampleBatch`.

        Returns:
            A SampleBatch containing all of this episode's data.
        """
        return SampleBatch(self.get_data_dict())

    def get_return(self) -> float:
        """Calculates an episode's return, excluding the lookback buffer's rewards.

        The return is computed by a simple sum, neglecting the discount factor.

        Returns:
            The sum of rewards collected during this episode, excluding possible data
            inside the lookback buffer.
        """
        return sum(self.get_rewards())

    def __len__(self) -> int:
        """Returning the length of an episode.

        The length of an episode is defined by the length of its data, excluding
        the lookback buffer data. The length is the number of timesteps an agent has
        stepped through an environment thus far.

        The length is 0 in case of an episode whose env has NOT been reset yet, but
        also 0 right after the `env.reset()` data has been added via
        `self.add_env_reset()`. Only after the first call to `env.step()` (and
        `self.add_env_step()`, the length will be 1.

        Returns:
            An integer, defining the length of an episode.
        """
        return self.t - self.t_started

    def __repr__(self):
        return f"SAEps({self.id_} len={len(self)})"

    def __getitem__(self, item: slice) -> "SingleAgentEpisode":
        """Enable squared bracket indexing- and slicing syntax, e.g. episode[-4:]."""
        if isinstance(item, slice):
            return self.slice(slice_=item)
        else:
            raise NotImplementedError(
                f"SingleAgentEpisode does not support getting item '{item}'! "
                "Only slice objects allowed with the syntax: `episode[a:b]`."
            )<|MERGE_RESOLUTION|>--- conflicted
+++ resolved
@@ -65,13 +65,8 @@
                 observation=obs,
                 action=action,
                 reward=reward,
-<<<<<<< HEAD
-                is_terminated=term,
-                is_truncated=trunc,
-=======
                 terminated=term,
                 truncated=trunc,
->>>>>>> d6d2deef
                 infos=infos,
             )
         assert len(episode) == 10
@@ -113,9 +108,6 @@
             "c": gym.spaces.Box(-1.0, 1.0, (2,)),
         }))
 
-<<<<<<< HEAD
-        # ... fill episode with data
-=======
         # ... fill episode with data ...
         episode.add_env_reset(observation=0)
         # ... from a few steps.
@@ -124,7 +116,6 @@
             action={"a":0, "b":np.array([1, 2]), "c":np.array([.5, -.5], np.float32)},
             reward=1.0,
         )
->>>>>>> d6d2deef
 
         # In your connector
         prev_4_a = []
@@ -251,11 +242,7 @@
         self.rewards = BufferWithInfiniteLookback(
             data=rewards,
             lookback=self._len_lookback_buffer,
-<<<<<<< HEAD
-            space=gym.spaces.Box(float("-inf"), float("inf"), (), dtype=np.float32),
-=======
             space=gym.spaces.Box(float("-inf"), float("inf"), (), np.float32),
->>>>>>> d6d2deef
         )
         # Infos: t0 (initial info) to T.
         self.infos = BufferWithInfiniteLookback(
@@ -306,13 +293,8 @@
         together. This is checked by the IDs (must be identical), the time step counters
         (`self.t` must be the same as `episode_chunk.t_started`), as well as the
         observations/infos at the concatenation boundaries (`self.observations[-1]`
-<<<<<<< HEAD
-        must match `episode_chunk.observations[0]`). Also, `self` must not be done yet,
-        meaning `is_terminal` and `is_truncated` are both False.
-=======
         must match `episode_chunk.observations[0]`). Also, `self.is_done` must not be
         True, meaning `self.is_terminated` and `self.is_truncated` are both False.
->>>>>>> d6d2deef
 
         Args:
             episode_chunk: Another `SingleAgentEpisode` to be concatenated.
@@ -358,11 +340,7 @@
     def add_env_reset(
         self,
         observation: ObsType,
-<<<<<<< HEAD
-        info: Optional[Dict] = None,
-=======
         infos: Optional[Dict] = None,
->>>>>>> d6d2deef
         *,
         render_image: Optional[np.ndarray] = None,
     ) -> None:
@@ -373,11 +351,7 @@
 
         Args:
             observation: The initial observation returned by `env.reset()`.
-<<<<<<< HEAD
-            info: An (optional) info dict returned by `env.reset()`.
-=======
             infos: An (optional) info dict returned by `env.reset()`.
->>>>>>> d6d2deef
             render_image: Optional. An RGB uint8 image from rendering
                 the environment right after the reset.
         """
@@ -387,11 +361,7 @@
         # Leave self.t (and self.t_started) at 0.
         assert self.t == self.t_started == 0
 
-<<<<<<< HEAD
-        info = info or {}
-=======
         infos = infos or {}
->>>>>>> d6d2deef
 
         if self.observation_space is not None:
             assert self.observation_space.contains(observation), (
@@ -400,11 +370,7 @@
             )
 
         self.observations.append(observation)
-<<<<<<< HEAD
-        self.infos.append(info)
-=======
         self.infos.append(infos)
->>>>>>> d6d2deef
         if render_image is not None:
             self.render_images.append(render_image)
 
@@ -416,11 +382,7 @@
         observation: ObsType,
         action: ActType,
         reward: SupportsFloat,
-<<<<<<< HEAD
-        info: Optional[Dict[str, Any]] = None,
-=======
         infos: Optional[Dict[str, Any]] = None,
->>>>>>> d6d2deef
         *,
         terminated: bool = False,
         truncated: bool = False,
@@ -438,11 +400,7 @@
                 `action`.
             action: The last action used by the agent during the call to `env.step()`.
             reward: The last reward received by the agent after taking `action`.
-<<<<<<< HEAD
-            info: The last info recevied from the environment after taking `action`.
-=======
             infos: The last info received from the environment after taking `action`.
->>>>>>> d6d2deef
             terminated: A boolean indicating, if the environment has been
                 terminated (after taking `action`).
             truncated: A boolean indicating, if the environment has been
@@ -461,13 +419,8 @@
         self.observations.append(observation)
         self.actions.append(action)
         self.rewards.append(reward)
-<<<<<<< HEAD
-        info = info or {}
-        self.infos.append(info)
-=======
         infos = infos or {}
         self.infos.append(infos)
->>>>>>> d6d2deef
         self.t += 1
         if render_image is not None:
             self.render_images.append(render_image)
@@ -543,55 +496,6 @@
         data (e.g. if we have a dict obs space) will be converted to (possibly complex)
         structs, whose leafs are now numpy arrays. Each of these leaf numpy arrays will
         have the same length (batch dimension) as the length of the original lists.
-<<<<<<< HEAD
-
-        Note that SampleBatch.INFOS are NEVER numpy'ized and will remain a list
-        (normally, a list of the original, env-returned dicts). This is due to the
-        herterogenous nature of INFOS returned by envs, which would make it unwieldy to
-        convert this information to numpy arrays.
-
-        After calling this method, no further data may be added to this episode via
-        the `self.add_env_step()` method.
-
-        Examples:
-
-        .. testcode::
-
-            import numpy as np
-
-            from ray.rllib.env.single_agent_episode import SingleAgentEpisode
-
-            episode = SingleAgentEpisode(
-                observations=[0, 1, 2, 3],
-                actions=[1, 2, 3],
-                rewards=[1, 2, 3],
-                # Note: is_terminal/is_truncated have nothing to do with an episode
-                # being finalized or not!
-                is_terminal=False,
-            )
-            # Episode has not been finalized (numpy'ized) yet.
-            assert not episode.is_finalized
-            # We are still operating on lists.
-            assert episode.get_observations([1]) == [1]
-            assert episode.get_observations(slice(None, 2)) == [0, 1]
-            # We can still add data (and even add the is_terminated=True flag).
-            episode.add_env_step(
-                observation=4,
-                action=4,
-                reward=4,
-                is_terminated=True,
-            )
-            # Still NOT finalized.
-            assert not episode.is_finalized
-
-            # Let's finalize the episode.
-            episode.finalized()
-            assert episode.is_finalized
-
-            # We cannot add data anymore. The following would crash.
-            # episode.add_env_step(observation=5, action=5, reward=5)
-
-=======
 
         Note that SampleBatch.INFOS are NEVER numpy'ized and will remain a list
         (normally, a list of the original, env-returned dicts). This is due to the
@@ -639,7 +543,6 @@
             # We cannot add data anymore. The following would crash.
             # episode.add_env_step(observation=5, action=5, reward=5)
 
->>>>>>> d6d2deef
             # Everything is now numpy arrays (with 0-axis of size
             # B=[len of requested slice]).
             assert isinstance(episode.get_observations([1]), np.ndarray)  # B=1
@@ -656,21 +559,12 @@
         self.render_images = np.array(self.render_images, dtype=np.uint8)
         for k, v in self.extra_model_outputs.items():
             self.extra_model_outputs[k].finalize()
-<<<<<<< HEAD
 
         return self
 
     def cut(self, len_lookback_buffer: int = 0) -> "SingleAgentEpisode":
         """Returns a successor episode chunk (of len=0) continuing from this Episode.
 
-=======
-
-        return self
-
-    def cut(self, len_lookback_buffer: int = 0) -> "SingleAgentEpisode":
-        """Returns a successor episode chunk (of len=0) continuing from this Episode.
-
->>>>>>> d6d2deef
         The successor will have the same ID as `self`.
         If no lookback buffer is requested (len_lookback_buffer=0), the successor's
         observations will be the last observation(s) of `self` and its length will
@@ -738,7 +632,6 @@
         one_hot_discrete: bool = False,
     ) -> Any:
         """Returns individual observations or batched ranges thereof from this episode.
-<<<<<<< HEAD
 
         Args:
             indices: A single int is interpreted as an index, from which to return the
@@ -774,43 +667,6 @@
                 requested `indices` are out of the range of our data, the returned
                 one-hot vectors will actually be zero-hot (all slots zero).
 
-=======
-
-        Args:
-            indices: A single int is interpreted as an index, from which to return the
-                individual observation stored at this index.
-                A list of ints is interpreted as a list of indices from which to gather
-                individual observations in a batch of size len(indices).
-                A slice object is interpreted as a range of observations to be returned.
-                Thereby, negative indices by default are interpreted as "before the end"
-                unless the `neg_indices_left_of_zero=True` option is used, in which case
-                negative indices are interpreted as "before ts=0", meaning going back
-                into the lookback buffer.
-            neg_indices_left_of_zero: If True, negative values in `indices` are
-                interpreted as "before ts=0", meaning going back into the lookback
-                buffer. For example, an episode with observations [4, 5, 6,  7, 8, 9],
-                where [4, 5, 6] is the lookback buffer range (ts=0 item is 7), will
-                respond to `get_observations(-1, neg_indices_left_of_zero=True)`
-                with `6` and to
-                `get_observations(slice(-2, 1), neg_indices_left_of_zero=True)` with
-                `[5, 6,  7]`.
-            fill: An optional float value to use for filling up the returned results at
-                the boundaries. This filling only happens if the requested index range's
-                start/stop boundaries exceed the episode's boundaries (including the
-                lookback buffer on the left side). This comes in very handy, if users
-                don't want to worry about reaching such boundaries and want to zero-pad.
-                For example, an episode with observations [10, 11,  12, 13, 14] and
-                lookback buffer size of 2 (meaning observations `10` and `11` are part
-                of the lookback buffer) will respond to
-                `get_observations(slice(-7, -2), fill=0.0)` with
-                `[0.0, 0.0, 10, 11, 12]`.
-            one_hot_discrete: If True, will return one-hot vectors (instead of
-                int-values) for those sub-components of a (possibly complex) observation
-                space that are Discrete or MultiDiscrete.  Note that if `fill=0` and the
-                requested `indices` are out of the range of our data, the returned
-                one-hot vectors will actually be zero-hot (all slots zero).
-
->>>>>>> d6d2deef
         Examples:
 
         .. testcode::
@@ -899,17 +755,6 @@
                 size of 2 (meaning infos {"l":10}, {"l":11} are part of the lookback
                 buffer) will respond to `get_infos(slice(-7, -2), fill={"o": 0.0})`
                 with `[{"o":0.0}, {"o":0.0}, {"l":10}, {"l":11}, {"a":12}]`.
-<<<<<<< HEAD
-
-        Examples:
-
-        .. testcode::
-
-            from ray.rllib.env.single_agent_episode import SingleAgentEpisode
-
-            episode = SingleAgentEpisode(
-                infos=[{"a":0}, {"b":1}, {"c":2}, {"d":3}]
-=======
                 TODO (sven): This would require a space being provided. Maybe we can
                  skip this check for infos, which don't have a space anyways.
 
@@ -921,7 +766,6 @@
 
             episode = SingleAgentEpisode(
                 infos=[{"a":0}, {"b":1}, {"c":2}, {"d":3}],
->>>>>>> d6d2deef
                 # The following is needed, but not relevant for this demo.
                 observations=[0, 1, 2, 3], actions=[1, 2, 3], rewards=[1, 2, 3],
             )
@@ -933,15 +777,10 @@
             episode.get_infos(slice(None, 2))  # [{"a":0},{"b":1}]
             episode.get_infos(slice(-2, None))  # [{"c":2},{"d":3}]
             # Using `fill=...` (requesting slices beyond the boundaries).
-<<<<<<< HEAD
-            episode.get_infos(slice(-5, -3), fill={"o":-1})  # [{"o":-1},{"a":0}]
-            episode.get_infos(slice(3, 5), fill={"o":-2})  # [{"d":3},{"o":-2}]
-=======
             # TODO (sven): This would require a space being provided. Maybe we can
             #  skip this check for infos, which don't have a space anyways.
             # episode.get_infos(slice(-5, -3), fill={"o":-1})  # [{"o":-1},{"a":0}]
             # episode.get_infos(slice(3, 5), fill={"o":-2})  # [{"d":3},{"o":-2}]
->>>>>>> d6d2deef
 
         Returns:
             The collected info dicts.
@@ -1001,10 +840,7 @@
 
         .. testcode::
 
-<<<<<<< HEAD
-=======
             import gymnasium as gym
->>>>>>> d6d2deef
             from ray.rllib.env.single_agent_episode import SingleAgentEpisode
 
             episode = SingleAgentEpisode(
@@ -1160,11 +996,8 @@
                 respond to
                 `get_extra_model_outputs("b", slice(-7, -2), fill=0.0)` with
                 `[0.0, 0.0, 10, 11, 12]`.
-<<<<<<< HEAD
-=======
                 TODO (sven): This would require a space being provided. Maybe we can
                  automatically infer the space from existing data?
->>>>>>> d6d2deef
 
         Examples:
 
@@ -1179,17 +1012,6 @@
             )
 
             # Plain usage (`indices` arg only).
-<<<<<<< HEAD
-            episode.extra_model_outputs("mo", -1)  # 3
-            episode.extra_model_outputs("mo", 1)  # 0
-            episode.extra_model_outputs("mo", [0, 2])  # [1, 3]
-            episode.extra_model_outputs("mo", [-1, 0])  # [3, 1]
-            episode.extra_model_outputs("mo", slice(None, 2))  # [1, 2]
-            episode.extra_model_outputs("mo", slice(-2, None))  # [2, 3]
-            # Using `fill=...` (requesting slices beyond the boundaries).
-            episode.extra_model_outputs("mo", slice(-5, -2), fill=0)  # [0, 0, 1]
-            episode.extra_model_outputs("mo", slice(2, 5), fill=-1)  # [3, -1, -1]
-=======
             episode.get_extra_model_outputs("mo", -1)  # 3
             episode.get_extra_model_outputs("mo", 1)  # 0
             episode.get_extra_model_outputs("mo", [0, 2])  # [1, 3]
@@ -1201,7 +1023,6 @@
             #  automatically infer the space from existing data?
             # episode.get_extra_model_outputs("mo", slice(-5, -2), fill=0)  # [0, 0, 1]
             # episode.get_extra_model_outputs("mo", slice(2, 5), fill=-1)  # [3, -1, -1]
->>>>>>> d6d2deef
 
         Returns:
             The collected extra_model_outputs[`key`].
@@ -1250,62 +1071,6 @@
             The new SingleAgentEpisode representing the requested slice.
         """
         # Figure out, whether slicing stops at the very end of this episode to know
-<<<<<<< HEAD
-        # whether is_terminated/truncated should be kept as-is.
-        keep_done = slice_.stop is None or slice_.stop == len(self)
-        start = slice_.start or 0
-        t_started = self.t_started + start + (0 if start >= 0 else len(self))
-
-        neg_indices_left_of_zero = (slice_.start or 0) >= 0
-        slice_ = slice(
-            # Make sure that the lookback buffer is part of the new slice as well.
-            (slice_.start or 0) - self._len_lookback_buffer,
-            slice_.stop,
-            slice_.step,
-        )
-        slice_obs_infos = slice(
-            slice_.start,
-            # Obs and infos need one more step at the end.
-            ((slice_.stop if slice_.stop != -1 else (len(self) - 1)) or len(self)) + 1,
-            slice_.step,
-        )
-        return SingleAgentEpisode(
-            id_=self.id_,
-            observations=self.get_observations(
-                slice_obs_infos,
-                neg_indices_left_of_zero=neg_indices_left_of_zero,
-            ),
-            infos=self.get_infos(
-                slice_obs_infos,
-                neg_indices_left_of_zero=neg_indices_left_of_zero,
-            ),
-            actions=self.get_actions(
-                slice_,
-                neg_indices_left_of_zero=neg_indices_left_of_zero,
-            ),
-            rewards=self.get_rewards(
-                slice_,
-                neg_indices_left_of_zero=neg_indices_left_of_zero,
-            ),
-            extra_model_outputs={
-                k: self.get_extra_model_outputs(
-                    k,
-                    slice_,
-                    neg_indices_left_of_zero=neg_indices_left_of_zero,
-                )
-                for k in self.extra_model_outputs
-            },
-            is_terminated=(self.is_terminated if keep_done else False),
-            is_truncated=(self.is_truncated if keep_done else False),
-            # Provide correct timestep- and pre-buffer information.
-            t_started=t_started,
-            len_lookback_buffer=self._len_lookback_buffer,
-        )
-
-    def get_data_dict(self):
-        """Converts a SingleAgentEpisode into a data dict mapping str keys to data.
-
-=======
         # whether `self.is_terminated/is_truncated` should be kept as-is.
         keep_done = slice_.stop is None or slice_.stop == len(self)
         start = slice_.start or 0
@@ -1360,7 +1125,6 @@
     def get_data_dict(self):
         """Converts a SingleAgentEpisode into a data dict mapping str keys to data.
 
->>>>>>> d6d2deef
         The keys used are:
         SampleBatch.EPS_ID, T, OBS, INFOS, ACTIONS, REWARDS, TERMINATEDS, TRUNCATEDS,
         and those in `self.extra_model_outputs`.
@@ -1389,11 +1153,7 @@
                 # Retrieve obs, infos, actions, rewards using our get_... APIs,
                 # which return all relevant timesteps (excluding the lookback
                 # buffer!).
-<<<<<<< HEAD
-                SampleBatch.OBS: self.get_observations(),
-=======
                 SampleBatch.OBS: self.get_observations(slice(None, -1)),
->>>>>>> d6d2deef
                 SampleBatch.INFOS: self.get_infos(),
                 SampleBatch.ACTIONS: self.get_actions(),
                 SampleBatch.REWARDS: self.get_rewards(),
