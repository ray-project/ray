import functools
from collections import defaultdict
import numpy as np
import uuid

import gymnasium as gym
from gymnasium.core import ActType, ObsType
from typing import Any, Dict, List, Optional, SupportsFloat, Union

from ray.rllib.policy.sample_batch import SampleBatch
from ray.rllib.env.utils.infinite_lookback_buffer import InfiniteLookbackBuffer
from ray.rllib.utils.typing import AgentID, ModuleID


class SingleAgentEpisode:
    """A class representing RL environment episodes for individual agents.

    SingleAgentEpisode stores observations, info dicts, actions, rewards, and all
    module outputs (e.g. state outs, action logp, etc..) for an individual agent within
    some single-agent or multi-agent environment.
    The two main APIs to add data to an ongoing episode are the `add_env_reset()`
    and `add_env_step()` methods, which should be called passing the outputs of the
    respective gym.Env API calls: `env.reset()` and `env.step()`.

    A SingleAgentEpisode might also only represent a chunk of an episode, which is
    useful for cases, in which partial (non-complete episode) sampling is performed
    and collected episode data has to be returned before the actual gym.Env episode has
    finished (see `SingleAgentEpisode.cut()`). In order to still maintain visibility
    onto past experiences within such a "cut" episode, SingleAgentEpisode instances
    can have a "lookback buffer" of n timesteps at their beginning (left side), which
    solely exists for the purpose of compiling extra data (e.g. "prev. reward"), but
    is not considered part of the finished/packaged episode (b/c the data in the
    lookback buffer is already part of a previous episode chunk).

    Powerful getter methods, such as `get_observations()` help collect different types
    of data from the episode at individual time indices or time ranges, including the
    "lookback buffer" range described above. For example, to extract the last 4 rewards
    of an ongoing episode, one can call `self.get_rewards(slice(-4, None))` or
    `self.rewards[-4:]`. This would work, even if the ongoing SingleAgentEpisode is
    a continuation chunk from a much earlier started episode, as long as it has a
    lookback buffer size of sufficient size.

    Examples:

    .. testcode::

        import gymnasium as gym

        from ray.rllib.env.single_agent_episode import SingleAgentEpisode

        # Construct a new episode (without any data in it yet).
        episode = SingleAgentEpisode()
        assert len(episode) == 0

        # Fill the episode with some data (10 timesteps).
        env = gym.make("CartPole-v1")
        obs, infos = env.reset()
        episode.add_env_reset(obs, infos)

        # Even with the initial obs/infos, the episode is still considered len=0.
        assert len(episode) == 0
        for _ in range(5):
            action = env.action_space.sample()
            obs, reward, term, trunc, infos = env.step(action)
            episode.add_env_step(
                observation=obs,
                action=action,
                reward=reward,
                terminated=term,
                truncated=trunc,
                infos=infos,
            )
        assert len(episode) == 5

        # We can now access information from the episode via the getter APIs.

        # Get the last 3 rewards (in a batch of size 3).
        episode.get_rewards(slice(-3, None))  # same as `episode.rewards[-3:]`

        # Get the most recent action (single item, not batched).
        # This works regardless of the action space or whether the episode has
        # been finalized or not (see below).
        episode.get_actions(-1)  # same as episode.actions[-1]

        # Looking back from ts=1, get the previous 4 rewards AND fill with 0.0
        # in case we go over the beginning (ts=0). So we would expect
        # [0.0, 0.0, 0.0, r0] to be returned here, where r0 is the very first received
        # reward in the episode:
        episode.get_rewards(slice(-4, 0), neg_indices_left_of_zero=True, fill=0.0)

        # Note the use of fill=0.0 here (fill everything that's out of range with this
        # value) AND the argument `neg_indices_left_of_zero=True`, which interprets
        # negative indices as being left of ts=0 (e.g. -1 being the timestep before
        # ts=0).

        # Assuming we had a complex action space (nested gym.spaces.Dict) with one or
        # more elements being Discrete or MultiDiscrete spaces:
        # 1) The `fill=...` argument would still work, filling all spaces (Boxes,
        # Discrete) with that provided value.
        # 2) Setting the flag `one_hot_discrete=True` would convert those discrete
        # sub-components automatically into one-hot (or multi-one-hot) tensors.
        # This simplifies the task of having to provide the previous 4 (nested and
        # partially discrete/multi-discrete) actions for each timestep within a training
        # batch, thereby filling timesteps before the episode started with 0.0s and
        # one-hot'ing the discrete/multi-discrete components in these actions:
        episode = SingleAgentEpisode(action_space=gym.spaces.Dict({
            "a": gym.spaces.Discrete(3),
            "b": gym.spaces.MultiDiscrete([2, 3]),
            "c": gym.spaces.Box(-1.0, 1.0, (2,)),
        }))

        # ... fill episode with data ...
        episode.add_env_reset(observation=0)
        # ... from a few steps.
        episode.add_env_step(
            observation=1,
            action={"a":0, "b":np.array([1, 2]), "c":np.array([.5, -.5], np.float32)},
            reward=1.0,
        )

        # In your connector
        prev_4_a = []
        # Note here that len(episode) does NOT include the lookback buffer.
        for ts in range(len(episode)):
            prev_4_a.append(
                episode.get_actions(
                    indices=slice(ts - 4, ts),
                    # Make sure negative indices are interpreted as
                    # "into lookback buffer"
                    neg_indices_left_of_zero=True,
                    # Zero-out everything even further before the lookback buffer.
                    fill=0.0,
                    # Take care of discrete components (get ready as NN input).
                    one_hot_discrete=True,
                )
            )

        # Finally, convert from list of batch items to a struct (same as action space)
        # of batched (numpy) arrays, in which all leafs have B==len(prev_4_a).
        from ray.rllib.utils.spaces.space_utils import batch

        prev_4_actions_col = batch(prev_4_a)
    """

    __slots__ = (
        "id_",
<<<<<<< HEAD
        "_observation_space",
        "observations",
        "infos",
        "_action_space",
=======
        "agent_id",
        "module_id",
        "_observation_space",
        "_action_space",
        "observations",
        "infos",
>>>>>>> 0ec68e2c
        "actions",
        "rewards",
        "extra_model_outputs",
        "is_terminated",
        "is_truncated",
        "render_images",
        "t_started",
        "t",
    )

    def __init__(
        self,
        id_: Optional[str] = None,
        *,
        observations: Optional[Union[List[ObsType], InfiniteLookbackBuffer]] = None,
        observation_space: Optional[gym.Space] = None,
        infos: Optional[Union[List[Dict], InfiniteLookbackBuffer]] = None,
        actions: Optional[Union[List[ActType], InfiniteLookbackBuffer]] = None,
        action_space: Optional[gym.Space] = None,
        rewards: Optional[Union[List[SupportsFloat], InfiniteLookbackBuffer]] = None,
        terminated: bool = False,
        truncated: bool = False,
        extra_model_outputs: Optional[Dict[str, Any]] = None,
        render_images: Optional[List[np.ndarray]] = None,
        t_started: Optional[int] = None,
        len_lookback_buffer: Union[int, str] = "auto",
        agent_id: Optional[AgentID] = None,
        module_id: Optional[ModuleID] = None,
    ):
        """Initializes a SingleAgentEpisode instance.

        This constructor can be called with or without already sampled data, part of
        which might then go into the lookback buffer.

        Args:
            id_: Unique identifier for this episode. If no ID is provided the
                constructor generates a unique hexadecimal code for the id.
            observations: Either a list of individual observations from a sampling or
                an already instantiated `InfiniteLookbackBuffer` object (possibly
                with observation data in it). If a list, will construct the buffer
                automatically (given the data and the `len_lookback_buffer` argument).
            observation_space: An optional gym.Space, which all individual observations
                should abide to. If not None and this SingleAgentEpisode is finalized
                (via the `self.finalize()` method), and data is appended or set, the new
                data will be checked for correctness.
            infos: Either a list of individual info dicts from a sampling or
                an already instantiated `InfiniteLookbackBuffer` object (possibly
                with info dicts in it). If a list, will construct the buffer
                automatically (given the data and the `len_lookback_buffer` argument).
            actions: Either a list of individual info dicts from a sampling or
                an already instantiated `InfiniteLookbackBuffer` object (possibly
                with info dict] data in it). If a list, will construct the buffer
                automatically (given the data and the `len_lookback_buffer` argument).
            action_space: An optional gym.Space, which all individual actions
                should abide to. If not None and this SingleAgentEpisode is finalized
                (via the `self.finalize()` method), and data is appended or set, the new
                data will be checked for correctness.
            rewards: Either a list of individual rewards from a sampling or
                an already instantiated `InfiniteLookbackBuffer` object (possibly
                with reward data in it). If a list, will construct the buffer
                automatically (given the data and the `len_lookback_buffer` argument).
            extra_model_outputs: A dict mapping string keys to either lists of
                individual extra model output tensors (e.g. `action_logp` or
                `state_outs`) from a sampling or to already instantiated
                `InfiniteLookbackBuffer` object (possibly with extra model output data
                in it). If mapping is to lists, will construct the buffers automatically
                (given the data and the `len_lookback_buffer` argument).
            render_images: An optional list of RGB uint8 images from rendering
                the environment.
            terminated: A boolean indicating, if the episode is already terminated.
            truncated: A boolean indicating, if the episode has been truncated.
            t_started: Optional. The starting timestep of the episode. The default
                is zero. If data is provided, the starting point is from the last
                observation onwards (i.e. `t_started = len(observations) - 1). If
                this parameter is provided the episode starts at the provided value.
            len_lookback_buffer: The size of the (optional) lookback buffers to keep in
                front of this Episode for each type of data (observations, actions,
                etc..). If larger 0, will interpret the first `len_lookback_buffer`
                items in each type of data as NOT part of this actual
                episode chunk, but instead serve as "historical" record that may be
                viewed and used to derive new data from. For example, it might be
                necessary to have a lookback buffer of four if you would like to do
                observation frame stacking and your episode has been cut and you are now
                operating on a new chunk (continuing from the cut one). Then, for the
                first 3 items, you would have to be able to look back into the old
                chunk's data.
                If `len_lookback_buffer` is "auto" (default), will interpret all
                provided data in the constructor as part of the lookback buffers.
            agent_id: An optional AgentID indicating which agent this episode belongs
                to. This information is stored under `self.agent_id` and only serves
                reference purposes.
            module_id: An optional ModuleID indicating which RLModule this episode
                belongs to. Normally, this information is obtained by querying an
                `agent_to_module_mapping_fn` with a given agent ID. This information
                is stored under `self.module_id` and only serves reference purposes.
        """
        self.id_ = id_ or uuid.uuid4().hex

        self.agent_id = agent_id
        self.module_id = module_id

        # Lookback buffer length is not provided. Interpret already given data as
        # lookback buffer lengths for all data types.
        if len_lookback_buffer == "auto":
            len_lookback_buffer = len(rewards or [])
        elif len_lookback_buffer > len(rewards or []):
            len_lookback_buffer = len(rewards or [])

        infos = infos or [{} for _ in range(len(observations or []))]

        # Observations: t0 (initial obs) to T.
        self._observation_space = None
        if isinstance(observations, InfiniteLookbackBuffer):
            self.observations = observations
        else:
            self.observations = InfiniteLookbackBuffer(
                data=observations,
                lookback=len_lookback_buffer,
            )
        self.observation_space = observation_space
        # Infos: t0 (initial info) to T.
        if isinstance(infos, InfiniteLookbackBuffer):
            self.infos = infos
        else:
            self.infos = InfiniteLookbackBuffer(
                data=infos,
                lookback=len_lookback_buffer,
            )
        # Actions: t1 to T.
        self._action_space = None
        if isinstance(actions, InfiniteLookbackBuffer):
            self.actions = actions
        else:
            self.actions = InfiniteLookbackBuffer(
                data=actions,
                lookback=len_lookback_buffer,
            )
        self.action_space = action_space
        # Rewards: t1 to T.
        if isinstance(rewards, InfiniteLookbackBuffer):
            self.rewards = rewards
        else:
            self.rewards = InfiniteLookbackBuffer(
                data=rewards,
                lookback=len_lookback_buffer,
                space=gym.spaces.Box(float("-inf"), float("inf"), (), np.float32),
            )

        # obs[-1] is the final observation in the episode.
        self.is_terminated = terminated
        # obs[-1] is the last obs in a truncated-by-the-env episode (there will no more
        # observations in following chunks for this episode).
        self.is_truncated = truncated

        # Extra model outputs, e.g. `action_dist_input` needed in the batch.
        self.extra_model_outputs = defaultdict(
            functools.partial(
                InfiniteLookbackBuffer,
                lookback=len_lookback_buffer,
            ),
        )
        for k, v in (extra_model_outputs or {}).items():
            if isinstance(v, InfiniteLookbackBuffer):
                self.extra_model_outputs[k] = v
            else:
                # We cannot use the defaultdict's own constructore here as this would
                # auto-set the lookback buffer to 0 (there is no data passed to that
                # constructor). Then, when we manually have to set the data property,
                # the lookback buffer would still be (incorrectly) 0.
                self.extra_model_outputs[k] = InfiniteLookbackBuffer(
                    data=v, lookback=len_lookback_buffer
                )

        # RGB uint8 images from rendering the env; the images include the corresponding
        # rewards.
        assert render_images is None or observations is not None
        self.render_images = render_images or []

        # The (global) timestep when this episode (possibly an episode chunk) started,
        # excluding a possible lookback buffer.
        self.t_started = t_started or 0
        # The current (global) timestep in the episode (possibly an episode chunk).
        self.t = len(self.rewards) + self.t_started

        # Validate the episode data thus far.
        self.validate()

    def concat_episode(self, episode_chunk: "SingleAgentEpisode") -> None:
        """Adds the given `episode_chunk` to the right side of self.

        In order for this to work, both chunks (`self` and `episode_chunk`) must fit
        together. This is checked by the IDs (must be identical), the time step counters
        (`self.t` must be the same as `episode_chunk.t_started`), as well as the
        observations/infos at the concatenation boundaries (`self.observations[-1]`
        must match `episode_chunk.observations[0]`). Also, `self.is_done` must not be
        True, meaning `self.is_terminated` and `self.is_truncated` are both False.

        Args:
            episode_chunk: Another `SingleAgentEpisode` to be concatenated.

        Returns: A `SingleAegntEpisode` instance containing the concatenated
            from both episodes.
        """
        assert episode_chunk.id_ == self.id_
        # NOTE (sven): This is what we agreed on. As the replay buffers must be
        # able to concatenate.
        assert not self.is_done
        # Make sure the timesteps match.
        assert self.t == episode_chunk.t_started

        episode_chunk.validate()

        # Make sure, end matches other episode chunk's beginning.
        assert np.all(episode_chunk.observations[0] == self.observations[-1])
        # Pop out our last observations and infos (as these are identical
        # to the first obs and infos in the next episode).
        self.observations.pop()
        self.infos.pop()

        # Extend ourselves. In case, episode_chunk is already terminated (and numpyfied)
        # we need to convert to lists (as we are ourselves still filling up lists).
        self.observations.extend(episode_chunk.get_observations())
        self.actions.extend(episode_chunk.get_actions())
        self.rewards.extend(episode_chunk.get_rewards())
        self.infos.extend(episode_chunk.get_infos())
        self.t = episode_chunk.t

        if episode_chunk.is_terminated:
            self.is_terminated = True
        elif episode_chunk.is_truncated:
            self.is_truncated = True

        for model_out_key in episode_chunk.extra_model_outputs.keys():
            self.extra_model_outputs[model_out_key].extend(
                episode_chunk.get_extra_model_outputs(model_out_key)
            )

        # Validate.
        self.validate()

    def add_env_reset(
        self,
        observation: ObsType,
        infos: Optional[Dict] = None,
        *,
        render_image: Optional[np.ndarray] = None,
    ) -> None:
        """Adds the initial data (after an `env.reset()`) to the episode.

        This data consists of initial observations and initial infos, as well as
        - optionally - a render image.

        Args:
            observation: The initial observation returned by `env.reset()`.
            infos: An (optional) info dict returned by `env.reset()`.
            render_image: Optional. An RGB uint8 image from rendering
                the environment right after the reset.
        """
        assert not self.is_done
        assert len(self.observations) == 0
        # Assume that this episode is completely empty and has not stepped yet.
        # Leave self.t (and self.t_started) at 0.
        assert self.t == self.t_started == 0

        infos = infos or {}

        if self.observation_space is not None:
            assert self.observation_space.contains(observation), (
                f"`observation` {observation} does NOT fit SingleAgentEpisode's "
                f"observation_space: {self.observation_space}!"
            )

        self.observations.append(observation)
        self.infos.append(infos)
        if render_image is not None:
            self.render_images.append(render_image)

        # Validate our data.
        self.validate()

    def add_env_step(
        self,
        observation: ObsType,
        action: ActType,
        reward: SupportsFloat,
        infos: Optional[Dict[str, Any]] = None,
        *,
        terminated: bool = False,
        truncated: bool = False,
        render_image: Optional[np.ndarray] = None,
        extra_model_outputs: Optional[Dict[str, Any]] = None,
    ) -> None:
        """Adds results of an `env.step()` call (including the action) to this episode.

        This data consists of an observation and info dict, an action, a reward,
        terminated/truncated flags, extra model outputs (e.g. action probabilities or
        RNN internal state outputs), and - optionally - a render image.

        Args:
            observation: The next observation received from the environment after(!)
                taking `action`.
            action: The last action used by the agent during the call to `env.step()`.
            reward: The last reward received by the agent after taking `action`.
            infos: The last info received from the environment after taking `action`.
            terminated: A boolean indicating, if the environment has been
                terminated (after taking `action`).
            truncated: A boolean indicating, if the environment has been
                truncated (after taking `action`).
            render_image: Optional. An RGB uint8 image from rendering
                the environment (after taking `action`).
            extra_model_outputs: The last timestep's specific model outputs.
                These are normally outputs of an RLModule that were computed along with
                `action`, e.g. `action_logp` or `action_dist_inputs`.
        """
        # Cannot add data to an already done episode.
        assert (
            not self.is_done
        ), "The agent is already done: no data can be added to its episode."

        self.observations.append(observation)
        self.actions.append(action)
        self.rewards.append(reward)
        infos = infos or {}
        self.infos.append(infos)
        self.t += 1
        if render_image is not None:
            self.render_images.append(render_image)
        if extra_model_outputs is not None:
            for k, v in extra_model_outputs.items():
                self.extra_model_outputs[k].append(v)
        self.is_terminated = terminated
        self.is_truncated = truncated

        # Only check spaces if finalized AND every n timesteps.
        if self.is_finalized and self.t % 50:
            if self.observation_space is not None:
                assert self.observation_space.contains(observation), (
                    f"`observation` {observation} does NOT fit SingleAgentEpisode's "
                    f"observation_space: {self.observation_space}!"
                )
            # TODO: This check will fail unless we add action clipping to
            #  default module-to-env connector piece.
            if self.action_space is not None:
                assert self.action_space.contains(action), (
                    f"`action` {action} does NOT fit SingleAgentEpisode's "
                    f"action_space: {self.action_space}!"
                )

        # Validate our data.
        try:  # TODO
            self.validate()
        except Exception as e:
            raise e

    def validate(self) -> None:
        """Validates the episode's data.

        This function ensures that the data stored to a `SingleAgentEpisode` is
        in order (e.g. that the correct number of observations, actions, rewards
        are there).
        """
        assert len(self.observations) == len(self.infos)
        if len(self.observations) == 0:
            assert len(self.infos) == len(self.rewards) == len(self.actions) == 0
            for k, v in self.extra_model_outputs.items():
                assert len(v) == 0, (k, v, v.data, len(v))
        # Make sure we always have one more obs stored than rewards (and actions)
        # due to the reset/last-obs logic of an MDP.
        else:
            assert (
                len(self.observations)
                == len(self.infos)
                == len(self.rewards) + 1
                == len(self.actions) + 1
            ), (
                len(self.observations),
                len(self.infos),
                len(self.rewards),
                len(self.actions),
            )
            for k, v in self.extra_model_outputs.items():
                assert len(v) == len(self.observations) - 1

    @property
    def is_finalized(self) -> bool:
        """True, if the data in this episode is already stored as numpy arrays."""
        # If rewards are still a list, return False.
        # Otherwise, rewards should already be a (1D) numpy array.
        return self.rewards.finalized

    @property
    def is_done(self) -> bool:
        """Whether the episode is actually done (terminated or truncated).

        A done episode cannot be continued via `self.add_timestep()` or being
        concatenated on its right-side with another episode chunk or being
        succeeded via `self.create_successor()`.
        """
        return self.is_terminated or self.is_truncated

    def finalize(self) -> "SingleAgentEpisode":
        """Converts this Episode's list attributes to numpy arrays.

        This means in particular that this episodes' lists of (possibly complex)
        data (e.g. if we have a dict obs space) will be converted to (possibly complex)
        structs, whose leafs are now numpy arrays. Each of these leaf numpy arrays will
        have the same length (batch dimension) as the length of the original lists.

        Note that SampleBatch.INFOS are NEVER numpy'ized and will remain a list
        (normally, a list of the original, env-returned dicts). This is due to the
        herterogenous nature of INFOS returned by envs, which would make it unwieldy to
        convert this information to numpy arrays.

        After calling this method, no further data may be added to this episode via
        the `self.add_env_step()` method.

        Examples:

        .. testcode::

            import numpy as np

            from ray.rllib.env.single_agent_episode import SingleAgentEpisode

            episode = SingleAgentEpisode(
                observations=[0, 1, 2, 3],
                actions=[1, 2, 3],
                rewards=[1, 2, 3],
                # Note: terminated/truncated have nothing to do with an episode
                # being `finalized` or not (via the `self.finalize()` method)!
                terminated=False,
                len_lookback_buffer=0,  # no lookback; all data is actually "in" episode
            )
            # Episode has not been finalized (numpy'ized) yet.
            assert not episode.is_finalized
            # We are still operating on lists.
            assert episode.get_observations([1]) == [1]
            assert episode.get_observations(slice(None, 2)) == [0, 1]
            # We can still add data (and even add the terminated=True flag).
            episode.add_env_step(
                observation=4,
                action=4,
                reward=4,
                terminated=True,
            )
            # Still NOT finalized.
            assert not episode.is_finalized

            # Let's finalize the episode.
            episode.finalize()
            assert episode.is_finalized

            # We cannot add data anymore. The following would crash.
            # episode.add_env_step(observation=5, action=5, reward=5)

            # Everything is now numpy arrays (with 0-axis of size
            # B=[len of requested slice]).
            assert isinstance(episode.get_observations([1]), np.ndarray)  # B=1
            assert isinstance(episode.actions[0:2], np.ndarray)  # B=2
            assert isinstance(episode.rewards[1:4], np.ndarray)  # B=3

        Returns:
             This `SingleAgentEpisode` object with the converted numpy data.
        """

        self.observations.finalize()
        self.actions.finalize()
        self.rewards.finalize()
        self.render_images = np.array(self.render_images, dtype=np.uint8)
        for k, v in self.extra_model_outputs.items():
            self.extra_model_outputs[k].finalize()

        return self

    def cut(self, len_lookback_buffer: int = 0) -> "SingleAgentEpisode":
        """Returns a successor episode chunk (of len=0) continuing from this Episode.

        The successor will have the same ID as `self`.
        If no lookback buffer is requested (len_lookback_buffer=0), the successor's
        observations will be the last observation(s) of `self` and its length will
        therefore be 0 (no further steps taken yet). If `len_lookback_buffer` > 0,
        the returned successor will have `len_lookback_buffer` observations (and
        actions, rewards, etc..) taken from the right side (end) of `self`. For example
        if `len_lookback_buffer=2`, the returned successor's lookback buffer actions
        will be identical to `self.actions[-2:]`.

        This method is useful if you would like to discontinue building an episode
        chunk (b/c you have to return it from somewhere), but would like to have a new
        episode instance to continue building the actual gym.Env episode at a later
        time. Vie the `len_lookback_buffer` argument, the continuing chunk (successor)
        will still be able to "look back" into this predecessor episode's data (at
        least to some extend, depending on the value of `len_lookback_buffer`).

        Args:
            len_lookback_buffer: The number of timesteps to take along into the new
                chunk as "lookback buffer". A lookback buffer is additional data on
                the left side of the actual episode data for visibility purposes
                (but without actually being part of the new chunk). For example, if
                `self` ends in actions 5, 6, 7, and 8, and we call
                `self.cut(len_lookback_buffer=2)`, the returned chunk will have
                actions 7 and 8 already in it, but still `t_started`==t==8 (not 7!) and
                a length of 0. If there is not enough data in `self` yet to fulfil
                the `len_lookback_buffer` request, the value of `len_lookback_buffer`
                is automatically adjusted (lowered).

        Returns:
            The successor Episode chunk of this one with the same ID and state and the
            only observation being the last observation in self.
        """
        assert not self.is_done and len_lookback_buffer >= 0

        # Initialize this chunk with the most recent obs and infos (even if lookback is
        # 0). Similar to an initial `env.reset()`.
        indices_obs_and_infos = slice(-len_lookback_buffer - 1, None)
        indices_rest = (
            slice(-len_lookback_buffer, None)
            if len_lookback_buffer > 0
            else slice(None, 0)
        )

        return SingleAgentEpisode(
            # Same ID.
            id_=self.id_,
            observations=self.get_observations(indices=indices_obs_and_infos),
            observation_space=self.observation_space,
            infos=self.get_infos(indices=indices_obs_and_infos),
            actions=self.get_actions(indices=indices_rest),
            action_space=self.action_space,
            rewards=self.get_rewards(indices=indices_rest),
            extra_model_outputs={
                k: self.get_extra_model_outputs(k, indices_rest)
                for k in self.extra_model_outputs.keys()
            },
            # Continue with self's current timestep.
            t_started=self.t,
            # Use the length of the provided data as lookback buffer.
            len_lookback_buffer="auto",
        )

    # TODO (sven): Distinguish between:
    #  - global index: This is the absolute, global timestep whose values always
    #    start from 0 (at the env reset). So doing get_observations(0, global_ts=True)
    #    should always return the exact 1st observation (reset obs), no matter what. In
    #    case we are in an episode chunk and `fill` or a sufficient lookback buffer is
    #    provided, this should yield a result. Otherwise, error.
    #  - global index=False -> indices are relative to the chunk start. If a chunk has
    #    t_started=6 and we ask for index=0, then return observation at timestep 6
    #    (t_started).
    def get_observations(
        self,
        indices: Optional[Union[int, List[int], slice]] = None,
        *,
        neg_indices_left_of_zero: bool = False,
        fill: Optional[Any] = None,
        one_hot_discrete: bool = False,
    ) -> Any:
        """Returns individual observations or batched ranges thereof from this episode.

        Args:
            indices: A single int is interpreted as an index, from which to return the
                individual observation stored at this index.
                A list of ints is interpreted as a list of indices from which to gather
                individual observations in a batch of size len(indices).
                A slice object is interpreted as a range of observations to be returned.
                Thereby, negative indices by default are interpreted as "before the end"
                unless the `neg_indices_left_of_zero=True` option is used, in which case
                negative indices are interpreted as "before ts=0", meaning going back
                into the lookback buffer.
                If None, will return all observations (from ts=0 to the end).
            neg_indices_left_of_zero: If True, negative values in `indices` are
                interpreted as "before ts=0", meaning going back into the lookback
                buffer. For example, an episode with observations [4, 5, 6,  7, 8, 9],
                where [4, 5, 6] is the lookback buffer range (ts=0 item is 7), will
                respond to `get_observations(-1, neg_indices_left_of_zero=True)`
                with `6` and to
                `get_observations(slice(-2, 1), neg_indices_left_of_zero=True)` with
                `[5, 6,  7]`.
            fill: An optional value to use for filling up the returned results at
                the boundaries. This filling only happens if the requested index range's
                start/stop boundaries exceed the episode's boundaries (including the
                lookback buffer on the left side). This comes in very handy, if users
                don't want to worry about reaching such boundaries and want to zero-pad.
                For example, an episode with observations [10, 11,  12, 13, 14] and
                lookback buffer size of 2 (meaning observations `10` and `11` are part
                of the lookback buffer) will respond to
                `get_observations(slice(-7, -2), fill=0.0)` with
                `[0.0, 0.0, 10, 11, 12]`.
            one_hot_discrete: If True, will return one-hot vectors (instead of
                int-values) for those sub-components of a (possibly complex) observation
                space that are Discrete or MultiDiscrete.  Note that if `fill=0` and the
                requested `indices` are out of the range of our data, the returned
                one-hot vectors will actually be zero-hot (all slots zero).

        Examples:

        .. testcode::

            from ray.rllib.env.single_agent_episode import SingleAgentEpisode

            episode = SingleAgentEpisode(
                # Discrete(4) observations (ints between 0 and 4 (excl.))
                observation_space=gym.spaces.Discrete(4),
                observations=[0, 1, 2, 3],
                actions=[1, 2, 3], rewards=[1, 2, 3],  # <- not relevant for this demo
                len_lookback_buffer=0,  # no lookback; all data is actually "in" episode
            )
            # Plain usage (`indices` arg only).
            episode.get_observations(-1)  # 3
            episode.get_observations(0)  # 0
            episode.get_observations([0, 2])  # [0, 2]
            episode.get_observations([-1, 0])  # [3, 0]
            episode.get_observations(slice(None, 2))  # [0, 1]
            episode.get_observations(slice(-2, None))  # [2, 3]
            # Using `fill=...` (requesting slices beyond the boundaries).
            episode.get_observations(slice(-6, -2), fill=-9)  # [-9, -9, 0, 1]
            episode.get_observations(slice(2, 5), fill=-7)  # [2, 3, -7]
            # Using `one_hot_discrete=True`.
            episode.get_observations(2, one_hot_discrete=True)  # [0 0 1 0]
            episode.get_observations(3, one_hot_discrete=True)  # [0 0 0 1]
            episode.get_observations(
                slice(0, 3),
                one_hot_discrete=True,
            )   # [[1 0 0 0], [0 1 0 0], [0 0 1 0]]
            # Special case: Using `fill=0.0` AND `one_hot_discrete=True`.
            episode.get_observations(
                -1,
                neg_indices_left_of_zero=True,  # -1 means one left of ts=0
                fill=0.0,
                one_hot_discrete=True,
            )  # [0 0 0 0]  <- all 0s one-hot tensor (note difference to [1 0 0 0]!)

        Returns:
            The collected observations.
            As a 0-axis batch, if there are several `indices` or a list of exactly one
            index provided OR `indices` is a slice object.
            As single item (B=0 -> no additional 0-axis) if `indices` is a single int.
        """
        return self.observations.get(
            indices=indices,
            neg_indices_left_of_zero=neg_indices_left_of_zero,
            fill=fill,
            one_hot_discrete=one_hot_discrete,
        )

    def get_infos(
        self,
        indices: Optional[Union[int, List[int], slice]] = None,
        *,
        neg_indices_left_of_zero: bool = False,
        fill: Optional[Any] = None,
    ) -> Any:
        """Returns individual info dicts or list (ranges) thereof from this episode.

        Args:
            indices: A single int is interpreted as an index, from which to return the
                individual info dict stored at this index.
                A list of ints is interpreted as a list of indices from which to gather
                individual info dicts in a list of size len(indices).
                A slice object is interpreted as a range of info dicts to be returned.
                Thereby, negative indices by default are interpreted as "before the end"
                unless the `neg_indices_left_of_zero=True` option is used, in which case
                negative indices are interpreted as "before ts=0", meaning going back
                into the lookback buffer.
                If None, will return all infos (from ts=0 to the end).
            neg_indices_left_of_zero: If True, negative values in `indices` are
                interpreted as "before ts=0", meaning going back into the lookback
                buffer. For example, an episode with infos
                [{"l":4}, {"l":5}, {"l":6},  {"a":7}, {"b":8}, {"c":9}], where the
                first 3 items are the lookback buffer (ts=0 item is {"a": 7}), will
                respond to `get_infos(-1, neg_indices_left_of_zero=True)` with
                `{"l":6}` and to
                `get_infos(slice(-2, 1), neg_indices_left_of_zero=True)` with
                `[{"l":5}, {"l":6},  {"a":7}]`.
            fill: An optional value to use for filling up the returned results at
                the boundaries. This filling only happens if the requested index range's
                start/stop boundaries exceed the episode's boundaries (including the
                lookback buffer on the left side). This comes in very handy, if users
                don't want to worry about reaching such boundaries and want to
                auto-fill. For example, an episode with infos
                [{"l":10}, {"l":11},  {"a":12}, {"b":13}, {"c":14}] and lookback buffer
                size of 2 (meaning infos {"l":10}, {"l":11} are part of the lookback
                buffer) will respond to `get_infos(slice(-7, -2), fill={"o": 0.0})`
                with `[{"o":0.0}, {"o":0.0}, {"l":10}, {"l":11}, {"a":12}]`.

        Examples:

        .. testcode::

            from ray.rllib.env.single_agent_episode import SingleAgentEpisode

            episode = SingleAgentEpisode(
                infos=[{"a":0}, {"b":1}, {"c":2}, {"d":3}],
                # The following is needed, but not relevant for this demo.
                observations=[0, 1, 2, 3], actions=[1, 2, 3], rewards=[1, 2, 3],
                len_lookback_buffer=0,  # no lookback; all data is actually "in" episode
            )
            # Plain usage (`indices` arg only).
            episode.get_infos(-1)  # {"d":3}
            episode.get_infos(0)  # {"a":0}
            episode.get_infos([0, 2])  # [{"a":0},{"c":2}]
            episode.get_infos([-1, 0])  # [{"d":3},{"a":0}]
            episode.get_infos(slice(None, 2))  # [{"a":0},{"b":1}]
            episode.get_infos(slice(-2, None))  # [{"c":2},{"d":3}]
            # Using `fill=...` (requesting slices beyond the boundaries).
            # TODO (sven): This would require a space being provided. Maybe we can
            #  skip this check for infos, which don't have a space anyways.
            # episode.get_infos(slice(-5, -3), fill={"o":-1})  # [{"o":-1},{"a":0}]
            # episode.get_infos(slice(3, 5), fill={"o":-2})  # [{"d":3},{"o":-2}]

        Returns:
            The collected info dicts.
            As a 0-axis batch, if there are several `indices` or a list of exactly one
            index provided OR `indices` is a slice object.
            As single item (B=0 -> no additional 0-axis) if `indices` is a single int.
        """
        return self.infos.get(
            indices=indices,
            neg_indices_left_of_zero=neg_indices_left_of_zero,
            fill=fill,
        )

    def get_actions(
        self,
        indices: Optional[Union[int, List[int], slice]] = None,
        *,
        neg_indices_left_of_zero: bool = False,
        fill: Optional[Any] = None,
        one_hot_discrete: bool = False,
    ) -> Any:
        """Returns individual actions or batched ranges thereof from this episode.

        Args:
            indices: A single int is interpreted as an index, from which to return the
                individual action stored at this index.
                A list of ints is interpreted as a list of indices from which to gather
                individual actions in a batch of size len(indices).
                A slice object is interpreted as a range of actions to be returned.
                Thereby, negative indices by default are interpreted as "before the end"
                unless the `neg_indices_left_of_zero=True` option is used, in which case
                negative indices are interpreted as "before ts=0", meaning going back
                into the lookback buffer.
                If None, will return all actions (from ts=0 to the end).
            neg_indices_left_of_zero: If True, negative values in `indices` are
                interpreted as "before ts=0", meaning going back into the lookback
                buffer. For example, an episode with actions [4, 5, 6,  7, 8, 9], where
                [4, 5, 6] is the lookback buffer range (ts=0 item is 7), will respond
                to `get_actions(-1, neg_indices_left_of_zero=True)` with `6` and
                to `get_actions(slice(-2, 1), neg_indices_left_of_zero=True)` with
                `[5, 6,  7]`.
            fill: An optional value to use for filling up the returned results at
                the boundaries. This filling only happens if the requested index range's
                start/stop boundaries exceed the episode's boundaries (including the
                lookback buffer on the left side). This comes in very handy, if users
                don't want to worry about reaching such boundaries and want to zero-pad.
                For example, an episode with actions [10, 11,  12, 13, 14] and
                lookback buffer size of 2 (meaning actions `10` and `11` are part
                of the lookback buffer) will respond to
                `get_actions(slice(-7, -2), fill=0.0)` with `[0.0, 0.0, 10, 11, 12]`.
            one_hot_discrete: If True, will return one-hot vectors (instead of
                int-values) for those sub-components of a (possibly complex) action
                space that are Discrete or MultiDiscrete. Note that if `fill=0` and the
                requested `indices` are out of the range of our data, the returned
                one-hot vectors will actually be zero-hot (all slots zero).

        Examples:

        .. testcode::

            import gymnasium as gym
            from ray.rllib.env.single_agent_episode import SingleAgentEpisode

            episode = SingleAgentEpisode(
                # Discrete(4) actions (ints between 0 and 4 (excl.))
                action_space=gym.spaces.Discrete(4),
                actions=[1, 2, 3],
                observations=[0, 1, 2, 3], rewards=[1, 2, 3],  # <- not relevant here
                len_lookback_buffer=0,  # no lookback; all data is actually "in" episode
            )
            # Plain usage (`indices` arg only).
            episode.get_actions(-1)  # 3
            episode.get_actions(0)  # 1
            episode.get_actions([0, 2])  # [1, 3]
            episode.get_actions([-1, 0])  # [3, 1]
            episode.get_actions(slice(None, 2))  # [1, 2]
            episode.get_actions(slice(-2, None))  # [2, 3]
            # Using `fill=...` (requesting slices beyond the boundaries).
            episode.get_actions(slice(-5, -2), fill=-9)  # [-9, -9, 1, 2]
            episode.get_actions(slice(1, 5), fill=-7)  # [2, 3, -7, -7]
            # Using `one_hot_discrete=True`.
            episode.get_actions(1, one_hot_discrete=True)  # [0 0 1 0] (action=2)
            episode.get_actions(2, one_hot_discrete=True)  # [0 0 0 1] (action=3)
            episode.get_actions(
                slice(0, 2),
                one_hot_discrete=True,
            )   # [[0 1 0 0], [0 0 0 1]] (actions=1 and 3)
            # Special case: Using `fill=0.0` AND `one_hot_discrete=True`.
            episode.get_actions(
                -1,
                neg_indices_left_of_zero=True,  # -1 means one left of ts=0
                fill=0.0,
                one_hot_discrete=True,
            )  # [0 0 0 0]  <- all 0s one-hot tensor (note difference to [1 0 0 0]!)

        Returns:
            The collected actions.
            As a 0-axis batch, if there are several `indices` or a list of exactly one
            index provided OR `indices` is a slice object.
            As single item (B=0 -> no additional 0-axis) if `indices` is a single int.
        """
        return self.actions.get(
            indices=indices,
            neg_indices_left_of_zero=neg_indices_left_of_zero,
            fill=fill,
            one_hot_discrete=one_hot_discrete,
        )

    def get_rewards(
        self,
        indices: Optional[Union[int, List[int], slice]] = None,
        *,
        neg_indices_left_of_zero: bool = False,
        fill: Optional[float] = None,
    ) -> Any:
        """Returns individual rewards or batched ranges thereof from this episode.

        Args:
            indices: A single int is interpreted as an index, from which to return the
                individual reward stored at this index.
                A list of ints is interpreted as a list of indices from which to gather
                individual rewards in a batch of size len(indices).
                A slice object is interpreted as a range of rewards to be returned.
                Thereby, negative indices by default are interpreted as "before the end"
                unless the `neg_indices_left_of_zero=True` option is used, in which case
                negative indices are interpreted as "before ts=0", meaning going back
                into the lookback buffer.
                If None, will return all rewards (from ts=0 to the end).
            neg_indices_left_of_zero: Negative values in `indices` are interpreted as
                 as "before ts=0", meaning going back into the lookback buffer.
                 For example, an episode with rewards [4, 5, 6,  7, 8, 9], where
                 [4, 5, 6] is the lookback buffer range (ts=0 item is 7), will respond
                 to `get_rewards(-1, neg_indices_left_of_zero=True)` with `6` and
                 to `get_rewards(slice(-2, 1), neg_indices_left_of_zero=True)` with
                 `[5, 6,  7]`.
            fill: An optional float value to use for filling up the returned results at
                the boundaries. This filling only happens if the requested index range's
                start/stop boundaries exceed the episode's boundaries (including the
                lookback buffer on the left side). This comes in very handy, if users
                don't want to worry about reaching such boundaries and want to zero-pad.
                For example, an episode with rewards [10, 11,  12, 13, 14] and
                lookback buffer size of 2 (meaning rewards `10` and `11` are part
                of the lookback buffer) will respond to
                `get_rewards(slice(-7, -2), fill=0.0)` with `[0.0, 0.0, 10, 11, 12]`.

        Examples:

        .. testcode::

            from ray.rllib.env.single_agent_episode import SingleAgentEpisode

            episode = SingleAgentEpisode(
                rewards=[1.0, 2.0, 3.0],
                observations=[0, 1, 2, 3], actions=[1, 2, 3],  # <- not relevant here
                len_lookback_buffer=0,  # no lookback; all data is actually "in" episode
            )
            # Plain usage (`indices` arg only).
            episode.get_rewards(-1)  # 3.0
            episode.get_rewards(0)  # 1.0
            episode.get_rewards([0, 2])  # [1.0, 3.0]
            episode.get_rewards([-1, 0])  # [3.0, 1.0]
            episode.get_rewards(slice(None, 2))  # [1.0, 2.0]
            episode.get_rewards(slice(-2, None))  # [2.0, 3.0]
            # Using `fill=...` (requesting slices beyond the boundaries).
            episode.get_rewards(slice(-5, -2), fill=0.0)  # [0.0, 0.0, 1.0, 2.0]
            episode.get_rewards(slice(1, 5), fill=0.0)  # [2.0, 3.0, 0.0, 0.0]

        Returns:
            The collected rewards.
            As a 0-axis batch, if there are several `indices` or a list of exactly one
            index provided OR `indices` is a slice object.
            As single item (B=0 -> no additional 0-axis) if `indices` is a single int.
        """
        return self.rewards.get(
            indices=indices,
            neg_indices_left_of_zero=neg_indices_left_of_zero,
            fill=fill,
        )

    def get_extra_model_outputs(
        self,
        key: str,
        indices: Optional[Union[int, List[int], slice]] = None,
        *,
        neg_indices_left_of_zero: bool = False,
        fill: Optional[Any] = None,
    ) -> Any:
        """Returns extra model outputs (under given key) from this episode.

        Args:
            key: The `key` within `self.extra_model_outputs` to extract data for.
            indices: A single int is interpreted as an index, from which to return an
                individual extra model output stored under `key` at index.
                A list of ints is interpreted as a list of indices from which to gather
                individual actions in a batch of size len(indices).
                A slice object is interpreted as a range of extra model outputs to be
                returned. Thereby, negative indices by default are interpreted as
                "before the end" unless the `neg_indices_left_of_zero=True` option is
                used, in which case negative indices are interpreted as "before ts=0",
                meaning going back into the lookback buffer.
                If None, will return all extra model outputs (from ts=0 to the end).
            neg_indices_left_of_zero: If True, negative values in `indices` are
                interpreted as "before ts=0", meaning going back into the lookback
                buffer. For example, an episode with
                extra_model_outputs['a'] = [4, 5, 6,  7, 8, 9], where [4, 5, 6] is the
                lookback buffer range (ts=0 item is 7), will respond to
                `get_extra_model_outputs("a", -1, neg_indices_left_of_zero=True)` with
                `6` and to `get_extra_model_outputs("a", slice(-2, 1),
                neg_indices_left_of_zero=True)` with `[5, 6,  7]`.
            fill: An optional value to use for filling up the returned results at
                the boundaries. This filling only happens if the requested index range's
                start/stop boundaries exceed the episode's boundaries (including the
                lookback buffer on the left side). This comes in very handy, if users
                don't want to worry about reaching such boundaries and want to zero-pad.
                For example, an episode with
                extra_model_outputs["b"] = [10, 11,  12, 13, 14] and lookback buffer
                size of 2 (meaning `10` and `11` are part of the lookback buffer) will
                respond to
                `get_extra_model_outputs("b", slice(-7, -2), fill=0.0)` with
                `[0.0, 0.0, 10, 11, 12]`.
                TODO (sven): This would require a space being provided. Maybe we can
                 automatically infer the space from existing data?

        Examples:

        .. testcode::

            from ray.rllib.env.single_agent_episode import SingleAgentEpisode

            episode = SingleAgentEpisode(
                extra_model_outputs={"mo": [1, 2, 3]},
                len_lookback_buffer=0,  # no lookback; all data is actually "in" episode
                # The following is needed, but not relevant for this demo.
                observations=[0, 1, 2, 3], actions=[1, 2, 3], rewards=[1, 2, 3],
            )

            # Plain usage (`indices` arg only).
            episode.get_extra_model_outputs("mo", -1)  # 3
            episode.get_extra_model_outputs("mo", 1)  # 0
            episode.get_extra_model_outputs("mo", [0, 2])  # [1, 3]
            episode.get_extra_model_outputs("mo", [-1, 0])  # [3, 1]
            episode.get_extra_model_outputs("mo", slice(None, 2))  # [1, 2]
            episode.get_extra_model_outputs("mo", slice(-2, None))  # [2, 3]
            # Using `fill=...` (requesting slices beyond the boundaries).
            # TODO (sven): This would require a space being provided. Maybe we can
            #  automatically infer the space from existing data?
            # episode.get_extra_model_outputs("mo", slice(-5, -2), fill=0)  # [0, 0, 1]
            # episode.get_extra_model_outputs("mo", slice(2, 5), fill=-1)  # [3, -1, -1]

        Returns:
            The collected extra_model_outputs[`key`].
            As a 0-axis batch, if there are several `indices` or a list of exactly one
            index provided OR `indices` is a slice object.
            As single item (B=0 -> no additional 0-axis) if `indices` is a single int.
        """
        value = self.extra_model_outputs[key]
        # The expected case is: `value` is a `InfiniteLookbackBuffer`.
        if isinstance(value, InfiniteLookbackBuffer):
            return value.get(
                indices=indices,
                neg_indices_left_of_zero=neg_indices_left_of_zero,
                fill=fill,
            )
        assert False  # TODO(sven)
        # TODO (sven): This does not seem to be solid yet. Users should NOT be able
        #  to just write directly into our buffers. Instead, use:
        #  `self.set_extra_model_outputs(key, new_data, at_indices=...)` and if key
        #  is not known, add a new buffer to the `extra_model_outputs` dict.
        # It might be that the user has added new key/value pairs in their custom
        # postprocessing/connector logic. The values are then most likely numpy
        # arrays. We convert them automatically to buffers and get the requested
        # indices (with the given options) from there.
        return InfiniteLookbackBuffer(value).get(
            indices, fill=fill, neg_indices_left_of_zero=neg_indices_left_of_zero
        )

    def set_observations(
        self,
        *,
        new_data,
        at_indices: Optional[Union[int, List[int], slice]] = None,
        neg_indices_left_of_zero: bool = False,
    ) -> None:
        """Overwrites all or some of this Episode's observations with the provided data.

        Note that an episode's observation data cannot be written to directly as it is
        managed by a `InfiniteLookbackBuffer` object. Normally, individual, current
        observations are added to the episode either by calling `self.add_env_step` or
        more directly (and manually) via `self.observations.append|extend()`.
        However, for certain postprocessing steps, the entirety (or a slice) of an
        episode's observations might have to be rewritten, which is when
        `self.set_observations()` should be used.

        Args:
            new_data: The new observation data to overwrite existing data with.
                This may be a list of individual observation(s) in case this episode
                is still not finalized yet. In case this episode has already been
                finalized, this should be (possibly complex) struct matching the
                observation space and with a batch size of its leafs exactly the size
                of the to-be-overwritten slice or segment (provided by `at_indices`).
            at_indices: A single int is interpreted as one index, which to overwrite
                with `new_data` (which is expected to be a single observation).
                A list of ints is interpreted as a list of indices, all of which to
                overwrite with `new_data` (which is expected to be of the same size
                as `len(at_indices)`).
                A slice object is interpreted as a range of indices to be overwritten
                with `new_data` (which is expected to be of the same size as the
                provided slice).
                Thereby, negative indices by default are interpreted as "before the end"
                unless the `neg_indices_left_of_zero=True` option is used, in which case
                negative indices are interpreted as "before ts=0", meaning going back
                into the lookback buffer.
            neg_indices_left_of_zero: If True, negative values in `at_indices` are
                interpreted as "before ts=0", meaning going back into the lookback
                buffer. For example, an episode with
                observations = [4, 5, 6,  7, 8, 9], where [4, 5, 6] is the
                lookback buffer range (ts=0 item is 7), will handle a call to
                `set_observations(individual_observation, -1,
                neg_indices_left_of_zero=True)` by overwriting the value of 6 in our
                observations buffer with the provided "individual_observation".

        Raises:
            IndexError: If the provided `at_indices` do not match the size of
                `new_data`.
        """
        self.observations.set(
            new_data=new_data,
            at_indices=at_indices,
            neg_indices_left_of_zero=neg_indices_left_of_zero,
        )

    def set_actions(
        self,
        *,
        new_data,
        at_indices: Optional[Union[int, List[int], slice]] = None,
        neg_indices_left_of_zero: bool = False,
    ) -> None:
        """Overwrites all or some of this Episode's actions with the provided data.

        Note that an episode's action data cannot be written to directly as it is
        managed by a `InfiniteLookbackBuffer` object. Normally, individual, current
        actions are added to the episode either by calling `self.add_env_step` or
        more directly (and manually) via `self.actions.append|extend()`.
        However, for certain postprocessing steps, the entirety (or a slice) of an
        episode's actions might have to be rewritten, which is when
        `self.set_actions()` should be used.

        Args:
            new_data: The new action data to overwrite existing data with.
                This may be a list of individual action(s) in case this episode
                is still not finalized yet. In case this episode has already been
                finalized, this should be (possibly complex) struct matching the
                action space and with a batch size of its leafs exactly the size
                of the to-be-overwritten slice or segment (provided by `at_indices`).
            at_indices: A single int is interpreted as one index, which to overwrite
                with `new_data` (which is expected to be a single action).
                A list of ints is interpreted as a list of indices, all of which to
                overwrite with `new_data` (which is expected to be of the same size
                as `len(at_indices)`).
                A slice object is interpreted as a range of indices to be overwritten
                with `new_data` (which is expected to be of the same size as the
                provided slice).
                Thereby, negative indices by default are interpreted as "before the end"
                unless the `neg_indices_left_of_zero=True` option is used, in which case
                negative indices are interpreted as "before ts=0", meaning going back
                into the lookback buffer.
            neg_indices_left_of_zero: If True, negative values in `at_indices` are
                interpreted as "before ts=0", meaning going back into the lookback
                buffer. For example, an episode with
                actions = [4, 5, 6,  7, 8, 9], where [4, 5, 6] is the
                lookback buffer range (ts=0 item is 7), will handle a call to
                `set_actions(individual_action, -1,
                neg_indices_left_of_zero=True)` by overwriting the value of 6 in our
                actions buffer with the provided "individual_action".

        Raises:
            IndexError: If the provided `at_indices` do not match the size of
                `new_data`.
        """
        self.actions.set(
            new_data=new_data,
            at_indices=at_indices,
            neg_indices_left_of_zero=neg_indices_left_of_zero,
        )

    def set_rewards(
        self,
        *,
        new_data,
        at_indices: Optional[Union[int, List[int], slice]] = None,
        neg_indices_left_of_zero: bool = False,
    ) -> None:
        """Overwrites all or some of this Episode's rewards with the provided data.

        Note that an episode's reward data cannot be written to directly as it is
        managed by a `InfiniteLookbackBuffer` object. Normally, individual, current
        rewards are added to the episode either by calling `self.add_env_step` or
        more directly (and manually) via `self.rewards.append|extend()`.
        However, for certain postprocessing steps, the entirety (or a slice) of an
        episode's rewards might have to be rewritten, which is when
        `self.set_rewards()` should be used.

        Args:
            new_data: The new reward data to overwrite existing data with.
                This may be a list of individual reward(s) in case this episode
                is still not finalized yet. In case this episode has already been
                finalized, this should be a np.ndarray with a length exactly
                the size of the to-be-overwritten slice or segment (provided by
                `at_indices`).
            at_indices: A single int is interpreted as one index, which to overwrite
                with `new_data` (which is expected to be a single reward).
                A list of ints is interpreted as a list of indices, all of which to
                overwrite with `new_data` (which is expected to be of the same size
                as `len(at_indices)`).
                A slice object is interpreted as a range of indices to be overwritten
                with `new_data` (which is expected to be of the same size as the
                provided slice).
                Thereby, negative indices by default are interpreted as "before the end"
                unless the `neg_indices_left_of_zero=True` option is used, in which case
                negative indices are interpreted as "before ts=0", meaning going back
                into the lookback buffer.
            neg_indices_left_of_zero: If True, negative values in `at_indices` are
                interpreted as "before ts=0", meaning going back into the lookback
                buffer. For example, an episode with
                rewards = [4, 5, 6,  7, 8, 9], where [4, 5, 6] is the
                lookback buffer range (ts=0 item is 7), will handle a call to
                `set_rewards(individual_reward, -1,
                neg_indices_left_of_zero=True)` by overwriting the value of 6 in our
                rewards buffer with the provided "individual_reward".

        Raises:
            IndexError: If the provided `at_indices` do not match the size of
                `new_data`.
        """
        self.rewards.set(
            new_data=new_data,
            at_indices=at_indices,
            neg_indices_left_of_zero=neg_indices_left_of_zero,
        )

    def set_extra_model_outputs(
        self,
        *,
        key,
        new_data,
        at_indices: Optional[Union[int, List[int], slice]] = None,
        neg_indices_left_of_zero: bool = False,
    ) -> None:
        """Overwrites all or some of this Episode's extra model outputs with `new_data`.

        Note that an episode's `extra_model_outputs` data cannot be written to directly
        as it is managed by a `InfiniteLookbackBuffer` object. Normally, individual,
        current `extra_model_output` values are added to the episode either by calling
        `self.add_env_step` or more directly (and manually) via
        `self.extra_model_outputs[key].append|extend()`. However, for certain
        postprocessing steps, the entirety (or a slice) of an episode's
        `extra_model_outputs` might have to be rewritten or a new key (a new type of
        `extra_model_outputs`) must be inserted, which is when
        `self.set_extra_model_outputs()` should be used.

        Args:
            key: The `key` within `self.extra_model_outputs` to override data on or
                to insert as a new key into `self.extra_model_outputs`.
            new_data: The new reward data to overwrite existing data with.
                This may be a list of individual reward(s) in case this episode
                is still not finalized yet. In case this episode has already been
                finalized, this should be a np.ndarray with a length exactly
                the size of the to-be-overwritten slice or segment (provided by
                `at_indices`).
            at_indices: A single int is interpreted as one index, which to overwrite
                with `new_data` (which is expected to be a single reward).
                A list of ints is interpreted as a list of indices, all of which to
                overwrite with `new_data` (which is expected to be of the same size
                as `len(at_indices)`).
                A slice object is interpreted as a range of indices to be overwritten
                with `new_data` (which is expected to be of the same size as the
                provided slice).
                Thereby, negative indices by default are interpreted as "before the end"
                unless the `neg_indices_left_of_zero=True` option is used, in which case
                negative indices are interpreted as "before ts=0", meaning going back
                into the lookback buffer.
            neg_indices_left_of_zero: If True, negative values in `at_indices` are
                interpreted as "before ts=0", meaning going back into the lookback
                buffer. For example, an episode with
                rewards = [4, 5, 6,  7, 8, 9], where [4, 5, 6] is the
                lookback buffer range (ts=0 item is 7), will handle a call to
                `set_rewards(individual_reward, -1,
                neg_indices_left_of_zero=True)` by overwriting the value of 6 in our
                rewards buffer with the provided "individual_reward".

        Raises:
            IndexError: If the provided `at_indices` do not match the size of
                `new_data`.
        """
        # Record already exists -> Set existing record's data to new values.
        if key in self.extra_model_outputs:
            self.extra_model_outputs[key].set(
                new_data=new_data,
                at_indices=at_indices,
                neg_indices_left_of_zero=neg_indices_left_of_zero,
            )
        # Users wants to add a new record -> Create new buffer.
        else:
            if at_indices is not None:
                raise AttributeError(
                    f"Cannot set non-existing extra_model_outputs[{key}] using the "
                    "`at_indices` arg! Try leaving `at_indices` None."
                )
            self.extra_model_outputs[key] = InfiniteLookbackBuffer(data=new_data)

    def slice(self, slice_: slice) -> "SingleAgentEpisode":
        """Returns a slice of this episode with the given slice object.

        For example, if `self` contains o0 (the reset observation), o1, o2, o3, and o4
        and the actions a1, a2, a3, and a4 (len of `self` is 4), then a call to
        `self.slice(slice(1, 3))` would return a new SingleAgentEpisode with
        observations o1, o2, and o3, and actions a2 and a3. Note here that there is
        always one observation more in an episode than there are actions (and rewards
        and extra model outputs) due to the initial observation received after an env
        reset.

        Note that in any case, the lookback buffer will remain (if possible) at the same
        size as it has been previously set to (during construction) and the
        provided `slice` arg will NOT have to account for this extra offset at the
        beginning in order for the returned SingleAgentEpisode to have such a
        lookback buffer.

        Args:
            slice_: The slice object to use for slicing. This should exclude the
                lookback buffer, which will be prepended automatically to the returned
                slice.

        Returns:
            The new SingleAgentEpisode representing the requested slice.
        """
        # Figure out, whether slicing stops at the very end of this episode to know
        # whether `self.is_terminated/is_truncated` should be kept as-is.
        keep_done = slice_.stop is None or slice_.stop == len(self)
        start = slice_.start or 0
        t_started = self.t_started + start + (0 if start >= 0 else len(self))

        neg_indices_left_of_zero = (slice_.start or 0) >= 0

        start = slice_.start or 0
        stop = slice_.stop
        # Obs and infos need one more step at the end.
        stop_obs_infos = ((stop if stop != -1 else (len(self) - 1)) or len(self)) + 1
        step = slice_.step
        return SingleAgentEpisode(
            id_=self.id_,
            observations=InfiniteLookbackBuffer(
                data=self.get_observations(
                    slice(start - self.observations.lookback, stop_obs_infos, step),
                    neg_indices_left_of_zero=neg_indices_left_of_zero,
                ),
                lookback=self.observations.lookback,
                space=self.observation_space,
            ),
            infos=InfiniteLookbackBuffer(
                data=self.get_infos(
                    slice(start - self.infos.lookback, stop_obs_infos, step),
                    neg_indices_left_of_zero=neg_indices_left_of_zero,
                ),
                lookback=self.infos.lookback,
            ),
            actions=InfiniteLookbackBuffer(
                data=self.get_actions(
                    slice(start - self.actions.lookback, stop, step),
                    neg_indices_left_of_zero=neg_indices_left_of_zero,
                ),
                lookback=self.actions.lookback,
                space=self.action_space,
            ),
            rewards=InfiniteLookbackBuffer(
                data=self.get_rewards(
                    slice(start - self.rewards.lookback, stop, step),
                    neg_indices_left_of_zero=neg_indices_left_of_zero,
                ),
                lookback=self.rewards.lookback,
            ),
            extra_model_outputs={
                k: InfiniteLookbackBuffer(
                    data=self.get_extra_model_outputs(
                        k,
                        slice(start - v.lookback, stop, step),
                        neg_indices_left_of_zero=neg_indices_left_of_zero,
                    ),
                    lookback=v.lookback,
                )
                for k, v in self.extra_model_outputs.items()
            },
            terminated=(self.is_terminated if keep_done else False),
            truncated=(self.is_truncated if keep_done else False),
            # Provide correct timestep- and pre-buffer information.
            t_started=t_started,
        )

    def get_data_dict(self):
        """Converts a SingleAgentEpisode into a data dict mapping str keys to data.

        The keys used are:
        SampleBatch.EPS_ID, T, OBS, INFOS, ACTIONS, REWARDS, TERMINATEDS, TRUNCATEDS,
        and those in `self.extra_model_outputs`.

        Returns:
            A data dict mapping str keys to data records.
        """
        t = list(range(self.t_started, self.t))
        terminateds = [False] * (len(self) - 1) + [self.is_terminated]
        truncateds = [False] * (len(self) - 1) + [self.is_truncated]
        eps_id = [self.id_] * len(self)

        if self.is_finalized:
            t = np.array(t)
            terminateds = np.array(terminateds)
            truncateds = np.array(truncateds)
            eps_id = np.array(eps_id)

        return dict(
            {
                # Trivial 1D data (compiled above).
                SampleBatch.TERMINATEDS: terminateds,
                SampleBatch.TRUNCATEDS: truncateds,
                SampleBatch.T: t,
                SampleBatch.EPS_ID: eps_id,
                # Retrieve obs, infos, actions, rewards using our get_... APIs,
                # which return all relevant timesteps (excluding the lookback
                # buffer!). Slice off last obs and infos to have the same number
                # of them as we have actions and rewards.
                SampleBatch.OBS: self.get_observations(slice(None, -1)),
                SampleBatch.INFOS: self.get_infos(slice(None, -1)),
                SampleBatch.ACTIONS: self.get_actions(),
                SampleBatch.REWARDS: self.get_rewards(),
            },
            # All `extra_model_outs`: Same as obs: Use get_... API.
            **{
                k: self.get_extra_model_outputs(k)
                for k in self.extra_model_outputs.keys()
            },
        )

    def get_sample_batch(self) -> SampleBatch:
        """Converts this `SingleAgentEpisode` into a `SampleBatch`.

        Returns:
            A SampleBatch containing all of this episode's data.
        """
        return SampleBatch(self.get_data_dict())

    def get_return(self) -> float:
        """Calculates an episode's return, excluding the lookback buffer's rewards.

        The return is computed by a simple sum, neglecting the discount factor.
        Note that if `self` is a continuation chunk (resulting from a call to
        `self.cut()`), the previous chunk's rewards are NOT counted and thus NOT
        part of the returned reward sum.

        Returns:
            The sum of rewards collected during this episode, excluding possible data
            inside the lookback buffer and excluding possible data in a predecessor
            chunk.
        """
        return sum(self.get_rewards())

    @property
    def observation_space(self):
        return self._observation_space

    @observation_space.setter
    def observation_space(self, value):
        self._observation_space = self.observations.space = value

    @property
    def action_space(self):
        return self._action_space

    @action_space.setter
    def action_space(self, value):
        self._action_space = self.actions.space = value

    def __len__(self) -> int:
        """Returning the length of an episode.

        The length of an episode is defined by the length of its data, excluding
        the lookback buffer data. The length is the number of timesteps an agent has
        stepped through an environment thus far.

        The length is 0 in case of an episode whose env has NOT been reset yet, but
        also 0 right after the `env.reset()` data has been added via
        `self.add_env_reset()`. Only after the first call to `env.step()` (and
        `self.add_env_step()`, the length will be 1.

        Returns:
            An integer, defining the length of an episode.
        """
        return self.t - self.t_started

    def __repr__(self):
        return (
            f"SAEps(len={len(self)} done={self.is_done} "
            f"R={self.get_return()} id_={self.id_})"
        )

    def __getitem__(self, item: slice) -> "SingleAgentEpisode":
        """Enable squared bracket indexing- and slicing syntax, e.g. episode[-4:]."""
        if isinstance(item, slice):
            return self.slice(slice_=item)
        else:
            raise NotImplementedError(
                f"SingleAgentEpisode does not support getting item '{item}'! "
                "Only slice objects allowed with the syntax: `episode[a:b]`."
            )<|MERGE_RESOLUTION|>--- conflicted
+++ resolved
@@ -144,19 +144,12 @@
 
     __slots__ = (
         "id_",
-<<<<<<< HEAD
-        "_observation_space",
-        "observations",
-        "infos",
-        "_action_space",
-=======
         "agent_id",
         "module_id",
         "_observation_space",
         "_action_space",
         "observations",
         "infos",
->>>>>>> 0ec68e2c
         "actions",
         "rewards",
         "extra_model_outputs",
