--- conflicted
+++ resolved
@@ -1,23 +1,20 @@
+from collections import defaultdict
 import copy
 import functools
+import numpy as np
 import time
 import uuid
-from collections import defaultdict
+
+import gymnasium as gym
+import tree
+from gymnasium.core import ActType, ObsType
 from typing import Any, Dict, List, Optional, SupportsFloat, Union
 
-import gymnasium as gym
-<<<<<<< HEAD
-import numpy as np
-=======
-import tree
->>>>>>> 9e3e32fa
-from gymnasium.core import ActType, ObsType
-
-from ray._common.deprecation import Deprecated
 from ray.rllib.core.columns import Columns
 from ray.rllib.env.utils.infinite_lookback_buffer import InfiniteLookbackBuffer
 from ray.rllib.policy.sample_batch import SampleBatch
 from ray.rllib.utils.serialization import gym_space_from_dict, gym_space_to_dict
+from ray._common.deprecation import Deprecated
 from ray.rllib.utils.typing import AgentID, ModuleID
 from ray.util.annotations import PublicAPI
 
